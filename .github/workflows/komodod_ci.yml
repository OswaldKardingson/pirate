name: Komodo CI

on: [push, pull_request]

jobs:
  linux-build:
    name: Linux Build
    runs-on: ubuntu-latest
    
    steps:
      - uses: actions/checkout@v1

      - name: Install deps (Linux)
        if: runner.os == 'Linux'
        run: |
<<<<<<< HEAD
          sudo apt-get remove php7.1-fpm php7.2-fpm php7.3-fpm php7.3-common php7.4-fpm msodbcsql17
=======
          sudo apt-get remove php7.1-fpm php7.2-fpm php7.3-fpm php7.3-common php7.4-fpm
>>>>>>> 687cfc3a
          sudo apt-get update
          sudo apt-get upgrade -y
          sudo apt-get update
          sudo apt-get install -q \
                 curl \
                 python3 \
                 python3-dev \
                 python3-setuptools \
                 python3-pip \
                 libcurl4-openssl-dev \
                 libssl-dev -y
          python3 -m pip install setuptools wheel
          python3 -m pip install slick-bitcoinrpc pytest wget jsonschema
          ./zcutil/fetch-params.sh
      
      - name: Build (Linux)
        if: runner.os == 'Linux'
        run: |
          # flag for some CC tests transactions - so DO NOT USE THIS CI ARTIFACTS IN PRODUCTION!!!
          CONFIGURE_FLAGS='CPPFLAGS=-DTESTMODE' ./zcutil/build.sh -j$(nproc)
          tar -czvf komodo-linux.tar.gz src/komodod src/komodo-cli

      - name: Upload komodo-linux.tar.gz as artifact
        uses: actions/upload-artifact@v1
        with:
          name: komodo-linux
          path: ./komodo-linux.tar.gz
  osx-build:
    name: OSX Build
    runs-on: macos-latest
    steps:
      - uses: actions/checkout@v1
      - name: Install deps (macOS)
        if: runner.os == 'macOS'
        run: |
          brew update
          brew upgrade
          brew tap discoteq/discoteq; brew install flock
          brew install autoconf autogen automake
          brew install gcc@8
          brew install binutils
          brew install protobuf
          brew install coreutils
          brew install wget
          brew install python3
          pip3 install setuptools wheel slick-bitcoinrpc pytest wget
          ./zcutil/fetch-params.sh
      - name: Build (macOS)
        if: runner.os == 'macOS'
        run: |
          # flag for some CC tests transactions - so DO NOT USE THIS CI ARTIFACTS IN PRODUCTION!!!
          # export CPATH=/Library/Developer/CommandLineTools/SDKs/MacOSX.sdk/usr/include/
          CONFIGURE_FLAGS='CPPFLAGS=-DTESTMODE' ./zcutil/build-mac.sh -j4

  linux-test-dice-token-reards-faucet-cc:
    name: Test (Linux/Dice, Token, Faucet, Rewards)
    runs-on: ubuntu-latest
    needs: linux-build

    steps:
      - uses: actions/checkout@v1

      - name: Install deps (Dice, Token, Faucet, Rewards CC)
        run: |
          sudo apt-get update
          sudo apt-get install -q \
                 curl \
                 python3 \
                 python3-dev \
                 python3-setuptools \
                 python3-pip \
                 libcurl4-openssl-dev \
                 libssl-dev -y
          python3 -m pip install setuptools wheel
          python3 -m pip install slick-bitcoinrpc pytest wget jsonschema

      - name: Download komodo-linux.tar.gz
        uses: actions/download-artifact@v1
        with:
          name: komodo-linux

      - name: Test CC (Linux)
        run: |
          mv komodo-linux/komodo-linux.tar.gz .
          mkdir -p src
          tar xzvf komodo-linux.tar.gz
          ./zcutil/fetch-params.sh
          cd qa/pytest_komodo
          ./ci_setup.sh "cc_modules/test_dice.py cc_modules/test_faucet.py cc_modules/test_token.py cc_modules/test_rewards.py"

  linux-test-oracles:
    name: Test (Linux/OraclesCC)
    runs-on: ubuntu-latest
    needs: linux-build

    steps:
      - uses: actions/checkout@v1

      - name: Install deps (OraclesCC)
        run: |
          sudo apt-get update
          sudo apt-get install -q \
                 curl \
                 python3 \
                 python3-dev \
                 python3-setuptools \
                 python3-pip \
                 libcurl4-openssl-dev \
                 libssl-dev -y
          python3 -m pip install setuptools wheel
          python3 -m pip install slick-bitcoinrpc pytest wget jsonschema

      - name: Download komodo-linux.tar.gz
        uses: actions/download-artifact@v1
        with:
          name: komodo-linux

      - name: Oracles Test (Linux)
        run: |
          mv komodo-linux/komodo-linux.tar.gz .
          mkdir -p src
          tar xzvf komodo-linux.tar.gz
          ./zcutil/fetch-params.sh
          cd qa/pytest_komodo
          ./ci_setup.sh cc_modules/test_oracles.py

  linux-test-baserpc:
    name: Test (Linux/BasicRPC)
    runs-on: ubuntu-latest
    needs: linux-build

    steps:
      - uses: actions/checkout@v1

      - name: Install deps (BasicRPC)
        run: |
          sudo apt-get update
          sudo apt-get install -q \
                 curl \
                 python3 \
                 python3-dev \
                 python3-setuptools \
                 python3-pip \
                 libcurl4-openssl-dev \
                 libssl-dev -y
          python3 -m pip install setuptools wheel
          python3 -m pip install slick-bitcoinrpc pytest wget jsonschema

      - name: Download komodo-linux.tar.gz
        uses: actions/download-artifact@v1
        with:
          name: komodo-linux

      - name: BasicRPC Test (Linux)
        run: |
          mv komodo-linux/komodo-linux.tar.gz .
          mkdir -p src
          tar xzvf komodo-linux.tar.gz
          ./zcutil/fetch-params.sh
          cd qa/pytest_komodo
          ./ci_setup.sh basic

  linux-test-channels:
    name: Test (Linux/ChannelsCC)
    runs-on: ubuntu-latest
    needs: linux-build

    steps:
      - uses: actions/checkout@v1

      - name: Install deps (ChannelsCC)
        run: |
          sudo apt-get update
          sudo apt-get install -q \
                 curl \
                 python3 \
                 python3-dev \
                 python3-setuptools \
                 python3-pip \
                 libcurl4-openssl-dev \
                 libssl-dev -y
          python3 -m pip install setuptools wheel
          python3 -m pip install slick-bitcoinrpc pytest wget jsonschema

      - name: Download komodo-linux.tar.gz
        uses: actions/download-artifact@v1
        with:
          name: komodo-linux

      - name: Channels Test (Linux)
        run: |
          mv komodo-linux/komodo-linux.tar.gz .
          mkdir -p src
          tar xzvf komodo-linux.tar.gz
          ./zcutil/fetch-params.sh
          cd qa/pytest_komodo
          ./ci_setup.sh cc_modules/test_channels.py

  linux-test-heir:
    name: Test (Linux/HeirCC)
    runs-on: ubuntu-latest
    needs: linux-build

    steps:
      - uses: actions/checkout@v1

      - name: Install deps (HeirCC)
        run: |
          sudo apt-get update
          sudo apt-get install -q \
                 curl \
                 python3 \
                 python3-dev \
                 python3-setuptools \
                 python3-pip \
                 libcurl4-openssl-dev \
                 libssl-dev -y
          python3 -m pip install setuptools wheel
          python3 -m pip install slick-bitcoinrpc pytest wget jsonschema

      - name: Download komodo-linux.tar.gz
        uses: actions/download-artifact@v1
        with:
          name: komodo-linux

      - name: Heir Test (Linux)
        run: |
          mv komodo-linux/komodo-linux.tar.gz .
          mkdir -p src
          tar xzvf komodo-linux.tar.gz
          ./zcutil/fetch-params.sh
          cd qa/pytest_komodo
          ./ci_setup.sh cc_modules/test_heir.py

  windows-build:

    name: Win Build
    runs-on: ubuntu-latest

    steps:
    - uses: actions/checkout@v1
    - name: Build Win on Unix
      env:
        DEBIAN_FRONTEND: noninteractive
      if: runner.os == 'Linux'
      run: |
<<<<<<< HEAD
        sudo apt-get remove php5.6-fpm php7.0-fpm php7.1-fpm php7.2-fpm php7.3-fpm php7.3-common php7.4-fpm msodbcsql17
=======
        sudo apt-get remove php5.6-fpm php7.0-fpm php7.1-fpm php7.2-fpm php7.3-fpm php7.3-common php7.4-fpm
>>>>>>> 687cfc3a
        sudo apt-get update
        sudo apt-get upgrade -y
        sudo apt-get install build-essential pkg-config libc6-dev m4 g++-multilib autoconf libtool libncurses-dev unzip git python zlib1g-dev wget bsdmainutils automake libboost-all-dev libssl-dev libprotobuf-dev protobuf-compiler libqrencode-dev libdb++-dev ntp ntpdate nano software-properties-common curl libevent-dev libcurl4-gnutls-dev cmake clang libsodium-dev -y
        sudo apt-get install build-essential pkg-config libc6-dev m4 g++-multilib autoconf libtool ncurses-dev unzip git python python-zmq zlib1g-dev wget libcurl4-gnutls-dev bsdmainutils automake curl cmake mingw-w64
        curl https://sh.rustup.rs -sSf | sh -s -- -y
        source $HOME/.cargo/env
        rustup target add x86_64-pc-windows-gnu
        sudo update-alternatives --set x86_64-w64-mingw32-gcc /usr/bin/x86_64-w64-mingw32-gcc-posix
        sudo update-alternatives --set x86_64-w64-mingw32-g++ /usr/bin/x86_64-w64-mingw32-g++-posix
        CONFIGURE_FLAGS='CPPFLAGS=-DTESTMODE' ./zcutil/build-win.sh -j$(nproc)
        zip --junk-paths komodod_win src/komodod.exe
    - name: Upload komodod.exe as artifact
      uses: actions/upload-artifact@v1
      with:
        name: komodod_win
        path: ./komodod_win.zip<|MERGE_RESOLUTION|>--- conflicted
+++ resolved
@@ -13,11 +13,7 @@
       - name: Install deps (Linux)
         if: runner.os == 'Linux'
         run: |
-<<<<<<< HEAD
           sudo apt-get remove php7.1-fpm php7.2-fpm php7.3-fpm php7.3-common php7.4-fpm msodbcsql17
-=======
-          sudo apt-get remove php7.1-fpm php7.2-fpm php7.3-fpm php7.3-common php7.4-fpm
->>>>>>> 687cfc3a
           sudo apt-get update
           sudo apt-get upgrade -y
           sudo apt-get update
@@ -264,11 +260,7 @@
         DEBIAN_FRONTEND: noninteractive
       if: runner.os == 'Linux'
       run: |
-<<<<<<< HEAD
         sudo apt-get remove php5.6-fpm php7.0-fpm php7.1-fpm php7.2-fpm php7.3-fpm php7.3-common php7.4-fpm msodbcsql17
-=======
-        sudo apt-get remove php5.6-fpm php7.0-fpm php7.1-fpm php7.2-fpm php7.3-fpm php7.3-common php7.4-fpm
->>>>>>> 687cfc3a
         sudo apt-get update
         sudo apt-get upgrade -y
         sudo apt-get install build-essential pkg-config libc6-dev m4 g++-multilib autoconf libtool libncurses-dev unzip git python zlib1g-dev wget bsdmainutils automake libboost-all-dev libssl-dev libprotobuf-dev protobuf-compiler libqrencode-dev libdb++-dev ntp ntpdate nano software-properties-common curl libevent-dev libcurl4-gnutls-dev cmake clang libsodium-dev -y

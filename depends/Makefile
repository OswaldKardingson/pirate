.NOTPARALLEL :

SOURCES_PATH ?= $(BASEDIR)/sources
BASE_CACHE ?= $(BASEDIR)/built
SDK_PATH ?= $(BASEDIR)/SDKs
NO_QT ?=
NO_WALLET ?=
NO_UPNP ?=
FALLBACK_DOWNLOAD_PATH ?= https://supernet/depends-sources

BUILD ?= $(shell ./config.guess)
HOST ?= $(BUILD)
PATCHES_PATH = $(BASEDIR)/patches
BASEDIR = $(CURDIR)
HASH_LENGTH:=11
DOWNLOAD_CONNECT_TIMEOUT:=10
DOWNLOAD_RETRIES:=3
CRATE_REGISTRY:=vendored-sources
CRATE_ARCHIVE = $(SOURCES_PATH)/vendored-crates.tar.gz

host:=$(BUILD)
ifneq ($(HOST),)
host:=$(HOST)
host_toolchain:=$(HOST)-
endif

ifneq ($(DEBUG),)
release_type=debug
else
release_type=release
endif

base_build_dir=$(BASEDIR)/work/build
base_staging_dir=$(BASEDIR)/work/staging
base_download_dir=$(BASEDIR)/work/download
canonical_host:=$(shell ./config.sub $(HOST))
build:=$(shell ./config.sub $(BUILD))

build_arch =$(firstword $(subst -, ,$(build)))
build_vendor=$(word 2,$(subst -, ,$(build)))
full_build_os:=$(subst $(build_arch)-$(build_vendor)-,,$(build))
build_os:=$(findstring linux,$(full_build_os))
build_os+=$(findstring darwin,$(full_build_os))
build_os:=$(strip $(build_os))
ifeq ($(build_os),)
build_os=$(full_build_os)
endif

host_arch=$(firstword $(subst -, ,$(canonical_host)))
host_vendor=$(word 2,$(subst -, ,$(canonical_host)))
full_host_os:=$(subst $(host_arch)-$(host_vendor)-,,$(canonical_host))
host_os:=$(findstring linux,$(full_host_os))
host_os+=$(findstring darwin,$(full_host_os))
host_os+=$(findstring mingw32,$(full_host_os))
host_os:=$(strip $(host_os))
ifeq ($(host_os),)
host_os=$(full_host_os)
endif

$(host_arch)_$(host_os)_prefix=$(BASEDIR)/$(host)
$(host_arch)_$(host_os)_host=$(host)
host_prefix=$($(host_arch)_$(host_os)_prefix)
build_prefix=$(host_prefix)/native
build_host=$(build)

AT_$(V):=
AT_:=@
AT:=$(AT_$(V))

all: install

include hosts/$(host_os).mk
include hosts/default.mk
include builders/$(build_os).mk
include builders/default.mk
include packages/packages.mk

qt_packages_$(NO_QT) = $(qt_packages) $(qt_$(host_os)_packages) $(qt_$(host_arch)_$(host_os)_packages)
wallet_packages_$(NO_WALLET) = $(wallet_packages)
proton_packages_$(NO_PROTON) = $(proton_packages)

packages += $($(host_arch)_$(host_os)_packages) $($(host_os)_packages) $(qt_packages_) $(rust_packages) $(proton_packages_) $(wallet_packages_)
native_packages += $($(host_arch)_$(host_os)_native_packages) $($(host_os)_native_packages)

ifneq ($(qt_packages_),)
native_packages += $(qt_native_packages)
endif

all_packages = $(packages) $(native_packages)

meta_depends = Makefile funcs.mk builders/default.mk hosts/default.mk hosts/$(host_os).mk builders/$(build_os).mk cargo-checksum.sh

$(host_arch)_$(host_os)_native_toolchain?=$($(host_os)_native_toolchain)

include funcs.mk

toolchain_path=$($($(host_arch)_$(host_os)_native_toolchain)_prefixbin)
final_build_id_long+=$(shell $(build_SHA256SUM) config.site.in)
final_build_id+=$(shell echo -n $(final_build_id_long) | $(build_SHA256SUM) | cut -c-$(HASH_LENGTH))
$(host_prefix)/.stamp_$(final_build_id): $(native_packages) $(packages)
	$(AT)rm -rf $(@D)
	$(AT)mkdir -p $(@D)
	$(AT)echo copying packages: $^
	$(AT)echo to: $(@D)
	$(AT)cd $(@D); $(foreach package,$^, tar xf $($(package)_cached); )
	$(AT)if test -f "$(CRATE_ARCHIVE)"; \
	then echo Extracting pre-vendored crates from $(CRATE_ARCHIVE)...; \
		tar xf $(CRATE_ARCHIVE) -C $(@D); \
	else echo Vendoring crates...; \
		$(@D)/native/bin/cargo vendor --locked --manifest-path $(BASEDIR)/../Cargo.toml $(@D)/$(CRATE_REGISTRY); \
	fi
	$(AT)touch $@

$(host_prefix)/share/config.site : config.site.in $(host_prefix)/.stamp_$(final_build_id)
	$(AT)@mkdir -p $(@D)
	$(AT)sed -e 's|@HOST@|$(host)|' \
            -e 's|@CC@|$(toolchain_path)$(host_CC)|' \
            -e 's|@CXX@|$(toolchain_path)$(host_CXX)|' \
            -e 's|@AR@|$(toolchain_path)$(host_AR)|' \
            -e 's|@RANLIB@|$(toolchain_path)$(host_RANLIB)|' \
            -e 's|@NM@|$(toolchain_path)$(host_NM)|' \
            -e 's|@STRIP@|$(toolchain_path)$(host_STRIP)|' \
            -e 's|@build_os@|$(build_os)|' \
            -e 's|@host_os@|$(host_os)|' \
            -e 's|@CFLAGS@|$(strip $(host_CFLAGS) $(host_$(release_type)_CFLAGS))|' \
            -e 's|@CXXFLAGS@|$(strip $(host_CXXFLAGS) $(host_$(release_type)_CXXFLAGS))|' \
            -e 's|@CPPFLAGS@|$(strip $(host_CPPFLAGS) $(host_$(release_type)_CPPFLAGS))|' \
            -e 's|@LDFLAGS@|$(strip $(host_LDFLAGS) $(host_$(release_type)_LDFLAGS))|' \
<<<<<<< HEAD
						-e 's|@rust_target@|$(call rust_target,native_rust,$(canonical_host),$(host_os))|' \
						-e 's|@no_qt@|$(NO_QT)|' \
						-e 's|@no_wallet@|$(NO_WALLET)|' \
=======
            -e 's|@rust_target@|$(call rust_target,native_rust,$(canonical_host),$(host_os))|' \
            -e 's|@no_wallet@|$(NO_WALLET)|' \
>>>>>>> 92c8682c
            -e 's|@debug@|$(DEBUG)|' \
            $< > $@
	$(AT)touch $@


define check_or_remove_cached
  mkdir -p $(BASE_CACHE)/$(host)/$(package) && cd $(BASE_CACHE)/$(host)/$(package); \
  $(build_SHA256SUM) -c $($(package)_cached_checksum) >/dev/null 2>/dev/null || \
  ( rm -f $($(package)_cached_checksum); \
    if test -f "$($(package)_cached)"; then echo "Checksum mismatch for $(package). Forcing rebuild.."; rm -f $($(package)_cached_checksum) $($(package)_cached); fi )
endef

define check_or_remove_sources
  mkdir -p $($(package)_source_dir); cd $($(package)_source_dir); \
  $(build_SHA256SUM) -c $($(package)_fetched) >/dev/null 2>/dev/null || \
    ( if test -f $($(package)_all_sources); then echo "Checksum missing or mismatched for $(package) source. Forcing re-download."; fi; \
      rm -f $($(package)_all_sources) $($(1)_fetched))
endef

check-packages:
	@$(foreach package,$(all_packages),$(call check_or_remove_cached,$(package));)
check-sources:
	@$(foreach package,$(all_packages),$(call check_or_remove_sources,$(package));)

$(host_prefix)/share/config.site: check-packages

check-packages: check-sources

install: check-packages $(host_prefix)/share/config.site

crates_download_dir=$(base_download_dir)/crates
download-crates: native_rust
	$(AT)echo Vendoring crates...
	$(AT)mkdir -p $(SOURCES_PATH)
	$(AT)rm -rf $(crates_download_dir)
	$(AT)mkdir -p $(crates_download_dir)
	$(AT)tar xf $(native_rust_cached) -C $(crates_download_dir)
	$(AT)$(crates_download_dir)/native/bin/cargo vendor --locked --manifest-path $(BASEDIR)/../Cargo.toml $(crates_download_dir)/$(CRATE_REGISTRY)
	$(AT)cd $(crates_download_dir); find $(CRATE_REGISTRY) | sort | tar --no-recursion -czf $(CRATE_ARCHIVE) -T -
	$(AT)rm -rf $(crates_download_dir)

download-one: check-sources $(all_sources)

download-osx:
	@$(MAKE) -s HOST=x86_64-apple-darwin11 download-one
download-linux:
	@$(MAKE) -s HOST=x86_64-unknown-linux-gnu download-one
download-win:
	@$(MAKE) -s HOST=x86_64-w64-mingw32 download-one
download: download-osx download-linux download-win

.PHONY: install cached download-one download-osx download-linux download-win download check-packages check-sources<|MERGE_RESOLUTION|>--- conflicted
+++ resolved
@@ -126,14 +126,9 @@
             -e 's|@CXXFLAGS@|$(strip $(host_CXXFLAGS) $(host_$(release_type)_CXXFLAGS))|' \
             -e 's|@CPPFLAGS@|$(strip $(host_CPPFLAGS) $(host_$(release_type)_CPPFLAGS))|' \
             -e 's|@LDFLAGS@|$(strip $(host_LDFLAGS) $(host_$(release_type)_LDFLAGS))|' \
-<<<<<<< HEAD
-						-e 's|@rust_target@|$(call rust_target,native_rust,$(canonical_host),$(host_os))|' \
-						-e 's|@no_qt@|$(NO_QT)|' \
-						-e 's|@no_wallet@|$(NO_WALLET)|' \
-=======
             -e 's|@rust_target@|$(call rust_target,native_rust,$(canonical_host),$(host_os))|' \
+            -e 's|@no_qt@|$(NO_QT)|' \
             -e 's|@no_wallet@|$(NO_WALLET)|' \
->>>>>>> 92c8682c
             -e 's|@debug@|$(DEBUG)|' \
             $< > $@
 	$(AT)touch $@

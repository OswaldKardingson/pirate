
<<<<<<< HEAD
zcash_packages := libsodium utfcpp rustcxx libgmp
=======
zcash_packages := libsodium utfcpp

ifneq ($(build_os),darwin)
	proton_packages := proton
endif
>>>>>>> 0c421020

qt_native_packages = native_protobuf
qt_packages = qrencode protobuf

qt_linux_packages := qt expat libxcb xcb_proto libXau libXdmcp xproto freetype fontconfig libxkbcommon libxcb_util libxcb_util_render libxcb_util_keysyms libxcb_util_image libxcb_util_wm
qt_android_packages := qt
qt_darwin_packages := qt
qt_mingw32_packages := qt

native_packages := native_ccache native_rust native_cxxbridge
$(host_arch)_$(host_os)_native_packages += native_b2

wallet_packages := bdb

packages := boost openssl libevent zeromq $(zcash_packages) zlib libarchive googletest libcurl<|MERGE_RESOLUTION|>--- conflicted
+++ resolved
@@ -1,13 +1,5 @@
 
-<<<<<<< HEAD
-zcash_packages := libsodium utfcpp rustcxx libgmp
-=======
-zcash_packages := libsodium utfcpp
-
-ifneq ($(build_os),darwin)
-	proton_packages := proton
-endif
->>>>>>> 0c421020
+zcash_packages := libsodium utfcpp rustcxx
 
 qt_native_packages = native_protobuf
 qt_packages = qrencode protobuf

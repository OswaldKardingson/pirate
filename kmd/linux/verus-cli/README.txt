<<<<<<< HEAD
VerusCoin Command Line Tools v0.3.12a-beta
=======
VerusCoin Command Line Tools v0.3.12-beta

>>>>>>> eddc1d45
Contents:
komodod - VerusCoin's enhanced Komodo daemon
komodo-cli - VerusCoin's Komodo command line utility
verus - wrapper for komodo-cli that applies the command to the VRSC coin
verusd - wrapper for komodod that sets the VerusCoin parameters to defaults properly

The first time on a new system you will need to run ./fetch-params before using komodod or verusd.

Run ./verusd to launch komodod, and use verus to run commands such as:
./verus stop
Which signals komodod (if it is running) to stop running.<|MERGE_RESOLUTION|>--- conflicted
+++ resolved
@@ -1,9 +1,5 @@
-<<<<<<< HEAD
 VerusCoin Command Line Tools v0.3.12a-beta
-=======
-VerusCoin Command Line Tools v0.3.12-beta
 
->>>>>>> eddc1d45
 Contents:
 komodod - VerusCoin's enhanced Komodo daemon
 komodo-cli - VerusCoin's Komodo command line utility

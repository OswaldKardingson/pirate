<<<<<<< HEAD
VerusCoin Command Line Tools v0.3.12-beta
=======
VerusCoin Command Line Tools v0.3.10-beta
>>>>>>> b1a8ac9d
Contents:
komodod - VerusCoin's enhanced Komodo daemon
komodo-cli - VerusCoin's Komodo command line utility
verus - wrapper for komodo-cli that applies the command to the VRSC coin
verusd - wrapper for komodod that sets the VerusCoin parameters to defaults properly

The first time on a new system you will need to run ./fetch-params before using komodod or verusd.

Run ./verusd to launch komodod, and use verus to run commands such as:
./verus stop
Which signals komodod (if it is running) to stop running.<|MERGE_RESOLUTION|>--- conflicted
+++ resolved
@@ -1,8 +1,5 @@
-<<<<<<< HEAD
 VerusCoin Command Line Tools v0.3.12-beta
-=======
-VerusCoin Command Line Tools v0.3.10-beta
->>>>>>> b1a8ac9d
+
 Contents:
 komodod - VerusCoin's enhanced Komodo daemon
 komodo-cli - VerusCoin's Komodo command line utility

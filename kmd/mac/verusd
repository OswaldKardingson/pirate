#!/bin/bash
<<<<<<< HEAD
  
=======

>>>>>>> 79ea3ced
#set working directory to the location of this script
DIR="$( cd "$( dirname "${BASH_SOURCE[0]}" )" && pwd )"
cd $DIR

./komodod -ac_name=VRSC -ac_algo=verushash -ac_cc=1 -ac_supply=0 -ac_eras=3 -ac_reward=0,38400000000,2400000000 -ac_halving=1,43200,1051920 -ac_decay=100000000,0,0 -ac_end=10080,226080,0 -addnode=185.25.48.236 -addnode=185.64.105.111 -ac_timelockgte=19200000000 -ac_timeunlockfrom=129600 -ac_timeunlockto=1180800 -ac_veruspos=50 -gen -genproclimit=0  "$@"<|MERGE_RESOLUTION|>--- conflicted
+++ resolved
@@ -1,9 +1,4 @@
 #!/bin/bash
-<<<<<<< HEAD
-  
-=======
-
->>>>>>> 79ea3ced
 #set working directory to the location of this script
 DIR="$( cd "$( dirname "${BASH_SOURCE[0]}" )" && pwd )"
 cd $DIR

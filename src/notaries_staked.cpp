
#include "notaries_staked.h"
#include "crosschain.h"
#include "cc/CCinclude.h"
#include "komodo_defs.h"
#include "komodo_hardfork.h"
#include "hex.h"
#include <cstring>

extern pthread_mutex_t staked_mutex;

<<<<<<< HEAD
static bool doneinit_STAKED = false;

/*****
 * Reset the doneinit static (for unit testing)
 */
void undo_init_STAKED()
{
    doneinit_STAKED = false;
}


uint8_t is_STAKED(const char *chain_name) 
{
    static uint8_t STAKED;
    if ( chain_name[0] == 0 )
        return(0);
    if (doneinit_STAKED && ASSETCHAINS_SYMBOL[0] != 0)
        return(STAKED);
    else STAKED = 0;
=======
/****
 * @brief given the chan name, determine the type of chain
 * @param chain_name the chain name
 * @returns 0=kmd, 1=LABS, 2=LABSxxx, 3=CFEK, 4=TEST, 255=banned
 */
uint8_t is_STAKED(const char *chain_name) 
{
    static uint8_t STAKED = 0; // a cached value
    static bool doneinit = false; // has been initialized

    if ( chain_name[0] == 0 )
        return 0;

    if (doneinit && ASSETCHAINS_SYMBOL[0] != 0)
        return STAKED;
    else 
        STAKED = 0;

>>>>>>> 902ddb8d
    if ( (strcmp(chain_name, "LABS") == 0) ) 
        STAKED = 1; // These chains are allowed coin emissions.
    else if ( (strncmp(chain_name, "LABS", 4) == 0) ) 
        STAKED = 2; // These chains have no coin emission, block subsidy is always 0, and comission is 0. Notary pay is allowed.
    else if ( (strcmp(chain_name, "CFEK") == 0) || (strncmp(chain_name, "CFEK", 4) == 0) )
        STAKED = 3; // These chains have no speical rules at all.
    else if ( (strcmp(chain_name, "TEST") == 0) || (strncmp(chain_name, "TEST", 4) == 0) )
        STAKED = 4; // These chains are for testing consensus to create a chain etc. Not meant to be actually used for anything important.
    else if ( (strcmp(chain_name, "THIS_CHAIN_IS_BANNED") == 0) )
        STAKED = 255; // Any chain added to this group is banned, no notarisations are valid, as a consensus rule. Can be used to remove a chain from cluster if needed.
<<<<<<< HEAD
    doneinit_STAKED = true;
    return(STAKED);
=======
    doneinit = true;

    return STAKED;
>>>>>>> 902ddb8d
};

int32_t STAKED_era(int timestamp)
{
    int8_t era = 0;
    if (timestamp <= STAKED_NOTARIES_TIMESTAMP[0])
        return(1);
    for (int32_t i = 1; i < NUM_STAKED_ERAS; i++)
    {
        if (timestamp <= STAKED_NOTARIES_TIMESTAMP[i] && timestamp >= (STAKED_NOTARIES_TIMESTAMP[i-1] + STAKED_ERA_GAP))
            return(i+1);
    }
  // if we are in a gap, return era 0, this allows to invalidate notarizations when in GAP.
  return(0);
};

int8_t StakedNotaryID(std::string &notaryname, char *Raddress) {
    if ( STAKED_ERA != 0 )
    {
        for (int8_t i = 0; i < num_notaries_STAKED[STAKED_ERA-1]; i++) {
            if ( strcmp(Raddress,NOTARYADDRS[i]) == 0 ) {
                notaryname.assign(notaries_STAKED[STAKED_ERA-1][i][0]);
                return(i);
            }
        }
    }
    return(-1);
}

int8_t numStakedNotaries(uint8_t pubkeys[64][33],int8_t era) {
    int i; int8_t retval = 0;
    static uint8_t staked_pubkeys[NUM_STAKED_ERAS][64][33],didinit[NUM_STAKED_ERAS];
    static char ChainName[65];

    if ( ChainName[0] == 0 )
    {
        if ( ASSETCHAINS_SYMBOL[0] == 0 )
            strcpy(ChainName,"KMD");
        else
            strcpy(ChainName,ASSETCHAINS_SYMBOL);
    }

    if ( era == 0 )
    {
        // era is zero so we need to null out the pubkeys.
        memset(pubkeys,0,64 * 33);
        printf("%s is a STAKED chain and is in an ERA GAP.\n",ChainName);
        return(64);
    }
    else
    {
        if ( didinit[era-1] == 0 )
        {
            for (i=0; i<num_notaries_STAKED[era-1]; i++) {
                decode_hex(staked_pubkeys[era-1][i],33,notaries_STAKED[era-1][i][1]);
            }
            didinit[era-1] = 1;
            printf("%s is a STAKED chain in era %i \n",ChainName,era);
        }
        memcpy(pubkeys,staked_pubkeys[era-1],num_notaries_STAKED[era-1] * 33);
        retval = num_notaries_STAKED[era-1];
    }
    return(retval);
}

void UpdateNotaryAddrs(uint8_t pubkeys[64][33],int8_t numNotaries) {
    static int didinit;
    if ( didinit == 0 ) {
        pthread_mutex_init(&staked_mutex,NULL);
        didinit = 1;
    }
    if ( pubkeys[0][0] == 0 )
    {
        // null pubkeys, era 0.
        pthread_mutex_lock(&staked_mutex);
        memset(NOTARYADDRS,0,sizeof(NOTARYADDRS));
        pthread_mutex_unlock(&staked_mutex);
    }
    else
    {
        // staked era is set.
        pthread_mutex_lock(&staked_mutex);
        for (int i = 0; i<numNotaries; i++)
        {
            pubkey2addr((char *)NOTARYADDRS[i],(uint8_t *)pubkeys[i]);
            if ( memcmp(NOTARY_PUBKEY33,pubkeys[i],33) == 0 )
            {
                NOTARY_ADDRESS.assign(NOTARYADDRS[i]);
                STAKED_NOTARY_ID = i;
            }
        }
        pthread_mutex_unlock(&staked_mutex);
    }
}

CrosschainAuthority Choose_auth_STAKED(int32_t chosen_era) {
  CrosschainAuthority auth;
  auth.requiredSigs = (num_notaries_STAKED[chosen_era-1] / 5);
  auth.size = num_notaries_STAKED[chosen_era-1];
  for (int n=0; n<auth.size; n++)
      for (size_t i=0; i<33; i++)
          sscanf(notaries_STAKED[chosen_era-1][n][1]+(i*2), "%2hhx", auth.notaries[n]+i);
  return auth;
};<|MERGE_RESOLUTION|>--- conflicted
+++ resolved
@@ -9,7 +9,6 @@
 
 extern pthread_mutex_t staked_mutex;
 
-<<<<<<< HEAD
 static bool doneinit_STAKED = false;
 
 /*****
@@ -20,7 +19,11 @@
     doneinit_STAKED = false;
 }
 
-
+/****
+ * @brief given the chan name, determine the type of chain
+ * @param chain_name the chain name
+ * @returns 0=kmd, 1=LABS, 2=LABSxxx, 3=CFEK, 4=TEST, 255=banned
+ */
 uint8_t is_STAKED(const char *chain_name) 
 {
     static uint8_t STAKED;
@@ -29,26 +32,7 @@
     if (doneinit_STAKED && ASSETCHAINS_SYMBOL[0] != 0)
         return(STAKED);
     else STAKED = 0;
-=======
-/****
- * @brief given the chan name, determine the type of chain
- * @param chain_name the chain name
- * @returns 0=kmd, 1=LABS, 2=LABSxxx, 3=CFEK, 4=TEST, 255=banned
- */
-uint8_t is_STAKED(const char *chain_name) 
-{
-    static uint8_t STAKED = 0; // a cached value
-    static bool doneinit = false; // has been initialized
 
-    if ( chain_name[0] == 0 )
-        return 0;
-
-    if (doneinit && ASSETCHAINS_SYMBOL[0] != 0)
-        return STAKED;
-    else 
-        STAKED = 0;
-
->>>>>>> 902ddb8d
     if ( (strcmp(chain_name, "LABS") == 0) ) 
         STAKED = 1; // These chains are allowed coin emissions.
     else if ( (strncmp(chain_name, "LABS", 4) == 0) ) 
@@ -59,14 +43,8 @@
         STAKED = 4; // These chains are for testing consensus to create a chain etc. Not meant to be actually used for anything important.
     else if ( (strcmp(chain_name, "THIS_CHAIN_IS_BANNED") == 0) )
         STAKED = 255; // Any chain added to this group is banned, no notarisations are valid, as a consensus rule. Can be used to remove a chain from cluster if needed.
-<<<<<<< HEAD
     doneinit_STAKED = true;
     return(STAKED);
-=======
-    doneinit = true;
-
-    return STAKED;
->>>>>>> 902ddb8d
 };
 
 int32_t STAKED_era(int timestamp)

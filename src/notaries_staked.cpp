
#include "notaries_staked.h"
#include "crosschain.h"
#include "cc/CCinclude.h"
#include "komodo_defs.h"
#include "komodo_globals.h"
#include "komodo_hardfork.h"
#include "hex.h"
#include <cstring>

pthread_mutex_t staked_mutex;

<<<<<<< HEAD
static bool doneinit_STAKED = false;

/*****
 * Reset the doneinit static (for unit testing)
 */
void undo_init_STAKED()
{
    doneinit_STAKED = false;
}

/****
 * @brief given the chan name, determine the type of chain
 * @param chain_name the chain name
 * @returns 0=kmd, 1=LABS, 2=LABSxxx, 3=CFEK, 4=TEST, 255=banned
 */
uint8_t is_STAKED(const char *chain_name) 
{
    static uint8_t STAKED;
    if ( chain_name[0] == 0 )
        return(0);
    if (doneinit_STAKED && ASSETCHAINS_SYMBOL[0] != 0)
        return(STAKED);
    else STAKED = 0;

    if ( (strcmp(chain_name, "LABS") == 0) ) 
=======
int8_t is_STAKED(const std::string& symbol) 
{
    static int8_t STAKED,doneinit;
    if ( symbol.empty() )
        return(0);
    if (doneinit == 1 && !chain.isKMD())
        return(STAKED);
    else STAKED = 0;
    if ( symbol == "LABS" ) 
>>>>>>> a20e98e7
        STAKED = 1; // These chains are allowed coin emissions.
    else if ( symbol.find("LABS") == 0 ) 
        STAKED = 2; // These chains have no coin emission, block subsidy is always 0, and comission is 0. Notary pay is allowed.
    else if ( symbol == "CFEK" || symbol.find("CFEK") == 0 )
        STAKED = 3; // These chains have no speical rules at all.
    else if ( symbol == "TEST" || symbol.find("TEST") == 0 )
        STAKED = 4; // These chains are for testing consensus to create a chain etc. Not meant to be actually used for anything important.
    else if ( symbol == "THIS_CHAIN_IS_BANNED" )
        STAKED = 255; // Any chain added to this group is banned, no notarisations are valid, as a consensus rule. Can be used to remove a chain from cluster if needed.
    doneinit_STAKED = true;
    return(STAKED);
};

int32_t STAKED_era(int timestamp)
{
    int8_t era = 0;
    if (timestamp <= STAKED_NOTARIES_TIMESTAMP[0])
        return(1);
    for (int32_t i = 1; i < NUM_STAKED_ERAS; i++)
    {
        if (timestamp <= STAKED_NOTARIES_TIMESTAMP[i] && timestamp >= (STAKED_NOTARIES_TIMESTAMP[i-1] + STAKED_ERA_GAP))
            return(i+1);
    }
  // if we are in a gap, return era 0, this allows to invalidate notarizations when in GAP.
  return(0);
};

char NOTARYADDRS[64][64];

int8_t StakedNotaryID(std::string &notaryname, char *Raddress) {
    if ( STAKED_ERA != 0 )
    {
        for (int8_t i = 0; i < num_notaries_STAKED[STAKED_ERA-1]; i++) {
            if ( strcmp(Raddress,NOTARYADDRS[i]) == 0 ) {
                notaryname.assign(notaries_STAKED[STAKED_ERA-1][i][0]);
                return(i);
            }
        }
    }
    return(-1);
}

int8_t numStakedNotaries(uint8_t pubkeys[64][33],int8_t era) {
    int i; int8_t retval = 0;
    static uint8_t staked_pubkeys[NUM_STAKED_ERAS][64][33],didinit[NUM_STAKED_ERAS];
    static char ChainName[65];

    if ( ChainName[0] == 0 )
    {
        strcpy(ChainName, chain.ToString().c_str());
    }

    if ( era == 0 )
    {
        // era is zero so we need to null out the pubkeys.
        memset(pubkeys,0,64 * 33);
        printf("%s is a STAKED chain and is in an ERA GAP.\n",ChainName);
        return(64);
    }
    else
    {
        if ( didinit[era-1] == 0 )
        {
            for (i=0; i<num_notaries_STAKED[era-1]; i++) {
                decode_hex(staked_pubkeys[era-1][i],33,notaries_STAKED[era-1][i][1]);
            }
            didinit[era-1] = 1;
            printf("%s is a STAKED chain in era %i \n",ChainName,era);
        }
        memcpy(pubkeys,staked_pubkeys[era-1],num_notaries_STAKED[era-1] * 33);
        retval = num_notaries_STAKED[era-1];
    }
    return(retval);
}

void UpdateNotaryAddrs(uint8_t pubkeys[64][33],int8_t numNotaries) {
    static int didinit;
    if ( didinit == 0 ) {
        pthread_mutex_init(&staked_mutex,NULL);
        didinit = 1;
    }
    if ( pubkeys[0][0] == 0 )
    {
        // null pubkeys, era 0.
        pthread_mutex_lock(&staked_mutex);
        memset(NOTARYADDRS,0,sizeof(NOTARYADDRS));
        pthread_mutex_unlock(&staked_mutex);
    }
    else
    {
        // staked era is set.
        pthread_mutex_lock(&staked_mutex);
        for (int i = 0; i<numNotaries; i++)
        {
            pubkey2addr((char *)NOTARYADDRS[i],(uint8_t *)pubkeys[i]);
            if ( memcmp(NOTARY_PUBKEY33,pubkeys[i],33) == 0 )
            {
                NOTARY_ADDRESS.assign(NOTARYADDRS[i]);
                STAKED_NOTARY_ID = i;
            }
        }
        pthread_mutex_unlock(&staked_mutex);
    }
}

CrosschainAuthority Choose_auth_STAKED(int32_t chosen_era) {
  CrosschainAuthority auth;
  auth.requiredSigs = (num_notaries_STAKED[chosen_era-1] / 5);
  auth.size = num_notaries_STAKED[chosen_era-1];
  for (int n=0; n<auth.size; n++)
      for (size_t i=0; i<33; i++)
          sscanf(notaries_STAKED[chosen_era-1][n][1]+(i*2), "%2hhx", auth.notaries[n]+i);
  return auth;
};<|MERGE_RESOLUTION|>--- conflicted
+++ resolved
@@ -10,7 +10,6 @@
 
 pthread_mutex_t staked_mutex;
 
-<<<<<<< HEAD
 static bool doneinit_STAKED = false;
 
 /*****
@@ -26,27 +25,16 @@
  * @param chain_name the chain name
  * @returns 0=kmd, 1=LABS, 2=LABSxxx, 3=CFEK, 4=TEST, 255=banned
  */
-uint8_t is_STAKED(const char *chain_name) 
+uint8_t is_STAKED(const std::string& symbol) 
 {
     static uint8_t STAKED;
-    if ( chain_name[0] == 0 )
+    if (symbol.empty())
         return(0);
-    if (doneinit_STAKED && ASSETCHAINS_SYMBOL[0] != 0)
+    if (doneinit_STAKED && !chainName.isKMD())
         return(STAKED);
     else STAKED = 0;
 
-    if ( (strcmp(chain_name, "LABS") == 0) ) 
-=======
-int8_t is_STAKED(const std::string& symbol) 
-{
-    static int8_t STAKED,doneinit;
-    if ( symbol.empty() )
-        return(0);
-    if (doneinit == 1 && !chain.isKMD())
-        return(STAKED);
-    else STAKED = 0;
     if ( symbol == "LABS" ) 
->>>>>>> a20e98e7
         STAKED = 1; // These chains are allowed coin emissions.
     else if ( symbol.find("LABS") == 0 ) 
         STAKED = 2; // These chains have no coin emission, block subsidy is always 0, and comission is 0. Notary pay is allowed.
@@ -96,7 +84,7 @@
 
     if ( ChainName[0] == 0 )
     {
-        strcpy(ChainName, chain.ToString().c_str());
+        strcpy(ChainName, chainName.ToString().c_str());
     }
 
     if ( era == 0 )

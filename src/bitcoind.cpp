// Copyright (c) 2009-2010 Satoshi Nakamoto
// Copyright (c) 2009-2013 The Bitcoin Core developers
// Distributed under the MIT software license, see the accompanying
// file COPYING or http://www.opensource.org/licenses/mit-license.php.

/******************************************************************************
 * Copyright © 2014-2019 The SuperNET Developers.                             *
 *                                                                            *
 * See the AUTHORS, DEVELOPER-AGREEMENT and LICENSE files at                  *
 * the top-level directory of this distribution for the individual copyright  *
 * holder information and the developer policies on copyright and licensing.  *
 *                                                                            *
 * Unless otherwise agreed in a custom licensing agreement, no part of the    *
 * SuperNET software, including this file may be copied, modified, propagated *
 * or distributed except according to the terms contained in the LICENSE file *
 *                                                                            *
 * Removal or modification of this copyright notice is prohibited.            *
 *                                                                            *
 ******************************************************************************/

#include "clientversion.h"
#include "rpc/server.h"
#include "init.h"
#include "main.h"
#include "noui.h"
#include "scheduler.h"
#include "util.h"
#include "httpserver.h"
#include "httprpc.h"

#include <boost/algorithm/string/predicate.hpp>
#include <boost/filesystem.hpp>
#include <boost/thread.hpp>

#include <stdio.h>

#ifdef _WIN32
#define frpintf(...)
#define printf(...)
#endif

/* Introduction text for doxygen: */

/*! \mainpage Developer documentation
 *
 * \section intro_sec Introduction
 *
 * This is the developer documentation of the reference client for an experimental new digital currency called Bitcoin (https://www.bitcoin.org/),
 * which enables instant payments to anyone, anywhere in the world. Bitcoin uses peer-to-peer technology to operate
 * with no central authority: managing transactions and issuing money are carried out collectively by the network.
 *
 * The software is a community-driven open source project, released under the MIT license.
 *
 * \section Navigation
 * Use the buttons <code>Namespaces</code>, <code>Classes</code> or <code>Files</code> at the top of the page to start navigating the code.
 */

static bool fDaemon;
#include "komodo_defs.h"
#define KOMODO_ASSETCHAIN_MAXLEN 65
extern char ASSETCHAINS_SYMBOL[KOMODO_ASSETCHAIN_MAXLEN];
extern int32_t ASSETCHAINS_BLOCKTIME;
extern uint64_t ASSETCHAINS_CBOPRET;
void komodo_passport_iteration();
uint64_t komodo_interestsum();
int32_t komodo_longestchain();
void komodo_cbopretupdate(int32_t forceflag);
CBlockIndex *komodo_chainactive(int32_t height);

void WaitForShutdown(boost::thread_group* threadGroup)
{
    int32_t i,height; CBlockIndex *pindex; const uint256 zeroid;
    bool fShutdown = ShutdownRequested();
    // Tell the main threads to shutdown.
    if (komodo_currentheight()>KOMODO_EARLYTXID_HEIGHT && KOMODO_EARLYTXID!=zeroid && ((height=tx_height(KOMODO_EARLYTXID))==0 || height>KOMODO_EARLYTXID_HEIGHT))
    {
        fprintf(stderr,"error: earlytx must be before block height %d or tx does not exist\n",KOMODO_EARLYTXID_HEIGHT);
        StartShutdown();
    }
    /*if ( ASSETCHAINS_STAKED == 0 && ASSETCHAINS_ADAPTIVEPOW == 0 && (pindex= komodo_chainactive(1)) != 0 )
    {
        if ( pindex->nTime > ADAPTIVEPOW_CHANGETO_DEFAULTON )
        {
            ASSETCHAINS_ADAPTIVEPOW = 1;
            fprintf(stderr,"default activate adaptivepow\n");
        } else fprintf(stderr,"height1 time %u vs %u\n",pindex->nTime,ADAPTIVEPOW_CHANGETO_DEFAULTON);
    } //else fprintf(stderr,"cant find height 1\n");*/
    if ( ASSETCHAINS_CBOPRET != 0 )
        komodo_pricesinit();
<<<<<<< HEAD

    while (!fShutdown)
    {
        //fprintf(stderr,"call passport iteration\n");
        if ( ASSETCHAINS_SYMBOL[0] == 0 )
        {
            if ( KOMODO_NSPV_FULLNODE )
                komodo_passport_iteration();
            for (i=0; i<10; i++)
            {
                fShutdown = ShutdownRequested();
                if ( fShutdown != 0 )
                    break;
                MilliSleep(1000);
            }
        }
        else
        {
            //komodo_interestsum();
            //komodo_longestchain();
            if ( ASSETCHAINS_CBOPRET != 0)
                komodo_cbopretupdate(0);

            // call miner's transactions creation function:
            komodo_createminerstransactions();

            for (i=0; i<=ASSETCHAINS_BLOCKTIME/5; i++)
            {
                fShutdown = ShutdownRequested();
                if ( fShutdown != 0 )
                    break;
                MilliSleep(1000);
            }
        }
=======
    /*
        komodo_passport_iteration and komodo_cbopretupdate moved to a separate thread
        ThreadUpdateKomodoInternals fired every second (see init.cpp), original wait
        for shutdown loop restored.
    */
    while (!fShutdown)
    {
        MilliSleep(200);
>>>>>>> 9eae73ce
        fShutdown = ShutdownRequested();
    }
    if (threadGroup)
    {
        Interrupt(*threadGroup);
        threadGroup->join_all();
    }
}

//////////////////////////////////////////////////////////////////////////////
//
// Start
//
extern int32_t IS_KOMODO_NOTARY,USE_EXTERNAL_PUBKEY;
extern uint32_t ASSETCHAIN_INIT;
extern std::string NOTARY_PUBKEY;
int32_t komodo_is_issuer();
void komodo_passport_iteration();

bool AppInit(int argc, char* argv[])
{
    boost::thread_group threadGroup;
    CScheduler scheduler;

    bool fRet = false;

    //
    // Parameters
    //
    // If Qt is used, parameters/komodo.conf are parsed in qt/bitcoin.cpp's main()
    ParseParameters(argc, argv);

    // Process help and version before taking care about datadir
    if (mapArgs.count("-?") || mapArgs.count("-h") ||  mapArgs.count("-help") || mapArgs.count("-version"))
    {
        std::string strUsage = _("Komodo Daemon") + " " + _("version") + " " + FormatFullVersion() + "\n" + PrivacyInfo();

        if (mapArgs.count("-version"))
        {
            strUsage += LicenseInfo();
        }
        else
        {
            strUsage += "\n" + _("Usage:") + "\n" +
                  "  komodod [options]                     " + _("Start Komodo Daemon") + "\n";

            strUsage += "\n" + HelpMessage(HMM_BITCOIND);
        }

        fprintf(stdout, "%s", strUsage.c_str());
        return true;
    }

    try
    {
        // Check for -testnet or -regtest parameter (Params() calls are only valid after this clause)
        if (!SelectParamsFromCommandLine()) {
            fprintf(stderr, "Error: Invalid combination of -regtest and -testnet.\n");
            return false;
        }
        void komodo_args(char *argv0);
        komodo_args(argv[0]);
        void chainparams_commandline();
        chainparams_commandline();

        fprintf(stderr,"call komodo_args.(%s) NOTARY_PUBKEY.(%s)\n",argv[0],NOTARY_PUBKEY.c_str());
        printf("initialized %s at %u\n",ASSETCHAINS_SYMBOL,(uint32_t)time(NULL));
        if (!boost::filesystem::is_directory(GetDataDir(false)))
        {
            fprintf(stderr, "Error: Specified data directory \"%s\" does not exist.\n", mapArgs["-datadir"].c_str());
            return false;
        }
        try
        {
            ReadConfigFile(mapArgs, mapMultiArgs,1);
        } catch (const missing_zcash_conf& e) {
            fprintf(stderr,
                    (_("Before starting komodod, you need to create a configuration file:\n"
                       "%s\n"
                       "It can be completely empty! That indicates you are happy with the default\n"
                       "configuration of komodod. But requiring a configuration file to start ensures\n"
                       "that komodod won't accidentally compromise your privacy if there was a default\n"
                       "option you needed to change.\n"
                       "\n"
                       "You can look at the example configuration file for suggestions of default\n"
                       "options that you may want to change. It should be in one of these locations,\n"
                       "depending on how you installed Komodo:\n") +
                     _("- Source code:  %s\n"
                       "- .deb package: %s\n")).c_str(),
                    GetConfigFile().string().c_str(),
                    "contrib/debian/examples/komodo.conf",
                    "/usr/share/doc/komodo/examples/komodo.conf");
            return false;
        } catch (const std::exception& e) {
            fprintf(stderr,"Error reading configuration file: %s\n", e.what());
            return false;
        }
        //extern uint16_t BITCOIND_RPCPORT;
        //BITCOIND_RPCPORT = GetArg("-rpcport", BaseParams().RPCPort());
        
        // Command-line RPC
        bool fCommandLine = false;
        for (int i = 1; i < argc; i++)
            if (!IsSwitchChar(argv[i][0]) && !boost::algorithm::istarts_with(argv[i], "komodo:"))
                fCommandLine = true;

        if (fCommandLine)
        {
            fprintf(stderr, "Error: There is no RPC client functionality in komodod. Use the komodo-cli utility instead.\n");
            exit(EXIT_FAILURE);
        }

#ifndef _WIN32
        fDaemon = GetBoolArg("-daemon", false);
        if (fDaemon)
        {
            fprintf(stdout, "Komodo %s server starting\n",ASSETCHAINS_SYMBOL);

            // Daemonize
            pid_t pid = fork();
            if (pid < 0)
            {
                fprintf(stderr, "Error: fork() returned %d errno %d\n", pid, errno);
                return false;
            }
            if (pid > 0) // Parent process, pid is child process id
            {
                return true;
            }
            // Child process falls through to rest of initialization

            pid_t sid = setsid();
            if (sid < 0)
                fprintf(stderr, "Error: setsid() returned %d errno %d\n", sid, errno);
        }
#endif
        SoftSetBoolArg("-server", true);

        fRet = AppInit2(threadGroup, scheduler);
    }
    catch (const std::exception& e) {
        PrintExceptionContinue(&e, "AppInit()");
    } catch (...) {
        PrintExceptionContinue(NULL, "AppInit()");
    }
    if (!fRet)
    {
        Interrupt(threadGroup);
        // threadGroup.join_all(); was left out intentionally here, because we didn't re-test all of
        // the startup-failure cases to make sure they don't result in a hang due to some
        // thread-blocking-waiting-for-another-thread-during-startup case
    } else {
        WaitForShutdown(&threadGroup);
    }
    Shutdown();

    return fRet;
}

int main(int argc, char* argv[])
{
    SetupEnvironment();

    // Connect bitcoind signal handlers
    noui_connect();

    return (AppInit(argc, argv) ? EXIT_SUCCESS : EXIT_FAILURE);
}<|MERGE_RESOLUTION|>--- conflicted
+++ resolved
@@ -87,42 +87,6 @@
     } //else fprintf(stderr,"cant find height 1\n");*/
     if ( ASSETCHAINS_CBOPRET != 0 )
         komodo_pricesinit();
-<<<<<<< HEAD
-
-    while (!fShutdown)
-    {
-        //fprintf(stderr,"call passport iteration\n");
-        if ( ASSETCHAINS_SYMBOL[0] == 0 )
-        {
-            if ( KOMODO_NSPV_FULLNODE )
-                komodo_passport_iteration();
-            for (i=0; i<10; i++)
-            {
-                fShutdown = ShutdownRequested();
-                if ( fShutdown != 0 )
-                    break;
-                MilliSleep(1000);
-            }
-        }
-        else
-        {
-            //komodo_interestsum();
-            //komodo_longestchain();
-            if ( ASSETCHAINS_CBOPRET != 0)
-                komodo_cbopretupdate(0);
-
-            // call miner's transactions creation function:
-            komodo_createminerstransactions();
-
-            for (i=0; i<=ASSETCHAINS_BLOCKTIME/5; i++)
-            {
-                fShutdown = ShutdownRequested();
-                if ( fShutdown != 0 )
-                    break;
-                MilliSleep(1000);
-            }
-        }
-=======
     /*
         komodo_passport_iteration and komodo_cbopretupdate moved to a separate thread
         ThreadUpdateKomodoInternals fired every second (see init.cpp), original wait
@@ -131,7 +95,6 @@
     while (!fShutdown)
     {
         MilliSleep(200);
->>>>>>> 9eae73ce
         fShutdown = ShutdownRequested();
     }
     if (threadGroup)

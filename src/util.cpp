--- conflicted
+++ resolved
@@ -528,7 +528,6 @@
     strMiscWarning = message;
 }
 
-<<<<<<< HEAD
 /****
  * @brief get the OS-specific default data directory
  * @note Windows: be "C:\Users\[username]\AppData\Roaming\Komodo"
@@ -536,8 +535,6 @@
  * @note Unix: ~/.komodo
  * @returns the default path to the Komodo data directory
  */
-=======
->>>>>>> a20e98e7
 boost::filesystem::path GetDefaultDataDir()
 {
     namespace fs = boost::filesystem;
@@ -547,9 +544,9 @@
     // Unix: ~/.zcash
 #ifdef _WIN32
     // Windows
-    if ( chain.isKMD() )
+    if ( chainName.isKMD() )
         return GetSpecialFolderPath(CSIDL_APPDATA) / "Komodo";
-    else return GetSpecialFolderPath(CSIDL_APPDATA) / "Komodo" / chain.symbol().c_str();
+    else return GetSpecialFolderPath(CSIDL_APPDATA) / "Komodo" / chainName.symbol().c_str();
 #else
     fs::path pathRet;
     char* pszHome = getenv("HOME");
@@ -561,19 +558,19 @@
     // Mac
     pathRet /= "Library/Application Support";
     TryCreateDirectory(pathRet);
-    if ( chain.isKMD() )
+    if ( chainName.isKMD() )
         return pathRet / "Komodo";
     else
     {
         pathRet /= "Komodo";
         TryCreateDirectory(pathRet);
-        return pathRet / chain.symbol().c_str();
+        return pathRet / chainName.symbol().c_str();
     }
 #else
     // Unix
-    if ( chain.isKMD() )
+    if ( chainName.isKMD() )
         return pathRet / ".komodo";
-    return pathRet / ".komodo" / chain.symbol().c_str();
+    return pathRet / ".komodo" / chainName.symbol().c_str();
 #endif
 #endif
 }
@@ -696,8 +693,8 @@
 boost::filesystem::path GetConfigFile()
 {
     char confname[512];
-    if ( !mapArgs.count("-conf") && !chain.isKMD() ){
-        sprintf(confname,"%s.conf",chain.symbol().c_str());
+    if ( !mapArgs.count("-conf") && !chainName.isKMD() ){
+        sprintf(confname,"%s.conf",chainName.symbol().c_str());
     }
     else
     {

// Copyright (c) 2016 The Zcash developers
// Distributed under the MIT software license, see the accompanying
// file COPYING or http://www.opensource.org/licenses/mit-license.php.

#include "metrics.h"

#include "chainparams.h"
#include "checkpoints.h"
#include "main.h"
#include "ui_interface.h"
#include "util.h"
#include "utiltime.h"
#include "utilmoneystr.h"
#include "utilstrencodings.h"

#include <boost/thread.hpp>
#include <boost/thread/synchronized_value.hpp>
#include <string>
<<<<<<< HEAD
#ifdef _WIN32
#include <io.h>
#include <windows.h>
=======
#ifdef WIN32
#include <io.h>
>>>>>>> 0e0f5e4e
#else
#include <sys/ioctl.h>
#endif
#include <unistd.h>

extern int64_t ASSETCHAINS_TIMELOCKGTE;
extern uint32_t ASSETCHAINS_ALGO, ASSETCHAINS_VERUSHASH;
int64_t komodo_block_unlocktime(uint32_t nHeight);

void AtomicTimer::start()
{
    std::unique_lock<std::mutex> lock(mtx);
    if (threads < 1) {
        start_time = GetTime();
    }
    ++threads;
}

void AtomicTimer::stop()
{
    std::unique_lock<std::mutex> lock(mtx);
    // Ignore excess calls to stop()
    if (threads > 0) {
        --threads;
        if (threads < 1) {
            int64_t time_span = GetTime() - start_time;
            total_time += time_span;
        }
    }
}

bool AtomicTimer::running()
{
    std::unique_lock<std::mutex> lock(mtx);
    return threads > 0;
}

uint64_t AtomicTimer::threadCount()
{
    std::unique_lock<std::mutex> lock(mtx);
    return threads;
}

double AtomicTimer::rate(const AtomicCounter& count)
{
    std::unique_lock<std::mutex> lock(mtx);
    int64_t duration = total_time;
    if (threads > 0) {
        // Timer is running, so get the latest count
        duration += GetTime() - start_time;
    }
    return duration > 0 ? (double)count.get() / duration : 0;
}

static CCriticalSection cs_metrics;

<<<<<<< HEAD
double AtomicTimer::rate(const int64_t count)
{
    std::unique_lock<std::mutex> lock(mtx);
    LOCK(cs_metrics);
    int64_t duration = total_time;
    if (threads > 0) {
        // Timer is running, so get the latest count
        duration += GetTime() - start_time;
    }
    return duration > 0 ? (double)count / duration : 0;
}

boost::synchronized_value<int64_t> nNodeStartTime;
boost::synchronized_value<int64_t> nNextRefresh;
int64_t nHashCount;
=======
static boost::synchronized_value<int64_t> nNodeStartTime;
static boost::synchronized_value<int64_t> nNextRefresh;
>>>>>>> 0e0f5e4e
AtomicCounter transactionsValidated;
AtomicCounter ehSolverRuns;
AtomicCounter solutionTargetChecks;
static AtomicCounter minedBlocks;
AtomicTimer miningTimer;

static boost::synchronized_value<std::list<uint256>> trackedBlocks;

static boost::synchronized_value<std::list<std::string>> messageBox;
static boost::synchronized_value<std::string> initMessage;
static bool loaded = false;

extern int64_t GetNetworkHashPS(int lookup, int height);

void TrackMinedBlock(uint256 hash)
{
    LOCK(cs_metrics);
    minedBlocks.increment();
    trackedBlocks->push_back(hash);
}

void MarkStartTime()
{
    *nNodeStartTime = GetTime();
}

int64_t GetUptime()
{
    return GetTime() - *nNodeStartTime;
}

double GetLocalSolPS()
{
    if (ASSETCHAINS_ALGO == ASSETCHAINS_VERUSHASH)
    {
        return miningTimer.rate(nHashCount);
    }
    else
        return miningTimer.rate(solutionTargetChecks);
}

int EstimateNetHeightInner(int height, int64_t tipmediantime,
                           int heightLastCheckpoint, int64_t timeLastCheckpoint,
                           int64_t genesisTime, int64_t targetSpacing)
{
    // We average the target spacing with the observed spacing to the last
    // checkpoint (either from below or above depending on the current height),
    // and use that to estimate the current network height.
    int medianHeight = height > CBlockIndex::nMedianTimeSpan ?
            height - (1 + ((CBlockIndex::nMedianTimeSpan - 1) / 2)) :
            height / 2;
    double checkpointSpacing = medianHeight > heightLastCheckpoint ?
            (double (tipmediantime - timeLastCheckpoint)) / (medianHeight - heightLastCheckpoint) :
            (double (timeLastCheckpoint - genesisTime)) / heightLastCheckpoint;
    double averageSpacing = (targetSpacing + checkpointSpacing) / 2;
    int netheight = medianHeight + ((GetTime() - tipmediantime) / averageSpacing);
    // Round to nearest ten to reduce noise
    return ((netheight + 5) / 10) * 10;
}

int EstimateNetHeight(int height, int64_t tipmediantime, CChainParams chainParams)
{
    auto checkpointData = chainParams.Checkpoints();
    return EstimateNetHeightInner(
        height, tipmediantime,
        Checkpoints::GetTotalBlocksEstimate(checkpointData),
        checkpointData.nTimeLastCheckpoint,
        chainParams.GenesisBlock().nTime,
        chainParams.GetConsensus().nPowTargetSpacing);
}

void TriggerRefresh()
{
    *nNextRefresh = GetTime();
    // Ensure that the refresh has started before we return
    MilliSleep(200);
}

static bool metrics_ThreadSafeMessageBox(const std::string& message,
                                      const std::string& caption,
                                      unsigned int style)
{
    // The SECURE flag has no effect in the metrics UI.
    style &= ~CClientUIInterface::SECURE;

    std::string strCaption;
    // Check for usage of predefined caption
    switch (style) {
    case CClientUIInterface::MSG_ERROR:
        strCaption += _("Error");
        break;
    case CClientUIInterface::MSG_WARNING:
        strCaption += _("Warning");
        break;
    case CClientUIInterface::MSG_INFORMATION:
        strCaption += _("Information");
        break;
    default:
        strCaption += caption; // Use supplied caption (can be empty)
    }

    boost::strict_lock_ptr<std::list<std::string>> u = messageBox.synchronize();
    u->push_back(strCaption + ": " + message);
    if (u->size() > 5) {
        u->pop_back();
    }

    TriggerRefresh();
    return false;
}

static bool metrics_ThreadSafeQuestion(const std::string& /* ignored interactive message */, const std::string& message, const std::string& caption, unsigned int style)
{
    return metrics_ThreadSafeMessageBox(message, caption, style);
}

static void metrics_InitMessage(const std::string& message)
{
    *initMessage = message;
}

void ConnectMetricsScreen()
{
    uiInterface.ThreadSafeMessageBox.disconnect_all_slots();
    uiInterface.ThreadSafeMessageBox.connect(metrics_ThreadSafeMessageBox);
    uiInterface.ThreadSafeQuestion.disconnect_all_slots();
    uiInterface.ThreadSafeQuestion.connect(metrics_ThreadSafeQuestion);
    uiInterface.InitMessage.disconnect_all_slots();
    uiInterface.InitMessage.connect(metrics_InitMessage);
}

int printStats(bool mining)
{
    // Number of lines that are always displayed
    int lines = 4;

    int height;
    int64_t tipmediantime;
    size_t connections;
    int64_t netsolps;
    {
        LOCK2(cs_main, cs_vNodes);
        height = chainActive.Height();
        tipmediantime = chainActive.LastTip()->GetMedianTimePast();
        connections = vNodes.size();
        netsolps = GetNetworkHashPS(120, -1);
    }
    auto localsolps = GetLocalSolPS();

    if (IsInitialBlockDownload()) {
        int netheight = EstimateNetHeight(height, tipmediantime, Params());
        int downloadPercent = height * 100 / netheight;
        std::cout << "     " << _("Downloading blocks") << " | " << height << " / ~" << netheight << " (" << downloadPercent << "%)" << std::endl;
    } else {
        std::cout << "           " << _("Block height") << " | " << height << std::endl;
    }
    std::cout << "            " << _("Connections") << " | " << connections << std::endl;
    std::cout << "  " << _("Network solution rate") << " | " << netsolps << " Sol/s" << std::endl;
    if (mining && miningTimer.running()) {
        std::cout << "    " << _("Local solution rate") << " | " << strprintf("%.4f Sol/s", localsolps) << std::endl;
        lines++;
    }
    std::cout << std::endl;

    return lines;
}

int printMiningStatus(bool mining)
{
#ifdef ENABLE_MINING
    // Number of lines that are always displayed
    int lines = 1;

    if (mining) {
        auto nThreads = miningTimer.threadCount();
        if (nThreads > 0) {
            std::cout << strprintf(_("You are mining with the %s solver on %d threads."),
                                   GetArg("-equihashsolver", "default"), nThreads) << std::endl;
        } else {
            bool fvNodesEmpty;
            {
                LOCK(cs_vNodes);
                fvNodesEmpty = vNodes.empty();
            }
            if (fvNodesEmpty) {
                std::cout << _("Mining is paused while waiting for connections.") << std::endl;
            } else if (IsInitialBlockDownload()) {
                std::cout << _("Mining is paused while downloading blocks.") << std::endl;
            } else {
                std::cout << _("Mining is paused (a JoinSplit may be in progress).") << std::endl;
            }
        }
        lines++;
    } else {
        std::cout << _("You are currently not mining.") << std::endl;
        std::cout << _("To enable mining, add 'gen=1' to your zcash.conf and restart.") << std::endl;
        lines += 2;
    }
    std::cout << std::endl;

    return lines;
#else // ENABLE_MINING
    return 0;
#endif // !ENABLE_MINING
}

int printMetrics(size_t cols, bool mining)
{
    // Number of lines that are always displayed
    int lines = 3;

    // Calculate uptime
    int64_t uptime = GetUptime();
    int days = uptime / (24 * 60 * 60);
    int hours = (uptime - (days * 24 * 60 * 60)) / (60 * 60);
    int minutes = (uptime - (((days * 24) + hours) * 60 * 60)) / 60;
    int seconds = uptime - (((((days * 24) + hours) * 60) + minutes) * 60);

    // Display uptime
    std::string duration;
    if (days > 0) {
        duration = strprintf(_("%d days, %d hours, %d minutes, %d seconds"), days, hours, minutes, seconds);
    } else if (hours > 0) {
        duration = strprintf(_("%d hours, %d minutes, %d seconds"), hours, minutes, seconds);
    } else if (minutes > 0) {
        duration = strprintf(_("%d minutes, %d seconds"), minutes, seconds);
    } else {
        duration = strprintf(_("%d seconds"), seconds);
    }
    std::string strDuration = strprintf(_("Since starting this node %s ago:"), duration);
    std::cout << strDuration << std::endl;
    lines += (strDuration.size() / cols);

    int validatedCount = transactionsValidated.get();
    if (validatedCount > 1) {
      std::cout << "- " << strprintf(_("You have validated %d transactions!"), validatedCount) << std::endl;
    } else if (validatedCount == 1) {
      std::cout << "- " << _("You have validated a transaction!") << std::endl;
    } else {
      std::cout << "- " << _("You have validated no transactions.") << std::endl;
    }

    if (mining && loaded) {
        std::cout << "- " << strprintf(_("You have completed %d Equihash solver runs."), ehSolverRuns.get()) << std::endl;
        lines++;

        int mined = 0;
        int orphaned = 0;
        CAmount immature {0};
        CAmount mature {0};
        {
            LOCK2(cs_main, cs_metrics);
            boost::strict_lock_ptr<std::list<uint256>> u = trackedBlocks.synchronize();
            auto consensusParams = Params().GetConsensus();
            auto tipHeight = chainActive.Height();

            // Update orphans and calculate subsidies
            std::list<uint256>::iterator it = u->begin();
            while (it != u->end()) {
                auto hash = *it;
                if (mapBlockIndex.count(hash) > 0 &&
                        chainActive.Contains(mapBlockIndex[hash])) {
                    int height = mapBlockIndex[hash]->nHeight;
                    CAmount subsidy = GetBlockSubsidy(height, consensusParams);
                    if ((height > 0) && (height <= consensusParams.GetLastFoundersRewardBlockHeight())) {
                        subsidy -= subsidy/5;
                    }

                    if ((std::max(0, COINBASE_MATURITY - (tipHeight - height)) > 0) ||
                        (tipHeight < komodo_block_unlocktime(height) && subsidy >= ASSETCHAINS_TIMELOCKGTE)) {
                        immature += subsidy;
                    } else {
                        mature += subsidy;
                    }
                    it++;
                } else {
                    it = u->erase(it);
                }
            }

            mined = minedBlocks.get();
            orphaned = mined - u->size();
        }

        if (mined > 0) {
            std::string units = Params().CurrencyUnits();
            std::cout << "- " << strprintf(_("You have mined %d blocks!"), mined) << std::endl;
            std::cout << "  "
                      << strprintf(_("Orphaned: %d blocks, Immature: %u %s, Mature: %u %s"),
                                     orphaned,
                                     FormatMoney(immature), units,
                                     FormatMoney(mature), units)
                      << std::endl;
            lines += 2;
        }
    }
    std::cout << std::endl;

    return lines;
}

int printMessageBox(size_t cols)
{
    boost::strict_lock_ptr<std::list<std::string>> u = messageBox.synchronize();

    if (u->size() == 0) {
        return 0;
    }

    int lines = 2 + u->size();
    std::cout << _("Messages:") << std::endl;
    for (auto it = u->cbegin(); it != u->cend(); ++it) {
        auto msg = FormatParagraph(*it, cols, 2);
        std::cout << "- " << msg << std::endl;
        // Handle newlines and wrapped lines
        size_t i = 0;
        size_t j = 0;
        while (j < msg.size()) {
            i = msg.find('\n', j);
            if (i == std::string::npos) {
                i = msg.size();
            } else {
                // Newline
                lines++;
            }
            j = i + 1;
        }
    }
    std::cout << std::endl;
    return lines;
}

int printInitMessage()
{
    if (loaded) {
        return 0;
    }

    std::string msg = *initMessage;
    std::cout << _("Init message:") << " " << msg << std::endl;
    std::cout << std::endl;

    if (msg == _("Done loading")) {
        loaded = true;
    }

    return 2;
}

#ifdef WIN32
#define ENABLE_VIRTUAL_TERMINAL_PROCESSING 0x0004

bool enableVTMode()
{
    // Set output mode to handle virtual terminal sequences
    HANDLE hOut = GetStdHandle(STD_OUTPUT_HANDLE);
    if (hOut == INVALID_HANDLE_VALUE) {
        return false;
    }

    DWORD dwMode = 0;
    if (!GetConsoleMode(hOut, &dwMode)) {
        return false;
    }

    dwMode |= ENABLE_VIRTUAL_TERMINAL_PROCESSING;
    if (!SetConsoleMode(hOut, dwMode)) {
        return false;
    }
    return true;
}
#endif

void ThreadShowMetricsScreen()
{
    // Make this thread recognisable as the metrics screen thread
    RenameThread("zcash-metrics-screen");

    // Determine whether we should render a persistent UI or rolling metrics
    bool isTTY = isatty(STDOUT_FILENO);
    bool isScreen = GetBoolArg("-metricsui", isTTY);
    int64_t nRefresh = GetArg("-metricsrefreshtime", isTTY ? 1 : 600);

    if (isScreen) {
#ifdef WIN32
        enableVTMode();
#endif

        // Clear screen
        std::cout << "\e[2J";

        // Print art
        std::cout << METRICS_ART << std::endl;
        std::cout << std::endl;

        // Thank you text
        std::cout << _("Thank you for running a Zcash node!") << std::endl;
        std::cout << _("You're helping to strengthen the network and contributing to a social good :)") << std::endl;

        // Privacy notice text
        std::cout << PrivacyInfo();
        std::cout << std::endl;
    }

    while (true) {
        // Number of lines that are always displayed
        int lines = 1;
        int cols = 80;

        // Get current window size
        if (isTTY) {
<<<<<<< HEAD
#ifdef _WIN32
          CONSOLE_SCREEN_BUFFER_INFO csbi;
          GetConsoleScreenBufferInfo(GetStdHandle(STD_OUTPUT_HANDLE), &csbi);
          cols = csbi.srWindow.Right - csbi.srWindow.Left + 1;
          #else
          struct winsize w;
          w.ws_col = 0;
          if (ioctl(STDOUT_FILENO, TIOCGWINSZ, &w) != -1 && w.ws_col != 0) {
            cols = w.ws_col;
          }
=======
#ifdef WIN32
            CONSOLE_SCREEN_BUFFER_INFO csbi;
            if (GetConsoleScreenBufferInfo(GetStdHandle(STD_OUTPUT_HANDLE), &csbi) != 0) {
                cols = csbi.srWindow.Right - csbi.srWindow.Left + 1;
            }
#else
            struct winsize w;
            w.ws_col = 0;
            if (ioctl(STDOUT_FILENO, TIOCGWINSZ, &w) != -1 && w.ws_col != 0) {
                cols = w.ws_col;
            }
>>>>>>> 0e0f5e4e
#endif
        }

        if (isScreen) {
            // Erase below current position
            std::cout << "\e[J";
        }

        // Miner status
#ifdef ENABLE_MINING
        bool mining = GetBoolArg("-gen", false);
#else
        bool mining = false;
#endif

        if (loaded) {
            lines += printStats(mining);
            lines += printMiningStatus(mining);
        }
        lines += printMetrics(cols, mining);
        lines += printMessageBox(cols);
        lines += printInitMessage();

        if (isScreen) {
            // Explain how to exit
            std::cout << "[";
#ifdef WIN32
            std::cout << _("'zcash-cli.exe stop' to exit");
#else
            std::cout << _("Press Ctrl+C to exit");
#endif
            std::cout << "] [" << _("Set 'showmetrics=0' to hide") << "]" << std::endl;
        } else {
            // Print delineator
            std::cout << "----------------------------------------" << std::endl;
        }

        *nNextRefresh = GetTime() + nRefresh;
        while (GetTime() < *nNextRefresh) {
            boost::this_thread::interruption_point();
            MilliSleep(200);
        }

        if (isScreen) {
            // Return to the top of the updating section
            std::cout << "\e[" << lines << "A";
        }
    }
}<|MERGE_RESOLUTION|>--- conflicted
+++ resolved
@@ -16,14 +16,9 @@
 #include <boost/thread.hpp>
 #include <boost/thread/synchronized_value.hpp>
 #include <string>
-<<<<<<< HEAD
 #ifdef _WIN32
 #include <io.h>
 #include <windows.h>
-=======
-#ifdef WIN32
-#include <io.h>
->>>>>>> 0e0f5e4e
 #else
 #include <sys/ioctl.h>
 #endif
@@ -78,9 +73,16 @@
     return duration > 0 ? (double)count.get() / duration : 0;
 }
 
-static CCriticalSection cs_metrics;
-
-<<<<<<< HEAD
+boost::synchronized_value<int64_t> nNodeStartTime;
+boost::synchronized_value<int64_t> nNextRefresh;
+int64_t nHashCount;
+AtomicCounter transactionsValidated;
+AtomicCounter ehSolverRuns;
+AtomicCounter solutionTargetChecks;
+static AtomicCounter minedBlocks;
+AtomicTimer miningTimer;
+CCriticalSection cs_metrics;
+
 double AtomicTimer::rate(const int64_t count)
 {
     std::unique_lock<std::mutex> lock(mtx);
@@ -92,19 +94,6 @@
     }
     return duration > 0 ? (double)count / duration : 0;
 }
-
-boost::synchronized_value<int64_t> nNodeStartTime;
-boost::synchronized_value<int64_t> nNextRefresh;
-int64_t nHashCount;
-=======
-static boost::synchronized_value<int64_t> nNodeStartTime;
-static boost::synchronized_value<int64_t> nNextRefresh;
->>>>>>> 0e0f5e4e
-AtomicCounter transactionsValidated;
-AtomicCounter ehSolverRuns;
-AtomicCounter solutionTargetChecks;
-static AtomicCounter minedBlocks;
-AtomicTimer miningTimer;
 
 static boost::synchronized_value<std::list<uint256>> trackedBlocks;
 
@@ -511,19 +500,7 @@
 
         // Get current window size
         if (isTTY) {
-<<<<<<< HEAD
 #ifdef _WIN32
-          CONSOLE_SCREEN_BUFFER_INFO csbi;
-          GetConsoleScreenBufferInfo(GetStdHandle(STD_OUTPUT_HANDLE), &csbi);
-          cols = csbi.srWindow.Right - csbi.srWindow.Left + 1;
-          #else
-          struct winsize w;
-          w.ws_col = 0;
-          if (ioctl(STDOUT_FILENO, TIOCGWINSZ, &w) != -1 && w.ws_col != 0) {
-            cols = w.ws_col;
-          }
-=======
-#ifdef WIN32
             CONSOLE_SCREEN_BUFFER_INFO csbi;
             if (GetConsoleScreenBufferInfo(GetStdHandle(STD_OUTPUT_HANDLE), &csbi) != 0) {
                 cols = csbi.srWindow.Right - csbi.srWindow.Left + 1;
@@ -534,7 +511,6 @@
             if (ioctl(STDOUT_FILENO, TIOCGWINSZ, &w) != -1 && w.ws_col != 0) {
                 cols = w.ws_col;
             }
->>>>>>> 0e0f5e4e
 #endif
         }
 

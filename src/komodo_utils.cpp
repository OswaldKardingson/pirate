--- conflicted
+++ resolved
@@ -1488,16 +1488,11 @@
 
 void komodo_args(char *argv0)
 {
-<<<<<<< HEAD
     std::string name; // -ac_name
     char *dirname; 
     uint8_t disablebits[32],*extraptr=0;
     FILE *fp; 
     int32_t i,nonz=0,n; 
-=======
-    std::string name,hexstr,symbol; char *dirname,fname[512],arg0str[64],magicstr[9]; uint8_t magic[4],extrabuf[32756],disablebits[32],*extraptr=0;
-    FILE *fp; uint64_t val; uint16_t port, dest_rpc_port; int32_t i,nonz=0,baseid,len,n,extralen = 0; uint64_t ccenables[256], ccEnablesHeight[512] = {0}; CTransaction earlytx; uint256 hashBlock;
->>>>>>> ca2290a4
 
     const std::string ntz_dest_path = GetArg("-notary", "");
     IS_KOMODO_NOTARY = ntz_dest_path == "" ? 0 : 1;
@@ -2000,13 +1995,6 @@
                 extraptr[extralen++] = ASSETCHAINS_ADAPTIVEPOW;
         }
         
-<<<<<<< HEAD
-        const std::string addn = GetArg("-seednode","");
-        if ( addn.size() > 0 )
-            ASSETCHAINS_SEED = 1;
-
-=======
->>>>>>> ca2290a4
         strncpy(ASSETCHAINS_SYMBOL,name.c_str(),sizeof(ASSETCHAINS_SYMBOL)-1);
 
         /* VRSC chain is incompatible with Komodo daemon */
@@ -2066,11 +2054,7 @@
         }
         if ( ASSETCHAINS_RPCPORT == 0 )
             ASSETCHAINS_RPCPORT = ASSETCHAINS_P2PPORT + 1;
-<<<<<<< HEAD
-
         uint8_t magic[4];
-=======
->>>>>>> ca2290a4
         iguana_rwnum(1,magic,sizeof(ASSETCHAINS_MAGIC),(void *)&ASSETCHAINS_MAGIC);
         char magicstr[9];
         for (i=0; i<4; i++)

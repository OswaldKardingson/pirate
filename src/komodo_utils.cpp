/******************************************************************************
 * Copyright © 2014-2019 The SuperNET Developers.                             *
 *                                                                            *
 * See the AUTHORS, DEVELOPER-AGREEMENT and LICENSE files at                  *
 * the top-level directory of this distribution for the individual copyright  *
 * holder information and the developer policies on copyright and licensing.  *
 *                                                                            *
 * Unless otherwise agreed in a custom licensing agreement, no part of the    *
 * SuperNET software, including this file may be copied, modified, propagated *
 * or distributed except according to the terms contained in the LICENSE file *
 *                                                                            *
 * Removal or modification of this copyright notice is prohibited.            *
 *                                                                            *
 ******************************************************************************/
#include "komodo_defs.h"
#include "komodo.h"
#include "komodo_utils.h"
#include "komodo_globals.h"
#include "komodo_notary.h"
#include "komodo_gateway.h"
#include "cc/CCinclude.h"
<<<<<<< HEAD

struct komodo_state KOMODO_STATES[34];
int32_t ASSETCHAINS_CBMATURITY;
uint64_t ASSETCHAINS_TIMEUNLOCKFROM = 0;
uint64_t ASSETCHAINS_TIMEUNLOCKTO = 0;
=======
>>>>>>> a20e98e7

void vcalc_sha256(char deprecated[(256 >> 3) * 2 + 1],uint8_t hash[256 >> 3],uint8_t *src,int32_t len)
{
    struct sha256_vstate md;
    sha256_vinit(&md);
    sha256_vprocess(&md,src,len);
    sha256_vdone(&md,hash);
}

bits256 bits256_doublesha256(char *deprecated,uint8_t *data,int32_t datalen)
{
    bits256 hash,hash2; int32_t i;
    vcalc_sha256(0,hash.bytes,data,datalen);
    vcalc_sha256(0,hash2.bytes,hash.bytes,sizeof(hash));
    for (i=0; i<sizeof(hash); i++)
        hash.bytes[i] = hash2.bytes[sizeof(hash) - 1 - i];
    return(hash);
}

// rmd160: the five basic functions F(), G() and H()
#define F(x, y, z)        ((x) ^ (y) ^ (z))
#define G(x, y, z)        (((x) & (y)) | (~(x) & (z)))
#define H(x, y, z)        (((x) | ~(y)) ^ (z))
#define I(x, y, z)        (((x) & (z)) | ((y) & ~(z)))
#define J(x, y, z)        ((x) ^ ((y) | ~(z)))
#define ROLc(x, y) ( (((unsigned long)(x)<<(unsigned long)((y)&31)) | (((unsigned long)(x)&0xFFFFFFFFUL)>>(unsigned long)(32-((y)&31)))) & 0xFFFFFFFFUL)

/* the ten basic operations FF() through III() */
#define FF(a, b, c, d, e, x, s)        \
(a) += F((b), (c), (d)) + (x);\
(a) = ROLc((a), (s)) + (e);\
(c) = ROLc((c), 10);

#define GG(a, b, c, d, e, x, s)        \
(a) += G((b), (c), (d)) + (x) + 0x5a827999UL;\
(a) = ROLc((a), (s)) + (e);\
(c) = ROLc((c), 10);

#define HH(a, b, c, d, e, x, s)        \
(a) += H((b), (c), (d)) + (x) + 0x6ed9eba1UL;\
(a) = ROLc((a), (s)) + (e);\
(c) = ROLc((c), 10);

#define II(a, b, c, d, e, x, s)        \
(a) += I((b), (c), (d)) + (x) + 0x8f1bbcdcUL;\
(a) = ROLc((a), (s)) + (e);\
(c) = ROLc((c), 10);

#define JJ(a, b, c, d, e, x, s)        \
(a) += J((b), (c), (d)) + (x) + 0xa953fd4eUL;\
(a) = ROLc((a), (s)) + (e);\
(c) = ROLc((c), 10);

#define FFF(a, b, c, d, e, x, s)        \
(a) += F((b), (c), (d)) + (x);\
(a) = ROLc((a), (s)) + (e);\
(c) = ROLc((c), 10);

#define GGG(a, b, c, d, e, x, s)        \
(a) += G((b), (c), (d)) + (x) + 0x7a6d76e9UL;\
(a) = ROLc((a), (s)) + (e);\
(c) = ROLc((c), 10);

#define HHH(a, b, c, d, e, x, s)        \
(a) += H((b), (c), (d)) + (x) + 0x6d703ef3UL;\
(a) = ROLc((a), (s)) + (e);\
(c) = ROLc((c), 10);

#define III(a, b, c, d, e, x, s)        \
(a) += I((b), (c), (d)) + (x) + 0x5c4dd124UL;\
(a) = ROLc((a), (s)) + (e);\
(c) = ROLc((c), 10);

#define JJJ(a, b, c, d, e, x, s)        \
(a) += J((b), (c), (d)) + (x) + 0x50a28be6UL;\
(a) = ROLc((a), (s)) + (e);\
(c) = ROLc((c), 10);

static int32_t rmd160_vcompress(struct rmd160_vstate *md,uint8_t *buf)
{
    uint32_t aa,bb,cc,dd,ee,aaa,bbb,ccc,ddd,eee,X[16];
    int i;

    /* load words X */
    for (i = 0; i < 16; i++){
        LOAD32L(X[i], buf + (4 * i));
    }

    /* load state */
    aa = aaa = md->state[0];
    bb = bbb = md->state[1];
    cc = ccc = md->state[2];
    dd = ddd = md->state[3];
    ee = eee = md->state[4];

    /* round 1 */
    FF(aa, bb, cc, dd, ee, X[ 0], 11);
    FF(ee, aa, bb, cc, dd, X[ 1], 14);
    FF(dd, ee, aa, bb, cc, X[ 2], 15);
    FF(cc, dd, ee, aa, bb, X[ 3], 12);
    FF(bb, cc, dd, ee, aa, X[ 4],  5);
    FF(aa, bb, cc, dd, ee, X[ 5],  8);
    FF(ee, aa, bb, cc, dd, X[ 6],  7);
    FF(dd, ee, aa, bb, cc, X[ 7],  9);
    FF(cc, dd, ee, aa, bb, X[ 8], 11);
    FF(bb, cc, dd, ee, aa, X[ 9], 13);
    FF(aa, bb, cc, dd, ee, X[10], 14);
    FF(ee, aa, bb, cc, dd, X[11], 15);
    FF(dd, ee, aa, bb, cc, X[12],  6);
    FF(cc, dd, ee, aa, bb, X[13],  7);
    FF(bb, cc, dd, ee, aa, X[14],  9);
    FF(aa, bb, cc, dd, ee, X[15],  8);

    /* round 2 */
    GG(ee, aa, bb, cc, dd, X[ 7],  7);
    GG(dd, ee, aa, bb, cc, X[ 4],  6);
    GG(cc, dd, ee, aa, bb, X[13],  8);
    GG(bb, cc, dd, ee, aa, X[ 1], 13);
    GG(aa, bb, cc, dd, ee, X[10], 11);
    GG(ee, aa, bb, cc, dd, X[ 6],  9);
    GG(dd, ee, aa, bb, cc, X[15],  7);
    GG(cc, dd, ee, aa, bb, X[ 3], 15);
    GG(bb, cc, dd, ee, aa, X[12],  7);
    GG(aa, bb, cc, dd, ee, X[ 0], 12);
    GG(ee, aa, bb, cc, dd, X[ 9], 15);
    GG(dd, ee, aa, bb, cc, X[ 5],  9);
    GG(cc, dd, ee, aa, bb, X[ 2], 11);
    GG(bb, cc, dd, ee, aa, X[14],  7);
    GG(aa, bb, cc, dd, ee, X[11], 13);
    GG(ee, aa, bb, cc, dd, X[ 8], 12);

    /* round 3 */
    HH(dd, ee, aa, bb, cc, X[ 3], 11);
    HH(cc, dd, ee, aa, bb, X[10], 13);
    HH(bb, cc, dd, ee, aa, X[14],  6);
    HH(aa, bb, cc, dd, ee, X[ 4],  7);
    HH(ee, aa, bb, cc, dd, X[ 9], 14);
    HH(dd, ee, aa, bb, cc, X[15],  9);
    HH(cc, dd, ee, aa, bb, X[ 8], 13);
    HH(bb, cc, dd, ee, aa, X[ 1], 15);
    HH(aa, bb, cc, dd, ee, X[ 2], 14);
    HH(ee, aa, bb, cc, dd, X[ 7],  8);
    HH(dd, ee, aa, bb, cc, X[ 0], 13);
    HH(cc, dd, ee, aa, bb, X[ 6],  6);
    HH(bb, cc, dd, ee, aa, X[13],  5);
    HH(aa, bb, cc, dd, ee, X[11], 12);
    HH(ee, aa, bb, cc, dd, X[ 5],  7);
    HH(dd, ee, aa, bb, cc, X[12],  5);

    /* round 4 */
    II(cc, dd, ee, aa, bb, X[ 1], 11);
    II(bb, cc, dd, ee, aa, X[ 9], 12);
    II(aa, bb, cc, dd, ee, X[11], 14);
    II(ee, aa, bb, cc, dd, X[10], 15);
    II(dd, ee, aa, bb, cc, X[ 0], 14);
    II(cc, dd, ee, aa, bb, X[ 8], 15);
    II(bb, cc, dd, ee, aa, X[12],  9);
    II(aa, bb, cc, dd, ee, X[ 4],  8);
    II(ee, aa, bb, cc, dd, X[13],  9);
    II(dd, ee, aa, bb, cc, X[ 3], 14);
    II(cc, dd, ee, aa, bb, X[ 7],  5);
    II(bb, cc, dd, ee, aa, X[15],  6);
    II(aa, bb, cc, dd, ee, X[14],  8);
    II(ee, aa, bb, cc, dd, X[ 5],  6);
    II(dd, ee, aa, bb, cc, X[ 6],  5);
    II(cc, dd, ee, aa, bb, X[ 2], 12);

    /* round 5 */
    JJ(bb, cc, dd, ee, aa, X[ 4],  9);
    JJ(aa, bb, cc, dd, ee, X[ 0], 15);
    JJ(ee, aa, bb, cc, dd, X[ 5],  5);
    JJ(dd, ee, aa, bb, cc, X[ 9], 11);
    JJ(cc, dd, ee, aa, bb, X[ 7],  6);
    JJ(bb, cc, dd, ee, aa, X[12],  8);
    JJ(aa, bb, cc, dd, ee, X[ 2], 13);
    JJ(ee, aa, bb, cc, dd, X[10], 12);
    JJ(dd, ee, aa, bb, cc, X[14],  5);
    JJ(cc, dd, ee, aa, bb, X[ 1], 12);
    JJ(bb, cc, dd, ee, aa, X[ 3], 13);
    JJ(aa, bb, cc, dd, ee, X[ 8], 14);
    JJ(ee, aa, bb, cc, dd, X[11], 11);
    JJ(dd, ee, aa, bb, cc, X[ 6],  8);
    JJ(cc, dd, ee, aa, bb, X[15],  5);
    JJ(bb, cc, dd, ee, aa, X[13],  6);

    /* parallel round 1 */
    JJJ(aaa, bbb, ccc, ddd, eee, X[ 5],  8);
    JJJ(eee, aaa, bbb, ccc, ddd, X[14],  9);
    JJJ(ddd, eee, aaa, bbb, ccc, X[ 7],  9);
    JJJ(ccc, ddd, eee, aaa, bbb, X[ 0], 11);
    JJJ(bbb, ccc, ddd, eee, aaa, X[ 9], 13);
    JJJ(aaa, bbb, ccc, ddd, eee, X[ 2], 15);
    JJJ(eee, aaa, bbb, ccc, ddd, X[11], 15);
    JJJ(ddd, eee, aaa, bbb, ccc, X[ 4],  5);
    JJJ(ccc, ddd, eee, aaa, bbb, X[13],  7);
    JJJ(bbb, ccc, ddd, eee, aaa, X[ 6],  7);
    JJJ(aaa, bbb, ccc, ddd, eee, X[15],  8);
    JJJ(eee, aaa, bbb, ccc, ddd, X[ 8], 11);
    JJJ(ddd, eee, aaa, bbb, ccc, X[ 1], 14);
    JJJ(ccc, ddd, eee, aaa, bbb, X[10], 14);
    JJJ(bbb, ccc, ddd, eee, aaa, X[ 3], 12);
    JJJ(aaa, bbb, ccc, ddd, eee, X[12],  6);

    /* parallel round 2 */
    III(eee, aaa, bbb, ccc, ddd, X[ 6],  9);
    III(ddd, eee, aaa, bbb, ccc, X[11], 13);
    III(ccc, ddd, eee, aaa, bbb, X[ 3], 15);
    III(bbb, ccc, ddd, eee, aaa, X[ 7],  7);
    III(aaa, bbb, ccc, ddd, eee, X[ 0], 12);
    III(eee, aaa, bbb, ccc, ddd, X[13],  8);
    III(ddd, eee, aaa, bbb, ccc, X[ 5],  9);
    III(ccc, ddd, eee, aaa, bbb, X[10], 11);
    III(bbb, ccc, ddd, eee, aaa, X[14],  7);
    III(aaa, bbb, ccc, ddd, eee, X[15],  7);
    III(eee, aaa, bbb, ccc, ddd, X[ 8], 12);
    III(ddd, eee, aaa, bbb, ccc, X[12],  7);
    III(ccc, ddd, eee, aaa, bbb, X[ 4],  6);
    III(bbb, ccc, ddd, eee, aaa, X[ 9], 15);
    III(aaa, bbb, ccc, ddd, eee, X[ 1], 13);
    III(eee, aaa, bbb, ccc, ddd, X[ 2], 11);

    /* parallel round 3 */
    HHH(ddd, eee, aaa, bbb, ccc, X[15],  9);
    HHH(ccc, ddd, eee, aaa, bbb, X[ 5],  7);
    HHH(bbb, ccc, ddd, eee, aaa, X[ 1], 15);
    HHH(aaa, bbb, ccc, ddd, eee, X[ 3], 11);
    HHH(eee, aaa, bbb, ccc, ddd, X[ 7],  8);
    HHH(ddd, eee, aaa, bbb, ccc, X[14],  6);
    HHH(ccc, ddd, eee, aaa, bbb, X[ 6],  6);
    HHH(bbb, ccc, ddd, eee, aaa, X[ 9], 14);
    HHH(aaa, bbb, ccc, ddd, eee, X[11], 12);
    HHH(eee, aaa, bbb, ccc, ddd, X[ 8], 13);
    HHH(ddd, eee, aaa, bbb, ccc, X[12],  5);
    HHH(ccc, ddd, eee, aaa, bbb, X[ 2], 14);
    HHH(bbb, ccc, ddd, eee, aaa, X[10], 13);
    HHH(aaa, bbb, ccc, ddd, eee, X[ 0], 13);
    HHH(eee, aaa, bbb, ccc, ddd, X[ 4],  7);
    HHH(ddd, eee, aaa, bbb, ccc, X[13],  5);

    /* parallel round 4 */
    GGG(ccc, ddd, eee, aaa, bbb, X[ 8], 15);
    GGG(bbb, ccc, ddd, eee, aaa, X[ 6],  5);
    GGG(aaa, bbb, ccc, ddd, eee, X[ 4],  8);
    GGG(eee, aaa, bbb, ccc, ddd, X[ 1], 11);
    GGG(ddd, eee, aaa, bbb, ccc, X[ 3], 14);
    GGG(ccc, ddd, eee, aaa, bbb, X[11], 14);
    GGG(bbb, ccc, ddd, eee, aaa, X[15],  6);
    GGG(aaa, bbb, ccc, ddd, eee, X[ 0], 14);
    GGG(eee, aaa, bbb, ccc, ddd, X[ 5],  6);
    GGG(ddd, eee, aaa, bbb, ccc, X[12],  9);
    GGG(ccc, ddd, eee, aaa, bbb, X[ 2], 12);
    GGG(bbb, ccc, ddd, eee, aaa, X[13],  9);
    GGG(aaa, bbb, ccc, ddd, eee, X[ 9], 12);
    GGG(eee, aaa, bbb, ccc, ddd, X[ 7],  5);
    GGG(ddd, eee, aaa, bbb, ccc, X[10], 15);
    GGG(ccc, ddd, eee, aaa, bbb, X[14],  8);

    /* parallel round 5 */
    FFF(bbb, ccc, ddd, eee, aaa, X[12] ,  8);
    FFF(aaa, bbb, ccc, ddd, eee, X[15] ,  5);
    FFF(eee, aaa, bbb, ccc, ddd, X[10] , 12);
    FFF(ddd, eee, aaa, bbb, ccc, X[ 4] ,  9);
    FFF(ccc, ddd, eee, aaa, bbb, X[ 1] , 12);
    FFF(bbb, ccc, ddd, eee, aaa, X[ 5] ,  5);
    FFF(aaa, bbb, ccc, ddd, eee, X[ 8] , 14);
    FFF(eee, aaa, bbb, ccc, ddd, X[ 7] ,  6);
    FFF(ddd, eee, aaa, bbb, ccc, X[ 6] ,  8);
    FFF(ccc, ddd, eee, aaa, bbb, X[ 2] , 13);
    FFF(bbb, ccc, ddd, eee, aaa, X[13] ,  6);
    FFF(aaa, bbb, ccc, ddd, eee, X[14] ,  5);
    FFF(eee, aaa, bbb, ccc, ddd, X[ 0] , 15);
    FFF(ddd, eee, aaa, bbb, ccc, X[ 3] , 13);
    FFF(ccc, ddd, eee, aaa, bbb, X[ 9] , 11);
    FFF(bbb, ccc, ddd, eee, aaa, X[11] , 11);

    /* combine results */
    ddd += cc + md->state[1];               /* final result for md->state[0] */
    md->state[1] = md->state[2] + dd + eee;
    md->state[2] = md->state[3] + ee + aaa;
    md->state[3] = md->state[4] + aa + bbb;
    md->state[4] = md->state[0] + bb + ccc;
    md->state[0] = ddd;

    return 0;
}

/**
 Initialize the hash state
 @param md   The hash state you wish to initialize
 @return 0 if successful
 */
int rmd160_vinit(struct rmd160_vstate * md)
{
    md->state[0] = 0x67452301UL;
    md->state[1] = 0xefcdab89UL;
    md->state[2] = 0x98badcfeUL;
    md->state[3] = 0x10325476UL;
    md->state[4] = 0xc3d2e1f0UL;
    md->curlen   = 0;
    md->length   = 0;
    return 0;
}

/**
 Process a block of memory though the hash
 @param md     The hash state
 @param in     The data to hash
 @param inlen  The length of the data (octets)
 @return 0 if successful
 */
int rmd160_vprocess (struct rmd160_vstate * md, const unsigned char *in, unsigned long inlen)               
{
    unsigned long n;
    int           err;
    if (md->curlen > sizeof(md->buf)) {
        return -1;
    }
    while (inlen > 0) {
        if (md->curlen == 0 && inlen >= 64) {
            if ((err = rmd160_vcompress (md, (unsigned char *)in)) != 0) {
                return err;
            }
            md->length += 64 * 8;
            in             += 64;
            inlen          -= 64;
        } else {
            n = MIN(inlen, (64 - md->curlen));
            memcpy(md->buf + md->curlen, in, (size_t)n);
            md->curlen += n;
            in             += n;
            inlen          -= n;
            if (md->curlen == 64) {
                if ((err = rmd160_vcompress (md, md->buf)) != 0) {
                    return err;
                }
                md->length += 8*64;
                md->curlen = 0;
            }
        }
    }
    return 0;
}

/**
 Terminate the hash to get the digest
 @param md  The hash state
 @param out [out] The destination of the hash (20 bytes)
 @return 0 if successful
 */
int rmd160_vdone(struct rmd160_vstate * md, unsigned char *out)
{
    int i;
    if (md->curlen >= sizeof(md->buf)) {
        return -1;
    }
    /* increase the length of the message */
    md->length += md->curlen * 8;

    /* append the '1' bit */
    md->buf[md->curlen++] = (unsigned char)0x80;

    /* if the length is currently above 56 bytes we append zeros
     * then compress.  Then we can fall back to padding zeros and length
     * encoding like normal.
     */
    if (md->curlen > 56) {
        while (md->curlen < 64) {
            md->buf[md->curlen++] = (unsigned char)0;
        }
        rmd160_vcompress(md, md->buf);
        md->curlen = 0;
    }
    /* pad upto 56 bytes of zeroes */
    while (md->curlen < 56) {
        md->buf[md->curlen++] = (unsigned char)0;
    }
    /* store length */
    STORE64L(md->length, md->buf+56);
    rmd160_vcompress(md, md->buf);
    /* copy output */
    for (i = 0; i < 5; i++) {
        STORE32L(md->state[i], out+(4*i));
    }
    return 0;
}

void calc_rmd160(char deprecated[41],uint8_t buf[20],uint8_t *msg,int32_t len)
{
    struct rmd160_vstate md;
    rmd160_vinit(&md);
    rmd160_vprocess(&md,msg,len);
    rmd160_vdone(&md, buf);
}
#undef F
#undef G
#undef H
#undef I
#undef J
#undef ROLc
#undef FF
#undef GG
#undef HH
#undef II
#undef JJ
#undef FFF
#undef GGG
#undef HHH
#undef III
#undef JJJ

static const uint32_t crc32_tab[] = {
	0x00000000, 0x77073096, 0xee0e612c, 0x990951ba, 0x076dc419, 0x706af48f,
	0xe963a535, 0x9e6495a3,	0x0edb8832, 0x79dcb8a4, 0xe0d5e91e, 0x97d2d988,
	0x09b64c2b, 0x7eb17cbd, 0xe7b82d07, 0x90bf1d91, 0x1db71064, 0x6ab020f2,
	0xf3b97148, 0x84be41de,	0x1adad47d, 0x6ddde4eb, 0xf4d4b551, 0x83d385c7,
	0x136c9856, 0x646ba8c0, 0xfd62f97a, 0x8a65c9ec,	0x14015c4f, 0x63066cd9,
	0xfa0f3d63, 0x8d080df5,	0x3b6e20c8, 0x4c69105e, 0xd56041e4, 0xa2677172,
	0x3c03e4d1, 0x4b04d447, 0xd20d85fd, 0xa50ab56b,	0x35b5a8fa, 0x42b2986c,
	0xdbbbc9d6, 0xacbcf940,	0x32d86ce3, 0x45df5c75, 0xdcd60dcf, 0xabd13d59,
	0x26d930ac, 0x51de003a, 0xc8d75180, 0xbfd06116, 0x21b4f4b5, 0x56b3c423,
	0xcfba9599, 0xb8bda50f, 0x2802b89e, 0x5f058808, 0xc60cd9b2, 0xb10be924,
	0x2f6f7c87, 0x58684c11, 0xc1611dab, 0xb6662d3d,	0x76dc4190, 0x01db7106,
	0x98d220bc, 0xefd5102a, 0x71b18589, 0x06b6b51f, 0x9fbfe4a5, 0xe8b8d433,
	0x7807c9a2, 0x0f00f934, 0x9609a88e, 0xe10e9818, 0x7f6a0dbb, 0x086d3d2d,
	0x91646c97, 0xe6635c01, 0x6b6b51f4, 0x1c6c6162, 0x856530d8, 0xf262004e,
	0x6c0695ed, 0x1b01a57b, 0x8208f4c1, 0xf50fc457, 0x65b0d9c6, 0x12b7e950,
	0x8bbeb8ea, 0xfcb9887c, 0x62dd1ddf, 0x15da2d49, 0x8cd37cf3, 0xfbd44c65,
	0x4db26158, 0x3ab551ce, 0xa3bc0074, 0xd4bb30e2, 0x4adfa541, 0x3dd895d7,
	0xa4d1c46d, 0xd3d6f4fb, 0x4369e96a, 0x346ed9fc, 0xad678846, 0xda60b8d0,
	0x44042d73, 0x33031de5, 0xaa0a4c5f, 0xdd0d7cc9, 0x5005713c, 0x270241aa,
	0xbe0b1010, 0xc90c2086, 0x5768b525, 0x206f85b3, 0xb966d409, 0xce61e49f,
	0x5edef90e, 0x29d9c998, 0xb0d09822, 0xc7d7a8b4, 0x59b33d17, 0x2eb40d81,
	0xb7bd5c3b, 0xc0ba6cad, 0xedb88320, 0x9abfb3b6, 0x03b6e20c, 0x74b1d29a,
	0xead54739, 0x9dd277af, 0x04db2615, 0x73dc1683, 0xe3630b12, 0x94643b84,
	0x0d6d6a3e, 0x7a6a5aa8, 0xe40ecf0b, 0x9309ff9d, 0x0a00ae27, 0x7d079eb1,
	0xf00f9344, 0x8708a3d2, 0x1e01f268, 0x6906c2fe, 0xf762575d, 0x806567cb,
	0x196c3671, 0x6e6b06e7, 0xfed41b76, 0x89d32be0, 0x10da7a5a, 0x67dd4acc,
	0xf9b9df6f, 0x8ebeeff9, 0x17b7be43, 0x60b08ed5, 0xd6d6a3e8, 0xa1d1937e,
	0x38d8c2c4, 0x4fdff252, 0xd1bb67f1, 0xa6bc5767, 0x3fb506dd, 0x48b2364b,
	0xd80d2bda, 0xaf0a1b4c, 0x36034af6, 0x41047a60, 0xdf60efc3, 0xa867df55,
	0x316e8eef, 0x4669be79, 0xcb61b38c, 0xbc66831a, 0x256fd2a0, 0x5268e236,
	0xcc0c7795, 0xbb0b4703, 0x220216b9, 0x5505262f, 0xc5ba3bbe, 0xb2bd0b28,
	0x2bb45a92, 0x5cb36a04, 0xc2d7ffa7, 0xb5d0cf31, 0x2cd99e8b, 0x5bdeae1d,
	0x9b64c2b0, 0xec63f226, 0x756aa39c, 0x026d930a, 0x9c0906a9, 0xeb0e363f,
	0x72076785, 0x05005713, 0x95bf4a82, 0xe2b87a14, 0x7bb12bae, 0x0cb61b38,
	0x92d28e9b, 0xe5d5be0d, 0x7cdcefb7, 0x0bdbdf21, 0x86d3d2d4, 0xf1d4e242,
	0x68ddb3f8, 0x1fda836e, 0x81be16cd, 0xf6b9265b, 0x6fb077e1, 0x18b74777,
	0x88085ae6, 0xff0f6a70, 0x66063bca, 0x11010b5c, 0x8f659eff, 0xf862ae69,
	0x616bffd3, 0x166ccf45, 0xa00ae278, 0xd70dd2ee, 0x4e048354, 0x3903b3c2,
	0xa7672661, 0xd06016f7, 0x4969474d, 0x3e6e77db, 0xaed16a4a, 0xd9d65adc,
	0x40df0b66, 0x37d83bf0, 0xa9bcae53, 0xdebb9ec5, 0x47b2cf7f, 0x30b5ffe9,
	0xbdbdf21c, 0xcabac28a, 0x53b39330, 0x24b4a3a6, 0xbad03605, 0xcdd70693,
	0x54de5729, 0x23d967bf, 0xb3667a2e, 0xc4614ab8, 0x5d681b02, 0x2a6f2b94,
	0xb40bbe37, 0xc30c8ea1, 0x5a05df1b, 0x2d02ef8d
};

uint32_t calc_crc32(uint32_t crc,const void *buf,size_t size)
{
	const uint8_t *p;

	p = (const uint8_t *)buf;
	crc = crc ^ ~0U;

	while (size--)
		crc = crc32_tab[(crc ^ *p++) & 0xFF] ^ (crc >> 8);

	return crc ^ ~0U;
}

void calc_rmd160_sha256(uint8_t rmd160[20],uint8_t *data,int32_t datalen)
{
    bits256 hash;
    vcalc_sha256(0,hash.bytes,data,datalen);
    calc_rmd160(0,rmd160,hash.bytes,sizeof(hash));
}

int32_t bitcoin_addr2rmd160(uint8_t *addrtypep,uint8_t rmd160[20],const char *coinaddr)
{
    bits256 hash; uint8_t *buf,_buf[25]; int32_t len;
    memset(rmd160,0,20);
    *addrtypep = 0;
    buf = _buf;
    if ( (len= bitcoin_base58decode(buf,coinaddr)) >= 4 )
    {
        // validate with trailing hash, then remove hash
        hash = bits256_doublesha256(0,buf,21);
        *addrtypep = *buf;
        memcpy(rmd160,buf+1,20);
        if ( (buf[21]&0xff) == hash.bytes[31] && (buf[22]&0xff) == hash.bytes[30] &&(buf[23]&0xff) == hash.bytes[29] && (buf[24]&0xff) == hash.bytes[28] )
        {
            //printf("coinaddr.(%s) valid checksum addrtype.%02x\n",coinaddr,*addrtypep);
            return(20);
        }
        else
        {
            int32_t i;
            if ( len > 20 )
            {
                hash = bits256_doublesha256(0,buf,len);
            }
            for (i=0; i<len; i++)
                printf("%02x ",buf[i]);
            printf("\nhex checkhash.(%s) len.%d mismatch %02x %02x %02x %02x vs %02x %02x %02x %02x\n",coinaddr,len,buf[len-1]&0xff,buf[len-2]&0xff,buf[len-3]&0xff,buf[len-4]&0xff,hash.bytes[31],hash.bytes[30],hash.bytes[29],hash.bytes[28]);
        }
    }
	return(0);
}

char *bitcoin_address(char *coinaddr,uint8_t addrtype,uint8_t *pubkey_or_rmd160,int32_t len)
{
    int32_t i; 
    uint8_t data[25]; 
    bits256 hash;
    if ( len != 20 )
        calc_rmd160_sha256(data+1,pubkey_or_rmd160,len);
    else 
        memcpy(data+1,pubkey_or_rmd160,20);
    data[0] = addrtype;
    hash = bits256_doublesha256(0,data,21);
    for (i=0; i<4; i++)
        data[21+i] = hash.bytes[31-i];
    return bitcoin_base58encode(coinaddr,data,25);
}


int32_t komodo_baseid(const char *origbase)
{
    int32_t i; char base[64];
    for (i=0; origbase[i]!=0&&i<sizeof(base); i++)
        base[i] = toupper((int32_t)(origbase[i] & 0xff));
    base[i] = 0;
    for (i=0; i<=MAX_CURRENCIES; i++)
        if ( strcmp(CURRENCIES[i],base) == 0 )
            return(i);
    return(-1);
}


int32_t komodo_baseid(char *origbase)
{
    int32_t i; char base[64];
    for (i=0; origbase[i]!=0&&i<sizeof(base); i++)
        base[i] = toupper((int32_t)(origbase[i] & 0xff));
    base[i] = 0;
    for (i=0; i<=MAX_CURRENCIES; i++)
        if ( strcmp(CURRENCIES[i],base) == 0 )
            return(i);
    return(-1);
}

int32_t komodo_is_issuer()
{
    if ( !chain.isKMD() && komodo_baseid(chain.symbol().c_str()) >= 0 )
        return(1);
    else return(0);
}

int32_t bitweight(uint64_t x)
{
    int i,wt = 0;
    for (i=0; i<64; i++)
        if ( (1LL << i) & x )
            wt++;
    return(wt);
}

int32_t iguana_rwnum(int32_t rwflag,uint8_t *serialized,int32_t len,void *endianedp)
{
    int32_t i; uint64_t x;
    if ( rwflag == 0 )
    {
        x = 0;
        for (i=len-1; i>=0; i--)
        {
            x <<= 8;
            x |= serialized[i];
        }
        switch ( len )
        {
            case 1: *(uint8_t *)endianedp = (uint8_t)x; break;
            case 2: *(uint16_t *)endianedp = (uint16_t)x; break;
            case 4: *(uint32_t *)endianedp = (uint32_t)x; break;
            case 8: *(uint64_t *)endianedp = (uint64_t)x; break;
        }
    }
    else
    {
        x = 0;
        switch ( len )
        {
            case 1: x = *(uint8_t *)endianedp; break;
            case 2: x = *(uint16_t *)endianedp; break;
            case 4: x = *(uint32_t *)endianedp; break;
            case 8: x = *(uint64_t *)endianedp; break;
        }
        for (i=0; i<len; i++,x >>= 8)
            serialized[i] = (uint8_t)(x & 0xff);
    }
    return(len);
}

int32_t iguana_rwbignum(int32_t rwflag,uint8_t *serialized,int32_t len,uint8_t *endianedp)
{
    int32_t i;
    if ( rwflag == 0 )
    {
        for (i=0; i<len; i++)
            endianedp[i] = serialized[i];
    }
    else
    {
        for (i=0; i<len; i++)
            serialized[i] = endianedp[i];
    }
    return(len);
}

int32_t komodo_scriptitemlen(int32_t *opretlenp,uint8_t *script)
{
    int32_t opretlen,len = 0;
    if ( (opretlen= script[len++]) >= 0x4c )
    {
        if ( opretlen == 0x4c )
            opretlen = script[len++];
        else if ( opretlen == 0x4d )
        {
            opretlen = script[len] + (script[len+1] << 8);
            len += 2;
            //opretlen = script[len++];
            //opretlen = (opretlen << 8) | script[len++];
        }
    }
    *opretlenp = opretlen;
    return(len);
}

int32_t komodo_opreturnscript(uint8_t *script,uint8_t type,uint8_t *opret,int32_t opretlen)
{
    int32_t offset = 0;
    script[offset++] = 0x6a;
    opretlen++;
    if ( opretlen >= 0x4c )
    {
        if ( opretlen > 0xff )
        {
            script[offset++] = 0x4d;
            script[offset++] = opretlen & 0xff;
            script[offset++] = (opretlen >> 8) & 0xff;
        }
        else
        {
            script[offset++] = 0x4c;
            script[offset++] = opretlen;
        }
    } else script[offset++] = opretlen;
    script[offset++] = type; // covered by opretlen
    memcpy(&script[offset],opret,opretlen-1);
    return(offset + opretlen - 1);
}

// get a pseudo random number that is the same for each block individually at all times and different
// from all other blocks. the sequence is extremely likely, but not guaranteed to be unique for each block chain
uint64_t komodo_block_prg(uint32_t nHeight)
{
<<<<<<< HEAD
    uint64_t i, result = 0, hashSrc64 = ((uint64_t)ASSETCHAINS_MAGIC << 32) | (uint64_t)nHeight;
    uint8_t hashSrc[8];
    bits256 hashResult;
=======
    if ( !chain.isSymbol("VRSC") || nHeight >= 12800)
    {
        uint64_t i, result = 0, hashSrc64 = ((uint64_t)ASSETCHAINS_MAGIC << 32) | (uint64_t)nHeight;
        uint8_t hashSrc[8];
        bits256 hashResult;
>>>>>>> a20e98e7

    for ( i = 0; i < sizeof(hashSrc); i++ )
    {
        uint64_t x = hashSrc64 >> (i * 8);
        hashSrc[i] = (uint8_t)(x & 0xff);
    }
    vcalc_sha256(0, hashResult.bytes, hashSrc, sizeof(hashSrc));
    for ( i = 0; i < 8; i++ )
    {
        result = (result << 8) | hashResult.bytes[i];
    }
    return result;
}

// given a block height, this returns the unlock time for that block height, derived from
// the ASSETCHAINS_MAGIC number as well as the block height, providing different random numbers
// for corresponding blocks across chains, but the same sequence in each chain
int64_t komodo_block_unlocktime(uint32_t nHeight)
{
    uint64_t fromTime, toTime, unlocktime;

    if ( ASSETCHAINS_TIMEUNLOCKFROM == ASSETCHAINS_TIMEUNLOCKTO )
        unlocktime = ASSETCHAINS_TIMEUNLOCKTO;
    else
    {
<<<<<<< HEAD
        unlocktime = komodo_block_prg(nHeight) % (ASSETCHAINS_TIMEUNLOCKTO - ASSETCHAINS_TIMEUNLOCKFROM);
        unlocktime += ASSETCHAINS_TIMEUNLOCKFROM;
=======
        if ( !chain.isSymbol("VRSC") || nHeight >= 12800)
        {
            unlocktime = komodo_block_prg(nHeight) % (ASSETCHAINS_TIMEUNLOCKTO - ASSETCHAINS_TIMEUNLOCKFROM);
            unlocktime += ASSETCHAINS_TIMEUNLOCKFROM;
        }
        else
        {
            unlocktime = komodo_block_prg(nHeight) / (0xffffffffffffffff / ((ASSETCHAINS_TIMEUNLOCKTO - ASSETCHAINS_TIMEUNLOCKFROM) + 1));
            // boundary and power of 2 can make it exceed to time by 1
            unlocktime = unlocktime + ASSETCHAINS_TIMEUNLOCKFROM;
            if (unlocktime > ASSETCHAINS_TIMEUNLOCKTO)
                unlocktime--;
        }
>>>>>>> a20e98e7
    }
    return ((int64_t)unlocktime);
}

char *parse_conf_line(char *line,char *field)
{
    line += strlen(field);
    for (; *line!='='&&*line!=0; line++)
        break;
    if ( *line == 0 )
        return(0);
    if ( *line == '=' )
        line++;
    while ( line[strlen(line)-1] == '\r' || line[strlen(line)-1] == '\n' || line[strlen(line)-1] == ' ' )
        line[strlen(line)-1] = 0;
    //printf("LINE.(%s)\n",line);
    _stripwhite(line,0);
    return(clonestr(line));
}

double OS_milliseconds()
{
    struct timeval tv; double millis;
    gettimeofday(&tv,NULL);
    millis = ((double)tv.tv_sec * 1000. + (double)tv.tv_usec / 1000.);
    //printf("tv_sec.%ld usec.%d %f\n",tv.tv_sec,tv.tv_usec,millis);
    return(millis);
}

#ifndef _WIN32
void OS_randombytes(unsigned char *x,long xlen)
{
    static int fd = -1;
    int32_t i;
    if (fd == -1) {
        for (;;) {
            fd = open("/dev/urandom",O_RDONLY);
            if (fd != -1) break;
            sleep(1);
        }
    }
    while (xlen > 0) {
        if (xlen < 1048576) i = (int32_t)xlen; else i = 1048576;
        i = (int32_t)read(fd,x,i);
        if (i < 1) {
            sleep(1);
            continue;
        }
        if ( 0 )
        {
            int32_t j;
            for (j=0; j<i; j++)
                printf("%02x ",x[j]);
            printf("-> %p\n",x);
        }
        x += i;
        xlen -= i;
    }
}
#endif

void lock_queue(queue_t *queue)
{
    if ( queue->initflag == 0 )
    {
        portable_mutex_init(&queue->mutex);
        queue->initflag = 1;
    }
	portable_mutex_lock(&queue->mutex);
}

void queue_enqueue(char *name,queue_t *queue,struct queueitem *item)
{
    if ( queue->name[0] == 0 && name != 0 && name[0] != 0 )
        strcpy(queue->name,name);
    if ( item == 0 )
    {
        printf("FATAL type error: queueing empty value\n");
        return;
    }
    lock_queue(queue);
    DL_APPEND(queue->list,item);
    portable_mutex_unlock(&queue->mutex);
}

struct queueitem *queue_dequeue(queue_t *queue)
{
    struct queueitem *item = 0;
    lock_queue(queue);
    if ( queue->list != 0 )
    {
        item = queue->list;
        DL_DELETE(queue->list,item);
    }
	portable_mutex_unlock(&queue->mutex);
    return(item);
}

void *queue_delete(queue_t *queue,struct queueitem *copy,int32_t copysize)
{
    struct queueitem *item = 0;
    lock_queue(queue);
    if ( queue->list != 0 )
    {
        DL_FOREACH(queue->list,item)
        {
						#ifdef _WIN32
						if ( item == copy || (item->allocsize == copysize && memcmp((void *)((intptr_t)item + sizeof(struct queueitem)),(void *)((intptr_t)copy + sizeof(struct queueitem)),copysize) == 0) )
						#else
            if ( item == copy || (item->allocsize == copysize && memcmp((void *)((long)item + sizeof(struct queueitem)),(void *)((long)copy + sizeof(struct queueitem)),copysize) == 0) )
						#endif
            {
                DL_DELETE(queue->list,item);
                portable_mutex_unlock(&queue->mutex);
                printf("name.(%s) deleted item.%p list.%p\n",queue->name,item,queue->list);
                return(item);
            }
        }
    }
	portable_mutex_unlock(&queue->mutex);
    return(0);
}

void *queue_free(queue_t *queue)
{
    struct queueitem *item = 0;
    lock_queue(queue);
    if ( queue->list != 0 )
    {
        DL_FOREACH(queue->list,item)
        {
            DL_DELETE(queue->list,item);
            free(item);
        }
        //printf("name.(%s) dequeue.%p list.%p\n",queue->name,item,queue->list);
    }
	portable_mutex_unlock(&queue->mutex);
    return(0);
}

void *queue_clone(queue_t *clone,queue_t *queue,int32_t size)
{
    struct queueitem *ptr,*item = 0;
    lock_queue(queue);
    if ( queue->list != 0 )
    {
        DL_FOREACH(queue->list,item)
        {
            ptr = (struct queueitem *)calloc(1,sizeof(*ptr));
            memcpy(ptr,item,size);
            queue_enqueue(queue->name,clone,ptr);
        }
        //printf("name.(%s) dequeue.%p list.%p\n",queue->name,item,queue->list);
    }
	portable_mutex_unlock(&queue->mutex);
    return(0);
}

int32_t queue_size(queue_t *queue)
{
    int32_t count = 0;
    struct queueitem *tmp;
    lock_queue(queue);
    DL_COUNT(queue->list,tmp,count);
    portable_mutex_unlock(&queue->mutex);
	return count;
}

void iguana_initQ(queue_t *Q,char *name)
{
    struct queueitem *item,*I;
    memset(Q,0,sizeof(*Q));
    I = (struct queueitem *)calloc(1,sizeof(*I));
    strcpy(Q->name,name);
    queue_enqueue(name,Q,I);
    if ( (item= queue_dequeue(Q)) != 0 )
        free(item);
}

/**
 * @brief Get the username, password, and port from a file
 * @param[out] username the username found in the config file 
 * @param[out] password the password found in the config file
 * @param[in] fp the file to be read
 * @return the RPC port
 */
uint16_t _komodo_userpass(char *username,char *password,FILE *fp)
{
    uint16_t port = 0;
    char *rpcuser = nullptr;
    char *rpcpassword = nullptr;
    char line[8192];

    username[0] = 0;
    password[0] = 0;

    while ( fgets(line,sizeof(line),fp) != 0 )
    {
        char *str = nullptr;
        if ( line[0] == '#' )
            continue;
        if ( (str= strstr(line,(char *)"rpcuser")) != nullptr )
        {
            rpcuser = parse_conf_line(str,(char *)"rpcuser");
        }
        else if ( (str= strstr(line,(char *)"rpcpassword")) != nullptr )
        {
            rpcpassword = parse_conf_line(str,(char *)"rpcpassword");
        }
        else if ( (str= strstr(line,(char *)"rpcport")) != nullptr )
        {
            port = atoi(parse_conf_line(str,(char *)"rpcport"));
        }
    }
    if ( rpcuser != nullptr && rpcpassword != nullptr )
    {
        strcpy(username,rpcuser);
        strcpy(password,rpcpassword);
    }
    if ( rpcuser != nullptr )
        free(rpcuser);
    if ( rpcpassword != nullptr )
        free(rpcpassword);
    return port;
}

void komodo_statefname(char *fname,const char *symbol,char *str)
{
    int32_t n,len;
    sprintf(fname,"%s",GetDataDir(false).string().c_str());
    if ( (n= (int32_t)chain.symbol().size()) != 0 )
    {
        len = (int32_t)strlen(fname);
        if ( !mapArgs.count("-datadir") && strcmp(chain.symbol().c_str(),&fname[len - n]) == 0 )
            fname[len - n] = 0;
        else if(mapArgs.count("-datadir")) printf("DEBUG - komodo_utils:1363: custom datadir\n");
        else
        {
            if ( strcmp(symbol,"REGTEST") != 0 )
                printf("unexpected fname.(%s) vs %s [%s] n.%d len.%d (%s)\n",fname,symbol,chain.symbol().c_str(),n,len,&fname[len - n]);
            return;
        }
    }
    else
    {
#ifdef _WIN32
        strcat(fname,"\\");
#else
        strcat(fname,"/");
#endif
    }
    if ( symbol != 0 && symbol[0] != 0 && strcmp("KMD",symbol) != 0 )
    {
        if(!mapArgs.count("-datadir")) strcat(fname,symbol);
#ifdef _WIN32
        strcat(fname,"\\");
#else
        strcat(fname,"/");
#endif
    }
    strcat(fname,str);
}

void komodo_configfile(const char *symbol,uint16_t rpcport)
{
    static char myusername[512],mypassword[8192];
    FILE *fp; uint16_t kmdport; uint8_t buf2[33]; char fname[512],buf[128],username[512],password[8192]; uint32_t crc,r,r2,i;
    if ( symbol != 0 && rpcport != 0 )
    {
        r = (uint32_t)time(NULL);
        r2 = OS_milliseconds();
        memcpy(buf,&r,sizeof(r));
        memcpy(&buf[sizeof(r)],&r2,sizeof(r2));
        memcpy(&buf[sizeof(r)+sizeof(r2)],symbol,strlen(symbol));
        crc = calc_crc32(0,(uint8_t *)buf,(int32_t)(sizeof(r)+sizeof(r2)+strlen(symbol)));
				#ifdef _WIN32
				randombytes_buf(buf2,sizeof(buf2));
				#else
        OS_randombytes(buf2,sizeof(buf2));
				#endif
        for (i=0; i<sizeof(buf2); i++)
            sprintf(&password[i*2],"%02x",buf2[i]);
        password[i*2] = 0;
        sprintf(buf,"%s.conf",symbol);
        BITCOIND_RPCPORT = rpcport;
#ifdef _WIN32
        sprintf(fname,"%s\\%s",GetDataDir(false).string().c_str(),buf);
#else
        sprintf(fname,"%s/%s",GetDataDir(false).string().c_str(),buf);
#endif
        if(mapArgs.count("-conf")) sprintf(fname, "%s", GetConfigFile().string().c_str());
        if ( (fp= fopen(fname,"rb")) == 0 )
        {
#ifndef FROM_CLI
            if ( (fp= fopen(fname,"wb")) != 0 )
            {
                fprintf(fp,"rpcuser=user%u\nrpcpassword=pass%s\nrpcport=%u\nserver=1\ntxindex=1\nrpcworkqueue=256\nrpcallowip=127.0.0.1\nrpcbind=127.0.0.1\n",crc,password,rpcport);
                fclose(fp);
                printf("Created (%s)\n",fname);
            } else printf("Couldnt create (%s)\n",fname);
#endif
        }
        else
        {
            _komodo_userpass(myusername,mypassword,fp);
            mapArgs["-rpcpassword"] = mypassword;
            mapArgs["-rpcusername"] = myusername;
            //fprintf(stderr,"myusername.(%s)\n",myusername);
            fclose(fp);
        }
    }
    strcpy(fname,GetDataDir().string().c_str());
#ifdef _WIN32
    while ( fname[strlen(fname)-1] != '\\' )
        fname[strlen(fname)-1] = 0;
    strcat(fname,"komodo.conf");
#else
    while ( fname[strlen(fname)-1] != '/' )
        fname[strlen(fname)-1] = 0;
#ifdef __APPLE__
    strcat(fname,"Komodo.conf");
#else
    strcat(fname,"komodo.conf");
#endif
#endif
    if ( (fp= fopen(fname,"rb")) != 0 )
    {
        if ( (kmdport= _komodo_userpass(username,password,fp)) != 0 )
            KMD_PORT = kmdport;
        sprintf(KMDUSERPASS,"%s:%s",username,password);
        fclose(fp);
    }
}

uint16_t komodo_userpass(char *userpass,const char *symbol)
{
    FILE *fp; uint16_t port = 0; char fname[512],username[512],password[512],confname[KOMODO_ASSETCHAIN_MAXLEN];
    userpass[0] = 0;
    if ( strcmp("KMD",symbol) == 0 )
    {
#ifdef __APPLE__
        sprintf(confname,"Komodo.conf");
#else
        sprintf(confname,"komodo.conf");
#endif
    }
    else if(!mapArgs.count("-conf")) {
        sprintf(confname,"%s.conf",symbol);
        komodo_statefname(fname,symbol,confname);
    } else sprintf(fname,"%s",GetDataDir().string().c_str());
    
    if ( (fp= fopen(fname,"rb")) != 0 )
    {
        port = _komodo_userpass(username,password,fp);
        sprintf(userpass,"%s:%s",username,password);
        if ( chain.isSymbol(symbol) )
            strcpy(ASSETCHAINS_USERPASS,userpass);
        fclose(fp);
    }
    return(port);
}

uint32_t komodo_assetmagic(const char *symbol,uint64_t supply,uint8_t *extraptr,int32_t extralen)
{
    uint8_t buf[512]; 
    uint32_t crc0=0; 
    int32_t len = 0; 
    bits256 hash;
    if ( strcmp(symbol,"KMD") == 0 )
        return(0x8de4eef9);
    len = iguana_rwnum(1,&buf[len],sizeof(supply),(void *)&supply);
    strcpy((char *)&buf[len],symbol);
    len += strlen(symbol);
    if ( extraptr != 0 && extralen != 0 )
    {
        vcalc_sha256(0,hash.bytes,extraptr,extralen);
        crc0 = hash.uints[0];
    }
    return(calc_crc32(crc0,buf,len));
}

uint16_t komodo_assetport(uint32_t magic,int32_t extralen)
{
    if ( magic == 0x8de4eef9 )
        return(7770);
    else if ( extralen == 0 )
        return(8000 + (magic % 7777));
    else return(16000 + (magic % 49500));
}

uint16_t komodo_port(const char *symbol,uint64_t supply,uint32_t *magicp,uint8_t *extraptr,int32_t extralen)
{
    if ( symbol == 0 || symbol[0] == 0 || strcmp("KMD",symbol) == 0 )
    {
        *magicp = 0x8de4eef9;
        return(7770);
    }
    *magicp = komodo_assetmagic(symbol,supply,extraptr,extralen);
    return(komodo_assetport(*magicp,extralen));
}

char *iguanafmtstr = (char *)"curl --url \"http://127.0.0.1:7776\" --data \"{\\\"conf\\\":\\\"%s.conf\\\",\\\"path\\\":\\\"${HOME#\"/\"}/.komodo/%s\\\",\\\"unitval\\\":\\\"20\\\",\\\"zcash\\\":1,\\\"RELAY\\\":-1,\\\"VALIDATE\\\":0,\\\"prefetchlag\\\":-1,\\\"poll\\\":100,\\\"active\\\":1,\\\"agent\\\":\\\"iguana\\\",\\\"method\\\":\\\"addcoin\\\",\\\"startpend\\\":4,\\\"endpend\\\":4,\\\"services\\\":129,\\\"maxpeers\\\":8,\\\"newcoin\\\":\\\"%s\\\",\\\"name\\\":\\\"%s\\\",\\\"hasheaders\\\":1,\\\"useaddmultisig\\\":0,\\\"netmagic\\\":\\\"%s\\\",\\\"p2p\\\":%u,\\\"rpc\\\":%u,\\\"pubval\\\":60,\\\"p2shval\\\":85,\\\"wifval\\\":188,\\\"txfee_satoshis\\\":\\\"10000\\\",\\\"isPoS\\\":0,\\\"minoutput\\\":10000,\\\"minconfirms\\\":2,\\\"genesishash\\\":\\\"027e3758c3a65b12aa1046462b486d0a63bfa1beae327897f56c5cfb7daaae71\\\",\\\"protover\\\":170002,\\\"genesisblock\\\":\\\"0100000000000000000000000000000000000000000000000000000000000000000000003ba3edfd7a7b12b27ac72c3e67768f617fc81bc3888a51323a9fb8aa4b1e5e4a000000000000000000000000000000000000000000000000000000000000000029ab5f490f0f0f200b00000000000000000000000000000000000000000000000000000000000000fd4005000d5ba7cda5d473947263bf194285317179d2b0d307119c2e7cc4bd8ac456f0774bd52b0cd9249be9d40718b6397a4c7bbd8f2b3272fed2823cd2af4bd1632200ba4bf796727d6347b225f670f292343274cc35099466f5fb5f0cd1c105121b28213d15db2ed7bdba490b4cedc69742a57b7c25af24485e523aadbb77a0144fc76f79ef73bd8530d42b9f3b9bed1c135ad1fe152923fafe98f95f76f1615e64c4abb1137f4c31b218ba2782bc15534788dda2cc08a0ee2987c8b27ff41bd4e31cd5fb5643dfe862c9a02ca9f90c8c51a6671d681d04ad47e4b53b1518d4befafefe8cadfb912f3d03051b1efbf1dfe37b56e93a741d8dfd80d576ca250bee55fab1311fc7b3255977558cdda6f7d6f875306e43a14413facdaed2f46093e0ef1e8f8a963e1632dcbeebd8e49fd16b57d49b08f9762de89157c65233f60c8e38a1f503a48c555f8ec45dedecd574a37601323c27be597b956343107f8bd80f3a925afaf30811df83c402116bb9c1e5231c70fff899a7c82f73c902ba54da53cc459b7bf1113db65cc8f6914d3618560ea69abd13658fa7b6af92d374d6eca9529f8bd565166e4fcbf2a8dfb3c9b69539d4d2ee2e9321b85b331925df195915f2757637c2805e1d4131e1ad9ef9bc1bb1c732d8dba4738716d351ab30c996c8657bab39567ee3b29c6d054b711495c0d52e1cd5d8e55b4f0f0325b97369280755b46a02afd54be4ddd9f77c22272b8bbb17ff5118fedbae2564524e797bd28b5f74f7079d532ccc059807989f94d267f47e724b3f1ecfe00ec9e6541c961080d8891251b84b4480bc292f6a180bea089fef5bbda56e1e41390d7c0e85ba0ef530f7177413481a226465a36ef6afe1e2bca69d2078712b3912bba1a99b1fbff0d355d6ffe726d2bb6fbc103c4ac5756e5bee6e47e17424ebcbf1b63d8cb90ce2e40198b4f4198689daea254307e52a25562f4c1455340f0ffeb10f9d8e914775e37d0edca019fb1b9c6ef81255ed86bc51c5391e0591480f66e2d88c5f4fd7277697968656a9b113ab97f874fdd5f2465e5559533e01ba13ef4a8f7a21d02c30c8ded68e8c54603ab9c8084ef6d9eb4e92c75b078539e2ae786ebab6dab73a09e0aa9ac575bcefb29e930ae656e58bcb513f7e3c17e079dce4f05b5dbc18c2a872b22509740ebe6a3903e00ad1abc55076441862643f93606e3dc35e8d9f2caef3ee6be14d513b2e062b21d0061de3bd56881713a1a5c17f5ace05e1ec09da53f99442df175a49bd154aa96e4949decd52fed79ccf7ccbce32941419c314e374e4a396ac553e17b5340336a1a25c22f9e42a243ba5404450b650acfc826a6e432971ace776e15719515e1634ceb9a4a35061b668c74998d3dfb5827f6238ec015377e6f9c94f38108768cf6e5c8b132e0303fb5a200368f845ad9d46343035a6ff94031df8d8309415bb3f6cd5ede9c135fdabcc030599858d803c0f85be7661c88984d88faa3d26fb0e9aac0056a53f1b5d0baed713c853c4a2726869a0a124a8a5bbc0fc0ef80c8ae4cb53636aa02503b86a1eb9836fcc259823e2692d921d88e1ffc1e6cb2bde43939ceb3f32a611686f539f8f7c9f0bf00381f743607d40960f06d347d1cd8ac8a51969c25e37150efdf7aa4c2037a2fd0516fb444525ab157a0ed0a7412b2fa69b217fe397263153782c0f64351fbdf2678fa0dc8569912dcd8e3ccad38f34f23bbbce14c6a26ac24911b308b82c7e43062d180baeac4ba7153858365c72c63dcf5f6a5b08070b730adb017aeae925b7d0439979e2679f45ed2f25a7edcfd2fb77a8794630285ccb0a071f5cce410b46dbf9750b0354aae8b65574501cc69efb5b6a43444074fee116641bb29da56c2b4a7f456991fc92b2\\\",\\\"debug\\\":0,\\\"seedipaddr\\\":\\\"%s\\\",\\\"sapling\\\":1,\\\"notarypay\\\":%i}\"";



int32_t komodo_whoami(char *pubkeystr,int32_t height,uint32_t timestamp)
{
    int32_t i,notaryid;
    for (i=0; i<33; i++)
        sprintf(&pubkeystr[i<<1],"%02x",NOTARY_PUBKEY33[i]);
    pubkeystr[66] = 0;
    komodo_chosennotary(&notaryid,height,NOTARY_PUBKEY33,timestamp);
    return(notaryid);
}

char *argv0suffix[] =
{
    (char *)"mnzd", (char *)"mnz-cli", (char *)"mnzd.exe", (char *)"mnz-cli.exe", (char *)"btchd", (char *)"btch-cli", (char *)"btchd.exe", (char *)"btch-cli.exe"
};

char *argv0names[] =
{
    (char *)"MNZ", (char *)"MNZ", (char *)"MNZ", (char *)"MNZ", (char *)"BTCH", (char *)"BTCH", (char *)"BTCH", (char *)"BTCH"
};

#ifndef SATOSHIDEN
#define SATOSHIDEN ((uint64_t)100000000L)
#endif

uint64_t komodo_current_supply(uint32_t nHeight)
{
    uint64_t cur_money;
    int32_t baseid;

    {
        // figure out max_money by adding up supply to a maximum of 10,000,000 blocks
        cur_money = (ASSETCHAINS_SUPPLY+1) * SATOSHIDEN + (ASSETCHAINS_MAGIC & 0xffffff) + ASSETCHAINS_GENESISTXVAL;
        if ( ASSETCHAINS_LASTERA == 0 && ASSETCHAINS_REWARD[0] == 0 )
        {
            cur_money += (nHeight * 10000);// / SATOSHIDEN;
        }
        else
        {
            for ( int j = 0; j <= ASSETCHAINS_LASTERA; j++ )
            {
                // if any condition means we have no more rewards, break
                if (j != 0 && (nHeight <= ASSETCHAINS_ENDSUBSIDY[j - 1] || (ASSETCHAINS_ENDSUBSIDY[j - 1] == 0 &&
                    (ASSETCHAINS_REWARD[j] == 0 && (j == ASSETCHAINS_LASTERA || ASSETCHAINS_DECAY[j] != SATOSHIDEN)))))
                    break;

                // add rewards from this era, up to nHeight
                int64_t reward = ASSETCHAINS_REWARD[j];
                
                //fprintf(stderr,"last.%d reward %llu period %llu\n",(int32_t)ASSETCHAINS_LASTERA,(long long)reward,(long long)ASSETCHAINS_HALVING[j]);
                if ( reward > 0 )
                {
                    uint64_t lastEnd = j == 0 ? 0 : ASSETCHAINS_ENDSUBSIDY[j - 1];
                    uint64_t curEnd = ASSETCHAINS_ENDSUBSIDY[j] == 0 ? nHeight : nHeight > ASSETCHAINS_ENDSUBSIDY[j] ? ASSETCHAINS_ENDSUBSIDY[j] : nHeight;
                    uint64_t period = ASSETCHAINS_HALVING[j];
                    if ( period == 0 )
                        period = 210000;
                    uint32_t nSteps = (curEnd - lastEnd) / period;
                    uint32_t modulo = (curEnd - lastEnd) % period;
                    uint64_t decay = ASSETCHAINS_DECAY[j];

                    //fprintf(stderr,"period.%llu cur_money %.8f += %.8f * %d\n",(long long)period,(double)cur_money/COIN,(double)reward/COIN,nHeight);
                    if ( ASSETCHAINS_HALVING[j] == 0 )
                    {
                        // no halving, straight multiply
                        cur_money += reward * (nHeight - 1);
                        //fprintf(stderr,"cur_money %.8f\n",(double)cur_money/COIN);
                    }
                    // if exactly SATOSHIDEN, linear decay to zero or to next era, same as:
                    // (next_era_reward + (starting reward - next_era_reward) / 2) * num_blocks
                    else if ( decay == SATOSHIDEN )
                    {
                        int64_t lowestSubsidy, subsidyDifference, stepDifference, stepTriangle;
                        int64_t denominator, modulo=1;
                        int32_t sign = 1;

                        if ( j == ASSETCHAINS_LASTERA )
                        {
                            subsidyDifference = reward;
                            lowestSubsidy = 0;
                        }
                        else
                        {
                            // Ex: -ac_eras=3 -ac_reward=0,384,24 -ac_end=1440,260640,0 -ac_halving=1,1440,2103840 -ac_decay 100000000,97750000,0
                            subsidyDifference = reward - ASSETCHAINS_REWARD[j + 1];
                            if (subsidyDifference < 0)
                            {
                                sign = -1;
                                subsidyDifference *= sign;
                                lowestSubsidy = reward;
                            }
                            else
                            {
                                lowestSubsidy = ASSETCHAINS_REWARD[j + 1];
                            }
                        }

                        // if we have not finished the current era, we need to caluclate a total as if we are at the end, with the current
                        // subsidy. we will calculate the total of a linear era as follows. Each item represents an area calculation:
                        // a) the rectangle from 0 to the lowest reward in the era * the number of blocks
                        // b) the rectangle of the remainder of blocks from the lowest point of the era to the highest point of the era if any remainder
                        // c) the minor triangle from the start of transition from the lowest point to the start of transition to the highest point
                        // d) one halving triangle (half area of one full step)
                        //
                        // we also need:
                        // e) number of steps = (n - erastart) / halving interval
                        //
                        // the total supply from era start up to height is:
                        // a + b + c + (d * e)

                        // calculate amount in one step's triangular protrusion over minor triangle's hypotenuse
                        denominator = nSteps * period;
                        if ( denominator == 0 )
                            denominator = 1;
                        // difference of one step vs. total
                        stepDifference = (period * subsidyDifference) / denominator;

                        // area == coin holding of one step triangle, protruding from minor triangle's hypotenuse
                        stepTriangle = (period * stepDifference) >> 1;

                        // sign is negative if slope is positive (start is less than end)
                        if (sign < 0)
                        {
                            // use steps minus one for our calculations, and add the potentially partial rectangle
                            // at the end
                            cur_money += stepTriangle * (nSteps - 1);
                            cur_money += stepTriangle * (nSteps - 1) * (nSteps - 1);

                            // difference times number of steps is height of rectangle above lowest subsidy
                            cur_money += modulo * stepDifference * nSteps;
                        }
                        else
                        {
                            // if negative slope, the minor triangle is the full number of steps, as the highest
                            // level step is full. lowest subsidy is just the lowest so far
                            lowestSubsidy = reward - (stepDifference * nSteps);

                            // add the step triangles, one per step
                            cur_money += stepTriangle * nSteps;

                            // add the minor triangle
                            cur_money += stepTriangle * nSteps * nSteps;
                        }

                        // add more for the base rectangle if lowest subsidy is not 0
                        cur_money += lowestSubsidy * (curEnd - lastEnd);
                    }
                    else
                    {
                        for ( int k = lastEnd; k < curEnd; k += period )
                        {
                            cur_money += period * reward;
                            // if zero, we do straight halving
                            reward = decay ? (reward * decay) / SATOSHIDEN : reward >> 1;
                        }
                        cur_money += modulo * reward;
                    }
                }
            }
        }
    }    
    if ( KOMODO_BIT63SET(cur_money) != 0 )
        return(KOMODO_MAXNVALUE);
    if ( ASSETCHAINS_COMMISSION != 0 )
    {
        uint64_t newval = (cur_money + (cur_money/COIN * ASSETCHAINS_COMMISSION));
        if ( KOMODO_BIT63SET(newval) != 0 )
            return(KOMODO_MAXNVALUE);
        else if ( newval < cur_money ) // check for underflow
            return(KOMODO_MAXNVALUE);
        return(newval);
    }
    //fprintf(stderr,"cur_money %.8f\n",(double)cur_money/COIN);
    return(cur_money);
}

uint64_t komodo_max_money()
{
    return komodo_current_supply(10000000);
}

uint64_t komodo_ac_block_subsidy(int nHeight)
{
    // we have to find our era, start from beginning reward, and determine current subsidy
    int64_t numerator, denominator, subsidy = 0;
    int64_t subsidyDifference;
    int32_t numhalvings, curEra = 0, sign = 1;
    static uint64_t cached_subsidy; static int32_t cached_numhalvings; static int cached_era;

    // check for backwards compat, older chains with no explicit rewards had 0.0001 block reward
    if ( ASSETCHAINS_ENDSUBSIDY[0] == 0 && ASSETCHAINS_REWARD[0] == 0 )
        subsidy = 10000;
    else if ( (ASSETCHAINS_ENDSUBSIDY[0] == 0 && ASSETCHAINS_REWARD[0] != 0) || ASSETCHAINS_ENDSUBSIDY[0] != 0 )
    {
        // if we have an end block in the first era, find our current era
        if ( ASSETCHAINS_ENDSUBSIDY[0] != 0 )
        {
            for ( curEra = 0; curEra <= ASSETCHAINS_LASTERA; curEra++ )
            {
                if ( ASSETCHAINS_ENDSUBSIDY[curEra] > nHeight || ASSETCHAINS_ENDSUBSIDY[curEra] == 0 )
                    break;
            }
        }
        if ( curEra <= ASSETCHAINS_LASTERA )
        {
            int64_t nStart = curEra ? ASSETCHAINS_ENDSUBSIDY[curEra - 1] : 0;
            subsidy = (int64_t)ASSETCHAINS_REWARD[curEra];
            if ( subsidy || (curEra != ASSETCHAINS_LASTERA && ASSETCHAINS_REWARD[curEra + 1] != 0) )
            {
                if ( ASSETCHAINS_HALVING[curEra] != 0 )
                {
                    if ( (numhalvings = ((nHeight - nStart) / ASSETCHAINS_HALVING[curEra])) > 0 )
                    {
                        if ( ASSETCHAINS_DECAY[curEra] == 0 )
                            subsidy >>= numhalvings;
                        else if ( ASSETCHAINS_DECAY[curEra] == 100000000 && ASSETCHAINS_ENDSUBSIDY[curEra] != 0 )
                        {
                            if ( curEra == ASSETCHAINS_LASTERA )
                            {
                                subsidyDifference = subsidy;
                            }
                            else
                            {
                                // Ex: -ac_eras=3 -ac_reward=0,384,24 -ac_end=1440,260640,0 -ac_halving=1,1440,2103840 -ac_decay 100000000,97750000,0
                                subsidyDifference = subsidy - ASSETCHAINS_REWARD[curEra + 1];
                                if (subsidyDifference < 0)
                                {
                                    sign = -1;
                                    subsidyDifference *= sign;
                                }
                            }
                            denominator = ASSETCHAINS_ENDSUBSIDY[curEra] - nStart;
                            numerator = denominator - ((ASSETCHAINS_ENDSUBSIDY[curEra] - nHeight) + ((nHeight - nStart) % ASSETCHAINS_HALVING[curEra]));
                            subsidy = subsidy - sign * ((subsidyDifference * numerator) / denominator);
                        }
                        else
                        {
                            if ( cached_subsidy > 0 && cached_era == curEra && cached_numhalvings == numhalvings )
                                subsidy = cached_subsidy;
                            else
                            {
                                for (int i=0; i < numhalvings && subsidy != 0; i++)
                                    subsidy = (subsidy * ASSETCHAINS_DECAY[curEra]) / 100000000;
                                cached_subsidy = subsidy;
                                cached_numhalvings = numhalvings;
                                cached_era = curEra;
                            }
                        }
                    }
                }
            }
        }
    }
    uint32_t magicExtra = ASSETCHAINS_STAKED ? ASSETCHAINS_MAGIC : (ASSETCHAINS_MAGIC & 0xffffff);
    if ( ASSETCHAINS_SUPPLY > 10000000000 ) // over 10 billion?
    {
        if ( nHeight <= ASSETCHAINS_SUPPLY/1000000000 )
        {
            subsidy += (uint64_t)1000000000 * COIN;
            if ( nHeight == 1 )
                subsidy += (ASSETCHAINS_SUPPLY % 1000000000)*COIN + magicExtra;
        }
    }
    else if ( nHeight == 1 )
    {
        if ( ASSETCHAINS_LASTERA == 0 )
            subsidy = ASSETCHAINS_SUPPLY * SATOSHIDEN + magicExtra;
        else
            subsidy += ASSETCHAINS_SUPPLY * SATOSHIDEN + magicExtra;
    }
    else if ( is_STAKED(chain.symbol()) == 2 )
        return(0);
    // LABS fungible chains, cannot have any block reward!
    return(subsidy);
}

void SplitStr(const std::string& strVal, std::vector<std::string> &outVals);

int8_t equihash_params_possible(uint64_t n, uint64_t k)
{
    /* To add more of these you also need to edit:
    * equihash.cpp very end of file with the tempate to point to the new param numbers 
    * equihash.h
    *  line 210/217 (declaration of equihash class)
    * Add this object to the following functions: 
    *  EhInitialiseState 
    *  EhBasicSolve
    *  EhOptimisedSolve
    *  EhIsValidSolution
    * Alternatively change ASSETCHAINS_N and ASSETCHAINS_K in komodo_nk.h for fast testing.
    */
    if ( k == 9 && (n == 200 || n == 210) )
        return(0);
    if ( k == 5 && (n == 150 || n == 144 || n == 96 || n == 48) )
        return(0);
    if ( k == ASSETCHAINS_K && n == ASSETCHAINS_N)
        return(0);
    return(-1);
}

/***
 * @brief get username, password, and port from a config file
 * @param[in] path the path to the data directory
 * @param[in] filename the filename of the config file (without directory)
 * @param[out] userpass the username and password from the config file (colon separated)
 * @param[out] port the RPC port found in the config file
 */
void get_userpass_and_port(const boost::filesystem::path& path, const std::string& filename, 
        std::string& userpass, uint16_t& port)
{
    userpass = "";
    port = 0;
    boost::filesystem::path datadir_path = path;
    datadir_path /= filename;
    FILE* fp = fopen(datadir_path.c_str(), "rb");
    if ( fp != nullptr )
    {
        char username[512];
        char password[4096];
        port = _komodo_userpass(username,password,fp);
        if ( username[0] != 0 && password[0] != 0 )
            userpass = std::string(username) + ":" + std::string(password);
        fclose(fp);
    } 
    else 
        printf("couldnt open.(%s) will not validate dest notarizations\n", datadir_path.c_str());
}

/****
 * @brief set ports and usernames/passwords from command line and/or config files
 * @note modifies ASSETCHAINS_P2PPORT, ASSETCHAINS_RPCPORT, KMDUSERPASS, BTCUSERPASS, DESTPORT
 * @note IS_KOMODO_NOTARY should already be set
 * @param ltc_config_filename configuration file for ltc (via -notary command line parameter)
 */
void set_kmd_user_password_port(const std::string& ltc_config_filename)
{
        ASSETCHAINS_P2PPORT = 7770; // default port for P2P
        ASSETCHAINS_RPCPORT = 7771; // default port for RPC
#ifdef __APPLE__
        std::string filename = "Komodo.conf";
#else
        std::string filename = "komodo.conf";
#endif

        auto datadir_path = GetDataDir();
        uint16_t ignore;
        std::string userpass;
        get_userpass_and_port(datadir_path, filename, userpass, ignore);
        if (!userpass.empty())
            strncpy(KMDUSERPASS, userpass.c_str(), 8705);
        if (IS_KOMODO_NOTARY)
        {
            get_userpass_and_port(datadir_path, ltc_config_filename, userpass, DEST_PORT);
            if (!userpass.empty())
                strncpy(BTCUSERPASS, userpass.c_str(), 8192);
        }
}

void komodo_args(char *argv0)
{
<<<<<<< HEAD
    std::string name; // -ac_name
    char *dirname; 
    uint8_t disablebits[32],*extraptr=0;
    FILE *fp; 
    int32_t i,nonz=0,n; 
=======
    std::string addn,hexstr,symbol; char *dirname,fname[512],arg0str[64],magicstr[9]; uint8_t magic[4],extrabuf[32756],disablebits[32],*extraptr=0;
    FILE *fp; uint64_t val; uint16_t port, dest_rpc_port; int32_t i,nonz=0,baseid,len,n,extralen = 0; uint64_t ccenables[256], ccEnablesHeight[512] = {0}; CTransaction earlytx; uint256 hashBlock;
>>>>>>> a20e98e7

    const std::string ntz_dest_path = GetArg("-notary", "");
    IS_KOMODO_NOTARY = ntz_dest_path == "" ? 0 : 1;


    STAKED_NOTARY_ID = GetArg("-stakednotary", -1);
    KOMODO_NSPV = GetArg("-nSPV",0);
    memset(disablebits,0,sizeof(disablebits));
    if ( GetBoolArg("-gen", false) != 0 )
    {
        KOMODO_MININGTHREADS = GetArg("-genproclimit",-1);
    }
    IS_MODE_EXCHANGEWALLET = GetBoolArg("-exchange", false);
    DONATION_PUBKEY = GetArg("-donation", "");
    NOTARY_PUBKEY = GetArg("-pubkey", "");
    IS_KOMODO_DEALERNODE = GetArg("-dealer",0);
    IS_KOMODO_TESTNODE = GetArg("-testnode",0);
    ASSETCHAINS_STAKED_SPLIT_PERCENTAGE = GetArg("-splitperc",0);
    if ( strlen(NOTARY_PUBKEY.c_str()) == 66 )
    {
        decode_hex(NOTARY_PUBKEY33,33,(char *)NOTARY_PUBKEY.c_str());
        USE_EXTERNAL_PUBKEY = 1;
        if ( !IS_KOMODO_NOTARY )
        {
            // We dont have any chain data yet, so use system clock to guess. 
            // I think on season change should reccomend notaries to use -notary to avoid needing this. 
            int32_t kmd_season = getacseason(time(NULL));
            for (i=0; i<64; i++)
            {
                if ( strcmp(NOTARY_PUBKEY.c_str(),notaries_elected[kmd_season-1][i][1]) == 0 )
                {
                    IS_KOMODO_NOTARY = true;
                    KOMODO_MININGTHREADS = 1;
                    mapArgs ["-genproclimit"] = itostr(KOMODO_MININGTHREADS);
                    STAKED_NOTARY_ID = -1;
                    fprintf(stderr,"running as notary.%d %s\n",i,notaries_elected[kmd_season-1][i][0]);
                    break;
                }
            }
        }
    }
    if ( STAKED_NOTARY_ID != -1 && IS_KOMODO_NOTARY == true ) {
        fprintf(stderr, "Cannot be STAKED and KMD notary at the same time!\n");
        StartShutdown();
    }
	std::string name = GetArg("-ac_name","");
    if ( argv0 != 0 )
    {
        int32_t len = (int32_t)strlen(argv0);
        for (i=0; i<sizeof(argv0suffix)/sizeof(*argv0suffix); i++)
        {
            n = (int32_t)strlen(argv0suffix[i]);
            if ( strcmp(&argv0[len - n],argv0suffix[i]) == 0 )
            {
                //printf("ARGV0.(%s) -> matches suffix (%s) -> ac_name.(%s)\n",argv0,argv0suffix[i],argv0names[i]);
                name = argv0names[i];
                break;
            }
        }
    }
    chain = assetchain(name);
    KOMODO_STOPAT = GetArg("-stopat",0);
    MAX_REORG_LENGTH = GetArg("-maxreorg",MAX_REORG_LENGTH);
    ASSETCHAINS_CC = GetArg("-ac_cc",0);
    KOMODO_CCACTIVATE = GetArg("-ac_ccactivate",0);
    ASSETCHAINS_BLOCKTIME = GetArg("-ac_blocktime",60);
    ASSETCHAINS_PUBLIC = GetArg("-ac_public",0);
    ASSETCHAINS_PRIVATE = GetArg("-ac_private",0);
    KOMODO_SNAPSHOT_INTERVAL = GetArg("-ac_snapshot",0);
    Split(GetArg("-ac_nk",""), sizeof(ASSETCHAINS_NK)/sizeof(*ASSETCHAINS_NK), ASSETCHAINS_NK, 0);
    
    // -ac_ccactivateht=evalcode,height,evalcode,height,evalcode,height....
    uint64_t ccEnablesHeight[512];
    memset(ccEnablesHeight, 0, sizeof(ccEnablesHeight));
    Split(GetArg("-ac_ccactivateht",""), sizeof(ccEnablesHeight)/sizeof(*ccEnablesHeight), ccEnablesHeight, 0);
    // fill map with all eval codes and activation height of 0.
    for ( int i = 0; i < 256; i++ )
        mapHeightEvalActivate[i] = 0;
    for ( int i = 0; i < 512; i++ )
    {
        int32_t ecode = ccEnablesHeight[i];
        int32_t ht = ccEnablesHeight[i+1];
        if ( i > 1 && ccEnablesHeight[i-2] == ecode )
            break;
        if ( ecode > 255 || ecode < 0 )
            fprintf(stderr, "ac_ccactivateht: invalid evalcode.%i must be between 0 and 256.\n", ecode);
        else if ( ht > 0 )
        {
            // update global map. 
            mapHeightEvalActivate[ecode] = ht;
            fprintf(stderr, "ac_ccactivateht: ecode.%i activates at height.%i\n", ecode, mapHeightEvalActivate[ecode]);
        }
        i++;
    }
    
    if ( (KOMODO_REWIND= GetArg("-rewind",0)) != 0 )
    {
        printf("KOMODO_REWIND %d\n",KOMODO_REWIND);
    }
    KOMODO_EARLYTXID = Parseuint256(GetArg("-earlytxid","0").c_str());    
    ASSETCHAINS_EARLYTXIDCONTRACT = GetArg("-ac_earlytxidcontract",0);

    if ( !chain.isKMD() )
    {
        std::string selectedAlgo = GetArg("-ac_algo", std::string(ASSETCHAINS_ALGORITHMS[0]));

        for ( int i = 0; i < ASSETCHAINS_NUMALGOS; i++ )
        {
            if (std::string(ASSETCHAINS_ALGORITHMS[i]) == selectedAlgo)
            {
                ASSETCHAINS_ALGO = i;
                STAKING_MIN_DIFF = ASSETCHAINS_MINDIFF[i];
                // only worth mentioning if it's not equihash
                if (ASSETCHAINS_ALGO != ASSETCHAINS_EQUIHASH)
                    printf("ASSETCHAINS_ALGO, algorithm set to %s\n", selectedAlgo.c_str());
                break;
            }
        }
        if ( ASSETCHAINS_ALGO == ASSETCHAINS_EQUIHASH && ASSETCHAINS_NK[0] != 0 && ASSETCHAINS_NK[1] != 0 )
        {
            if ( equihash_params_possible(ASSETCHAINS_NK[0], ASSETCHAINS_NK[1]) == -1 ) 
            {
                printf("equihash values N.%li and K.%li are not currently available\n", ASSETCHAINS_NK[0], ASSETCHAINS_NK[1]);
                exit(0);
            } else printf("ASSETCHAINS_ALGO, algorithm set to equihash with N.%li and K.%li\n", ASSETCHAINS_NK[0], ASSETCHAINS_NK[1]);
        }
        if (i == ASSETCHAINS_NUMALGOS)
        {
            printf("ASSETCHAINS_ALGO, %s not supported. using equihash\n", selectedAlgo.c_str());
        }

        ASSETCHAINS_LASTERA = GetArg("-ac_eras", 1);
        if ( ASSETCHAINS_LASTERA < 1 || ASSETCHAINS_LASTERA > ASSETCHAINS_MAX_ERAS )
        {
            ASSETCHAINS_LASTERA = 1;
            printf("ASSETCHAINS_LASTERA, if specified, must be between 1 and %u. ASSETCHAINS_LASTERA set to %lu\n", ASSETCHAINS_MAX_ERAS, ASSETCHAINS_LASTERA);
        }
        ASSETCHAINS_LASTERA -= 1;

        ASSETCHAINS_TIMELOCKGTE = (uint64_t)GetArg("-ac_timelockgte", _ASSETCHAINS_TIMELOCKOFF);
        ASSETCHAINS_TIMEUNLOCKFROM = GetArg("-ac_timeunlockfrom", 0);
        ASSETCHAINS_TIMEUNLOCKTO = GetArg("-ac_timeunlockto", 0);
        if ( ASSETCHAINS_TIMEUNLOCKFROM > ASSETCHAINS_TIMEUNLOCKTO )
        {
            printf("ASSETCHAINS_TIMELOCKGTE - must specify valid ac_timeunlockfrom and ac_timeunlockto\n");
            ASSETCHAINS_TIMELOCKGTE = _ASSETCHAINS_TIMELOCKOFF;
            ASSETCHAINS_TIMEUNLOCKFROM = ASSETCHAINS_TIMEUNLOCKTO = 0;
        }

        Split(GetArg("-ac_end",""), sizeof(ASSETCHAINS_ENDSUBSIDY)/sizeof(*ASSETCHAINS_ENDSUBSIDY),  ASSETCHAINS_ENDSUBSIDY, 0);
        Split(GetArg("-ac_reward",""), sizeof(ASSETCHAINS_REWARD)/sizeof(*ASSETCHAINS_REWARD),  ASSETCHAINS_REWARD, 0);
        Split(GetArg("-ac_halving",""), sizeof(ASSETCHAINS_HALVING)/sizeof(*ASSETCHAINS_HALVING),  ASSETCHAINS_HALVING, 0);
        Split(GetArg("-ac_decay",""), sizeof(ASSETCHAINS_DECAY)/sizeof(*ASSETCHAINS_DECAY),  ASSETCHAINS_DECAY, 0);
        Split(GetArg("-ac_notarypay",""), sizeof(ASSETCHAINS_NOTARY_PAY)/sizeof(*ASSETCHAINS_NOTARY_PAY),  ASSETCHAINS_NOTARY_PAY, 0);

        for ( int i = 0; i < ASSETCHAINS_MAX_ERAS; i++ )
        {
            if ( ASSETCHAINS_DECAY[i] == 100000000 && ASSETCHAINS_ENDSUBSIDY[i] == 0 )
            {
                ASSETCHAINS_DECAY[i] = 0;
                printf("ERA%u: ASSETCHAINS_DECAY of 100000000 means linear and that needs ASSETCHAINS_ENDSUBSIDY\n", i);
            }
            else if ( ASSETCHAINS_DECAY[i] > 100000000 )
            {
                ASSETCHAINS_DECAY[i] = 0;
                printf("ERA%u: ASSETCHAINS_DECAY cant be more than 100000000\n", i);
            }
        }

        MAX_BLOCK_SIGOPS = 60000;
        ASSETCHAINS_TXPOW = GetArg("-ac_txpow",0) & 3;
        ASSETCHAINS_FOUNDERS = GetArg("-ac_founders",0);// & 1;
		ASSETCHAINS_FOUNDERS_REWARD = GetArg("-ac_founders_reward",0);
        ASSETCHAINS_SUPPLY = GetArg("-ac_supply",10);
        if ( ASSETCHAINS_SUPPLY > (uint64_t)90*1000*1000000 )
        {
            fprintf(stderr,"-ac_supply must be less than 90 billion\n");
            StartShutdown();
        }
        fprintf(stderr,"ASSETCHAINS_SUPPLY %llu\n",(long long)ASSETCHAINS_SUPPLY);
        
        ASSETCHAINS_COMMISSION = GetArg("-ac_perc",0);
        ASSETCHAINS_OVERRIDE_PUBKEY = GetArg("-ac_pubkey","");
        ASSETCHAINS_SCRIPTPUB = GetArg("-ac_script","");
        ASSETCHAINS_BEAMPORT = GetArg("-ac_beam",0);
        ASSETCHAINS_CODAPORT = GetArg("-ac_coda",0);
        ASSETCHAINS_CBOPRET = GetArg("-ac_cbopret",0);
        ASSETCHAINS_CBMATURITY = GetArg("-ac_cbmaturity",0);
        ASSETCHAINS_ADAPTIVEPOW = GetArg("-ac_adaptivepow",0);
        //fprintf(stderr,"ASSETCHAINS_CBOPRET.%llx\n",(long long)ASSETCHAINS_CBOPRET);
        if ( ASSETCHAINS_CBOPRET != 0 )
        {
            SplitStr(GetArg("-ac_prices",""),  ASSETCHAINS_PRICES);
            if ( ASSETCHAINS_PRICES.size() > 0 )
                ASSETCHAINS_CBOPRET |= 4;
            SplitStr(GetArg("-ac_stocks",""),  ASSETCHAINS_STOCKS);
            if ( ASSETCHAINS_STOCKS.size() > 0 )
                ASSETCHAINS_CBOPRET |= 8;
            for (i=0; i<ASSETCHAINS_PRICES.size(); i++)
                fprintf(stderr,"%s ",ASSETCHAINS_PRICES[i].c_str());
            fprintf(stderr,"%d -ac_prices\n",(int32_t)ASSETCHAINS_PRICES.size());
            for (i=0; i<ASSETCHAINS_STOCKS.size(); i++)
                fprintf(stderr,"%s ",ASSETCHAINS_STOCKS[i].c_str());
            fprintf(stderr,"%d -ac_stocks\n",(int32_t)ASSETCHAINS_STOCKS.size());
        }
        const std::string hexstr = GetArg("-ac_mineropret","");
        if ( hexstr.size() != 0 )
        {
            Mineropret.resize(hexstr.size()/2);
            decode_hex(Mineropret.data(),hexstr.size()/2,(char *)hexstr.c_str());
            for (i=0; i<Mineropret.size(); i++)
                fprintf(stderr,"%02x",Mineropret[i]);
            fprintf(stderr," Mineropret\n");
        }
        if ( ASSETCHAINS_COMMISSION != 0 && ASSETCHAINS_FOUNDERS_REWARD != 0 )
        {
            fprintf(stderr,"cannot use founders reward and commission on the same chain.\n");
            StartShutdown();
        }
        if ( ASSETCHAINS_CC != 0 )
        {
            uint8_t prevCCi = 0;
            ASSETCHAINS_CCLIB = GetArg("-ac_cclib","");
            uint64_t ccenables[256];
            memset(ccenables, 0, sizeof(ccenables) );
            Split(GetArg("-ac_ccenable",""), sizeof(ccenables)/sizeof(*ccenables),  ccenables, 0);
            for (i=nonz=0; i<0x100; i++)
            {
                if ( ccenables[i] != prevCCi && ccenables[i] != 0 )
                {
                    nonz++;
                    prevCCi = ccenables[i];
                    fprintf(stderr,"%d ",(uint8_t)(ccenables[i] & 0xff));
                }
            }
            fprintf(stderr,"nonz.%d ccenables[]\n",nonz);
            if ( nonz > 0 )
            {
                for (i=0; i<256; i++)
                {
                    ASSETCHAINS_CCDISABLES[i] = 1;
                    SETBIT(disablebits,i);
                }
                for (i=0; i<nonz; i++)
                {
                    CLEARBIT(disablebits,(ccenables[i] & 0xff));
                    ASSETCHAINS_CCDISABLES[ccenables[i] & 0xff] = 0;
                }
                CLEARBIT(disablebits,0);
            }
        }
        if ( ASSETCHAINS_BEAMPORT != 0 )
        {
            fprintf(stderr,"can only have one of -ac_beam or -ac_coda\n");
            StartShutdown();
        }
        ASSETCHAINS_SELFIMPORT = GetArg("-ac_import",""); // BEAM, CODA, PUBKEY, GATEWAY
        if ( ASSETCHAINS_SELFIMPORT == "PUBKEY" )
        {
            if ( strlen(ASSETCHAINS_OVERRIDE_PUBKEY.c_str()) != 66 )
            {
                fprintf(stderr,"invalid -ac_pubkey for -ac_import=PUBKEY\n");
                StartShutdown();
            }
        }
        else if ( ASSETCHAINS_SELFIMPORT == "BEAM" )
        {
            if (ASSETCHAINS_BEAMPORT == 0)
            {
                fprintf(stderr,"missing -ac_beam for BEAM rpcport\n");
                StartShutdown();
            }
        }
        else if ( ASSETCHAINS_SELFIMPORT == "CODA" )
        {
            if (ASSETCHAINS_CODAPORT == 0)
            {
                fprintf(stderr,"missing -ac_coda for CODA rpcport\n");
                StartShutdown();
            }
        }
        else if ( ASSETCHAINS_SELFIMPORT == "PEGSCC")
        {
            Split(GetArg("-ac_pegsccparams",""), sizeof(ASSETCHAINS_PEGSCCPARAMS)/sizeof(*ASSETCHAINS_PEGSCCPARAMS), ASSETCHAINS_PEGSCCPARAMS, 0);
            if (ASSETCHAINS_ENDSUBSIDY[0]!=1 || ASSETCHAINS_COMMISSION!=0)
            {
                fprintf(stderr,"when using import for pegsCC these must be set: -ac_end=1 -ac_perc=0\n");
                StartShutdown();
            }
        }
        // else it can be gateway coin
        else if (!ASSETCHAINS_SELFIMPORT.empty() && (ASSETCHAINS_ENDSUBSIDY[0]!=1 || ASSETCHAINS_SUPPLY>0 || ASSETCHAINS_COMMISSION!=0))
        {
            fprintf(stderr,"when using gateway import these must be set: -ac_end=1 -ac_supply=0 -ac_perc=0\n");
            StartShutdown();
        }
        

        if ( (ASSETCHAINS_STAKED= GetArg("-ac_staked",0)) > 100 )
            ASSETCHAINS_STAKED = 100;

        ASSETCHAINS_SAPLING = GetArg("-ac_sapling", -1);
        if (ASSETCHAINS_SAPLING == -1)
        {
            ASSETCHAINS_OVERWINTER = GetArg("-ac_overwinter", -1);
        }
        else
        {
            ASSETCHAINS_OVERWINTER = GetArg("-ac_overwinter", ASSETCHAINS_SAPLING);
        }
        if ( strlen(ASSETCHAINS_OVERRIDE_PUBKEY.c_str()) == 66 || ASSETCHAINS_SCRIPTPUB.size() > 1 )
        {
            if ( ASSETCHAINS_SUPPLY > 10000000000 )
            {
                printf("ac_pubkey or ac_script wont work with ac_supply over 10 billion\n");
                StartShutdown();
            }
            if ( ASSETCHAINS_NOTARY_PAY[0] != 0 )
            {
                printf("Assetchains NOTARY PAY cannot be used with ac_pubkey or ac_script.\n");
                StartShutdown();
            }
            if ( strlen(ASSETCHAINS_OVERRIDE_PUBKEY.c_str()) == 66 )
            {
                decode_hex(ASSETCHAINS_OVERRIDE_PUBKEY33,33,(char *)ASSETCHAINS_OVERRIDE_PUBKEY.c_str());
                calc_rmd160_sha256(ASSETCHAINS_OVERRIDE_PUBKEYHASH,ASSETCHAINS_OVERRIDE_PUBKEY33,33);
            }
            if ( ASSETCHAINS_COMMISSION == 0 && ASSETCHAINS_FOUNDERS != 0 )
            {
                if ( ASSETCHAINS_FOUNDERS_REWARD == 0 )
                {
                    ASSETCHAINS_COMMISSION = 53846154; // maps to 35%
                    printf("ASSETCHAINS_COMMISSION defaulted to 35%% when founders reward active\n");
                }
                else
                {
                    printf("ASSETCHAINS_FOUNDERS_REWARD set to %ld\n", ASSETCHAINS_FOUNDERS_REWARD);
                }
                /*else if ( ASSETCHAINS_SELFIMPORT.size() == 0 )
                {
                    //ASSETCHAINS_OVERRIDE_PUBKEY.clear();
                    printf("-ac_perc must be set with -ac_pubkey\n");
                }*/
            }
        }
        else
        {
            if ( ASSETCHAINS_COMMISSION != 0 )
            {
                ASSETCHAINS_COMMISSION = 0;
                printf("ASSETCHAINS_COMMISSION needs an ASSETCHAINS_OVERRIDE_PUBKEY and cant be more than 100000000 (100%%)\n");
            }
            if ( ASSETCHAINS_FOUNDERS != 0 )
            {
                ASSETCHAINS_FOUNDERS = 0;
                printf("ASSETCHAINS_FOUNDERS needs an ASSETCHAINS_OVERRIDE_PUBKEY or ASSETCHAINS_SCRIPTPUB\n");
            }
        }
        int32_t extralen = 0;
        if ( ASSETCHAINS_ENDSUBSIDY[0] != 0 || ASSETCHAINS_REWARD[0] != 0 || ASSETCHAINS_HALVING[0] != 0 || ASSETCHAINS_DECAY[0] != 0 || ASSETCHAINS_COMMISSION != 0 || ASSETCHAINS_PUBLIC != 0 || ASSETCHAINS_PRIVATE != 0 || ASSETCHAINS_TXPOW != 0 || ASSETCHAINS_FOUNDERS != 0 || ASSETCHAINS_SCRIPTPUB.size() > 1 || ASSETCHAINS_SELFIMPORT.size() > 0 || ASSETCHAINS_OVERRIDE_PUBKEY33[0] != 0 || ASSETCHAINS_TIMELOCKGTE != _ASSETCHAINS_TIMELOCKOFF|| ASSETCHAINS_ALGO != ASSETCHAINS_EQUIHASH || ASSETCHAINS_LASTERA > 0 || ASSETCHAINS_BEAMPORT != 0 || ASSETCHAINS_CODAPORT != 0 || nonz > 0 || ASSETCHAINS_CCLIB.size() > 0 || ASSETCHAINS_FOUNDERS_REWARD != 0 || ASSETCHAINS_NOTARY_PAY[0] != 0 || ASSETCHAINS_BLOCKTIME != 60 || ASSETCHAINS_CBOPRET != 0 || Mineropret.size() != 0 || (ASSETCHAINS_NK[0] != 0 && ASSETCHAINS_NK[1] != 0) || KOMODO_SNAPSHOT_INTERVAL != 0 || ASSETCHAINS_EARLYTXIDCONTRACT != 0 || ASSETCHAINS_CBMATURITY != 0 || ASSETCHAINS_ADAPTIVEPOW != 0 )
        {
            uint8_t extrabuf[32756];
            fprintf(stderr,"perc %.4f%% ac_pub=[%02x%02x%02x...] acsize.%d\n",dstr(ASSETCHAINS_COMMISSION)*100,ASSETCHAINS_OVERRIDE_PUBKEY33[0],ASSETCHAINS_OVERRIDE_PUBKEY33[1],ASSETCHAINS_OVERRIDE_PUBKEY33[2],(int32_t)ASSETCHAINS_SCRIPTPUB.size());
            extraptr = extrabuf;
            memcpy(extraptr,ASSETCHAINS_OVERRIDE_PUBKEY33,33), extralen = 33;

            // if we have one era, this should create the same data structure as it used to, same if we increase _MAX_ERAS
            for ( int i = 0; i <= ASSETCHAINS_LASTERA; i++ )
            {
                printf("ERA%u: end.%llu reward.%llu halving.%llu decay.%llu notarypay.%llu\n", i,
                       (long long)ASSETCHAINS_ENDSUBSIDY[i],
                       (long long)ASSETCHAINS_REWARD[i],
                       (long long)ASSETCHAINS_HALVING[i],
                       (long long)ASSETCHAINS_DECAY[i],
                       (long long)ASSETCHAINS_NOTARY_PAY[i]);

                // TODO: Verify that we don't overrun extrabuf here, which is a 256 byte buffer
                extralen += iguana_rwnum(1,&extraptr[extralen],sizeof(ASSETCHAINS_ENDSUBSIDY[i]),(void *)&ASSETCHAINS_ENDSUBSIDY[i]);
                extralen += iguana_rwnum(1,&extraptr[extralen],sizeof(ASSETCHAINS_REWARD[i]),(void *)&ASSETCHAINS_REWARD[i]);
                extralen += iguana_rwnum(1,&extraptr[extralen],sizeof(ASSETCHAINS_HALVING[i]),(void *)&ASSETCHAINS_HALVING[i]);
                extralen += iguana_rwnum(1,&extraptr[extralen],sizeof(ASSETCHAINS_DECAY[i]),(void *)&ASSETCHAINS_DECAY[i]);
                if ( ASSETCHAINS_NOTARY_PAY[0] != 0 )
                    extralen += iguana_rwnum(1,&extraptr[extralen],sizeof(ASSETCHAINS_NOTARY_PAY[i]),(void *)&ASSETCHAINS_NOTARY_PAY[i]);
            }

            if (ASSETCHAINS_LASTERA > 0)
            {
                extralen += iguana_rwnum(1,&extraptr[extralen],sizeof(ASSETCHAINS_LASTERA),(void *)&ASSETCHAINS_LASTERA);
            }

            // hash in lock above for time locked coinbase transactions above a certain reward value only if the lock above
            // param was specified, otherwise, for compatibility, do nothing
            if ( ASSETCHAINS_TIMELOCKGTE != _ASSETCHAINS_TIMELOCKOFF )
            {
                extralen += iguana_rwnum(1,&extraptr[extralen],sizeof(ASSETCHAINS_TIMELOCKGTE),(void *)&ASSETCHAINS_TIMELOCKGTE);
                extralen += iguana_rwnum(1,&extraptr[extralen],sizeof(ASSETCHAINS_TIMEUNLOCKFROM),(void *)&ASSETCHAINS_TIMEUNLOCKFROM);
                extralen += iguana_rwnum(1,&extraptr[extralen],sizeof(ASSETCHAINS_TIMEUNLOCKTO),(void *)&ASSETCHAINS_TIMEUNLOCKTO);
            }

            if ( ASSETCHAINS_ALGO != ASSETCHAINS_EQUIHASH )
            {
                extralen += iguana_rwnum(1,&extraptr[extralen],sizeof(ASSETCHAINS_ALGO),(void *)&ASSETCHAINS_ALGO);
            }

            uint64_t val = ASSETCHAINS_COMMISSION | (((int64_t)ASSETCHAINS_STAKED & 0xff) << 32) | (((uint64_t)ASSETCHAINS_CC & 0xffff) << 40) | ((ASSETCHAINS_PUBLIC != 0) << 7) | ((ASSETCHAINS_PRIVATE != 0) << 6) | ASSETCHAINS_TXPOW;
            extralen += iguana_rwnum(1,&extraptr[extralen],sizeof(val),(void *)&val);
            
            if ( ASSETCHAINS_FOUNDERS != 0 )
            {
                uint8_t tmp = 1;
                extralen += iguana_rwnum(1,&extraptr[extralen],sizeof(tmp),(void *)&tmp);
                if ( ASSETCHAINS_FOUNDERS > 1 )
                    extralen += iguana_rwnum(1,&extraptr[extralen],sizeof(ASSETCHAINS_FOUNDERS),(void *)&ASSETCHAINS_FOUNDERS);
                if ( ASSETCHAINS_FOUNDERS_REWARD != 0 )
                {
                    fprintf(stderr, "set founders reward.%lld\n",(long long)ASSETCHAINS_FOUNDERS_REWARD);
                    extralen += iguana_rwnum(1,&extraptr[extralen],sizeof(ASSETCHAINS_FOUNDERS_REWARD),(void *)&ASSETCHAINS_FOUNDERS_REWARD);
                }
            }
            if ( ASSETCHAINS_SCRIPTPUB.size() > 1 )
            {
                decode_hex(&extraptr[extralen],ASSETCHAINS_SCRIPTPUB.size()/2,(char *)ASSETCHAINS_SCRIPTPUB.c_str());
                extralen += ASSETCHAINS_SCRIPTPUB.size()/2;
                fprintf(stderr,"append ac_script %s\n",ASSETCHAINS_SCRIPTPUB.c_str());
            }
            if ( ASSETCHAINS_SELFIMPORT.size() > 0 )
            {
                memcpy(&extraptr[extralen],(char *)ASSETCHAINS_SELFIMPORT.c_str(),ASSETCHAINS_SELFIMPORT.size());
                for (i=0; i<ASSETCHAINS_SELFIMPORT.size(); i++)
                    fprintf(stderr,"%c",extraptr[extralen+i]);
                fprintf(stderr," selfimport\n");
                extralen += ASSETCHAINS_SELFIMPORT.size();
            }
            if ( ASSETCHAINS_BEAMPORT != 0 )
                extraptr[extralen++] = 'b';
            if ( ASSETCHAINS_CODAPORT != 0 )
                extraptr[extralen++] = 'c';
            fprintf(stderr,"extralen.%d before disable bits\n",extralen);
            if ( nonz > 0 )
            {
                memcpy(&extraptr[extralen],disablebits,sizeof(disablebits));
                extralen += sizeof(disablebits);
            }
            if ( ASSETCHAINS_CCLIB.size() > 1 )
            {
                for (i=0; i<ASSETCHAINS_CCLIB.size(); i++)
                {
                    extraptr[extralen++] = ASSETCHAINS_CCLIB[i];
                    fprintf(stderr,"%c",ASSETCHAINS_CCLIB[i]);
                }
                fprintf(stderr," <- CCLIB name\n");
            }
            if ( ASSETCHAINS_BLOCKTIME != 60 )
                extralen += iguana_rwnum(1,&extraptr[extralen],sizeof(ASSETCHAINS_BLOCKTIME),(void *)&ASSETCHAINS_BLOCKTIME);
            if ( Mineropret.size() != 0 )
            {
                for (i=0; i<Mineropret.size(); i++)
                    extraptr[extralen++] = Mineropret[i];
            }
            if ( ASSETCHAINS_CBOPRET != 0 )
            {
                extralen += iguana_rwnum(1,&extraptr[extralen],sizeof(ASSETCHAINS_CBOPRET),(void *)&ASSETCHAINS_CBOPRET);
                if ( ASSETCHAINS_PRICES.size() != 0 )
                {
                    for (i=0; i<ASSETCHAINS_PRICES.size(); i++)
                    {
                        std::string symbol = ASSETCHAINS_PRICES[i];
                        memcpy(&extraptr[extralen],(char *)symbol.c_str(),symbol.size());
                        extralen += symbol.size();
                    }
                }
                if ( ASSETCHAINS_STOCKS.size() != 0 )
                {
                    for (i=0; i<ASSETCHAINS_STOCKS.size(); i++)
                    {
                        std::string symbol = ASSETCHAINS_STOCKS[i];
                        memcpy(&extraptr[extralen],(char *)symbol.c_str(),symbol.size());
                        extralen += symbol.size();
                    }
                }
                komodo_cbopretupdate(1); // will set Mineropret
                fprintf(stderr,"This blockchain uses data produced from CoinDesk Bitcoin Price Index\n");
            }
            if ( ASSETCHAINS_NK[0] != 0 && ASSETCHAINS_NK[1] != 0 )
            {
                extralen += iguana_rwnum(1,&extraptr[extralen],sizeof(ASSETCHAINS_NK[0]),(void *)&ASSETCHAINS_NK[0]);
                extralen += iguana_rwnum(1,&extraptr[extralen],sizeof(ASSETCHAINS_NK[1]),(void *)&ASSETCHAINS_NK[1]);
            }
            if ( KOMODO_SNAPSHOT_INTERVAL != 0 )
            {
                extralen += iguana_rwnum(1,&extraptr[extralen],sizeof(KOMODO_SNAPSHOT_INTERVAL),(void *)&KOMODO_SNAPSHOT_INTERVAL);
            }
            if ( ASSETCHAINS_EARLYTXIDCONTRACT != 0 )
            {
                extralen += iguana_rwnum(1,&extraptr[extralen],sizeof(ASSETCHAINS_EARLYTXIDCONTRACT),(void *)&ASSETCHAINS_EARLYTXIDCONTRACT);
            }
            if ( ASSETCHAINS_CBMATURITY != 0 )
            {
                extralen += iguana_rwnum(1,&extraptr[extralen],sizeof(ASSETCHAINS_CBMATURITY),(void *)&ASSETCHAINS_CBMATURITY);
            }
            if ( ASSETCHAINS_ADAPTIVEPOW != 0 )
                extraptr[extralen++] = ASSETCHAINS_ADAPTIVEPOW;
        }
        
<<<<<<< HEAD
        strncpy(ASSETCHAINS_SYMBOL,name.c_str(),sizeof(ASSETCHAINS_SYMBOL)-1);

        /* VRSC chain is incompatible with Komodo daemon */
        assert(strcmp(ASSETCHAINS_SYMBOL, "VRSC") != 0);

        MAX_MONEY = komodo_max_money();

        int32_t baseid = komodo_baseid(ASSETCHAINS_SYMBOL);
        if ( baseid >= 0 && baseid < 32 )
        {
            printf("baseid.%d MAX_MONEY.%s %.8f\n",baseid,ASSETCHAINS_SYMBOL,(double)MAX_MONEY/SATOSHIDEN);
=======
        addn = GetArg("-seednode","");
        if ( strlen(addn.c_str()) > 0 )
            ASSETCHAINS_SEED = 1;

        MAX_MONEY = komodo_max_money();

        if ( (baseid = komodo_baseid(chain.symbol().c_str())) >= 0 && baseid < 32 )
        {
            printf("baseid.%d MAX_MONEY.%s %.8f\n",baseid,chain.symbol().c_str(),(double)MAX_MONEY/SATOSHIDEN);
>>>>>>> a20e98e7
        }

        if ( ASSETCHAINS_CC >= KOMODO_FIRSTFUNGIBLEID && MAX_MONEY < 1000000LL*SATOSHIDEN )
            MAX_MONEY = 1000000LL*SATOSHIDEN;
        if ( KOMODO_BIT63SET(MAX_MONEY) != 0 )
            MAX_MONEY = KOMODO_MAXNVALUE;
        fprintf(stderr,"MAX_MONEY %llu %.8f\n",(long long)MAX_MONEY,(double)MAX_MONEY/SATOSHIDEN);
<<<<<<< HEAD
        uint16_t tmpport = komodo_port(ASSETCHAINS_SYMBOL,ASSETCHAINS_SUPPLY,&ASSETCHAINS_MAGIC,extraptr,extralen);
=======
        uint16_t tmpport = komodo_port(chain.symbol().c_str(),ASSETCHAINS_SUPPLY,&ASSETCHAINS_MAGIC,extraptr,extralen);
>>>>>>> a20e98e7
        if ( GetArg("-port",0) != 0 )
        {
            ASSETCHAINS_P2PPORT = GetArg("-port",0);
            fprintf(stderr,"set p2pport.%u\n",ASSETCHAINS_P2PPORT);
        } else ASSETCHAINS_P2PPORT = tmpport;

        while ( (dirname= (char *)GetDataDir(false).string().c_str()) == 0 || dirname[0] == 0 )
        {
            fprintf(stderr,"waiting for datadir (%s)\n",dirname);
#ifndef _WIN32
            sleep(3);
#else
            boost::this_thread::sleep(boost::posix_time::milliseconds(3000));
#endif
        }
<<<<<<< HEAD
        if ( ASSETCHAINS_SYMBOL[0] != 0 )
        {
            int32_t komodo_baseid(char *origbase);
            if ( strcmp(ASSETCHAINS_SYMBOL,"KMD") == 0 )
=======
        if ( !chain.isKMD() )
        {
            if ( chain.isSymbol("KMD") )
>>>>>>> a20e98e7
            {
                fprintf(stderr,"cant have assetchain named KMD\n");
                StartShutdown();
            }
<<<<<<< HEAD
            uint16_t port = komodo_userpass(ASSETCHAINS_USERPASS,ASSETCHAINS_SYMBOL);
            if ( port != 0 )
=======
            if ( (port= komodo_userpass(ASSETCHAINS_USERPASS,chain.symbol().c_str())) != 0 )
>>>>>>> a20e98e7
                ASSETCHAINS_RPCPORT = port;
            else komodo_configfile(chain.symbol().c_str(),ASSETCHAINS_P2PPORT + 1);

            if (ASSETCHAINS_CBMATURITY != 0)
<<<<<<< HEAD
                Params().SetCoinbaseMaturity(ASSETCHAINS_CBMATURITY);
            else if (ASSETCHAINS_LASTERA == 0 || is_STAKED(ASSETCHAINS_SYMBOL) != 0)
                Params().SetCoinbaseMaturity(1);
            if (Params().CoinbaseMaturity() < 1)
=======
                COINBASE_MATURITY = ASSETCHAINS_CBMATURITY;
            else if (ASSETCHAINS_LASTERA == 0 || is_STAKED(chain.symbol()) != 0)
                COINBASE_MATURITY = 1;
            if (COINBASE_MATURITY < 1)
>>>>>>> a20e98e7
            {
                fprintf(stderr,"ac_cbmaturity must be >0, shutting down\n");
                StartShutdown();
            }
<<<<<<< HEAD
=======
            //fprintf(stderr,"ASSETCHAINS_RPCPORT (%s) %u\n",chain.symbol().c_str(),ASSETCHAINS_RPCPORT);
>>>>>>> a20e98e7
        }
        if ( ASSETCHAINS_RPCPORT == 0 )
            ASSETCHAINS_RPCPORT = ASSETCHAINS_P2PPORT + 1;
        uint8_t magic[4];
        iguana_rwnum(1,magic,sizeof(ASSETCHAINS_MAGIC),(void *)&ASSETCHAINS_MAGIC);
        char magicstr[9];
        for (i=0; i<4; i++)
            sprintf(&magicstr[i<<1],"%02x",magic[i]);
        magicstr[8] = 0;
#ifndef FROM_CLI
<<<<<<< HEAD
        char fname[512];
        sprintf(fname,"%s_7776",ASSETCHAINS_SYMBOL);
=======
        sprintf(fname,"%s_7776",chain.symbol().c_str());
>>>>>>> a20e98e7
        if ( (fp= fopen(fname,"wb")) != 0 )
        {
            int8_t notarypay = 0;
            if ( ASSETCHAINS_NOTARY_PAY[0] != 0 )
                notarypay = 1;
            fprintf(fp,iguanafmtstr,name.c_str(),name.c_str(),name.c_str(),name.c_str(),magicstr,ASSETCHAINS_P2PPORT,ASSETCHAINS_RPCPORT,"78.47.196.146",notarypay);
            fclose(fp);
        } else printf("error creating (%s)\n",fname);
#endif
        if ( ASSETCHAINS_CC < 2 )
        {
            if ( KOMODO_CCACTIVATE != 0 )
            {
                ASSETCHAINS_CC = 2;
                fprintf(stderr,"smart utxo CC contracts will activate at height.%d\n",KOMODO_CCACTIVATE);
            }
            else if ( ccEnablesHeight[0] != 0 )
            {
                ASSETCHAINS_CC = 2;
                fprintf(stderr,"smart utxo CC contract %d will activate at height.%d\n",(int32_t)ccEnablesHeight[0],(int32_t)ccEnablesHeight[1]);
            }
        }
    }
    else
    {
        // -ac_name not passed, we are on the KMD chain
        set_kmd_user_password_port(ntz_dest_path);
    }
    int32_t dpowconfs = KOMODO_DPOWCONFS;
    if ( !chain.isKMD() )
    {
        BITCOIND_RPCPORT = GetArg("-rpcport", ASSETCHAINS_RPCPORT);
<<<<<<< HEAD
        if ( strcmp("PIRATE",ASSETCHAINS_SYMBOL) == 0 && ASSETCHAINS_HALVING[0] == 77777 )
=======
        //fprintf(stderr,"(%s) port.%u chain params initialized\n",chain.symbol().c_str(),BITCOIND_RPCPORT);
        if ( chain.isSymbol("PIRATE") && ASSETCHAINS_HALVING[0] == 77777 )
>>>>>>> a20e98e7
        {
            ASSETCHAINS_HALVING[0] *= 5;
            fprintf(stderr,"PIRATE halving changed to %d %.1f days ASSETCHAINS_LASTERA.%llu\n",(int32_t)ASSETCHAINS_HALVING[0],(double)ASSETCHAINS_HALVING[0]/1440,(long long)ASSETCHAINS_LASTERA);
        }
<<<<<<< HEAD
=======
        else if ( chain.isSymbol("VRSC") )
            dpowconfs = 0;
>>>>>>> a20e98e7
        else if ( ASSETCHAINS_PRIVATE != 0 )
        {
            fprintf(stderr,"-ac_private for a non-PIRATE chain is not supported. The only reason to have an -ac_private chain is for total privacy and that is best achieved with the largest anon set. PIRATE has that and it is recommended to just use PIRATE\n");
            StartShutdown();
        }
        // Set cc enables for all existing ac_cc chains here. 
        if ( chain.isSymbol("AXO") )
        {
            // No CCs used on this chain yet.
            CCDISABLEALL;
        }
        if ( chain.isSymbol("CCL") )
        {
            // No CCs used on this chain yet. 
            CCDISABLEALL;
            CCENABLE(EVAL_TOKENS);
            CCENABLE(EVAL_HEIR);
        }
        if ( chain.isSymbol("COQUI") )
        {
            CCDISABLEALL;
            CCENABLE(EVAL_DICE);
            CCENABLE(EVAL_CHANNELS);
            CCENABLE(EVAL_ORACLES);
            CCENABLE(EVAL_ASSETS);
            CCENABLE(EVAL_TOKENS);
        }
        if ( chain.isSymbol("DION") )
        {
            // No CCs used on this chain yet. 
            CCDISABLEALL;
        }
        
        if ( chain.isSymbol("EQL") )
        {
            // No CCs used on this chain yet. 
            CCDISABLEALL;
        }
        if ( chain.isSymbol("ILN") )
        {
            // No CCs used on this chain yet. 
            CCDISABLEALL;
        }
        if ( chain.isSymbol("OUR") )
        {
            // No CCs used on this chain yet. 
            CCDISABLEALL;
        }
        if ( chain.isSymbol("ZEXO") )
        {
            // No CCs used on this chain yet. 
            CCDISABLEALL;
        }
        if ( chain.isSymbol("SEC") )
        {
            CCDISABLEALL;
            CCENABLE(EVAL_ASSETS);
            CCENABLE(EVAL_TOKENS);
            CCENABLE(EVAL_ORACLES);
        }
        if ( chain.isSymbol("KMDICE") )
        {
            CCDISABLEALL;
            CCENABLE(EVAL_FAUCET);
            CCENABLE(EVAL_DICE);
            CCENABLE(EVAL_ORACLES);
        }
    } 
    else 
        BITCOIND_RPCPORT = GetArg("-rpcport", BaseParams().RPCPort());
    KOMODO_DPOWCONFS = GetArg("-dpowconfs",dpowconfs);
    if ( chain.isKMD() 
            || chain.isSymbol("SUPERNET") 
            || chain.isSymbol("DEX") 
            || chain.isSymbol("COQUI") 
            || chain.isSymbol("PIRATE") 
            || chain.isSymbol("KMDICE") )
        KOMODO_EXTRASATOSHI = 1;
}

void komodo_nameset(char *symbol,char *dest,const char *source)
{
    if ( source[0] == 0 )
    {
        strcpy(symbol,(char *)"KMD");
        strcpy(dest,(char *)"BTC");
    }
    else
    {
        strcpy(symbol,source);
        strcpy(dest,(char *)"KMD");
    }
}

struct komodo_state *komodo_stateptrget(char *base)
{
    int32_t baseid;
    if ( base == 0 || base[0] == 0 || strcmp(base,(char *)"KMD") == 0 )
        return(&KOMODO_STATES[33]);
    else if ( (baseid= komodo_baseid(base)) >= 0 )
        return(&KOMODO_STATES[baseid+1]);
    else return(&KOMODO_STATES[0]);
}

struct komodo_state *komodo_stateptr(char *symbol,char *dest)
{
    int32_t baseid;
    komodo_nameset(symbol,dest,chain.symbol().c_str());
    return(komodo_stateptrget(symbol));
}

void komodo_prefetch(FILE *fp)
{
    long fsize,fpos; int32_t incr = 16*1024*1024;
    fpos = ftell(fp);
    fseek(fp,0,SEEK_END);
    fsize = ftell(fp);
    if ( fsize > incr )
    {
        char *ignore = (char *)malloc(incr);
        if ( ignore != 0 )
        {
            rewind(fp);
            while ( fread(ignore,1,incr,fp) == incr ) // prefetch
                fprintf(stderr,".");
            free(ignore);
        }
    }
    fseek(fp,fpos,SEEK_SET);
}

// check if block timestamp is more than S5 activation time
// this function is to activate the ExtractDestination fix 
bool komodo_is_vSolutionsFixActive()
{
    return GetLatestTimestamp(komodo_currentheight()) > nS5Timestamp;
}<|MERGE_RESOLUTION|>--- conflicted
+++ resolved
@@ -18,15 +18,14 @@
 #include "komodo_globals.h"
 #include "komodo_notary.h"
 #include "komodo_gateway.h"
+#include "notaries_staked.h"
+
 #include "cc/CCinclude.h"
-<<<<<<< HEAD
 
 struct komodo_state KOMODO_STATES[34];
 int32_t ASSETCHAINS_CBMATURITY;
 uint64_t ASSETCHAINS_TIMEUNLOCKFROM = 0;
 uint64_t ASSETCHAINS_TIMEUNLOCKTO = 0;
-=======
->>>>>>> a20e98e7
 
 void vcalc_sha256(char deprecated[(256 >> 3) * 2 + 1],uint8_t hash[256 >> 3],uint8_t *src,int32_t len)
 {
@@ -564,22 +563,9 @@
     return(-1);
 }
 
-
-int32_t komodo_baseid(char *origbase)
-{
-    int32_t i; char base[64];
-    for (i=0; origbase[i]!=0&&i<sizeof(base); i++)
-        base[i] = toupper((int32_t)(origbase[i] & 0xff));
-    base[i] = 0;
-    for (i=0; i<=MAX_CURRENCIES; i++)
-        if ( strcmp(CURRENCIES[i],base) == 0 )
-            return(i);
-    return(-1);
-}
-
 int32_t komodo_is_issuer()
 {
-    if ( !chain.isKMD() && komodo_baseid(chain.symbol().c_str()) >= 0 )
+    if ( !chainName.isKMD() && komodo_baseid(chainName.symbol().c_str()) >= 0 )
         return(1);
     else return(0);
 }
@@ -691,17 +677,9 @@
 // from all other blocks. the sequence is extremely likely, but not guaranteed to be unique for each block chain
 uint64_t komodo_block_prg(uint32_t nHeight)
 {
-<<<<<<< HEAD
     uint64_t i, result = 0, hashSrc64 = ((uint64_t)ASSETCHAINS_MAGIC << 32) | (uint64_t)nHeight;
     uint8_t hashSrc[8];
     bits256 hashResult;
-=======
-    if ( !chain.isSymbol("VRSC") || nHeight >= 12800)
-    {
-        uint64_t i, result = 0, hashSrc64 = ((uint64_t)ASSETCHAINS_MAGIC << 32) | (uint64_t)nHeight;
-        uint8_t hashSrc[8];
-        bits256 hashResult;
->>>>>>> a20e98e7
 
     for ( i = 0; i < sizeof(hashSrc); i++ )
     {
@@ -727,24 +705,8 @@
         unlocktime = ASSETCHAINS_TIMEUNLOCKTO;
     else
     {
-<<<<<<< HEAD
         unlocktime = komodo_block_prg(nHeight) % (ASSETCHAINS_TIMEUNLOCKTO - ASSETCHAINS_TIMEUNLOCKFROM);
         unlocktime += ASSETCHAINS_TIMEUNLOCKFROM;
-=======
-        if ( !chain.isSymbol("VRSC") || nHeight >= 12800)
-        {
-            unlocktime = komodo_block_prg(nHeight) % (ASSETCHAINS_TIMEUNLOCKTO - ASSETCHAINS_TIMEUNLOCKFROM);
-            unlocktime += ASSETCHAINS_TIMEUNLOCKFROM;
-        }
-        else
-        {
-            unlocktime = komodo_block_prg(nHeight) / (0xffffffffffffffff / ((ASSETCHAINS_TIMEUNLOCKTO - ASSETCHAINS_TIMEUNLOCKFROM) + 1));
-            // boundary and power of 2 can make it exceed to time by 1
-            unlocktime = unlocktime + ASSETCHAINS_TIMEUNLOCKFROM;
-            if (unlocktime > ASSETCHAINS_TIMEUNLOCKTO)
-                unlocktime--;
-        }
->>>>>>> a20e98e7
     }
     return ((int64_t)unlocktime);
 }
@@ -975,16 +937,16 @@
 {
     int32_t n,len;
     sprintf(fname,"%s",GetDataDir(false).string().c_str());
-    if ( (n= (int32_t)chain.symbol().size()) != 0 )
+    if ( (n= (int32_t)chainName.symbol().size()) != 0 )
     {
         len = (int32_t)strlen(fname);
-        if ( !mapArgs.count("-datadir") && strcmp(chain.symbol().c_str(),&fname[len - n]) == 0 )
+        if ( !mapArgs.count("-datadir") && strcmp(chainName.symbol().c_str(),&fname[len - n]) == 0 )
             fname[len - n] = 0;
         else if(mapArgs.count("-datadir")) printf("DEBUG - komodo_utils:1363: custom datadir\n");
         else
         {
             if ( strcmp(symbol,"REGTEST") != 0 )
-                printf("unexpected fname.(%s) vs %s [%s] n.%d len.%d (%s)\n",fname,symbol,chain.symbol().c_str(),n,len,&fname[len - n]);
+                printf("unexpected fname.(%s) vs %s [%s] n.%d len.%d (%s)\n",fname,symbol,chainName.symbol().c_str(),n,len,&fname[len - n]);
             return;
         }
     }
@@ -1100,7 +1062,7 @@
     {
         port = _komodo_userpass(username,password,fp);
         sprintf(userpass,"%s:%s",username,password);
-        if ( chain.isSymbol(symbol) )
+        if ( chainName.isSymbol(symbol) )
             strcpy(ASSETCHAINS_USERPASS,userpass);
         fclose(fp);
     }
@@ -1419,7 +1381,7 @@
         else
             subsidy += ASSETCHAINS_SUPPLY * SATOSHIDEN + magicExtra;
     }
-    else if ( is_STAKED(chain.symbol()) == 2 )
+    else if ( is_STAKED(chainName.symbol()) == 2 )
         return(0);
     // LABS fungible chains, cannot have any block reward!
     return(subsidy);
@@ -1509,16 +1471,10 @@
 
 void komodo_args(char *argv0)
 {
-<<<<<<< HEAD
-    std::string name; // -ac_name
     char *dirname; 
     uint8_t disablebits[32],*extraptr=0;
     FILE *fp; 
     int32_t i,nonz=0,n; 
-=======
-    std::string addn,hexstr,symbol; char *dirname,fname[512],arg0str[64],magicstr[9]; uint8_t magic[4],extrabuf[32756],disablebits[32],*extraptr=0;
-    FILE *fp; uint64_t val; uint16_t port, dest_rpc_port; int32_t i,nonz=0,baseid,len,n,extralen = 0; uint64_t ccenables[256], ccEnablesHeight[512] = {0}; CTransaction earlytx; uint256 hashBlock;
->>>>>>> a20e98e7
 
     const std::string ntz_dest_path = GetArg("-notary", "");
     IS_KOMODO_NOTARY = ntz_dest_path == "" ? 0 : 1;
@@ -1579,7 +1535,7 @@
             }
         }
     }
-    chain = assetchain(name);
+    chainName = assetchain(name);
     KOMODO_STOPAT = GetArg("-stopat",0);
     MAX_REORG_LENGTH = GetArg("-maxreorg",MAX_REORG_LENGTH);
     ASSETCHAINS_CC = GetArg("-ac_cc",0);
@@ -1621,7 +1577,7 @@
     KOMODO_EARLYTXID = Parseuint256(GetArg("-earlytxid","0").c_str());    
     ASSETCHAINS_EARLYTXIDCONTRACT = GetArg("-ac_earlytxidcontract",0);
 
-    if ( !chain.isKMD() )
+    if ( !chainName.isKMD() )
     {
         std::string selectedAlgo = GetArg("-ac_algo", std::string(ASSETCHAINS_ALGORITHMS[0]));
 
@@ -2023,29 +1979,15 @@
                 extraptr[extralen++] = ASSETCHAINS_ADAPTIVEPOW;
         }
         
-<<<<<<< HEAD
-        strncpy(ASSETCHAINS_SYMBOL,name.c_str(),sizeof(ASSETCHAINS_SYMBOL)-1);
-
-        /* VRSC chain is incompatible with Komodo daemon */
-        assert(strcmp(ASSETCHAINS_SYMBOL, "VRSC") != 0);
+        //addn = GetArg("-seednode","");
+        //if ( strlen(addn.c_str()) > 0 )
+        //    ASSETCHAINS_SEED = 1;
 
         MAX_MONEY = komodo_max_money();
-
-        int32_t baseid = komodo_baseid(ASSETCHAINS_SYMBOL);
-        if ( baseid >= 0 && baseid < 32 )
-        {
-            printf("baseid.%d MAX_MONEY.%s %.8f\n",baseid,ASSETCHAINS_SYMBOL,(double)MAX_MONEY/SATOSHIDEN);
-=======
-        addn = GetArg("-seednode","");
-        if ( strlen(addn.c_str()) > 0 )
-            ASSETCHAINS_SEED = 1;
-
-        MAX_MONEY = komodo_max_money();
-
-        if ( (baseid = komodo_baseid(chain.symbol().c_str())) >= 0 && baseid < 32 )
-        {
-            printf("baseid.%d MAX_MONEY.%s %.8f\n",baseid,chain.symbol().c_str(),(double)MAX_MONEY/SATOSHIDEN);
->>>>>>> a20e98e7
+        int32_t baseid;
+        if ( (baseid = komodo_baseid(chainName.symbol().c_str())) >= 0 && baseid < 32 )
+        {
+            printf("baseid.%d MAX_MONEY.%s %.8f\n",baseid,chainName.symbol().c_str(),(double)MAX_MONEY/SATOSHIDEN);
         }
 
         if ( ASSETCHAINS_CC >= KOMODO_FIRSTFUNGIBLEID && MAX_MONEY < 1000000LL*SATOSHIDEN )
@@ -2053,11 +1995,7 @@
         if ( KOMODO_BIT63SET(MAX_MONEY) != 0 )
             MAX_MONEY = KOMODO_MAXNVALUE;
         fprintf(stderr,"MAX_MONEY %llu %.8f\n",(long long)MAX_MONEY,(double)MAX_MONEY/SATOSHIDEN);
-<<<<<<< HEAD
-        uint16_t tmpport = komodo_port(ASSETCHAINS_SYMBOL,ASSETCHAINS_SUPPLY,&ASSETCHAINS_MAGIC,extraptr,extralen);
-=======
-        uint16_t tmpport = komodo_port(chain.symbol().c_str(),ASSETCHAINS_SUPPLY,&ASSETCHAINS_MAGIC,extraptr,extralen);
->>>>>>> a20e98e7
+        uint16_t tmpport = komodo_port(chainName.symbol().c_str(),ASSETCHAINS_SUPPLY,&ASSETCHAINS_MAGIC,extraptr,extralen);
         if ( GetArg("-port",0) != 0 )
         {
             ASSETCHAINS_P2PPORT = GetArg("-port",0);
@@ -2073,49 +2011,27 @@
             boost::this_thread::sleep(boost::posix_time::milliseconds(3000));
 #endif
         }
-<<<<<<< HEAD
-        if ( ASSETCHAINS_SYMBOL[0] != 0 )
-        {
-            int32_t komodo_baseid(char *origbase);
-            if ( strcmp(ASSETCHAINS_SYMBOL,"KMD") == 0 )
-=======
-        if ( !chain.isKMD() )
-        {
-            if ( chain.isSymbol("KMD") )
->>>>>>> a20e98e7
-            {
-                fprintf(stderr,"cant have assetchain named KMD\n");
+        if ( !chainName.isKMD() )
+        {
+            if ( chainName.isSymbol("KMD") )
+            {
+                fprintf(stderr,"can't have assetchain named KMD\n");
                 StartShutdown();
             }
-<<<<<<< HEAD
-            uint16_t port = komodo_userpass(ASSETCHAINS_USERPASS,ASSETCHAINS_SYMBOL);
-            if ( port != 0 )
-=======
-            if ( (port= komodo_userpass(ASSETCHAINS_USERPASS,chain.symbol().c_str())) != 0 )
->>>>>>> a20e98e7
+            uint16_t port;
+            if ( (port= komodo_userpass(ASSETCHAINS_USERPASS,chainName.symbol().c_str())) != 0 )
                 ASSETCHAINS_RPCPORT = port;
-            else komodo_configfile(chain.symbol().c_str(),ASSETCHAINS_P2PPORT + 1);
+            else komodo_configfile(chainName.symbol().c_str(),ASSETCHAINS_P2PPORT + 1);
 
             if (ASSETCHAINS_CBMATURITY != 0)
-<<<<<<< HEAD
                 Params().SetCoinbaseMaturity(ASSETCHAINS_CBMATURITY);
-            else if (ASSETCHAINS_LASTERA == 0 || is_STAKED(ASSETCHAINS_SYMBOL) != 0)
+            else if (ASSETCHAINS_LASTERA == 0 || is_STAKED(chainName.symbol()) != 0)
                 Params().SetCoinbaseMaturity(1);
             if (Params().CoinbaseMaturity() < 1)
-=======
-                COINBASE_MATURITY = ASSETCHAINS_CBMATURITY;
-            else if (ASSETCHAINS_LASTERA == 0 || is_STAKED(chain.symbol()) != 0)
-                COINBASE_MATURITY = 1;
-            if (COINBASE_MATURITY < 1)
->>>>>>> a20e98e7
             {
                 fprintf(stderr,"ac_cbmaturity must be >0, shutting down\n");
                 StartShutdown();
             }
-<<<<<<< HEAD
-=======
-            //fprintf(stderr,"ASSETCHAINS_RPCPORT (%s) %u\n",chain.symbol().c_str(),ASSETCHAINS_RPCPORT);
->>>>>>> a20e98e7
         }
         if ( ASSETCHAINS_RPCPORT == 0 )
             ASSETCHAINS_RPCPORT = ASSETCHAINS_P2PPORT + 1;
@@ -2126,12 +2042,8 @@
             sprintf(&magicstr[i<<1],"%02x",magic[i]);
         magicstr[8] = 0;
 #ifndef FROM_CLI
-<<<<<<< HEAD
         char fname[512];
-        sprintf(fname,"%s_7776",ASSETCHAINS_SYMBOL);
-=======
-        sprintf(fname,"%s_7776",chain.symbol().c_str());
->>>>>>> a20e98e7
+        sprintf(fname,"%s_7776",chainName.symbol().c_str());
         if ( (fp= fopen(fname,"wb")) != 0 )
         {
             int8_t notarypay = 0;
@@ -2161,43 +2073,34 @@
         set_kmd_user_password_port(ntz_dest_path);
     }
     int32_t dpowconfs = KOMODO_DPOWCONFS;
-    if ( !chain.isKMD() )
+    if ( !chainName.isKMD() )
     {
         BITCOIND_RPCPORT = GetArg("-rpcport", ASSETCHAINS_RPCPORT);
-<<<<<<< HEAD
-        if ( strcmp("PIRATE",ASSETCHAINS_SYMBOL) == 0 && ASSETCHAINS_HALVING[0] == 77777 )
-=======
-        //fprintf(stderr,"(%s) port.%u chain params initialized\n",chain.symbol().c_str(),BITCOIND_RPCPORT);
-        if ( chain.isSymbol("PIRATE") && ASSETCHAINS_HALVING[0] == 77777 )
->>>>>>> a20e98e7
+        //fprintf(stderr,"(%s) port.%u chain params initialized\n",chainName.symbol().c_str(),BITCOIND_RPCPORT);
+        if ( chainName.isSymbol("PIRATE") && ASSETCHAINS_HALVING[0] == 77777 )
         {
             ASSETCHAINS_HALVING[0] *= 5;
             fprintf(stderr,"PIRATE halving changed to %d %.1f days ASSETCHAINS_LASTERA.%llu\n",(int32_t)ASSETCHAINS_HALVING[0],(double)ASSETCHAINS_HALVING[0]/1440,(long long)ASSETCHAINS_LASTERA);
         }
-<<<<<<< HEAD
-=======
-        else if ( chain.isSymbol("VRSC") )
-            dpowconfs = 0;
->>>>>>> a20e98e7
         else if ( ASSETCHAINS_PRIVATE != 0 )
         {
             fprintf(stderr,"-ac_private for a non-PIRATE chain is not supported. The only reason to have an -ac_private chain is for total privacy and that is best achieved with the largest anon set. PIRATE has that and it is recommended to just use PIRATE\n");
             StartShutdown();
         }
         // Set cc enables for all existing ac_cc chains here. 
-        if ( chain.isSymbol("AXO") )
+        if ( chainName.isSymbol("AXO") )
         {
             // No CCs used on this chain yet.
             CCDISABLEALL;
         }
-        if ( chain.isSymbol("CCL") )
+        if ( chainName.isSymbol("CCL") )
         {
             // No CCs used on this chain yet. 
             CCDISABLEALL;
             CCENABLE(EVAL_TOKENS);
             CCENABLE(EVAL_HEIR);
         }
-        if ( chain.isSymbol("COQUI") )
+        if ( chainName.isSymbol("COQUI") )
         {
             CCDISABLEALL;
             CCENABLE(EVAL_DICE);
@@ -2206,40 +2109,40 @@
             CCENABLE(EVAL_ASSETS);
             CCENABLE(EVAL_TOKENS);
         }
-        if ( chain.isSymbol("DION") )
+        if ( chainName.isSymbol("DION") )
         {
             // No CCs used on this chain yet. 
             CCDISABLEALL;
         }
         
-        if ( chain.isSymbol("EQL") )
+        if ( chainName.isSymbol("EQL") )
         {
             // No CCs used on this chain yet. 
             CCDISABLEALL;
         }
-        if ( chain.isSymbol("ILN") )
+        if ( chainName.isSymbol("ILN") )
         {
             // No CCs used on this chain yet. 
             CCDISABLEALL;
         }
-        if ( chain.isSymbol("OUR") )
+        if ( chainName.isSymbol("OUR") )
         {
             // No CCs used on this chain yet. 
             CCDISABLEALL;
         }
-        if ( chain.isSymbol("ZEXO") )
+        if ( chainName.isSymbol("ZEXO") )
         {
             // No CCs used on this chain yet. 
             CCDISABLEALL;
         }
-        if ( chain.isSymbol("SEC") )
+        if ( chainName.isSymbol("SEC") )
         {
             CCDISABLEALL;
             CCENABLE(EVAL_ASSETS);
             CCENABLE(EVAL_TOKENS);
             CCENABLE(EVAL_ORACLES);
         }
-        if ( chain.isSymbol("KMDICE") )
+        if ( chainName.isSymbol("KMDICE") )
         {
             CCDISABLEALL;
             CCENABLE(EVAL_FAUCET);
@@ -2250,12 +2153,12 @@
     else 
         BITCOIND_RPCPORT = GetArg("-rpcport", BaseParams().RPCPort());
     KOMODO_DPOWCONFS = GetArg("-dpowconfs",dpowconfs);
-    if ( chain.isKMD() 
-            || chain.isSymbol("SUPERNET") 
-            || chain.isSymbol("DEX") 
-            || chain.isSymbol("COQUI") 
-            || chain.isSymbol("PIRATE") 
-            || chain.isSymbol("KMDICE") )
+    if ( chainName.isKMD() 
+            || chainName.isSymbol("SUPERNET") 
+            || chainName.isSymbol("DEX") 
+            || chainName.isSymbol("COQUI") 
+            || chainName.isSymbol("PIRATE") 
+            || chainName.isSymbol("KMDICE") )
         KOMODO_EXTRASATOSHI = 1;
 }
 
@@ -2286,7 +2189,7 @@
 struct komodo_state *komodo_stateptr(char *symbol,char *dest)
 {
     int32_t baseid;
-    komodo_nameset(symbol,dest,chain.symbol().c_str());
+    komodo_nameset(symbol,dest,chainName.symbol().c_str());
     return(komodo_stateptrget(symbol));
 }
 

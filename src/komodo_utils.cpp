--- conflicted
+++ resolved
@@ -1613,23 +1613,7 @@
             fprintf(stderr,"PIRATE halving changed to %d %.1f days ASSETCHAINS_LASTERA.%llu\n",(int32_t)ASSETCHAINS_HALVING[0],(double)ASSETCHAINS_HALVING[0]/1440,(long long)ASSETCHAINS_LASTERA);
         }
 
-<<<<<<< HEAD
         // Set cc enables for all existing ac_cc chains here.
-=======
-        // Chains for which the use of "-ac_private" is permitted.
-        const std::set<std::string> allowedPrivateOnly = {"PIRATE", "ZOMBIE"};
-
-        if ( ASSETCHAINS_PRIVATE != 0 && allowedPrivateOnly.count(chainName.ToString()) == 0)
-        {
-            fprintf(stderr, "-ac_private for a non-PIRATE chain is not supported.\n"
-                            "The only reason to have an -ac_private chain is for total\n"
-                            "privacy and that is best achieved with the largest anon set.\n"
-                            "PIRATE has that and it is recommended to just use PIRATE\n");
-            StartShutdown();
-            throw std::invalid_argument("-ac_private for a non-PIRATE chain is not supported.");
-        }
-        // Set cc enables for all existing ac_cc chains here. 
->>>>>>> 0c421020
         if ( chainName.isSymbol("AXO") )
         {
             // No CCs used on this chain yet.

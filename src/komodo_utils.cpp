--- conflicted
+++ resolved
@@ -17,19 +17,16 @@
 #include "komodo_utils.h"
 #include "komodo_globals.h"
 #include "komodo_notary.h"
-<<<<<<< HEAD
 #include "komodo_gateway.h"
 #include "notaries_staked.h"
 
 #include "cc/CCinclude.h"
 
-struct komodo_state KOMODO_STATES[34];
-int32_t ASSETCHAINS_CBMATURITY;
-uint64_t ASSETCHAINS_TIMEUNLOCKFROM = 0;
-uint64_t ASSETCHAINS_TIMEUNLOCKTO = 0;
-=======
-#include "komodo.h"
->>>>>>> 0fd2cc27
+// todo remove
+//struct komodo_state KOMODO_STATES[34];
+//int32_t ASSETCHAINS_CBMATURITY;
+//uint64_t ASSETCHAINS_TIMEUNLOCKFROM = 0;
+//uint64_t ASSETCHAINS_TIMEUNLOCKTO = 0;
 
 void vcalc_sha256(char deprecated[(256 >> 3) * 2 + 1],uint8_t hash[256 >> 3],uint8_t *src,int32_t len)
 {
@@ -555,7 +552,7 @@
 }
 
 
-int32_t komodo_baseid(const char *origbase)
+/*int32_t komodo_baseid(const char *origbase)
 {
     int32_t i; char base[64];
     for (i=0; origbase[i]!=0&&i<sizeof(base); i++)
@@ -565,18 +562,8 @@
         if ( strcmp(CURRENCIES[i],base) == 0 )
             return(i);
     return(-1);
-}
-
-<<<<<<< HEAD
-int32_t komodo_is_issuer()
-{
-    if ( !chainName.isKMD() && komodo_baseid(chainName.symbol().c_str()) >= 0 )
-        return(1);
-    else return(0);
-}
-
-=======
->>>>>>> 0fd2cc27
+}*/
+
 int32_t bitweight(uint64_t x)
 {
     int i,wt = 0;
@@ -1137,9 +1124,10 @@
     (char *)"MNZ", (char *)"MNZ", (char *)"MNZ", (char *)"MNZ", (char *)"BTCH", (char *)"BTCH", (char *)"BTCH", (char *)"BTCH"
 };
 
-#ifndef SATOSHIDEN
-#define SATOSHIDEN ((uint64_t)100000000L)
-#endif
+// todo remove
+//#ifndef SATOSHIDEN
+//#define SATOSHIDEN ((uint64_t)100000000L)
+//#endif
 
 uint64_t komodo_current_supply(uint32_t nHeight)
 {
@@ -1392,11 +1380,7 @@
     return(subsidy);
 }
 
-<<<<<<< HEAD
-=======
-extern int64_t MAX_MONEY;
->>>>>>> 0fd2cc27
-void SplitStr(const std::string& strVal, std::vector<std::string> &outVals);
+//void SplitStr(const std::string& strVal, std::vector<std::string> &outVals);
 
 int8_t equihash_params_possible(uint64_t n, uint64_t k)
 {
@@ -1481,16 +1465,11 @@
 
 void komodo_args(char *argv0)
 {
-<<<<<<< HEAD
     char *dirname; 
     uint8_t disablebits[32],*extraptr=0;
     FILE *fp; 
     int32_t i,nonz=0,n; 
-=======
-    std::string name,addn,hexstr,symbol; char *dirname,fname[512],arg0str[64],magicstr[9]; uint8_t magic[4],extrabuf[32756],disablebits[32],*extraptr=0;
-    FILE *fp; uint64_t val; uint16_t port, dest_rpc_port; int32_t i,nonz=0,len,n,extralen = 0; uint64_t ccenables[256], ccEnablesHeight[512] = {0}; CTransaction earlytx; uint256 hashBlock;
-    std::vector<uint8_t> Mineropret;
->>>>>>> 0fd2cc27
+    int32_t extralen = 0;
 
     const std::string ntz_dest_path = GetArg("-notary", "");
     IS_KOMODO_NOTARY = ntz_dest_path == "" ? 0 : 1;
@@ -1679,27 +1658,8 @@
         ASSETCHAINS_CODAPORT = GetArg("-ac_coda",0);
         ASSETCHAINS_CBMATURITY = GetArg("-ac_cbmaturity",0);
         ASSETCHAINS_ADAPTIVEPOW = GetArg("-ac_adaptivepow",0);
-<<<<<<< HEAD
-        //fprintf(stderr,"ASSETCHAINS_CBOPRET.%llx\n",(long long)ASSETCHAINS_CBOPRET);
-        if ( ASSETCHAINS_CBOPRET != 0 )
-        {
-            SplitStr(GetArg("-ac_prices",""),  ASSETCHAINS_PRICES);
-            if ( ASSETCHAINS_PRICES.size() > 0 )
-                ASSETCHAINS_CBOPRET |= 4;
-            SplitStr(GetArg("-ac_stocks",""),  ASSETCHAINS_STOCKS);
-            if ( ASSETCHAINS_STOCKS.size() > 0 )
-                ASSETCHAINS_CBOPRET |= 8;
-            for (i=0; i<ASSETCHAINS_PRICES.size(); i++)
-                fprintf(stderr,"%s ",ASSETCHAINS_PRICES[i].c_str());
-            fprintf(stderr,"%d -ac_prices\n",(int32_t)ASSETCHAINS_PRICES.size());
-            for (i=0; i<ASSETCHAINS_STOCKS.size(); i++)
-                fprintf(stderr,"%s ",ASSETCHAINS_STOCKS[i].c_str());
-            fprintf(stderr,"%d -ac_stocks\n",(int32_t)ASSETCHAINS_STOCKS.size());
-        }
-        const std::string hexstr = GetArg("-ac_mineropret","");
-=======
-        hexstr = GetArg("-ac_mineropret","");
->>>>>>> 0fd2cc27
+        std::string hexstr = GetArg("-ac_mineropret","");
+        std::vector<uint8_t> Mineropret;
         if ( hexstr.size() != 0 )
         {
             Mineropret.resize(hexstr.size()/2);
@@ -1852,10 +1812,6 @@
                 printf("ASSETCHAINS_FOUNDERS needs an ASSETCHAINS_OVERRIDE_PUBKEY or ASSETCHAINS_SCRIPTPUB\n");
             }
         }
-<<<<<<< HEAD
-        int32_t extralen = 0;
-        if ( ASSETCHAINS_ENDSUBSIDY[0] != 0 || ASSETCHAINS_REWARD[0] != 0 || ASSETCHAINS_HALVING[0] != 0 || ASSETCHAINS_DECAY[0] != 0 || ASSETCHAINS_COMMISSION != 0 || ASSETCHAINS_PUBLIC != 0 || ASSETCHAINS_PRIVATE != 0 || ASSETCHAINS_TXPOW != 0 || ASSETCHAINS_FOUNDERS != 0 || ASSETCHAINS_SCRIPTPUB.size() > 1 || ASSETCHAINS_SELFIMPORT.size() > 0 || ASSETCHAINS_OVERRIDE_PUBKEY33[0] != 0 || ASSETCHAINS_TIMELOCKGTE != _ASSETCHAINS_TIMELOCKOFF|| ASSETCHAINS_ALGO != ASSETCHAINS_EQUIHASH || ASSETCHAINS_LASTERA > 0 || ASSETCHAINS_BEAMPORT != 0 || ASSETCHAINS_CODAPORT != 0 || nonz > 0 || ASSETCHAINS_CCLIB.size() > 0 || ASSETCHAINS_FOUNDERS_REWARD != 0 || ASSETCHAINS_NOTARY_PAY[0] != 0 || ASSETCHAINS_BLOCKTIME != 60 || ASSETCHAINS_CBOPRET != 0 || Mineropret.size() != 0 || (ASSETCHAINS_NK[0] != 0 && ASSETCHAINS_NK[1] != 0) || KOMODO_SNAPSHOT_INTERVAL != 0 || ASSETCHAINS_EARLYTXIDCONTRACT != 0 || ASSETCHAINS_CBMATURITY != 0 || ASSETCHAINS_ADAPTIVEPOW != 0 )
-=======
         if ( ASSETCHAINS_ENDSUBSIDY[0] != 0 
                 || ASSETCHAINS_REWARD[0] != 0 
                 || ASSETCHAINS_HALVING[0] != 0 
@@ -1884,7 +1840,6 @@
                 || ASSETCHAINS_EARLYTXIDCONTRACT != 0 
                 || ASSETCHAINS_CBMATURITY != 0 
                 || ASSETCHAINS_ADAPTIVEPOW != 0 )
->>>>>>> 0fd2cc27
         {
             uint8_t extrabuf[32756];
             fprintf(stderr,"perc %.4f%% ac_pub=[%02x%02x%02x...] acsize.%d\n",dstr(ASSETCHAINS_COMMISSION)*100,ASSETCHAINS_OVERRIDE_PUBKEY33[0],ASSETCHAINS_OVERRIDE_PUBKEY33[1],ASSETCHAINS_OVERRIDE_PUBKEY33[2],(int32_t)ASSETCHAINS_SCRIPTPUB.size());
@@ -1984,33 +1939,6 @@
                 for (i=0; i<Mineropret.size(); i++)
                     extraptr[extralen++] = Mineropret[i];
             }
-<<<<<<< HEAD
-            if ( ASSETCHAINS_CBOPRET != 0 )
-            {
-                extralen += iguana_rwnum(1,&extraptr[extralen],sizeof(ASSETCHAINS_CBOPRET),(void *)&ASSETCHAINS_CBOPRET);
-                if ( ASSETCHAINS_PRICES.size() != 0 )
-                {
-                    for (i=0; i<ASSETCHAINS_PRICES.size(); i++)
-                    {
-                        std::string symbol = ASSETCHAINS_PRICES[i];
-                        memcpy(&extraptr[extralen],(char *)symbol.c_str(),symbol.size());
-                        extralen += symbol.size();
-                    }
-                }
-                if ( ASSETCHAINS_STOCKS.size() != 0 )
-                {
-                    for (i=0; i<ASSETCHAINS_STOCKS.size(); i++)
-                    {
-                        std::string symbol = ASSETCHAINS_STOCKS[i];
-                        memcpy(&extraptr[extralen],(char *)symbol.c_str(),symbol.size());
-                        extralen += symbol.size();
-                    }
-                }
-                komodo_cbopretupdate(1); // will set Mineropret
-                fprintf(stderr,"This blockchain uses data produced from CoinDesk Bitcoin Price Index\n");
-            }
-=======
->>>>>>> 0fd2cc27
             if ( ASSETCHAINS_NK[0] != 0 && ASSETCHAINS_NK[1] != 0 )
             {
                 extralen += iguana_rwnum(1,&extraptr[extralen],sizeof(ASSETCHAINS_NK[0]),(void *)&ASSETCHAINS_NK[0]);
@@ -2032,7 +1960,6 @@
                 extraptr[extralen++] = ASSETCHAINS_ADAPTIVEPOW;
         }
         
-<<<<<<< HEAD
         //addn = GetArg("-seednode","");
         //if ( strlen(addn.c_str()) > 0 )
         //    ASSETCHAINS_SEED = 1;
@@ -2043,32 +1970,13 @@
         {
             printf("baseid.%d MAX_MONEY.%s %.8f\n",baseid,chainName.symbol().c_str(),(double)MAX_MONEY/SATOSHIDEN);
         }
-=======
-        addn = GetArg("-seednode","");
-        if ( strlen(addn.c_str()) > 0 )
-            ASSETCHAINS_SEED = 1;
-
-        strncpy(ASSETCHAINS_SYMBOL,name.c_str(),sizeof(ASSETCHAINS_SYMBOL)-1);
-        KOMODO_STATES[0].symbol = ASSETCHAINS_SYMBOL;
-
-        /* VRSC chain is incompatible with Komodo daemon */
-        assert(strcmp(ASSETCHAINS_SYMBOL, "VRSC") != 0);
-
-        MAX_MONEY = komodo_max_money();
-
-        printf("baseid.%d MAX_MONEY.%s %.8f\n",0,ASSETCHAINS_SYMBOL,(double)MAX_MONEY/SATOSHIDEN);
->>>>>>> 0fd2cc27
 
         if ( ASSETCHAINS_CC >= KOMODO_FIRSTFUNGIBLEID && MAX_MONEY < 1000000LL*SATOSHIDEN )
             MAX_MONEY = 1000000LL*SATOSHIDEN;
         if ( KOMODO_BIT63SET(MAX_MONEY) != 0 )
             MAX_MONEY = KOMODO_MAXNVALUE;
         fprintf(stderr,"MAX_MONEY %llu %.8f\n",(long long)MAX_MONEY,(double)MAX_MONEY/SATOSHIDEN);
-<<<<<<< HEAD
         uint16_t tmpport = komodo_port(chainName.symbol().c_str(),ASSETCHAINS_SUPPLY,&ASSETCHAINS_MAGIC,extraptr,extralen);
-=======
-        uint16_t tmpport = komodo_port(ASSETCHAINS_SYMBOL,ASSETCHAINS_SUPPLY,&ASSETCHAINS_MAGIC,extraptr,extralen);
->>>>>>> 0fd2cc27
         if ( GetArg("-port",0) != 0 )
         {
             ASSETCHAINS_P2PPORT = GetArg("-port",0);
@@ -2084,16 +1992,9 @@
             boost::this_thread::sleep(boost::posix_time::milliseconds(3000));
 #endif
         }
-<<<<<<< HEAD
         if ( !chainName.isKMD() )
         {
             if ( chainName.isSymbol("KMD") )
-=======
-        if ( ASSETCHAINS_SYMBOL[0] != 0 )
-        {
-            extern int COINBASE_MATURITY;
-            if ( strcmp(ASSETCHAINS_SYMBOL,"KMD") == 0 )
->>>>>>> 0fd2cc27
             {
                 fprintf(stderr,"can't have assetchain named KMD\n");
                 StartShutdown();
@@ -2115,10 +2016,7 @@
         }
         if ( ASSETCHAINS_RPCPORT == 0 )
             ASSETCHAINS_RPCPORT = ASSETCHAINS_P2PPORT + 1;
-<<<<<<< HEAD
         uint8_t magic[4];
-=======
->>>>>>> 0fd2cc27
         iguana_rwnum(1,magic,sizeof(ASSETCHAINS_MAGIC),(void *)&ASSETCHAINS_MAGIC);
         char magicstr[9];
         for (i=0; i<4; i++)
@@ -2282,14 +2180,9 @@
  */
 komodo_state *komodo_stateptr(char *symbol,char *dest)
 {
-<<<<<<< HEAD
     int32_t baseid;
     komodo_nameset(symbol,dest,chainName.symbol().c_str());
     return(komodo_stateptrget(symbol));
-=======
-    komodo_nameset(symbol,dest,ASSETCHAINS_SYMBOL);
-    return komodo_stateptrget(symbol);
->>>>>>> 0fd2cc27
 }
 
 /***

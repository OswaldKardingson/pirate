--- conflicted
+++ resolved
@@ -97,27 +97,13 @@
 
     enter_block("Test QAP with binary input");
 
-<<<<<<< HEAD
-    test_qap<Fr<mnt6_pp> >(basic_domain_size, num_inputs, true);
-    test_qap<Fr<mnt6_pp> >(step_domain_size, num_inputs, true);
-    test_qap<Fr<mnt6_pp> >(extended_domain_size, num_inputs, true);
-    test_qap<Fr<mnt6_pp> >(extended_domain_size_special, num_inputs, true);
-=======
     test_qap<Fr<alt_bn128_pp> >(UINT64_C(1) << 21, num_inputs, true);
->>>>>>> 0e0f5e4e
 
     leave_block("Test QAP with binary input");
 
     enter_block("Test QAP with field input");
 
-<<<<<<< HEAD
-    test_qap<Fr<mnt6_pp> >(basic_domain_size, num_inputs, false);
-    test_qap<Fr<mnt6_pp> >(step_domain_size, num_inputs, false);
-    test_qap<Fr<mnt6_pp> >(extended_domain_size, num_inputs, false);
-    test_qap<Fr<mnt6_pp> >(extended_domain_size_special, num_inputs, false);
-=======
     test_qap<Fr<alt_bn128_pp> >(UINT64_C(1) << 21, num_inputs, false);
->>>>>>> 0e0f5e4e
 
     leave_block("Test QAP with field input");
 }
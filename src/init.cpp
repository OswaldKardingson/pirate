--- conflicted
+++ resolved
@@ -269,11 +269,7 @@
         delete pcoinsdbview;
         pcoinsdbview = NULL;
         delete pblocktree;
-<<<<<<< HEAD
-        pblocktree = NULL;
-=======
         pblocktree = nullptr;
->>>>>>> 5c9e3c8d
         delete pnotarisations;
         pnotarisations = nullptr;
     }

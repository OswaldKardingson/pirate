// Copyright (c) 2009-2010 Satoshi Nakamoto
// Copyright (c) 2009-2014 The Bitcoin Core developers
// Distributed under the MIT software license, see the accompanying
// file COPYING or http://www.opensource.org/licenses/mit-license.php.

/******************************************************************************
 * Copyright © 2014-2019 The SuperNET Developers.                             *
 *                                                                            *
 * See the AUTHORS, DEVELOPER-AGREEMENT and LICENSE files at                  *
 * the top-level directory of this distribution for the individual copyright  *
 * holder information and the developer policies on copyright and licensing.  *
 *                                                                            *
 * Unless otherwise agreed in a custom licensing agreement, no part of the    *
 * SuperNET software, including this file may be copied, modified, propagated *
 * or distributed except according to the terms contained in the LICENSE file *
 *                                                                            *
 * Removal or modification of this copyright notice is prohibited.            *
 *                                                                            *
 ******************************************************************************/

#if defined(HAVE_CONFIG_H)
#include "config/bitcoin-config.h"
#endif

#include "init.h"
#include "crypto/common.h"
#include "primitives/block.h"
#include "addrman.h"
#include "amount.h"
#include "checkpoints.h"
#include "compat/sanity.h"
#include "consensus/upgrades.h"
#include "consensus/validation.h"
#include "httpserver.h"
#include "httprpc.h"
#include "key.h"
#include "notarisationdb.h"
#include "komodo_notary.h"

#ifdef ENABLE_MINING
#include "key_io.h"
#endif
#include "main.h"
#include "metrics.h"
#include "miner.h"
#include "net.h"
#include "rpc/server.h"
#include "rpc/register.h"
#include "script/standard.h"
#include "scheduler.h"
#include "txdb.h"
#include "torcontrol.h"
#include "ui_interface.h"
#include "util.h"
#include "utilmoneystr.h"
#include "validationinterface.h"
#ifdef ENABLE_WALLET
#include "wallet/wallet.h"
#include "wallet/walletdb.h"

#endif
#include <stdint.h>
#include <stdio.h>

#ifndef _WIN32
#include <signal.h>
#endif

#include <boost/algorithm/string/classification.hpp>
#include <boost/algorithm/string/predicate.hpp>
#include <boost/algorithm/string/replace.hpp>
#include <boost/algorithm/string/split.hpp>
#include <boost/bind.hpp>
#include <boost/filesystem.hpp>
#include <boost/function.hpp>
#include <boost/interprocess/sync/file_lock.hpp>
#include <boost/thread.hpp>
#include <chrono>
#include <openssl/crypto.h>
#include <thread>

#include <libsnark/common/profiling.hpp>

#if ENABLE_ZMQ
#include "zmq/zmqnotificationinterface.h"
#endif

#if ENABLE_PROTON
#include "amqp/amqpnotificationinterface.h"
#endif

#include "librustzcash.h"

using namespace std;

#include "komodo_defs.h"
extern void ThreadSendAlert();
extern bool komodo_dailysnapshot(int32_t height);
extern int32_t KOMODO_LOADINGBLOCKS;
extern bool VERUS_MINTBLOCKS;
extern char ASSETCHAINS_SYMBOL[];
extern int32_t KOMODO_SNAPSHOT_INTERVAL;

<<<<<<< HEAD
void komodo_init(int32_t height);

=======
>>>>>>> db404403
ZCJoinSplit* pzcashParams = NULL;

#ifdef ENABLE_WALLET
CWallet* pwalletMain = NULL;
#endif
bool fFeeEstimatesInitialized = false;

#if ENABLE_ZMQ
static CZMQNotificationInterface* pzmqNotificationInterface = NULL;
#endif

#if ENABLE_PROTON
static AMQPNotificationInterface* pAMQPNotificationInterface = NULL;
#endif

#ifdef WIN32
// Win32 LevelDB doesn't use file descriptors, and the ones used for
// accessing block files don't count towards the fd_set size limit
// anyway.
#define MIN_CORE_FILEDESCRIPTORS 0
#else
#define MIN_CORE_FILEDESCRIPTORS 150
#endif

/** Used to pass flags to the Bind() function */
enum BindFlags {
    BF_NONE         = 0,
    BF_EXPLICIT     = (1U << 0),
    BF_REPORT_ERROR = (1U << 1),
    BF_WHITELIST    = (1U << 2),
};

static const char* FEE_ESTIMATES_FILENAME="fee_estimates.dat";

static const char* DEFAULT_ASMAP_FILENAME="ip_asn.map";

CClientUIInterface uiInterface; // Declared but not defined in ui_interface.h

//////////////////////////////////////////////////////////////////////////////
//
// Shutdown
//

//
// Thread management and startup/shutdown:
//
// The network-processing threads are all part of a thread group
// created by AppInit().
//
// A clean exit happens when StartShutdown() or the SIGTERM
// signal handler sets fRequestShutdown, which triggers
// the DetectShutdownThread(), which interrupts the main thread group.
// DetectShutdownThread() then exits, which causes AppInit() to
// continue (it .joins the shutdown thread).
// Shutdown() is then
// called to clean up database connections, and stop other
// threads that should only be stopped after the main network-processing
// threads have exited.
//
// Note that if running -daemon the parent process returns from AppInit2
// before adding any threads to the threadGroup, so .join_all() returns
// immediately and the parent exits from main().
//

std::atomic<bool> fRequestShutdown(false);

void StartShutdown()
{
    fRequestShutdown = true;
}
bool ShutdownRequested()
{
    return fRequestShutdown;
}

class CCoinsViewErrorCatcher : public CCoinsViewBacked
{
public:
    CCoinsViewErrorCatcher(CCoinsView* view) : CCoinsViewBacked(view) {}
    bool GetCoins(const uint256 &txid, CCoins &coins) const {
        try {
            return CCoinsViewBacked::GetCoins(txid, coins);
        } catch(const std::runtime_error& e) {
            uiInterface.ThreadSafeMessageBox(_("Error reading from database, shutting down."), "", CClientUIInterface::MSG_ERROR);
            LogPrintf("Error reading from database: %s\n", e.what());
            // Starting the shutdown sequence and returning false to the caller would be
            // interpreted as 'entry not found' (as opposed to unable to read data), and
            // could lead to invalid interpretation. Just exit immediately, as we can't
            // continue anyway, and all writes should be atomic.
            abort();
        }
    }
    // Writes do not need similar protection, as failure to write is handled by the caller.
};

static CCoinsViewDB *pcoinsdbview = NULL;
static CCoinsViewErrorCatcher *pcoinscatcher = NULL;
static boost::scoped_ptr<ECCVerifyHandle> globalVerifyHandle;

void Interrupt(boost::thread_group& threadGroup)
{
    InterruptHTTPServer();
    InterruptHTTPRPC();
    InterruptRPC();
    InterruptREST();
    InterruptTorControl();
    threadGroup.interrupt_all();
}

void Shutdown()
{
    LogPrintf("%s: In progress...\n", __func__);
    static CCriticalSection cs_Shutdown;
    TRY_LOCK(cs_Shutdown, lockShutdown);
    if (!lockShutdown)
        return;

    /// Note: Shutdown() must be able to handle cases in which AppInit2() failed part of the way,
    /// for example if the data directory was found to be locked.
    /// Be sure that anything that writes files or flushes caches only does this if the respective
    /// module was initialized.
    static char shutoffstr[128];
    sprintf(shutoffstr,"%s-shutoff",ASSETCHAINS_SYMBOL);
    //RenameThread("verus-shutoff");
    RenameThread(shutoffstr);
    mempool.AddTransactionsUpdated(1);

    StopHTTPRPC();
    StopREST();
    StopRPC();
    StopHTTPServer();
#ifdef ENABLE_WALLET
    if (pwalletMain)
        pwalletMain->Flush(false);
#endif
#ifdef ENABLE_MINING
 #ifdef ENABLE_WALLET
    GenerateBitcoins(false, NULL, 0);
 #else
    GenerateBitcoins(false, 0);
 #endif
#endif
    StopNode();
    StopTorControl();
    UnregisterNodeSignals(GetNodeSignals());

    if (fFeeEstimatesInitialized)
    {
        boost::filesystem::path est_path = GetDataDir() / FEE_ESTIMATES_FILENAME;
        CAutoFile est_fileout(fopen(est_path.string().c_str(), "wb"), SER_DISK, CLIENT_VERSION);
        if (!est_fileout.IsNull())
            mempool.WriteFeeEstimates(est_fileout);
        else
            LogPrintf("%s: Failed to write fee estimates to %s\n", __func__, est_path.string());
        fFeeEstimatesInitialized = false;
    }

    {
        LOCK(cs_main);
        if (pcoinsTip != NULL) {
            FlushStateToDisk();
        }
        delete pcoinsTip;
        pcoinsTip = NULL;
        delete pcoinscatcher;
        pcoinscatcher = NULL;
        delete pcoinsdbview;
        pcoinsdbview = NULL;
        delete pblocktree;
        pblocktree = NULL;
    }
#ifdef ENABLE_WALLET
    if (pwalletMain)
        pwalletMain->Flush(true);
#endif

#if ENABLE_ZMQ
    if (pzmqNotificationInterface) {
        UnregisterValidationInterface(pzmqNotificationInterface);
        delete pzmqNotificationInterface;
        pzmqNotificationInterface = NULL;
    }
#endif

#if ENABLE_PROTON
    if (pAMQPNotificationInterface) {
        UnregisterValidationInterface(pAMQPNotificationInterface);
        delete pAMQPNotificationInterface;
        pAMQPNotificationInterface = NULL;
    }
#endif

#ifndef WIN32
    try {
        boost::filesystem::remove(GetPidFile());
    } catch (const boost::filesystem::filesystem_error& e) {
        LogPrintf("%s: Unable to remove pidfile: %s\n", __func__, e.what());
    }
#endif
    UnregisterAllValidationInterfaces();
#ifdef ENABLE_WALLET
    delete pwalletMain;
    pwalletMain = NULL;
#endif
    delete pzcashParams;
    pzcashParams = NULL;
    globalVerifyHandle.reset();
    ECC_Stop();
    LogPrintf("%s: done\n", __func__);
}

/**
 * Signal handlers are very limited in what they are allowed to do, so:
 */
void HandleSIGTERM(int)
{
    fRequestShutdown = true;
}

void HandleSIGHUP(int)
{
    fReopenDebugLog = true;
}

bool static InitError(const std::string &str)
{
    uiInterface.ThreadSafeMessageBox(str, "", CClientUIInterface::MSG_ERROR);
    return false;
}

bool static InitWarning(const std::string &str)
{
    uiInterface.ThreadSafeMessageBox(str, "", CClientUIInterface::MSG_WARNING);
    return true;
}

bool static Bind(const CService &addr, unsigned int flags) {
    if (!(flags & BF_EXPLICIT) && IsLimited(addr))
        return false;
    std::string strError;
    if (!BindListenPort(addr, strError, (flags & BF_WHITELIST) != 0)) {
        if (flags & BF_REPORT_ERROR)
            return InitError(strError);
        return false;
    }
    return true;
}

void OnRPCStopped()
{
    cvBlockChange.notify_all();
    LogPrint("rpc", "RPC stopped.\n");
}

void OnRPCPreCommand(const CRPCCommand& cmd)
{
    // Observe safe mode
    string strWarning = GetWarnings("rpc");
    if (strWarning != "" && !GetBoolArg("-disablesafemode", false) &&
        !cmd.okSafeMode)
        throw JSONRPCError(RPC_FORBIDDEN_BY_SAFE_MODE, string("Safe mode: ") + strWarning);
}

std::string HelpMessage(HelpMessageMode mode)
{
    const bool showDebug = GetBoolArg("-help-debug", false);

    // When adding new options to the categories, please keep and ensure alphabetical ordering.
    // Do not translate _(...) -help-debug options, many technical terms, and only a very small audience, so is unnecessary stress to translators

    string strUsage = HelpMessageGroup(_("Options:"));
    strUsage += HelpMessageOpt("-?", _("This help message"));
    strUsage += HelpMessageOpt("-alerts", strprintf(_("Receive and display P2P network alerts (default: %u)"), DEFAULT_ALERTS));
    strUsage += HelpMessageOpt("-alertnotify=<cmd>", _("Execute command when a relevant alert is received or we see a really long fork (%s in cmd is replaced by message)"));
    strUsage += HelpMessageOpt("-blocknotify=<cmd>", _("Execute command when the best block changes (%s in cmd is replaced by block hash)"));
    strUsage += HelpMessageOpt("-checkblocks=<n>", strprintf(_("How many blocks to check at startup (default: %u, 0 = all)"), 288));
    strUsage += HelpMessageOpt("-checklevel=<n>", strprintf(_("How thorough the block verification of -checkblocks is (0-4, default: %u)"), 3));
    strUsage += HelpMessageOpt("-clientname=<SomeName>", _("Full node client name, default 'MagicBean'"));
    strUsage += HelpMessageOpt("-conf=<file>", strprintf(_("Specify configuration file (default: %s)"), "komodo.conf"));
    if (mode == HMM_BITCOIND)
    {
#if !defined(WIN32)
        strUsage += HelpMessageOpt("-daemon", _("Run in the background as a daemon and accept commands"));
#endif
    }
    strUsage += HelpMessageOpt("-datadir=<dir>", _("Specify data directory"));
    strUsage += HelpMessageOpt("-exportdir=<dir>", _("Specify directory to be used when exporting data"));
    strUsage += HelpMessageOpt("-dbcache=<n>", strprintf(_("Set database cache size in megabytes (%d to %d, default: %d)"), nMinDbCache, nMaxDbCache, nDefaultDbCache));
    strUsage += HelpMessageOpt("-loadblock=<file>", _("Imports blocks from external blk000??.dat file") + " " + _("on startup"));
    strUsage += HelpMessageOpt("-maxorphantx=<n>", strprintf(_("Keep at most <n> unconnectable transactions in memory (default: %u)"), DEFAULT_MAX_ORPHAN_TRANSACTIONS));
    strUsage += HelpMessageOpt("-mempooltxinputlimit=<n>", _("[DEPRECATED FROM OVERWINTER] Set the maximum number of transparent inputs in a transaction that the mempool will accept (default: 0 = no limit applied)"));
    strUsage += HelpMessageOpt("-par=<n>", strprintf(_("Set the number of script verification threads (%u to %d, 0 = auto, <0 = leave that many cores free, default: %d)"),
        -(int)boost::thread::hardware_concurrency(), MAX_SCRIPTCHECK_THREADS, DEFAULT_SCRIPTCHECK_THREADS));
#ifndef _WIN32
    strUsage += HelpMessageOpt("-pid=<file>", strprintf(_("Specify pid file (default: %s)"), "komodod.pid"));
#endif
    strUsage += HelpMessageOpt("-prune=<n>", strprintf(_("Reduce storage requirements by pruning (deleting) old blocks. This mode disables wallet support and is incompatible with -txindex. "
            "Warning: Reverting this setting requires re-downloading the entire blockchain. "
            "(default: 0 = disable pruning blocks, >%u = target size in MiB to use for block files)"), MIN_DISK_SPACE_FOR_BLOCK_FILES / 1024 / 1024));
    strUsage += HelpMessageOpt("-reindex", _("Rebuild block chain index from current blk000??.dat files on startup"));
#if !defined(WIN32)
    strUsage += HelpMessageOpt("-sysperms", _("Create new files with system default permissions, instead of umask 077 (only effective with disabled wallet functionality)"));
#endif
    strUsage += HelpMessageOpt("-txindex", strprintf(_("Maintain a full transaction index, used by the getrawtransaction rpc call (default: %u)"), 0));
    strUsage += HelpMessageOpt("-addressindex", strprintf(_("Maintain a full address index, used to query for the balance, txids and unspent outputs for addresses (default: %u)"), DEFAULT_ADDRESSINDEX));
    strUsage += HelpMessageOpt("-timestampindex", strprintf(_("Maintain a timestamp index for block hashes, used to query blocks hashes by a range of timestamps (default: %u)"), DEFAULT_TIMESTAMPINDEX));
    strUsage += HelpMessageOpt("-spentindex", strprintf(_("Maintain a full spent index, used to query the spending txid and input index for an outpoint (default: %u)"), DEFAULT_SPENTINDEX));
    strUsage += HelpMessageGroup(_("Connection options:"));
    strUsage += HelpMessageOpt("-addnode=<ip>", _("Add a node to connect to and attempt to keep the connection open"));
    strUsage += HelpMessageOpt("-asmap=<file>", strprintf("Specify asn mapping used for bucketing of the peers (default: %s). Relative paths will be prefixed by the net-specific datadir location.", DEFAULT_ASMAP_FILENAME));
    strUsage += HelpMessageOpt("-banscore=<n>", strprintf(_("Threshold for disconnecting misbehaving peers (default: %u)"), 100));
    strUsage += HelpMessageOpt("-bantime=<n>", strprintf(_("Number of seconds to keep misbehaving peers from reconnecting (default: %u)"), 86400));
    strUsage += HelpMessageOpt("-bind=<addr>", _("Bind to given address and always listen on it. Use [host]:port notation for IPv6"));
    strUsage += HelpMessageOpt("-connect=<ip>", _("Connect only to the specified node(s)"));
    strUsage += HelpMessageOpt("-discover", _("Discover own IP addresses (default: 1 when listening and no -externalip or -proxy)"));
    strUsage += HelpMessageOpt("-dns", _("Allow DNS lookups for -addnode, -seednode and -connect") + " " + _("(default: 1)"));
    strUsage += HelpMessageOpt("-dnsseed", _("Query for peer addresses via DNS lookup, if low on addresses (default: 1 unless -connect)"));
    strUsage += HelpMessageOpt("-externalip=<ip>", _("Specify your own public address"));
    strUsage += HelpMessageOpt("-forcednsseed", strprintf(_("Always query for peer addresses via DNS lookup (default: %u)"), 0));
    strUsage += HelpMessageOpt("-listen", _("Accept connections from outside (default: 1 if no -proxy or -connect)"));
    strUsage += HelpMessageOpt("-listenonion", strprintf(_("Automatically create Tor hidden service (default: %d)"), DEFAULT_LISTEN_ONION));
    strUsage += HelpMessageOpt("-maxconnections=<n>", strprintf(_("Maintain at most <n> connections to peers (default: %u)"), DEFAULT_MAX_PEER_CONNECTIONS));
    strUsage += HelpMessageOpt("-maxreceivebuffer=<n>", strprintf(_("Maximum per-connection receive buffer, <n>*1000 bytes (default: %u)"), 5000));
    strUsage += HelpMessageOpt("-maxsendbuffer=<n>", strprintf(_("Maximum per-connection send buffer, <n>*1000 bytes (default: %u)"), 1000));
    strUsage += HelpMessageOpt("-onion=<ip:port>", strprintf(_("Use separate SOCKS5 proxy to reach peers via Tor hidden services (default: %s)"), "-proxy"));
    strUsage += HelpMessageOpt("-onlynet=<net>", _("Only connect to nodes in network <net> (ipv4, ipv6 or onion)"));
    strUsage += HelpMessageOpt("-permitbaremultisig", strprintf(_("Relay non-P2SH multisig (default: %u)"), 1));
    strUsage += HelpMessageOpt("-peerbloomfilters", strprintf(_("Support filtering of blocks and transaction with Bloom filters (default: %u)"), 1));
    strUsage += HelpMessageOpt("-nspv_msg", strprintf(_("Enable NSPV messages processing (default: %u)"), DEFAULT_NSPV_PROCESSING));
    if (showDebug)
        strUsage += HelpMessageOpt("-enforcenodebloom", strprintf("Enforce minimum protocol version to limit use of Bloom filters (default: %u)", 0));
    strUsage += HelpMessageOpt("-port=<port>", strprintf(_("Listen for connections on <port> (default: %u or testnet: %u)"), 7770, 17770));
    strUsage += HelpMessageOpt("-proxy=<ip:port>", _("Connect through SOCKS5 proxy"));
    strUsage += HelpMessageOpt("-proxyrandomize", strprintf(_("Randomize credentials for every proxy connection. This enables Tor stream isolation (default: %u)"), 1));
    strUsage += HelpMessageOpt("-seednode=<ip>", _("Connect to a node to retrieve peer addresses, and disconnect"));
    strUsage += HelpMessageOpt("-timeout=<n>", strprintf(_("Specify connection timeout in milliseconds (minimum: 1, default: %d)"), DEFAULT_CONNECT_TIMEOUT));
    strUsage += HelpMessageOpt("-torcontrol=<ip>:<port>", strprintf(_("Tor control port to use if onion listening enabled (default: %s)"), DEFAULT_TOR_CONTROL));
    strUsage += HelpMessageOpt("-torpassword=<pass>", _("Tor control port password (default: empty)"));
    strUsage += HelpMessageOpt("-whitebind=<addr>", _("Bind to given address and whitelist peers connecting to it. Use [host]:port notation for IPv6"));
    strUsage += HelpMessageOpt("-whitelist=<netmask>", _("Whitelist peers connecting from the given netmask or IP address. Can be specified multiple times.") +
        " " + _("Whitelisted peers cannot be DoS banned and their transactions are always relayed, even if they are already in the mempool, useful e.g. for a gateway"));

#ifdef ENABLE_WALLET
    strUsage += HelpMessageGroup(_("Wallet options:"));
    strUsage += HelpMessageOpt("-disablewallet", _("Do not load the wallet and disable wallet RPC calls"));
    strUsage += HelpMessageOpt("-keypool=<n>", strprintf(_("Set key pool size to <n> (default: %u)"), 100));
    if (showDebug)
        strUsage += HelpMessageOpt("-mintxfee=<amt>", strprintf("Fees (in %s/kB) smaller than this are considered zero fee for transaction creation (default: %s)",
            CURRENCY_UNIT, FormatMoney(CWallet::minTxFee.GetFeePerK())));
    strUsage += HelpMessageOpt("-paytxfee=<amt>", strprintf(_("Fee (in %s/kB) to add to transactions you send (default: %s)"),
        CURRENCY_UNIT, FormatMoney(payTxFee.GetFeePerK())));
    strUsage += HelpMessageOpt("-rescan", _("Rescan the block chain for missing wallet transactions") + " " + _("on startup"));
    strUsage += HelpMessageOpt("-salvagewallet", _("Attempt to recover private keys from a corrupt wallet.dat") + " " + _("on startup"));
    strUsage += HelpMessageOpt("-sendfreetransactions", strprintf(_("Send transactions as zero-fee transactions if possible (default: %u)"), 0));
    strUsage += HelpMessageOpt("-spendzeroconfchange", strprintf(_("Spend unconfirmed change when sending transactions (default: %u)"), 1));
    strUsage += HelpMessageOpt("-txconfirmtarget=<n>", strprintf(_("If paytxfee is not set, include enough fee so transactions begin confirmation on average within n blocks (default: %u)"), DEFAULT_TX_CONFIRM_TARGET));
    strUsage += HelpMessageOpt("-txexpirydelta", strprintf(_("Set the number of blocks after which a transaction that has not been mined will become invalid (default: %u)"), DEFAULT_TX_EXPIRY_DELTA));
    strUsage += HelpMessageOpt("-maxtxfee=<amt>", strprintf(_("Maximum total fees (in %s) to use in a single wallet transaction; setting this too low may abort large transactions (default: %s)"),
        CURRENCY_UNIT, FormatMoney(maxTxFee)));
    strUsage += HelpMessageOpt("-upgradewallet", _("Upgrade wallet to latest format") + " " + _("on startup"));
    strUsage += HelpMessageOpt("-wallet=<file>", _("Specify wallet file (within data directory)") + " " + strprintf(_("(default: %s)"), "wallet.dat"));
    strUsage += HelpMessageOpt("-walletbroadcast", _("Make the wallet broadcast transactions") + " " + strprintf(_("(default: %u)"), true));
    strUsage += HelpMessageOpt("-walletnotify=<cmd>", _("Execute command when a wallet transaction changes (%s in cmd is replaced by TxID)"));
    strUsage += HelpMessageOpt("-whitelistaddress=<Raddress>", _("Enable the wallet filter for notary nodes and add one Raddress to the whitelist of the wallet filter. If -whitelistaddress= is used, then the wallet filter is automatically activated. Several Raddresses can be defined using several -whitelistaddress= (similar to -addnode). The wallet filter will filter the utxo to only ones coming from my own Raddress (derived from pubkey) and each Raddress defined using -whitelistaddress= this option is mostly for Notary Nodes)."));
    strUsage += HelpMessageOpt("-zapwallettxes=<mode>", _("Delete all wallet transactions and only recover those parts of the blockchain through -rescan on startup") +
        " " + _("(1 = keep tx meta data e.g. account owner and payment request information, 2 = drop tx meta data)"));
#endif

#if ENABLE_ZMQ
    strUsage += HelpMessageGroup(_("ZeroMQ notification options:"));
    strUsage += HelpMessageOpt("-zmqpubhashblock=<address>", _("Enable publish hash block in <address>"));
    strUsage += HelpMessageOpt("-zmqpubhashtx=<address>", _("Enable publish hash transaction in <address>"));
    strUsage += HelpMessageOpt("-zmqpubrawblock=<address>", _("Enable publish raw block in <address>"));
    strUsage += HelpMessageOpt("-zmqpubrawtx=<address>", _("Enable publish raw transaction in <address>"));
#endif

#if ENABLE_PROTON
    strUsage += HelpMessageGroup(_("AMQP 1.0 notification options:"));
    strUsage += HelpMessageOpt("-amqppubhashblock=<address>", _("Enable publish hash block in <address>"));
    strUsage += HelpMessageOpt("-amqppubhashtx=<address>", _("Enable publish hash transaction in <address>"));
    strUsage += HelpMessageOpt("-amqppubrawblock=<address>", _("Enable publish raw block in <address>"));
    strUsage += HelpMessageOpt("-amqppubrawtx=<address>", _("Enable publish raw transaction in <address>"));
#endif

    strUsage += HelpMessageGroup(_("Debugging/Testing options:"));
    if (showDebug)
    {
        strUsage += HelpMessageOpt("-checkpoints", strprintf("Disable expensive verification for known chain history (default: %u)", 1));
        strUsage += HelpMessageOpt("-dblogsize=<n>", strprintf("Flush database activity from memory pool to disk log every <n> megabytes (default: %u)", 100));
        strUsage += HelpMessageOpt("-disablesafemode", strprintf("Disable safemode, override a real safe mode event (default: %u)", 0));
        strUsage += HelpMessageOpt("-testsafemode", strprintf("Force safe mode (default: %u)", 0));
        strUsage += HelpMessageOpt("-dropmessagestest=<n>", "Randomly drop 1 of every <n> network messages");
        strUsage += HelpMessageOpt("-fuzzmessagestest=<n>", "Randomly fuzz 1 of every <n> network messages");
        strUsage += HelpMessageOpt("-flushwallet", strprintf("Run a thread to flush wallet periodically (default: %u)", 1));
        strUsage += HelpMessageOpt("-stopafterblockimport", strprintf("Stop running after importing blocks from disk (default: %u)", 0));
        strUsage += HelpMessageOpt("-nuparams=hexBranchId:activationHeight", "Use given activation height for specified network upgrade (regtest-only)");
    }
    string debugCategories = "addrman, alert, bench, coindb, db, estimatefee, http, libevent, lock, mempool, net, partitioncheck, pow, proxy, prune, "
                             "rand, reindex, rpc, selectcoins, tor, zmq, zrpc, zrpcunsafe (implies zrpc)"; // Don't translate these
    strUsage += HelpMessageOpt("-debug=<category>", strprintf(_("Output debugging information (default: %u, supplying <category> is optional)"), 0) + ". " +
        _("If <category> is not supplied or if <category> = 1, output all debugging information.") + " " + _("<category> can be:") + " " + debugCategories + ".");
    strUsage += HelpMessageOpt("-experimentalfeatures", _("Enable use of experimental features"));
    strUsage += HelpMessageOpt("-help-debug", _("Show all debugging options (usage: --help -help-debug)"));
    strUsage += HelpMessageOpt("-logips", strprintf(_("Include IP addresses in debug output (default: %u)"), 0));
    strUsage += HelpMessageOpt("-logtimestamps", strprintf(_("Prepend debug output with timestamp (default: %u)"), 1));
    if (showDebug)
    {
        strUsage += HelpMessageOpt("-limitfreerelay=<n>", strprintf("Continuously rate-limit free transactions to <n>*1000 bytes per minute (default: %u)", 15));
        strUsage += HelpMessageOpt("-relaypriority", strprintf("Require high priority for relaying free or low-fee transactions (default: %u)", 0));
        strUsage += HelpMessageOpt("-maxsigcachesize=<n>", strprintf("Limit size of signature cache to <n> entries (default: %u)", 50000));
        strUsage += HelpMessageOpt("-maxtipage=<n>", strprintf("Maximum tip age in seconds to consider node in initial block download (default: %u)", DEFAULT_MAX_TIP_AGE));
    }
    strUsage += HelpMessageOpt("-minrelaytxfee=<amt>", strprintf(_("Fees (in %s/kB) smaller than this are considered zero fee for relaying (default: %s)"),
        CURRENCY_UNIT, FormatMoney(::minRelayTxFee.GetFeePerK())));
    strUsage += HelpMessageOpt("-printtoconsole", _("Send trace/debug info to console instead of debug.log file"));
    if (showDebug)
    {
        strUsage += HelpMessageOpt("-printpriority", strprintf("Log transaction priority and fee per kB when mining blocks (default: %u)", 0));
        strUsage += HelpMessageOpt("-privdb", strprintf("Sets the DB_PRIVATE flag in the wallet db environment (default: %u)", 1));
        strUsage += HelpMessageOpt("-regtest", "Enter regression test mode, which uses a special chain in which blocks can be solved instantly. "
            "This is intended for regression testing tools and app development.");
    }
    strUsage += HelpMessageOpt("-shrinkdebugfile", _("Shrink debug.log file on client startup (default: 1 when no -debug)"));
    strUsage += HelpMessageOpt("-testnet", _("Use the test network"));

    strUsage += HelpMessageGroup(_("Node relay options:"));
    strUsage += HelpMessageOpt("-datacarrier", strprintf(_("Relay and mine data carrier transactions (default: %u)"), 1));
    strUsage += HelpMessageOpt("-datacarriersize", strprintf(_("Maximum size of data in data carrier transactions we relay and mine (default: %u)"), MAX_OP_RETURN_RELAY));

    strUsage += HelpMessageGroup(_("Block creation options:"));
    strUsage += HelpMessageOpt("-blockminsize=<n>", strprintf(_("Set minimum block size in bytes (default: %u)"), 0));
    strUsage += HelpMessageOpt("-blockmaxsize=<n>", strprintf(_("Set maximum block size in bytes (default: %d)"), DEFAULT_BLOCK_MAX_SIZE));
    strUsage += HelpMessageOpt("-blockprioritysize=<n>", strprintf(_("Set maximum size of high-priority/low-fee transactions in bytes (default: %d)"), DEFAULT_BLOCK_PRIORITY_SIZE));
    if (GetBoolArg("-help-debug", false))
        strUsage += HelpMessageOpt("-blockversion=<n>", strprintf("Override block version to test forking scenarios (default: %d)", (int)CBlock::CURRENT_VERSION));

#ifdef ENABLE_MINING
    strUsage += HelpMessageGroup(_("Mining options:"));
    strUsage += HelpMessageOpt("-mint", strprintf(_("Mint/stake coins automatically (default: %u)"), 0));
    strUsage += HelpMessageOpt("-gen", strprintf(_("Mine/generate coins (default: %u)"), 0));
    strUsage += HelpMessageOpt("-genproclimit=<n>", strprintf(_("Set the number of threads for coin mining if enabled (-1 = all cores, default: %d)"), 0));
    strUsage += HelpMessageOpt("-equihashsolver=<name>", _("Specify the Equihash solver to be used if enabled (default: \"default\")"));
    strUsage += HelpMessageOpt("-mineraddress=<addr>", _("Send mined coins to a specific single address"));
    strUsage += HelpMessageOpt("-minetolocalwallet", strprintf(
            _("Require that mined blocks use a coinbase address in the local wallet (default: %u)"),
 #ifdef ENABLE_WALLET
            1
 #else
            0
 #endif
            ));
#endif

    strUsage += HelpMessageGroup(_("RPC server options:"));
    strUsage += HelpMessageOpt("-server", _("Accept command line and JSON-RPC commands"));
    strUsage += HelpMessageOpt("-rest", strprintf(_("Accept public REST requests (default: %u)"), 0));
    strUsage += HelpMessageOpt("-rpcbind=<addr>", _("Bind to given address to listen for JSON-RPC connections. Use [host]:port notation for IPv6. This option can be specified multiple times (default: bind to all interfaces)"));
    strUsage += HelpMessageOpt("-rpcuser=<user>", _("Username for JSON-RPC connections"));
    strUsage += HelpMessageOpt("-rpcpassword=<pw>", _("Password for JSON-RPC connections"));
    strUsage += HelpMessageOpt("-rpcport=<port>", strprintf(_("Listen for JSON-RPC connections on <port> (default: %u or testnet: %u)"), 7771, 17771));
    strUsage += HelpMessageOpt("-rpcallowip=<ip>", _("Allow JSON-RPC connections from specified source. Valid for <ip> are a single IP (e.g. 1.2.3.4), a network/netmask (e.g. 1.2.3.4/255.255.255.0) or a network/CIDR (e.g. 1.2.3.4/24). This option can be specified multiple times"));
    strUsage += HelpMessageOpt("-rpcthreads=<n>", strprintf(_("Set the number of threads to service RPC calls (default: %d)"), DEFAULT_HTTP_THREADS));
    if (showDebug) {
        strUsage += HelpMessageOpt("-rpcworkqueue=<n>", strprintf("Set the depth of the work queue to service RPC calls (default: %d)", DEFAULT_HTTP_WORKQUEUE));
        strUsage += HelpMessageOpt("-rpcservertimeout=<n>", strprintf("Timeout during HTTP requests (default: %d)", DEFAULT_HTTP_SERVER_TIMEOUT));
    }

    // Disabled until we can lock notes and also tune performance of libsnark which by default uses multiple threads
    //strUsage += HelpMessageOpt("-rpcasyncthreads=<n>", strprintf(_("Set the number of threads to service Async RPC calls (default: %d)"), 1));

    if (mode == HMM_BITCOIND) {
        strUsage += HelpMessageGroup(_("Metrics Options (only if -daemon and -printtoconsole are not set):"));
        strUsage += HelpMessageOpt("-showmetrics", _("Show metrics on stdout (default: 1 if running in a console, 0 otherwise)"));
        strUsage += HelpMessageOpt("-metricsui", _("Set to 1 for a persistent metrics screen, 0 for sequential metrics output (default: 1 if running in a console, 0 otherwise)"));
        strUsage += HelpMessageOpt("-metricsrefreshtime", strprintf(_("Number of seconds between metrics refreshes (default: %u if running in a console, %u otherwise)"), 1, 600));
    }
    strUsage += HelpMessageGroup(_("Komodo Asset Chain options:"));
    strUsage += HelpMessageOpt("-ac_algo", _("Choose PoW mining algorithm, default is Equihash"));
    strUsage += HelpMessageOpt("-ac_blocktime", _("Block time in seconds, default is 60"));
    strUsage += HelpMessageOpt("-ac_cc", _("Cryptoconditions, default 0"));
    strUsage += HelpMessageOpt("-ac_beam", _("BEAM integration"));
    strUsage += HelpMessageOpt("-ac_coda", _("CODA integration"));
    strUsage += HelpMessageOpt("-ac_cclib", _("Cryptoconditions dynamicly loadable library"));
    strUsage += HelpMessageOpt("-ac_ccenable", _("Cryptoconditions to enable"));
    strUsage += HelpMessageOpt("-ac_ccactivate", _("Block height to enable Cryptoconditions"));
    strUsage += HelpMessageOpt("-ac_decay", _("Percentage of block reward decrease at each halving"));
    strUsage += HelpMessageOpt("-ac_end", _("Block height at which block rewards will end"));
    strUsage += HelpMessageOpt("-ac_eras", _("Block reward eras"));
    strUsage += HelpMessageOpt("-ac_founders", _("Number of blocks between founders reward payouts"));
    strUsage += HelpMessageOpt("-ac_halving", _("Number of blocks between each block reward halving"));
    strUsage += HelpMessageOpt("-ac_name", _("Name of asset chain"));
    strUsage += HelpMessageOpt("-ac_notarypay", _("Pay notaries, default 0"));
    strUsage += HelpMessageOpt("-ac_perc", _("Percentage of block rewards paid to the founder"));
    strUsage += HelpMessageOpt("-ac_private", _("Shielded transactions only (except coinbase + notaries), default is 0"));
    strUsage += HelpMessageOpt("-ac_pubkey", _("Public key for receiving payments on the network"));
    strUsage += HelpMessageOpt("-ac_public", _("Transparent transactions only, default 0"));
    strUsage += HelpMessageOpt("-ac_reward", _("Block reward in satoshis, default is 0"));
    strUsage += HelpMessageOpt("-ac_sapling", _("Sapling activation block height"));
    strUsage += HelpMessageOpt("-ac_script", _("P2SH/multisig address to receive founders rewards"));
    strUsage += HelpMessageOpt("-ac_staked", _("Percentage of blocks that are Proof-Of-Stake, default 0"));
    strUsage += HelpMessageOpt("-ac_supply", _("Starting supply, default is 0"));
    strUsage += HelpMessageOpt("-ac_timelockfrom", _("Timelocked coinbase start height"));
    strUsage += HelpMessageOpt("-ac_timelockgte",  _("Timelocked coinbase minimum amount to be locked"));
    strUsage += HelpMessageOpt("-ac_timelockto",   _("Timelocked coinbase stop height"));
    strUsage += HelpMessageOpt("-ac_txpow", _("Enforce transaction-rate limit, default 0"));
    strUsage += HelpMessageOpt("-ac_veruspos", _("Use Verus Proof-Of-Stake (-ac_veruspos=50) default 0"));

    return strUsage;
}

static void BlockNotifyCallback(const uint256& hashNewTip)
{
    std::string strCmd = GetArg("-blocknotify", "");

    boost::replace_all(strCmd, "%s", hashNewTip.GetHex());
    boost::thread t(runCommand, strCmd); // thread runs free
}

struct CImportingNow
{
    CImportingNow() {
        assert(fImporting == false);
        fImporting = true;
    }

    ~CImportingNow() {
        assert(fImporting == true);
        fImporting = false;
    }
};


// If we're using -prune with -reindex, then delete block files that will be ignored by the
// reindex.  Since reindexing works by starting at block file 0 and looping until a blockfile
// is missing, do the same here to delete any later block files after a gap.  Also delete all
// rev files since they'll be rewritten by the reindex anyway.  This ensures that vinfoBlockFile
// is in sync with what's actually on disk by the time we start downloading, so that pruning
// works correctly.
void CleanupBlockRevFiles()
{
    using namespace boost::filesystem;
    map<string, path> mapBlockFiles;

    // Glob all blk?????.dat and rev?????.dat files from the blocks directory.
    // Remove the rev files immediately and insert the blk file paths into an
    // ordered map keyed by block file index.
    LogPrintf("Removing unusable blk?????.dat and rev?????.dat files for -reindex with -prune\n");
    path blocksdir = GetDataDir() / "blocks";
    for (directory_iterator it(blocksdir); it != directory_iterator(); it++) {
        if (is_regular_file(*it) &&
            it->path().filename().string().length() == 12 &&
            it->path().filename().string().substr(8,4) == ".dat")
        {
            if (it->path().filename().string().substr(0,3) == "blk")
                mapBlockFiles[it->path().filename().string().substr(3,5)] = it->path();
            else if (it->path().filename().string().substr(0,3) == "rev")
                remove(it->path());
        }
    }
    path komodostate = GetDataDir() / "komodostate";
    remove(komodostate);
    path minerids = GetDataDir() / "minerids";
    remove(minerids);
    // Remove all block files that aren't part of a contiguous set starting at
    // zero by walking the ordered map (keys are block file indices) by
    // keeping a separate counter.  Once we hit a gap (or if 0 doesn't exist)
    // start removing block files.
    int nContigCounter = 0;
    BOOST_FOREACH(const PAIRTYPE(string, path)& item, mapBlockFiles) {
        if (atoi(item.first) == nContigCounter) {
            nContigCounter++;
            continue;
        }
        remove(item.second);
    }
}

void ThreadImport(std::vector<boost::filesystem::path> vImportFiles)
{
    RenameThread("zcash-loadblk");
    // -reindex
    if (fReindex) {
        CImportingNow imp;
        int nFile = 0;
        while (true) {
            CDiskBlockPos pos(nFile, 0);
            if (!boost::filesystem::exists(GetBlockPosFilename(pos, "blk")))
                break; // No block files left to reindex
            FILE *file = OpenBlockFile(pos, true);
            if (!file)
                break; // This error is logged in OpenBlockFile
            LogPrintf("Reindexing block file blk%05u.dat...\n", (unsigned int)nFile);
            LoadExternalBlockFile(file, &pos);
            nFile++;
        }
        pblocktree->WriteReindexing(false);
        fReindex = false;
        LogPrintf("Reindexing finished\n");
        // To avoid ending up in a situation without genesis block, re-try initializing (no-op if reindexing worked):
        InitBlockIndex();
        KOMODO_LOADINGBLOCKS = 0;
    }

    // hardcoded $DATADIR/bootstrap.dat
    boost::filesystem::path pathBootstrap = GetDataDir() / "bootstrap.dat";
    if (boost::filesystem::exists(pathBootstrap)) {
        FILE *file = fopen(pathBootstrap.string().c_str(), "rb");
        if (file) {
            CImportingNow imp;
            boost::filesystem::path pathBootstrapOld = GetDataDir() / "bootstrap.dat.old";
            LogPrintf("Importing bootstrap.dat...\n");
            LoadExternalBlockFile(file);
            RenameOver(pathBootstrap, pathBootstrapOld);
        } else {
            LogPrintf("Warning: Could not open bootstrap file %s\n", pathBootstrap.string());
        }
    }

    // -loadblock=
    BOOST_FOREACH(const boost::filesystem::path& path, vImportFiles) {
        FILE *file = fopen(path.string().c_str(), "rb");
        if (file) {
            CImportingNow imp;
            LogPrintf("Importing blocks file %s...\n", path.string());
            LoadExternalBlockFile(file);
        } else {
            LogPrintf("Warning: Could not open blocks file %s\n", path.string());
        }
    }

    if (GetBoolArg("-stopafterblockimport", false)) {
        LogPrintf("Stopping after block import\n");
        StartShutdown();
    }
}

void ThreadNotifyRecentlyAdded()
{
    while (true) {
        // Run the notifier on an integer second in the steady clock.
        auto now = std::chrono::steady_clock::now().time_since_epoch();
        auto nextFire = std::chrono::duration_cast<std::chrono::seconds>(
            now + std::chrono::seconds(1));
        std::this_thread::sleep_until(
            std::chrono::time_point<std::chrono::steady_clock>(nextFire));

        boost::this_thread::interruption_point();

        mempool.NotifyRecentlyAdded();
    }
}

/* declarations needed for ThreadUpdateKomodoInternals */
void komodo_passport_iteration();
void komodo_cbopretupdate(int32_t forceflag);

void ThreadUpdateKomodoInternals() {
    RenameThread("int-updater");

    // boost::signals2::connection c = uiInterface.NotifyBlockTip.connect(
    //     [](const uint256& hashNewTip) mutable {
    //         CBlockIndex* pblockindex = mapBlockIndex[hashNewTip];
    //         std::cerr << __FUNCTION__ << ": NotifyBlockTip " << hashNewTip.ToString() << " - " << pblockindex->GetHeight() << std::endl;
    //     }
    //     );

    int fireDelaySeconds = 10;

    try {
        while (true) {

            if ( ASSETCHAINS_SYMBOL[0] == 0 )
                fireDelaySeconds = 10;
            else
                fireDelaySeconds = ASSETCHAINS_BLOCKTIME/5 + 1;

            // Run the updater on an integer fireDelaySeconds seconds in the steady clock.
            auto now = std::chrono::steady_clock::now().time_since_epoch();
            auto nextFire = std::chrono::duration_cast<std::chrono::seconds>(
                now + std::chrono::seconds(fireDelaySeconds));
            std::this_thread::sleep_until(
                std::chrono::time_point<std::chrono::steady_clock>(nextFire));

            boost::this_thread::interruption_point();

            if ( ASSETCHAINS_SYMBOL[0] == 0 )
                {
                    if ( KOMODO_NSPV_FULLNODE ) {
                        auto start = std::chrono::high_resolution_clock::now();
                        komodo_passport_iteration(); // call komodo_interestsum() inside (possible locks)
                        auto finish = std::chrono::high_resolution_clock::now();
                        std::chrono::duration<double, std::milli> elapsed = finish - start;
                        // std::cerr << DateTimeStrFormat("%Y-%m-%d %H:%M:%S", GetTime()) << " " << __FUNCTION__ << ": komodo_passport_iteration -> Elapsed Time: " << elapsed.count() << " ms" << std::endl;
                    }
                }
            else
                {
                    if ( ASSETCHAINS_CBOPRET != 0 )
                        komodo_cbopretupdate(0);
                }
        }
    }
    catch (const boost::thread_interrupted&) {
        // std::cerr << "ThreadUpdateKomodoInternals() interrupted" << std::endl;
        // c.disconnect();
        throw;
    }
    catch (const std::exception& e) {
        PrintExceptionContinue(&e, "ThreadUpdateKomodoInternals()");
    }
    catch (...) {
        PrintExceptionContinue(NULL, "ThreadUpdateKomodoInternals()");
    }

}

/** Sanity checks
 *  Ensure that Bitcoin is running in a usable environment with all
 *  necessary library support.
 */
bool InitSanityCheck(void)
{
    if(!ECC_InitSanityCheck()) {
        InitError("Elliptic curve cryptography sanity check failure. Aborting.");
        return false;
    }
    if (!glibc_sanity_test() || !glibcxx_sanity_test())
        return false;

    return true;
}


static void ZC_LoadParams(
    const CChainParams& chainparams
)
{
    struct timeval tv_start, tv_end;
    float elapsed;

    boost::filesystem::path pk_path = ZC_GetParamsDir() / "sprout-proving.key";
    boost::filesystem::path vk_path = ZC_GetParamsDir() / "sprout-verifying.key";
    boost::filesystem::path sapling_spend = ZC_GetParamsDir() / "sapling-spend.params";
    boost::filesystem::path sapling_output = ZC_GetParamsDir() / "sapling-output.params";
    boost::filesystem::path sprout_groth16 = ZC_GetParamsDir() / "sprout-groth16.params";

    if (!(
        boost::filesystem::exists(pk_path) &&
        boost::filesystem::exists(vk_path) &&
        boost::filesystem::exists(sapling_spend) &&
        boost::filesystem::exists(sapling_output) &&
        boost::filesystem::exists(sprout_groth16)
    )) {
        uiInterface.ThreadSafeMessageBox(strprintf(
            _("Cannot find the Zcash network parameters in the following directory:\n"
              "%s\n"
              "Please run 'zcash-fetch-params' or './zcutil/fetch-params.sh' and then restart."),
                ZC_GetParamsDir()),
            "", CClientUIInterface::MSG_ERROR);
        StartShutdown();
        return;
    }

    LogPrintf("Loading verifying key from %s\n", vk_path.string().c_str());
    gettimeofday(&tv_start, 0);

    pzcashParams = ZCJoinSplit::Prepared(vk_path.string(), pk_path.string());

    gettimeofday(&tv_end, 0);
    elapsed = float(tv_end.tv_sec-tv_start.tv_sec) + (tv_end.tv_usec-tv_start.tv_usec)/float(1000000);
    LogPrintf("Loaded verifying key in %fs seconds.\n", elapsed);

    static_assert(
        sizeof(boost::filesystem::path::value_type) == sizeof(codeunit),
        "librustzcash not configured correctly");
    auto sapling_spend_str = sapling_spend.native();
    auto sapling_output_str = sapling_output.native();
    auto sprout_groth16_str = sprout_groth16.native();

    LogPrintf("Loading Sapling (Spend) parameters from %s\n", sapling_spend.string().c_str());
    LogPrintf("Loading Sapling (Output) parameters from %s\n", sapling_output.string().c_str());
    LogPrintf("Loading Sapling (Sprout Groth16) parameters from %s\n", sprout_groth16.string().c_str());
    gettimeofday(&tv_start, 0);

    librustzcash_init_zksnark_params(
        reinterpret_cast<const codeunit*>(sapling_spend_str.c_str()),
        sapling_spend_str.length(),
        "8270785a1a0d0bc77196f000ee6d221c9c9894f55307bd9357c3f0105d31ca63991ab91324160d8f53e2bbd3c2633a6eb8bdf5205d822e7f3f73edac51b2b70c",
        reinterpret_cast<const codeunit*>(sapling_output_str.c_str()),
        sapling_output_str.length(),
        "657e3d38dbb5cb5e7dd2970e8b03d69b4787dd907285b5a7f0790dcc8072f60bf593b32cc2d1c030e00ff5ae64bf84c5c3beb84ddc841d48264b4a171744d028",
        reinterpret_cast<const codeunit*>(sprout_groth16_str.c_str()),
        sprout_groth16_str.length(),
        "e9b238411bd6c0ec4791e9d04245ec350c9c5744f5610dfcce4365d5ca49dfefd5054e371842b3f88fa1b9d7e8e075249b3ebabd167fa8b0f3161292d36c180a"
    );

    gettimeofday(&tv_end, 0);
    elapsed = float(tv_end.tv_sec-tv_start.tv_sec) + (tv_end.tv_usec-tv_start.tv_usec)/float(1000000);
    LogPrintf("Loaded Sapling parameters in %fs seconds.\n", elapsed);
}

bool AppInitServers(boost::thread_group& threadGroup)
{
    RPCServer::OnStopped(&OnRPCStopped);
    RPCServer::OnPreCommand(&OnRPCPreCommand);
    if (!InitHTTPServer())
        return false;
    if (!StartRPC())
        return false;
    if (!StartHTTPRPC())
        return false;
    if (GetBoolArg("-rest", false) && !StartREST())
        return false;
    if (!StartHTTPServer())
        return false;
    return true;
}

/** Initialize bitcoin.
 *  @pre Parameters should be parsed and config file should be read.
 */
extern int32_t KOMODO_REWIND;

bool AppInit2(boost::thread_group& threadGroup, CScheduler& scheduler)
{
    // ********************************************************* Step 1: setup
#ifdef _MSC_VER
    // Turn off Microsoft heap dump noise
    _CrtSetReportMode(_CRT_WARN, _CRTDBG_MODE_FILE);
    _CrtSetReportFile(_CRT_WARN, CreateFileA("NUL", GENERIC_WRITE, 0, NULL, OPEN_EXISTING, 0, 0));
#endif
#if _MSC_VER >= 1400
    // Disable confusing "helpful" text message on abort, Ctrl-C
    _set_abort_behavior(0, _WRITE_ABORT_MSG | _CALL_REPORTFAULT);
#endif
#ifdef _WIN32
    // Enable Data Execution Prevention (DEP)
    // Minimum supported OS versions: WinXP SP3, WinVista >= SP1, Win Server 2008
    // A failure is non-critical and needs no further attention!
#ifndef PROCESS_DEP_ENABLE
    // We define this here, because GCCs winbase.h limits this to _WIN32_WINNT >= 0x0601 (Windows 7),
    // which is not correct. Can be removed, when GCCs winbase.h is fixed!
#define PROCESS_DEP_ENABLE 0x00000001
#endif
    typedef BOOL (WINAPI *PSETPROCDEPPOL)(DWORD);
    PSETPROCDEPPOL setProcDEPPol = (PSETPROCDEPPOL)GetProcAddress(GetModuleHandleA("Kernel32.dll"), "SetProcessDEPPolicy");
    if (setProcDEPPol != NULL) setProcDEPPol(PROCESS_DEP_ENABLE);
#endif

    if (!SetupNetworking())
        return InitError("Error: Initializing networking failed");

#ifndef _WIN32
    if (GetBoolArg("-sysperms", false)) {
#ifdef ENABLE_WALLET
        if (!GetBoolArg("-disablewallet", false))
            return InitError("Error: -sysperms is not allowed in combination with enabled wallet functionality");
#endif
    } else {
        umask(077);
    }

    // Clean shutdown on SIGTERM
    struct sigaction sa;
    sa.sa_handler = HandleSIGTERM;
    sigemptyset(&sa.sa_mask);
    sa.sa_flags = 0;
    sigaction(SIGTERM, &sa, NULL);
    sigaction(SIGINT, &sa, NULL);

    // Reopen debug.log on SIGHUP
    struct sigaction sa_hup;
    sa_hup.sa_handler = HandleSIGHUP;
    sigemptyset(&sa_hup.sa_mask);
    sa_hup.sa_flags = 0;
    sigaction(SIGHUP, &sa_hup, NULL);

    // Ignore SIGPIPE, otherwise it will bring the daemon down if the client closes unexpectedly
    signal(SIGPIPE, SIG_IGN);
#endif

    std::set_new_handler(new_handler_terminate);

    // ********************************************************* Step 2: parameter interactions
    const CChainParams& chainparams = Params();

    // Set this early so that experimental features are correctly enabled/disabled
    fExperimentalMode = GetBoolArg("-experimentalfeatures", true);

    // Fail early if user has set experimental options without the global flag
    if (!fExperimentalMode) {
        if (mapArgs.count("-developerencryptwallet")) {
            return InitError(_("Wallet encryption requires -experimentalfeatures."));
        }
        else if (mapArgs.count("-paymentdisclosure")) {
            return InitError(_("Payment disclosure requires -experimentalfeatures."));
        } else if (mapArgs.count("-zmergetoaddress")) {
            return InitError(_("RPC method z_mergetoaddress requires -experimentalfeatures."));
        }
    }

    // Set this early so that parameter interactions go to console
    fPrintToConsole = GetBoolArg("-printtoconsole", false);
    fLogTimestamps = GetBoolArg("-logtimestamps", true);
    fLogIPs = GetBoolArg("-logips", false);

    LogPrintf("\n\n\n\n\n\n\n\n\n\n\n\n\n\n\n\n\n\n\n\n");
    LogPrintf("Zcash version %s (%s)\n", FormatFullVersion(), CLIENT_DATE);

    // when specifying an explicit binding address, you want to listen on it
    // even when -connect or -proxy is specified
    if (mapArgs.count("-bind")) {
        if (SoftSetBoolArg("-listen", true))
            LogPrintf("%s: parameter interaction: -bind set -> setting -listen=1\n", __func__);
    }
    if (mapArgs.count("-whitebind")) {
        if (SoftSetBoolArg("-listen", true))
            LogPrintf("%s: parameter interaction: -whitebind set -> setting -listen=1\n", __func__);
    }

    if (mapArgs.count("-connect") && mapMultiArgs["-connect"].size() > 0) {
        // when only connecting to trusted nodes, do not seed via DNS, or listen by default
        if (SoftSetBoolArg("-dnsseed", false))
            LogPrintf("%s: parameter interaction: -connect set -> setting -dnsseed=0\n", __func__);
        if (SoftSetBoolArg("-listen", false))
            LogPrintf("%s: parameter interaction: -connect set -> setting -listen=0\n", __func__);
    }

    if (mapArgs.count("-proxy")) {
        // to protect privacy, do not listen by default if a default proxy server is specified
        if (SoftSetBoolArg("-listen", false))
            LogPrintf("%s: parameter interaction: -proxy set -> setting -listen=0\n", __func__);
        // to protect privacy, do not discover addresses by default
        if (SoftSetBoolArg("-discover", false))
            LogPrintf("%s: parameter interaction: -proxy set -> setting -discover=0\n", __func__);
    }

    if (!GetBoolArg("-listen", DEFAULT_LISTEN)) {
        // do not try to retrieve public IP when not listening (pointless)
        if (SoftSetBoolArg("-discover", false))
            LogPrintf("%s: parameter interaction: -listen=0 -> setting -discover=0\n", __func__);
        if (SoftSetBoolArg("-listenonion", false))
            LogPrintf("%s: parameter interaction: -listen=0 -> setting -listenonion=0\n", __func__);
    }

    if (mapArgs.count("-externalip")) {
        // if an explicit public IP is specified, do not try to find others
        if (SoftSetBoolArg("-discover", false))
            LogPrintf("%s: parameter interaction: -externalip set -> setting -discover=0\n", __func__);
    }

    // Read asmap file if configured
    if (mapArgs.count("-asmap")) {
        fs::path asmap_path = fs::path(GetArg("-asmap", ""));
        if (asmap_path.empty()) {
            asmap_path = DEFAULT_ASMAP_FILENAME;
        }
        if (!asmap_path.is_absolute()) {
            asmap_path = GetDataDir() / asmap_path;
        }
        if (!fs::exists(asmap_path)) {
            InitError(strprintf(_("Could not find asmap file %s"), asmap_path));
            return false;
        }
        std::vector<bool> asmap = CAddrMan::DecodeAsmap(asmap_path);
        if (asmap.size() == 0) {
            InitError(strprintf(_("Could not parse asmap file %s"), asmap_path));
            return false;
        }
        const uint256 asmap_version = SerializeHash(asmap);
        addrman.m_asmap = std::move(asmap); // //node.connman->SetAsmap(std::move(asmap));
        LogPrintf("Using asmap version %s for IP bucketing\n", asmap_version.ToString());
    } else {
        LogPrintf("Using /16 prefix for IP bucketing\n");
    }

    if (GetBoolArg("-salvagewallet", false)) {
        // Rewrite just private keys: rescan to find transactions
        if (SoftSetBoolArg("-rescan", true))
            LogPrintf("%s: parameter interaction: -salvagewallet=1 -> setting -rescan=1\n", __func__);
    }

    // -zapwallettx implies a rescan
    if (GetBoolArg("-zapwallettxes", false)) {
        if (SoftSetBoolArg("-rescan", true))
            LogPrintf("%s: parameter interaction: -zapwallettxes=<mode> -> setting -rescan=1\n", __func__);
    }

    // Make sure enough file descriptors are available
    int nBind = std::max((int)mapArgs.count("-bind") + (int)mapArgs.count("-whitebind"), 1);
    nMaxConnections = GetArg("-maxconnections", DEFAULT_MAX_PEER_CONNECTIONS);
    //fprintf(stderr,"nMaxConnections %d\n",nMaxConnections);
    nMaxConnections = std::max(std::min(nMaxConnections, (int)(FD_SETSIZE - nBind - MIN_CORE_FILEDESCRIPTORS)), 0);
    int nFD = RaiseFileDescriptorLimit(nMaxConnections + MIN_CORE_FILEDESCRIPTORS);
    //fprintf(stderr,"nMaxConnections %d FD_SETSIZE.%d nBind.%d expr.%d \n",nMaxConnections,FD_SETSIZE,nBind,(int)(FD_SETSIZE - nBind - MIN_CORE_FILEDESCRIPTORS));
    if (nFD < MIN_CORE_FILEDESCRIPTORS)
        return InitError(_("Not enough file descriptors available."));
    if (nFD - MIN_CORE_FILEDESCRIPTORS < nMaxConnections)
        nMaxConnections = nFD - MIN_CORE_FILEDESCRIPTORS;
    fprintf(stderr,"nMaxConnections %d\n",nMaxConnections);
    // if using block pruning, then disable txindex
    // also disable the wallet (for now, until SPV support is implemented in wallet)
    if (GetArg("-prune", 0)) {
        if (GetBoolArg("-txindex", true))
            return InitError(_("Prune mode is incompatible with -txindex."));
#ifdef ENABLE_WALLET
        if (!GetBoolArg("-disablewallet", false)) {
            if (SoftSetBoolArg("-disablewallet", true))
                LogPrintf("%s : parameter interaction: -prune -> setting -disablewallet=1\n", __func__);
            else
                return InitError(_("Can't run with a wallet in prune mode."));
        }
#endif
    }

    // ********************************************************* Step 3: parameter-to-internal-flags

    fDebug = !mapMultiArgs["-debug"].empty();
    // Special-case: if -debug=0/-nodebug is set, turn off debugging messages
    const vector<string>& categories = mapMultiArgs["-debug"];
    if (GetBoolArg("-nodebug", false) || find(categories.begin(), categories.end(), string("0")) != categories.end())
        fDebug = false;

    // Special case: if debug=zrpcunsafe, implies debug=zrpc, so add it to debug categories
    if (find(categories.begin(), categories.end(), string("zrpcunsafe")) != categories.end()) {
        if (find(categories.begin(), categories.end(), string("zrpc")) == categories.end()) {
            LogPrintf("%s: parameter interaction: setting -debug=zrpcunsafe -> -debug=zrpc\n", __func__);
            vector<string>& v = mapMultiArgs["-debug"];
            v.push_back("zrpc");
        }
    }

    // Check for -debugnet
    if (GetBoolArg("-debugnet", false))
        InitWarning(_("Warning: Unsupported argument -debugnet ignored, use -debug=net."));
    // Check for -socks - as this is a privacy risk to continue, exit here
    if (mapArgs.count("-socks"))
        return InitError(_("Error: Unsupported argument -socks found. Setting SOCKS version isn't possible anymore, only SOCKS5 proxies are supported."));
    // Check for -tor - as this is a privacy risk to continue, exit here
    if (GetBoolArg("-tor", false))
        return InitError(_("Error: Unsupported argument -tor found, use -onion."));

    if (GetBoolArg("-benchmark", false))
        InitWarning(_("Warning: Unsupported argument -benchmark ignored, use -debug=bench."));

    // Checkmempool and checkblockindex default to true in regtest mode
    int ratio = std::min<int>(std::max<int>(GetArg("-checkmempool", chainparams.DefaultConsistencyChecks() ? 1 : 0), 0), 1000000);
    if (ratio != 0) {
        mempool.setSanityCheck(1.0 / ratio);
    }
    fCheckBlockIndex = GetBoolArg("-checkblockindex", chainparams.DefaultConsistencyChecks());
    fCheckpointsEnabled = GetBoolArg("-checkpoints", true);

    // -par=0 means autodetect, but nScriptCheckThreads==0 means no concurrency
    nScriptCheckThreads = GetArg("-par", DEFAULT_SCRIPTCHECK_THREADS);
    if (nScriptCheckThreads <= 0)
        nScriptCheckThreads += GetNumCores();
    if (nScriptCheckThreads <= 1)
        nScriptCheckThreads = 0;
    else if (nScriptCheckThreads > MAX_SCRIPTCHECK_THREADS)
        nScriptCheckThreads = MAX_SCRIPTCHECK_THREADS;

    fServer = GetBoolArg("-server", false);

    // block pruning; get the amount of disk space (in MB) to allot for block & undo files
    int64_t nSignedPruneTarget = GetArg("-prune", 0) * 1024 * 1024;
    if (nSignedPruneTarget < 0) {
        return InitError(_("Prune cannot be configured with a negative value."));
    }
    nPruneTarget = (uint64_t) nSignedPruneTarget;
    if (nPruneTarget) {
        if (nPruneTarget < MIN_DISK_SPACE_FOR_BLOCK_FILES) {
            return InitError(strprintf(_("Prune configured below the minimum of %d MB.  Please use a higher number."), MIN_DISK_SPACE_FOR_BLOCK_FILES / 1024 / 1024));
        }
        LogPrintf("Prune configured to target %uMiB on disk for block and undo files.\n", nPruneTarget / 1024 / 1024);
        fPruneMode = true;
    }

    RegisterAllCoreRPCCommands(tableRPC);
#ifdef ENABLE_WALLET
    bool fDisableWallet = GetBoolArg("-disablewallet", false);
    if ( KOMODO_NSPV_SUPERLITE )
    {
        fDisableWallet = true;
        nLocalServices = 0;
    }
    if (!fDisableWallet)
        RegisterWalletRPCCommands(tableRPC);
#endif

    nConnectTimeout = GetArg("-timeout", DEFAULT_CONNECT_TIMEOUT);
    if (nConnectTimeout <= 0)
        nConnectTimeout = DEFAULT_CONNECT_TIMEOUT;

    // Fee-per-kilobyte amount considered the same as "free"
    // If you are mining, be careful setting this:
    // if you set it to zero then
    // a transaction spammer can cheaply fill blocks using
    // 1-satoshi-fee transactions. It should be set above the real
    // cost to you of processing a transaction.
    if (mapArgs.count("-minrelaytxfee"))
    {
        CAmount n = 0;
        if (ParseMoney(mapArgs["-minrelaytxfee"], n) && n > 0)
            ::minRelayTxFee = CFeeRate(n);
        else
            return InitError(strprintf(_("Invalid amount for -minrelaytxfee=<amount>: '%s'"), mapArgs["-minrelaytxfee"]));
    }

#ifdef ENABLE_WALLET
    if (mapArgs.count("-mintxfee"))
    {
        CAmount n = 0;
        if (ParseMoney(mapArgs["-mintxfee"], n) && n > 0)
            CWallet::minTxFee = CFeeRate(n);
        else
            return InitError(strprintf(_("Invalid amount for -mintxfee=<amount>: '%s'"), mapArgs["-mintxfee"]));
    }
    if (mapArgs.count("-paytxfee"))
    {
        CAmount nFeePerK = 0;
        if (!ParseMoney(mapArgs["-paytxfee"], nFeePerK))
            return InitError(strprintf(_("Invalid amount for -paytxfee=<amount>: '%s'"), mapArgs["-paytxfee"]));
        if (nFeePerK > nHighTransactionFeeWarning)
            InitWarning(_("Warning: -paytxfee is set very high! This is the transaction fee you will pay if you send a transaction."));
        payTxFee = CFeeRate(nFeePerK, 1000);
        if (payTxFee < ::minRelayTxFee)
        {
            return InitError(strprintf(_("Invalid amount for -paytxfee=<amount>: '%s' (must be at least %s)"),
                                       mapArgs["-paytxfee"], ::minRelayTxFee.ToString()));
        }
    }
    if (mapArgs.count("-maxtxfee"))
    {
        CAmount nMaxFee = 0;
        if (!ParseMoney(mapArgs["-maxtxfee"], nMaxFee))
            return InitError(strprintf(_("Invalid amount for -maxtxfee=<amount>: '%s'"), mapArgs["-maptxfee"]));
        if (nMaxFee > nHighTransactionMaxFeeWarning)
            InitWarning(_("Warning: -maxtxfee is set very high! Fees this large could be paid on a single transaction."));
        maxTxFee = nMaxFee;
        if (CFeeRate(maxTxFee, 1000) < ::minRelayTxFee)
        {
            return InitError(strprintf(_("Invalid amount for -maxtxfee=<amount>: '%s' (must be at least the minrelay fee of %s to prevent stuck transactions)"),
                                       mapArgs["-maxtxfee"], ::minRelayTxFee.ToString()));
        }
    }
    nTxConfirmTarget = GetArg("-txconfirmtarget", DEFAULT_TX_CONFIRM_TARGET);
    expiryDelta = GetArg("-txexpirydelta", DEFAULT_TX_EXPIRY_DELTA);
    bSpendZeroConfChange = GetBoolArg("-spendzeroconfchange", true);
    fSendFreeTransactions = GetBoolArg("-sendfreetransactions", false);

    std::string strWalletFile = GetArg("-wallet", "wallet.dat");
#endif // ENABLE_WALLET

    fIsBareMultisigStd = GetBoolArg("-permitbaremultisig", true);
    nMaxDatacarrierBytes = GetArg("-datacarriersize", nMaxDatacarrierBytes);

    fAlerts = GetBoolArg("-alerts", DEFAULT_ALERTS);

    // Option to startup with mocktime set (used for regression testing):
    SetMockTime(GetArg("-mocktime", 0)); // SetMockTime(0) is a no-op

    if ( KOMODO_NSPV_FULLNODE )
    {
        if (GetBoolArg("-peerbloomfilters", true))
            nLocalServices |= NODE_BLOOM;
    }
    nMaxTipAge = GetArg("-maxtipage", DEFAULT_MAX_TIP_AGE);

#ifdef ENABLE_MINING
    if (mapArgs.count("-mineraddress")) {
        CTxDestination addr = DecodeDestination(mapArgs["-mineraddress"]);
        if (!IsValidDestination(addr)) {
            return InitError(strprintf(
                _("Invalid address for -mineraddress=<addr>: '%s' (must be a transparent address)"),
                mapArgs["-mineraddress"]));
        }
    }
#endif

    // Default value of 0 for mempooltxinputlimit means no limit is applied
    if (mapArgs.count("-mempooltxinputlimit")) {
        int64_t limit = GetArg("-mempooltxinputlimit", 0);
        if (limit < 0) {
            return InitError(_("Mempool limit on transparent inputs to a transaction cannot be negative"));
        } else if (limit > 0) {
            LogPrintf("Mempool configured to reject transactions with greater than %lld transparent inputs\n", limit);
        }
    }

    if (!mapMultiArgs["-nuparams"].empty()) {
        // Allow overriding network upgrade parameters for testing
        if (Params().NetworkIDString() != "regtest") {
            return InitError("Network upgrade parameters may only be overridden on regtest.");
        }
        const vector<string>& deployments = mapMultiArgs["-nuparams"];
        for (auto i : deployments) {
            std::vector<std::string> vDeploymentParams;
            boost::split(vDeploymentParams, i, boost::is_any_of(":"));
            if (vDeploymentParams.size() != 2) {
                return InitError("Network upgrade parameters malformed, expecting hexBranchId:activationHeight");
            }
            int nActivationHeight;
            if (!ParseInt32(vDeploymentParams[1], &nActivationHeight)) {
                return InitError(strprintf("Invalid nActivationHeight (%s)", vDeploymentParams[1]));
            }
            bool found = false;
            // Exclude Sprout from upgrades
            for (auto i = Consensus::BASE_SPROUT + 1; i < Consensus::MAX_NETWORK_UPGRADES; ++i)
            {
                if (vDeploymentParams[0].compare(HexInt(NetworkUpgradeInfo[i].nBranchId)) == 0) {
                    UpdateNetworkUpgradeParameters(Consensus::UpgradeIndex(i), nActivationHeight);
                    found = true;
                    LogPrintf("Setting network upgrade activation parameters for %s to height=%d\n", vDeploymentParams[0], nActivationHeight);
                    break;
                }
            }
            if (!found) {
                return InitError(strprintf("Invalid network upgrade (%s)", vDeploymentParams[0]));
            }
        }
    }

    // ********************************************************* Step 4: application initialization: dir lock, daemonize, pidfile, debug log

    // Initialize libsodium
    if (init_and_check_sodium() == -1) {
        return false;
    }

    // Initialize elliptic curve code
    std::string sha256_algo = SHA256AutoDetect();
    LogPrintf("Using the '%s' SHA256 implementation\n", sha256_algo);
    ECC_Start();
    globalVerifyHandle.reset(new ECCVerifyHandle());

    // set the hash algorithm to use for this chain
    // Again likely better solution here, than using long IF ELSE. 
    extern uint32_t ASSETCHAINS_ALGO, ASSETCHAINS_VERUSHASH, ASSETCHAINS_VERUSHASHV1_1;
    CVerusHash::init();
    CVerusHashV2::init();
    if (ASSETCHAINS_ALGO == ASSETCHAINS_VERUSHASH)
    {
        // initialize VerusHash
        CBlockHeader::SetVerusHash();
    }
    else if (ASSETCHAINS_ALGO == ASSETCHAINS_VERUSHASHV1_1)
    {
        // initialize VerusHashV2
        CBlockHeader::SetVerusHashV2();
    }

    // Sanity check
    if (!InitSanityCheck())
        return InitError(_("Initialization sanity check failed. Komodo is shutting down."));

    std::string strDataDir = GetDataDir().string();
#ifdef ENABLE_WALLET
    // Wallet file must be a plain filename without a directory
    if (strWalletFile != boost::filesystem::basename(strWalletFile) + boost::filesystem::extension(strWalletFile))
        return InitError(strprintf(_("Wallet %s resides outside data directory %s"), strWalletFile, strDataDir));
#endif
    // Make sure only a single Bitcoin process is using the data directory.
    boost::filesystem::path pathLockFile = GetDataDir() / ".lock";
    FILE* file = fopen(pathLockFile.string().c_str(), "a"); // empty lock file; created if it doesn't exist.
    if (file) fclose(file);

    try {
        static boost::interprocess::file_lock lock(pathLockFile.string().c_str());
        if (!lock.try_lock())
            return InitError(strprintf(_("Cannot obtain a lock on data directory %s. Komodo is probably already running."), strDataDir));
    } catch(const boost::interprocess::interprocess_exception& e) {
        return InitError(strprintf(_("Cannot obtain a lock on data directory %s. Komodo is probably already running.") + " %s.", strDataDir, e.what()));
    }

#ifndef _WIN32
    CreatePidFile(GetPidFile(), getpid());
#endif
    if (GetBoolArg("-shrinkdebugfile", !fDebug))
        ShrinkDebugFile();
    LogPrintf("\n\n\n\n\n\n\n\n\n\n\n\n\n\n\n\n\n\n\n\n");
    LogPrintf("Komodo version %s (%s)\n", FormatFullVersion(), CLIENT_DATE);

    if (fPrintToDebugLog)
        OpenDebugLog();
    LogPrintf("Using OpenSSL version %s\n", SSLeay_version(SSLEAY_VERSION));
#ifdef ENABLE_WALLET
    LogPrintf("Using BerkeleyDB version %s\n", DbEnv::version(0, 0, 0));
#endif
    if (!fLogTimestamps)
        LogPrintf("Startup time: %s\n", DateTimeStrFormat("%Y-%m-%d %H:%M:%S", GetTime()));
    LogPrintf("Default data directory %s\n", GetDefaultDataDir().string());
    LogPrintf("Using data directory %s\n", strDataDir);
    LogPrintf("Using config file %s\n", GetConfigFile().string());
    LogPrintf("Using at most %i connections (%i file descriptors available)\n", nMaxConnections, nFD);
    std::ostringstream strErrors;

    LogPrintf("Using %u threads for script verification\n", nScriptCheckThreads);
    if (nScriptCheckThreads) {
        for (int i=0; i<nScriptCheckThreads-1; i++)
            threadGroup.create_thread(&ThreadScriptCheck);
    }

    // Start the lightweight task scheduler thread
    CScheduler::Function serviceLoop = boost::bind(&CScheduler::serviceQueue, &scheduler);
    threadGroup.create_thread(boost::bind(&TraceThread<CScheduler::Function>, "scheduler", serviceLoop));

    // Count uptime
    MarkStartTime();

    if ((chainparams.NetworkIDString() != "regtest") &&
            GetBoolArg("-showmetrics", 0) &&
            !fPrintToConsole && !GetBoolArg("-daemon", false)) {
        // Start the persistent metrics interface
        ConnectMetricsScreen();
        threadGroup.create_thread(&ThreadShowMetricsScreen);
    }

    // These must be disabled for now, they are buggy and we probably don't
    // want any of libsnark's profiling in production anyway.
    libsnark::inhibit_profiling_info = true;
    libsnark::inhibit_profiling_counters = true;

    if ( KOMODO_NSPV_FULLNODE )
    {
        // Initialize Zcash circuit parameters
        ZC_LoadParams(chainparams);
    }
    /* Start the RPC server already.  It will be started in "warmup" mode
     * and not really process calls already (but it will signify connections
     * that the server is there and will be ready later).  Warmup mode will
     * be disabled when initialisation is finished.
     */
    if (fServer)
    {
        uiInterface.InitMessage.connect(SetRPCWarmupStatus);
        if (!AppInitServers(threadGroup))
            return InitError(_("Unable to start HTTP server. See debug log for details."));
    }

    int64_t nStart;

    // ********************************************************* Step 5: verify wallet database integrity
#ifdef ENABLE_WALLET
    if (!fDisableWallet) {
        LogPrintf("Using wallet %s\n", strWalletFile);
        uiInterface.InitMessage(_("Verifying wallet..."));

        std::string warningString;
        std::string errorString;

        if (!CWallet::Verify(strWalletFile, warningString, errorString))
            return false;

        if (!warningString.empty())
            InitWarning(warningString);
        if (!errorString.empty())
            return InitError(warningString);

    } // (!fDisableWallet)
#endif // ENABLE_WALLET
    // ********************************************************* Step 6: network initialization

    RegisterNodeSignals(GetNodeSignals());

    // sanitize comments per BIP-0014, format user agent and check total size
    std::vector<string> uacomments;
    BOOST_FOREACH(string cmt, mapMultiArgs["-uacomment"])
    {
        if (cmt != SanitizeString(cmt, SAFE_CHARS_UA_COMMENT))
            return InitError(strprintf("User Agent comment (%s) contains unsafe characters.", cmt));
        uacomments.push_back(SanitizeString(cmt, SAFE_CHARS_UA_COMMENT));
    }
    strSubVersion = FormatSubVersion(CLIENT_NAME, CLIENT_VERSION, uacomments);
    if (strSubVersion.size() > MAX_SUBVERSION_LENGTH) {
        return InitError(strprintf("Total length of network version string %i exceeds maximum of %i characters. Reduce the number and/or size of uacomments.",
            strSubVersion.size(), MAX_SUBVERSION_LENGTH));
    }

    if (mapArgs.count("-onlynet")) {
        std::set<enum Network> nets;
        BOOST_FOREACH(const std::string& snet, mapMultiArgs["-onlynet"]) {
            enum Network net = ParseNetwork(snet);
            if (net == NET_UNROUTABLE)
                return InitError(strprintf(_("Unknown network specified in -onlynet: '%s'"), snet));
            nets.insert(net);
        }
        for (int n = 0; n < NET_MAX; n++) {
            enum Network net = (enum Network)n;
            if (!nets.count(net))
                SetLimited(net);
        }
    }

    if (mapArgs.count("-whitelist")) {
        BOOST_FOREACH(const std::string& net, mapMultiArgs["-whitelist"]) {
            CSubNet subnet(net);
            if (!subnet.IsValid())
                return InitError(strprintf(_("Invalid netmask specified in -whitelist: '%s'"), net));
            CNode::AddWhitelistedRange(subnet);
        }
    }

    bool proxyRandomize = GetBoolArg("-proxyrandomize", true);
    // -proxy sets a proxy for all outgoing network traffic
    // -noproxy (or -proxy=0) as well as the empty string can be used to not set a proxy, this is the default
    std::string proxyArg = GetArg("-proxy", "");
    SetLimited(NET_ONION);
    if (proxyArg != "" && proxyArg != "0") {
        proxyType addrProxy = proxyType(CService(proxyArg, 9050), proxyRandomize);
        if (!addrProxy.IsValid())
            return InitError(strprintf(_("Invalid -proxy address: '%s'"), proxyArg));

        SetProxy(NET_IPV4, addrProxy);
        SetProxy(NET_IPV6, addrProxy);
        SetProxy(NET_ONION, addrProxy);
        SetNameProxy(addrProxy);
        SetLimited(NET_ONION, false); // by default, -proxy sets onion as reachable, unless -noonion later
    }

    // -onion can be used to set only a proxy for .onion, or override normal proxy for .onion addresses
    // -noonion (or -onion=0) disables connecting to .onion entirely
    // An empty string is used to not override the onion proxy (in which case it defaults to -proxy set above, or none)
    std::string onionArg = GetArg("-onion", "");
    if (onionArg != "") {
        if (onionArg == "0") { // Handle -noonion/-onion=0
            SetLimited(NET_ONION); // set onions as unreachable
        } else {
            proxyType addrOnion = proxyType(CService(onionArg, 9050), proxyRandomize);
            if (!addrOnion.IsValid())
                return InitError(strprintf(_("Invalid -onion address: '%s'"), onionArg));
            SetProxy(NET_ONION, addrOnion);
            SetLimited(NET_ONION, false);
        }
    }

    // see Step 2: parameter interactions for more information about these
    fListen = GetBoolArg("-listen", DEFAULT_LISTEN);
    fDiscover = GetBoolArg("-discover", true);
    fNameLookup = GetBoolArg("-dns", true);

    bool fBound = false;
    if (fListen) {
        if (mapArgs.count("-bind") || mapArgs.count("-whitebind")) {
            BOOST_FOREACH(const std::string& strBind, mapMultiArgs["-bind"]) {
                CService addrBind;
                if (!Lookup(strBind.c_str(), addrBind, GetListenPort(), false))
                    return InitError(strprintf(_("Cannot resolve -bind address: '%s'"), strBind));
                fBound |= Bind(addrBind, (BF_EXPLICIT | BF_REPORT_ERROR));
            }
            BOOST_FOREACH(const std::string& strBind, mapMultiArgs["-whitebind"]) {
                CService addrBind;
                if (!Lookup(strBind.c_str(), addrBind, 0, false))
                    return InitError(strprintf(_("Cannot resolve -whitebind address: '%s'"), strBind));
                if (addrBind.GetPort() == 0)
                    return InitError(strprintf(_("Need to specify a port with -whitebind: '%s'"), strBind));
                fBound |= Bind(addrBind, (BF_EXPLICIT | BF_REPORT_ERROR | BF_WHITELIST));
            }
        }
        else {
            struct in_addr inaddr_any;
            inaddr_any.s_addr = INADDR_ANY;
            fBound |= Bind(CService(in6addr_any, GetListenPort()), BF_NONE);
            fBound |= Bind(CService(inaddr_any, GetListenPort()), !fBound ? BF_REPORT_ERROR : BF_NONE);
        }
        if (!fBound)
            return InitError(_("Failed to listen on any port. Use -listen=0 if you want this."));
    }

    if (mapArgs.count("-externalip")) {
        BOOST_FOREACH(const std::string& strAddr, mapMultiArgs["-externalip"]) {
            CService addrLocal(strAddr, GetListenPort(), fNameLookup);
            if (!addrLocal.IsValid())
                return InitError(strprintf(_("Cannot resolve -externalip address: '%s'"), strAddr));
            AddLocal(CService(strAddr, GetListenPort(), fNameLookup), LOCAL_MANUAL);
        }
    }

    BOOST_FOREACH(const std::string& strDest, mapMultiArgs["-seednode"])
        AddOneShot(strDest);

#if ENABLE_ZMQ
    pzmqNotificationInterface = CZMQNotificationInterface::CreateWithArguments(mapArgs);

    if (pzmqNotificationInterface) {
        RegisterValidationInterface(pzmqNotificationInterface);
    }
#endif

#if ENABLE_PROTON
    pAMQPNotificationInterface = AMQPNotificationInterface::CreateWithArguments(mapArgs);

    if (pAMQPNotificationInterface) {

        // AMQP support is currently an experimental feature, so fail if user configured AMQP notifications
        // without enabling experimental features.
        if (!fExperimentalMode) {
            return InitError(_("AMQP support requires -experimentalfeatures."));
        }

        RegisterValidationInterface(pAMQPNotificationInterface);
    }
#endif

    if ( KOMODO_NSPV_SUPERLITE )
    {
        std::vector<boost::filesystem::path> vImportFiles;
        threadGroup.create_thread(boost::bind(&ThreadImport, vImportFiles));
        StartNode(threadGroup, scheduler);
        pcoinsTip = new CCoinsViewCache(pcoinscatcher);
        InitBlockIndex();
        SetRPCWarmupFinished();
        uiInterface.InitMessage(_("Done loading"));
        pwalletMain = new CWallet("tmptmp.wallet");
        return !fRequestShutdown;
    }
    // ********************************************************* Step 7: load block chain

    fReindex = GetBoolArg("-reindex", false);

    boost::filesystem::create_directories(GetDataDir() / "blocks");

    // block tree db settings
    int dbMaxOpenFiles = GetArg("-dbmaxopenfiles", DEFAULT_DB_MAX_OPEN_FILES);
    bool dbCompression = GetBoolArg("-dbcompression", DEFAULT_DB_COMPRESSION);

    LogPrintf("Block index database configuration:\n");
    LogPrintf("* Using %d max open files\n", dbMaxOpenFiles);
    LogPrintf("* Compression is %s\n", dbCompression ? "enabled" : "disabled");

    // cache size calculations
    int64_t nTotalCache = (GetArg("-dbcache", nDefaultDbCache) << 20);
    nTotalCache = std::max(nTotalCache, nMinDbCache << 20); // total cache cannot be less than nMinDbCache
    nTotalCache = std::min(nTotalCache, nMaxDbCache << 20); // total cache cannot be greated than nMaxDbcache
    int64_t nBlockTreeDBCache = nTotalCache / 8;

    if (GetBoolArg("-addressindex", DEFAULT_ADDRESSINDEX) || GetBoolArg("-spentindex", DEFAULT_SPENTINDEX)) {
        // enable 3/4 of the cache if addressindex and/or spentindex is enabled
        nBlockTreeDBCache = nTotalCache * 3 / 4;
    } else {
        if (nBlockTreeDBCache > (1 << 21) && !GetBoolArg("-txindex", false)) {
            nBlockTreeDBCache = (1 << 21); // block tree db cache shouldn't be larger than 2 MiB
        }
    }
    nTotalCache -= nBlockTreeDBCache;
    int64_t nCoinDBCache = std::min(nTotalCache / 2, (nTotalCache / 4) + (1 << 23)); // use 25%-50% of the remainder for disk cache
    nTotalCache -= nCoinDBCache;
    nCoinCacheUsage = nTotalCache; // the rest goes to in-memory cache
    LogPrintf("Cache configuration:\n");
    LogPrintf("* Max cache setting possible %.1fMiB\n", nMaxDbCache);
    LogPrintf("* Using %.1fMiB for block index database\n", nBlockTreeDBCache * (1.0 / 1024 / 1024));
    LogPrintf("* Using %.1fMiB for chain state database\n", nCoinDBCache * (1.0 / 1024 / 1024));
    LogPrintf("* Using %.1fMiB for in-memory UTXO set\n", nCoinCacheUsage * (1.0 / 1024 / 1024));

    if ( fReindex == 0 )
    {
        bool checkval,fAddressIndex,fSpentIndex;
        pblocktree = new CBlockTreeDB(nBlockTreeDBCache, false, fReindex, dbCompression, dbMaxOpenFiles);
        fAddressIndex = GetBoolArg("-addressindex", DEFAULT_ADDRESSINDEX);
        pblocktree->ReadFlag("addressindex", checkval);
        if ( checkval != fAddressIndex && fAddressIndex != 0 )
        {
            pblocktree->WriteFlag("addressindex", fAddressIndex);
            fprintf(stderr,"set addressindex, will reindex. could take a while.\n");
            fReindex = true;
        }
        fSpentIndex = GetBoolArg("-spentindex", DEFAULT_SPENTINDEX);
        pblocktree->ReadFlag("spentindex", checkval);
        if ( checkval != fSpentIndex && fSpentIndex != 0 )
        {
            pblocktree->WriteFlag("spentindex", fSpentIndex);
            fprintf(stderr,"set spentindex, will reindex. could take a while.\n");
            fReindex = true;
        }
    }

    bool clearWitnessCaches = false;

    bool fLoaded = false;
    while (!fLoaded) {
        bool fReset = fReindex;
        std::string strLoadError;

        uiInterface.InitMessage(_("Loading block index..."));

        nStart = GetTimeMillis();
        do {
            try {
                UnloadBlockIndex();
                delete pcoinsTip;
                delete pcoinsdbview;
                delete pcoinscatcher;
                delete pblocktree;
                delete pnotarisations;

                pblocktree = new CBlockTreeDB(nBlockTreeDBCache, false, fReindex, dbCompression, dbMaxOpenFiles);
                pcoinsdbview = new CCoinsViewDB(nCoinDBCache, false, fReindex);
                pcoinscatcher = new CCoinsViewErrorCatcher(pcoinsdbview);
                pcoinsTip = new CCoinsViewCache(pcoinscatcher);
                pnotarisations = new NotarisationDB(100*1024*1024, false, fReindex);


                if (fReindex) {
                    boost::filesystem::remove(GetDataDir() / "komodostate");
                    boost::filesystem::remove(GetDataDir() / "signedmasks");
                    pblocktree->WriteReindexing(true);
                    //If we're reindexing in prune mode, wipe away unusable block files and all undo data files
                    if (fPruneMode)
                        CleanupBlockRevFiles();
                }

                if (!LoadBlockIndex()) {
                    strLoadError = _("Error loading block database");
                    break;
                }

                // If the loaded chain has a wrong genesis, bail out immediately
                // (we're likely using a testnet datadir, or the other way around).
                if (!mapBlockIndex.empty() && mapBlockIndex.count(chainparams.GetConsensus().hashGenesisBlock) == 0)
                    return InitError(_("Incorrect or no genesis block found. Wrong datadir for network?"));
                komodo_init(1);
                // Initialize the block index (no-op if non-empty database was already loaded)
                if (!InitBlockIndex()) {
                    strLoadError = _("Error initializing block database");
                    break;
                }
                KOMODO_LOADINGBLOCKS = 0;
                // Check for changed -txindex state
                if (fTxIndex != GetBoolArg("-txindex", true)) {
                    strLoadError = _("You need to rebuild the database using -reindex to change -txindex");
                    break;
                }

                // Check for changed -prune state.  What we are concerned about is a user who has pruned blocks
                // in the past, but is now trying to run unpruned.
                if (fHavePruned && !fPruneMode) {
                    strLoadError = _("You need to rebuild the database using -reindex to go back to unpruned mode.  This will redownload the entire blockchain");
                    break;
                }
                
                if ( ASSETCHAINS_CC != 0 && KOMODO_SNAPSHOT_INTERVAL != 0 && chainActive.Height() >= KOMODO_SNAPSHOT_INTERVAL )
                {
                    if ( !komodo_dailysnapshot(chainActive.Height()) )
                    {
                        strLoadError = _("daily snapshot failed, please reindex your chain.");
                        break;
                    }
                }

                if (!fReindex) {
                    uiInterface.InitMessage(_("Rewinding blocks if needed..."));
                    if (!RewindBlockIndex(chainparams, clearWitnessCaches)) {
                        strLoadError = _("Unable to rewind the database to a pre-upgrade state. You will need to redownload the blockchain");
                        break;
                    }
                }

                uiInterface.InitMessage(_("Verifying blocks..."));
                if (fHavePruned && GetArg("-checkblocks", 288) > MIN_BLOCKS_TO_KEEP) {
                    LogPrintf("Prune: pruned datadir may not have more than %d blocks; -checkblocks=%d may fail\n",
                        MIN_BLOCKS_TO_KEEP, GetArg("-checkblocks", 288));
                }
                if ( KOMODO_REWIND == 0 )
                {
                    if (!CVerifyDB().VerifyDB(pcoinsdbview, GetArg("-checklevel", 3),
                                              GetArg("-checkblocks", 288))) {
                        strLoadError = _("Corrupted block database detected");
                        break;
                    }
                }
            } catch (const std::exception& e) {
                if (fDebug) LogPrintf("%s\n", e.what());
                strLoadError = _("Error opening block database");
                break;
            }

            fLoaded = true;
        } while(false);

        if (!fLoaded) {
            // first suggest a reindex
            if (!fReset) {
                bool fRet = uiInterface.ThreadSafeMessageBox(
                    strLoadError + ".\n\n" + _("error in HDD data, might just need to update to latest, if that doesnt work, then you need to resync"),
                    "", CClientUIInterface::MSG_ERROR | CClientUIInterface::BTN_ABORT);
                if (fRet) {
                    fReindex = true;
                    fRequestShutdown = false;
                } else {
                    LogPrintf("Aborted block database rebuild. Exiting.\n");
                    return false;
                }
            } else {
                return InitError(strLoadError);
            }
        }
    }
    KOMODO_LOADINGBLOCKS = 0;

    // As LoadBlockIndex can take several minutes, it's possible the user
    // requested to kill the GUI during the last operation. If so, exit.
    // As the program has not fully started yet, Shutdown() is possibly overkill.
    if (fRequestShutdown)
    {
        LogPrintf("Shutdown requested. Exiting.\n");
        return false;
    }
    LogPrintf(" block index %15dms\n", GetTimeMillis() - nStart);

    boost::filesystem::path est_path = GetDataDir() / FEE_ESTIMATES_FILENAME;
    CAutoFile est_filein(fopen(est_path.string().c_str(), "rb"), SER_DISK, CLIENT_VERSION);
    // Allowed to fail as this file IS missing on first startup.
    if (!est_filein.IsNull())
        mempool.ReadFeeEstimates(est_filein);
    fFeeEstimatesInitialized = true;


    // ********************************************************* Step 8: load wallet
#ifdef ENABLE_WALLET
    if (fDisableWallet) {
        pwalletMain = NULL;
        LogPrintf("Wallet disabled!\n");
    } else {

        // needed to restore wallet transaction meta data after -zapwallettxes
        std::vector<CWalletTx> vWtx;

        if (GetBoolArg("-zapwallettxes", false)) {
            uiInterface.InitMessage(_("Zapping all transactions from wallet..."));

            pwalletMain = new CWallet(strWalletFile);
            DBErrors nZapWalletRet = pwalletMain->ZapWalletTx(vWtx);
            if (nZapWalletRet != DB_LOAD_OK) {
                uiInterface.InitMessage(_("Error loading wallet.dat: Wallet corrupted"));
                return false;
            }

            delete pwalletMain;
            pwalletMain = NULL;
        }

        uiInterface.InitMessage(_("Loading wallet..."));

        nStart = GetTimeMillis();
        bool fFirstRun = true;
        pwalletMain = new CWallet(strWalletFile);
        DBErrors nLoadWalletRet = pwalletMain->LoadWallet(fFirstRun);
        if (nLoadWalletRet != DB_LOAD_OK)
        {
            if (nLoadWalletRet == DB_CORRUPT)
                strErrors << _("Error loading wallet.dat: Wallet corrupted") << "\n";
            else if (nLoadWalletRet == DB_NONCRITICAL_ERROR)
            {
                string msg(_("Warning: error reading wallet.dat! All keys read correctly, but transaction data"
                             " or address book entries might be missing or incorrect."));
                InitWarning(msg);
            }
            else if (nLoadWalletRet == DB_TOO_NEW)
                strErrors << _("Error loading wallet.dat: Wallet requires newer version of Komodo") << "\n";
            else if (nLoadWalletRet == DB_NEED_REWRITE)
            {
                strErrors << _("Wallet needed to be rewritten: restart Zcash to complete") << "\n";
                LogPrintf("%s", strErrors.str());
                return InitError(strErrors.str());
            }
            else
                strErrors << _("Error loading wallet.dat") << "\n";
        }

        if (GetBoolArg("-upgradewallet", fFirstRun))
        {
            int nMaxVersion = GetArg("-upgradewallet", 0);
            if (nMaxVersion == 0) // the -upgradewallet without argument case
            {
                LogPrintf("Performing wallet upgrade to %i\n", FEATURE_LATEST);
                nMaxVersion = CLIENT_VERSION;
                pwalletMain->SetMinVersion(FEATURE_LATEST); // permanently upgrade the wallet immediately
            }
            else
                LogPrintf("Allowing wallet upgrade up to %i\n", nMaxVersion);
            if (nMaxVersion < pwalletMain->GetVersion())
                strErrors << _("Cannot downgrade wallet") << "\n";
            pwalletMain->SetMaxVersion(nMaxVersion);
        }

        if (!pwalletMain->HaveHDSeed())
        {
            // generate a new HD seed
            pwalletMain->GenerateNewSeed();
        }

        if (fFirstRun)
        {
            // Create new keyUser and set as default key
            CPubKey newDefaultKey;
            if (pwalletMain->GetKeyFromPool(newDefaultKey)) {
                pwalletMain->SetDefaultKey(newDefaultKey);
                if (!pwalletMain->SetAddressBook(pwalletMain->vchDefaultKey.GetID(), "", "receive"))
                    strErrors << _("Cannot write default address") << "\n";
            }

            pwalletMain->SetBestChain(chainActive.GetLocator());
        }

        LogPrintf("%s", strErrors.str());
        LogPrintf(" wallet      %15dms\n", GetTimeMillis() - nStart);

        RegisterValidationInterface(pwalletMain);

        CBlockIndex *pindexRescan = chainActive.Tip();
        if (clearWitnessCaches || GetBoolArg("-rescan", false))
        {
            pwalletMain->ClearNoteWitnessCache();
            pindexRescan = chainActive.Genesis();
        }
        else
        {
            CWalletDB walletdb(strWalletFile);
            CBlockLocator locator;
            if (walletdb.ReadBestBlock(locator))
                pindexRescan = FindForkInGlobalIndex(chainActive, locator);
            else
                pindexRescan = chainActive.Genesis();
        }
        if (chainActive.Tip() && chainActive.Tip() != pindexRescan)
        {
            uiInterface.InitMessage(_("Rescanning..."));
            LogPrintf("Rescanning last %i blocks (from block %i)...\n", chainActive.Height() - pindexRescan->GetHeight(), pindexRescan->GetHeight());
            nStart = GetTimeMillis();
            pwalletMain->ScanForWalletTransactions(pindexRescan, true);
            LogPrintf(" rescan      %15dms\n", GetTimeMillis() - nStart);
            pwalletMain->SetBestChain(chainActive.GetLocator());
            nWalletDBUpdated++;

            // Restore wallet transaction metadata after -zapwallettxes=1
            if (GetBoolArg("-zapwallettxes", false) && GetArg("-zapwallettxes", "1") != "2")
            {
                CWalletDB walletdb(strWalletFile);

                BOOST_FOREACH(const CWalletTx& wtxOld, vWtx)
                {
                    uint256 hash = wtxOld.GetHash();
                    std::map<uint256, CWalletTx>::iterator mi = pwalletMain->mapWallet.find(hash);
                    if (mi != pwalletMain->mapWallet.end())
                    {
                        const CWalletTx* copyFrom = &wtxOld;
                        CWalletTx* copyTo = &mi->second;
                        copyTo->mapValue = copyFrom->mapValue;
                        copyTo->vOrderForm = copyFrom->vOrderForm;
                        copyTo->nTimeReceived = copyFrom->nTimeReceived;
                        copyTo->nTimeSmart = copyFrom->nTimeSmart;
                        copyTo->fFromMe = copyFrom->fFromMe;
                        copyTo->strFromAccount = copyFrom->strFromAccount;
                        copyTo->nOrderPos = copyFrom->nOrderPos;
                        copyTo->WriteToDisk(&walletdb);
                    }
                }
            }
        }
        pwalletMain->SetBroadcastTransactions(GetBoolArg("-walletbroadcast", true));
    } // (!fDisableWallet)
#else // ENABLE_WALLET
    LogPrintf("No wallet support compiled in!\n");
#endif // !ENABLE_WALLET

#ifdef ENABLE_MINING
 #ifndef ENABLE_WALLET
    if (GetBoolArg("-minetolocalwallet", false)) {
        return InitError(_("Zcash was not built with wallet support. Set -minetolocalwallet=0 to use -mineraddress, or rebuild Zcash with wallet support."));
    }
    if (GetArg("-mineraddress", "").empty() && GetBoolArg("-gen", false)) {
        return InitError(_("Zcash was not built with wallet support. Set -mineraddress, or rebuild Zcash with wallet support."));
    }
 #endif // !ENABLE_WALLET

    if (mapArgs.count("-mineraddress")) {
 #ifdef ENABLE_WALLET
        bool minerAddressInLocalWallet = false;
        if (pwalletMain) {
            // Address has alreday been validated
            CTxDestination addr = DecodeDestination(mapArgs["-mineraddress"]);
            CKeyID keyID = boost::get<CKeyID>(addr);
            minerAddressInLocalWallet = pwalletMain->HaveKey(keyID);
        }
        if (GetBoolArg("-minetolocalwallet", true) && !minerAddressInLocalWallet) {
            return InitError(_("-mineraddress is not in the local wallet. Either use a local address, or set -minetolocalwallet=0"));
        }
 #endif // ENABLE_WALLET
    }
#endif // ENABLE_MINING

    // ********************************************************* Step 9: data directory maintenance

    // if pruning, unset the service bit and perform the initial blockstore prune
    // after any wallet rescanning has taken place.
    if (fPruneMode) {
        LogPrintf("Unsetting NODE_NETWORK on prune mode\n");
        nLocalServices &= ~NODE_NETWORK;
        if (!fReindex) {
            uiInterface.InitMessage(_("Pruning blockstore..."));
            PruneAndFlush();
        }
    }
    if ( KOMODO_NSPV == 0 )
    {
        if ( GetBoolArg("-addressindex", DEFAULT_ADDRESSINDEX) != 0 )
            nLocalServices |= NODE_ADDRINDEX;
        if ( GetBoolArg("-spentindex", DEFAULT_SPENTINDEX) != 0 )
            nLocalServices |= NODE_SPENTINDEX;
        fprintf(stderr,"nLocalServices %llx %d, %d\n",(long long)nLocalServices,GetBoolArg("-addressindex", DEFAULT_ADDRESSINDEX),GetBoolArg("-spentindex", DEFAULT_SPENTINDEX));
    }
    // ********************************************************* Step 10: import blocks

    if (mapArgs.count("-blocknotify"))
        uiInterface.NotifyBlockTip.connect(BlockNotifyCallback);
    if ( KOMODO_REWIND >= 0 )
    {
        uiInterface.InitMessage(_("Activating best chain..."));
        // scan for better chains in the block chain database, that are not yet connected in the active best chain
        CValidationState state;
        if ( !ActivateBestChain(true,state))
            strErrors << "Failed to connect best block";
    }
    std::vector<boost::filesystem::path> vImportFiles;
    if (mapArgs.count("-loadblock"))
    {
        BOOST_FOREACH(const std::string& strFile, mapMultiArgs["-loadblock"])
            vImportFiles.push_back(strFile);
    }
    threadGroup.create_thread(boost::bind(&ThreadImport, vImportFiles));
    if (chainActive.Tip() == NULL) {
        LogPrintf("Waiting for genesis block to be imported...\n");
        while (!fRequestShutdown && chainActive.Tip() == NULL)
            MilliSleep(10);
    }

    // ********************************************************* Step 11: start node

    if (!CheckDiskSpace())
        return false;

    if (!strErrors.str().empty())
        return InitError(strErrors.str());

    //// debug print
    LogPrintf("mapBlockIndex.size() = %u\n",   mapBlockIndex.size());
    LogPrintf("nBestHeight = %d\n",                   chainActive.Height());
#ifdef ENABLE_WALLET
    RescanWallets();

    LogPrintf("setKeyPool.size() = %u\n",      pwalletMain ? pwalletMain->setKeyPool.size() : 0);
    LogPrintf("mapWallet.size() = %u\n",       pwalletMain ? pwalletMain->mapWallet.size() : 0);
    LogPrintf("mapAddressBook.size() = %u\n",  pwalletMain ? pwalletMain->mapAddressBook.size() : 0);
#endif

    // Start the thread that notifies listeners of transactions that have been
    // recently added to the mempool.
    threadGroup.create_thread(boost::bind(&TraceThread<void (*)()>, "txnotify", &ThreadNotifyRecentlyAdded));

    // Start the thread that updates komodo internal structures
    threadGroup.create_thread(&ThreadUpdateKomodoInternals);

    if (GetBoolArg("-listenonion", DEFAULT_LISTEN_ONION))
        StartTorControl(threadGroup, scheduler);

    StartNode(threadGroup, scheduler);

#ifdef ENABLE_MINING
    // Generate coins in the background
 #ifdef ENABLE_WALLET
    VERUS_MINTBLOCKS = GetBoolArg("-mint", false);

    if (pwalletMain || !GetArg("-mineraddress", "").empty())
        GenerateBitcoins(GetBoolArg("-gen", false), pwalletMain, GetArg("-genproclimit", -1));
 #else
    GenerateBitcoins(GetBoolArg("-gen", false), GetArg("-genproclimit", -1));
 #endif
#endif

    // ********************************************************* Step 11: finished

    SetRPCWarmupFinished();
    uiInterface.InitMessage(_("Done loading"));

#ifdef ENABLE_WALLET
    if (pwalletMain) {
        // Add wallet transactions that aren't already in a block to mapTransactions
        pwalletMain->ReacceptWalletTransactions();

        // Run a thread to flush wallet periodically
        threadGroup.create_thread(boost::bind(&ThreadFlushWalletDB, boost::ref(pwalletMain->strWalletFile)));
    }
#endif

    // SENDALERT
    threadGroup.create_thread(boost::bind(ThreadSendAlert));

    return !fRequestShutdown;
}<|MERGE_RESOLUTION|>--- conflicted
+++ resolved
@@ -101,11 +101,6 @@
 extern char ASSETCHAINS_SYMBOL[];
 extern int32_t KOMODO_SNAPSHOT_INTERVAL;
 
-<<<<<<< HEAD
-void komodo_init(int32_t height);
-
-=======
->>>>>>> db404403
 ZCJoinSplit* pzcashParams = NULL;
 
 #ifdef ENABLE_WALLET

// Copyright (c) 2009-2010 Satoshi Nakamoto
// Copyright (c) 2009-2014 The Bitcoin Core developers
// Distributed under the MIT software license, see the accompanying
// file COPYING or http://www.opensource.org/licenses/mit-license.php.

/******************************************************************************
 * Copyright © 2014-2019 The SuperNET Developers.                             *
 *                                                                            *
 * See the AUTHORS, DEVELOPER-AGREEMENT and LICENSE files at                  *
 * the top-level directory of this distribution for the individual copyright  *
 * holder information and the developer policies on copyright and licensing.  *
 *                                                                            *
 * Unless otherwise agreed in a custom licensing agreement, no part of the    *
 * SuperNET software, including this file may be copied, modified, propagated *
 * or distributed except according to the terms contained in the LICENSE file *
 *                                                                            *
 * Removal or modification of this copyright notice is prohibited.            *
 *                                                                            *
 ******************************************************************************/

#if defined(HAVE_CONFIG_H)
#include "config/bitcoin-config.h"
#endif

#include "init.h"
#include "crypto/common.h"
#include "primitives/block.h"
#include "addrman.h"
#include "amount.h"
#include "checkpoints.h"
#include "compat/sanity.h"
#include "consensus/upgrades.h"
#include "consensus/validation.h"
#include "httpserver.h"
#include "httprpc.h"
#include "key.h"
#include "notarisationdb.h"
#include "komodo_globals.h"
#include "komodo_notary.h"
#include "komodo_gateway.h"
#include "main.h"

#ifdef ENABLE_MINING
#include "key_io.h"
#endif
#include "main.h"
#include "metrics.h"
#include "miner.h"
#include "net.h"
#include "rpc/server.h"
#include "rpc/register.h"
#include "script/standard.h"
#include "scheduler.h"
#include "txdb.h"
#include "torcontrol.h"
#include "ui_interface.h"
#include "util.h"
#include "utilmoneystr.h"
#include "validationinterface.h"
#ifdef ENABLE_WALLET
#include "wallet/wallet.h"
#include "wallet/walletdb.h"

#endif
#include <stdint.h>
#include <stdio.h>

#ifndef _WIN32
#include <signal.h>
#endif

#include <boost/algorithm/string/classification.hpp>
#include <boost/algorithm/string/predicate.hpp>
#include <boost/algorithm/string/replace.hpp>
#include <boost/algorithm/string/split.hpp>
#include <boost/bind.hpp>
#include <boost/filesystem.hpp>
#include <boost/function.hpp>
#include <boost/interprocess/sync/file_lock.hpp>
#include <boost/thread.hpp>
#include <chrono>
#include <openssl/crypto.h>
#include <thread>

#include <libsnark/common/profiling.hpp>

#if ENABLE_ZMQ
#include "zmq/zmqnotificationinterface.h"
#endif

#if ENABLE_PROTON
#include "amqp/amqpnotificationinterface.h"
#endif

#include "librustzcash.h"

using namespace std;

#include "komodo_defs.h"
#include "komodo_extern_globals.h"

extern void ThreadSendAlert();
extern bool komodo_dailysnapshot(int32_t height);
extern char ASSETCHAINS_SYMBOL[];
extern int32_t KOMODO_SNAPSHOT_INTERVAL;

ZCJoinSplit* pzcashParams = NULL;

#ifdef ENABLE_WALLET
CWallet* pwalletMain = NULL;
#endif
bool fFeeEstimatesInitialized = false;

#if ENABLE_ZMQ
static CZMQNotificationInterface* pzmqNotificationInterface = NULL;
#endif

#if ENABLE_PROTON
static AMQPNotificationInterface* pAMQPNotificationInterface = NULL;
#endif

#ifdef WIN32
// Win32 LevelDB doesn't use file descriptors, and the ones used for
// accessing block files don't count towards the fd_set size limit
// anyway.
#define MIN_CORE_FILEDESCRIPTORS 0
#else
#define MIN_CORE_FILEDESCRIPTORS 150
#endif

/** Used to pass flags to the Bind() function */
enum BindFlags {
    BF_NONE         = 0,
    BF_EXPLICIT     = (1U << 0),
    BF_REPORT_ERROR = (1U << 1),
    BF_WHITELIST    = (1U << 2),
};

static const char* FEE_ESTIMATES_FILENAME="fee_estimates.dat";

static const char* DEFAULT_ASMAP_FILENAME="ip_asn.map";

CClientUIInterface uiInterface; // Declared but not defined in ui_interface.h

//////////////////////////////////////////////////////////////////////////////
//
// Shutdown
//

//
// Thread management and startup/shutdown:
//
// The network-processing threads are all part of a thread group
// created by AppInit().
//
// A clean exit happens when StartShutdown() or the SIGTERM
// signal handler sets fRequestShutdown, which triggers
// the DetectShutdownThread(), which interrupts the main thread group.
// DetectShutdownThread() then exits, which causes AppInit() to
// continue (it .joins the shutdown thread).
// Shutdown() is then
// called to clean up database connections, and stop other
// threads that should only be stopped after the main network-processing
// threads have exited.
//
// Note that if running -daemon the parent process returns from AppInit2
// before adding any threads to the threadGroup, so .join_all() returns
// immediately and the parent exits from main().
//

std::atomic<bool> fRequestShutdown(false);

void StartShutdown()
{
    fRequestShutdown = true;
}
bool ShutdownRequested()
{
    return fRequestShutdown;
}

class CCoinsViewErrorCatcher : public CCoinsViewBacked
{
public:
    CCoinsViewErrorCatcher(CCoinsView* view) : CCoinsViewBacked(view) {}
    bool GetCoins(const uint256 &txid, CCoins &coins) const {
        try {
            return CCoinsViewBacked::GetCoins(txid, coins);
        } catch(const std::runtime_error& e) {
            uiInterface.ThreadSafeMessageBox(_("Error reading from database, shutting down."), "", CClientUIInterface::MSG_ERROR);
            LogPrintf("Error reading from database: %s\n", e.what());
            // Starting the shutdown sequence and returning false to the caller would be
            // interpreted as 'entry not found' (as opposed to unable to read data), and
            // could lead to invalid interpretation. Just exit immediately, as we can't
            // continue anyway, and all writes should be atomic.
            abort();
        }
    }
    // Writes do not need similar protection, as failure to write is handled by the caller.
};

static CCoinsViewDB *pcoinsdbview = NULL;
static CCoinsViewErrorCatcher *pcoinscatcher = NULL;
static boost::scoped_ptr<ECCVerifyHandle> globalVerifyHandle;

void Interrupt(boost::thread_group& threadGroup)
{
    InterruptHTTPServer();
    InterruptHTTPRPC();
    InterruptRPC();
    InterruptREST();
    InterruptTorControl();
    threadGroup.interrupt_all();
}

void Shutdown()
{
    LogPrintf("%s: In progress...\n", __func__);
    static CCriticalSection cs_Shutdown;
    TRY_LOCK(cs_Shutdown, lockShutdown);
    if (!lockShutdown)
        return;

    /// Note: Shutdown() must be able to handle cases in which AppInit2() failed part of the way,
    /// for example if the data directory was found to be locked.
    /// Be sure that anything that writes files or flushes caches only does this if the respective
    /// module was initialized.
    static char shutoffstr[128];
    sprintf(shutoffstr,"%s-shutoff",ASSETCHAINS_SYMBOL);
    RenameThread(shutoffstr);
    mempool.AddTransactionsUpdated(1);

    StopHTTPRPC();
    StopREST();
    StopRPC();
    StopHTTPServer();
#ifdef ENABLE_WALLET
    if (pwalletMain)
        pwalletMain->Flush(false);
#endif
#ifdef ENABLE_MINING
 #ifdef ENABLE_WALLET
    GenerateBitcoins(false, NULL, 0);
 #else
    GenerateBitcoins(false, 0);
 #endif
#endif
    StopNode();
    StopTorControl();
    UnregisterNodeSignals(GetNodeSignals());

    if (fFeeEstimatesInitialized)
    {
        boost::filesystem::path est_path = GetDataDir() / FEE_ESTIMATES_FILENAME;
        CAutoFile est_fileout(fopen(est_path.string().c_str(), "wb"), SER_DISK, CLIENT_VERSION);
        if (!est_fileout.IsNull())
            mempool.WriteFeeEstimates(est_fileout);
        else
            LogPrintf("%s: Failed to write fee estimates to %s\n", __func__, est_path.string());
        fFeeEstimatesInitialized = false;
    }

    {
        LOCK(cs_main);
        if (pcoinsTip != NULL) {
            FlushStateToDisk();
        }
        delete pcoinsTip;
        pcoinsTip = NULL;
        delete pcoinscatcher;
        pcoinscatcher = NULL;
        delete pcoinsdbview;
        pcoinsdbview = NULL;
        delete pblocktree;
        pblocktree = nullptr;
        delete pnotarisations;
        pnotarisations = nullptr;
    }
#ifdef ENABLE_WALLET
    if (pwalletMain)
        pwalletMain->Flush(true);
#endif

#if ENABLE_ZMQ
    if (pzmqNotificationInterface) {
        UnregisterValidationInterface(pzmqNotificationInterface);
        delete pzmqNotificationInterface;
        pzmqNotificationInterface = NULL;
    }
#endif

#if ENABLE_PROTON
    if (pAMQPNotificationInterface) {
        UnregisterValidationInterface(pAMQPNotificationInterface);
        delete pAMQPNotificationInterface;
        pAMQPNotificationInterface = NULL;
    }
#endif

#ifndef WIN32
    try {
        boost::filesystem::remove(GetPidFile());
    } catch (const boost::filesystem::filesystem_error& e) {
        LogPrintf("%s: Unable to remove pidfile: %s\n", __func__, e.what());
    }
#endif
    UnregisterAllValidationInterfaces();
#ifdef ENABLE_WALLET
    delete pwalletMain;
    pwalletMain = NULL;
#endif
    delete pzcashParams;
    pzcashParams = NULL;
    globalVerifyHandle.reset();
    ECC_Stop();
    LogPrintf("%s: done\n", __func__);
}

/**
 * Signal handlers are very limited in what they are allowed to do, so:
 */
void HandleSIGTERM(int)
{
    fRequestShutdown = true;
}

void HandleSIGHUP(int)
{
    fReopenDebugLog = true;
}

bool static InitError(const std::string &str)
{
    uiInterface.ThreadSafeMessageBox(str, "", CClientUIInterface::MSG_ERROR);
    return false;
}

bool static InitWarning(const std::string &str)
{
    uiInterface.ThreadSafeMessageBox(str, "", CClientUIInterface::MSG_WARNING);
    return true;
}

bool static Bind(const CService &addr, unsigned int flags) {
    if (!(flags & BF_EXPLICIT) && IsLimited(addr))
        return false;
    std::string strError;
    if (!BindListenPort(addr, strError, (flags & BF_WHITELIST) != 0)) {
        if (flags & BF_REPORT_ERROR)
            return InitError(strError);
        return false;
    }
    return true;
}

void OnRPCStopped()
{
    cvBlockChange.notify_all();
    LogPrint("rpc", "RPC stopped.\n");
}

void OnRPCPreCommand(const CRPCCommand& cmd)
{
    // Observe safe mode
    string strWarning = GetWarnings("rpc");
    if (strWarning != "" && !GetBoolArg("-disablesafemode", false) &&
        !cmd.okSafeMode)
        throw JSONRPCError(RPC_FORBIDDEN_BY_SAFE_MODE, string("Safe mode: ") + strWarning);
}

std::string HelpMessage(HelpMessageMode mode)
{
    const bool showDebug = GetBoolArg("-help-debug", false);

    // When adding new options to the categories, please keep and ensure alphabetical ordering.
    // Do not translate _(...) -help-debug options, many technical terms, and only a very small audience, so is unnecessary stress to translators

    string strUsage = HelpMessageGroup(_("Options:"));
    strUsage += HelpMessageOpt("-?", _("This help message"));
    strUsage += HelpMessageOpt("-alerts", strprintf(_("Receive and display P2P network alerts (default: %u)"), DEFAULT_ALERTS));
    strUsage += HelpMessageOpt("-alertnotify=<cmd>", _("Execute command when a relevant alert is received or we see a really long fork (%s in cmd is replaced by message)"));
    strUsage += HelpMessageOpt("-blocknotify=<cmd>", _("Execute command when the best block changes (%s in cmd is replaced by block hash)"));
    strUsage += HelpMessageOpt("-checkblocks=<n>", strprintf(_("How many blocks to check at startup (default: %u, 0 = all)"), 288));
    strUsage += HelpMessageOpt("-checklevel=<n>", strprintf(_("How thorough the block verification of -checkblocks is (0-4, default: %u)"), 3));
    strUsage += HelpMessageOpt("-clientname=<SomeName>", _("Full node client name, default 'MagicBean'"));
    strUsage += HelpMessageOpt("-conf=<file>", strprintf(_("Specify configuration file (default: %s)"), "komodo.conf"));
    if (mode == HMM_BITCOIND)
    {
#if !defined(WIN32)
        strUsage += HelpMessageOpt("-daemon", _("Run in the background as a daemon and accept commands"));
#endif
    }
    strUsage += HelpMessageOpt("-datadir=<dir>", _("Specify data directory"));
    strUsage += HelpMessageOpt("-exportdir=<dir>", _("Specify directory to be used when exporting data"));
    strUsage += HelpMessageOpt("-dbcache=<n>", strprintf(_("Set database cache size in megabytes (%d to %d, default: %d)"), nMinDbCache, nMaxDbCache, nDefaultDbCache));
    strUsage += HelpMessageOpt("-loadblock=<file>", _("Imports blocks from external blk000??.dat file") + " " + _("on startup"));
    strUsage += HelpMessageOpt("-maxorphantx=<n>", strprintf(_("Keep at most <n> unconnectable transactions in memory (default: %u)"), DEFAULT_MAX_ORPHAN_TRANSACTIONS));
    strUsage += HelpMessageOpt("-mempooltxinputlimit=<n>", _("[DEPRECATED FROM OVERWINTER] Set the maximum number of transparent inputs in a transaction that the mempool will accept (default: 0 = no limit applied)"));
    strUsage += HelpMessageOpt("-par=<n>", strprintf(_("Set the number of script verification threads (%u to %d, 0 = auto, <0 = leave that many cores free, default: %d)"),
        -(int)boost::thread::hardware_concurrency(), MAX_SCRIPTCHECK_THREADS, DEFAULT_SCRIPTCHECK_THREADS));
#ifndef _WIN32
    strUsage += HelpMessageOpt("-pid=<file>", strprintf(_("Specify pid file (default: %s)"), "komodod.pid"));
#endif
    strUsage += HelpMessageOpt("-prune=<n>", strprintf(_("Reduce storage requirements by pruning (deleting) old blocks. This mode disables wallet support and is incompatible with -txindex. "
            "Warning: Reverting this setting requires re-downloading the entire blockchain. "
            "(default: 0 = disable pruning blocks, >%u = target size in MiB to use for block files)"), MIN_DISK_SPACE_FOR_BLOCK_FILES / 1024 / 1024));
    strUsage += HelpMessageOpt("-reindex", _("Rebuild block chain index from current blk000??.dat files on startup"));
#if !defined(WIN32)
    strUsage += HelpMessageOpt("-sysperms", _("Create new files with system default permissions, instead of umask 077 (only effective with disabled wallet functionality)"));
#endif
    strUsage += HelpMessageOpt("-txindex", strprintf(_("Maintain a full transaction index, used by the getrawtransaction rpc call (default: %u)"), 0));
    strUsage += HelpMessageOpt("-addressindex", strprintf(_("Maintain a full address index, used to query for the balance, txids and unspent outputs for addresses (default: %u)"), DEFAULT_ADDRESSINDEX));
    strUsage += HelpMessageOpt("-timestampindex", strprintf(_("Maintain a timestamp index for block hashes, used to query blocks hashes by a range of timestamps (default: %u)"), DEFAULT_TIMESTAMPINDEX));
    strUsage += HelpMessageOpt("-spentindex", strprintf(_("Maintain a full spent index, used to query the spending txid and input index for an outpoint (default: %u)"), DEFAULT_SPENTINDEX));
    strUsage += HelpMessageGroup(_("Connection options:"));
    strUsage += HelpMessageOpt("-addnode=<ip>", _("Add a node to connect to and attempt to keep the connection open"));
    strUsage += HelpMessageOpt("-asmap=<file>", strprintf("Specify asn mapping used for bucketing of the peers (default: %s). Relative paths will be prefixed by the net-specific datadir location.", DEFAULT_ASMAP_FILENAME));
    strUsage += HelpMessageOpt("-banscore=<n>", strprintf(_("Threshold for disconnecting misbehaving peers (default: %u)"), 100));
    strUsage += HelpMessageOpt("-bantime=<n>", strprintf(_("Number of seconds to keep misbehaving peers from reconnecting (default: %u)"), 86400));
    strUsage += HelpMessageOpt("-bind=<addr>", _("Bind to given address and always listen on it. Use [host]:port notation for IPv6"));
    strUsage += HelpMessageOpt("-connect=<ip>", _("Connect only to the specified node(s)"));
    strUsage += HelpMessageOpt("-discover", _("Discover own IP addresses (default: 1 when listening and no -externalip or -proxy)"));
    strUsage += HelpMessageOpt("-dns", _("Allow DNS lookups for -addnode, -seednode and -connect") + " " + _("(default: 1)"));
    strUsage += HelpMessageOpt("-dnsseed", _("Query for peer addresses via DNS lookup, if low on addresses (default: 1 unless -connect)"));
    strUsage += HelpMessageOpt("-externalip=<ip>", _("Specify your own public address"));
    strUsage += HelpMessageOpt("-forcednsseed", strprintf(_("Always query for peer addresses via DNS lookup (default: %u)"), 0));
    strUsage += HelpMessageOpt("-listen", _("Accept connections from outside (default: 1 if no -proxy or -connect)"));
    strUsage += HelpMessageOpt("-listenonion", strprintf(_("Automatically create Tor hidden service (default: %d)"), DEFAULT_LISTEN_ONION));
    strUsage += HelpMessageOpt("-maxconnections=<n>", strprintf(_("Maintain at most <n> connections to peers (default: %u)"), DEFAULT_MAX_PEER_CONNECTIONS));
    strUsage += HelpMessageOpt("-maxreceivebuffer=<n>", strprintf(_("Maximum per-connection receive buffer, <n>*1000 bytes (default: %u)"), 5000));
    strUsage += HelpMessageOpt("-maxsendbuffer=<n>", strprintf(_("Maximum per-connection send buffer, <n>*1000 bytes (default: %u)"), 1000));
    strUsage += HelpMessageOpt("-onion=<ip:port>", strprintf(_("Use separate SOCKS5 proxy to reach peers via Tor hidden services (default: %s)"), "-proxy"));
    strUsage += HelpMessageOpt("-onlynet=<net>", _("Only connect to nodes in network <net> (ipv4, ipv6 or onion)"));
    strUsage += HelpMessageOpt("-permitbaremultisig", strprintf(_("Relay non-P2SH multisig (default: %u)"), 1));
    strUsage += HelpMessageOpt("-peerbloomfilters", strprintf(_("Support filtering of blocks and transaction with Bloom filters (default: %u)"), 1));
    strUsage += HelpMessageOpt("-nspv_msg", strprintf(_("Enable NSPV messages processing (default: %u)"), DEFAULT_NSPV_PROCESSING));
    if (showDebug)
        strUsage += HelpMessageOpt("-enforcenodebloom", strprintf("Enforce minimum protocol version to limit use of Bloom filters (default: %u)", 0));
    strUsage += HelpMessageOpt("-port=<port>", strprintf(_("Listen for connections on <port> (default: %u or testnet: %u)"), 7770, 17770));
    strUsage += HelpMessageOpt("-proxy=<ip:port>", _("Connect through SOCKS5 proxy"));
    strUsage += HelpMessageOpt("-proxyrandomize", strprintf(_("Randomize credentials for every proxy connection. This enables Tor stream isolation (default: %u)"), 1));
    strUsage += HelpMessageOpt("-seednode=<ip>", _("Connect to a node to retrieve peer addresses, and disconnect"));
    strUsage += HelpMessageOpt("-timeout=<n>", strprintf(_("Specify connection timeout in milliseconds (minimum: 1, default: %d)"), DEFAULT_CONNECT_TIMEOUT));
    strUsage += HelpMessageOpt("-torcontrol=<ip>:<port>", strprintf(_("Tor control port to use if onion listening enabled (default: %s)"), DEFAULT_TOR_CONTROL));
    strUsage += HelpMessageOpt("-torpassword=<pass>", _("Tor control port password (default: empty)"));
    strUsage += HelpMessageOpt("-whitebind=<addr>", _("Bind to given address and whitelist peers connecting to it. Use [host]:port notation for IPv6"));
    strUsage += HelpMessageOpt("-whitelist=<netmask>", _("Whitelist peers connecting from the given netmask or IP address. Can be specified multiple times.") +
        " " + _("Whitelisted peers cannot be DoS banned and their transactions are always relayed, even if they are already in the mempool, useful e.g. for a gateway"));

#ifdef ENABLE_WALLET
    strUsage += HelpMessageGroup(_("Wallet options:"));
    strUsage += HelpMessageOpt("-disablewallet", _("Do not load the wallet and disable wallet RPC calls"));
    strUsage += HelpMessageOpt("-keypool=<n>", strprintf(_("Set key pool size to <n> (default: %u)"), 100));
    if (showDebug)
        strUsage += HelpMessageOpt("-mintxfee=<amt>", strprintf("Fees (in %s/kB) smaller than this are considered zero fee for transaction creation (default: %s)",
            CURRENCY_UNIT, FormatMoney(CWallet::minTxFee.GetFeePerK())));
    strUsage += HelpMessageOpt("-paytxfee=<amt>", strprintf(_("Fee (in %s/kB) to add to transactions you send (default: %s)"),
        CURRENCY_UNIT, FormatMoney(payTxFee.GetFeePerK())));
    strUsage += HelpMessageOpt("-rescan", _("Rescan the block chain for missing wallet transactions") + " " + _("on startup"));
    strUsage += HelpMessageOpt("-salvagewallet", _("Attempt to recover private keys from a corrupt wallet.dat") + " " + _("on startup"));
    strUsage += HelpMessageOpt("-sendfreetransactions", strprintf(_("Send transactions as zero-fee transactions if possible (default: %u)"), 0));
    strUsage += HelpMessageOpt("-spendzeroconfchange", strprintf(_("Spend unconfirmed change when sending transactions (default: %u)"), 1));
    strUsage += HelpMessageOpt("-txconfirmtarget=<n>", strprintf(_("If paytxfee is not set, include enough fee so transactions begin confirmation on average within n blocks (default: %u)"), DEFAULT_TX_CONFIRM_TARGET));
    strUsage += HelpMessageOpt("-txexpirydelta", strprintf(_("Set the number of blocks after which a transaction that has not been mined will become invalid (default: %u)"), DEFAULT_TX_EXPIRY_DELTA));
    strUsage += HelpMessageOpt("-maxtxfee=<amt>", strprintf(_("Maximum total fees (in %s) to use in a single wallet transaction; setting this too low may abort large transactions (default: %s)"),
        CURRENCY_UNIT, FormatMoney(maxTxFee)));
    strUsage += HelpMessageOpt("-upgradewallet", _("Upgrade wallet to latest format") + " " + _("on startup"));
    strUsage += HelpMessageOpt("-wallet=<file>", _("Specify wallet file (within data directory)") + " " + strprintf(_("(default: %s)"), "wallet.dat"));
    strUsage += HelpMessageOpt("-walletbroadcast", _("Make the wallet broadcast transactions") + " " + strprintf(_("(default: %u)"), true));
    strUsage += HelpMessageOpt("-walletnotify=<cmd>", _("Execute command when a wallet transaction changes (%s in cmd is replaced by TxID)"));
    strUsage += HelpMessageOpt("-whitelistaddress=<Raddress>", _("Enable the wallet filter for notary nodes and add one Raddress to the whitelist of the wallet filter. If -whitelistaddress= is used, then the wallet filter is automatically activated. Several Raddresses can be defined using several -whitelistaddress= (similar to -addnode). The wallet filter will filter the utxo to only ones coming from my own Raddress (derived from pubkey) and each Raddress defined using -whitelistaddress= this option is mostly for Notary Nodes)."));
    strUsage += HelpMessageOpt("-zapwallettxes=<mode>", _("Delete all wallet transactions and only recover those parts of the blockchain through -rescan on startup") +
        " " + _("(1 = keep tx meta data e.g. account owner and payment request information, 2 = drop tx meta data)"));
#endif

#if ENABLE_ZMQ
    strUsage += HelpMessageGroup(_("ZeroMQ notification options:"));
    strUsage += HelpMessageOpt("-zmqpubhashblock=<address>", _("Enable publish hash block in <address>"));
    strUsage += HelpMessageOpt("-zmqpubhashtx=<address>", _("Enable publish hash transaction in <address>"));
    strUsage += HelpMessageOpt("-zmqpubrawblock=<address>", _("Enable publish raw block in <address>"));
    strUsage += HelpMessageOpt("-zmqpubrawtx=<address>", _("Enable publish raw transaction in <address>"));
#endif

#if ENABLE_PROTON
    strUsage += HelpMessageGroup(_("AMQP 1.0 notification options:"));
    strUsage += HelpMessageOpt("-amqppubhashblock=<address>", _("Enable publish hash block in <address>"));
    strUsage += HelpMessageOpt("-amqppubhashtx=<address>", _("Enable publish hash transaction in <address>"));
    strUsage += HelpMessageOpt("-amqppubrawblock=<address>", _("Enable publish raw block in <address>"));
    strUsage += HelpMessageOpt("-amqppubrawtx=<address>", _("Enable publish raw transaction in <address>"));
#endif

    strUsage += HelpMessageGroup(_("Debugging/Testing options:"));
    if (showDebug)
    {
        strUsage += HelpMessageOpt("-checkpoints", strprintf("Disable expensive verification for known chain history (default: %u)", 1));
        strUsage += HelpMessageOpt("-dblogsize=<n>", strprintf("Flush database activity from memory pool to disk log every <n> megabytes (default: %u)", 100));
        strUsage += HelpMessageOpt("-disablesafemode", strprintf("Disable safemode, override a real safe mode event (default: %u)", 0));
        strUsage += HelpMessageOpt("-testsafemode", strprintf("Force safe mode (default: %u)", 0));
        strUsage += HelpMessageOpt("-dropmessagestest=<n>", "Randomly drop 1 of every <n> network messages");
        strUsage += HelpMessageOpt("-fuzzmessagestest=<n>", "Randomly fuzz 1 of every <n> network messages");
        strUsage += HelpMessageOpt("-flushwallet", strprintf("Run a thread to flush wallet periodically (default: %u)", 1));
        strUsage += HelpMessageOpt("-stopafterblockimport", strprintf("Stop running after importing blocks from disk (default: %u)", 0));
        strUsage += HelpMessageOpt("-nuparams=hexBranchId:activationHeight", "Use given activation height for specified network upgrade (regtest-only)");
    }
    string debugCategories = "addrman, alert, bench, coindb, db, estimatefee, http, libevent, lock, mempool, net, partitioncheck, pow, proxy, prune, "
                             "rand, reindex, rpc, selectcoins, tor, zmq, zrpc, zrpcunsafe (implies zrpc)"; // Don't translate these
    strUsage += HelpMessageOpt("-debug=<category>", strprintf(_("Output debugging information (default: %u, supplying <category> is optional)"), 0) + ". " +
        _("If <category> is not supplied or if <category> = 1, output all debugging information.") + " " + _("<category> can be:") + " " + debugCategories + ".");
    strUsage += HelpMessageOpt("-experimentalfeatures", _("Enable use of experimental features"));
    strUsage += HelpMessageOpt("-help-debug", _("Show all debugging options (usage: --help -help-debug)"));
    strUsage += HelpMessageOpt("-logips", strprintf(_("Include IP addresses in debug output (default: %u)"), 0));
    strUsage += HelpMessageOpt("-logtimestamps", strprintf(_("Prepend debug output with timestamp (default: %u)"), 1));
    if (showDebug)
    {
        strUsage += HelpMessageOpt("-limitfreerelay=<n>", strprintf("Continuously rate-limit free transactions to <n>*1000 bytes per minute (default: %u)", 15));
        strUsage += HelpMessageOpt("-relaypriority", strprintf("Require high priority for relaying free or low-fee transactions (default: %u)", 0));
        strUsage += HelpMessageOpt("-maxsigcachesize=<n>", strprintf("Limit size of signature cache to <n> entries (default: %u)", 50000));
        strUsage += HelpMessageOpt("-maxtipage=<n>", strprintf("Maximum tip age in seconds to consider node in initial block download (default: %u)", DEFAULT_MAX_TIP_AGE));
    }
    strUsage += HelpMessageOpt("-minrelaytxfee=<amt>", strprintf(_("Fees (in %s/kB) smaller than this are considered zero fee for relaying (default: %s)"),
        CURRENCY_UNIT, FormatMoney(::minRelayTxFee.GetFeePerK())));
    strUsage += HelpMessageOpt("-printtoconsole", _("Send trace/debug info to console instead of debug.log file"));
    if (showDebug)
    {
        strUsage += HelpMessageOpt("-printpriority", strprintf("Log transaction priority and fee per kB when mining blocks (default: %u)", 0));
        strUsage += HelpMessageOpt("-privdb", strprintf("Sets the DB_PRIVATE flag in the wallet db environment (default: %u)", 1));
        strUsage += HelpMessageOpt("-regtest", "Enter regression test mode, which uses a special chain in which blocks can be solved instantly. "
            "This is intended for regression testing tools and app development.");
    }
    strUsage += HelpMessageOpt("-shrinkdebugfile", _("Shrink debug.log file on client startup (default: 1 when no -debug)"));
    strUsage += HelpMessageOpt("-testnet", _("Use the test network"));

    strUsage += HelpMessageGroup(_("Node relay options:"));
    strUsage += HelpMessageOpt("-datacarrier", strprintf(_("Relay and mine data carrier transactions (default: %u)"), 1));
    strUsage += HelpMessageOpt("-datacarriersize", strprintf(_("Maximum size of data in data carrier transactions we relay and mine (default: %u)"), MAX_OP_RETURN_RELAY));

    strUsage += HelpMessageGroup(_("Block creation options:"));
    strUsage += HelpMessageOpt("-blockminsize=<n>", strprintf(_("Set minimum block size in bytes (default: %u)"), 0));
    strUsage += HelpMessageOpt("-blockmaxsize=<n>", strprintf(_("Set maximum block size in bytes (default: %d)"), DEFAULT_BLOCK_MAX_SIZE));
    strUsage += HelpMessageOpt("-blockprioritysize=<n>", strprintf(_("Set maximum size of high-priority/low-fee transactions in bytes (default: %d)"), DEFAULT_BLOCK_PRIORITY_SIZE));
    if (GetBoolArg("-help-debug", false))
        strUsage += HelpMessageOpt("-blockversion=<n>", strprintf("Override block version to test forking scenarios (default: %d)", (int)CBlock::CURRENT_VERSION));

#ifdef ENABLE_MINING
    strUsage += HelpMessageGroup(_("Mining options:"));
    strUsage += HelpMessageOpt("-gen", strprintf(_("Mine/generate coins (default: %u)"), 0));
    strUsage += HelpMessageOpt("-genproclimit=<n>", strprintf(_("Set the number of threads for coin mining if enabled (-1 = all cores, default: %d)"), 0));
    strUsage += HelpMessageOpt("-equihashsolver=<name>", _("Specify the Equihash solver to be used if enabled (default: \"default\")"));
    strUsage += HelpMessageOpt("-mineraddress=<addr>", _("Send mined coins to a specific single address"));
    strUsage += HelpMessageOpt("-minetolocalwallet", strprintf(
            _("Require that mined blocks use a coinbase address in the local wallet (default: %u)"),
 #ifdef ENABLE_WALLET
            1
 #else
            0
 #endif
            ));
#endif

    strUsage += HelpMessageGroup(_("RPC server options:"));
    strUsage += HelpMessageOpt("-server", _("Accept command line and JSON-RPC commands"));
    strUsage += HelpMessageOpt("-rest", strprintf(_("Accept public REST requests (default: %u)"), 0));
    strUsage += HelpMessageOpt("-rpcbind=<addr>", _("Bind to given address to listen for JSON-RPC connections. Use [host]:port notation for IPv6. This option can be specified multiple times (default: bind to all interfaces)"));
    strUsage += HelpMessageOpt("-rpcuser=<user>", _("Username for JSON-RPC connections"));
    strUsage += HelpMessageOpt("-rpcpassword=<pw>", _("Password for JSON-RPC connections"));
    strUsage += HelpMessageOpt("-rpcport=<port>", strprintf(_("Listen for JSON-RPC connections on <port> (default: %u or testnet: %u)"), 7771, 17771));
    strUsage += HelpMessageOpt("-rpcallowip=<ip>", _("Allow JSON-RPC connections from specified source. Valid for <ip> are a single IP (e.g. 1.2.3.4), a network/netmask (e.g. 1.2.3.4/255.255.255.0) or a network/CIDR (e.g. 1.2.3.4/24). This option can be specified multiple times"));
    strUsage += HelpMessageOpt("-rpcthreads=<n>", strprintf(_("Set the number of threads to service RPC calls (default: %d)"), DEFAULT_HTTP_THREADS));
    if (showDebug) {
        strUsage += HelpMessageOpt("-rpcworkqueue=<n>", strprintf("Set the depth of the work queue to service RPC calls (default: %d)", DEFAULT_HTTP_WORKQUEUE));
        strUsage += HelpMessageOpt("-rpcservertimeout=<n>", strprintf("Timeout during HTTP requests (default: %d)", DEFAULT_HTTP_SERVER_TIMEOUT));
    }

    // Disabled until we can lock notes and also tune performance of libsnark which by default uses multiple threads
    //strUsage += HelpMessageOpt("-rpcasyncthreads=<n>", strprintf(_("Set the number of threads to service Async RPC calls (default: %d)"), 1));

    if (mode == HMM_BITCOIND) {
        strUsage += HelpMessageGroup(_("Metrics Options (only if -daemon and -printtoconsole are not set):"));
        strUsage += HelpMessageOpt("-showmetrics", _("Show metrics on stdout (default: 1 if running in a console, 0 otherwise)"));
        strUsage += HelpMessageOpt("-metricsui", _("Set to 1 for a persistent metrics screen, 0 for sequential metrics output (default: 1 if running in a console, 0 otherwise)"));
        strUsage += HelpMessageOpt("-metricsrefreshtime", strprintf(_("Number of seconds between metrics refreshes (default: %u if running in a console, %u otherwise)"), 1, 600));
    }
    strUsage += HelpMessageGroup(_("Komodo Asset Chain options:"));
    strUsage += HelpMessageOpt("-ac_algo", _("Choose PoW mining algorithm, default is Equihash"));
    strUsage += HelpMessageOpt("-ac_blocktime", _("Block time in seconds, default is 60"));
    strUsage += HelpMessageOpt("-ac_cc", _("Cryptoconditions, default 0"));
    strUsage += HelpMessageOpt("-ac_beam", _("BEAM integration"));
    strUsage += HelpMessageOpt("-ac_coda", _("CODA integration"));
    strUsage += HelpMessageOpt("-ac_cclib", _("Cryptoconditions dynamicly loadable library"));
    strUsage += HelpMessageOpt("-ac_ccenable", _("Cryptoconditions to enable"));
    strUsage += HelpMessageOpt("-ac_ccactivate", _("Block height to enable Cryptoconditions"));
    strUsage += HelpMessageOpt("-ac_decay", _("Percentage of block reward decrease at each halving"));
    strUsage += HelpMessageOpt("-ac_end", _("Block height at which block rewards will end"));
    strUsage += HelpMessageOpt("-ac_eras", _("Block reward eras"));
    strUsage += HelpMessageOpt("-ac_founders", _("Number of blocks between founders reward payouts"));
    strUsage += HelpMessageOpt("-ac_halving", _("Number of blocks between each block reward halving"));
    strUsage += HelpMessageOpt("-ac_name", _("Name of asset chain"));
    strUsage += HelpMessageOpt("-ac_notarypay", _("Pay notaries, default 0"));
    strUsage += HelpMessageOpt("-ac_perc", _("Percentage of block rewards paid to the founder"));
    strUsage += HelpMessageOpt("-ac_private", _("Shielded transactions only (except coinbase + notaries), default is 0"));
    strUsage += HelpMessageOpt("-ac_pubkey", _("Public key for receiving payments on the network"));
    strUsage += HelpMessageOpt("-ac_public", _("Transparent transactions only, default 0"));
    strUsage += HelpMessageOpt("-ac_reward", _("Block reward in satoshis, default is 0"));
    strUsage += HelpMessageOpt("-ac_sapling", _("Sapling activation block height"));
    strUsage += HelpMessageOpt("-ac_script", _("P2SH/multisig address to receive founders rewards"));
    strUsage += HelpMessageOpt("-ac_staked", _("Percentage of blocks that are Proof-Of-Stake, default 0"));
    strUsage += HelpMessageOpt("-ac_supply", _("Starting supply, default is 0"));
    strUsage += HelpMessageOpt("-ac_timelockfrom", _("Timelocked coinbase start height"));
    strUsage += HelpMessageOpt("-ac_timelockgte",  _("Timelocked coinbase minimum amount to be locked"));
    strUsage += HelpMessageOpt("-ac_timelockto",   _("Timelocked coinbase stop height"));
    strUsage += HelpMessageOpt("-ac_txpow", _("Enforce transaction-rate limit, default 0"));

    return strUsage;
}

static void BlockNotifyCallback(const uint256& hashNewTip)
{
    std::string strCmd = GetArg("-blocknotify", "");

    boost::replace_all(strCmd, "%s", hashNewTip.GetHex());
    boost::thread t(runCommand, strCmd); // thread runs free
}

struct CImportingNow
{
    CImportingNow() {
        assert(fImporting == false);
        fImporting = true;
    }

    ~CImportingNow() {
        assert(fImporting == true);
        fImporting = false;
    }
};


// If we're using -prune with -reindex, then delete block files that will be ignored by the
// reindex.  Since reindexing works by starting at block file 0 and looping until a blockfile
// is missing, do the same here to delete any later block files after a gap.  Also delete all
// rev files since they'll be rewritten by the reindex anyway.  This ensures that vinfoBlockFile
// is in sync with what's actually on disk by the time we start downloading, so that pruning
// works correctly.
void CleanupBlockRevFiles()
{
    using namespace boost::filesystem;
    map<string, path> mapBlockFiles;

    // Glob all blk?????.dat and rev?????.dat files from the blocks directory.
    // Remove the rev files immediately and insert the blk file paths into an
    // ordered map keyed by block file index.
    LogPrintf("Removing unusable blk?????.dat and rev?????.dat files for -reindex with -prune\n");
    path blocksdir = GetDataDir() / "blocks";
    for (directory_iterator it(blocksdir); it != directory_iterator(); it++) {
        if (is_regular_file(*it) &&
            it->path().filename().string().length() == 12 &&
            it->path().filename().string().substr(8,4) == ".dat")
        {
            if (it->path().filename().string().substr(0,3) == "blk")
                mapBlockFiles[it->path().filename().string().substr(3,5)] = it->path();
            else if (it->path().filename().string().substr(0,3) == "rev")
                remove(it->path());
        }
    }
    path komodostate = GetDataDir() / "komodostate";
    remove(komodostate);
    path minerids = GetDataDir() / "minerids";
    remove(minerids);
    // Remove all block files that aren't part of a contiguous set starting at
    // zero by walking the ordered map (keys are block file indices) by
    // keeping a separate counter.  Once we hit a gap (or if 0 doesn't exist)
    // start removing block files.
    int nContigCounter = 0;
    BOOST_FOREACH(const PAIRTYPE(string, path)& item, mapBlockFiles) {
        if (atoi(item.first) == nContigCounter) {
            nContigCounter++;
            continue;
        }
        remove(item.second);
    }
}

void ThreadImport(std::vector<boost::filesystem::path> vImportFiles)
{
    RenameThread("zcash-loadblk");
    // -reindex
    if (fReindex) {
        CImportingNow imp;
        int nFile = 0;
        while (true) {
            CDiskBlockPos pos(nFile, 0);
            if (!boost::filesystem::exists(GetBlockPosFilename(pos, "blk")))
                break; // No block files left to reindex
            FILE *file = OpenBlockFile(pos, true);
            if (!file)
                break; // This error is logged in OpenBlockFile
            LogPrintf("Reindexing block file blk%05u.dat...\n", (unsigned int)nFile);
            LoadExternalBlockFile(file, &pos);
            nFile++;
        }
        pblocktree->WriteReindexing(false);
        fReindex = false;
        LogPrintf("Reindexing finished\n");
        // To avoid ending up in a situation without genesis block, re-try initializing (no-op if reindexing worked):
        InitBlockIndex();
        KOMODO_LOADINGBLOCKS = false;
    }

    // hardcoded $DATADIR/bootstrap.dat
    boost::filesystem::path pathBootstrap = GetDataDir() / "bootstrap.dat";
    if (boost::filesystem::exists(pathBootstrap)) {
        FILE *file = fopen(pathBootstrap.string().c_str(), "rb");
        if (file) {
            CImportingNow imp;
            boost::filesystem::path pathBootstrapOld = GetDataDir() / "bootstrap.dat.old";
            LogPrintf("Importing bootstrap.dat...\n");
            LoadExternalBlockFile(file);
            RenameOver(pathBootstrap, pathBootstrapOld);
        } else {
            LogPrintf("Warning: Could not open bootstrap file %s\n", pathBootstrap.string());
        }
    }

    // -loadblock=
    BOOST_FOREACH(const boost::filesystem::path& path, vImportFiles) {
        FILE *file = fopen(path.string().c_str(), "rb");
        if (file) {
            CImportingNow imp;
            LogPrintf("Importing blocks file %s...\n", path.string());
            LoadExternalBlockFile(file);
        } else {
            LogPrintf("Warning: Could not open blocks file %s\n", path.string());
        }
    }

    if (GetBoolArg("-stopafterblockimport", false)) {
        LogPrintf("Stopping after block import\n");
        StartShutdown();
    }
}

void ThreadNotifyRecentlyAdded()
{
    while (true) {
        // Run the notifier on an integer second in the steady clock.
        auto now = std::chrono::steady_clock::now().time_since_epoch();
        auto nextFire = std::chrono::duration_cast<std::chrono::seconds>(
            now + std::chrono::seconds(1));
        std::this_thread::sleep_until(
            std::chrono::time_point<std::chrono::steady_clock>(nextFire));

        boost::this_thread::interruption_point();

        mempool.NotifyRecentlyAdded();
    }
}

void ThreadUpdateKomodoInternals() {
    RenameThread("int-updater");

    // boost::signals2::connection c = uiInterface.NotifyBlockTip.connect(
    //     [](const uint256& hashNewTip) mutable {
    //         CBlockIndex* pblockindex = mapBlockIndex[hashNewTip];
    //         std::cerr << __FUNCTION__ << ": NotifyBlockTip " << hashNewTip.ToString() << " - " << pblockindex->nHeight << std::endl;
    //     }
    //     );

    int fireDelaySeconds = 10;

    try {
        while (true) {

            if ( ASSETCHAINS_SYMBOL[0] == 0 )
                fireDelaySeconds = 10;
            else
                fireDelaySeconds = ASSETCHAINS_BLOCKTIME/5 + 1;

            // Run the updater on an integer fireDelaySeconds seconds in the steady clock.
            auto now = std::chrono::steady_clock::now().time_since_epoch();
            auto nextFire = std::chrono::duration_cast<std::chrono::seconds>(
                now + std::chrono::seconds(fireDelaySeconds));
            std::this_thread::sleep_until(
                std::chrono::time_point<std::chrono::steady_clock>(nextFire));

            boost::this_thread::interruption_point();

            if ( ASSETCHAINS_SYMBOL[0] == 0 )
                {
                    if ( KOMODO_NSPV_FULLNODE ) {
                        auto start = std::chrono::high_resolution_clock::now();
                        komodo_passport_iteration(); // call komodo_interestsum() inside (possible locks)
                        auto finish = std::chrono::high_resolution_clock::now();
                        std::chrono::duration<double, std::milli> elapsed = finish - start;
                        // std::cerr << DateTimeStrFormat("%Y-%m-%d %H:%M:%S", GetTime()) << " " << __FUNCTION__ << ": komodo_passport_iteration -> Elapsed Time: " << elapsed.count() << " ms" << std::endl;
                    }
                }
            else
                {
                    if ( ASSETCHAINS_CBOPRET != 0 )
                        komodo_cbopretupdate(0);
                }
        }
    }
    catch (const boost::thread_interrupted&) {
        // std::cerr << "ThreadUpdateKomodoInternals() interrupted" << std::endl;
        // c.disconnect();
        throw;
    }
    catch (const std::exception& e) {
        PrintExceptionContinue(&e, "ThreadUpdateKomodoInternals()");
    }
    catch (...) {
        PrintExceptionContinue(NULL, "ThreadUpdateKomodoInternals()");
    }

}

/** Sanity checks
 *  Ensure that Bitcoin is running in a usable environment with all
 *  necessary library support.
 */
bool InitSanityCheck(void)
{
    if(!ECC_InitSanityCheck()) {
        InitError("Elliptic curve cryptography sanity check failure. Aborting.");
        return false;
    }
    if (!glibc_sanity_test() || !glibcxx_sanity_test())
        return false;

    return true;
}


static void ZC_LoadParams(
    const CChainParams& chainparams
)
{
    struct timeval tv_start, tv_end;
    float elapsed;

    boost::filesystem::path pk_path = ZC_GetParamsDir() / "sprout-proving.key";
    boost::filesystem::path vk_path = ZC_GetParamsDir() / "sprout-verifying.key";
    boost::filesystem::path sapling_spend = ZC_GetParamsDir() / "sapling-spend.params";
    boost::filesystem::path sapling_output = ZC_GetParamsDir() / "sapling-output.params";
    boost::filesystem::path sprout_groth16 = ZC_GetParamsDir() / "sprout-groth16.params";

    if (!(
        boost::filesystem::exists(pk_path) &&
        boost::filesystem::exists(vk_path) &&
        boost::filesystem::exists(sapling_spend) &&
        boost::filesystem::exists(sapling_output) &&
        boost::filesystem::exists(sprout_groth16)
    )) {
        uiInterface.ThreadSafeMessageBox(strprintf(
            _("Cannot find the Zcash network parameters in the following directory:\n"
              "%s\n"
              "Please run 'zcash-fetch-params' or './zcutil/fetch-params.sh' and then restart."),
                ZC_GetParamsDir()),
            "", CClientUIInterface::MSG_ERROR);
        StartShutdown();
        return;
    }

    LogPrintf("Loading verifying key from %s\n", vk_path.string().c_str());
    gettimeofday(&tv_start, 0);

    pzcashParams = ZCJoinSplit::Prepared(vk_path.string(), pk_path.string());

    gettimeofday(&tv_end, 0);
    elapsed = float(tv_end.tv_sec-tv_start.tv_sec) + (tv_end.tv_usec-tv_start.tv_usec)/float(1000000);
    LogPrintf("Loaded verifying key in %fs seconds.\n", elapsed);

    static_assert(
        sizeof(boost::filesystem::path::value_type) == sizeof(codeunit),
        "librustzcash not configured correctly");
    auto sapling_spend_str = sapling_spend.native();
    auto sapling_output_str = sapling_output.native();
    auto sprout_groth16_str = sprout_groth16.native();

    LogPrintf("Loading Sapling (Spend) parameters from %s\n", sapling_spend.string().c_str());
    LogPrintf("Loading Sapling (Output) parameters from %s\n", sapling_output.string().c_str());
    LogPrintf("Loading Sapling (Sprout Groth16) parameters from %s\n", sprout_groth16.string().c_str());
    gettimeofday(&tv_start, 0);

    librustzcash_init_zksnark_params(
        reinterpret_cast<const codeunit*>(sapling_spend_str.c_str()),
        sapling_spend_str.length(),
        "8270785a1a0d0bc77196f000ee6d221c9c9894f55307bd9357c3f0105d31ca63991ab91324160d8f53e2bbd3c2633a6eb8bdf5205d822e7f3f73edac51b2b70c",
        reinterpret_cast<const codeunit*>(sapling_output_str.c_str()),
        sapling_output_str.length(),
        "657e3d38dbb5cb5e7dd2970e8b03d69b4787dd907285b5a7f0790dcc8072f60bf593b32cc2d1c030e00ff5ae64bf84c5c3beb84ddc841d48264b4a171744d028",
        reinterpret_cast<const codeunit*>(sprout_groth16_str.c_str()),
        sprout_groth16_str.length(),
        "e9b238411bd6c0ec4791e9d04245ec350c9c5744f5610dfcce4365d5ca49dfefd5054e371842b3f88fa1b9d7e8e075249b3ebabd167fa8b0f3161292d36c180a"
    );

    gettimeofday(&tv_end, 0);
    elapsed = float(tv_end.tv_sec-tv_start.tv_sec) + (tv_end.tv_usec-tv_start.tv_usec)/float(1000000);
    LogPrintf("Loaded Sapling parameters in %fs seconds.\n", elapsed);
}

bool AppInitServers(boost::thread_group& threadGroup)
{
    RPCServer::OnStopped(&OnRPCStopped);
    RPCServer::OnPreCommand(&OnRPCPreCommand);
    if (!InitHTTPServer())
        return false;
    if (!StartRPC())
        return false;
    if (!StartHTTPRPC())
        return false;
    if (GetBoolArg("-rest", false) && !StartREST())
        return false;
    if (!StartHTTPServer())
        return false;
    return true;
}

<<<<<<< HEAD
extern int32_t KOMODO_REWIND;

class InvalidGenesisException : public std::runtime_error
{
public:
    InvalidGenesisException(const std::string& msg) : std::runtime_error(msg) {}
};

/****
 * Attempt to open the databases
 * @param[in] nBlockTreeDBCache size of cache for block tree db
 * @param[in] dbCompression true to compress block tree db files
 * @param[in] dbMaxOpenFiles max number of open files for block tree db
 * @param[in] nCoinDBCache size of cache for coin db
 * @param[out] strLoadError error message
 * @returns true on success
 * @throws InvalidGenesisException if data directory is incorrect
 */
bool AttemptDatabaseOpen(size_t nBlockTreeDBCache, bool dbCompression, size_t dbMaxOpenFiles, size_t nCoinDBCache, 
        std::string &strLoadError)
{
    try {
        UnloadBlockIndex();
        delete pcoinsTip;
        delete pcoinsdbview;
        delete pcoinscatcher;
        delete pblocktree;
        delete pnotarisations;

        pblocktree = new CBlockTreeDB(nBlockTreeDBCache, false, fReindex, dbCompression, dbMaxOpenFiles);
        pcoinsdbview = new CCoinsViewDB(nCoinDBCache, false, fReindex);
        pcoinscatcher = new CCoinsViewErrorCatcher(pcoinsdbview);
        pcoinsTip = new CCoinsViewCache(pcoinscatcher);
        pnotarisations = new NotarisationDB(100*1024*1024, false, fReindex);

        if (fReindex) {
            boost::filesystem::remove(GetDataDir() / "komodostate");
            boost::filesystem::remove(GetDataDir() / "signedmasks");
            pblocktree->WriteReindexing(true);
            //If we're reindexing in prune mode, wipe away unusable block files and all undo data files
            if (fPruneMode)
                CleanupBlockRevFiles();
        }

        if (!LoadBlockIndex(fReindex)) {
            strLoadError = _("Error loading block database");
            return false;
        }

        const CChainParams& chainparams = Params();
        // If the loaded chain has a wrong genesis, bail out immediately
        // (we're likely using a testnet datadir, or the other way around).
        if (!mapBlockIndex.empty() && mapBlockIndex.count(chainparams.GetConsensus().hashGenesisBlock) == 0)
            throw InvalidGenesisException(_("Incorrect or no genesis block found. Wrong datadir for network?"));
        komodo_init(1);
        // Initialize the block index (no-op if non-empty database was already loaded)
        if (!InitBlockIndex()) {
            strLoadError = _("Error initializing block database");
            return false;
        }
        KOMODO_LOADINGBLOCKS = false;
        // Check for changed -txindex state
        if (fTxIndex != GetBoolArg("-txindex", true)) {
            strLoadError = _("You need to rebuild the database using -reindex to change -txindex");
            return false;
        }

        // Check for changed -prune state.  What we are concerned about is a user who has pruned blocks
        // in the past, but is now trying to run unpruned.
        if (fHavePruned && !fPruneMode) {
            strLoadError = _("You need to rebuild the database using -reindex to go back to unpruned mode.  This will redownload the entire blockchain");
            return false;
        }
        
        if ( ASSETCHAINS_CC != 0 && KOMODO_SNAPSHOT_INTERVAL != 0 && chainActive.Height() >= KOMODO_SNAPSHOT_INTERVAL )
        {
            if ( !komodo_dailysnapshot(chainActive.Height()) )
            {
                strLoadError = _("daily snapshot failed, please reindex your chain.");
                return false;
            }
        }

        if (!fReindex) {
            uiInterface.InitMessage(_("Rewinding blocks if needed..."));
            if (!RewindBlockIndex(chainparams)) {
                strLoadError = _("Unable to rewind the database to a pre-upgrade state. You will need to redownload the blockchain");
                return false;
            }
        }

        uiInterface.InitMessage(_("Verifying blocks..."));
        if (fHavePruned && GetArg("-checkblocks", 288) > MIN_BLOCKS_TO_KEEP) {
            LogPrintf("Prune: pruned datadir may not have more than %d blocks; -checkblocks=%d may fail\n",
                MIN_BLOCKS_TO_KEEP, GetArg("-checkblocks", 288));
        }
        if ( KOMODO_REWIND == 0 )
        {
            if (!CVerifyDB().VerifyDB(pcoinsdbview, GetArg("-checklevel", 3),
                                        GetArg("-checkblocks", 288))) {
                strLoadError = _("Corrupted block database detected");
                return false;
            }
        }
    } catch (const std::exception& e) {
        if (fDebug) LogPrintf("%s\n", e.what());
        strLoadError = _("Error opening block database");
        return false;
    }

    return true;
}

/***
 * Initialize everything and fire up the services
 * @pre Parameters should be parsed and config file should be read
 * @param threadGroup
 * @param scheduler
 * @returns true on success
=======
/** Initialize bitcoin.
 *  @pre Parameters should be parsed and config file should be read.
>>>>>>> ca2290a4
 */
bool AppInit2(boost::thread_group& threadGroup, CScheduler& scheduler)
{
    // ********************************************************* Step 1: setup
#ifdef _MSC_VER
    // Turn off Microsoft heap dump noise
    _CrtSetReportMode(_CRT_WARN, _CRTDBG_MODE_FILE);
    _CrtSetReportFile(_CRT_WARN, CreateFileA("NUL", GENERIC_WRITE, 0, NULL, OPEN_EXISTING, 0, 0));
#endif
#if _MSC_VER >= 1400
    // Disable confusing "helpful" text message on abort, Ctrl-C
    _set_abort_behavior(0, _WRITE_ABORT_MSG | _CALL_REPORTFAULT);
#endif
#ifdef _WIN32
    // Enable Data Execution Prevention (DEP)
    // Minimum supported OS versions: WinXP SP3, WinVista >= SP1, Win Server 2008
    // A failure is non-critical and needs no further attention!
#ifndef PROCESS_DEP_ENABLE
    // We define this here, because GCCs winbase.h limits this to _WIN32_WINNT >= 0x0601 (Windows 7),
    // which is not correct. Can be removed, when GCCs winbase.h is fixed!
#define PROCESS_DEP_ENABLE 0x00000001
#endif
    typedef BOOL (WINAPI *PSETPROCDEPPOL)(DWORD);
    PSETPROCDEPPOL setProcDEPPol = (PSETPROCDEPPOL)GetProcAddress(GetModuleHandleA("Kernel32.dll"), "SetProcessDEPPolicy");
    if (setProcDEPPol != NULL) setProcDEPPol(PROCESS_DEP_ENABLE);
#endif

    if (!SetupNetworking())
        return InitError("Error: Initializing networking failed");

#ifndef _WIN32
    if (GetBoolArg("-sysperms", false)) {
#ifdef ENABLE_WALLET
        if (!GetBoolArg("-disablewallet", false))
            return InitError("Error: -sysperms is not allowed in combination with enabled wallet functionality");
#endif
    } else {
        umask(077);
    }

    // Clean shutdown on SIGTERM
    struct sigaction sa;
    sa.sa_handler = HandleSIGTERM;
    sigemptyset(&sa.sa_mask);
    sa.sa_flags = 0;
    sigaction(SIGTERM, &sa, NULL);
    sigaction(SIGINT, &sa, NULL);

    // Reopen debug.log on SIGHUP
    struct sigaction sa_hup;
    sa_hup.sa_handler = HandleSIGHUP;
    sigemptyset(&sa_hup.sa_mask);
    sa_hup.sa_flags = 0;
    sigaction(SIGHUP, &sa_hup, NULL);

    // Ignore SIGPIPE, otherwise it will bring the daemon down if the client closes unexpectedly
    signal(SIGPIPE, SIG_IGN);
#endif

    std::set_new_handler(new_handler_terminate);

    // ********************************************************* Step 2: parameter interactions
    const CChainParams& chainparams = Params();

    // Set this early so that experimental features are correctly enabled/disabled
    fExperimentalMode = GetBoolArg("-experimentalfeatures", true);

    // Fail early if user has set experimental options without the global flag
    if (!fExperimentalMode) {
        if (mapArgs.count("-developerencryptwallet")) {
            return InitError(_("Wallet encryption requires -experimentalfeatures."));
        }
        else if (mapArgs.count("-paymentdisclosure")) {
            return InitError(_("Payment disclosure requires -experimentalfeatures."));
        } else if (mapArgs.count("-zmergetoaddress")) {
            return InitError(_("RPC method z_mergetoaddress requires -experimentalfeatures."));
        }
    }

    // Set this early so that parameter interactions go to console
    fPrintToConsole = GetBoolArg("-printtoconsole", false);
    fLogTimestamps = GetBoolArg("-logtimestamps", true);
    fLogIPs = GetBoolArg("-logips", false);

    LogPrintf("\n\n\n\n\n\n\n\n\n\n\n\n\n\n\n\n\n\n\n\n");
    LogPrintf("Zcash version %s (%s)\n", FormatFullVersion(), CLIENT_DATE);

    // when specifying an explicit binding address, you want to listen on it
    // even when -connect or -proxy is specified
    if (mapArgs.count("-bind")) {
        if (SoftSetBoolArg("-listen", true))
            LogPrintf("%s: parameter interaction: -bind set -> setting -listen=1\n", __func__);
    }
    if (mapArgs.count("-whitebind")) {
        if (SoftSetBoolArg("-listen", true))
            LogPrintf("%s: parameter interaction: -whitebind set -> setting -listen=1\n", __func__);
    }

    if (mapArgs.count("-connect") && mapMultiArgs["-connect"].size() > 0) {
        // when only connecting to trusted nodes, do not seed via DNS, or listen by default
        if (SoftSetBoolArg("-dnsseed", false))
            LogPrintf("%s: parameter interaction: -connect set -> setting -dnsseed=0\n", __func__);
        if (SoftSetBoolArg("-listen", false))
            LogPrintf("%s: parameter interaction: -connect set -> setting -listen=0\n", __func__);
    }

    if (mapArgs.count("-proxy")) {
        // to protect privacy, do not listen by default if a default proxy server is specified
        if (SoftSetBoolArg("-listen", false))
            LogPrintf("%s: parameter interaction: -proxy set -> setting -listen=0\n", __func__);
        // to protect privacy, do not discover addresses by default
        if (SoftSetBoolArg("-discover", false))
            LogPrintf("%s: parameter interaction: -proxy set -> setting -discover=0\n", __func__);
    }

    if (!GetBoolArg("-listen", DEFAULT_LISTEN)) {
        // do not try to retrieve public IP when not listening (pointless)
        if (SoftSetBoolArg("-discover", false))
            LogPrintf("%s: parameter interaction: -listen=0 -> setting -discover=0\n", __func__);
        if (SoftSetBoolArg("-listenonion", false))
            LogPrintf("%s: parameter interaction: -listen=0 -> setting -listenonion=0\n", __func__);
    }

    if (mapArgs.count("-externalip")) {
        // if an explicit public IP is specified, do not try to find others
        if (SoftSetBoolArg("-discover", false))
            LogPrintf("%s: parameter interaction: -externalip set -> setting -discover=0\n", __func__);
    }

    // Read asmap file if configured
    if (mapArgs.count("-asmap")) {
        fs::path asmap_path = fs::path(GetArg("-asmap", ""));
        if (asmap_path.empty()) {
            asmap_path = DEFAULT_ASMAP_FILENAME;
        }
        if (!asmap_path.is_absolute()) {
            asmap_path = GetDataDir() / asmap_path;
        }
        if (!fs::exists(asmap_path)) {
            InitError(strprintf(_("Could not find asmap file %s"), asmap_path));
            return false;
        }
        std::vector<bool> asmap = CAddrMan::DecodeAsmap(asmap_path);
        if (asmap.size() == 0) {
            InitError(strprintf(_("Could not parse asmap file %s"), asmap_path));
            return false;
        }
        const uint256 asmap_version = SerializeHash(asmap);
        addrman.m_asmap = std::move(asmap); // //node.connman->SetAsmap(std::move(asmap));
        LogPrintf("Using asmap version %s for IP bucketing\n", asmap_version.ToString());
    } else {
        LogPrintf("Using /16 prefix for IP bucketing\n");
    }

    if (GetBoolArg("-salvagewallet", false)) {
        // Rewrite just private keys: rescan to find transactions
        if (SoftSetBoolArg("-rescan", true))
            LogPrintf("%s: parameter interaction: -salvagewallet=1 -> setting -rescan=1\n", __func__);
    }

    // -zapwallettx implies a rescan
    if (GetBoolArg("-zapwallettxes", false)) {
        if (SoftSetBoolArg("-rescan", true))
            LogPrintf("%s: parameter interaction: -zapwallettxes=<mode> -> setting -rescan=1\n", __func__);
    }

    // Make sure enough file descriptors are available
    int nBind = std::max((int)mapArgs.count("-bind") + (int)mapArgs.count("-whitebind"), 1);
    nMaxConnections = GetArg("-maxconnections", DEFAULT_MAX_PEER_CONNECTIONS);
    //fprintf(stderr,"nMaxConnections %d\n",nMaxConnections);
    nMaxConnections = std::max(std::min(nMaxConnections, (int)(FD_SETSIZE - nBind - MIN_CORE_FILEDESCRIPTORS)), 0);
    int nFD = RaiseFileDescriptorLimit(nMaxConnections + MIN_CORE_FILEDESCRIPTORS);
    //fprintf(stderr,"nMaxConnections %d FD_SETSIZE.%d nBind.%d expr.%d \n",nMaxConnections,FD_SETSIZE,nBind,(int)(FD_SETSIZE - nBind - MIN_CORE_FILEDESCRIPTORS));
    if (nFD < MIN_CORE_FILEDESCRIPTORS)
        return InitError(_("Not enough file descriptors available."));
    if (nFD - MIN_CORE_FILEDESCRIPTORS < nMaxConnections)
        nMaxConnections = nFD - MIN_CORE_FILEDESCRIPTORS;
    fprintf(stderr,"nMaxConnections %d\n",nMaxConnections);
    // if using block pruning, then disable txindex
    // also disable the wallet (for now, until SPV support is implemented in wallet)
    if (GetArg("-prune", 0)) {
        if (GetBoolArg("-txindex", true))
            return InitError(_("Prune mode is incompatible with -txindex."));
#ifdef ENABLE_WALLET
        if (!GetBoolArg("-disablewallet", false)) {
            if (SoftSetBoolArg("-disablewallet", true))
                LogPrintf("%s : parameter interaction: -prune -> setting -disablewallet=1\n", __func__);
            else
                return InitError(_("Can't run with a wallet in prune mode."));
        }
#endif
    }

    // ********************************************************* Step 3: parameter-to-internal-flags

    fDebug = !mapMultiArgs["-debug"].empty();
    // Special-case: if -debug=0/-nodebug is set, turn off debugging messages
    const vector<string>& categories = mapMultiArgs["-debug"];
    if (GetBoolArg("-nodebug", false) || find(categories.begin(), categories.end(), string("0")) != categories.end())
        fDebug = false;

    // Special case: if debug=zrpcunsafe, implies debug=zrpc, so add it to debug categories
    if (find(categories.begin(), categories.end(), string("zrpcunsafe")) != categories.end()) {
        if (find(categories.begin(), categories.end(), string("zrpc")) == categories.end()) {
            LogPrintf("%s: parameter interaction: setting -debug=zrpcunsafe -> -debug=zrpc\n", __func__);
            vector<string>& v = mapMultiArgs["-debug"];
            v.push_back("zrpc");
        }
    }

    // Check for -debugnet
    if (GetBoolArg("-debugnet", false))
        InitWarning(_("Warning: Unsupported argument -debugnet ignored, use -debug=net."));
    // Check for -socks - as this is a privacy risk to continue, exit here
    if (mapArgs.count("-socks"))
        return InitError(_("Error: Unsupported argument -socks found. Setting SOCKS version isn't possible anymore, only SOCKS5 proxies are supported."));
    // Check for -tor - as this is a privacy risk to continue, exit here
    if (GetBoolArg("-tor", false))
        return InitError(_("Error: Unsupported argument -tor found, use -onion."));

    if (GetBoolArg("-benchmark", false))
        InitWarning(_("Warning: Unsupported argument -benchmark ignored, use -debug=bench."));

    // Checkmempool and checkblockindex default to true in regtest mode
    int ratio = std::min<int>(std::max<int>(GetArg("-checkmempool", chainparams.DefaultConsistencyChecks() ? 1 : 0), 0), 1000000);
    if (ratio != 0) {
        mempool.setSanityCheck(1.0 / ratio);
    }
    fCheckBlockIndex = GetBoolArg("-checkblockindex", chainparams.DefaultConsistencyChecks());
    fCheckpointsEnabled = GetBoolArg("-checkpoints", true);

    // -par=0 means autodetect, but nScriptCheckThreads==0 means no concurrency
    nScriptCheckThreads = GetArg("-par", DEFAULT_SCRIPTCHECK_THREADS);
    if (nScriptCheckThreads <= 0)
        nScriptCheckThreads += GetNumCores();
    if (nScriptCheckThreads <= 1)
        nScriptCheckThreads = 0;
    else if (nScriptCheckThreads > MAX_SCRIPTCHECK_THREADS)
        nScriptCheckThreads = MAX_SCRIPTCHECK_THREADS;

    fServer = GetBoolArg("-server", false);

    // block pruning; get the amount of disk space (in MB) to allot for block & undo files
    int64_t nSignedPruneTarget = GetArg("-prune", 0) * 1024 * 1024;
    if (nSignedPruneTarget < 0) {
        return InitError(_("Prune cannot be configured with a negative value."));
    }
    nPruneTarget = (uint64_t) nSignedPruneTarget;
    if (nPruneTarget) {
        if (nPruneTarget < MIN_DISK_SPACE_FOR_BLOCK_FILES) {
            return InitError(strprintf(_("Prune configured below the minimum of %d MB.  Please use a higher number."), MIN_DISK_SPACE_FOR_BLOCK_FILES / 1024 / 1024));
        }
        LogPrintf("Prune configured to target %uMiB on disk for block and undo files.\n", nPruneTarget / 1024 / 1024);
        fPruneMode = true;
    }

    RegisterAllCoreRPCCommands(tableRPC);
#ifdef ENABLE_WALLET
    bool fDisableWallet = GetBoolArg("-disablewallet", false);
    if ( KOMODO_NSPV_SUPERLITE )
    {
        fDisableWallet = true;
        nLocalServices = 0;
    }
    if (!fDisableWallet)
        RegisterWalletRPCCommands(tableRPC);
#endif

    nConnectTimeout = GetArg("-timeout", DEFAULT_CONNECT_TIMEOUT);
    if (nConnectTimeout <= 0)
        nConnectTimeout = DEFAULT_CONNECT_TIMEOUT;

    // Fee-per-kilobyte amount considered the same as "free"
    // If you are mining, be careful setting this:
    // if you set it to zero then
    // a transaction spammer can cheaply fill blocks using
    // 1-satoshi-fee transactions. It should be set above the real
    // cost to you of processing a transaction.
    if (mapArgs.count("-minrelaytxfee"))
    {
        CAmount n = 0;
        if (ParseMoney(mapArgs["-minrelaytxfee"], n) && n > 0)
            ::minRelayTxFee = CFeeRate(n);
        else
            return InitError(strprintf(_("Invalid amount for -minrelaytxfee=<amount>: '%s'"), mapArgs["-minrelaytxfee"]));
    }

#ifdef ENABLE_WALLET
    if (mapArgs.count("-mintxfee"))
    {
        CAmount n = 0;
        if (ParseMoney(mapArgs["-mintxfee"], n) && n > 0)
            CWallet::minTxFee = CFeeRate(n);
        else
            return InitError(strprintf(_("Invalid amount for -mintxfee=<amount>: '%s'"), mapArgs["-mintxfee"]));
    }
    if (mapArgs.count("-paytxfee"))
    {
        CAmount nFeePerK = 0;
        if (!ParseMoney(mapArgs["-paytxfee"], nFeePerK))
            return InitError(strprintf(_("Invalid amount for -paytxfee=<amount>: '%s'"), mapArgs["-paytxfee"]));
        if (nFeePerK > nHighTransactionFeeWarning)
            InitWarning(_("Warning: -paytxfee is set very high! This is the transaction fee you will pay if you send a transaction."));
        payTxFee = CFeeRate(nFeePerK, 1000);
        if (payTxFee < ::minRelayTxFee)
        {
            return InitError(strprintf(_("Invalid amount for -paytxfee=<amount>: '%s' (must be at least %s)"),
                                       mapArgs["-paytxfee"], ::minRelayTxFee.ToString()));
        }
    }
    if (mapArgs.count("-maxtxfee"))
    {
        CAmount nMaxFee = 0;
        if (!ParseMoney(mapArgs["-maxtxfee"], nMaxFee))
            return InitError(strprintf(_("Invalid amount for -maxtxfee=<amount>: '%s'"), mapArgs["-maptxfee"]));
        if (nMaxFee > nHighTransactionMaxFeeWarning)
            InitWarning(_("Warning: -maxtxfee is set very high! Fees this large could be paid on a single transaction."));
        maxTxFee = nMaxFee;
        if (CFeeRate(maxTxFee, 1000) < ::minRelayTxFee)
        {
            return InitError(strprintf(_("Invalid amount for -maxtxfee=<amount>: '%s' (must be at least the minrelay fee of %s to prevent stuck transactions)"),
                                       mapArgs["-maxtxfee"], ::minRelayTxFee.ToString()));
        }
    }
    nTxConfirmTarget = GetArg("-txconfirmtarget", DEFAULT_TX_CONFIRM_TARGET);
    expiryDelta = GetArg("-txexpirydelta", DEFAULT_TX_EXPIRY_DELTA);
    bSpendZeroConfChange = GetBoolArg("-spendzeroconfchange", true);
    fSendFreeTransactions = GetBoolArg("-sendfreetransactions", false);

    std::string strWalletFile = GetArg("-wallet", "wallet.dat");
#endif // ENABLE_WALLET

    fIsBareMultisigStd = GetBoolArg("-permitbaremultisig", true);
    nMaxDatacarrierBytes = GetArg("-datacarriersize", nMaxDatacarrierBytes);

    fAlerts = GetBoolArg("-alerts", DEFAULT_ALERTS);

    // Option to startup with mocktime set (used for regression testing):
    SetMockTime(GetArg("-mocktime", 0)); // SetMockTime(0) is a no-op

    if ( KOMODO_NSPV_FULLNODE )
    {
        if (GetBoolArg("-peerbloomfilters", true))
            nLocalServices |= NODE_BLOOM;
    }
    nMaxTipAge = GetArg("-maxtipage", DEFAULT_MAX_TIP_AGE);

#ifdef ENABLE_MINING
    if (mapArgs.count("-mineraddress")) {
        CTxDestination addr = DecodeDestination(mapArgs["-mineraddress"]);
        if (!IsValidDestination(addr)) {
            return InitError(strprintf(
                _("Invalid address for -mineraddress=<addr>: '%s' (must be a transparent address)"),
                mapArgs["-mineraddress"]));
        }
    }
#endif

    // Default value of 0 for mempooltxinputlimit means no limit is applied
    if (mapArgs.count("-mempooltxinputlimit")) {
        int64_t limit = GetArg("-mempooltxinputlimit", 0);
        if (limit < 0) {
            return InitError(_("Mempool limit on transparent inputs to a transaction cannot be negative"));
        } else if (limit > 0) {
            LogPrintf("Mempool configured to reject transactions with greater than %lld transparent inputs\n", limit);
        }
    }

    if (!mapMultiArgs["-nuparams"].empty()) {
        // Allow overriding network upgrade parameters for testing
        if (Params().NetworkIDString() != "regtest") {
            return InitError("Network upgrade parameters may only be overridden on regtest.");
        }
        const vector<string>& deployments = mapMultiArgs["-nuparams"];
        for (auto i : deployments) {
            std::vector<std::string> vDeploymentParams;
            boost::split(vDeploymentParams, i, boost::is_any_of(":"));
            if (vDeploymentParams.size() != 2) {
                return InitError("Network upgrade parameters malformed, expecting hexBranchId:activationHeight");
            }
            int nActivationHeight;
            if (!ParseInt32(vDeploymentParams[1], &nActivationHeight)) {
                return InitError(strprintf("Invalid nActivationHeight (%s)", vDeploymentParams[1]));
            }
            bool found = false;
            // Exclude Sprout from upgrades
            for (auto i = Consensus::BASE_SPROUT + 1; i < Consensus::MAX_NETWORK_UPGRADES; ++i)
            {
                if (vDeploymentParams[0].compare(HexInt(NetworkUpgradeInfo[i].nBranchId)) == 0) {
                    UpdateNetworkUpgradeParameters(Consensus::UpgradeIndex(i), nActivationHeight);
                    found = true;
                    LogPrintf("Setting network upgrade activation parameters for %s to height=%d\n", vDeploymentParams[0], nActivationHeight);
                    break;
                }
            }
            if (!found) {
                return InitError(strprintf("Invalid network upgrade (%s)", vDeploymentParams[0]));
            }
        }
    }

    // ********************************************************* Step 4: application initialization: dir lock, daemonize, pidfile, debug log

    // Initialize libsodium
    if (init_and_check_sodium() == -1) {
        return false;
    }

    // Initialize elliptic curve code
    std::string sha256_algo = SHA256AutoDetect();
    LogPrintf("Using the '%s' SHA256 implementation\n", sha256_algo);
    ECC_Start();
    globalVerifyHandle.reset(new ECCVerifyHandle());

    // Sanity check
    if (!InitSanityCheck())
        return InitError(_("Initialization sanity check failed. Komodo is shutting down."));

    std::string strDataDir = GetDataDir().string();
#ifdef ENABLE_WALLET
    // Wallet file must be a plain filename without a directory
    if (strWalletFile != boost::filesystem::basename(strWalletFile) + boost::filesystem::extension(strWalletFile))
        return InitError(strprintf(_("Wallet %s resides outside data directory %s"), strWalletFile, strDataDir));
#endif
    // Make sure only a single Bitcoin process is using the data directory.
    boost::filesystem::path pathLockFile = GetDataDir() / ".lock";
    FILE* file = fopen(pathLockFile.string().c_str(), "a"); // empty lock file; created if it doesn't exist.
    if (file) fclose(file);

    try {
        static boost::interprocess::file_lock lock(pathLockFile.string().c_str());
        if (!lock.try_lock())
            return InitError(strprintf(_("Cannot obtain a lock on data directory %s. Komodo is probably already running."), strDataDir));
    } catch(const boost::interprocess::interprocess_exception& e) {
        return InitError(strprintf(_("Cannot obtain a lock on data directory %s. Komodo is probably already running.") + " %s.", strDataDir, e.what()));
    }

#ifndef _WIN32
    CreatePidFile(GetPidFile(), getpid());
#endif
    if (GetBoolArg("-shrinkdebugfile", !fDebug))
        ShrinkDebugFile();
    LogPrintf("\n\n\n\n\n\n\n\n\n\n\n\n\n\n\n\n\n\n\n\n");
    LogPrintf("Komodo version %s (%s)\n", FormatFullVersion(), CLIENT_DATE);

    if (fPrintToDebugLog)
        OpenDebugLog();
    LogPrintf("Using OpenSSL version %s\n", SSLeay_version(SSLEAY_VERSION));
#ifdef ENABLE_WALLET
    LogPrintf("Using BerkeleyDB version %s\n", DbEnv::version(0, 0, 0));
#endif
    if (!fLogTimestamps)
        LogPrintf("Startup time: %s\n", DateTimeStrFormat("%Y-%m-%d %H:%M:%S", GetTime()));
    LogPrintf("Default data directory %s\n", GetDefaultDataDir().string());
    LogPrintf("Using data directory %s\n", strDataDir);
    LogPrintf("Using config file %s\n", GetConfigFile().string());
    LogPrintf("Using at most %i connections (%i file descriptors available)\n", nMaxConnections, nFD);
    std::ostringstream strErrors;

    LogPrintf("Using %u threads for script verification\n", nScriptCheckThreads);
    if (nScriptCheckThreads) {
        for (int i=0; i<nScriptCheckThreads-1; i++)
            threadGroup.create_thread(&ThreadScriptCheck);
    }

    // Start the lightweight task scheduler thread
    CScheduler::Function serviceLoop = boost::bind(&CScheduler::serviceQueue, &scheduler);
    threadGroup.create_thread(boost::bind(&TraceThread<CScheduler::Function>, "scheduler", serviceLoop));

    // Count uptime
    MarkStartTime();

    if ((chainparams.NetworkIDString() != "regtest") &&
            GetBoolArg("-showmetrics", 0) &&
            !fPrintToConsole && !GetBoolArg("-daemon", false)) {
        // Start the persistent metrics interface
        ConnectMetricsScreen();
        threadGroup.create_thread(&ThreadShowMetricsScreen);
    }

    // These must be disabled for now, they are buggy and we probably don't
    // want any of libsnark's profiling in production anyway.
    libsnark::inhibit_profiling_info = true;
    libsnark::inhibit_profiling_counters = true;

    if ( KOMODO_NSPV_FULLNODE )
    {
        // Initialize Zcash circuit parameters
        ZC_LoadParams(chainparams);
    }
    /* Start the RPC server already.  It will be started in "warmup" mode
     * and not really process calls already (but it will signify connections
     * that the server is there and will be ready later).  Warmup mode will
     * be disabled when initialisation is finished.
     */
    if (fServer)
    {
        uiInterface.InitMessage.connect(SetRPCWarmupStatus);
        if (!AppInitServers(threadGroup))
            return InitError(_("Unable to start HTTP server. See debug log for details."));
    }

    int64_t nStart;

    // ********************************************************* Step 5: verify wallet database integrity
#ifdef ENABLE_WALLET
    if (!fDisableWallet) {
        LogPrintf("Using wallet %s\n", strWalletFile);
        uiInterface.InitMessage(_("Verifying wallet..."));

        std::string warningString;
        std::string errorString;

        if (!CWallet::Verify(strWalletFile, warningString, errorString))
            return false;

        if (!warningString.empty())
            InitWarning(warningString);
        if (!errorString.empty())
            return InitError(warningString);

    } // (!fDisableWallet)
#endif // ENABLE_WALLET
    // ********************************************************* Step 6: network initialization

    RegisterNodeSignals(GetNodeSignals());

    // sanitize comments per BIP-0014, format user agent and check total size
    std::vector<string> uacomments;
    BOOST_FOREACH(string cmt, mapMultiArgs["-uacomment"])
    {
        if (cmt != SanitizeString(cmt, SAFE_CHARS_UA_COMMENT))
            return InitError(strprintf("User Agent comment (%s) contains unsafe characters.", cmt));
        uacomments.push_back(SanitizeString(cmt, SAFE_CHARS_UA_COMMENT));
    }
    strSubVersion = FormatSubVersion(CLIENT_NAME, CLIENT_VERSION, uacomments);
    if (strSubVersion.size() > MAX_SUBVERSION_LENGTH) {
        return InitError(strprintf("Total length of network version string %i exceeds maximum of %i characters. Reduce the number and/or size of uacomments.",
            strSubVersion.size(), MAX_SUBVERSION_LENGTH));
    }

    if (mapArgs.count("-onlynet")) {
        std::set<enum Network> nets;
        BOOST_FOREACH(const std::string& snet, mapMultiArgs["-onlynet"]) {
            enum Network net = ParseNetwork(snet);
            if (net == NET_UNROUTABLE)
                return InitError(strprintf(_("Unknown network specified in -onlynet: '%s'"), snet));
            nets.insert(net);
        }
        for (int n = 0; n < NET_MAX; n++) {
            enum Network net = (enum Network)n;
            if (!nets.count(net))
                SetLimited(net);
        }
    }

    if (mapArgs.count("-whitelist")) {
        BOOST_FOREACH(const std::string& net, mapMultiArgs["-whitelist"]) {
            CSubNet subnet(net);
            if (!subnet.IsValid())
                return InitError(strprintf(_("Invalid netmask specified in -whitelist: '%s'"), net));
            CNode::AddWhitelistedRange(subnet);
        }
    }

    bool proxyRandomize = GetBoolArg("-proxyrandomize", true);
    // -proxy sets a proxy for all outgoing network traffic
    // -noproxy (or -proxy=0) as well as the empty string can be used to not set a proxy, this is the default
    std::string proxyArg = GetArg("-proxy", "");
    SetLimited(NET_ONION);
    if (proxyArg != "" && proxyArg != "0") {
        proxyType addrProxy = proxyType(CService(proxyArg, 9050), proxyRandomize);
        if (!addrProxy.IsValid())
            return InitError(strprintf(_("Invalid -proxy address: '%s'"), proxyArg));

        SetProxy(NET_IPV4, addrProxy);
        SetProxy(NET_IPV6, addrProxy);
        SetProxy(NET_ONION, addrProxy);
        SetNameProxy(addrProxy);
        SetLimited(NET_ONION, false); // by default, -proxy sets onion as reachable, unless -noonion later
    }

    // -onion can be used to set only a proxy for .onion, or override normal proxy for .onion addresses
    // -noonion (or -onion=0) disables connecting to .onion entirely
    // An empty string is used to not override the onion proxy (in which case it defaults to -proxy set above, or none)
    std::string onionArg = GetArg("-onion", "");
    if (onionArg != "") {
        if (onionArg == "0") { // Handle -noonion/-onion=0
            SetLimited(NET_ONION); // set onions as unreachable
        } else {
            proxyType addrOnion = proxyType(CService(onionArg, 9050), proxyRandomize);
            if (!addrOnion.IsValid())
                return InitError(strprintf(_("Invalid -onion address: '%s'"), onionArg));
            SetProxy(NET_ONION, addrOnion);
            SetLimited(NET_ONION, false);
        }
    }

    // see Step 2: parameter interactions for more information about these
    fListen = GetBoolArg("-listen", DEFAULT_LISTEN);
    fDiscover = GetBoolArg("-discover", true);
    fNameLookup = GetBoolArg("-dns", true);

    bool fBound = false;
    if (fListen) {
        if (mapArgs.count("-bind") || mapArgs.count("-whitebind")) {
            BOOST_FOREACH(const std::string& strBind, mapMultiArgs["-bind"]) {
                CService addrBind;
                if (!Lookup(strBind.c_str(), addrBind, GetListenPort(), false))
                    return InitError(strprintf(_("Cannot resolve -bind address: '%s'"), strBind));
                fBound |= Bind(addrBind, (BF_EXPLICIT | BF_REPORT_ERROR));
            }
            BOOST_FOREACH(const std::string& strBind, mapMultiArgs["-whitebind"]) {
                CService addrBind;
                if (!Lookup(strBind.c_str(), addrBind, 0, false))
                    return InitError(strprintf(_("Cannot resolve -whitebind address: '%s'"), strBind));
                if (addrBind.GetPort() == 0)
                    return InitError(strprintf(_("Need to specify a port with -whitebind: '%s'"), strBind));
                fBound |= Bind(addrBind, (BF_EXPLICIT | BF_REPORT_ERROR | BF_WHITELIST));
            }
        }
        else {
            struct in_addr inaddr_any;
            inaddr_any.s_addr = INADDR_ANY;
            fBound |= Bind(CService(in6addr_any, GetListenPort()), BF_NONE);
            fBound |= Bind(CService(inaddr_any, GetListenPort()), !fBound ? BF_REPORT_ERROR : BF_NONE);
        }
        if (!fBound)
            return InitError(_("Failed to listen on any port. Use -listen=0 if you want this."));
    }

    if (mapArgs.count("-externalip")) {
        BOOST_FOREACH(const std::string& strAddr, mapMultiArgs["-externalip"]) {
            CService addrLocal(strAddr, GetListenPort(), fNameLookup);
            if (!addrLocal.IsValid())
                return InitError(strprintf(_("Cannot resolve -externalip address: '%s'"), strAddr));
            AddLocal(CService(strAddr, GetListenPort(), fNameLookup), LOCAL_MANUAL);
        }
    }

    BOOST_FOREACH(const std::string& strDest, mapMultiArgs["-seednode"])
        AddOneShot(strDest);

#if ENABLE_ZMQ
    pzmqNotificationInterface = CZMQNotificationInterface::CreateWithArguments(mapArgs);

    if (pzmqNotificationInterface) {
        RegisterValidationInterface(pzmqNotificationInterface);
    }
#endif

#if ENABLE_PROTON
    pAMQPNotificationInterface = AMQPNotificationInterface::CreateWithArguments(mapArgs);

    if (pAMQPNotificationInterface) {

        // AMQP support is currently an experimental feature, so fail if user configured AMQP notifications
        // without enabling experimental features.
        if (!fExperimentalMode) {
            return InitError(_("AMQP support requires -experimentalfeatures."));
        }

        RegisterValidationInterface(pAMQPNotificationInterface);
    }
#endif

    if ( KOMODO_NSPV_SUPERLITE )
    {
        std::vector<boost::filesystem::path> vImportFiles;
        threadGroup.create_thread(boost::bind(&ThreadImport, vImportFiles));
        StartNode(threadGroup, scheduler);
        pcoinsTip = new CCoinsViewCache(pcoinscatcher);
        InitBlockIndex();
        SetRPCWarmupFinished();
        uiInterface.InitMessage(_("Done loading"));
        pwalletMain = new CWallet("tmptmp.wallet");
        return !fRequestShutdown;
    }
    // ********************************************************* Step 7: load block chain

    fReindex = GetBoolArg("-reindex", false);

    boost::filesystem::create_directories(GetDataDir() / "blocks");

    // block tree db settings
    int dbMaxOpenFiles = GetArg("-dbmaxopenfiles", DEFAULT_DB_MAX_OPEN_FILES);
    bool dbCompression = GetBoolArg("-dbcompression", DEFAULT_DB_COMPRESSION);

    LogPrintf("Block index database configuration:\n");
    LogPrintf("* Using %d max open files\n", dbMaxOpenFiles);
    LogPrintf("* Compression is %s\n", dbCompression ? "enabled" : "disabled");

    // cache size calculations
    int64_t nTotalCache = (GetArg("-dbcache", nDefaultDbCache) << 20);
    nTotalCache = std::max(nTotalCache, nMinDbCache << 20); // total cache cannot be less than nMinDbCache
    nTotalCache = std::min(nTotalCache, nMaxDbCache << 20); // total cache cannot be greated than nMaxDbcache
    int64_t nBlockTreeDBCache = nTotalCache / 8;

    if (GetBoolArg("-addressindex", DEFAULT_ADDRESSINDEX) || GetBoolArg("-spentindex", DEFAULT_SPENTINDEX)) {
        // enable 3/4 of the cache if addressindex and/or spentindex is enabled
        nBlockTreeDBCache = nTotalCache * 3 / 4;
    } else {
        if (nBlockTreeDBCache > (1 << 21) && !GetBoolArg("-txindex", false)) {
            nBlockTreeDBCache = (1 << 21); // block tree db cache shouldn't be larger than 2 MiB
        }
    }
    nTotalCache -= nBlockTreeDBCache;
    int64_t nCoinDBCache = std::min(nTotalCache / 2, (nTotalCache / 4) + (1 << 23)); // use 25%-50% of the remainder for disk cache
    nTotalCache -= nCoinDBCache;
    nCoinCacheUsage = nTotalCache; // the rest goes to in-memory cache
    LogPrintf("Cache configuration:\n");
    LogPrintf("* Max cache setting possible %.1fMiB\n", nMaxDbCache);
    LogPrintf("* Using %.1fMiB for block index database\n", nBlockTreeDBCache * (1.0 / 1024 / 1024));
    LogPrintf("* Using %.1fMiB for chain state database\n", nCoinDBCache * (1.0 / 1024 / 1024));
    LogPrintf("* Using %.1fMiB for in-memory UTXO set\n", nCoinCacheUsage * (1.0 / 1024 / 1024));

    if ( !fReindex )
    {
        pblocktree = new CBlockTreeDB(nBlockTreeDBCache, false, fReindex, dbCompression, dbMaxOpenFiles);
        bool fAddressIndex = GetBoolArg("-addressindex", DEFAULT_ADDRESSINDEX);
        bool checkval;
        pblocktree->ReadFlag("addressindex", checkval);
        if ( checkval != fAddressIndex && fAddressIndex != 0 )
        {
            pblocktree->WriteFlag("addressindex", fAddressIndex);
            fprintf(stderr,"set addressindex, will reindex. could take a while.\n");
            fReindex = true;
        }
        bool fSpentIndex = GetBoolArg("-spentindex", DEFAULT_SPENTINDEX);
        pblocktree->ReadFlag("spentindex", checkval);
        if ( checkval != fSpentIndex && fSpentIndex != 0 )
        {
            pblocktree->WriteFlag("spentindex", fSpentIndex);
            fprintf(stderr,"set spentindex, will reindex. could take a while.\n");
            fReindex = true;
        }
    }

    // ************
    // Now we're finally able to open the database
    // Results can be:
    // - everything opens fine (AttemptDatabaseOpen == true)
    // - It looks like we are trying to open a database that belongs to another chain (AttemptDatabaseOpen throws)
    // - Some error that is recoverable, perhaps just reindex? If user agrees, reindex and try again
    // 
    // AttemptDatabaseOpen is tried until
    // -- returns true
    // -- returns false but user opts out
    // -- throws exception
    // ************

    try
    {
        bool fReset = fReindex;
        std::string strLoadError;
        while(!AttemptDatabaseOpen(nBlockTreeDBCache, dbCompression, dbMaxOpenFiles, nCoinDBCache, strLoadError))
        {
            if (!fReset) // suggest a reindex if we haven't already
            {
                bool fRet = uiInterface.ThreadSafeMessageBox(
                    strLoadError + ".\n\n" + _("error in HDD data, might just need to update to latest, if that doesnt work, then you need to resync"),
                    "", CClientUIInterface::MSG_ERROR | CClientUIInterface::BTN_ABORT);
                if (fRet) 
                {
                    // we should try again, but this time reindex
                    fReindex = true;
                    fRequestShutdown = false;
                } else {
                    LogPrintf("Aborted block database rebuild. Exiting.\n");
                    return false;
                }
            } else {
                return InitError(strLoadError);
            }

        }
    }
    catch(const InvalidGenesisException& ex)
    {
        // We're probably pointing to the wrong data directory
        return InitError(ex.what());
    }
    KOMODO_LOADINGBLOCKS = false;

    // As LoadBlockIndex can take several minutes, it's possible the user
    // requested to kill the GUI during the last operation. If so, exit.
    // As the program has not fully started yet, Shutdown() is possibly overkill.
    if (fRequestShutdown)
    {
        LogPrintf("Shutdown requested. Exiting.\n");
        return false;
    }
    LogPrintf(" block index %15dms\n", GetTimeMillis() - nStart);

    boost::filesystem::path est_path = GetDataDir() / FEE_ESTIMATES_FILENAME;
    CAutoFile est_filein(fopen(est_path.string().c_str(), "rb"), SER_DISK, CLIENT_VERSION);
    // Allowed to fail as this file IS missing on first startup.
    if (!est_filein.IsNull())
        mempool.ReadFeeEstimates(est_filein);
    fFeeEstimatesInitialized = true;


    // ********************************************************* Step 8: load wallet
#ifdef ENABLE_WALLET
    if (fDisableWallet) {
        pwalletMain = NULL;
        LogPrintf("Wallet disabled!\n");
    } else {

        // needed to restore wallet transaction meta data after -zapwallettxes
        std::vector<CWalletTx> vWtx;

        if (GetBoolArg("-zapwallettxes", false)) {
            uiInterface.InitMessage(_("Zapping all transactions from wallet..."));

            pwalletMain = new CWallet(strWalletFile);
            DBErrors nZapWalletRet = pwalletMain->ZapWalletTx(vWtx);
            if (nZapWalletRet != DB_LOAD_OK) {
                uiInterface.InitMessage(_("Error loading wallet.dat: Wallet corrupted"));
                return false;
            }

            delete pwalletMain;
            pwalletMain = NULL;
        }

        uiInterface.InitMessage(_("Loading wallet..."));

        nStart = GetTimeMillis();
        bool fFirstRun = true;
        pwalletMain = new CWallet(strWalletFile);
        DBErrors nLoadWalletRet = pwalletMain->LoadWallet(fFirstRun);
        if (nLoadWalletRet != DB_LOAD_OK)
        {
            if (nLoadWalletRet == DB_CORRUPT)
                strErrors << _("Error loading wallet.dat: Wallet corrupted") << "\n";
            else if (nLoadWalletRet == DB_NONCRITICAL_ERROR)
            {
                string msg(_("Warning: error reading wallet.dat! All keys read correctly, but transaction data"
                             " or address book entries might be missing or incorrect."));
                InitWarning(msg);
            }
            else if (nLoadWalletRet == DB_TOO_NEW)
                strErrors << _("Error loading wallet.dat: Wallet requires newer version of Komodo") << "\n";
            else if (nLoadWalletRet == DB_NEED_REWRITE)
            {
                strErrors << _("Wallet needed to be rewritten: restart Zcash to complete") << "\n";
                LogPrintf("%s", strErrors.str());
                return InitError(strErrors.str());
            }
            else
                strErrors << _("Error loading wallet.dat") << "\n";
        }

        if (GetBoolArg("-upgradewallet", fFirstRun))
        {
            int nMaxVersion = GetArg("-upgradewallet", 0);
            if (nMaxVersion == 0) // the -upgradewallet without argument case
            {
                LogPrintf("Performing wallet upgrade to %i\n", FEATURE_LATEST);
                nMaxVersion = CLIENT_VERSION;
                pwalletMain->SetMinVersion(FEATURE_LATEST); // permanently upgrade the wallet immediately
            }
            else
                LogPrintf("Allowing wallet upgrade up to %i\n", nMaxVersion);
            if (nMaxVersion < pwalletMain->GetVersion())
                strErrors << _("Cannot downgrade wallet") << "\n";
            pwalletMain->SetMaxVersion(nMaxVersion);
        }

        if (!pwalletMain->HaveHDSeed())
        {
            // generate a new HD seed
            pwalletMain->GenerateNewSeed();
        }

        if (fFirstRun)
        {
            // Create new keyUser and set as default key
            CPubKey newDefaultKey;
            if (pwalletMain->GetKeyFromPool(newDefaultKey)) {
                pwalletMain->SetDefaultKey(newDefaultKey);
                if (!pwalletMain->SetAddressBook(pwalletMain->vchDefaultKey.GetID(), "", "receive"))
                    strErrors << _("Cannot write default address") << "\n";
            }

            pwalletMain->SetBestChain(chainActive.GetLocator());
        }

        LogPrintf("%s", strErrors.str());
        LogPrintf(" wallet      %15dms\n", GetTimeMillis() - nStart);

        RegisterValidationInterface(pwalletMain);

        LOCK(cs_main);
        CBlockIndex *pindexRescan = chainActive.Tip();
        if (GetBoolArg("-rescan", false))
        {
            pwalletMain->ClearNoteWitnessCache();
            pindexRescan = chainActive.Genesis();
        }
        else
        {
            CWalletDB walletdb(strWalletFile);
            CBlockLocator locator;
            if (walletdb.ReadBestBlock(locator))
                pindexRescan = FindForkInGlobalIndex(chainActive, locator);
            else
                pindexRescan = chainActive.Genesis();
        }
        if (chainActive.Tip() && chainActive.Tip() != pindexRescan)
        {
            uiInterface.InitMessage(_("Rescanning..."));
            LogPrintf("Rescanning last %i blocks (from block %i)...\n", chainActive.Height() - pindexRescan->nHeight, pindexRescan->nHeight);
            nStart = GetTimeMillis();
            pwalletMain->ScanForWalletTransactions(pindexRescan, true);
            LogPrintf(" rescan      %15dms\n", GetTimeMillis() - nStart);
            pwalletMain->SetBestChain(chainActive.GetLocator());
            nWalletDBUpdated++;

            // Restore wallet transaction metadata after -zapwallettxes=1
            if (GetBoolArg("-zapwallettxes", false) && GetArg("-zapwallettxes", "1") != "2")
            {
                CWalletDB walletdb(strWalletFile);

                BOOST_FOREACH(const CWalletTx& wtxOld, vWtx)
                {
                    uint256 hash = wtxOld.GetHash();
                    std::map<uint256, CWalletTx>::iterator mi = pwalletMain->mapWallet.find(hash);
                    if (mi != pwalletMain->mapWallet.end())
                    {
                        const CWalletTx* copyFrom = &wtxOld;
                        CWalletTx* copyTo = &mi->second;
                        copyTo->mapValue = copyFrom->mapValue;
                        copyTo->vOrderForm = copyFrom->vOrderForm;
                        copyTo->nTimeReceived = copyFrom->nTimeReceived;
                        copyTo->nTimeSmart = copyFrom->nTimeSmart;
                        copyTo->fFromMe = copyFrom->fFromMe;
                        copyTo->strFromAccount = copyFrom->strFromAccount;
                        copyTo->nOrderPos = copyFrom->nOrderPos;
                        copyTo->WriteToDisk(&walletdb);
                    }
                }
            }
        }
        pwalletMain->SetBroadcastTransactions(GetBoolArg("-walletbroadcast", true));
    } // (!fDisableWallet)
#else // ENABLE_WALLET
    LogPrintf("No wallet support compiled in!\n");
#endif // !ENABLE_WALLET

#ifdef ENABLE_MINING
 #ifndef ENABLE_WALLET
    if (GetBoolArg("-minetolocalwallet", false)) {
        return InitError(_("Zcash was not built with wallet support. Set -minetolocalwallet=0 to use -mineraddress, or rebuild Zcash with wallet support."));
    }
    if (GetArg("-mineraddress", "").empty() && GetBoolArg("-gen", false)) {
        return InitError(_("Zcash was not built with wallet support. Set -mineraddress, or rebuild Zcash with wallet support."));
    }
 #endif // !ENABLE_WALLET

    if (mapArgs.count("-mineraddress")) {
 #ifdef ENABLE_WALLET
        bool minerAddressInLocalWallet = false;
        if (pwalletMain) {
            // Address has alreday been validated
            CTxDestination addr = DecodeDestination(mapArgs["-mineraddress"]);
            CKeyID keyID = boost::get<CKeyID>(addr);
            minerAddressInLocalWallet = pwalletMain->HaveKey(keyID);
        }
        if (GetBoolArg("-minetolocalwallet", true) && !minerAddressInLocalWallet) {
            return InitError(_("-mineraddress is not in the local wallet. Either use a local address, or set -minetolocalwallet=0"));
        }
 #endif // ENABLE_WALLET
    }
#endif // ENABLE_MINING

    // ********************************************************* Step 9: data directory maintenance

    // if pruning, unset the service bit and perform the initial blockstore prune
    // after any wallet rescanning has taken place.
    if (fPruneMode) {
        LogPrintf("Unsetting NODE_NETWORK on prune mode\n");
        nLocalServices &= ~NODE_NETWORK;
        if (!fReindex) {
            uiInterface.InitMessage(_("Pruning blockstore..."));
            PruneAndFlush();
        }
    }
    if ( KOMODO_NSPV == 0 )
    {
        if ( GetBoolArg("-addressindex", DEFAULT_ADDRESSINDEX) != 0 )
            nLocalServices |= NODE_ADDRINDEX;
        if ( GetBoolArg("-spentindex", DEFAULT_SPENTINDEX) != 0 )
            nLocalServices |= NODE_SPENTINDEX;
        fprintf(stderr,"nLocalServices %llx %d, %d\n",(long long)nLocalServices,GetBoolArg("-addressindex", DEFAULT_ADDRESSINDEX),GetBoolArg("-spentindex", DEFAULT_SPENTINDEX));
    }
    // ********************************************************* Step 10: import blocks

    if (mapArgs.count("-blocknotify"))
        uiInterface.NotifyBlockTip.connect(BlockNotifyCallback);
    if ( KOMODO_REWIND >= 0 )
    {
        uiInterface.InitMessage(_("Activating best chain..."));
        // scan for better chains in the block chain database, that are not yet connected in the active best chain
        CValidationState state;
        if ( !ActivateBestChain(true,state))
            strErrors << "Failed to connect best block";
    }
    std::vector<boost::filesystem::path> vImportFiles;
    if (mapArgs.count("-loadblock"))
    {
        BOOST_FOREACH(const std::string& strFile, mapMultiArgs["-loadblock"])
            vImportFiles.push_back(strFile);
    }
    threadGroup.create_thread(boost::bind(&ThreadImport, vImportFiles));
    {
        CBlockIndex *tip = nullptr;
        {
            LOCK(cs_main);
            tip = chainActive.Tip();
        }
        if (tip == nullptr) {
            LogPrintf("Waiting for genesis block to be imported...\n");
            while (!fRequestShutdown && tip == nullptr)
            {
                MilliSleep(10);
                LOCK(cs_main);
                tip = chainActive.Tip();
            }
        }
    }

    // ********************************************************* Step 11: start node

    if (!CheckDiskSpace())
        return false;

    if (!strErrors.str().empty())
        return InitError(strErrors.str());

    //// debug print
    LogPrintf("mapBlockIndex.size() = %u\n",   mapBlockIndex.size());
    {
        LOCK(cs_main);
        LogPrintf("nBestHeight = %d\n",                   chainActive.Height());
    }
#ifdef ENABLE_WALLET
    RescanWallets();

    LogPrintf("setKeyPool.size() = %u\n",      pwalletMain ? pwalletMain->setKeyPool.size() : 0);
    LogPrintf("mapWallet.size() = %u\n",       pwalletMain ? pwalletMain->mapWallet.size() : 0);
    LogPrintf("mapAddressBook.size() = %u\n",  pwalletMain ? pwalletMain->mapAddressBook.size() : 0);
#endif

    // Start the thread that notifies listeners of transactions that have been
    // recently added to the mempool.
    threadGroup.create_thread(boost::bind(&TraceThread<void (*)()>, "txnotify", &ThreadNotifyRecentlyAdded));

    // Start the thread that updates komodo internal structures
    threadGroup.create_thread(&ThreadUpdateKomodoInternals);

    if (GetBoolArg("-listenonion", DEFAULT_LISTEN_ONION))
        StartTorControl(threadGroup, scheduler);

    StartNode(threadGroup, scheduler);

#ifdef ENABLE_MINING
    // Generate coins in the background
 #ifdef ENABLE_WALLET
    if (pwalletMain || !GetArg("-mineraddress", "").empty())
        GenerateBitcoins(GetBoolArg("-gen", false), pwalletMain, GetArg("-genproclimit", -1));
 #else
    GenerateBitcoins(GetBoolArg("-gen", false), GetArg("-genproclimit", -1));
 #endif
#endif

    // ********************************************************* Step 11: finished

    SetRPCWarmupFinished();
    uiInterface.InitMessage(_("Done loading"));

#ifdef ENABLE_WALLET
    if (pwalletMain) {
        // Add wallet transactions that aren't already in a block to mapTransactions
        pwalletMain->ReacceptWalletTransactions();

        // Run a thread to flush wallet periodically
        threadGroup.create_thread(boost::bind(&ThreadFlushWalletDB, boost::ref(pwalletMain->strWalletFile)));
    }
#endif

    // SENDALERT
    threadGroup.create_thread(boost::bind(ThreadSendAlert));

    return !fRequestShutdown;
}<|MERGE_RESOLUTION|>--- conflicted
+++ resolved
@@ -917,8 +917,7 @@
     return true;
 }
 
-<<<<<<< HEAD
-extern int32_t KOMODO_REWIND;
+//extern int32_t KOMODO_REWIND;
 
 class InvalidGenesisException : public std::runtime_error
 {
@@ -1037,10 +1036,6 @@
  * @param threadGroup
  * @param scheduler
  * @returns true on success
-=======
-/** Initialize bitcoin.
- *  @pre Parameters should be parsed and config file should be read.
->>>>>>> ca2290a4
  */
 bool AppInit2(boost::thread_group& threadGroup, CScheduler& scheduler)
 {

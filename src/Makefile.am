--- conflicted
+++ resolved
@@ -15,13 +15,8 @@
 
 $(LIBLEVELDB) $(LIBMEMENV):
 	@echo "Building LevelDB ..." && $(MAKE) -C $(@D) $(@F) CXX="$(CXX)" \
-<<<<<<< HEAD
-	CC="$(CC)" PLATFORM=$(TARGET_OS) AR="$(AR)" $(LEVELDB_TARGET_FLAGS) \
-	OPT="$(CXXFLAGS) $(CPPFLAGS) -D__STDC_LIMIT_MACROS"
-=======
 	  CC="$(CC)" PLATFORM=$(TARGET_OS) AR="$(AR)" $(LEVELDB_TARGET_FLAGS) \
           OPT="$(AM_CXXFLAGS) $(PIE_FLAGS) $(CXXFLAGS) $(AM_CPPFLAGS) $(CPPFLAGS) -D__STDC_LIMIT_MACROS"
->>>>>>> b012e5ed
 endif
 
 BITCOIN_CONFIG_INCLUDES=-I$(builddir)/config
@@ -252,44 +247,6 @@
 libbitcoin_server_a_CPPFLAGS = $(AM_CPPFLAGS) $(BITCOIN_INCLUDES) $(EVENT_CFLAGS) $(EVENT_PTHREADS_CFLAGS)
 libbitcoin_server_a_CXXFLAGS = $(AM_CXXFLAGS) $(PIE_FLAGS)
 libbitcoin_server_a_SOURCES = \
-<<<<<<< HEAD
-	sendalert.cpp \
-	addrman.cpp \
-	alert.cpp \
-	alertkeys.h \
-	asyncrpcoperation.cpp \
-	asyncrpcqueue.cpp \
-	bloom.cpp \
-	chain.cpp \
-	checkpoints.cpp \
-	httprpc.cpp \
-	httpserver.cpp \
-	init.cpp \
-	leveldbwrapper.cpp \
-	main.cpp \
-	merkleblock.cpp \
-	metrics.cpp \
-	miner.cpp \
-	net.cpp \
-	noui.cpp \
-	policy/fees.cpp \
-	pow.cpp \
-	rest.cpp \
-	rpcblockchain.cpp \
-	rpcmining.cpp \
-	rpcmisc.cpp \
-	rpcnet.cpp \
-	rpcrawtransaction.cpp \
-	rpcserver.cpp \
-	script/sigcache.cpp \
-	timedata.cpp \
-	torcontrol.cpp \
-	txdb.cpp \
-	txmempool.cpp \
-	validationinterface.cpp \
-	$(BITCOIN_CORE_H) \
-	$(LIBZCASH_H)
-=======
   sendalert.cpp \
   addrman.cpp \
   alert.cpp \
@@ -333,7 +290,6 @@
   validationinterface.cpp \
   $(BITCOIN_CORE_H) \
   $(LIBZCASH_H)
->>>>>>> b012e5ed
 
 if ENABLE_ZMQ
 LIBBITCOIN_ZMQ=libbitcoin_zmq.a
@@ -361,22 +317,6 @@
 libbitcoin_wallet_a_CPPFLAGS = $(AM_CPPFLAGS) $(BITCOIN_INCLUDES)
 libbitcoin_wallet_a_CXXFLAGS = $(AM_CXXFLAGS) $(PIE_FLAGS)
 libbitcoin_wallet_a_SOURCES = \
-<<<<<<< HEAD
-	utiltest.cpp \
-	utiltest.h \
-	zcbenchmarks.cpp \
-	zcbenchmarks.h \
-	wallet/asyncrpcoperation_sendmany.cpp \
-	wallet/crypter.cpp \
-	wallet/db.cpp \
-	wallet/rpcdump.cpp \
-	wallet/rpcwallet.cpp \
-	wallet/wallet.cpp \
-	wallet/wallet_ismine.cpp \
-	wallet/walletdb.cpp \
-	$(BITCOIN_CORE_H) \
-	$(LIBZCASH_H)
-=======
   utiltest.cpp \
   utiltest.h \
   zcbenchmarks.cpp \
@@ -396,7 +336,6 @@
   wallet/walletdb.cpp \
   $(BITCOIN_CORE_H) \
   $(LIBZCASH_H)
->>>>>>> b012e5ed
 
 # crypto primitives library
 crypto_libbitcoin_crypto_a_CPPFLAGS = $(AM_CPPFLAGS) $(BITCOIN_CONFIG_INCLUDES)
@@ -435,34 +374,6 @@
 libbitcoin_common_a_CPPFLAGS = $(AM_CPPFLAGS) $(BITCOIN_INCLUDES)
 libbitcoin_common_a_CXXFLAGS = $(AM_CXXFLAGS) $(PIE_FLAGS)
 libbitcoin_common_a_SOURCES = \
-<<<<<<< HEAD
-	amount.cpp \
-	arith_uint256.cpp \
-	base58.cpp \
-	chainparams.cpp \
-	coins.cpp \
-	compressor.cpp \
-	core_read.cpp \
-	core_write.cpp \
-	eccryptoverify.cpp \
-	ecwrapper.cpp \
-	hash.cpp \
-	key.cpp \
-	keystore.cpp \
-	netbase.cpp \
-	primitives/block.cpp \
-	primitives/transaction.cpp \
-	protocol.cpp \
-	pubkey.cpp \
-	scheduler.cpp \
-	script/interpreter.cpp \
-	script/script.cpp \
-	script/script_error.cpp \
-	script/sign.cpp \
-	script/standard.cpp \
-	$(BITCOIN_CORE_H) \
-	$(LIBZCASH_H)
-=======
   amount.cpp \
   arith_uint256.cpp \
   base58.cpp \
@@ -489,7 +400,6 @@
   script/standard.cpp \
   $(BITCOIN_CORE_H) \
   $(LIBZCASH_H)
->>>>>>> b012e5ed
 
 # util: shared between all executables.
 # This library *must* be included to make sure that the glibc
@@ -541,17 +451,6 @@
 endif
 
 komodod_LDADD = \
-<<<<<<< HEAD
-	$(LIBBITCOIN_SERVER) \
-	$(LIBBITCOIN_COMMON) \
-	$(LIBUNIVALUE) \
-	$(LIBBITCOIN_UTIL) \
-	$(LIBBITCOIN_CRYPTO) \
-	$(LIBZCASH) \
-	$(LIBLEVELDB) \
-	$(LIBMEMENV) \
-	$(LIBSECP256K1)
-=======
   $(LIBBITCOIN_SERVER) \
   $(LIBBITCOIN_COMMON) \
   $(LIBUNIVALUE) \
@@ -563,7 +462,6 @@
   $(LIBMEMENV) \
   $(LIBSECP256K1) \
   $(LIBCRYPTOCONDITIONS)
->>>>>>> b012e5ed
 
 if ENABLE_ZMQ
 komodod_LDADD += $(LIBBITCOIN_ZMQ) $(ZMQ_LIBS)
@@ -574,18 +472,6 @@
 endif
 
 komodod_LDADD += \
-<<<<<<< HEAD
-	$(BOOST_LIBS) \
-	$(BDB_LIBS) \
-	$(SSL_LIBS) \
-	$(CRYPTO_LIBS) \
-	$(MINIUPNPC_LIBS) \
-	$(EVENT_PTHREADS_LIBS) \
-	$(EVENT_LIBS) \
-	$(LIBZCASH) \
-	$(LIBBITCOIN_CRYPTO) \
-	$(LIBZCASH_LIBS)
-=======
   $(BOOST_LIBS) \
   $(BDB_LIBS) \
   $(SSL_LIBS) \
@@ -594,7 +480,6 @@
   $(EVENT_LIBS) \
   $(LIBBITCOIN_CRYPTO) \
   $(LIBZCASH_LIBS)
->>>>>>> b012e5ed
 
 if ENABLE_PROTON
 komodod_LDADD += $(LIBBITCOIN_PROTON) $(PROTON_LIBS)
@@ -619,7 +504,6 @@
 endif
 
 komodo_cli_LDADD = \
-<<<<<<< HEAD
 	$(LIBBITCOIN_CLI) \
 	$(LIBUNIVALUE) \
 	$(LIBBITCOIN_UTIL) \
@@ -645,20 +529,6 @@
 	$(LIBSNARK) \
 	$(LIBZCASH_LIBS)
 endif
-=======
-  $(LIBBITCOIN_CLI) \
-  $(LIBUNIVALUE) \
-  $(LIBBITCOIN_UTIL) \
-  $(BOOST_LIBS) \
-  $(SSL_LIBS) \
-  $(CRYPTO_LIBS) \
-  $(EVENT_LIBS) \
-  $(LIBZCASH) \
-  $(LIBSNARK) \
-  $(LIBBITCOIN_CRYPTO) \
-  $(LIBZCASH_LIBS)
-#
->>>>>>> b012e5ed
 
 # zcash-tx binary #
 komodo_tx_SOURCES = komodo-tx.cpp
@@ -672,15 +542,6 @@
 
 # FIXME: Is libzcash needed for zcash_tx?
 komodo_tx_LDADD = \
-<<<<<<< HEAD
-	$(LIBUNIVALUE) \
-	$(LIBBITCOIN_COMMON) \
-	$(LIBBITCOIN_UTIL) \
-	$(LIBSECP256K1) \
-	$(LIBZCASH) \
-	$(LIBBITCOIN_CRYPTO) \
-	$(LIBZCASH_LIBS)
-=======
   $(LIBUNIVALUE) \
   $(LIBBITCOIN_COMMON) \
   $(LIBBITCOIN_UTIL) \
@@ -690,7 +551,6 @@
   $(LIBBITCOIN_CRYPTO) \
   $(LIBZCASH_LIBS) \
   $(LIBCRYPTOCONDITIONS)
->>>>>>> b012e5ed
 
 komodo_tx_LDADD += $(BOOST_LIBS) $(CRYPTO_LIBS)
 #
@@ -722,24 +582,6 @@
 if BUILD_BITCOIN_LIBS
 include_HEADERS = script/zcashconsensus.h
 libzcashconsensus_la_SOURCES = \
-<<<<<<< HEAD
-	crypto/equihash.cpp \
-	crypto/hmac_sha512.cpp \
-	crypto/ripemd160.cpp \
-	crypto/sha1.cpp \
-	crypto/sha256.cpp \
-	crypto/sha512.cpp \
-	eccryptoverify.cpp \
-	ecwrapper.cpp \
-	hash.cpp \
-	primitives/transaction.cpp \
-	pubkey.cpp \
-	script/zcashconsensus.cpp \
-	script/interpreter.cpp \
-	script/script.cpp \
-	uint256.cpp \
-	utilstrencodings.cpp
-=======
   crypto/equihash.cpp \
   crypto/hmac_sha512.cpp \
   crypto/ripemd160.cpp \
@@ -754,7 +596,6 @@
   script/script.cpp \
   uint256.cpp \
   utilstrencodings.cpp
->>>>>>> b012e5ed
 
 if GLIBC_BACK_COMPAT
 libzcashconsensus_la_SOURCES += compat/glibc_compat.cpp
@@ -787,11 +628,7 @@
 
 .mm.o:
 	$(AM_V_CXX) $(OBJCXX) $(DEFS) $(DEFAULT_INCLUDES) $(INCLUDES) $(AM_CPPFLAGS) \
-<<<<<<< HEAD
-	$(CPPFLAGS) $(AM_CXXFLAGS) $(CXXFLAGS)  -c -o $@ $<
-=======
 	  $(CPPFLAGS) $(AM_CXXFLAGS) $(AM_CXXFLAGS) $(PIE_FLAGS) $(CXXFLAGS) -c -o $@ $<
->>>>>>> b012e5ed
 
 check-symbols: $(bin_PROGRAMS)
 if GLIBC_BACK_COMPAT

--- conflicted
+++ resolved
@@ -458,12 +458,7 @@
   komodo_interest.cpp \
   komodo_kv.cpp \
   komodo_notary.cpp \
-<<<<<<< HEAD
-  komodo_pax.cpp \
-  komodo_utils.cpp \
-=======
   komodo_utils.cpp \  
->>>>>>> 0fd2cc27
   netbase.cpp \
   metrics.cpp \
   primitives/block.cpp \
@@ -513,10 +508,6 @@
 libbitcoin_util_a_SOURCES += compat/glibc_compat.cpp
 endif
 
-if ENABLE_TESTS
-libbitcoin_server_a_SOURCES += rpc/testtransactions.cpp
-endif
-
 
 # cli: zcash-cli
 libbitcoin_cli_a_CPPFLAGS = $(AM_CPPFLAGS) $(BITCOIN_INCLUDES)

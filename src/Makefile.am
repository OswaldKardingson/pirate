DIST_SUBDIRS = secp256k1 univalue
SUBDIRS = cryptoconditions
AM_LDFLAGS = $(PTHREAD_CFLAGS) $(LIBTOOL_LDFLAGS) $(SAN_LDFLAGS) $(HARDENED_LDFLAGS)
AM_CXXFLAGS = $(SAN_CXXFLAGS) $(HARDENED_CXXFLAGS) $(ERROR_CXXFLAGS)
AM_CPPFLAGS = $(HARDENED_CPPFLAGS)
EXTRA_LIBRARIES =

<<<<<<< HEAD
if ARCH_ARM
PLATFORM_VARIANT = armv8.1-a+crypto
else
PLATFORM_VARIANT = x86-64
=======
if EMBEDDED_LEVELDB
LEVELDB_CPPFLAGS += -I$(srcdir)/leveldb/include
LEVELDB_CPPFLAGS += -I$(srcdir)/leveldb/helpers/memenv
LIBLEVELDB += $(builddir)/leveldb/libleveldb.a
LIBMEMENV  += $(builddir)/leveldb/libmemenv.a

# NOTE: This dependency is not strictly necessary, but without it make may try to build both in parallel, which breaks the LevelDB build system in a race
$(LIBLEVELDB): $(LIBMEMENV)

$(LIBLEVELDB) $(LIBMEMENV):
	$(AM_V_at)$(MAKE) -C $(@D) $(@F) CXX="$(CXX)" \
	  CC="$(CC)" PLATFORM=$(TARGET_OS) AR="$(AR)" $(LEVELDB_TARGET_FLAGS) \
          OPT="$(AM_CXXFLAGS) $(PIE_FLAGS) $(CXXFLAGS) $(AM_CPPFLAGS) $(CPPFLAGS) -D__STDC_LIMIT_MACROS"
>>>>>>> 68a4f520
endif


BITCOIN_CONFIG_INCLUDES=-I$(builddir)/config
BITCOIN_INCLUDES=-I$(builddir) -I$(builddir)/obj $(BDB_CPPFLAGS) $(BOOST_CPPFLAGS) $(LEVELDB_CPPFLAGS) $(CRYPTO_CFLAGS) $(SSL_CFLAGS)

BITCOIN_CONFIG_INCLUDES += -I$(srcdir)/rust/include
BITCOIN_INCLUDES += -I$(srcdir)/rust/include
BITCOIN_INCLUDES += -I$(srcdir)/secp256k1/include
BITCOIN_INCLUDES += -I$(srcdir)/cc/includes
BITCOIN_INCLUDES += -I$(srcdir)/cryptoconditions/include
BITCOIN_INCLUDES += -I$(srcdir)/cryptoconditions/src
BITCOIN_INCLUDES += -I$(srcdir)/cryptoconditions/src/asn
BITCOIN_INCLUDES += -I$(srcdir)/snark
BITCOIN_INCLUDES += -I$(srcdir)/snark/libsnark
BITCOIN_INCLUDES += -I$(srcdir)/univalue/include

# if TARGET_WINDOWS
# LIBBITCOIN_SERVER=libbitcoin_server.a -lcurl -larchive
# endif
# if TARGET_DARWIN
# LIBBITCOIN_SERVER=libbitcoin_server.a -lcurl -larchive
# endif
# if TARGET_LINUX
# LIBBITCOIN_SERVER=libbitcoin_server.a -lcurl -larchive
# endif
# if ARCH_ARM
LIBBITCOIN_SERVER=libbitcoin_server.a -lcurl -larchive
# endif

LIBBITCOIN_WALLET=libbitcoin_wallet.a
LIBBITCOIN_COMMON=libbitcoin_common.a
LIBBITCOIN_CLI=libbitcoin_cli.a
LIBBITCOIN_UTIL=libbitcoin_util.a
LIBBITCOIN_CRYPTO=crypto/libbitcoin_crypto.a
LIBBITCOINQT=qt/libkomodoqt.a
LIBRUSTZCASH=$(top_builddir)/target/$(RUST_TARGET)/release/librustzcash.a
LIBSECP256K1=secp256k1/libsecp256k1.la
LIBCRYPTOCONDITIONS=cryptoconditions/libcryptoconditions_core.a
LIBSNARK=snark/libsnark.a
LIBUNIVALUE=univalue/libunivalue.la
LIBCC=libcc.a
LIBZCASH=libzcash.a
<<<<<<< HEAD
LIBTLS=libtls.a
LIBCJSON=libcjson.a
=======
>>>>>>> 68a4f520

if ENABLE_ZMQ
LIBBITCOIN_ZMQ=libbitcoin_zmq.a
endif
if ENABLE_PROTON
LIBBITCOIN_PROTON=libbitcoin_proton.a
endif
if BUILD_BITCOIN_LIBS
LIBZCASH_CONSENSUS=libzcashconsensus.la
endif
<<<<<<< HEAD
if ENABLE_WALLET
LIBBITCOIN_WALLET=libbitcoin_wallet.a
endif


RUST_ENV_VARS = RUSTC="$(RUSTC)" TERM=dumb
RUST_BUILD_OPTS = --lib --release --target $(RUST_TARGET)

rust_verbose = $(rust_verbose_@AM_V@)
rust_verbose_ = $(rust_verbose_@AM_DEFAULT_V@)
rust_verbose_1 = --verbose

if ENABLE_ONLINE_RUST
# Ensure that .cargo/config does not exist
CARGO_CONFIGURED = $(top_srcdir)/.cargo/.configured-for-online
$(CARGO_CONFIGURED):
	$(AM_V_at)rm -f $(top_srcdir)/.cargo/.configured-for-offline $(top_srcdir)/.cargo/config
	$(AM_V_at)touch $@

else
# Enable dependency vendoring
RUST_BUILD_OPTS += --locked --offline

CARGO_CONFIGURED = $(top_srcdir)/.cargo/.configured-for-offline
$(CARGO_CONFIGURED): $(top_srcdir)/.cargo/config.offline
	$(AM_V_at)rm -f $(top_srcdir)/.cargo/.configured-for-online
	$(AM_V_at)cp $< $(top_srcdir)/.cargo/config
	$(AM_V_at)echo "directory = \"$(RUST_VENDORED_SOURCES)\"" >>$(top_srcdir)/.cargo/config
	$(AM_V_at)touch $@
endif

cargo-build: $(CARGO_CONFIGURED)
	$(RUST_ENV_VARS) $(CARGO) build $(RUST_BUILD_OPTS) $(rust_verbose) --manifest-path $(top_srcdir)/Cargo.toml

$(LIBRUSTZCASH): cargo-build

$(LIBSECP256K1): $(wildcard secp256k1/src/*) $(wildcard secp256k1/include/*)
	$(AM_V_at)$(MAKE) $(AM_MAKEFLAGS) -C $(@D) $(@F) OPTFLAGS="-O2 -march=$(PLATFORM_VARIANT) -g "
=======
>>>>>>> 68a4f520

LIBSNARK_CXXFLAGS = $(AM_CXXFLAGS) $(PIC_FLAGS) -DBINARY_OUTPUT -DNO_PT_COMPRESSION=1 -fstack-protector-all
LIBSNARK_CONFIG_FLAGS = CURVE=ALT_BN128 NO_PROCPS=1 NO_DOCS=1 STATIC=1 NO_SUPERCOP=1 FEATUREFLAGS=-DMONTGOMERY_OUTPUT NO_COPY_DEPINST=1 NO_COMPILE_LIBGTEST=1
LIBSNARK_OPTFLAGS = $(CPPFLAGS) -march=x86-64
if HAVE_OPENMP
LIBSNARK_CONFIG_FLAGS += MULTICORE=1
endif
if TARGET_DARWIN
LIBSNARK_CONFIG_FLAGS += PLATFORM=darwin
endif

$(LIBSECP256K1): $(wildcard secp256k1/src/*) $(wildcard secp256k1/include/*)
	$(AM_V_at)$(MAKE) $(AM_MAKEFLAGS) -C $(@D) $(@F) OPTFLAGS="$(LIBSNARK_OPTFLAGS) "

$(LIBSNARK): $(wildcard snark/src/*)
<<<<<<< HEAD
	$(AM_V_at) CC="$(CC)" CXX="$(CXX)" AR="$(AR)" CXXFLAGS="$(LIBSNARK_CXXFLAGS)" $(MAKE) $(AM_MAKEFLAGS) -C snark/ DEPINST="$(LIBSNARK_DEPINST)" $(LIBSNARK_CONFIG_FLAGS) OPTFLAGS="-O2 -march=$(PLATFORM_VARIANT)"

libsnark-tests: $(wildcard snark/src/*)
	$(AM_V_at) CC="$(CC)" CXX="$(CXX)" AR="$(AR)" CXXFLAGS="$(LIBSNARK_CXXFLAGS)" $(MAKE) $(AM_MAKEFLAGS) -C snark/ check DEPINST="$(LIBSNARK_DEPINST)" $(LIBSNARK_CONFIG_FLAGS) OPTFLAGS="-O2 -march=$(PLATFORM_VARIANT)"

$(LIBUNIVALUE): $(wildcard univalue/lib/*)
	$(AM_V_at)$(MAKE) $(AM_MAKEFLAGS) -C $(@D) $(@F) OPTFLAGS="-O2 -march=$(PLATFORM_VARIANT) -g "

$(LIBCRYPTOCONDITIONS): $(wildcard cryptoconditions/src/*) $(wildcard cryptoconditions/include/*)
	$(AM_V_at)$(MAKE) $(AM_MAKEFLAGS) -C $(@D) $(@F) OPTFLAGS="-O2 -march=$(PLATFORM_VARIANT) -g "

#%.o: %.c
#	$(CC) -c -o $@ $<

#$(LIBCJSON): cJSON.o komodo_cJSON.o komodo_cutils.o
#	$(AR) cr $(LIBCJSON) $^
=======
	$(AM_V_at)CC="$(CC)" CXX="$(CXX)" AR="$(AR)" CXXFLAGS="$(LIBSNARK_CXXFLAGS)" $(MAKE) $(AM_MAKEFLAGS) -C snark/ DEPINST="$(LIBSNARK_DEPINST)" $(LIBSNARK_CONFIG_FLAGS) OPTFLAGS="$(LIBSNARK_OPTFLAGS)"

libsnark-tests: $(wildcard snark/src/*)
	$(AM_V_at)CC="$(CC)" CXX="$(CXX)" AR="$(AR)" CXXFLAGS="$(LIBSNARK_CXXFLAGS)" $(MAKE) $(AM_MAKEFLAGS) -C snark/ check DEPINST="$(LIBSNARK_DEPINST)" $(LIBSNARK_CONFIG_FLAGS) OPTFLAGS="$(LIBSNARK_OPTFLAGS)"

$(LIBUNIVALUE): $(wildcard univalue/lib/*)
	$(AM_V_at)$(MAKE) $(AM_MAKEFLAGS) -C $(@D) $(@F) OPTFLAGS="$(LIBSNARK_OPTFLAGS)"
>>>>>>> 68a4f520

# libcjson build
LIBCJSON=libcjson.a
libcjson_a_SOURCES = cJSON.c \
  komodo_cJSON.c komodo_cutils.cpp
libcjson_a_CPPFLAGS=-fPIC
EXTRA_LIBRARIES += $(LIBCJSON)

# Make is not made aware of per-object dependencies to avoid limiting building parallelization
# But to build the less dependent modules first, we manually select their order here:
EXTRA_LIBRARIES += \
  $(LIBBITCOIN_CRYPTO) \
  $(LIBBITCOIN_UTIL) \
  $(LIBBITCOIN_COMMON) \
  $(LIBBITCOIN_SERVER) \
  $(LIBBITCOIN_CLI) \
  libzcash.a \
	libtls.a

if ENABLE_WALLET
BITCOIN_INCLUDES += $(BDB_CPPFLAGS)
EXTRA_LIBRARIES += $(LIBBITCOIN_WALLET)
endif
if ENABLE_ZMQ
EXTRA_LIBRARIES += $(LIBBITCOIN_ZMQ)
endif
if ENABLE_PROTON
EXTRA_LIBRARIES += $(LIBBITCOIN_PROTON)
endif

lib_LTLIBRARIES = $(LIBZCASH_CONSENSUS) $(LIBCC)

bin_PROGRAMS =
noinst_PROGRAMS =
TESTS =

#if BUILD_BITCOIND
  bin_PROGRAMS += pirated
#endif

if BUILD_BITCOIN_UTILS
  bin_PROGRAMS += pirate-cli pirate-tx
endif
if ENABLE_WALLET
  bin_PROGRAMS += wallet-utility
endif


LIBZCASH_H = \
  zcash/IncrementalMerkleTree.hpp \
  zcash/NoteEncryption.hpp \
  zcash/Address.hpp \
  zcash/JoinSplit.hpp \
  zcash/Note.hpp \
  zcash/prf.h \
  zcash/Proof.hpp \
	zcash/address/sapling.hpp \
	zcash/address/sprout.hpp \
  zcash/util.h \
  zcash/Zcash.h \
  zcash/address/zip32.h

.PHONY: FORCE collate-libsnark check-symbols check-security
# bitcoin core #
BITCOIN_CORE_H = \
  addressindex.h \
  spentindex.h \
  addrman.h \
	attributes.h \
	addrdb.h \
  alert.h \
  amount.h \
  amqp/amqpabstractnotifier.h \
  amqp/amqpconfig.h \
  amqp/amqpnotificationinterface.h \
  amqp/amqppublishnotifier.h \
  amqp/amqpsender.h \
  arith_uint256.h \
  asyncrpcoperation.h \
  asyncrpcqueue.h \
  base58.h \
  bech32.h \
  bloom.h \
  cc/eval.h \
  chain.h \
  chainparams.h \
  chainparamsbase.h \
  chainparamsseeds.h \
  checkpoints.h \
  checkqueue.h \
  clientversion.h \
  coincontrol.h \
  coins.h \
  compat.h \
  compat/byteswap.h \
  compat/endian.h \
  compat/sanity.h \
  compressor.h \
  consensus/consensus.h \
  consensus/params.h \
  consensus/upgrades.h \
  consensus/validation.h \
  core_io.h \
  core_memusage.h \
  deprecation.h \
  fs.h \
  hash.h \
  httprpc.h \
  httpserver.h \
	i2p.h \
  init.h \
  key.h \
  key_io.h \
  keystore.h \
  dbwrapper.h \
  limitedmap.h \
  main.h \
  memusage.h \
  merkleblock.h \
  metrics.h \
  miner.h \
  mruset.h \
  net.h \
  netbase.h \
	netaddress.h \
	netmessagemaker.h \
  notaries_staked.h \
  noui.h \
	params.h \
  paymentdisclosure.h \
  paymentdisclosuredb.h \
  policy/fees.h \
  pow.h \
  prevector.h \
	span.h \
  primitives/block.h \
  primitives/transaction.h \
  protocol.h \
  pubkey.h \
  random.h \
	util/readwritefile.h \
  reverselock.h \
  rpc/client.h \
  rpc/protocol.h \
  rpc/server.h \
  rpc/register.h \
  scheduler.h \
  script/interpreter.h \
  script/script.h \
  script/script_error.h \
  script/serverchecker.h \
  script/sign.h \
  script/standard.h \
  serialize.h \
  streams.h \
  support/allocators/secure.h \
  support/allocators/zeroafterfree.h \
  support/cleanse.h \
  support/events.h \
  support/pagelocker.h \
  sync.h \
  threadsafety.h \
  timedata.h \
  tinyformat.h \
  torcontrol.h \
  transaction_builder.h \
  txdb.h \
  txmempool.h \
  ui_interface.h \
  util/asmap.h \
  uint256.h \
  uint252.h \
  undo.h \
  util.h \
  utilmoneystr.h \
	util/sock.h \
	util/spanparsing.h \
  util/strencodings.h \
	util/string.h \
  utiltime.h \
  validationinterface.h \
  version.h \
  wallet/asyncrpcoperation_mergetoaddress.h \
	wallet/asyncrpcoperation_saplingconsolidation.h \
	wallet/asyncrpcoperation_sweeptoaddress.h \
  wallet/asyncrpcoperation_sendmany.h \
  wallet/asyncrpcoperation_shieldcoinbase.h \
  wallet/crypter.h \
  wallet/db.h \
  wallet/rpcwallet.h \
	wallet/rpcpiratewallet.h \
  wallet/wallet.h \
	wallet/wallet_fees.h \
  wallet/wallet_ismine.h \
  wallet/walletdb.h \
  wallet/witness.h \
  zmq/zmqabstractnotifier.h \
  zmq/zmqconfig.h\
  zmq/zmqnotificationinterface.h \
  zmq/zmqpublishnotifier.h

	LIBTLS_H = \
	    tls/utiltls.h

obj/build.h: FORCE
	@$(MKDIR_P) $(builddir)/obj
	@$(top_srcdir)/share/genbuild.sh $(abs_top_builddir)/src/obj/build.h \
	$(abs_top_srcdir)
libbitcoin_util_a-clientversion.$(OBJEXT): obj/build.h

# server: zcashd
libbitcoin_server_a_CPPFLAGS = $(AM_CPPFLAGS) $(BITCOIN_INCLUDES) $(EVENT_CFLAGS) $(EVENT_PTHREADS_CFLAGS)
libbitcoin_server_a_CXXFLAGS = $(AM_CXXFLAGS) $(PIE_FLAGS)
libbitcoin_server_a_CPPFLAGS += -fPIC
libbitcoin_server_a_SOURCES = \
  sendalert.cpp \
  addrman.cpp \
	addrdb.cpp \
  alert.cpp \
  alertkeys.h \
  asyncrpcoperation.cpp \
  asyncrpcqueue.cpp \
  bloom.cpp \
  cc/eval.cpp \
  cc/import.cpp \
  cc/importgateway.cpp \
  cc/CCassetsCore.cpp \
  cc/CCcustom.cpp \
  cc/CCtx.cpp \
  cc/CCutils.cpp \
  cc/CCtokens.cpp \
  cc/assets.cpp \
  cc/faucet.cpp \
  cc/rewards.cpp \
  cc/dice.cpp \
  cc/lotto.cpp \
  cc/fsm.cpp \
  cc/heir.cpp \
  cc/oracles.cpp \
  cc/payments.cpp \
  cc/gateways.cpp \
  cc/channels.cpp \
  cc/auction.cpp \
  cc/betprotocol.cpp \
  chain.cpp \
  checkpoints.cpp \
  fs.cpp \
  crosschain.cpp \
  deprecation.cpp \
  httprpc.cpp \
  httpserver.cpp \
	i2p.cpp \
  init.cpp \
  dbwrapper.cpp \
  main.cpp \
  merkleblock.cpp \
  metrics.h \
  miner.cpp \
  net.cpp \
  notaries_staked.cpp \
  noui.cpp \
  notarisationdb.cpp \
	params.cpp \
  paymentdisclosure.cpp \
  paymentdisclosuredb.cpp \
  policy/fees.cpp \
  pow.cpp \
  rest.cpp \
  rpc/blockchain.cpp \
  rpc/crosschain.cpp \
  rpc/mining.cpp \
  rpc/misc.cpp \
  rpc/net.cpp \
  rpc/rawtransaction.cpp \
  rpc/server.cpp \
  script/serverchecker.cpp \
  script/sigcache.cpp \
  timedata.cpp \
  torcontrol.cpp \
  txdb.cpp \
  txmempool.cpp \
  validationinterface.cpp \
	cc/cclib.cpp \
	mini-gmp.c \
  $(BITCOIN_CORE_H) \
  $(LIBZCASH_H) \
	$(LIBTLS_H)

if ENABLE_ZMQ
libbitcoin_zmq_a_CPPFLAGS = $(BITCOIN_INCLUDES) $(ZMQ_CFLAGS)
libbitcoin_zmq_a_CXXFLAGS = $(AM_CXXFLAGS) $(PIE_FLAGS)
libbitcoin_zmq_a_SOURCES = \
	zmq/zmqabstractnotifier.cpp \
	zmq/zmqnotificationinterface.cpp \
	zmq/zmqpublishnotifier.cpp
endif

if ENABLE_PROTON
libbitcoin_proton_a_CPPFLAGS = $(BITCOIN_INCLUDES)
libbitcoin_proton_a_CXXFLAGS = $(AM_CXXFLAGS) $(PIE_FLAGS)
libbitcoin_proton_a_SOURCES = \
  amqp/amqpabstractnotifier.cpp \
  amqp/amqpnotificationinterface.cpp \
  amqp/amqppublishnotifier.cpp
endif

# wallet: zcashd, but only linked when wallet enabled
libbitcoin_wallet_a_CPPFLAGS = $(AM_CPPFLAGS) $(BITCOIN_INCLUDES)
libbitcoin_wallet_a_CXXFLAGS = $(AM_CXXFLAGS) $(PIE_FLAGS)
libbitcoin_wallet_a_SOURCES = \
  utiltest.cpp \
  utiltest.h \
  zcbenchmarks.cpp \
  zcbenchmarks.h \
  wallet/asyncrpcoperation_mergetoaddress.cpp \
	wallet/asyncrpcoperation_saplingconsolidation.cpp \
	wallet/asyncrpcoperation_sweeptoaddress.cpp \
  wallet/asyncrpcoperation_sendmany.cpp \
  wallet/asyncrpcoperation_shieldcoinbase.cpp \
  wallet/crypter.cpp \
  wallet/db.cpp \
  paymentdisclosure.cpp \
  paymentdisclosuredb.cpp \
  transaction_builder.cpp \
  wallet/rpcdisclosure.cpp \
  wallet/rpcdump.cpp \
  cc/CCtokens.cpp \
  cc/CCassetsCore.cpp \
  cc/CCassetstx.cpp \
  cc/CCtx.cpp \
  wallet/rpcwallet.cpp \
	wallet/rpcpiratewallet.cpp \
  wallet/wallet.cpp \
	wallet/wallet_fees.cpp \
  wallet/wallet_ismine.cpp \
  wallet/walletdb.cpp \
  wallet/witness.cpp \
  zcash/address/zip32.cpp \
  $(BITCOIN_CORE_H) \
  $(LIBZCASH_H)

# a shared library for cryptoconditions
libcc_a_SOURCES = cc/cclib.cpp
libcc_a_CXXFLAGS = -DBUILD_CUSTOMCC -I../secp256k1/include -I../depends/$(shell echo `../depends/config.guess`/include) -I./univalue/include -I./cryptoconditions/include -I./cryptoconditions/src -I./cryptoconditions/src/asn -I. -I./cc
libcc_a_LDFLAGS = -version-info 0:0:0

# crypto primitives library
crypto_libbitcoin_crypto_a_CPPFLAGS = $(AM_CPPFLAGS) $(BITCOIN_CONFIG_INCLUDES)
crypto_libbitcoin_crypto_a_CXXFLAGS = $(AM_CXXFLAGS) $(PIE_FLAGS)
crypto_libbitcoin_crypto_a_SOURCES = \
  crypto/common.h \
  crypto/equihash.cpp \
  crypto/equihash.h \
  crypto/equihash.tcc \
  crypto/hmac_sha256.cpp \
  crypto/hmac_sha256.h \
  crypto/hmac_sha512.cpp \
  crypto/hmac_sha512.h \
  crypto/ripemd160.cpp \
  crypto/ripemd160.h \
  crypto/sha1.cpp \
  crypto/sha1.h \
	crypto/sha3.cpp \
  crypto/sha3.h \
  crypto/sha256.cpp \
  crypto/sha256.h \
  crypto/sha512.cpp \
  crypto/sha512.h

if EXPERIMENTAL_ASM
  crypto_libbitcoin_crypto_a_SOURCES += crypto/sha256_sse4.cpp
endif

if ENABLE_MINING
EQUIHASH_TROMP_SOURCES = \
	pow/tromp/equi_miner.h \
	pow/tromp/equi.h \
	pow/tromp/osx_barrier.h

crypto_libbitcoin_crypto_a_CPPFLAGS += \
	-DEQUIHASH_TROMP_ATOMIC
crypto_libbitcoin_crypto_a_SOURCES += \
	${EQUIHASH_TROMP_SOURCES}
endif

# common: shared between zcashd and non-server tools
libbitcoin_common_a_CPPFLAGS = -fPIC $(AM_CPPFLAGS) $(BITCOIN_INCLUDES)
libbitcoin_common_a_CXXFLAGS = -fPIC $(AM_CXXFLAGS) $(PIE_FLAGS)
libbitcoin_common_a_SOURCES = \
  amount.cpp \
  arith_uint256.cpp \
  base58.cpp \
  bech32.cpp \
  chainparams.cpp \
  coins.cpp \
  compressor.cpp \
  consensus/upgrades.cpp \
  core_read.cpp \
  core_write.cpp \
  hash.cpp \
  hex.c \
  importcoin.cpp \
  key.cpp \
  key_io.cpp \
  keystore.cpp \
  komodo_structs.cpp \
  komodo.cpp \
  komodo_bitcoind.cpp \
  komodo_ccdata.cpp \
  komodo_curve25519.cpp \
  komodo_events.cpp \
  komodo_gateway.cpp \
  komodo_globals.cpp \
  komodo_hardfork.cpp \
  komodo_interest.cpp \
  komodo_kv.cpp \
  komodo_notary.cpp \
<<<<<<< HEAD
  komodo_pax.cpp \
  komodo_utils.cpp \
	netaddress.cpp \
=======
  komodo_utils.cpp \
>>>>>>> 68a4f520
  netbase.cpp \
  metrics.cpp \
  primitives/block.cpp \
  primitives/transaction.cpp \
  protocol.cpp \
  pubkey.cpp \
  scheduler.cpp \
  script/cc.cpp \
  script/interpreter.cpp \
  script/script.cpp \
  script/script_ext.cpp \
  script/script_error.cpp \
  script/sign.cpp \
  script/standard.cpp \
	sync.cpp \
  transaction_builder.cpp \
  cc/CCtokenutils.cpp \
  cc/CCutilbits.cpp \
  $(BITCOIN_CORE_H) \
  $(LIBZCASH_H)

# util: shared between all executables.
# This library *must* be included to make sure that the glibc
# backward-compatibility objects and their sanity checks are linked.
libbitcoin_util_a_CPPFLAGS = $(AM_CPPFLAGS) $(BITCOIN_INCLUDES)
libbitcoin_util_a_CXXFLAGS = $(AM_CXXFLAGS) $(PIE_FLAGS)
libbitcoin_util_a_SOURCES = \
  support/pagelocker.cpp \
  chainparamsbase.cpp \
  clientversion.cpp \
  compat/glibc_sanity.cpp \
  compat/glibcxx_sanity.cpp \
  compat/strnlen.cpp \
  random.cpp \
  rpc/protocol.cpp \
  support/cleanse.cpp \
  uint256.cpp \
  util.cpp \
  utilmoneystr.cpp \
	util/sock.cpp \
	util/spanparsing.cpp \
  util/strencodings.cpp \
	util/string.cpp \
	utiltime.cpp \
  util/asmap.cpp \
	util/readwritefile.cpp \
  $(BITCOIN_CORE_H) \
  $(LIBZCASH_H)

if GLIBC_BACK_COMPAT
libbitcoin_util_a_SOURCES += compat/glibc_compat.cpp
endif


# cli: zcash-cli
libbitcoin_cli_a_CPPFLAGS = $(AM_CPPFLAGS) $(BITCOIN_INCLUDES)
libbitcoin_cli_a_CXXFLAGS = $(AM_CXXFLAGS) $(PIE_FLAGS)
libbitcoin_cli_a_SOURCES = \
  rpc/client.cpp \
  $(BITCOIN_CORE_H) \
  $(LIBZCASH_H)

nodist_libbitcoin_util_a_SOURCES = $(srcdir)/obj/build.h
#

# bitcoind binary #
pirated_SOURCES = bitcoind.cpp
pirated_CPPFLAGS = $(AM_CPPFLAGS) $(BITCOIN_INCLUDES)
pirated_CXXFLAGS = $(AM_CXXFLAGS) $(PIE_FLAGS)
pirated_LDFLAGS = $(RELDFLAGS) $(AM_LDFLAGS) $(LIBTOOL_APP_LDFLAGS)

if TARGET_WINDOWS
pirated_SOURCES += bitcoind-res.rc
endif

pirated_LDADD = \
  $(LIBBITCOIN_SERVER) \
  $(LIBBITCOIN_COMMON) \
  $(LIBUNIVALUE) \
  $(LIBBITCOIN_UTIL) \
  $(LIBBITCOIN_ZMQ) \
  $(LIBBITCOIN_PROTON) \
  $(LIBBITCOIN_CRYPTO) \
  $(LIBZCASH) \
	$(LIBTLS) \
	$(LIBRUSTZCASH) \
  $(LIBSNARK) \
  $(LIBLEVELDB) \
  $(LIBMEMENV) \
  $(LIBSECP256K1) \
  $(LIBCRYPTOCONDITIONS)

if ENABLE_WALLET
pirated_LDADD += $(LIBBITCOIN_WALLET)
endif

pirated_LDADD += \
	$(LIBCJSON) \
  $(BOOST_LIBS) \
  $(BDB_LIBS) \
  $(SSL_LIBS) \
  $(CRYPTO_LIBS) \
  $(EVENT_PTHREADS_LIBS) \
  $(EVENT_LIBS) \
  $(ZMQ_LIBS) \
  $(PROTON_LIBS) \
  $(LIBBITCOIN_CRYPTO) \
  $(LIBZCASH_LIBS) \
<<<<<<< HEAD
  $(LIBSECP256K1) \
  $(LIBCRYPTOCONDITIONS)

# if TARGET_DARWIN
# pirated_LDADD += libcc.dylib $(LIBSECP256K1)
# endif
# if TARGET_WINDOWS
# pirated_LDADD += libcc.dll $(LIBSECP256K1)
# endif
# if TARGET_LINUX
# pirated_LDADD += libcc.so $(LIBSECP256K1)
# endif

=======
  $(LIBCC) \
  -lcurl

>>>>>>> 68a4f520
if ENABLE_PROTON
pirated_LDADD += $(LIBBITCOIN_PROTON) $(PROTON_LIBS)
endif

# [+] Decker: use static linking for libstdc++.6.dylib, libgomp.1.dylib, libgcc_s.1.dylib
if TARGET_DARWIN
pirated_LDFLAGS += -static-libgcc
endif

# bitcoin-cli binary #
pirate_cli_SOURCES = bitcoin-cli.cpp
pirate_cli_CPPFLAGS = $(AM_CPPFLAGS) $(BITCOIN_INCLUDES) $(EVENT_CFLAGS)
pirate_cli_CXXFLAGS = $(AM_CXXFLAGS) $(PIE_FLAGS)
pirate_cli_LDFLAGS = $(RELDFLAGS) $(AM_LDFLAGS) $(LIBTOOL_APP_LDFLAGS)
if TARGET_DARWIN
pirate_cli_LDFLAGS += -static-libgcc
endif

# wallet-utility binary #
if ENABLE_WALLET
wallet_utility_SOURCES = wallet-utility.cpp
wallet_utility_CPPFLAGS = $(AM_CPPFLAGS) $(BITCOIN_INCLUDES)
wallet_utility_CXXFLAGS = $(AM_CXXFLAGS) $(PIE_FLAGS)
wallet_utility_LDFLAGS = $(RELDFLAGS) $(AM_LDFLAGS) $(LIBTOOL_APP_LDFLAGS)

if TARGET_WINDOWS
wallet_utility_SOURCES += wallet-utility-res.rc
endif
endif

if TARGET_WINDOWS
pirate_cli_SOURCES += bitcoin-cli-res.rc
endif

pirate_cli_LDADD = \
	$(LIBBITCOIN_CLI) \
	$(LIBUNIVALUE) \
	$(LIBBITCOIN_UTIL) \
	$(BOOST_LIBS) \
	$(SSL_LIBS) \
	$(CRYPTO_LIBS) \
	$(EVENT_LIBS) \
	$(LIBZCASH) \
	$(LIBTLS) \
	$(LIBRUSTZCASH) \
	$(LIBBITCOIN_CRYPTO) \
  $(LIBZCASH_LIBS)

if ENABLE_WALLET
wallet_utility_LDADD = \
	libbitcoin_wallet.a \
	$(LIBBITCOIN_COMMON) \
	$(LIBBITCOIN_CRYPTO) \
	$(LIBSECP256K1) \
	$(LIBBITCOIN_UTIL) \
	$(BOOST_LIBS) \
	$(BDB_LIBS) \
	$(CRYPTO_LIBS) \
	$(LIBZCASH) \
	$(LIBRUSTZCASH) \
	$(LIBSNARK) \
	$(LIBZCASH_LIBS)\
  $(LIBCRYPTOCONDITIONS)
endif

# zcash-tx binary #
pirate_tx_SOURCES = komodo-tx.cpp
pirate_tx_CPPFLAGS = $(AM_CPPFLAGS) $(BITCOIN_INCLUDES)
pirate_tx_CXXFLAGS = $(AM_CXXFLAGS) $(PIE_FLAGS)
pirate_tx_LDFLAGS = $(RELDFLAGS) $(AM_LDFLAGS) $(LIBTOOL_APP_LDFLAGS)

if TARGET_WINDOWS
pirate_tx_SOURCES += bitcoin-tx-res.rc
endif

# FIXME: Is libzcash needed for zcash_tx?
pirate_tx_LDADD = \
  $(LIBUNIVALUE) \
  $(LIBBITCOIN_COMMON) \
  $(LIBBITCOIN_UTIL) \
  $(LIBSECP256K1) \
  $(LIBZCASH) \
	$(LIBTLS) \
	$(LIBRUSTZCASH) \
  $(LIBSNARK) \
  $(LIBBITCOIN_CRYPTO) \
  $(LIBZCASH_LIBS) \
  $(LIBCRYPTOCONDITIONS)

<<<<<<< HEAD
pirate_tx_LDADD += $(BOOST_LIBS) $(CRYPTO_LIBS)
#
=======
komodo_tx_LDADD += $(BOOST_LIBS) $(CRYPTO_LIBS)
>>>>>>> 68a4f520

# zcash protocol primitives #
libzcash_a_SOURCES = \
	zcash/IncrementalMerkleTree.cpp \
	zcash/NoteEncryption.cpp \
	zcash/Address.cpp \
	zcash/JoinSplit.cpp \
	zcash/Proof.cpp \
	zcash/Note.cpp \
	zcash/prf.cpp \
	zcash/address/sapling.cpp \
	zcash/address/sprout.cpp \
	zcash/util.cpp \
  zcash/address/zip32.cpp \
	zcash/circuit/commitment.tcc \
	zcash/circuit/gadget.tcc \
	zcash/circuit/merkle.tcc \
	zcash/circuit/note.tcc \
	zcash/circuit/prfs.tcc \
	zcash/circuit/utils.tcc

libzcash_a_CPPFLAGS = -DMULTICORE -fopenmp -fPIC -DBINARY_OUTPUT -DCURVE_ALT_BN128 \
	-DBOOST_SPIRIT_THREADSAFE -DHAVE_BUILD_INFO -D__STDC_FORMAT_MACROS $(HARDENED_CPPFLAGS) \
	$(HARDENED_CXXFLAGS) $(HARDENED_LDFLAGS) -pipe $(SAN_LDFLAGS) \
	-Wstack-protector $(SAN_CXXFLAGS) -fstack-protector-all -fPIE -fvisibility=hidden \
	-DSTATIC $(BITCOIN_INCLUDES)
libzcash_a_CXXFLAGS = $(SAN_CXXFLAGS) $(HARDENED_CXXFLAGS) -fwrapv -fno-strict-aliasing
libzcash_a_LDFLAGS = $(SAN_LDFLAGS) $(HARDENED_LDFLAGS)
libzcash_a_CPPFLAGS += -DMONTGOMERY_OUTPUT

# zcashconsensus library #
if BUILD_BITCOIN_LIBS
include_HEADERS = script/zcashconsensus.h
libzcashconsensus_la_SOURCES = \
  crypto/equihash.cpp \
  crypto/hmac_sha512.cpp \
  crypto/ripemd160.cpp \
  crypto/sha1.cpp \
	crypto/sha3.cpp \
  crypto/sha256.cpp \
  crypto/sha512.cpp \
  hash.cpp \
  primitives/transaction.cpp \
  pubkey.cpp \
  script/zcashconsensus.cpp \
  script/interpreter.cpp \
  script/script.cpp \
  uint256.cpp \
  utilstrencodings.cpp

if GLIBC_BACK_COMPAT
libzcashconsensus_la_SOURCES += compat/glibc_compat.cpp
endif

libzcashconsensus_la_LDFLAGS = $(AM_LDFLAGS) -no-undefined $(RELDFLAGS)
libzcashconsensus_la_LIBADD = $(LIBSECP256K1)
libzcashconsensus_la_CPPFLAGS = $(AM_CPPFLAGS) -I$(builddir)/obj -I$(srcdir)/rust/include -I$(srcdir)/secp256k1/include -I$(srcdir)/cryptoconditions/include -DBUILD_BITCOIN_INTERNAL
libzcashconsensus_la_CXXFLAGS = $(AM_CXXFLAGS) $(PIE_FLAGS)

endif
#

libtls_a_SOURCES = \
    tls/utiltls.cpp\
    tls/tlsmanager.cpp

libtls_a_CPPFLAGS = -DMULTICORE -fopenmp -fPIC -DBINARY_OUTPUT -DCURVE_ALT_BN128 -DBOOST_SPIRIT_THREADSAFE -DHAVE_BUILD_INFO -D__STDC_FORMAT_MACROS $(HARDENED_CPPFLAGS) -pipe -O2 -g  -Wstack-protector -fstack-protector-all -fPIE -fvisibility=hidden -DSTATIC $(BITCOIN_INCLUDES)

libtls_a_CXXFLAGS = $(HARDENED_CXXFLAGS) -fwrapv -fno-strict-aliasing

libtls_a_LDFLAGS = $(HARDENED_LDFLAGS)

libtls_a_CPPFLAGS += -DMONTGOMERY_OUTPUT

CLEANFILES = leveldb/libleveldb.a leveldb/libmemenv.a *.gcda *.gcno */*.gcno wallet/*/*.gcno

DISTCLEANFILES = obj/build.h

EXTRA_DIST = leveldb snark rust

clean-local:
	-$(MAKE) -C leveldb clean
	-$(MAKE) -C secp256k1 clean
	-$(MAKE) -C snark clean
	-$(MAKE) -C univalue clean
	-rm -f leveldb/*/*.gcno leveldb/helpers/memenv/*.gcno
	-rm -f config.h
<<<<<<< HEAD
	-rm -f *.a
	-rm -f *.so
=======
	-$(RM) *.a
	-$(RM) crypto/*.a
	-$(RM) cryptoconditions/.libs/*.a

clean-all: clean-local
	-$(MAKE) -C snark clean-all
	-$(MAKE) -C univalue clean-all
>>>>>>> 68a4f520

.rc.o:
	@test -f $(WINDRES)
	$(AM_V_GEN) $(WINDRES) -DWINDRES_PREPROC -i $< -o $@

.mm.o:
	$(AM_V_CXX) $(OBJCXX) $(DEFS) $(DEFAULT_INCLUDES) $(INCLUDES) $(AM_CPPFLAGS) \
	  $(CPPFLAGS) $(AM_CXXFLAGS) $(AM_CXXFLAGS) $(PIE_FLAGS) $(CXXFLAGS) -c -o $@ $<

check-symbols: $(bin_PROGRAMS)
if GLIBC_BACK_COMPAT
	@echo "Checking glibc back compat of [$(bin_PROGRAMS)]..."
	$(AM_V_at) READELF=$(READELF) CPPFILT=$(CPPFILT) $(top_srcdir)/contrib/devtools/symbol-check.py $(bin_PROGRAMS)
endif

check-security: $(bin_PROGRAMS)
if HARDEN
	@echo "Checking binary security of [$(bin_PROGRAMS)]..."
	$(AM_V_at) READELF=$(READELF) OBJDUMP=$(OBJDUMP) $(top_srcdir)/contrib/devtools/security-check.py $(bin_PROGRAMS)
endif

%.pb.cc %.pb.h: %.proto
	@test -f $(PROTOC)
	$(AM_V_GEN) $(PROTOC) --cpp_out=$(@D) --proto_path=$(abspath $(<D) $<)

if EMBEDDED_LEVELDB
include Makefile.leveldb.include
endif

if ENABLE_TESTS
include Makefile.ktest.include
<<<<<<< HEAD
#include Makefile.test.include
#include Makefile.gtest.include
endif


if ENABLE_QT
include Makefile.qt.include
=======
#include Makefile.test.include # bitcoin tests
#include Makefile.gtest.include # zcash tests
>>>>>>> 68a4f520
endif<|MERGE_RESOLUTION|>--- conflicted
+++ resolved
@@ -5,12 +5,12 @@
 AM_CPPFLAGS = $(HARDENED_CPPFLAGS)
 EXTRA_LIBRARIES =
 
-<<<<<<< HEAD
 if ARCH_ARM
 PLATFORM_VARIANT = armv8.1-a+crypto
 else
 PLATFORM_VARIANT = x86-64
-=======
+endif
+
 if EMBEDDED_LEVELDB
 LEVELDB_CPPFLAGS += -I$(srcdir)/leveldb/include
 LEVELDB_CPPFLAGS += -I$(srcdir)/leveldb/helpers/memenv
@@ -24,7 +24,6 @@
 	$(AM_V_at)$(MAKE) -C $(@D) $(@F) CXX="$(CXX)" \
 	  CC="$(CC)" PLATFORM=$(TARGET_OS) AR="$(AR)" $(LEVELDB_TARGET_FLAGS) \
           OPT="$(AM_CXXFLAGS) $(PIE_FLAGS) $(CXXFLAGS) $(AM_CPPFLAGS) $(CPPFLAGS) -D__STDC_LIMIT_MACROS"
->>>>>>> 68a4f520
 endif
 
 
@@ -68,11 +67,8 @@
 LIBUNIVALUE=univalue/libunivalue.la
 LIBCC=libcc.a
 LIBZCASH=libzcash.a
-<<<<<<< HEAD
 LIBTLS=libtls.a
 LIBCJSON=libcjson.a
-=======
->>>>>>> 68a4f520
 
 if ENABLE_ZMQ
 LIBBITCOIN_ZMQ=libbitcoin_zmq.a
@@ -83,10 +79,9 @@
 if BUILD_BITCOIN_LIBS
 LIBZCASH_CONSENSUS=libzcashconsensus.la
 endif
-<<<<<<< HEAD
-if ENABLE_WALLET
-LIBBITCOIN_WALLET=libbitcoin_wallet.a
-endif
+# if ENABLE_WALLET
+# LIBBITCOIN_WALLET=libbitcoin_wallet.a
+# endif
 
 
 RUST_ENV_VARS = RUSTC="$(RUSTC)" TERM=dumb
@@ -122,12 +117,9 @@
 
 $(LIBSECP256K1): $(wildcard secp256k1/src/*) $(wildcard secp256k1/include/*)
 	$(AM_V_at)$(MAKE) $(AM_MAKEFLAGS) -C $(@D) $(@F) OPTFLAGS="-O2 -march=$(PLATFORM_VARIANT) -g "
-=======
->>>>>>> 68a4f520
 
 LIBSNARK_CXXFLAGS = $(AM_CXXFLAGS) $(PIC_FLAGS) -DBINARY_OUTPUT -DNO_PT_COMPRESSION=1 -fstack-protector-all
 LIBSNARK_CONFIG_FLAGS = CURVE=ALT_BN128 NO_PROCPS=1 NO_DOCS=1 STATIC=1 NO_SUPERCOP=1 FEATUREFLAGS=-DMONTGOMERY_OUTPUT NO_COPY_DEPINST=1 NO_COMPILE_LIBGTEST=1
-LIBSNARK_OPTFLAGS = $(CPPFLAGS) -march=x86-64
 if HAVE_OPENMP
 LIBSNARK_CONFIG_FLAGS += MULTICORE=1
 endif
@@ -135,11 +127,7 @@
 LIBSNARK_CONFIG_FLAGS += PLATFORM=darwin
 endif
 
-$(LIBSECP256K1): $(wildcard secp256k1/src/*) $(wildcard secp256k1/include/*)
-	$(AM_V_at)$(MAKE) $(AM_MAKEFLAGS) -C $(@D) $(@F) OPTFLAGS="$(LIBSNARK_OPTFLAGS) "
-
 $(LIBSNARK): $(wildcard snark/src/*)
-<<<<<<< HEAD
 	$(AM_V_at) CC="$(CC)" CXX="$(CXX)" AR="$(AR)" CXXFLAGS="$(LIBSNARK_CXXFLAGS)" $(MAKE) $(AM_MAKEFLAGS) -C snark/ DEPINST="$(LIBSNARK_DEPINST)" $(LIBSNARK_CONFIG_FLAGS) OPTFLAGS="-O2 -march=$(PLATFORM_VARIANT)"
 
 libsnark-tests: $(wildcard snark/src/*)
@@ -156,15 +144,6 @@
 
 #$(LIBCJSON): cJSON.o komodo_cJSON.o komodo_cutils.o
 #	$(AR) cr $(LIBCJSON) $^
-=======
-	$(AM_V_at)CC="$(CC)" CXX="$(CXX)" AR="$(AR)" CXXFLAGS="$(LIBSNARK_CXXFLAGS)" $(MAKE) $(AM_MAKEFLAGS) -C snark/ DEPINST="$(LIBSNARK_DEPINST)" $(LIBSNARK_CONFIG_FLAGS) OPTFLAGS="$(LIBSNARK_OPTFLAGS)"
-
-libsnark-tests: $(wildcard snark/src/*)
-	$(AM_V_at)CC="$(CC)" CXX="$(CXX)" AR="$(AR)" CXXFLAGS="$(LIBSNARK_CXXFLAGS)" $(MAKE) $(AM_MAKEFLAGS) -C snark/ check DEPINST="$(LIBSNARK_DEPINST)" $(LIBSNARK_CONFIG_FLAGS) OPTFLAGS="$(LIBSNARK_OPTFLAGS)"
-
-$(LIBUNIVALUE): $(wildcard univalue/lib/*)
-	$(AM_V_at)$(MAKE) $(AM_MAKEFLAGS) -C $(@D) $(@F) OPTFLAGS="$(LIBSNARK_OPTFLAGS)"
->>>>>>> 68a4f520
 
 # libcjson build
 LIBCJSON=libcjson.a
@@ -424,6 +403,8 @@
   metrics.h \
   miner.cpp \
   net.cpp \
+	netbase.cpp \
+	netaddress.cpp \
   notaries_staked.cpp \
   noui.cpp \
   notarisationdb.cpp \
@@ -582,14 +563,7 @@
   komodo_interest.cpp \
   komodo_kv.cpp \
   komodo_notary.cpp \
-<<<<<<< HEAD
-  komodo_pax.cpp \
   komodo_utils.cpp \
-	netaddress.cpp \
-=======
-  komodo_utils.cpp \
->>>>>>> 68a4f520
-  netbase.cpp \
   metrics.cpp \
   primitives/block.cpp \
   primitives/transaction.cpp \
@@ -697,7 +671,6 @@
   $(PROTON_LIBS) \
   $(LIBBITCOIN_CRYPTO) \
   $(LIBZCASH_LIBS) \
-<<<<<<< HEAD
   $(LIBSECP256K1) \
   $(LIBCRYPTOCONDITIONS)
 
@@ -711,11 +684,6 @@
 # pirated_LDADD += libcc.so $(LIBSECP256K1)
 # endif
 
-=======
-  $(LIBCC) \
-  -lcurl
-
->>>>>>> 68a4f520
 if ENABLE_PROTON
 pirated_LDADD += $(LIBBITCOIN_PROTON) $(PROTON_LIBS)
 endif
@@ -744,6 +712,7 @@
 if TARGET_WINDOWS
 wallet_utility_SOURCES += wallet-utility-res.rc
 endif
+
 endif
 
 if TARGET_WINDOWS
@@ -805,12 +774,8 @@
   $(LIBZCASH_LIBS) \
   $(LIBCRYPTOCONDITIONS)
 
-<<<<<<< HEAD
 pirate_tx_LDADD += $(BOOST_LIBS) $(CRYPTO_LIBS)
 #
-=======
-komodo_tx_LDADD += $(BOOST_LIBS) $(CRYPTO_LIBS)
->>>>>>> 68a4f520
 
 # zcash protocol primitives #
 libzcash_a_SOURCES = \
@@ -898,10 +863,6 @@
 	-$(MAKE) -C univalue clean
 	-rm -f leveldb/*/*.gcno leveldb/helpers/memenv/*.gcno
 	-rm -f config.h
-<<<<<<< HEAD
-	-rm -f *.a
-	-rm -f *.so
-=======
 	-$(RM) *.a
 	-$(RM) crypto/*.a
 	-$(RM) cryptoconditions/.libs/*.a
@@ -909,7 +870,6 @@
 clean-all: clean-local
 	-$(MAKE) -C snark clean-all
 	-$(MAKE) -C univalue clean-all
->>>>>>> 68a4f520
 
 .rc.o:
 	@test -f $(WINDRES)
@@ -935,22 +895,17 @@
 	@test -f $(PROTOC)
 	$(AM_V_GEN) $(PROTOC) --cpp_out=$(@D) --proto_path=$(abspath $(<D) $<)
 
-if EMBEDDED_LEVELDB
-include Makefile.leveldb.include
-endif
+#if EMBEDDED_LEVELDB
+#include Makefile.leveldb.include
+#endif
 
 if ENABLE_TESTS
 include Makefile.ktest.include
-<<<<<<< HEAD
-#include Makefile.test.include
-#include Makefile.gtest.include
+#include Makefile.test.include # bitcoin tests
+#include Makefile.gtest.include # zcash tests
 endif
 
 
 if ENABLE_QT
 include Makefile.qt.include
-=======
-#include Makefile.test.include # bitcoin tests
-#include Makefile.gtest.include # zcash tests
->>>>>>> 68a4f520
 endif
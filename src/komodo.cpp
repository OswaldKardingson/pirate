--- conflicted
+++ resolved
@@ -654,11 +654,7 @@
             komodo_stateupdate(pindex->nHeight,0,0,0,zero,0,0,0,0,-pindex->nHeight,pindex->nTime,0,0,0,0,zero,0);
         }
     }
-<<<<<<< HEAD
-    komodo_currentheight_set(chainActive.Tip()->GetHeight());
-=======
-    komodo_currentheight_set(chainActive.LastTip()->nHeight);
->>>>>>> 0634e206
+    komodo_currentheight_set(chainActive.Tip()->nHeight);
     int transaction = 0;
     if ( pindex != 0 )
     {

--- conflicted
+++ resolved
@@ -1,41 +1,8 @@
 #!/bin/bash
-<<<<<<< HEAD
-#set -x
-echo revs; fiat/revs $1 $2 $3 $4
-echo supernet; fiat/supernet $1 $2 $3 $4
-echo dex; fiat/dex $1 $2 $3 $4
-echo pangea; fiat/pangea $1 $2 $3 $4
-echo jumblr; fiat/jumblr $1 $2 $3 $4
-echo bet; fiat/bet $1 $2 $3 $4
-echo crypto; fiat/crypto $1 $2 $3 $4
-echo hodl; fiat/hodl $1 $2 $3 $4
-echo mshark; fiat/mshark $1 $2 $3 $4
-echo bots; fiat/bots $1 $2 $3 $4
-echo mgw; fiat/mgw $1 $2 $3 $4
-echo coqui; fiat/coqui $1 $2 $3 $4
-echo wlc; fiat/wlc $1 $2 $3 $4
-echo kv; fiat/kv $1 $2 $3 $4
-echo ceal; fiat/ceal $1 $2 $3 $4
-echo mesh; fiat/mesh $1 $2 $3 $4
-echo mnz; fiat/mnz $1 $2 $3 $4
-echo axo; fiat/axo $1 $2 $3 $4
-echo etomic; fiat/etomic $1 $2 $3 $4
-echo btch; fiat/btch $1 $2 $3 $4
-echo pizza; fiat/pizza $1 $2 $3 $4
-echo beer; fiat/beer $1 $2 $3 $4
-echo vote2018; fiat/vote2018 $1 $2 $3 $4
-echo ninja; fiat/ninja $1 $2 $3 $4
-echo oot; fiat/oot $1 $2 $3 $4
-echo bntn; fiat/bntn $1 $2 $3 $4
-echo chain; fiat/chain $1 $2 $3 $4
-echo prlpay; fiat/prlpay $1 $2 $3 $4
-echo dsec; fiat/dsec $1 $2 $3 $4
-=======
 
 args="$@"
 
 ./listassetchains | while read chain; do
   echo $chain
   ./komodo-cli --ac_name=$chain $args
-done
->>>>>>> bf109a68
+done
--- conflicted
+++ resolved
@@ -52,11 +52,7 @@
     UniValue root_tests,
     UniValue ser_tests,
     UniValue witness_ser_tests,
-<<<<<<< HEAD
-    UniValue path_tests,
-=======
     UniValue path_tests
->>>>>>> 0c421020
 )
 {
     size_t witness_ser_i = 0;

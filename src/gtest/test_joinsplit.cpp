--- conflicted
+++ resolved
@@ -42,15 +42,10 @@
         const uint256& joinSplitPubKey
 )
 {
-<<<<<<< HEAD
     auto verifier = ProofVerifier::Strict();
     bool phgrPassed = jsdescs[0].Verify(js, verifier, joinSplitPubKey);
     bool grothPassed = jsdescs[1].Verify(js, verifier, joinSplitPubKey);
     return phgrPassed && grothPassed;
-=======
-    auto verifier = libzcash::ProofVerifier::Strict();
-    return jsdesc.Verify(js, verifier, joinSplitPubKey);
->>>>>>> 0c421020
 }
 
 

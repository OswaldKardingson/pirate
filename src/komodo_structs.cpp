--- conflicted
+++ resolved
@@ -13,33 +13,9 @@
  *                                                                            *
  ******************************************************************************/
 #include "komodo_structs.h"
-<<<<<<< HEAD
-#include "komodo_bitcoind.h" // komodo_verifynotarization
-#include "mem_read.h"
-#include <mutex>
-#include <iostream>
-
-extern std::mutex komodo_mutex;
-
-/***
- * komodo_state
- */
-
-bool komodo_state::add_event(const std::string& symbol, const uint32_t height, std::shared_ptr<komodo::event> in)
-{
-    if (ASSETCHAINS_SYMBOL[0] != 0)
-    {
-        std::lock_guard<std::mutex> lock(komodo_mutex);
-        events.push_back( in );
-        return true;
-    }
-    return false;
-}
-=======
 #include "komodo_globals.h"
 #include "komodo_bitcoind.h"
 #include "mem_read.h"
->>>>>>> 68a4f520
 
 namespace komodo {
 
@@ -180,14 +156,14 @@
     return os;
 }
 
-event_notarized::event_notarized(uint8_t *data, long &pos, long data_len, int32_t height, 
+event_notarized::event_notarized(uint8_t *data, long &pos, long data_len, int32_t height,
         const char* _dest, bool includeMoM)
         : event_notarized(height, _dest)
 {
     // init via event_notarized(height, dest)
     //if (_dest != nullptr)
     //    strncpy(this->dest, _dest, sizeof(this->dest)-1);
-    //this->dest[sizeof(this->dest)-1] = 0;   
+    //this->dest[sizeof(this->dest)-1] = 0;
     MoM.SetNull();
     mem_read(this->notarizedheight, data, pos, data_len);
     mem_read(this->blockhash, data, pos, data_len);
@@ -267,7 +243,7 @@
     return os;
 }
 
-event_kmdheight::event_kmdheight(uint8_t* data, long &pos, long data_len, int32_t height, 
+event_kmdheight::event_kmdheight(uint8_t* data, long &pos, long data_len, int32_t height,
         bool includeTimestamp) : event_kmdheight(height)
 {
     mem_read(this->kheight, data, pos, data_len);
@@ -275,7 +251,7 @@
         mem_read(this->timestamp, data, pos, data_len);
 }
 
-event_kmdheight::event_kmdheight(FILE *fp, int32_t height, bool includeTimestamp) 
+event_kmdheight::event_kmdheight(FILE *fp, int32_t height, bool includeTimestamp)
         : event_kmdheight(height)
 {
     if ( fread(&kheight,1,sizeof(kheight),fp) != sizeof(kheight) )
@@ -296,7 +272,7 @@
     return os;
 }
 
-event_opreturn::event_opreturn(uint8_t *data, long &pos, long data_len, int32_t height) 
+event_opreturn::event_opreturn(uint8_t *data, long &pos, long data_len, int32_t height)
         : event_opreturn(height)
 {
     mem_read(this->txid, data, pos, data_len);
@@ -329,13 +305,8 @@
 
 std::ostream& operator<<(std::ostream& os, const event_opreturn& in)
 {
-<<<<<<< HEAD
-    const event& e = dynamic_cast<const event&>(in);
+    const event& e = static_cast<const event&>(in);
     os << e
-=======
-    const event& e = static_cast<const event&>(in);
-    os << e 
->>>>>>> 68a4f520
         << serializable<uint256>(in.txid)
         << serializable<uint16_t>(in.vout)
         << serializable<uint64_t>(in.value)
@@ -344,7 +315,7 @@
     return os;
 }
 
-event_pricefeed::event_pricefeed(uint8_t *data, long &pos, long data_len, int32_t height) 
+event_pricefeed::event_pricefeed(uint8_t *data, long &pos, long data_len, int32_t height)
         : event_pricefeed(height)
 {
     mem_read(this->num, data, pos, data_len);
@@ -356,7 +327,7 @@
         pos += num * sizeof(uint32_t);
 }
 
-event_pricefeed::event_pricefeed(FILE* fp, int32_t height) 
+event_pricefeed::event_pricefeed(FILE* fp, int32_t height)
         : event_pricefeed(height)
 {
     num = fgetc(fp);

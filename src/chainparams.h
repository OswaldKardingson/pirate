// Copyright (c) 2009-2010 Satoshi Nakamoto
// Copyright (c) 2009-2014 The Bitcoin Core developers
// Distributed under the MIT software license, see the accompanying
// file COPYING or http://www.opensource.org/licenses/mit-license.php.

/******************************************************************************
 * Copyright © 2014-2019 The SuperNET Developers.                             *
 *                                                                            *
 * See the AUTHORS, DEVELOPER-AGREEMENT and LICENSE files at                  *
 * the top-level directory of this distribution for the individual copyright  *
 * holder information and the developer policies on copyright and licensing.  *
 *                                                                            *
 * Unless otherwise agreed in a custom licensing agreement, no part of the    *
 * SuperNET software, including this file may be copied, modified, propagated *
 * or distributed except according to the terms contained in the LICENSE file *
 *                                                                            *
 * Removal or modification of this copyright notice is prohibited.            *
 *                                                                            *
 ******************************************************************************/

#ifndef BITCOIN_CHAINPARAMS_H
#define BITCOIN_CHAINPARAMS_H

#include "chainparamsbase.h"
#include "consensus/params.h"
#include "primitives/block.h"
#include "protocol.h"

#define KOMODO_MINDIFF_NBITS 0x200f0f0f

#include <vector>

/****
 * DNS seed info
 */
struct CDNSSeedData {
    std::string name, host;
    CDNSSeedData(const std::string &strName, const std::string &strHost) : name(strName), host(strHost) {}
};

<<<<<<< HEAD
=======
/****
 * IPv6 seed info
 */
struct SeedSpec6 {
    uint8_t addr[16];
    uint16_t port;
};

>>>>>>> 68a4f520
typedef std::map<int, uint256> MapCheckpoints;


/**
 * CChainParams defines various tweakable parameters of a given instance of the
 * Bitcoin system. There are three: the main network on which people trade goods
 * and services, the public test network which gets reset from time to time and
 * a regression test mode which is intended for private networks only. It has
 * minimal difficulty to ensure that blocks can be found instantly.
 */
class CChainParams
{
public:
    enum Base58Type {
        PUBKEY_ADDRESS,
        SCRIPT_ADDRESS,
        SECRET_KEY,
        EXT_PUBLIC_KEY,
        EXT_SECRET_KEY,

        ZCPAYMENT_ADDRRESS,
        ZCSPENDING_KEY,
        ZCVIEWING_KEY,

        MAX_BASE58_TYPES
    };
    struct CCheckpointData {
        MapCheckpoints mapCheckpoints;
        int64_t nTimeLastCheckpoint;
        int64_t nTransactionsLastCheckpoint;
        double fTransactionsPerDay;
    };

    enum Bech32Type {
        SAPLING_PAYMENT_ADDRESS,
        SAPLING_FULL_VIEWING_KEY,
        SAPLING_INCOMING_VIEWING_KEY,
        SAPLING_EXTENDED_SPEND_KEY,
        SAPLING_DIVERSIFIED_EXTENDED_SPEND_KEY,
        SAPLING_EXTENDED_FVK,
        SAPLING_DIVERSIFIED_EXTENDED_FVK,

        MAX_BECH32_TYPES
    };

    /****
     * @returns parameters that influence chain consensus
     */
    const Consensus::Params& GetConsensus() const { return consensus; }
    /***
     * Message header start bytes
     * @returns 4 bytes
     */
    const CMessageHeader::MessageStartChars& MessageStart() const { return pchMessageStart; }
    /****
     * @returns bytes of public key that signs broadcast alert messages
     */
    const std::vector<unsigned char>& AlertKey() const { return vAlertPubKey; }
    /***
     * @returns default TCP port for P2P connections
     */
    int GetDefaultPort() const { return nDefaultPort; }

    /***
     * @returns the first block of the chain
     */
    const CBlock& GenesisBlock() const { return genesis; }
    /** 
     * Make miner wait to have peers to avoid wasting work
     * @returns true if peers are required before mining begins 
     */
    bool MiningRequiresPeers() const { return fMiningRequiresPeers; }
    /** 
     * Default value for -checkmempool and -checkblockindex argument
     * @returns true if mempool and indexes should be checked by default 
     */
    bool DefaultConsistencyChecks() const { return fDefaultConsistencyChecks; }
    /** 
     * Policy: Filter transactions that do not match well-defined patterns
     * @returns true to filter, false to be permissive 
     */
    bool RequireStandard() const { return fRequireStandard; }
    /****
     * @returns height where pruning should happen
     */
    int64_t PruneAfterHeight() const { return nPruneAfterHeight; }
    /****
     * @returns N value for equihash algo
     */
    unsigned int EquihashN() const { return nEquihashN; }
    /***
     * @returns K value for equihash algo
     */
    unsigned int EquihashK() const { return nEquihashK; }
    /****
     * @returns currency units (i.e. "KMD", "REG", "TAZ"
     */
    std::string CurrencyUnits() const { return strCurrencyUnits; }
    /****
     * @ref https://github.com/satoshilabs/slips/blob/master/slip-0044.md
     * @returns coin identifier for this chain
     */
    uint32_t BIP44CoinType() const { return bip44CoinType; }
    /** 
     * Make miner stop after a block is found. In RPC, don't return until nGenProcLimit blocks are generated
     * @returns true if on-demand block mining is allowed (true for RegTest, should probably be false for all others)
     */
    bool MineBlocksOnDemand() const { return fMineBlocksOnDemand; }
    /** 
     * Deprecated. Use NetworkIDString() to identify the network
     * @returns true if testnet
     */
    bool TestnetToBeDeprecatedFieldRPC() const { return fTestnetToBeDeprecatedFieldRPC; }
    /** 
     * Return the BIP70 network string ("main", "test" or "regtest") 
     * @returns the network ID
    */
    std::string NetworkIDString() const { return strNetworkID; }
    /****
     * @returns a vector of DNS entries to get seed data
     */
    const std::vector<CDNSSeedData>& DNSSeeds() const { return vSeeds; }
    /***
     * @param the type (i.e. PUBKEY_ADDRESS, SCRIPT_ADDRESS)
     * @returns prefix bytes to common encoded strings
     */
    const std::vector<unsigned char>& Base58Prefix(Base58Type type) const { return base58Prefixes[type]; }
    /****
     * @returns the Human Readable Part of a particular type of Bech32 data
     */
    const std::string& Bech32HRP(Bech32Type type) const { return bech32HRPs[type]; }
<<<<<<< HEAD
    const std::vector<uint8_t>& FixedSeeds() const { return vFixedSeeds; }
=======
    /****
     * Use in case of problems with DNS
     * @returns hard-coded IPv6 addresses of seed nodes
     */
    const std::vector<SeedSpec6>& FixedSeeds() const { return vFixedSeeds; }
    const std::vector<std::pair<std::string, std::string> > GenesisNotaries() const { return genesisNotaries; }
>>>>>>> 68a4f520
    const CCheckpointData& Checkpoints() const { return checkpointData; }
    /** 
     * @returns the founder's reward address for a given block height 
     */
    std::string GetFoundersRewardAddressAtHeight(int height) const;
    /***
     * @returns the founder's reward script for a given block height
     */
    CScript GetFoundersRewardScriptAtHeight(int height) const;
    /***
     * @param i the index
     * @returns the founder's reward address
     */
    std::string GetFoundersRewardAddressAtIndex(int i) const;
    /** 
     * Enforce coinbase consensus rule in regtest mode 
     */
    void SetRegTestCoinbaseMustBeProtected() { consensus.fCoinbaseMustBeProtected = true; }

    /***
     * Set the default P2P IP port
     * @param port the new port
     */
    void SetDefaultPort(uint16_t port) { nDefaultPort = port; }
    /***
     * @param checkpointData the new data
     */
    void SetCheckpointData(CCheckpointData checkpointData);
    /***
     * @param n the new N value for equihash
     */
    void SetNValue(uint64_t n) { nEquihashN = n; }
    /****
     * @param k the new K value for equihash
     */
    void SetKValue(uint64_t k) { nEquihashK = k; }
    /****
     * @param flag true to require connected peers before mining can begin
     */
    void SetMiningRequiresPeers(bool flag) { fMiningRequiresPeers = flag; }
    uint32_t CoinbaseMaturity() const { return coinbaseMaturity; }
    void SetCoinbaseMaturity(uint32_t in) const { coinbaseMaturity = in; }

    CMessageHeader::MessageStartChars pchMessageStart; // message header start bytes
    Consensus::Params consensus; // parameters that influence consensus

protected:
    CChainParams() {}

    std::vector<unsigned char> vAlertPubKey; // Raw pub key bytes for the broadcast alert signing key
    int nMinerThreads = 0; // number of mining threads
    long nMaxTipAge = 0;
    int nDefaultPort = 0; // p2p
    uint64_t nPruneAfterHeight = 0;
    unsigned int nEquihashN = 0;
    unsigned int nEquihashK = 0;
    std::vector<CDNSSeedData> vSeeds;
    std::vector<unsigned char> base58Prefixes[MAX_BASE58_TYPES];
    std::string bech32HRPs[MAX_BECH32_TYPES];
    std::string strNetworkID;
    std::string strCurrencyUnits;
    uint32_t bip44CoinType;
    CBlock genesis;
    std::vector<uint8_t> vFixedSeeds;
    bool fMiningRequiresPeers = false;
    bool fDefaultConsistencyChecks = false;
    bool fRequireStandard = false;
    bool fMineBlocksOnDemand = false;
    bool fTestnetToBeDeprecatedFieldRPC = false;
    CCheckpointData checkpointData;
    std::vector<std::string> vFoundersRewardAddress;
    mutable uint32_t coinbaseMaturity = 100; // allow to modify by -ac_cbmaturity
    std::vector< std::pair<std::string, std::string> > genesisNotaries;
};

/**
 * NOTE: This won't change after app startup (except for unit tests)
 * @returns the currently selected parameters for this chain
 */
const CChainParams &Params();

/** 
 * @param network the network
 * @returns parameters for the given network. 
 */
CChainParams &Params(CBaseChainParams::Network network);

/** 
 * Sets the params returned by Params() to those for the given network.
 * @param network the network to use
 */
void SelectParams(CBaseChainParams::Network network);

/**
 * Looks for -regtest or -testnet and then calls SelectParams as appropriate.
 * @returns false if an invalid combination is given.
 */
bool SelectParamsFromCommandLine();

/**
 * Allows modifying the network upgrade regtest parameters.
 * @param idx the index of the new parameters
 * @param nActivationHeight when to activate
 */
void UpdateNetworkUpgradeParameters(Consensus::UpgradeIndex idx, int nActivationHeight);

void komodo_setactivation(int32_t height);
int32_t MAX_BLOCK_SIZE(int32_t height);

#endif // BITCOIN_CHAINPARAMS_H<|MERGE_RESOLUTION|>--- conflicted
+++ resolved
@@ -38,17 +38,6 @@
     CDNSSeedData(const std::string &strName, const std::string &strHost) : name(strName), host(strHost) {}
 };
 
-<<<<<<< HEAD
-=======
-/****
- * IPv6 seed info
- */
-struct SeedSpec6 {
-    uint8_t addr[16];
-    uint16_t port;
-};
-
->>>>>>> 68a4f520
 typedef std::map<int, uint256> MapCheckpoints;
 
 
@@ -116,19 +105,19 @@
      * @returns the first block of the chain
      */
     const CBlock& GenesisBlock() const { return genesis; }
-    /** 
+    /**
      * Make miner wait to have peers to avoid wasting work
-     * @returns true if peers are required before mining begins 
+     * @returns true if peers are required before mining begins
      */
     bool MiningRequiresPeers() const { return fMiningRequiresPeers; }
-    /** 
+    /**
      * Default value for -checkmempool and -checkblockindex argument
-     * @returns true if mempool and indexes should be checked by default 
+     * @returns true if mempool and indexes should be checked by default
      */
     bool DefaultConsistencyChecks() const { return fDefaultConsistencyChecks; }
-    /** 
+    /**
      * Policy: Filter transactions that do not match well-defined patterns
-     * @returns true to filter, false to be permissive 
+     * @returns true to filter, false to be permissive
      */
     bool RequireStandard() const { return fRequireStandard; }
     /****
@@ -152,18 +141,18 @@
      * @returns coin identifier for this chain
      */
     uint32_t BIP44CoinType() const { return bip44CoinType; }
-    /** 
+    /**
      * Make miner stop after a block is found. In RPC, don't return until nGenProcLimit blocks are generated
      * @returns true if on-demand block mining is allowed (true for RegTest, should probably be false for all others)
      */
     bool MineBlocksOnDemand() const { return fMineBlocksOnDemand; }
-    /** 
+    /**
      * Deprecated. Use NetworkIDString() to identify the network
      * @returns true if testnet
      */
     bool TestnetToBeDeprecatedFieldRPC() const { return fTestnetToBeDeprecatedFieldRPC; }
-    /** 
-     * Return the BIP70 network string ("main", "test" or "regtest") 
+    /**
+     * Return the BIP70 network string ("main", "test" or "regtest")
      * @returns the network ID
     */
     std::string NetworkIDString() const { return strNetworkID; }
@@ -180,19 +169,15 @@
      * @returns the Human Readable Part of a particular type of Bech32 data
      */
     const std::string& Bech32HRP(Bech32Type type) const { return bech32HRPs[type]; }
-<<<<<<< HEAD
-    const std::vector<uint8_t>& FixedSeeds() const { return vFixedSeeds; }
-=======
     /****
      * Use in case of problems with DNS
      * @returns hard-coded IPv6 addresses of seed nodes
      */
-    const std::vector<SeedSpec6>& FixedSeeds() const { return vFixedSeeds; }
+    const std::vector<uint8_t>& FixedSeeds() const { return vFixedSeeds; }
     const std::vector<std::pair<std::string, std::string> > GenesisNotaries() const { return genesisNotaries; }
->>>>>>> 68a4f520
     const CCheckpointData& Checkpoints() const { return checkpointData; }
-    /** 
-     * @returns the founder's reward address for a given block height 
+    /**
+     * @returns the founder's reward address for a given block height
      */
     std::string GetFoundersRewardAddressAtHeight(int height) const;
     /***
@@ -204,8 +189,8 @@
      * @returns the founder's reward address
      */
     std::string GetFoundersRewardAddressAtIndex(int i) const;
-    /** 
-     * Enforce coinbase consensus rule in regtest mode 
+    /**
+     * Enforce coinbase consensus rule in regtest mode
      */
     void SetRegTestCoinbaseMustBeProtected() { consensus.fCoinbaseMustBeProtected = true; }
 
@@ -271,13 +256,13 @@
  */
 const CChainParams &Params();
 
-/** 
+/**
  * @param network the network
- * @returns parameters for the given network. 
+ * @returns parameters for the given network.
  */
 CChainParams &Params(CBaseChainParams::Network network);
 
-/** 
+/**
  * Sets the params returned by Params() to those for the given network.
  * @param network the network to use
  */
@@ -297,6 +282,7 @@
 void UpdateNetworkUpgradeParameters(Consensus::UpgradeIndex idx, int nActivationHeight);
 
 void komodo_setactivation(int32_t height);
+void komodo_setcanopy(int32_t height);
 int32_t MAX_BLOCK_SIZE(int32_t height);
 
 #endif // BITCOIN_CHAINPARAMS_H
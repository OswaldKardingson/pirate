// Copyright (c) 2009-2010 Satoshi Nakamoto
// Copyright (c) 2009-2014 The Bitcoin Core developers
// Distributed under the MIT software license, see the accompanying
// file COPYING or http://www.opensource.org/licenses/mit-license.php.

/******************************************************************************
 * Copyright © 2014-2019 The SuperNET Developers.                             *
 *                                                                            *
 * See the AUTHORS, DEVELOPER-AGREEMENT and LICENSE files at                  *
 * the top-level directory of this distribution for the individual copyright  *
 * holder information and the developer policies on copyright and licensing.  *
 *                                                                            *
 * Unless otherwise agreed in a custom licensing agreement, no part of the    *
 * SuperNET software, including this file may be copied, modified, propagated *
 * or distributed except according to the terms contained in the LICENSE file *
 *                                                                            *
 * Removal or modification of this copyright notice is prohibited.            *
 *                                                                            *
 ******************************************************************************/

#ifndef BITCOIN_CHAINPARAMS_H
#define BITCOIN_CHAINPARAMS_H

#include "chainparamsbase.h"
#include "consensus/params.h"
#include "primitives/block.h"
#include "protocol.h"

#define KOMODO_MINDIFF_NBITS 0x200f0f0f

#include <vector>

/****
 * DNS seed info
 */
struct CDNSSeedData {
    std::string name, host;
    CDNSSeedData(const std::string &strName, const std::string &strHost) : name(strName), host(strHost) {}
};

/****
 * IPv6 seed info
 */
struct SeedSpec6 {
    uint8_t addr[16];
    uint16_t port;
};

typedef std::map<int, uint256> MapCheckpoints;


/**
 * CChainParams defines various tweakable parameters of a given instance of the
 * Bitcoin system. There are three: the main network on which people trade goods
 * and services, the public test network which gets reset from time to time and
 * a regression test mode which is intended for private networks only. It has
 * minimal difficulty to ensure that blocks can be found instantly.
 */
class CChainParams
{
public:
    enum Base58Type {
        PUBKEY_ADDRESS,
        SCRIPT_ADDRESS,
        SECRET_KEY,
        EXT_PUBLIC_KEY,
        EXT_SECRET_KEY,

        ZCPAYMENT_ADDRRESS,
        ZCSPENDING_KEY,
        ZCVIEWING_KEY,

        MAX_BASE58_TYPES
    };
    struct CCheckpointData {
        MapCheckpoints mapCheckpoints;
        int64_t nTimeLastCheckpoint;
        int64_t nTransactionsLastCheckpoint;
        double fTransactionsPerDay;
    };

    enum Bech32Type {
        SAPLING_PAYMENT_ADDRESS,
        SAPLING_FULL_VIEWING_KEY,
        SAPLING_INCOMING_VIEWING_KEY,
        SAPLING_EXTENDED_SPEND_KEY,

        MAX_BECH32_TYPES
    };

    /****
     * @returns parameters that influence chain consensus
     */
    const Consensus::Params& GetConsensus() const { return consensus; }
    /***
     * Message header start bytes
     * @returns 4 bytes
     */
    const CMessageHeader::MessageStartChars& MessageStart() const { return pchMessageStart; }
    /****
     * @returns bytes of public key that signs broadcast alert messages
     */
    const std::vector<unsigned char>& AlertKey() const { return vAlertPubKey; }
    /***
     * @returns default TCP port for P2P connections
     */
    int GetDefaultPort() const { return nDefaultPort; }

    /***
     * @returns the first block of the chain
     */
    const CBlock& GenesisBlock() const { return genesis; }
    /** 
     * Make miner wait to have peers to avoid wasting work
     * @returns true if peers are required before mining begins 
     */
    bool MiningRequiresPeers() const { return fMiningRequiresPeers; }
    /** 
     * Default value for -checkmempool and -checkblockindex argument
     * @returns true if mempool and indexes should be checked by default 
     */
    bool DefaultConsistencyChecks() const { return fDefaultConsistencyChecks; }
    /** 
     * Policy: Filter transactions that do not match well-defined patterns
     * @returns true to filter, false to be permissive 
     */
    bool RequireStandard() const { return fRequireStandard; }
    /****
     * @returns height where pruning should happen
     */
    int64_t PruneAfterHeight() const { return nPruneAfterHeight; }
    /****
     * @returns N value for equihash algo
     */
    unsigned int EquihashN() const { return nEquihashN; }
    /***
     * @returns K value for equihash algo
     */
    unsigned int EquihashK() const { return nEquihashK; }
    /****
     * @returns currency units (i.e. "KMD", "REG", "TAZ"
     */
    std::string CurrencyUnits() const { return strCurrencyUnits; }
    /****
     * @ref https://github.com/satoshilabs/slips/blob/master/slip-0044.md
     * @returns coin identifier for this chain
     */
    uint32_t BIP44CoinType() const { return bip44CoinType; }
    /** 
     * Make miner stop after a block is found. In RPC, don't return until nGenProcLimit blocks are generated
     * @returns true if on-demand block mining is allowed (true for RegTest, should probably be false for all others)
     */
    bool MineBlocksOnDemand() const { return fMineBlocksOnDemand; }
    /** 
     * Deprecated. Use NetworkIDString() to identify the network
     * @returns true if testnet
     */
    bool TestnetToBeDeprecatedFieldRPC() const { return fTestnetToBeDeprecatedFieldRPC; }
    /** 
     * Return the BIP70 network string ("main", "test" or "regtest") 
     * @returns the network ID
    */
    std::string NetworkIDString() const { return strNetworkID; }
    /****
     * @returns a vector of DNS entries to get seed data
     */
    const std::vector<CDNSSeedData>& DNSSeeds() const { return vSeeds; }
    /***
     * @param the type (i.e. PUBKEY_ADDRESS, SCRIPT_ADDRESS)
     * @returns prefix bytes to common encoded strings
     */
    const std::vector<unsigned char>& Base58Prefix(Base58Type type) const { return base58Prefixes[type]; }
    /****
     * @returns the Human Readable Part of a particular type of Bech32 data
     */
    const std::string& Bech32HRP(Bech32Type type) const { return bech32HRPs[type]; }
    /****
     * Use in case of problems with DNS
     * @returns hard-coded IPv6 addresses of seed nodes
     */
    const std::vector<SeedSpec6>& FixedSeeds() const { return vFixedSeeds; }
<<<<<<< HEAD
    /***
     * @returns data on checkpoints
     */
=======
    const std::vector<std::pair<std::string, std::string> > GenesisNotaries() const { return genesisNotaries; }
>>>>>>> d47d2c26
    const CCheckpointData& Checkpoints() const { return checkpointData; }
    /** 
     * @returns the founder's reward address for a given block height 
     */
    std::string GetFoundersRewardAddressAtHeight(int height) const;
    /***
     * @returns the founder's reward script for a given block height
     */
    CScript GetFoundersRewardScriptAtHeight(int height) const;
    /***
     * @param i the index
     * @returns the founder's reward address
     */
    std::string GetFoundersRewardAddressAtIndex(int i) const;
    /** 
     * Enforce coinbase consensus rule in regtest mode 
     */
    void SetRegTestCoinbaseMustBeProtected() { consensus.fCoinbaseMustBeProtected = true; }

    /***
     * Set the default P2P IP port
     * @param port the new port
     */
    void SetDefaultPort(uint16_t port) { nDefaultPort = port; }
    /***
     * @param checkpointData the new data
     */
    void SetCheckpointData(CCheckpointData checkpointData);
    /***
     * @param n the new N value for equihash
     */
    void SetNValue(uint64_t n) { nEquihashN = n; }
    /****
     * @param k the new K value for equihash
     */
    void SetKValue(uint64_t k) { nEquihashK = k; }
    /****
     * @param flag true to require connected peers before mining can begin
     */
    void SetMiningRequiresPeers(bool flag) { fMiningRequiresPeers = flag; }
    uint32_t CoinbaseMaturity() const { return coinbaseMaturity; }
    void SetCoinbaseMaturity(uint32_t in) const { coinbaseMaturity = in; }
    void ResetCoinbaseMaturity() const { coinbaseMaturity = originalCoinbaseMaturity; }

    CMessageHeader::MessageStartChars pchMessageStart; // message header start bytes
    Consensus::Params consensus; // parameters that influence consensus

protected:
    CChainParams() {}

    std::vector<unsigned char> vAlertPubKey; // Raw pub key bytes for the broadcast alert signing key
    int nMinerThreads = 0; // number of mining threads
    long nMaxTipAge = 0;
    int nDefaultPort = 0; // p2p
    uint64_t nPruneAfterHeight = 0;
    unsigned int nEquihashN = 0;
    unsigned int nEquihashK = 0;
    std::vector<CDNSSeedData> vSeeds;
    std::vector<unsigned char> base58Prefixes[MAX_BASE58_TYPES];
    std::string bech32HRPs[MAX_BECH32_TYPES];
    std::string strNetworkID;
    std::string strCurrencyUnits;
    uint32_t bip44CoinType;
    CBlock genesis;
    std::vector<SeedSpec6> vFixedSeeds;
    bool fMiningRequiresPeers = false;
    bool fDefaultConsistencyChecks = false;
    bool fRequireStandard = false;
    bool fMineBlocksOnDemand = false;
    bool fTestnetToBeDeprecatedFieldRPC = false;
    CCheckpointData checkpointData;
    std::vector<std::string> vFoundersRewardAddress;
<<<<<<< HEAD
    mutable uint32_t coinbaseMaturity = 100;
    uint32_t originalCoinbaseMaturity = 100;
=======
    std::vector< std::pair<std::string, std::string> > genesisNotaries;
>>>>>>> d47d2c26
};

/**
 * NOTE: This won't change after app startup (except for unit tests)
 * @returns the currently selected parameters for this chain
 */
const CChainParams &Params();

/** 
 * @param network the network
 * @returns parameters for the given network. 
 */
CChainParams &Params(CBaseChainParams::Network network);

/** 
 * Sets the params returned by Params() to those for the given network.
 * @param network the network to use
 */
void SelectParams(CBaseChainParams::Network network);

/**
 * Looks for -regtest or -testnet and then calls SelectParams as appropriate.
 * @returns false if an invalid combination is given.
 */
bool SelectParamsFromCommandLine();

/**
 * Allows modifying the network upgrade regtest parameters.
 * @param idx the index of the new parameters
 * @param nActivationHeight when to activate
 */
void UpdateNetworkUpgradeParameters(Consensus::UpgradeIndex idx, int nActivationHeight);

void komodo_setactivation(int32_t height);
int32_t MAX_BLOCK_SIZE(int32_t height);

#endif // BITCOIN_CHAINPARAMS_H<|MERGE_RESOLUTION|>--- conflicted
+++ resolved
@@ -179,13 +179,7 @@
      * @returns hard-coded IPv6 addresses of seed nodes
      */
     const std::vector<SeedSpec6>& FixedSeeds() const { return vFixedSeeds; }
-<<<<<<< HEAD
-    /***
-     * @returns data on checkpoints
-     */
-=======
     const std::vector<std::pair<std::string, std::string> > GenesisNotaries() const { return genesisNotaries; }
->>>>>>> d47d2c26
     const CCheckpointData& Checkpoints() const { return checkpointData; }
     /** 
      * @returns the founder's reward address for a given block height 
@@ -258,12 +252,9 @@
     bool fTestnetToBeDeprecatedFieldRPC = false;
     CCheckpointData checkpointData;
     std::vector<std::string> vFoundersRewardAddress;
-<<<<<<< HEAD
     mutable uint32_t coinbaseMaturity = 100;
     uint32_t originalCoinbaseMaturity = 100;
-=======
     std::vector< std::pair<std::string, std::string> > genesisNotaries;
->>>>>>> d47d2c26
 };
 
 /**

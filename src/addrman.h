--- conflicted
+++ resolved
@@ -381,7 +381,7 @@
      */
         template<typename Stream>
         void Serialize(Stream &s_) const
-            EXCLUSIVE_LOCKS_REQUIRED(!cs)
+            REQUIRES(!cs)
     {
         LOCK(cs);
 
@@ -613,27 +613,7 @@
     void Clear()
     {
         LOCK(cs);
-<<<<<<< HEAD
-        std::vector<int>().swap(vRandom);
-        nKey = GetRandHash();
-        for (size_t bucket = 0; bucket < ADDRMAN_NEW_BUCKET_COUNT; bucket++) {
-            for (size_t entry = 0; entry < ADDRMAN_BUCKET_SIZE; entry++) {
-                vvNew[bucket][entry] = -1;
-            }
-        }
-        for (size_t bucket = 0; bucket < ADDRMAN_TRIED_BUCKET_COUNT; bucket++) {
-            for (size_t entry = 0; entry < ADDRMAN_BUCKET_SIZE; entry++) {
-                vvTried[bucket][entry] = -1;
-            }
-        }
-
-        nTried = 0;
-        nNew = 0;
-        mapInfo.clear();
-        mapAddr.clear();
-=======
         Clear_();
->>>>>>> 68a4f520
     }
 
     CAddrMan()

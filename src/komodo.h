/******************************************************************************
 * Copyright © 2014-2019 The SuperNET Developers.                             *
 *                                                                            *
 * See the AUTHORS, DEVELOPER-AGREEMENT and LICENSE files at                  *
 * the top-level directory of this distribution for the individual copyright  *
 * holder information and the developer policies on copyright and licensing.  *
 *                                                                            *
 * Unless otherwise agreed in a custom licensing agreement, no part of the    *
 * SuperNET software, including this file may be copied, modified, propagated *
 * or distributed except according to the terms contained in the LICENSE file *
 *                                                                            *
 * Removal or modification of this copyright notice is prohibited.            *
 *                                                                            *
 ******************************************************************************/
#pragma once
#include "uint256.h"
#include "chain.h"
#include "komodo_structs.h"
<<<<<<< HEAD
#include "komodo_utils.h"
#include "komodo_curve25519.h"

#include "komodo_cJSON.h"
#include "komodo_bitcoind.h"
#include "komodo_interest.h"
#include "komodo_pax.h"

int32_t komodo_parsestatefile(struct komodo_state *sp,FILE *fp,char *symbol,char *dest);
#include "komodo_kv.h"
#include "komodo_jumblr.h"
#include "komodo_gateway.h"
#include "komodo_events.h"
#include "komodo_ccdata.h"
=======
#include <cstdint>
>>>>>>> 0fd2cc27

void komodo_currentheight_set(int32_t height);

int32_t komodo_currentheight();

int32_t komodo_parsestatefiledata(komodo_state *sp,uint8_t *filedata,long *fposp,long datalen,
        char *symbol,char *dest);

void komodo_stateupdate(int32_t height,uint8_t notarypubs[][33],uint8_t numnotaries,uint8_t notaryid,
<<<<<<< HEAD
        uint256 txhash,uint32_t *pvals,uint8_t numpvals,int32_t KMDheight,uint32_t KMDtimestamp,
        uint64_t opretvalue,uint8_t *opretbuf,uint16_t opretlen,uint16_t vout,uint256 MoM,int32_t MoMdepth);

//template<class T> size_t write_event(T& evt, FILE *fp);
=======
        uint256 txhash,uint64_t voutmask,uint8_t numvouts,uint32_t *pvals,uint8_t numpvals,int32_t KMDheight,
        uint32_t KMDtimestamp,uint64_t opretvalue,uint8_t *opretbuf,uint16_t opretlen,uint16_t vout,
        uint256 MoM,int32_t MoMdepth);
>>>>>>> 0fd2cc27

int32_t komodo_voutupdate(bool fJustCheck,int32_t *isratificationp,int32_t notaryid,
        uint8_t *scriptbuf,int32_t scriptlen,int32_t height,uint256 txhash,int32_t i,
        int32_t j,uint64_t *voutmaskp,int32_t *specialtxp,int32_t *notarizedheightp,
        uint64_t value,int32_t notarized,uint64_t signedmask,uint32_t timestamp);

int32_t komodo_connectblock(bool fJustCheck, CBlockIndex *pindex,CBlock& block);<|MERGE_RESOLUTION|>--- conflicted
+++ resolved
@@ -16,43 +16,34 @@
 #include "uint256.h"
 #include "chain.h"
 #include "komodo_structs.h"
-<<<<<<< HEAD
 #include "komodo_utils.h"
 #include "komodo_curve25519.h"
 
-#include "komodo_cJSON.h"
-#include "komodo_bitcoind.h"
-#include "komodo_interest.h"
-#include "komodo_pax.h"
+//#include "komodo_cJSON.h"
+//#include "komodo_bitcoind.h"
+//#include "komodo_interest.h"
+
+// Todo:
+// verify: reorgs
+
+
+//#include "komodo_kv.h"
+//#include "komodo_gateway.h"
+//#include "komodo_events.h"
+//#include "komodo_ccdata.h"
+#include <cstdint>
 
 int32_t komodo_parsestatefile(struct komodo_state *sp,FILE *fp,char *symbol,char *dest);
-#include "komodo_kv.h"
-#include "komodo_jumblr.h"
-#include "komodo_gateway.h"
-#include "komodo_events.h"
-#include "komodo_ccdata.h"
-=======
-#include <cstdint>
->>>>>>> 0fd2cc27
 
 void komodo_currentheight_set(int32_t height);
 
 int32_t komodo_currentheight();
 
-int32_t komodo_parsestatefiledata(komodo_state *sp,uint8_t *filedata,long *fposp,long datalen,
-        char *symbol,char *dest);
+int32_t komodo_parsestatefiledata(struct komodo_state *sp,uint8_t *filedata,long *fposp,long datalen,char *symbol,char *dest);
 
 void komodo_stateupdate(int32_t height,uint8_t notarypubs[][33],uint8_t numnotaries,uint8_t notaryid,
-<<<<<<< HEAD
         uint256 txhash,uint32_t *pvals,uint8_t numpvals,int32_t KMDheight,uint32_t KMDtimestamp,
         uint64_t opretvalue,uint8_t *opretbuf,uint16_t opretlen,uint16_t vout,uint256 MoM,int32_t MoMdepth);
-
-//template<class T> size_t write_event(T& evt, FILE *fp);
-=======
-        uint256 txhash,uint64_t voutmask,uint8_t numvouts,uint32_t *pvals,uint8_t numpvals,int32_t KMDheight,
-        uint32_t KMDtimestamp,uint64_t opretvalue,uint8_t *opretbuf,uint16_t opretlen,uint16_t vout,
-        uint256 MoM,int32_t MoMdepth);
->>>>>>> 0fd2cc27
 
 int32_t komodo_voutupdate(bool fJustCheck,int32_t *isratificationp,int32_t notaryid,
         uint8_t *scriptbuf,int32_t scriptlen,int32_t height,uint256 txhash,int32_t i,

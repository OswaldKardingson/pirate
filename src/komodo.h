/******************************************************************************
 * Copyright © 2014-2019 The SuperNET Developers.                             *
 *                                                                            *
 * See the AUTHORS, DEVELOPER-AGREEMENT and LICENSE files at                  *
 * the top-level directory of this distribution for the individual copyright  *
 * holder information and the developer policies on copyright and licensing.  *
 *                                                                            *
 * Unless otherwise agreed in a custom licensing agreement, no part of the    *
 * SuperNET software, including this file may be copied, modified, propagated *
 * or distributed except according to the terms contained in the LICENSE file *
 *                                                                            *
 * Removal or modification of this copyright notice is prohibited.            *
 *                                                                            *
 ******************************************************************************/

#ifndef H_KOMODO_H
#define H_KOMODO_H
#include "komodo_defs.h"
#include "notaries_staked.h"

#ifdef _WIN32
#define printf(...)
#endif

// Todo:
// verify: reorgs

#define KOMODO_ASSETCHAINS_WAITNOTARIZE
#define KOMODO_PAXMAX (10000 * COIN)

#include <stdint.h>
#include <stdio.h>
#include <pthread.h>
#include <ctype.h>
#include "uthash.h"
#include "utlist.h"

int32_t gettxout_scriptPubKey(uint8_t *scriptPubkey,int32_t maxsize,uint256 txid,int32_t n);
void komodo_event_rewind(struct komodo_state *sp,char *symbol,int32_t height);
<<<<<<< HEAD
int32_t komodo_connectblock(bool fJustCheck, CBlockIndex *pindex,CBlock& block);
=======
int32_t komodo_connectblock(CBlockIndex *pindex,CBlock& block);
>>>>>>> f9284ad2

#include "komodo_structs.h"
#include "komodo_globals.h"
#include "komodo_utils.h"
#include "komodo_curve25519.h"

#include "komodo_cJSON.c"
#include "komodo_bitcoind.h"
#include "komodo_interest.h"
#include "komodo_pax.h"
#include "komodo_notary.h"

int32_t komodo_parsestatefile(struct komodo_state *sp,FILE *fp,char *symbol,char *dest);
#include "komodo_kv.h"
#include "komodo_jumblr.h"
#include "komodo_gateway.h"
#include "komodo_events.h"
#include "komodo_ccdata.h"

void komodo_currentheight_set(int32_t height)
{
    char symbol[KOMODO_ASSETCHAIN_MAXLEN],dest[KOMODO_ASSETCHAIN_MAXLEN]; struct komodo_state *sp;
    if ( (sp= komodo_stateptr(symbol,dest)) != 0 )
        sp->CURRENT_HEIGHT = height;
}

int32_t komodo_currentheight()
{
    char symbol[KOMODO_ASSETCHAIN_MAXLEN],dest[KOMODO_ASSETCHAIN_MAXLEN]; struct komodo_state *sp;
    if ( (sp= komodo_stateptr(symbol,dest)) != 0 )
        return(sp->CURRENT_HEIGHT);
    else return(0);
}

int32_t komodo_parsestatefile(struct komodo_state *sp,FILE *fp,char *symbol,char *dest)
{
    static int32_t errs;
    int32_t func,ht,notarized_height,num,matched=0,MoMdepth; uint256 MoM,notarized_hash,notarized_desttxid; uint8_t pubkeys[64][33];
    if ( (func= fgetc(fp)) != EOF )
    {
        if ( ASSETCHAINS_SYMBOL[0] == 0 && strcmp(symbol,"KMD") == 0 )
            matched = 1;
        else matched = (strcmp(symbol,ASSETCHAINS_SYMBOL) == 0);
        if ( fread(&ht,1,sizeof(ht),fp) != sizeof(ht) )
            errs++;
        if ( 0 && ASSETCHAINS_SYMBOL[0] != 0 && func != 'T' )
            printf("[%s] matched.%d fpos.%ld func.(%d %c) ht.%d\n",ASSETCHAINS_SYMBOL,matched,ftell(fp),func,func,ht);
        if ( func == 'P' )
        {
            if ( (num= fgetc(fp)) <= 64 )
            {
                if ( fread(pubkeys,33,num,fp) != num )
                    errs++;
                else
                {
                    //printf("updated %d pubkeys at %s ht.%d\n",num,symbol,ht);
                    if ( (KOMODO_EXTERNAL_NOTARIES != 0 && matched != 0) || (strcmp(symbol,"KMD") == 0 && KOMODO_EXTERNAL_NOTARIES == 0) )
                        komodo_eventadd_pubkeys(sp,symbol,ht,num,pubkeys);
                }
            } else printf("illegal num.%d\n",num);
        }
        else if ( func == 'N' || func == 'M' )
        {
            if ( fread(&notarized_height,1,sizeof(notarized_height),fp) != sizeof(notarized_height) )
                errs++;
            if ( fread(&notarized_hash,1,sizeof(notarized_hash),fp) != sizeof(notarized_hash) )
                errs++;
            if ( fread(&notarized_desttxid,1,sizeof(notarized_desttxid),fp) != sizeof(notarized_desttxid) )
                errs++;
            if ( func == 'M' )
            {
                if ( fread(&MoM,1,sizeof(MoM),fp) != sizeof(MoM) )
                    errs++;
                if ( fread(&MoMdepth,1,sizeof(MoMdepth),fp) != sizeof(MoMdepth) )
                    errs++;
                if ( 0 && ASSETCHAINS_SYMBOL[0] != 0 && sp != 0 )
                    printf("%s load[%s.%d -> %s] NOTARIZED %d %s MoM.%s %d CCid.%u\n",ASSETCHAINS_SYMBOL,symbol,sp->NUM_NPOINTS,dest,notarized_height,notarized_hash.ToString().c_str(),MoM.ToString().c_str(),MoMdepth&0xffff,(MoMdepth>>16)&0xffff);
            }
            else
            {
                memset(&MoM,0,sizeof(MoM));
                MoMdepth = 0;
            }
            //if ( matched != 0 ) global independent states -> inside *sp
            komodo_eventadd_notarized(sp,symbol,ht,dest,notarized_hash,notarized_desttxid,notarized_height,MoM,MoMdepth);
        }
        else if ( func == 'U' ) // deprecated
        {
            uint8_t n,nid; uint256 hash; uint64_t mask;
            n = fgetc(fp);
            nid = fgetc(fp);
            //printf("U %d %d\n",n,nid);
            if ( fread(&mask,1,sizeof(mask),fp) != sizeof(mask) )
                errs++;
            if ( fread(&hash,1,sizeof(hash),fp) != sizeof(hash) )
                errs++;
            //if ( matched != 0 )
            //    komodo_eventadd_utxo(sp,symbol,ht,nid,hash,mask,n);
        }
        else if ( func == 'K' )
        {
            int32_t kheight;
            if ( fread(&kheight,1,sizeof(kheight),fp) != sizeof(kheight) )
                errs++;
            //if ( matched != 0 ) global independent states -> inside *sp
            //printf("%s.%d load[%s] ht.%d\n",ASSETCHAINS_SYMBOL,ht,symbol,kheight);
            komodo_eventadd_kmdheight(sp,symbol,ht,kheight,0);
        }
        else if ( func == 'T' )
        {
            int32_t kheight,ktimestamp;
            if ( fread(&kheight,1,sizeof(kheight),fp) != sizeof(kheight) )
                errs++;
            if ( fread(&ktimestamp,1,sizeof(ktimestamp),fp) != sizeof(ktimestamp) )
                errs++;
            //if ( matched != 0 ) global independent states -> inside *sp
            //printf("%s.%d load[%s] ht.%d t.%u\n",ASSETCHAINS_SYMBOL,ht,symbol,kheight,ktimestamp);
            komodo_eventadd_kmdheight(sp,symbol,ht,kheight,ktimestamp);
        }
        else if ( func == 'R' )
        {
            uint16_t olen,v; uint64_t ovalue; uint256 txid; uint8_t opret[16384*4];
            if ( fread(&txid,1,sizeof(txid),fp) != sizeof(txid) )
                errs++;
            if ( fread(&v,1,sizeof(v),fp) != sizeof(v) )
                errs++;
            if ( fread(&ovalue,1,sizeof(ovalue),fp) != sizeof(ovalue) )
                errs++;
            if ( fread(&olen,1,sizeof(olen),fp) != sizeof(olen) )
                errs++;
            if ( olen < sizeof(opret) )
            {
                if ( fread(opret,1,olen,fp) != olen )
                    errs++;
                if ( 0 && ASSETCHAINS_SYMBOL[0] != 0 && matched != 0 )
                {
                    int32_t i;  for (i=0; i<olen; i++)
                        printf("%02x",opret[i]);
                    printf(" %s.%d load[%s] opret[%c] len.%d %.8f\n",ASSETCHAINS_SYMBOL,ht,symbol,opret[0],olen,(double)ovalue/COIN);
                }
                komodo_eventadd_opreturn(sp,symbol,ht,txid,ovalue,v,opret,olen); // global shared state -> global PAX
            } else
            {
                int32_t i;
                for (i=0; i<olen; i++)
                    fgetc(fp);
                //printf("illegal olen.%u\n",olen);
            }
        }
        else if ( func == 'D' )
        {
            printf("unexpected function D[%d]\n",ht);
        }
        else if ( func == 'V' )
        {
            int32_t numpvals; uint32_t pvals[128];
            numpvals = fgetc(fp);
            if ( numpvals*sizeof(uint32_t) <= sizeof(pvals) && fread(pvals,sizeof(uint32_t),numpvals,fp) == numpvals )
            {
                //if ( matched != 0 ) global shared state -> global PVALS
                //printf("%s load[%s] prices %d\n",ASSETCHAINS_SYMBOL,symbol,ht);
                komodo_eventadd_pricefeed(sp,symbol,ht,pvals,numpvals);
                //printf("load pvals ht.%d numpvals.%d\n",ht,numpvals);
            } else printf("error loading pvals[%d]\n",numpvals);
        } // else printf("[%s] %s illegal func.(%d %c)\n",ASSETCHAINS_SYMBOL,symbol,func,func);
        return(func);
    } else return(-1);
}

int32_t memread(void *dest,int32_t size,uint8_t *filedata,long *fposp,long datalen)
{
    if ( *fposp+size <= datalen )
    {
        memcpy(dest,&filedata[*fposp],size);
        (*fposp) += size;
        return(size);
    }
    return(-1);
}

int32_t komodo_parsestatefiledata(struct komodo_state *sp,uint8_t *filedata,long *fposp,long datalen,char *symbol,char *dest)
{
    static int32_t errs;
    int32_t func= -1,ht,notarized_height,MoMdepth,num,matched=0; uint256 MoM,notarized_hash,notarized_desttxid; uint8_t pubkeys[64][33]; long fpos = *fposp;
    if ( fpos < datalen )
    {
        func = filedata[fpos++];
        if ( ASSETCHAINS_SYMBOL[0] == 0 && strcmp(symbol,"KMD") == 0 )
            matched = 1;
        else matched = (strcmp(symbol,ASSETCHAINS_SYMBOL) == 0);
        if ( memread(&ht,sizeof(ht),filedata,&fpos,datalen) != sizeof(ht) )
            errs++;
        if ( func == 'P' )
        {
            if ( (num= filedata[fpos++]) <= 64 )
            {
                if ( memread(pubkeys,33*num,filedata,&fpos,datalen) != 33*num )
                    errs++;
                else
                {
                    //printf("updated %d pubkeys at %s ht.%d\n",num,symbol,ht);
                    if ( (KOMODO_EXTERNAL_NOTARIES != 0 && matched != 0) || (strcmp(symbol,"KMD") == 0 && KOMODO_EXTERNAL_NOTARIES == 0) )
                        komodo_eventadd_pubkeys(sp,symbol,ht,num,pubkeys);
                }
            } else printf("illegal num.%d\n",num);
        }
        else if ( func == 'N' || func == 'M' )
        {
            if ( memread(&notarized_height,sizeof(notarized_height),filedata,&fpos,datalen) != sizeof(notarized_height) )
                errs++;
            if ( memread(&notarized_hash,sizeof(notarized_hash),filedata,&fpos,datalen) != sizeof(notarized_hash) )
                errs++;
            if ( memread(&notarized_desttxid,sizeof(notarized_desttxid),filedata,&fpos,datalen) != sizeof(notarized_desttxid) )
                errs++;
            if ( func == 'M' )
            {
                if ( memread(&MoM,sizeof(MoM),filedata,&fpos,datalen) != sizeof(MoM) )
                    errs++;
                if ( memread(&MoMdepth,sizeof(MoMdepth),filedata,&fpos,datalen) != sizeof(MoMdepth) )
                    errs++;
                if ( 0 && ASSETCHAINS_SYMBOL[0] != 0 && sp != 0 )
                    printf("%s load[%s.%d -> %s] NOTARIZED %d %s MoM.%s %d CCid.%u\n",ASSETCHAINS_SYMBOL,symbol,sp->NUM_NPOINTS,dest,notarized_height,notarized_hash.ToString().c_str(),MoM.ToString().c_str(),MoMdepth&0xffff,(MoMdepth>>16)&0xffff);
            }
            else
            {
                memset(&MoM,0,sizeof(MoM));
                MoMdepth = 0;
            }
            komodo_eventadd_notarized(sp,symbol,ht,dest,notarized_hash,notarized_desttxid,notarized_height,MoM,MoMdepth);
        }
        else if ( func == 'U' ) // deprecated
        {
            uint8_t n,nid; uint256 hash; uint64_t mask;
            n = filedata[fpos++];
            nid = filedata[fpos++];
            //printf("U %d %d\n",n,nid);
            if ( memread(&mask,sizeof(mask),filedata,&fpos,datalen) != sizeof(mask) )
                errs++;
            if ( memread(&hash,sizeof(hash),filedata,&fpos,datalen) != sizeof(hash) )
                errs++;
        }
        else if ( func == 'K' )
        {
            int32_t kheight;
            if ( memread(&kheight,sizeof(kheight),filedata,&fpos,datalen) != sizeof(kheight) )
                errs++;
             komodo_eventadd_kmdheight(sp,symbol,ht,kheight,0);
        }
        else if ( func == 'T' )
        {
            int32_t kheight,ktimestamp;
            if ( memread(&kheight,sizeof(kheight),filedata,&fpos,datalen) != sizeof(kheight) )
                errs++;
            if ( memread(&ktimestamp,sizeof(ktimestamp),filedata,&fpos,datalen) != sizeof(ktimestamp) )
                errs++;
            //if ( matched != 0 ) global independent states -> inside *sp
            //printf("%s.%d load[%s] ht.%d t.%u\n",ASSETCHAINS_SYMBOL,ht,symbol,kheight,ktimestamp);
            komodo_eventadd_kmdheight(sp,symbol,ht,kheight,ktimestamp);
        }
        else if ( func == 'R' )
        {
            uint16_t olen,v; uint64_t ovalue; uint256 txid; uint8_t opret[16384*4];
            if ( memread(&txid,sizeof(txid),filedata,&fpos,datalen) != sizeof(txid) )
                errs++;
            if ( memread(&v,sizeof(v),filedata,&fpos,datalen) != sizeof(v) )
                errs++;
            if ( memread(&ovalue,sizeof(ovalue),filedata,&fpos,datalen) != sizeof(ovalue) )
                errs++;
            if ( memread(&olen,sizeof(olen),filedata,&fpos,datalen) != sizeof(olen) )
                errs++;
            if ( olen < sizeof(opret) )
            {
                if ( memread(opret,olen,filedata,&fpos,datalen) != olen )
                    errs++;
                if ( 0 && ASSETCHAINS_SYMBOL[0] != 0 && matched != 0 )
                {
                    int32_t i;  for (i=0; i<olen; i++)
                        printf("%02x",opret[i]);
                    printf(" %s.%d load[%s] opret[%c] len.%d %.8f\n",ASSETCHAINS_SYMBOL,ht,symbol,opret[0],olen,(double)ovalue/COIN);
                }
                komodo_eventadd_opreturn(sp,symbol,ht,txid,ovalue,v,opret,olen); // global shared state -> global PAX
            } else
            {
                int32_t i;
                for (i=0; i<olen; i++)
                    filedata[fpos++];
                //printf("illegal olen.%u\n",olen);
            }
        }
        else if ( func == 'D' )
        {
            printf("unexpected function D[%d]\n",ht);
        }
        else if ( func == 'V' )
        {
            int32_t numpvals; uint32_t pvals[128];
            numpvals = filedata[fpos++];
            if ( numpvals*sizeof(uint32_t) <= sizeof(pvals) && memread(pvals,(int32_t)(sizeof(uint32_t)*numpvals),filedata,&fpos,datalen) == numpvals*sizeof(uint32_t) )
            {
                //if ( matched != 0 ) global shared state -> global PVALS
                //printf("%s load[%s] prices %d\n",ASSETCHAINS_SYMBOL,symbol,ht);
                komodo_eventadd_pricefeed(sp,symbol,ht,pvals,numpvals);
                //printf("load pvals ht.%d numpvals.%d\n",ht,numpvals);
            } else printf("error loading pvals[%d]\n",numpvals);
        } // else printf("[%s] %s illegal func.(%d %c)\n",ASSETCHAINS_SYMBOL,symbol,func,func);
        *fposp = fpos;
        return(func);
    }
    return(-1);
}

void komodo_stateupdate(int32_t height,uint8_t notarypubs[][33],uint8_t numnotaries,uint8_t notaryid,uint256 txhash,uint64_t voutmask,uint8_t numvouts,uint32_t *pvals,uint8_t numpvals,int32_t KMDheight,uint32_t KMDtimestamp,uint64_t opretvalue,uint8_t *opretbuf,uint16_t opretlen,uint16_t vout,uint256 MoM,int32_t MoMdepth)
{
    static FILE *fp; static int32_t errs,didinit; static uint256 zero;
    struct komodo_state *sp; char fname[512],symbol[KOMODO_ASSETCHAIN_MAXLEN],dest[KOMODO_ASSETCHAIN_MAXLEN]; int32_t retval,ht,func; uint8_t num,pubkeys[64][33];
    if ( didinit == 0 )
    {
        portable_mutex_init(&KOMODO_KV_mutex);
        portable_mutex_init(&KOMODO_CC_mutex);
        didinit = 1;
    }
    if ( (sp= komodo_stateptr(symbol,dest)) == 0 )
    {
        KOMODO_INITDONE = (uint32_t)time(NULL);
        printf("[%s] no komodo_stateptr\n",ASSETCHAINS_SYMBOL);
        return;
    }
    //printf("[%s] (%s) -> (%s)\n",ASSETCHAINS_SYMBOL,symbol,dest);
    if ( fp == 0 )
    {
        komodo_statefname(fname,ASSETCHAINS_SYMBOL,(char *)"komodostate");
        if ( (fp= fopen(fname,"rb+")) != 0 )
        {
            if ( (retval= komodo_faststateinit(sp,fname,symbol,dest)) > 0 )
                fseek(fp,0,SEEK_END);
            else
            {
                fprintf(stderr,"komodo_faststateinit retval.%d\n",retval);
                while ( komodo_parsestatefile(sp,fp,symbol,dest) >= 0 )
                    ;
            }
        } else fp = fopen(fname,"wb+");
        KOMODO_INITDONE = (uint32_t)time(NULL);
    }
    if ( height <= 0 )
    {
        //printf("early return: stateupdate height.%d\n",height);
        return;
    }
    if ( fp != 0 ) // write out funcid, height, other fields, call side effect function
    {
        //printf("fpos.%ld ",ftell(fp));
        if ( KMDheight != 0 )
        {
            if ( KMDtimestamp != 0 )
            {
                fputc('T',fp);
                if ( fwrite(&height,1,sizeof(height),fp) != sizeof(height) )
                    errs++;
                if ( fwrite(&KMDheight,1,sizeof(KMDheight),fp) != sizeof(KMDheight) )
                    errs++;
                if ( fwrite(&KMDtimestamp,1,sizeof(KMDtimestamp),fp) != sizeof(KMDtimestamp) )
                    errs++;
            }
            else
            {
                fputc('K',fp);
                if ( fwrite(&height,1,sizeof(height),fp) != sizeof(height) )
                    errs++;
                if ( fwrite(&KMDheight,1,sizeof(KMDheight),fp) != sizeof(KMDheight) )
                    errs++;
            }
            komodo_eventadd_kmdheight(sp,symbol,height,KMDheight,KMDtimestamp);
        }
        else if ( opretbuf != 0 && opretlen > 0 )
        {
            uint16_t olen = opretlen;
            fputc('R',fp);
            if ( fwrite(&height,1,sizeof(height),fp) != sizeof(height) )
                errs++;
            if ( fwrite(&txhash,1,sizeof(txhash),fp) != sizeof(txhash) )
                errs++;
            if ( fwrite(&vout,1,sizeof(vout),fp) != sizeof(vout) )
                errs++;
            if ( fwrite(&opretvalue,1,sizeof(opretvalue),fp) != sizeof(opretvalue) )
                errs++;
            if ( fwrite(&olen,1,sizeof(olen),fp) != olen )
                errs++;
            if ( fwrite(opretbuf,1,olen,fp) != olen )
                errs++;
//printf("create ht.%d R opret[%d] sp.%p\n",height,olen,sp);
            //komodo_opreturn(height,opretvalue,opretbuf,olen,txhash,vout);
            komodo_eventadd_opreturn(sp,symbol,height,txhash,opretvalue,vout,opretbuf,olen);
        }
        else if ( notarypubs != 0 && numnotaries > 0 )
        {
            printf("ht.%d func P[%d] errs.%d\n",height,numnotaries,errs);
            fputc('P',fp);
            if ( fwrite(&height,1,sizeof(height),fp) != sizeof(height) )
                errs++;
            fputc(numnotaries,fp);
            if ( fwrite(notarypubs,33,numnotaries,fp) != numnotaries )
                errs++;
            komodo_eventadd_pubkeys(sp,symbol,height,numnotaries,notarypubs);
        }
        else if ( voutmask != 0 && numvouts > 0 )
        {
            //printf("ht.%d func U %d %d errs.%d hashsize.%ld\n",height,numvouts,notaryid,errs,sizeof(txhash));
            fputc('U',fp);
            if ( fwrite(&height,1,sizeof(height),fp) != sizeof(height) )
                errs++;
            fputc(numvouts,fp);
            fputc(notaryid,fp);
            if ( fwrite(&voutmask,1,sizeof(voutmask),fp) != sizeof(voutmask) )
                errs++;
            if ( fwrite(&txhash,1,sizeof(txhash),fp) != sizeof(txhash) )
                errs++;
            //komodo_eventadd_utxo(sp,symbol,height,notaryid,txhash,voutmask,numvouts);
        }
        else if ( pvals != 0 && numpvals > 0 )
        {
            int32_t i,nonz = 0;
            for (i=0; i<32; i++)
                if ( pvals[i] != 0 )
                    nonz++;
            if ( nonz >= 32 )
            {
                fputc('V',fp);
                if ( fwrite(&height,1,sizeof(height),fp) != sizeof(height) )
                    errs++;
                fputc(numpvals,fp);
                if ( fwrite(pvals,sizeof(uint32_t),numpvals,fp) != numpvals )
                    errs++;
                komodo_eventadd_pricefeed(sp,symbol,height,pvals,numpvals);
                //printf("ht.%d V numpvals[%d]\n",height,numpvals);
            }
            //printf("save pvals height.%d numpvals.%d\n",height,numpvals);
        }
        else if ( height != 0 )
        {
            //printf("ht.%d func N ht.%d errs.%d\n",height,NOTARIZED_HEIGHT,errs);
            if ( sp != 0 )
            {
                if ( sp->MoMdepth != 0 && sp->MoM != zero )
                    fputc('M',fp);
                else fputc('N',fp);
                if ( fwrite(&height,1,sizeof(height),fp) != sizeof(height) )
                    errs++;
                if ( fwrite(&sp->NOTARIZED_HEIGHT,1,sizeof(sp->NOTARIZED_HEIGHT),fp) != sizeof(sp->NOTARIZED_HEIGHT) )
                    errs++;
                if ( fwrite(&sp->NOTARIZED_HASH,1,sizeof(sp->NOTARIZED_HASH),fp) != sizeof(sp->NOTARIZED_HASH) )
                    errs++;
                if ( fwrite(&sp->NOTARIZED_DESTTXID,1,sizeof(sp->NOTARIZED_DESTTXID),fp) != sizeof(sp->NOTARIZED_DESTTXID) )
                    errs++;
                if ( sp->MoMdepth != 0 && sp->MoM != zero )
                {
                    if ( fwrite(&sp->MoM,1,sizeof(sp->MoM),fp) != sizeof(sp->MoM) )
                        errs++;
                    if ( fwrite(&sp->MoMdepth,1,sizeof(sp->MoMdepth),fp) != sizeof(sp->MoMdepth) )
                        errs++;
                }
                komodo_eventadd_notarized(sp,symbol,height,dest,sp->NOTARIZED_HASH,sp->NOTARIZED_DESTTXID,sp->NOTARIZED_HEIGHT,sp->MoM,sp->MoMdepth);
            }
        }
        fflush(fp);
    }
}

int32_t komodo_validate_chain(uint256 srchash,int32_t notarized_height)
{
    static int32_t last_rewind; int32_t rewindtarget; CBlockIndex *pindex; struct komodo_state *sp; char symbol[KOMODO_ASSETCHAIN_MAXLEN],dest[KOMODO_ASSETCHAIN_MAXLEN];
    if ( (sp= komodo_stateptr(symbol,dest)) == 0 )
        return(0);
    if ( IsInitialBlockDownload() == 0 && ((pindex= komodo_getblockindex(srchash)) == 0 || pindex->GetHeight() != notarized_height) )
    {
        if ( sp->NOTARIZED_HEIGHT > 0 && sp->NOTARIZED_HEIGHT < notarized_height )
            rewindtarget = sp->NOTARIZED_HEIGHT - 1;
        else if ( notarized_height > 101 )
            rewindtarget = notarized_height - 101;
        else rewindtarget = 0;
        if ( rewindtarget != 0 && rewindtarget > KOMODO_REWIND && rewindtarget > last_rewind )
        {
            if ( last_rewind != 0 )
            {
                //KOMODO_REWIND = rewindtarget;
                fprintf(stderr,"%s FORK detected. notarized.%d %s not in this chain! last notarization %d -> rewindtarget.%d\n",ASSETCHAINS_SYMBOL,notarized_height,srchash.ToString().c_str(),sp->NOTARIZED_HEIGHT,rewindtarget);
            }
            last_rewind = rewindtarget;
        }
        return(0);
    } else return(1);
}

int32_t komodo_voutupdate(bool fJustCheck,int32_t *isratificationp,int32_t notaryid,uint8_t *scriptbuf,int32_t scriptlen,int32_t height,uint256 txhash,int32_t i,int32_t j,uint64_t *voutmaskp,int32_t *specialtxp,int32_t *notarizedheightp,uint64_t value,int32_t notarized,uint64_t signedmask,uint32_t timestamp)
{
    static uint256 zero; static FILE *signedfp;
    int32_t opretlen,nid,offset,k,MoMdepth,matched,len = 0; uint256 MoM,srchash,desttxid; uint8_t crypto777[33]; struct komodo_state *sp; char symbol[KOMODO_ASSETCHAIN_MAXLEN],dest[KOMODO_ASSETCHAIN_MAXLEN];
    if ( (sp= komodo_stateptr(symbol,dest)) == 0 )
        return(-1);
    if ( scriptlen == 35 && scriptbuf[0] == 33 && scriptbuf[34] == 0xac )
    {
        if ( i == 0 && j == 0 && memcmp(NOTARY_PUBKEY33,scriptbuf+1,33) == 0 && IS_KOMODO_NOTARY != 0 )
        {
            printf("%s KOMODO_LASTMINED.%d -> %d\n",ASSETCHAINS_SYMBOL,KOMODO_LASTMINED,height);
            prevKOMODO_LASTMINED = KOMODO_LASTMINED;
            KOMODO_LASTMINED = height;
        }
        decode_hex(crypto777,33,(char *)CRYPTO777_PUBSECPSTR);
        /*for (k=0; k<33; k++)
            printf("%02x",crypto777[k]);
        printf(" crypto777 ");
        for (k=0; k<scriptlen; k++)
            printf("%02x",scriptbuf[k]);
        printf(" <- script ht.%d i.%d j.%d cmp.%d\n",height,i,j,memcmp(crypto777,scriptbuf+1,33));*/
        if ( memcmp(crypto777,scriptbuf+1,33) == 0 )
        {
            *specialtxp = 1;
            //printf(">>>>>>>> ");
        }
        else if ( komodo_chosennotary(&nid,height,scriptbuf + 1,timestamp) >= 0 )
        {
            //printf("found notary.k%d\n",k);
            if ( notaryid < 64 )
            {
                if ( notaryid < 0 )
                {
                    notaryid = nid;
                    *voutmaskp |= (1LL << j);
                }
                else if ( notaryid != nid )
                {
                    //for (i=0; i<33; i++)
                    //    printf("%02x",scriptbuf[i+1]);
                    //printf(" %s mismatch notaryid.%d k.%d\n",ASSETCHAINS_SYMBOL,notaryid,nid);
                    notaryid = 64;
                    *voutmaskp = 0;
                }
                else *voutmaskp |= (1LL << j);
            }
        }
    }
    if ( scriptbuf[len++] == 0x6a )
    {
        struct komodo_ccdata ccdata; struct komodo_ccdataMoMoM MoMoMdata;
        int32_t validated = 0,nameoffset,opoffset = 0;
        if ( (opretlen= scriptbuf[len++]) == 0x4c )
            opretlen = scriptbuf[len++];
        else if ( opretlen == 0x4d )
        {
            opretlen = scriptbuf[len++];
            opretlen += (scriptbuf[len++] << 8);
        }
        opoffset = len;
        matched = 0;
        if ( ASSETCHAINS_SYMBOL[0] == 0 )
        {
            if ( strcmp("KMD",(char *)&scriptbuf[len+32 * 2 + 4]) == 0 )
                matched = 1;
        }
        else
        {
            if ( scriptbuf[len] == 'K' )
            {
                //fprintf(stderr,"i.%d j.%d KV OPRET len.%d %.8f\n",i,j,opretlen,dstr(value));
                komodo_stateupdate(height,0,0,0,txhash,0,0,0,0,0,0,value,&scriptbuf[len],opretlen,j,zero,0);
                return(-1);
            }
            if ( strcmp(ASSETCHAINS_SYMBOL,(char *)&scriptbuf[len+32*2+4]) == 0 )
                matched = 1;
        }
        offset = 32 * (1 + matched) + 4;
        nameoffset = (int32_t)strlen((char *)&scriptbuf[len+offset]);
        nameoffset++;
        memset(&ccdata,0,sizeof(ccdata));
        strncpy(ccdata.symbol,(char *)&scriptbuf[len+offset],sizeof(ccdata.symbol));
        if ( j == 1 && opretlen >= len+offset-opoffset )
        {
            memset(&MoMoMdata,0,sizeof(MoMoMdata));
            if ( matched == 0 && signedmask != 0 && bitweight(signedmask) >= KOMODO_MINRATIFY )
                notarized = 1;
            if ( strcmp("PIZZA",ccdata.symbol) == 0 || strncmp("TXSCL",ccdata.symbol,5) == 0 )
                notarized = 1;
            if ( 0 && opretlen != 149 )
                printf("[%s].%d (%s) matched.%d i.%d j.%d notarized.%d %llx opretlen.%d len.%d offset.%d opoffset.%d\n",ASSETCHAINS_SYMBOL,height,ccdata.symbol,matched,i,j,notarized,(long long)signedmask,opretlen,len,offset,opoffset);
            len += iguana_rwbignum(0,&scriptbuf[len],32,(uint8_t *)&srchash);
            len += iguana_rwnum(0,&scriptbuf[len],sizeof(*notarizedheightp),(uint8_t *)notarizedheightp);
            if ( matched != 0 )
                len += iguana_rwbignum(0,&scriptbuf[len],32,(uint8_t *)&desttxid);
            if ( matched != 0 )
                validated = komodo_validate_chain(srchash,*notarizedheightp);
            else validated = 1;
            if ( notarized != 0 && validated != 0 )
            {
                //sp->NOTARIZED_HEIGHT = *notarizedheightp;
                //sp->NOTARIZED_HASH = srchash;
                //sp->NOTARIZED_DESTTXID = desttxid;
                memset(&MoM,0,sizeof(MoM));
                MoMdepth = 0;
                len += nameoffset;
                ccdata.MoMdata.notarized_height = *notarizedheightp;
                ccdata.MoMdata.height = height;
                ccdata.MoMdata.txi = i;
                //printf("nameoffset.%d len.%d + 36 %d opoffset.%d vs opretlen.%d\n",nameoffset,len,len+36,opoffset,opretlen);
                if ( len+36-opoffset <= opretlen )
                {
                    len += iguana_rwbignum(0,&scriptbuf[len],32,(uint8_t *)&MoM);
                    len += iguana_rwnum(0,&scriptbuf[len],sizeof(MoMdepth),(uint8_t *)&MoMdepth);
                    ccdata.MoMdata.MoM = MoM;
                    ccdata.MoMdata.MoMdepth = MoMdepth & 0xffff;
                    if ( len+sizeof(ccdata.CCid)-opoffset <= opretlen )
                    {
                        len += iguana_rwnum(0,&scriptbuf[len],sizeof(ccdata.CCid),(uint8_t *)&ccdata.CCid);
                        //if ( ((MoMdepth>>16) & 0xffff) != (ccdata.CCid & 0xffff) )
                        //    fprintf(stderr,"%s CCid mismatch %u != %u\n",ASSETCHAINS_SYMBOL,((MoMdepth>>16) & 0xffff),(ccdata.CCid & 0xffff));
                        ccdata.len = sizeof(ccdata.CCid);
                        if ( ASSETCHAINS_SYMBOL[0] != 0 )
                        {
                            // MoMoM, depth, numpairs, (notarization ht, MoMoM offset)
                            if ( len+48-opoffset <= opretlen && strcmp(ccdata.symbol,ASSETCHAINS_SYMBOL) == 0 )
                            {
                                len += iguana_rwnum(0,&scriptbuf[len],sizeof(uint32_t),(uint8_t *)&MoMoMdata.kmdstarti);
                                len += iguana_rwnum(0,&scriptbuf[len],sizeof(uint32_t),(uint8_t *)&MoMoMdata.kmdendi);
                                len += iguana_rwbignum(0,&scriptbuf[len],sizeof(MoMoMdata.MoMoM),(uint8_t *)&MoMoMdata.MoMoM);
                                len += iguana_rwnum(0,&scriptbuf[len],sizeof(uint32_t),(uint8_t *)&MoMoMdata.MoMoMdepth);
                                len += iguana_rwnum(0,&scriptbuf[len],sizeof(uint32_t),(uint8_t *)&MoMoMdata.numpairs);
                                MoMoMdata.len += sizeof(MoMoMdata.MoMoM) + sizeof(uint32_t)*4;
                                if ( len+MoMoMdata.numpairs*8-opoffset == opretlen )
                                {
                                    MoMoMdata.pairs = (struct komodo_ccdatapair *)calloc(MoMoMdata.numpairs,sizeof(*MoMoMdata.pairs));
                                    for (k=0; k<MoMoMdata.numpairs; k++)
                                    {
                                        len += iguana_rwnum(0,&scriptbuf[len],sizeof(int32_t),(uint8_t *)&MoMoMdata.pairs[k].notarized_height);
                                        len += iguana_rwnum(0,&scriptbuf[len],sizeof(uint32_t),(uint8_t *)&MoMoMdata.pairs[k].MoMoMoffset);
                                        MoMoMdata.len += sizeof(uint32_t) * 2;
                                    }
                                } else ccdata.len = MoMoMdata.len = 0;
                            } else ccdata.len = MoMoMdata.len = 0;
                        }
                    }
                    if ( MoM == zero || (MoMdepth&0xffff) > *notarizedheightp || (MoMdepth&0xffff) < 0 )
                    {
                        memset(&MoM,0,sizeof(MoM));
                        MoMdepth = 0;
                    }
                    else
                    {
                        komodo_rwccdata(ASSETCHAINS_SYMBOL,1,&ccdata,&MoMoMdata);
                        if ( !fJustCheck && matched != 0 )
                            printf("[%s] matched.%d VALID (%s) MoM.%s [%d] CCid.%u\n",ASSETCHAINS_SYMBOL,matched,ccdata.symbol,MoM.ToString().c_str(),MoMdepth&0xffff,(MoMdepth>>16)&0xffff);
                    }
                    if ( MoMoMdata.pairs != 0 )
                        free(MoMoMdata.pairs);
                    memset(&ccdata,0,sizeof(ccdata));
                    memset(&MoMoMdata,0,sizeof(MoMoMdata));
                }
                else if ( ASSETCHAINS_SYMBOL[0] == 0 && matched != 0 && notarized != 0 && validated != 0 )
                    komodo_rwccdata((char *)"KMD",1,&ccdata,0);
                /*else
                {
                    fprintf(stderr, "NOT VALID NOTARISATION\n");
                    return (-2);
                } */
                if ( matched != 0 && *notarizedheightp > sp->NOTARIZED_HEIGHT && *notarizedheightp < height )
                {
                    if ( fJustCheck )
                        return(-2);
                    sp->NOTARIZED_HEIGHT = *notarizedheightp;
                    sp->NOTARIZED_HASH = srchash;
                    sp->NOTARIZED_DESTTXID = desttxid;
                    if ( MoM != zero && (MoMdepth&0xffff) > 0 )
                    {
                        sp->MoM = MoM;
                        sp->MoMdepth = MoMdepth;
                    }
                    komodo_stateupdate(height,0,0,0,zero,0,0,0,0,0,0,0,0,0,0,sp->MoM,sp->MoMdepth);
                    if ( ASSETCHAINS_SYMBOL[0] != 0 )
                        printf("[%s] ht.%d NOTARIZED.%d %s.%s %sTXID.%s lens.(%d %d) MoM.%s %d\n",ASSETCHAINS_SYMBOL,height,*notarizedheightp,ASSETCHAINS_SYMBOL[0]==0?"KMD":ASSETCHAINS_SYMBOL,srchash.ToString().c_str(),ASSETCHAINS_SYMBOL[0]==0?"BTC":"KMD",desttxid.ToString().c_str(),opretlen,len,sp->MoM.ToString().c_str(),sp->MoMdepth);
                                        
                    if ( ASSETCHAINS_SYMBOL[0] == 0 )
                    {
                        if ( signedfp == 0 )
                        {
                            char fname[512];
                            komodo_statefname(fname,ASSETCHAINS_SYMBOL,(char *)"signedmasks");
                            if ( (signedfp= fopen(fname,"rb+")) == 0 )
                                signedfp = fopen(fname,"wb");
                            else fseek(signedfp,0,SEEK_END);
                        }
                        if ( signedfp != 0 )
                        {
                            fwrite(&height,1,sizeof(height),signedfp);
                            fwrite(&signedmask,1,sizeof(signedmask),signedfp);
                            fflush(signedfp);
                        }
                        if ( opretlen > len && scriptbuf[len] == 'A' )
                        {
                            //for (i=0; i<opretlen-len; i++)
                            //    printf("%02x",scriptbuf[len+i]);
                            //printf(" Found extradata.[%d] %d - %d\n",opretlen-len,opretlen,len);
                            komodo_stateupdate(height,0,0,0,txhash,0,0,0,0,0,0,value,&scriptbuf[len],opretlen-len+4+3+(scriptbuf[1] == 0x4d),j,zero,0);
                        }
                    }
                }
            } else if ( opretlen != 149 && height > 600000 && matched != 0 )
                printf("%s validated.%d notarized.%d %llx reject ht.%d NOTARIZED.%d prev.%d %s.%s DESTTXID.%s len.%d opretlen.%d\n",ccdata.symbol,validated,notarized,(long long)signedmask,height,*notarizedheightp,sp->NOTARIZED_HEIGHT,ASSETCHAINS_SYMBOL[0]==0?"KMD":ASSETCHAINS_SYMBOL,srchash.ToString().c_str(),desttxid.ToString().c_str(),len,opretlen);
        }
        else if ( matched != 0 && i == 0 && j == 1 && opretlen == 149 )
        {
            if ( !fJustCheck && notaryid >= 0 && notaryid < 64 )
                komodo_paxpricefeed(height,&scriptbuf[len],opretlen);
        }
        else if ( matched != 0 )
        {
            //int32_t k; for (k=0; k<scriptlen; k++)
            //    printf("%02x",scriptbuf[k]);
            //printf(" <- script ht.%d i.%d j.%d value %.8f %s\n",height,i,j,dstr(value),ASSETCHAINS_SYMBOL);
            if ( opretlen >= 32*2+4 && strcmp(ASSETCHAINS_SYMBOL[0]==0?"KMD":ASSETCHAINS_SYMBOL,(char *)&scriptbuf[len+32*2+4]) == 0 )
            {
                for (k=0; k<32; k++)
                    if ( scriptbuf[len+k] != 0 )
                        break;
                if ( k == 32 )
                {
                    *isratificationp = 1;
                    printf("ISRATIFICATION (%s)\n",(char *)&scriptbuf[len+32*2+4]);
                }
            }

            if ( *isratificationp == 0 && (signedmask != 0 || (scriptbuf[len] != 'X' && scriptbuf[len] != 'A')) ) // && scriptbuf[len] != 'I')
                komodo_stateupdate(height,0,0,0,txhash,0,0,0,0,0,0,value,&scriptbuf[len],opretlen,j,zero,0);
        }
    }
    return(notaryid);
}

/*int32_t komodo_isratify(int32_t isspecial,int32_t numvalid)
{
    if ( isspecial != 0 && numvalid >= KOMODO_MINRATIFY )
        return(1);
    else return(0);
}*/

// Special tx have vout[0] -> CRYPTO777
// with more than KOMODO_MINRATIFY pay2pubkey outputs -> ratify
// if all outputs to notary -> notary utxo
// if txi == 0 && 2 outputs and 2nd OP_RETURN, len == 32*2+4 -> notarized, 1st byte 'P' -> pricefeed
// OP_RETURN: 'D' -> deposit, 'W' -> withdraw

int32_t gettxout_scriptPubKey(uint8_t *scriptPubKey,int32_t maxsize,uint256 txid,int32_t n);

int32_t komodo_notarycmp(uint8_t *scriptPubKey,int32_t scriptlen,uint8_t pubkeys[64][33],int32_t numnotaries,uint8_t rmd160[20])
{
    int32_t i;
    if ( scriptlen == 25 && memcmp(&scriptPubKey[3],rmd160,20) == 0 )
        return(0);
    else if ( scriptlen == 35 )
    {
        for (i=0; i<numnotaries; i++)
            if ( memcmp(&scriptPubKey[1],pubkeys[i],33) == 0 )
                return(i);
    }
    return(-1);
}

// int32_t ! 
<<<<<<< HEAD
int32_t komodo_connectblock(bool fJustCheck, CBlockIndex *pindex,CBlock& block)
=======
int32_t komodo_connectblock(CBlockIndex *pindex,CBlock& block)
>>>>>>> f9284ad2
{
    static int32_t hwmheight;
    int32_t staked_era; static int32_t lastStakedEra;
    std::vector<int32_t> notarisations;
    uint64_t signedmask,voutmask; char symbol[KOMODO_ASSETCHAIN_MAXLEN],dest[KOMODO_ASSETCHAIN_MAXLEN]; struct komodo_state *sp;
    uint8_t scriptbuf[10001],pubkeys[64][33],rmd160[20],scriptPubKey[35]; uint256 zero,btctxid,txhash;
    int32_t i,j,k,numnotaries,notarized,scriptlen,isratification,nid,numvalid,specialtx,notarizedheight,notaryid,len,numvouts,numvins,height,txn_count;
    if ( pindex == 0 )
    {
        fprintf(stderr,"komodo_connectblock null pindex\n");
<<<<<<< HEAD
        return(0);
=======
        return -1;
>>>>>>> f9284ad2
    }
    memset(&zero,0,sizeof(zero));
    komodo_init(pindex->GetHeight());
    KOMODO_INITDONE = (uint32_t)time(NULL);
    if ( (sp= komodo_stateptr(symbol,dest)) == 0 )
    {
        fprintf(stderr,"unexpected null komodostateptr.[%s]\n",ASSETCHAINS_SYMBOL);
<<<<<<< HEAD
        return(0);
=======
        return -1;
>>>>>>> f9284ad2
    }
    //fprintf(stderr,"%s connect.%d\n",ASSETCHAINS_SYMBOL,pindex->nHeight);
    if ( is_STAKED(ASSETCHAINS_SYMBOL) != 0 || IS_STAKED_NOTARY > -1 )
    {
        staked_era = STAKED_era(pindex->GetBlockTime());
        if ( !fJustCheck && staked_era != lastStakedEra )
        {
            uint8_t tmp_pubkeys[64][33];
            int8_t numSN = numStakedNotaries(tmp_pubkeys,staked_era);
            UpdateNotaryAddrs(tmp_pubkeys,numSN);
            STAKED_ERA = staked_era;
            if ( NOTARYADDRS[0][0] != 0 && NOTARY_PUBKEY33[0] != 0 )
            {
                if ( (IS_STAKED_NOTARY= updateStakedNotary()) > -1 )
                {
                    IS_KOMODO_NOTARY = 0;
                    if ( MIN_RECV_SATS == -1 )
                        MIN_RECV_SATS = 100000000;
                    fprintf(stderr, "Staked Notary Protection Active! NotaryID.%d RADD.%s ERA.%d MIN_TX_VALUE.%lu \n",IS_STAKED_NOTARY,NOTARY_ADDRESS.c_str(),staked_era,MIN_RECV_SATS);
                }
            }
            lastStakedEra = staked_era;
        }
    }
    numnotaries = komodo_notaries(pubkeys,pindex->GetHeight(),pindex->GetBlockTime());
    calc_rmd160_sha256(rmd160,pubkeys[0],33);
    if ( pindex->GetHeight() > hwmheight )
        hwmheight = pindex->GetHeight();
    else
    {
        if ( pindex->GetHeight() != hwmheight )
        {
            printf("%s hwmheight.%d vs pindex->GetHeight().%d t.%u reorg.%d\n",ASSETCHAINS_SYMBOL,hwmheight,pindex->GetHeight(),(uint32_t)pindex->nTime,hwmheight-pindex->GetHeight());
            komodo_purge_ccdata((int32_t)pindex->GetHeight());
            hwmheight = pindex->GetHeight();
        }
        if (!fJustCheck)
        {
            komodo_event_rewind(sp,symbol,pindex->GetHeight());
            komodo_stateupdate(pindex->GetHeight(),0,0,0,zero,0,0,0,0,-pindex->GetHeight(),pindex->nTime,0,0,0,0,zero,0);
        }
    }
    komodo_currentheight_set(chainActive.LastTip()->GetHeight());
    int transaction = 0;
    if ( pindex != 0 )
    {
        height = pindex->GetHeight();
        txn_count = block.vtx.size();
        for (i=0; i<txn_count; i++)
        {
            if ( (is_STAKED(ASSETCHAINS_SYMBOL) != 0 && staked_era == 0) || (is_STAKED(ASSETCHAINS_SYMBOL) == 255) ) {
                // in era gap or chain banned, no point checking any invlaid notarisations.
                break;
            }
            // Notary pay chains need notarisation in position 1, ignore the rest on validation. Check notarisation is 1 on check.
            if ( !fJustCheck && ASSETCHAINS_NOTARY_PAY != 0 && i > 1)
                break;
            txhash = block.vtx[i].GetHash();
            numvouts = block.vtx[i].vout.size();
            notaryid = -1;
            voutmask = specialtx = notarizedheight = isratification = notarized = 0;
            signedmask = (height < 91400) ? 1 : 0;
            numvins = block.vtx[i].vin.size();
            for (j=0; j<numvins; j++)
            {
                if ( i == 0 && j == 0 )
                    continue;
                if ( (scriptlen= gettxout_scriptPubKey(scriptPubKey,sizeof(scriptPubKey),block.vtx[i].vin[j].prevout.hash,block.vtx[i].vin[j].prevout.n)) > 0 )
                {
                    if ( (k= komodo_notarycmp(scriptPubKey,scriptlen,pubkeys,numnotaries,rmd160)) >= 0 )
                        signedmask |= (1LL << k);
                    else if ( 0 && numvins >= 17 )
                    {
                        int32_t k;
                        for (k=0; k<scriptlen; k++)
                            printf("%02x",scriptPubKey[k]);
                        printf(" scriptPubKey doesnt match any notary vini.%d of %d\n",j,numvins);
                    }
                } //else printf("cant get scriptPubKey for ht.%d txi.%d vin.%d\n",height,i,j);
            }
            numvalid = bitweight(signedmask);
            if ( ((height < 90000 || (signedmask & 1) != 0) && numvalid >= KOMODO_MINRATIFY) ||
                  (numvalid >= KOMODO_MINRATIFY && ASSETCHAINS_SYMBOL[0] != 0) ||
                  numvalid > (numnotaries/5) )
            {
                if ( !fJustCheck && ASSETCHAINS_SYMBOL[0] != 0)
                {
                    static FILE *signedfp;
                    if ( signedfp == 0 )
                    {
                        char fname[512];
                        komodo_statefname(fname,ASSETCHAINS_SYMBOL,(char *)"signedmasks");
                        if ( (signedfp= fopen(fname,"rb+")) == 0 )
                            signedfp = fopen(fname,"wb");
                        else fseek(signedfp,0,SEEK_END);
                    }
                    if ( signedfp != 0 )
                    {
                        fwrite(&height,1,sizeof(height),signedfp);
                        fwrite(&signedmask,1,sizeof(signedmask),signedfp);
                        fflush(signedfp);
                    }
                    transaction = i;
                     printf("[%s] ht.%d txi.%d signedmask.%llx numvins.%d numvouts.%d <<<<<<<<<<<  notarized\n",ASSETCHAINS_SYMBOL,height,i,(long long)signedmask,numvins,numvouts);
                }
                notarized = 1;
            }
            if ( IS_KOMODO_NOTARY != 0 && ASSETCHAINS_SYMBOL[0] == 0 )
                printf("(tx.%d: ",i);
            for (j=0; j<numvouts; j++)
            {
                /*if ( i == 0 && j == 0 )
                {
                    uint8_t *script = (uint8_t *)&block.vtx[0].vout[numvouts-1].scriptPubKey[0];
                    if ( numvouts <= 2 || script[0] != 0x6a )
                    {
                        if ( numvouts == 2 && block.vtx[0].vout[1].nValue != 0 )
                        {
                            fprintf(stderr,"ht.%d numvouts.%d value %.8f\n",height,numvouts,dstr(block.vtx[0].vout[1].nValue));
                            if ( height >= 235300 && block.vtx[0].vout[1].nValue >= 100000*COIN )
                                block.vtx[0].vout[1].nValue = 0;
                            break;
                        }
                    }
                }*/
                if ( IS_KOMODO_NOTARY != 0 && ASSETCHAINS_SYMBOL[0] == 0 )
                    printf("%.8f ",dstr(block.vtx[i].vout[j].nValue));
                len = block.vtx[i].vout[j].scriptPubKey.size();
                
                if ( len >= sizeof(uint32_t) && len <= sizeof(scriptbuf) )
                {
                    memcpy(scriptbuf,(uint8_t *)&block.vtx[i].vout[j].scriptPubKey[0],len);
<<<<<<< HEAD
                    notaryid = komodo_voutupdate(fJustCheck,&isratification,notaryid,scriptbuf,len,height,txhash,i,j,&voutmask,&specialtx,&notarizedheight,(uint64_t)block.vtx[i].vout[j].nValue,notarized,signedmask,(uint32_t)chainActive.LastTip()->GetBlockTime());
                    if ( fJustCheck && notaryid == -2 )
                    {
                        // We see a valid notarisation here, save its location. 
                        notarisations.push_back(i);
                    }
                    //fprintf(stderr, "notaryid.%i\n",notaryid);
=======
                    notaryid = komodo_voutupdate(&isratification,notaryid,scriptbuf,len,height,txhash,i,j,&voutmask,&specialtx,&notarizedheight,(uint64_t)block.vtx[i].vout[j].nValue,notarized,signedmask,(uint32_t)chainActive.LastTip()->GetBlockTime());
                    if ( notaryid == -2 )
                        return(-1);
>>>>>>> f9284ad2
                    if ( 0 && i > 0 )
                    {
                        for (k=0; k<len; k++)
                            printf("%02x",scriptbuf[k]);
                        printf(" <- notaryid.%d ht.%d i.%d j.%d numvouts.%d numvins.%d voutmask.%llx txid.(%s)\n",notaryid,height,i,j,numvouts,numvins,(long long)voutmask,txhash.ToString().c_str());
                    }
                }
            }
            if ( IS_KOMODO_NOTARY != 0 && ASSETCHAINS_SYMBOL[0] == 0 )
                printf(") ");
            if ( 0 && ASSETCHAINS_SYMBOL[0] == 0 )
                printf("[%s] ht.%d txi.%d signedmask.%llx numvins.%d numvouts.%d notarized.%d special.%d isratification.%d\n",ASSETCHAINS_SYMBOL,height,i,(long long)signedmask,numvins,numvouts,notarized,specialtx,isratification);
            if ( !fJustCheck && (notarized != 0 && (notarizedheight != 0 || specialtx != 0)) )
            {
                if ( isratification != 0 )
                {
                    printf("%s NOTARY SIGNED.%llx numvins.%d ht.%d txi.%d notaryht.%d specialtx.%d\n",ASSETCHAINS_SYMBOL,(long long)signedmask,numvins,height,i,notarizedheight,specialtx);
                    printf("ht.%d specialtx.%d isratification.%d numvouts.%d signed.%llx numnotaries.%d\n",height,specialtx,isratification,numvouts,(long long)signedmask,numnotaries);
                }
                if ( specialtx != 0 && isratification != 0 && numvouts > 2 )
                {
                    numvalid = 0;
                    memset(pubkeys,0,sizeof(pubkeys));
                    for (j=1; j<numvouts-1; j++)
                    {
                        len = block.vtx[i].vout[j].scriptPubKey.size();
                        if ( len >= sizeof(uint32_t) && len <= sizeof(scriptbuf) )
                        {
                            memcpy(scriptbuf,(uint8_t *)&block.vtx[i].vout[j].scriptPubKey[0],len);
                            if ( len == 35 && scriptbuf[0] == 33 && scriptbuf[34] == 0xac )
                            {
                                memcpy(pubkeys[numvalid++],scriptbuf+1,33);
                                for (k=0; k<33; k++)
                                    printf("%02x",scriptbuf[k+1]);
                                printf(" <- new notary.[%d]\n",j-1);
                            }
                        }
                    }
                    if ( ASSETCHAINS_SYMBOL[0] != 0 || height < 100000 )
                    {
                        if ( ((signedmask & 1) != 0 && numvalid >= KOMODO_MINRATIFY) || bitweight(signedmask) > (numnotaries/3) )
                        {
                            memset(&txhash,0,sizeof(txhash));
                            komodo_stateupdate(height,pubkeys,numvalid,0,txhash,0,0,0,0,0,0,0,0,0,0,zero,0);
                            printf("RATIFIED! >>>>>>>>>> new notaries.%d newheight.%d from height.%d\n",numvalid,(((height+KOMODO_ELECTION_GAP/2)/KOMODO_ELECTION_GAP)+1)*KOMODO_ELECTION_GAP,height);
                        } else printf("signedmask.%llx numvalid.%d wt.%d numnotaries.%d\n",(long long)signedmask,numvalid,bitweight(signedmask),numnotaries);
                    }
                }
            }
        }
        if ( !fJustCheck && IS_KOMODO_NOTARY != 0 && ASSETCHAINS_SYMBOL[0] == 0 )
            printf("%s ht.%d\n",ASSETCHAINS_SYMBOL[0] == 0 ? "KMD" : ASSETCHAINS_SYMBOL,height);
        if ( !fJustCheck && pindex->GetHeight() == hwmheight )
            komodo_stateupdate(height,0,0,0,zero,0,0,0,0,height,(uint32_t)pindex->nTime,0,0,0,0,zero,0);
    } else fprintf(stderr,"komodo_connectblock: unexpected null pindex\n");
    //KOMODO_INITDONE = (uint32_t)time(NULL);
    //fprintf(stderr,"%s end connect.%d\n",ASSETCHAINS_SYMBOL,pindex->GetHeight());
<<<<<<< HEAD
    if (fJustCheck)
    {
        if (notarisations.size() == 0)
            return(0);
        if ( notarisations.size() == 1 && notarisations[0] == 1 )
            return(1);
        else 
            return(-1);
    }
    else return(0);
=======
    if (notarized = 1)
        return(transaction);
    else 
        return(-1);
>>>>>>> f9284ad2
}


#endif<|MERGE_RESOLUTION|>--- conflicted
+++ resolved
@@ -37,11 +37,7 @@
 
 int32_t gettxout_scriptPubKey(uint8_t *scriptPubkey,int32_t maxsize,uint256 txid,int32_t n);
 void komodo_event_rewind(struct komodo_state *sp,char *symbol,int32_t height);
-<<<<<<< HEAD
 int32_t komodo_connectblock(bool fJustCheck, CBlockIndex *pindex,CBlock& block);
-=======
-int32_t komodo_connectblock(CBlockIndex *pindex,CBlock& block);
->>>>>>> f9284ad2
 
 #include "komodo_structs.h"
 #include "komodo_globals.h"
@@ -807,11 +803,7 @@
 }
 
 // int32_t ! 
-<<<<<<< HEAD
 int32_t komodo_connectblock(bool fJustCheck, CBlockIndex *pindex,CBlock& block)
-=======
-int32_t komodo_connectblock(CBlockIndex *pindex,CBlock& block)
->>>>>>> f9284ad2
 {
     static int32_t hwmheight;
     int32_t staked_era; static int32_t lastStakedEra;
@@ -822,11 +814,7 @@
     if ( pindex == 0 )
     {
         fprintf(stderr,"komodo_connectblock null pindex\n");
-<<<<<<< HEAD
         return(0);
-=======
-        return -1;
->>>>>>> f9284ad2
     }
     memset(&zero,0,sizeof(zero));
     komodo_init(pindex->GetHeight());
@@ -834,11 +822,7 @@
     if ( (sp= komodo_stateptr(symbol,dest)) == 0 )
     {
         fprintf(stderr,"unexpected null komodostateptr.[%s]\n",ASSETCHAINS_SYMBOL);
-<<<<<<< HEAD
         return(0);
-=======
-        return -1;
->>>>>>> f9284ad2
     }
     //fprintf(stderr,"%s connect.%d\n",ASSETCHAINS_SYMBOL,pindex->nHeight);
     if ( is_STAKED(ASSETCHAINS_SYMBOL) != 0 || IS_STAKED_NOTARY > -1 )
@@ -971,7 +955,6 @@
                 if ( len >= sizeof(uint32_t) && len <= sizeof(scriptbuf) )
                 {
                     memcpy(scriptbuf,(uint8_t *)&block.vtx[i].vout[j].scriptPubKey[0],len);
-<<<<<<< HEAD
                     notaryid = komodo_voutupdate(fJustCheck,&isratification,notaryid,scriptbuf,len,height,txhash,i,j,&voutmask,&specialtx,&notarizedheight,(uint64_t)block.vtx[i].vout[j].nValue,notarized,signedmask,(uint32_t)chainActive.LastTip()->GetBlockTime());
                     if ( fJustCheck && notaryid == -2 )
                     {
@@ -979,11 +962,6 @@
                         notarisations.push_back(i);
                     }
                     //fprintf(stderr, "notaryid.%i\n",notaryid);
-=======
-                    notaryid = komodo_voutupdate(&isratification,notaryid,scriptbuf,len,height,txhash,i,j,&voutmask,&specialtx,&notarizedheight,(uint64_t)block.vtx[i].vout[j].nValue,notarized,signedmask,(uint32_t)chainActive.LastTip()->GetBlockTime());
-                    if ( notaryid == -2 )
-                        return(-1);
->>>>>>> f9284ad2
                     if ( 0 && i > 0 )
                     {
                         for (k=0; k<len; k++)
@@ -1041,7 +1019,6 @@
     } else fprintf(stderr,"komodo_connectblock: unexpected null pindex\n");
     //KOMODO_INITDONE = (uint32_t)time(NULL);
     //fprintf(stderr,"%s end connect.%d\n",ASSETCHAINS_SYMBOL,pindex->GetHeight());
-<<<<<<< HEAD
     if (fJustCheck)
     {
         if (notarisations.size() == 0)
@@ -1052,12 +1029,6 @@
             return(-1);
     }
     else return(0);
-=======
-    if (notarized = 1)
-        return(transaction);
-    else 
-        return(-1);
->>>>>>> f9284ad2
 }
 
 

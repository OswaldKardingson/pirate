--- conflicted
+++ resolved
@@ -52,428 +52,11 @@
 #include "komodo_events.h"
 #include "komodo_ccdata.h"
 
-<<<<<<< HEAD
-void komodo_currentheight_set(int32_t height)
-{
-    char symbol[KOMODO_ASSETCHAIN_MAXLEN],dest[KOMODO_ASSETCHAIN_MAXLEN]; struct komodo_state *sp;
-    if ( (sp= komodo_stateptr(symbol,dest)) != 0 )
-        sp->CURRENT_HEIGHT = height;
-}
-
-extern struct NSPV_inforesp NSPV_inforesult;
-int32_t komodo_currentheight()
-{
-    char symbol[KOMODO_ASSETCHAIN_MAXLEN],dest[KOMODO_ASSETCHAIN_MAXLEN]; struct komodo_state *sp;
-    if ( KOMODO_NSPV_SUPERLITE )
-    {
-        return (NSPV_inforesult.height);
-    }
-    if ( (sp= komodo_stateptr(symbol,dest)) != 0 )
-        return(sp->CURRENT_HEIGHT);
-    else return(0);
-}
-
-int32_t komodo_parsestatefile(struct komodo_state *sp,FILE *fp,char *symbol,char *dest)
-{
-    static int32_t errs;
-    int32_t func,ht,notarized_height,num,matched=0,MoMdepth; uint256 MoM,notarized_hash,notarized_desttxid; uint8_t pubkeys[64][33];
-    if ( (func= fgetc(fp)) != EOF )
-    {
-        if ( ASSETCHAINS_SYMBOL[0] == 0 && strcmp(symbol,"KMD") == 0 )
-            matched = 1;
-        else matched = (strcmp(symbol,ASSETCHAINS_SYMBOL) == 0);
-        if ( fread(&ht,1,sizeof(ht),fp) != sizeof(ht) )
-            errs++;
-        if ( 0 && ASSETCHAINS_SYMBOL[0] != 0 && func != 'T' )
-            printf("[%s] matched.%d fpos.%ld func.(%d %c) ht.%d\n",ASSETCHAINS_SYMBOL,matched,ftell(fp),func,func,ht);
-        if ( func == 'P' )
-        {
-            if ( (num= fgetc(fp)) <= 64 )
-            {
-                if ( fread(pubkeys,33,num,fp) != num )
-                    errs++;
-                else
-                {
-                    //printf("updated %d pubkeys at %s ht.%d\n",num,symbol,ht);
-                    if ( (KOMODO_EXTERNAL_NOTARIES != 0 && matched != 0) || (strcmp(symbol,"KMD") == 0 && KOMODO_EXTERNAL_NOTARIES == 0) )
-                        komodo_eventadd_pubkeys(sp,symbol,ht,num,pubkeys);
-                }
-            } else printf("illegal num.%d\n",num);
-        }
-        else if ( func == 'N' || func == 'M' )
-        {
-            if ( fread(&notarized_height,1,sizeof(notarized_height),fp) != sizeof(notarized_height) )
-                errs++;
-            if ( fread(&notarized_hash,1,sizeof(notarized_hash),fp) != sizeof(notarized_hash) )
-                errs++;
-            if ( fread(&notarized_desttxid,1,sizeof(notarized_desttxid),fp) != sizeof(notarized_desttxid) )
-                errs++;
-            if ( func == 'M' )
-            {
-                if ( fread(&MoM,1,sizeof(MoM),fp) != sizeof(MoM) )
-                    errs++;
-                if ( fread(&MoMdepth,1,sizeof(MoMdepth),fp) != sizeof(MoMdepth) )
-                    errs++;
-                if ( 0 && ASSETCHAINS_SYMBOL[0] != 0 && sp != 0 )
-                    printf("%s load[%s.%d -> %s] NOTARIZED %d %s MoM.%s %d CCid.%u\n",ASSETCHAINS_SYMBOL,symbol,sp->NUM_NPOINTS,dest,notarized_height,notarized_hash.ToString().c_str(),MoM.ToString().c_str(),MoMdepth&0xffff,(MoMdepth>>16)&0xffff);
-            }
-            else
-            {
-                memset(&MoM,0,sizeof(MoM));
-                MoMdepth = 0;
-            }
-            //if ( matched != 0 ) global independent states -> inside *sp
-            komodo_eventadd_notarized(sp,symbol,ht,dest,notarized_hash,notarized_desttxid,notarized_height,MoM,MoMdepth);
-        }
-        else if ( func == 'U' ) // deprecated
-        {
-            uint8_t n,nid; uint256 hash; uint64_t mask;
-            n = fgetc(fp);
-            nid = fgetc(fp);
-            //printf("U %d %d\n",n,nid);
-            if ( fread(&mask,1,sizeof(mask),fp) != sizeof(mask) )
-                errs++;
-            if ( fread(&hash,1,sizeof(hash),fp) != sizeof(hash) )
-                errs++;
-            //if ( matched != 0 )
-            //    komodo_eventadd_utxo(sp,symbol,ht,nid,hash,mask,n);
-        }
-        else if ( func == 'K' )
-        {
-            int32_t kheight;
-            if ( fread(&kheight,1,sizeof(kheight),fp) != sizeof(kheight) )
-                errs++;
-            //if ( matched != 0 ) global independent states -> inside *sp
-            //printf("%s.%d load[%s] ht.%d\n",ASSETCHAINS_SYMBOL,ht,symbol,kheight);
-            komodo_eventadd_kmdheight(sp,symbol,ht,kheight,0);
-        }
-        else if ( func == 'T' )
-        {
-            int32_t kheight,ktimestamp;
-            if ( fread(&kheight,1,sizeof(kheight),fp) != sizeof(kheight) )
-                errs++;
-            if ( fread(&ktimestamp,1,sizeof(ktimestamp),fp) != sizeof(ktimestamp) )
-                errs++;
-            //if ( matched != 0 ) global independent states -> inside *sp
-            //printf("%s.%d load[%s] ht.%d t.%u\n",ASSETCHAINS_SYMBOL,ht,symbol,kheight,ktimestamp);
-            komodo_eventadd_kmdheight(sp,symbol,ht,kheight,ktimestamp);
-        }
-        else if ( func == 'R' )
-        {
-            uint16_t olen,v; uint64_t ovalue; uint256 txid; uint8_t opret[16384*4];
-            if ( fread(&txid,1,sizeof(txid),fp) != sizeof(txid) )
-                errs++;
-            if ( fread(&v,1,sizeof(v),fp) != sizeof(v) )
-                errs++;
-            if ( fread(&ovalue,1,sizeof(ovalue),fp) != sizeof(ovalue) )
-                errs++;
-            if ( fread(&olen,1,sizeof(olen),fp) != sizeof(olen) )
-                errs++;
-            if ( fread(opret,1,olen,fp) != olen )
-                errs++;
-            komodo_eventadd_opreturn(sp,symbol,ht,txid,ovalue,v,opret,olen); // global shared state -> global PAX
-        }
-        else if ( func == 'D' )
-        {
-            printf("unexpected function D[%d]\n",ht);
-        }
-        else if ( func == 'V' )
-        {
-            int32_t numpvals; uint32_t pvals[128];
-            numpvals = fgetc(fp);
-            if ( numpvals*sizeof(uint32_t) <= sizeof(pvals) && fread(pvals,sizeof(uint32_t),numpvals,fp) == numpvals )
-            {
-                //if ( matched != 0 ) global shared state -> global PVALS
-                //printf("%s load[%s] prices %d\n",ASSETCHAINS_SYMBOL,symbol,ht);
-                komodo_eventadd_pricefeed(sp,symbol,ht,pvals,numpvals);
-                //printf("load pvals ht.%d numpvals.%d\n",ht,numpvals);
-            } else printf("error loading pvals[%d]\n",numpvals);
-        } // else printf("[%s] %s illegal func.(%d %c)\n",ASSETCHAINS_SYMBOL,symbol,func,func);
-        return(func);
-    } else return(-1);
-}
-=======
 void komodo_currentheight_set(int32_t height);
->>>>>>> db404403
 
 int32_t komodo_currentheight();
 
-<<<<<<< HEAD
-int32_t komodo_parsestatefiledata(struct komodo_state *sp,uint8_t *filedata,long *fposp,long datalen,char *symbol,char *dest)
-{
-    static int32_t errs;
-    int32_t func= -1,ht,notarized_height,MoMdepth,num,matched=0; uint256 MoM,notarized_hash,notarized_desttxid; uint8_t pubkeys[64][33]; long fpos = *fposp;
-    if ( fpos < datalen )
-    {
-        func = filedata[fpos++];
-        if ( ASSETCHAINS_SYMBOL[0] == 0 && strcmp(symbol,"KMD") == 0 )
-            matched = 1;
-        else matched = (strcmp(symbol,ASSETCHAINS_SYMBOL) == 0);
-        if ( memread(&ht,sizeof(ht),filedata,&fpos,datalen) != sizeof(ht) )
-            errs++;
-        if ( func == 'P' )
-        {
-            if ( (num= filedata[fpos++]) <= 64 )
-            {
-                if ( memread(pubkeys,33*num,filedata,&fpos,datalen) != 33*num )
-                    errs++;
-                else
-                {
-                    //printf("updated %d pubkeys at %s ht.%d\n",num,symbol,ht);
-                    if ( (KOMODO_EXTERNAL_NOTARIES != 0 && matched != 0) || (strcmp(symbol,"KMD") == 0 && KOMODO_EXTERNAL_NOTARIES == 0) )
-                        komodo_eventadd_pubkeys(sp,symbol,ht,num,pubkeys);
-                }
-            } else printf("illegal num.%d\n",num);
-        }
-        else if ( func == 'N' || func == 'M' )
-        {
-            if ( memread(&notarized_height,sizeof(notarized_height),filedata,&fpos,datalen) != sizeof(notarized_height) )
-                errs++;
-            if ( memread(&notarized_hash,sizeof(notarized_hash),filedata,&fpos,datalen) != sizeof(notarized_hash) )
-                errs++;
-            if ( memread(&notarized_desttxid,sizeof(notarized_desttxid),filedata,&fpos,datalen) != sizeof(notarized_desttxid) )
-                errs++;
-            if ( func == 'M' )
-            {
-                if ( memread(&MoM,sizeof(MoM),filedata,&fpos,datalen) != sizeof(MoM) )
-                    errs++;
-                if ( memread(&MoMdepth,sizeof(MoMdepth),filedata,&fpos,datalen) != sizeof(MoMdepth) )
-                    errs++;
-                if ( 0 && ASSETCHAINS_SYMBOL[0] != 0 && sp != 0 )
-                    printf("%s load[%s.%d -> %s] NOTARIZED %d %s MoM.%s %d CCid.%u\n",ASSETCHAINS_SYMBOL,symbol,sp->NUM_NPOINTS,dest,notarized_height,notarized_hash.ToString().c_str(),MoM.ToString().c_str(),MoMdepth&0xffff,(MoMdepth>>16)&0xffff);
-            }
-            else
-            {
-                memset(&MoM,0,sizeof(MoM));
-                MoMdepth = 0;
-            }
-            komodo_eventadd_notarized(sp,symbol,ht,dest,notarized_hash,notarized_desttxid,notarized_height,MoM,MoMdepth);
-        }
-        else if ( func == 'U' ) // deprecated
-        {
-            uint8_t n,nid; uint256 hash; uint64_t mask;
-            n = filedata[fpos++];
-            nid = filedata[fpos++];
-            //printf("U %d %d\n",n,nid);
-            if ( memread(&mask,sizeof(mask),filedata,&fpos,datalen) != sizeof(mask) )
-                errs++;
-            if ( memread(&hash,sizeof(hash),filedata,&fpos,datalen) != sizeof(hash) )
-                errs++;
-        }
-        else if ( func == 'K' )
-        {
-            int32_t kheight;
-            if ( memread(&kheight,sizeof(kheight),filedata,&fpos,datalen) != sizeof(kheight) )
-                errs++;
-             komodo_eventadd_kmdheight(sp,symbol,ht,kheight,0);
-        }
-        else if ( func == 'T' )
-        {
-            int32_t kheight,ktimestamp;
-            if ( memread(&kheight,sizeof(kheight),filedata,&fpos,datalen) != sizeof(kheight) )
-                errs++;
-            if ( memread(&ktimestamp,sizeof(ktimestamp),filedata,&fpos,datalen) != sizeof(ktimestamp) )
-                errs++;
-            //if ( matched != 0 ) global independent states -> inside *sp
-            //printf("%s.%d load[%s] ht.%d t.%u\n",ASSETCHAINS_SYMBOL,ht,symbol,kheight,ktimestamp);
-            komodo_eventadd_kmdheight(sp,symbol,ht,kheight,ktimestamp);
-        }
-        else if ( func == 'R' )
-        {
-            uint16_t olen,v; uint64_t ovalue; uint256 txid; uint8_t opret[16384*4];
-            if ( memread(&txid,sizeof(txid),filedata,&fpos,datalen) != sizeof(txid) )
-                errs++;
-            if ( memread(&v,sizeof(v),filedata,&fpos,datalen) != sizeof(v) )
-                errs++;
-            if ( memread(&ovalue,sizeof(ovalue),filedata,&fpos,datalen) != sizeof(ovalue) )
-                errs++;
-            if ( memread(&olen,sizeof(olen),filedata,&fpos,datalen) != sizeof(olen) )
-                errs++;
-            if ( memread(opret,olen,filedata,&fpos,datalen) != olen )
-                errs++;
-            komodo_eventadd_opreturn(sp,symbol,ht,txid,ovalue,v,opret,olen); // global shared state -> global PAX
-        }
-        else if ( func == 'D' )
-        {
-            printf("unexpected function D[%d]\n",ht);
-        }
-        else if ( func == 'V' )
-        {
-            int32_t numpvals; uint32_t pvals[128];
-            numpvals = filedata[fpos++];
-            if ( numpvals*sizeof(uint32_t) <= sizeof(pvals) && memread(pvals,(int32_t)(sizeof(uint32_t)*numpvals),filedata,&fpos,datalen) == numpvals*sizeof(uint32_t) )
-            {
-                //if ( matched != 0 ) global shared state -> global PVALS
-                //printf("%s load[%s] prices %d\n",ASSETCHAINS_SYMBOL,symbol,ht);
-                komodo_eventadd_pricefeed(sp,symbol,ht,pvals,numpvals);
-                //printf("load pvals ht.%d numpvals.%d\n",ht,numpvals);
-            } else printf("error loading pvals[%d]\n",numpvals);
-        } // else printf("[%s] %s illegal func.(%d %c)\n",ASSETCHAINS_SYMBOL,symbol,func,func);
-        *fposp = fpos;
-        return(func);
-    }
-    return(-1);
-}
-
-void komodo_stateupdate(int32_t height,uint8_t notarypubs[][33],uint8_t numnotaries,uint8_t notaryid,uint256 txhash,uint64_t voutmask,uint8_t numvouts,uint32_t *pvals,uint8_t numpvals,int32_t KMDheight,uint32_t KMDtimestamp,uint64_t opretvalue,uint8_t *opretbuf,uint16_t opretlen,uint16_t vout,uint256 MoM,int32_t MoMdepth)
-{
-    static FILE *fp; static int32_t errs,didinit; static uint256 zero;
-    struct komodo_state *sp; char fname[512],symbol[KOMODO_ASSETCHAIN_MAXLEN],dest[KOMODO_ASSETCHAIN_MAXLEN]; int32_t retval,ht,func; uint8_t num,pubkeys[64][33];
-    if ( didinit == 0 )
-    {
-        portable_mutex_init(&KOMODO_KV_mutex);
-        portable_mutex_init(&KOMODO_CC_mutex);
-        didinit = 1;
-    }
-    if ( (sp= komodo_stateptr(symbol,dest)) == 0 )
-    {
-        KOMODO_INITDONE = (uint32_t)time(NULL);
-        printf("[%s] no komodo_stateptr\n",ASSETCHAINS_SYMBOL);
-        return;
-    }
-    //printf("[%s] (%s) -> (%s)\n",ASSETCHAINS_SYMBOL,symbol,dest);
-    if ( fp == 0 )
-    {
-        komodo_statefname(fname,ASSETCHAINS_SYMBOL,(char *)"komodostate");
-        if ( (fp= fopen(fname,"rb+")) != 0 )
-        {
-            if ( (retval= komodo_faststateinit(sp,fname,symbol,dest)) > 0 )
-                fseek(fp,0,SEEK_END);
-            else
-            {
-                fprintf(stderr,"komodo_faststateinit retval.%d\n",retval);
-                while ( komodo_parsestatefile(sp,fp,symbol,dest) >= 0 )
-                    ;
-            }
-        } else fp = fopen(fname,"wb+");
-        KOMODO_INITDONE = (uint32_t)time(NULL);
-    }
-    if ( height <= 0 )
-    {
-        //printf("early return: stateupdate height.%d\n",height);
-        return;
-    }
-    if ( fp != 0 ) // write out funcid, height, other fields, call side effect function
-    {
-        //printf("fpos.%ld ",ftell(fp));
-        if ( KMDheight != 0 )
-        {
-            if ( KMDtimestamp != 0 )
-            {
-                fputc('T',fp);
-                if ( fwrite(&height,1,sizeof(height),fp) != sizeof(height) )
-                    errs++;
-                if ( fwrite(&KMDheight,1,sizeof(KMDheight),fp) != sizeof(KMDheight) )
-                    errs++;
-                if ( fwrite(&KMDtimestamp,1,sizeof(KMDtimestamp),fp) != sizeof(KMDtimestamp) )
-                    errs++;
-            }
-            else
-            {
-                fputc('K',fp);
-                if ( fwrite(&height,1,sizeof(height),fp) != sizeof(height) )
-                    errs++;
-                if ( fwrite(&KMDheight,1,sizeof(KMDheight),fp) != sizeof(KMDheight) )
-                    errs++;
-            }
-            komodo_eventadd_kmdheight(sp,symbol,height,KMDheight,KMDtimestamp);
-        }
-        else if ( opretbuf != 0 && opretlen > 0 )
-        {
-            uint16_t olen = opretlen;
-            fputc('R',fp);
-            if ( fwrite(&height,1,sizeof(height),fp) != sizeof(height) )
-                errs++;
-            if ( fwrite(&txhash,1,sizeof(txhash),fp) != sizeof(txhash) )
-                errs++;
-            if ( fwrite(&vout,1,sizeof(vout),fp) != sizeof(vout) )
-                errs++;
-            if ( fwrite(&opretvalue,1,sizeof(opretvalue),fp) != sizeof(opretvalue) )
-                errs++;
-            if ( fwrite(&olen,1,sizeof(olen),fp) != olen )
-                errs++;
-            if ( fwrite(opretbuf,1,olen,fp) != olen )
-                errs++;
-//printf("create ht.%d R opret[%d] sp.%p\n",height,olen,sp);
-            //komodo_opreturn(height,opretvalue,opretbuf,olen,txhash,vout);
-            komodo_eventadd_opreturn(sp,symbol,height,txhash,opretvalue,vout,opretbuf,olen);
-        }
-        else if ( notarypubs != 0 && numnotaries > 0 )
-        {
-            printf("ht.%d func P[%d] errs.%d\n",height,numnotaries,errs);
-            fputc('P',fp);
-            if ( fwrite(&height,1,sizeof(height),fp) != sizeof(height) )
-                errs++;
-            fputc(numnotaries,fp);
-            if ( fwrite(notarypubs,33,numnotaries,fp) != numnotaries )
-                errs++;
-            komodo_eventadd_pubkeys(sp,symbol,height,numnotaries,notarypubs);
-        }
-        else if ( voutmask != 0 && numvouts > 0 )
-        {
-            //printf("ht.%d func U %d %d errs.%d hashsize.%ld\n",height,numvouts,notaryid,errs,sizeof(txhash));
-            fputc('U',fp);
-            if ( fwrite(&height,1,sizeof(height),fp) != sizeof(height) )
-                errs++;
-            fputc(numvouts,fp);
-            fputc(notaryid,fp);
-            if ( fwrite(&voutmask,1,sizeof(voutmask),fp) != sizeof(voutmask) )
-                errs++;
-            if ( fwrite(&txhash,1,sizeof(txhash),fp) != sizeof(txhash) )
-                errs++;
-            //komodo_eventadd_utxo(sp,symbol,height,notaryid,txhash,voutmask,numvouts);
-        }
-        else if ( pvals != 0 && numpvals > 0 )
-        {
-            int32_t i,nonz = 0;
-            for (i=0; i<32; i++)
-                if ( pvals[i] != 0 )
-                    nonz++;
-            if ( nonz >= 32 )
-            {
-                fputc('V',fp);
-                if ( fwrite(&height,1,sizeof(height),fp) != sizeof(height) )
-                    errs++;
-                fputc(numpvals,fp);
-                if ( fwrite(pvals,sizeof(uint32_t),numpvals,fp) != numpvals )
-                    errs++;
-                komodo_eventadd_pricefeed(sp,symbol,height,pvals,numpvals);
-                //printf("ht.%d V numpvals[%d]\n",height,numpvals);
-            }
-            //printf("save pvals height.%d numpvals.%d\n",height,numpvals);
-        }
-        else if ( height != 0 )
-        {
-            //printf("ht.%d func N ht.%d errs.%d\n",height,NOTARIZED_HEIGHT,errs);
-            if ( sp != 0 )
-            {
-                if ( sp->MoMdepth != 0 && sp->MoM != zero )
-                    fputc('M',fp);
-                else fputc('N',fp);
-                if ( fwrite(&height,1,sizeof(height),fp) != sizeof(height) )
-                    errs++;
-                if ( fwrite(&sp->NOTARIZED_HEIGHT,1,sizeof(sp->NOTARIZED_HEIGHT),fp) != sizeof(sp->NOTARIZED_HEIGHT) )
-                    errs++;
-                if ( fwrite(&sp->NOTARIZED_HASH,1,sizeof(sp->NOTARIZED_HASH),fp) != sizeof(sp->NOTARIZED_HASH) )
-                    errs++;
-                if ( fwrite(&sp->NOTARIZED_DESTTXID,1,sizeof(sp->NOTARIZED_DESTTXID),fp) != sizeof(sp->NOTARIZED_DESTTXID) )
-                    errs++;
-                if ( sp->MoMdepth != 0 && sp->MoM != zero )
-                {
-                    if ( fwrite(&sp->MoM,1,sizeof(sp->MoM),fp) != sizeof(sp->MoM) )
-                        errs++;
-                    if ( fwrite(&sp->MoMdepth,1,sizeof(sp->MoMdepth),fp) != sizeof(sp->MoMdepth) )
-                        errs++;
-                }
-                komodo_eventadd_notarized(sp,symbol,height,dest,sp->NOTARIZED_HASH,sp->NOTARIZED_DESTTXID,sp->NOTARIZED_HEIGHT,sp->MoM,sp->MoMdepth);
-            }
-        }
-        fflush(fp);
-    }
-}
-=======
 int32_t komodo_parsestatefile(struct komodo_state *sp,FILE *fp,char *symbol,char *dest);
->>>>>>> db404403
 
 int32_t komodo_parsestatefiledata(struct komodo_state *sp,uint8_t *filedata,long *fposp,long datalen,char *symbol,char *dest);
 

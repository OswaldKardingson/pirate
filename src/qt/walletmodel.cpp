// Copyright (c) 2011-2016 The Bitcoin Core developers
// Distributed under the MIT software license, see the accompanying
// file COPYING or http://www.opensource.org/licenses/mit-license.php.

#if defined(HAVE_CONFIG_H)
#include "config/bitcoin-config.h"
#endif

#include "walletmodel.h"

#include "addresstablemodel.h"
#include "zaddresstablemodel.h"
#include "consensus/validation.h"
#include "guiconstants.h"
#include "guiutil.h"
#include "optionsmodel.h"
#include "paymentserver.h"
#include "recentrequeststablemodel.h"
//#include "sendcoinsdialog.h"
#include "zsendcoinsdialog.h"
#include "transactiontablemodel.h"
#include "importkeydialog.h"

#include "base58.h"
#include "chain.h"
#include "keystore.h"
#include "net.h" // for g_connman
#include "policy/fees.h"
#include "sync.h"
#include "ui_interface.h"
#include "util.h" // for GetBoolArg
#include "coincontrol.h"
#include "main.h"
#include "wallet/wallet.h"
#include "wallet/walletdb.h" // for BackupWallet
#include "key_io.h"
#include "komodo_defs.h"
#include "utilmoneystr.h"
#include "asyncrpcoperation.h"
#include "asyncrpcqueue.h"
#include "rpc/server.h"

#include <stdint.h>

#include <QDebug>
#include <QMessageBox>
#include <QSet>
#include <QTimer>

/* from rpcwallet.cpp */
extern CAmount getBalanceTaddr(std::string transparentAddress, int minDepth=1, bool ignoreUnspendable=true);
extern uint64_t komodo_interestsum();

extern char ASSETCHAINS_SYMBOL[KOMODO_ASSETCHAIN_MAXLEN];

// JSDescription size depends on the transaction version
#define V3_JS_DESCRIPTION_SIZE    (GetSerializeSize(JSDescription(), SER_NETWORK, (OVERWINTER_TX_VERSION | (1 << 31))))
// Here we define the maximum number of zaddr outputs that can be included in a transaction.
// If input notes are small, we might actually require more than one joinsplit per zaddr output.
// For now though, we assume we use one joinsplit per zaddr output (and the second output note is change).
// We reduce the result by 1 to ensure there is room for non-joinsplit CTransaction data.
#define Z_SENDMANY_MAX_ZADDR_OUTPUTS_BEFORE_SAPLING    ((MAX_TX_SIZE_BEFORE_SAPLING / V3_JS_DESCRIPTION_SIZE) - 1)

// transaction.h comment: spending taddr output requires CTxIn >= 148 bytes and typical taddr txout is 34 bytes
#define CTXIN_SPEND_DUST_SIZE   148
#define CTXOUT_REGULAR_SIZE     34

WalletModel::WalletModel(const PlatformStyle *platformStyle, CWallet *_wallet, OptionsModel *_optionsModel, QObject *parent) :
    QObject(parent), wallet(_wallet), optionsModel(_optionsModel), addressTableModel(0), zaddressTableModel(0),
    transactionTableModel(0),
    recentRequestsTableModel(0),
    cachedBalance(0), cachedUnconfirmedBalance(0), cachedImmatureBalance(0),
    cachedWatchPrivateBalance(0), cachedPrivateBalance(0), cachedInterestBalance(0),
    cachedEncryptionStatus(Unencrypted),
    cachedNumBlocks(0)
{
    fHaveWatchOnly = wallet->HaveWatchOnly();
    fForceCheckBalanceChanged = false;

    addressTableModel = new AddressTableModel(platformStyle, wallet, this);
    zaddressTableModel = new ZAddressTableModel(platformStyle, wallet, this);
    transactionTableModel = new TransactionTableModel(platformStyle, wallet, this);
    recentRequestsTableModel = new RecentRequestsTableModel(wallet, this);

    // This timer will be fired repeatedly to update the balance
    pollTimer = new QTimer(this);
    connect(pollTimer, SIGNAL(timeout()), this, SLOT(pollBalanceChanged()));
    pollTimer->start(MODEL_UPDATE_DELAY);

    subscribeToCoreSignals();
}

WalletModel::~WalletModel()
{
    unsubscribeFromCoreSignals();
}

CAmount WalletModel::getBalance(const CCoinControl *coinControl) const
{
    if (coinControl)
    {
        return wallet->GetAvailableBalance(coinControl);
    }

    return wallet->GetBalance();
}

CAmount WalletModel::getUnconfirmedBalance() const
{
    return wallet->GetUnconfirmedBalance() + getBalanceZaddr("", 0, true) - getBalanceZaddr("", 1, true);
}

CAmount WalletModel::getImmatureBalance() const
{
    return wallet->GetImmatureBalance();
}

CAmount WalletModel::getPrivateBalance() const
{
    return getBalanceZaddr("", 1, true);
}

CAmount WalletModel::getPrivateWatchBalance() const
{
    return getBalanceZaddr("", 1, false) - getBalanceZaddr("", 1, true);
}

CAmount WalletModel::getInterestBalance() const
{
    return (ASSETCHAINS_SYMBOL[0] == 0) ? komodo_interestsum() : 0;
}

bool WalletModel::haveWatchOnly() const
{
    return fHaveWatchOnly;
}

CAmount WalletModel::getWatchBalance() const
{
    return wallet->GetWatchOnlyBalance();
}

CAmount WalletModel::getWatchUnconfirmedBalance() const
{
    CAmount balance = wallet->GetUnconfirmedWatchOnlyBalance();
     balance += getBalanceZaddr("", 0, false) - getBalanceZaddr("", 1, false);
     balance -= (getBalanceZaddr("", 0, true) - getBalanceZaddr("", 1, true));
    return balance;
}

CAmount WalletModel::getWatchImmatureBalance() const
{
    return wallet->GetImmatureWatchOnlyBalance();
}

void WalletModel::updateStatus()
{
    EncryptionStatus newEncryptionStatus = getEncryptionStatus();

    if(cachedEncryptionStatus != newEncryptionStatus)
        Q_EMIT encryptionStatusChanged(newEncryptionStatus);
}

QString WalletModel::getSpendingKey(QString strAddress) {
      LOCK2(cs_main, wallet->cs_wallet);

      QMessageBox msgBox;
      msgBox.setText("Error importing key.");
      msgBox.setStandardButtons(QMessageBox::Ok);
      msgBox.setDefaultButton(QMessageBox::Ok);

      auto address = DecodePaymentAddress(strAddress.toStdString());
      if (!IsValidPaymentAddress(address)) {
          msgBox.setInformativeText("Invalid Z-Address!!!");
          int ret = msgBox.exec();
          return QString("");
      }

      // Sapling support
      auto sk = boost::apply_visitor(GetSpendingKeyForPaymentAddress(wallet), address);
      if (!sk) {
          msgBox.setInformativeText("Wallet does not hold private zkey for this zaddrs!!!");
          int ret = msgBox.exec();
          return QString("");
      }
      return QString::fromStdString(EncodeSpendingKey(sk.get()));
}

void WalletModel::importSpendingKey(QString strKey) {
    LOCK2(cs_main, wallet->cs_wallet);

    QMessageBox msgBox;
    msgBox.setText("Error importing key.");
    msgBox.setStandardButtons(QMessageBox::Ok);
    msgBox.setDefaultButton(QMessageBox::Ok);

    auto sk = DecodeSpendingKey(strKey.toStdString());
    if (!IsValidSpendingKey(sk)) {
      msgBox.setInformativeText("Invalid Key!!!");
      int ret = msgBox.exec();
      return;
    }

    auto addResult = boost::apply_visitor(AddSpendingKeyToWallet(wallet, Params().GetConsensus()), sk);
    if (addResult == KeyAlreadyExists) {
        msgBox.setInformativeText("Key already exists!!!");
        int ret = msgBox.exec();
        return;
    }

    wallet->MarkDirty();
    if (addResult == KeyNotAdded) {
      msgBox.setInformativeText("Key not added!!!");
      int ret = msgBox.exec();
      return;
    }

    //Add to ZAddress book
    auto zInfo = boost::apply_visitor(libzcash::AddressInfoFromSpendingKey{}, sk);
    wallet->SetZAddressBook(zInfo.second, zInfo.first, "");

    updateZAddressBook(QString::fromStdString(EncodePaymentAddress(zInfo.second)), "z-sapling", true, "", CT_NEW);

    // whenever a key is imported, we need to scan the whole chain
    wallet->nTimeFirstKey = 1;

    // We want to scan for transactions and notes
    wallet->ScanForWalletTransactions(chainActive.Genesis(), true, true);
}

QString WalletModel::getViewingKey(QString strAddress) {
      LOCK2(cs_main, wallet->cs_wallet);

      QMessageBox msgBox;
      msgBox.setText("Error importing key.");
      msgBox.setStandardButtons(QMessageBox::Ok);
      msgBox.setDefaultButton(QMessageBox::Ok);

      auto address = DecodePaymentAddress(strAddress.toStdString());
      if (!IsValidPaymentAddress(address)) {
          msgBox.setInformativeText("Invalid Z-Address!!!");
          int ret = msgBox.exec();
          return QString("");
      }

      // Sapling support
      auto vk = boost::apply_visitor(GetViewingKeyForPaymentAddress(wallet), address);
      if (!vk) {
          msgBox.setInformativeText("Wallet does not hold private key or viewing key for this zaddr!!!");
          int ret = msgBox.exec();
          return QString("");
      }

      return QString::fromStdString(EncodeViewingKey(vk.get()));
}

void WalletModel::importViewingKey (QString strKey) {
    LOCK2(cs_main, wallet->cs_wallet);

    QMessageBox msgBox;
    msgBox.setText("Error importing key.");
    msgBox.setStandardButtons(QMessageBox::Ok);
    msgBox.setDefaultButton(QMessageBox::Ok);

    auto extfvk = DecodeViewingKey(strKey.toStdString());
    if (!IsValidViewingKey(extfvk)) {
        msgBox.setInformativeText("Invalid Key!!!");
        int ret = msgBox.exec();
        return;
    }

    auto addResult = boost::apply_visitor(AddViewingKeyToWallet(wallet), extfvk);
    if (addResult == KeyAlreadyExists || addResult == SpendingKeyExists) {
        msgBox.setInformativeText("Key already exists!!!");
        int ret = msgBox.exec();
        return;
    }

    wallet->MarkDirty();
    if (addResult == KeyNotAdded) {
        msgBox.setInformativeText("Key not added!!!");
        int ret = msgBox.exec();
        return;
    }

    //Add to ZAddress book
    auto zInfo = boost::apply_visitor(libzcash::AddressInfoFromViewingKey{}, extfvk);
    wallet->SetZAddressBook(zInfo.second, zInfo.first, "");
    // const QString zaddr = QString::fromStdString(EncodePaymentAddress(zInfo.second)),

    updateZAddressBook(QString::fromStdString(EncodePaymentAddress(zInfo.second)), "z-sapling", false, "", CT_NEW);

    // whenever a key is imported, we need to scan the whole chain
    wallet->nTimeFirstKey = 1;

    // We want to scan for transactions and notes
    wallet->ScanForWalletTransactions(chainActive.Genesis(), true, true);
}

void WalletModel::pollBalanceChanged()
{  
    // Get required locks upfront. This avoids the GUI from getting stuck on
    // periodical polls if the core is holding the locks for a longer time -
    // for example, during a wallet rescan.
    TRY_LOCK(cs_main, lockMain);
    if(!lockMain)
        return;
    TRY_LOCK(wallet->cs_wallet, lockWallet);
    if(!lockWallet)
        return;

    if(fForceCheckBalanceChanged || chainActive.Height() != cachedNumBlocks)
    {
        fForceCheckBalanceChanged = false;

        // Balance and number of transactions might have changed
        cachedNumBlocks = chainActive.Height();

        checkBalanceChanged();
        if(transactionTableModel)
            transactionTableModel->updateConfirmations();
    }
}

void WalletModel::checkBalanceChanged()
{
    CAmount newBalance = getBalance();
    CAmount newUnconfirmedBalance = getUnconfirmedBalance();
    CAmount newImmatureBalance = getImmatureBalance();
    CAmount newWatchOnlyBalance = 0;
    CAmount newWatchUnconfBalance = 0;
    CAmount newWatchImmatureBalance = 0;
    CAmount newWatchPrivateBalance = 0;
    CAmount newprivateBalance = getBalanceZaddr("", 1, true);
    CAmount newinterestBalance = (ASSETCHAINS_SYMBOL[0] == 0) ? komodo_interestsum() : 0;
    if (haveWatchOnly())
    {
        newWatchOnlyBalance = getWatchBalance();
        newWatchUnconfBalance = getWatchUnconfirmedBalance();
        newWatchImmatureBalance = getWatchImmatureBalance();
        newWatchPrivateBalance = getBalanceZaddr("", 1, false);
    }

    if(cachedBalance != newBalance || cachedUnconfirmedBalance != newUnconfirmedBalance || cachedImmatureBalance != newImmatureBalance ||
        cachedWatchOnlyBalance != newWatchOnlyBalance || cachedWatchUnconfBalance != newWatchUnconfBalance || cachedWatchImmatureBalance != newWatchImmatureBalance ||
        cachedWatchPrivateBalance != newWatchPrivateBalance || cachedPrivateBalance != newprivateBalance || cachedInterestBalance != newinterestBalance)
    {
        cachedBalance = newBalance;
        cachedUnconfirmedBalance = newUnconfirmedBalance;
        cachedImmatureBalance = newImmatureBalance;
        cachedWatchOnlyBalance = newWatchOnlyBalance;
        cachedWatchUnconfBalance = newWatchUnconfBalance;
        cachedWatchImmatureBalance = newWatchImmatureBalance;
        cachedWatchPrivateBalance = newWatchPrivateBalance;
        cachedPrivateBalance = newprivateBalance;
        cachedInterestBalance = newinterestBalance;
        Q_EMIT balanceChanged(newBalance, newUnconfirmedBalance, newImmatureBalance,
                            newWatchOnlyBalance, newWatchUnconfBalance, newWatchImmatureBalance,
                            newWatchPrivateBalance, newprivateBalance, newinterestBalance);
    }
}

void WalletModel::updateTransaction()
{  
    // Balance and number of transactions might have changed
    fForceCheckBalanceChanged = true;
}

void WalletModel::updateAddressBook(const QString &address, const QString &label,
        bool isMine, const QString &purpose, int status)
{
    if(addressTableModel)
        addressTableModel->updateEntry(address, label, isMine, purpose, status);
}

void WalletModel::updateZAddressBook(const QString &address, const QString &label,
        bool isMine, const QString &purpose, int status)
{
    if(zaddressTableModel)
        zaddressTableModel->updateEntry(address, label, isMine, purpose, status);
}

void WalletModel::updateWatchOnlyFlag(bool fHaveWatchonly)
{
    fHaveWatchOnly = fHaveWatchonly;
    Q_EMIT notifyWatchonlyChanged(fHaveWatchonly);
}

bool WalletModel::validateAddress(const QString &address, bool allowZAddresses)
{
    bool validTAddress = IsValidDestinationString(address.toStdString());

    if (validTAddress) return true;

    if (allowZAddresses) return IsValidPaymentAddressString(address.toStdString(), CurrentEpochBranchId(chainActive.Height(), Params().GetConsensus()));

    return false;
}

bool WalletModel::validateMemo(const QString &memo)
{
      string memoValue;
      if (!memo.isNull()) {
          memoValue = memo.toStdString();

          if (!IsHex(memoValue)) {
              memoValue = HexStr(memoValue);
          }
          if (memoValue.length() > ZC_MEMO_SIZE*2) {
            return false;
          }

          std::vector<unsigned char> rawMemo = ParseHex(memoValue.c_str());

          // If ParseHex comes across a non-hex char, it will stop but still return results so far.
          size_t slen = memoValue.length();
          if (slen % 2 !=0 || (slen>0 && rawMemo.size()!=slen/2)) {
              return false;
          }

          if (rawMemo.size() > ZC_MEMO_SIZE) {
            return false;
          }
      }
    return true;
}
/*
WalletModel::SendCoinsReturn WalletModel::prepareTransaction(WalletModelTransaction &transaction, const CCoinControl& coinControl)
{
    CAmount total = 0;
    bool fSubtractFeeFromAmount = false;
    QList<SendCoinsRecipient> recipients = transaction.getRecipients();
    std::vector<CRecipient> vecSend;

    if(recipients.empty())
    {
        return OK;
    }

    QSet<QString> setAddress; // Used to detect duplicates
    int nAddresses = 0;

    // Pre-check input data for validity
    for (const SendCoinsRecipient &rcp : recipients)
    {
        if (rcp.fSubtractFeeFromAmount)
            fSubtractFeeFromAmount = true;

        #ifdef ENABLE_BIP70
        if (rcp.paymentRequest.IsInitialized())
        {   // PaymentRequest...
            CAmount subtotal = 0;
            const payments::PaymentDetails& details = rcp.paymentRequest.getDetails();
            for (int i = 0; i < details.outputs_size(); i++)
            {
                const payments::Output& out = details.outputs(i);
                if (out.amount() <= 0) continue;
                subtotal += out.amount();
                const unsigned char* scriptStr = (const unsigned char*)out.script().data();
                CScript scriptPubKey(scriptStr, scriptStr+out.script().size());
                CAmount nAmount = out.amount();
                CRecipient recipient = {scriptPubKey, nAmount, rcp.fSubtractFeeFromAmount};
                vecSend.push_back(recipient);
            }
            if (subtotal <= 0)
            {
                return InvalidAmount;
            }
            total += subtotal;
        }
        else
        #endif
        {   // User-entered komodo address / amount:
            if(!validateAddress(rcp.address))
            {
                return InvalidAddress;
            }
            if(rcp.amount <= 0)
            {
                return InvalidAmount;
            }
            setAddress.insert(rcp.address);
            ++nAddresses;

            CScript scriptPubKey = GetScriptForDestination(DecodeDestination(rcp.address.toStdString()));
            CRecipient recipient = {scriptPubKey, rcp.amount, rcp.fSubtractFeeFromAmount};
            vecSend.push_back(recipient);

            total += rcp.amount;
        }
    }
    if(setAddress.size() != nAddresses)
    {
        return DuplicateAddress;
    }

    CAmount nBalance = getBalance(&coinControl);

    if(total > nBalance)
    {
        return AmountExceedsBalance;
    }

    {
        LOCK2(cs_main, wallet->cs_wallet);

        transaction.newPossibleKeyChange(wallet);

        CAmount nFeeRequired = 0;
        int nChangePosRet = -1;
        std::string strFailReason;

        CWalletTx *newTx = transaction.getTransaction();
        CReserveKey *keyChange = transaction.getPossibleKeyChange();
        bool fCreated = wallet->CreateTransaction(vecSend, *newTx, *keyChange, nFeeRequired, nChangePosRet, strFailReason, &coinControl);
        transaction.setTransactionFee(nFeeRequired);
        if (fSubtractFeeFromAmount && fCreated)
            transaction.reassignAmounts(nChangePosRet);

        if(!fCreated)
        {
            if(!fSubtractFeeFromAmount && (total + nFeeRequired) > nBalance)
            {
                return SendCoinsReturn(AmountWithFeeExceedsBalance);
            }
            Q_EMIT message(tr("Send Coins"), QString::fromStdString(strFailReason),
                         CClientUIInterface::MSG_ERROR);
            return TransactionCreationFailed;
        }

        // reject absurdly high fee. (This can never happen because the
        // wallet caps the fee at maxTxFee. This merely serves as a
        // belt-and-suspenders check)
        if (nFeeRequired > maxTxFee)
            return AbsurdFee;
    }

    return SendCoinsReturn(OK);
}
*/
WalletModel::SendCoinsReturn WalletModel::prepareZTransaction(WalletModelZTransaction &transaction, const CCoinControl& coinControl)
{    
    CAmount total = 0;
    bool fSubtractFeeFromAmount = false;
    QList<SendCoinsRecipient> recipients = transaction.getRecipients();
    std::vector<CRecipient> vecSend;

    if(recipients.empty())
    {
        return OK;
    }

    uint32_t branchId = CurrentEpochBranchId(chainActive.Height(), Params().GetConsensus());

    auto fromaddress = transaction.getFromAddress();
    bool bIsMine     = transaction.getIsMine();
    bool fromTaddr = false;
    bool fromSapling = false;

    CTxDestination taddr = DecodeDestination(fromaddress.toStdString());
    fromTaddr = IsValidDestination(taddr);
    if (!fromTaddr)
    {
        auto res = DecodePaymentAddress(fromaddress.toStdString());

        if (bIsMine==true)
        {
          if (!IsValidPaymentAddress(res, branchId))
          {
             return InvalidFromAddress;
          }

          // Check that we have the spending key
          if (!boost::apply_visitor(HaveSpendingKeyForPaymentAddress(wallet), res))
          {
            return HaveNotSpendingKey;
          }
        }
        // Remember whether this is a Sprout or Sapling address
        fromSapling = boost::get<libzcash::SaplingPaymentAddress>(&res) != nullptr;
    }
    else
    {
      //Only support z-sapling addresses:
      return InvalidFromAddress;
    }

    // This logic will need to be updated if we add a new shielded pool
    bool fromSprout = !(fromTaddr || fromSapling);

    // Track whether we see any Sprout addresses
    bool noSproutAddrs = !fromSprout;

    set<std::string> setAddress; // Used to detect duplicates

    // Recipients
    //std::vector<SendManyRecipient> taddrRecipients;
    std::vector<SendManyRecipient> zaddrRecipients;

    bool containsSproutOutput = false;
    bool containsSaplingOutput = false;

    // Pre-check input data for validity
    for (const SendCoinsRecipient &rcp : recipients)
    {
        if (rcp.fSubtractFeeFromAmount)
            fSubtractFeeFromAmount = true;

        bool isZaddr = false;
        CTxDestination taddr = DecodeDestination(rcp.address.toStdString());

        if (!IsValidDestination(taddr)) {
            auto res = DecodePaymentAddress(rcp.address.toStdString());
            if (IsValidPaymentAddress(res, branchId)) {
                isZaddr = true;

                bool toSapling = boost::get<libzcash::SaplingPaymentAddress>(&res) != nullptr;
                bool toSprout = !toSapling;
                noSproutAddrs = noSproutAddrs && toSapling;

                containsSproutOutput |= toSprout;
                containsSaplingOutput |= toSapling;

                // Sending to both Sprout and Sapling is currently unsupported using z_sendmany
                if (containsSproutOutput && containsSaplingOutput)
                {
                    return SendingBothSproutAndSapling;
                }
                if ( GetTime() > KOMODO_SAPLING_DEADLINE )
                {
                    if ( fromSprout || toSprout )
                        return SproutUsageExpired;
                }
                if ( toSapling && ASSETCHAINS_SYMBOL[0] == 0 )
                    return SproutUsageWillExpireSoon;

                // If we are sending from a shielded address, all recipient
                // shielded addresses must be of the same type.
                if ((fromSprout && toSapling) || (fromSapling && toSprout))
                {
                    return SendBetweenSproutAndSapling;
                }
            } else {
                return InvalidAddress;
            }
        }

        if(rcp.amount <= 0)
        {
            return InvalidAmount;
        }

        if (setAddress.count(rcp.address.toStdString()))
            return DuplicateAddress;

        setAddress.insert(rcp.address.toStdString());

        string memo;
        if (!rcp.memo.isNull()) {
            memo = rcp.memo.toStdString();

            if (!IsHex(memo)) {
                memo = HexStr(memo);
            }
        }

        if (isZaddr)
        {
            zaddrRecipients.push_back( SendManyRecipient(rcp.address.toStdString(), rcp.amount, memo) );
        }
        else
        {
            //taddr not allowed on PirateNetwork
            return InvalidAddress;
        }

        total += rcp.amount;
    }
    CAmount nBalance = getAddressBalance(fromaddress.toStdString());
    if(total > nBalance)
    {
        return AmountExceedsBalance;
    }

    int nextBlockHeight = chainActive.Height() + 1;
    CMutableTransaction mtx;
    mtx.fOverwintered = true;
    mtx.nVersionGroupId = SAPLING_VERSION_GROUP_ID;
    mtx.nVersion = SAPLING_TX_VERSION;
    unsigned int max_tx_size = MAX_TX_SIZE_AFTER_SAPLING;

    if (!NetworkUpgradeActive(nextBlockHeight, Params().GetConsensus(), Consensus::UPGRADE_SAPLING)) {
        if (NetworkUpgradeActive(nextBlockHeight, Params().GetConsensus(), Consensus::UPGRADE_OVERWINTER)) {
            mtx.nVersionGroupId = OVERWINTER_VERSION_GROUP_ID;
            mtx.nVersion = OVERWINTER_TX_VERSION;
        } else {
            mtx.fOverwintered = false;
            mtx.nVersion = 2;
        }

        max_tx_size = MAX_TX_SIZE_BEFORE_SAPLING;

        // Check the number of zaddr outputs does not exceed the limit.
        if (zaddrRecipients.size() > Z_SENDMANY_MAX_ZADDR_OUTPUTS_BEFORE_SAPLING)
        {
            return TooManyZaddrs;
        }
    }

    // If Sapling is not active, do not allow sending from or sending to Sapling addresses.
    if (!NetworkUpgradeActive(nextBlockHeight, Params().GetConsensus(), Consensus::UPGRADE_SAPLING)) {
        if (fromSapling || containsSaplingOutput)
        {
            return SaplingHasNotActivated;
        }
    }

    // As a sanity check, estimate and verify that the size of the transaction will be valid.
    // Depending on the input notes, the actual tx size may turn out to be larger and perhaps invalid.
    size_t txsize = 0;
    for (int i = 0; i < zaddrRecipients.size(); i++) {
        auto address = std::get<0>(zaddrRecipients[i]);
        auto res = DecodePaymentAddress(address);
        bool toSapling = boost::get<libzcash::SaplingPaymentAddress>(&res) != nullptr;
        if (toSapling) {
            mtx.vShieldedOutput.push_back(OutputDescription());
        } else {
            JSDescription jsdesc;
            if (mtx.fOverwintered && (mtx.nVersion >= SAPLING_TX_VERSION)) {
                jsdesc.proof = GrothProof();
            }
            mtx.vjoinsplit.push_back(jsdesc);
        }
    }

    CTransaction tx(mtx);
    txsize += GetSerializeSize(tx, SER_NETWORK, tx.nVersion);
    if (txsize > max_tx_size)
    {
        return LargeTransactionSize;
    }

    // Minimum confirmations
    int nMinDepth = 1;

    // Fee in Zatoshis, not currency format)
    CAmount nFee        = ASYNC_RPC_OPERATION_DEFAULT_MINERS_FEE;
    CAmount nDefaultFee = nFee;


    nFee = transaction.getTransactionFee();    
    // Check that the user specified fee is not absurd.
    // This allows amount=0 (and all amount < nDefaultFee) transactions to use the default network fee
    // or anything less than nDefaultFee instead of being forced to use a custom fee and leak metadata
    if (total < nDefaultFee) {
        if (nFee > nDefaultFee)
            return TooLargeFeeForSmallTrans;
    } else {
        // Check that the user specified fee is not absurd.
        if (nFee > total)
            return SendCoinsReturn(TooLargeFee);
    }

    if((total + nFee) > nBalance)
    {
        return SendCoinsReturn(AmountWithFeeExceedsBalance);
    }

    // Use input parameters as the optional context info to be returned by z_getoperationstatus and z_getoperationresult.    
    UniValue o(UniValue::VOBJ);
    o.push_back(Pair("fromaddress", fromaddress.toStdString()));    
    UniValue o_addrs(UniValue::VOBJ);
    for (const SendCoinsRecipient &rcp : recipients)
    {
        std::string strAddress = rcp.address.toStdString();
        o_addrs.push_back(Pair("address", strAddress));
        o_addrs.push_back(Pair("amount", QString::number(ValueFromAmount(rcp.amount).get_real(),'f',8).toStdString()));
    }

    o.push_back(Pair("amounts", o_addrs));
    o.push_back(Pair("total", std::stod(FormatMoney(total))));
    o.push_back(Pair("minconf", nMinDepth));
    o.push_back(Pair("fee", std::stod(FormatMoney(nFee))));
    UniValue contextInfo = o;

    // Builder (used if Sapling addresses are involved)
    boost::optional<TransactionBuilder> builder;
    if (noSproutAddrs)
    {
        builder = TransactionBuilder(Params().GetConsensus(), nextBlockHeight, wallet);
    }

    // Contextual transaction we will build on
    // (used if no Sapling addresses are involved)
    CMutableTransaction contextualTx = CreateNewContextualCMutableTransaction(Params().GetConsensus(), nextBlockHeight);
    bool isShielded = !fromTaddr || zaddrRecipients.size() > 0;
    if (contextualTx.nVersion == 1 && isShielded)
    {
        contextualTx.nVersion = 2; // Tx format should support vjoinsplits
    }
    transaction.setBuilder(builder);
    transaction.setContextualTx(contextualTx);
    transaction.setZaddrRecipients(zaddrRecipients);
    transaction.setContextInfo(contextInfo);

    return SendCoinsReturn(OK);
}

WalletModel::SendCoinsReturn WalletModel::sendCoins(WalletModelTransaction &transaction)
{
    QByteArray transaction_array; /* store serialized transaction */

    {
        LOCK2(cs_main, wallet->cs_wallet);
        CWalletTx *newTx = transaction.getTransaction();

        for (const SendCoinsRecipient &rcp : transaction.getRecipients())
        {
            #ifdef ENABLE_BIP70
            if (rcp.paymentRequest.IsInitialized())
            {
                // Make sure any payment requests involved are still valid.
                if (PaymentServer::verifyExpired(rcp.paymentRequest.getDetails())) {
                    return PaymentRequestExpired;
                }

                // Store PaymentRequests in wtx.vOrderForm in wallet.
                std::string key("PaymentRequest");
                std::string value;
                rcp.paymentRequest.SerializeToString(&value);
                newTx->vOrderForm.push_back(make_pair(key, value));
            }
            else
            #endif
                if (!rcp.message.isEmpty()) // Message from normal pirate:URI (pirate:123...?message=example)
                    newTx->vOrderForm.push_back(make_pair("Message", rcp.message.toStdString()));
        }

        CReserveKey *keyChange = transaction.getPossibleKeyChange();
        CValidationState state;
        if(!wallet->CommitTransaction(*newTx, *keyChange))
            return SendCoinsReturn(TransactionCommitFailed, QString::fromStdString(state.GetRejectReason()));

        CDataStream ssTx(SER_NETWORK, PROTOCOL_VERSION);
//        ssTx << *newTx->tx;
        ssTx << *newTx;
        transaction_array.append(&(ssTx[0]), ssTx.size());
    }

    // Add addresses / update labels that we've sent to the address book,
    // and emit coinsSent signal for each recipient
    for (const SendCoinsRecipient &rcp : transaction.getRecipients())
    {
        // Don't touch the address book when we have a payment request
        #ifdef ENABLE_BIP70
        if (!rcp.paymentRequest.IsInitialized())
        #endif
        {
            std::string strAddress = rcp.address.toStdString();
            CTxDestination dest = DecodeDestination(strAddress);
            std::string strLabel = rcp.label.toStdString();
            {
                LOCK(wallet->cs_wallet);

                std::map<CTxDestination, CAddressBookData>::iterator mi = wallet->mapAddressBook.find(dest);

                // Check if we have a new address or an updated label
                if (mi == wallet->mapAddressBook.end())
                {
                    wallet->SetAddressBook(dest, strLabel, "send");
                }
                else if (mi->second.name != strLabel)
                {
                    wallet->SetAddressBook(dest, strLabel, ""); // "" means don't change purpose
                }
            }
        }
        Q_EMIT coinsSent(wallet, rcp, transaction_array);
    }
    checkBalanceChanged(); // update balance immediately, otherwise there could be a short noticeable delay until pollBalanceChanged hits

    return SendCoinsReturn(OK);
}

WalletModel::SendCoinsReturn WalletModel::zsendCoins(WalletModelZTransaction &transaction)
{
    // Create operation and add to global queue
    std::shared_ptr<AsyncRPCQueue> q = getAsyncRPCQueue();
    std::shared_ptr<AsyncRPCOperation> operation( new AsyncRPCOperation_sendmany(transaction.getBuilder(),
                                                                                 transaction.getContextualTx(),
                                                                                 transaction.getFromAddress().toStdString(),
                                                                                 transaction.getZaddrRecipients(),
                                                                                 1,
                                                                                 transaction.getTransactionFee(),
                                                                                 transaction.getContextInfo()) );
    q->addOperation(operation);
    AsyncRPCOperationId operationId = operation->getId();

    // Add addresses / update labels that we've sent to the address book,
    // and emit coinsSent signal for each recipient
    for (const SendCoinsRecipient &rcp : transaction.getRecipients())
    {
        std::string strAddress = rcp.address.toStdString();
        CTxDestination dest = DecodeDestination(strAddress);
        std::string strLabel = rcp.label.toStdString();
        if (!IsValidDestination(dest)) continue;

        {
            LOCK(wallet->cs_wallet);

            std::map<CTxDestination, CAddressBookData>::iterator mi = wallet->mapAddressBook.find(dest);

            // Check if we have a new address or an updated label
            if (mi == wallet->mapAddressBook.end())
            {
                wallet->SetAddressBook(dest, strLabel, "send");
            }
            else if (mi->second.name != strLabel)
            {
                wallet->SetAddressBook(dest, strLabel, ""); // "" means don't change purpose
            }
        }
    }

    checkBalanceChanged(); // update balance immediately, otherwise there could be a short noticeable delay until pollBalanceChanged hits

    transaction.setOperationId(operationId);

    //Poll async operation for a result:
    //int iCount = q->getNumberOfWorkers();
    //std::shared_ptr<AsyncRPCOperation> operation = q->getOperationForId(  currentTransaction.getOperationId()  );
    int iCounter=0;
    UniValue oResult;
    string sResult;
    while(1)
    {
      OperationStatus status;
      status=operation->getState();
      switch(status)
      {
        case OperationStatus::CANCELLED:
          transaction.setZSignOfflineTransaction("Background thread was cancelled");
          iCounter=11; //exit polling loop
          break;
        case OperationStatus::EXECUTING:          
          break;
        case OperationStatus::READY:
          break;
        case OperationStatus::FAILED:
          transaction.setZSignOfflineTransaction("Background thread indicates an error occurred");
          iCounter=11; //exit polling loop
          break;
        case OperationStatus::SUCCESS:
          oResult = operation->getResult();
          sResult = oResult[0].get_str();
          if (sResult.find("z_sign_offline") != std::string::npos)
          {
            transaction.setZSignOfflineTransaction(sResult);
          }
          else
          {
            transaction.setZSignOfflineTransaction("Could not find z_sing_offline in the result: "+sResult);
          }
          iCounter=11; //exit polling loop
          break;
        default:
          transaction.setZSignOfflineTransaction("Unknown result from the background thread");
          iCounter=11; //exit polling loop
          break;
      }
      sleep(1);

      if (iCounter>10)
      {
        break;
      }
      iCounter++;
    }

    Q_EMIT coinsZSent(operationId);

    return SendCoinsReturn(OK);
}

OptionsModel *WalletModel::getOptionsModel()
{  
    return optionsModel;
}

AddressTableModel *WalletModel::getAddressTableModel()
{
    return addressTableModel;
}

ZAddressTableModel *WalletModel::getZAddressTableModel()
{
    return zaddressTableModel;
}

TransactionTableModel *WalletModel::getTransactionTableModel()
{
    return transactionTableModel;
}

RecentRequestsTableModel *WalletModel::getRecentRequestsTableModel()
{
    return recentRequestsTableModel;
}

WalletModel::EncryptionStatus WalletModel::getEncryptionStatus() const
{
    if(!wallet->IsCrypted())
    {
        return Unencrypted;
    }
    else if(wallet->IsLocked())
    {
        return Locked;
    }
    else
    {
        return Unlocked;
    }
}

bool WalletModel::setWalletEncrypted(bool encrypted, const SecureString &passphrase)
{
    if(encrypted)
    {
        // Encrypt
        return wallet->EncryptWallet(passphrase);
    }
    else
    {
        // Decrypt -- TODO; not supported yet
        return false;
    }
}

bool WalletModel::setWalletLocked(bool locked, const SecureString &passPhrase)
{
    if(locked)
    {
        // Lock
        return wallet->Lock();
    }
    else
    {
        // Unlock
        return wallet->Unlock(passPhrase);
    }
}

bool WalletModel::changePassphrase(const SecureString &oldPass, const SecureString &newPass)
{
    bool retval;
    {
        LOCK(wallet->cs_wallet);
        wallet->Lock(); // Make sure wallet is locked before attempting pass change
        retval = wallet->ChangeWalletPassphrase(oldPass, newPass);
    }
    return retval;
}

bool WalletModel::backupWallet(const QString &filename)
{
    return BackupWallet(*wallet, filename.toLocal8Bit().data());
}

// Handlers for core signals
static void NotifyKeyStoreStatusChanged(WalletModel *walletmodel, CCryptoKeyStore *wallet)
{
    qDebug() << "NotifyKeyStoreStatusChanged";
    QMetaObject::invokeMethod(walletmodel, "updateStatus", Qt::QueuedConnection);
}

static void NotifyAddressBookChanged(WalletModel *walletmodel, CWallet *wallet,
        const CTxDestination &address, const std::string &label, bool isMine,
        const std::string &purpose, ChangeType status)
{
    QString strAddress = QString::fromStdString(EncodeDestination(address));
    QString strLabel = QString::fromStdString(label);
    QString strPurpose = QString::fromStdString(purpose);

    qDebug() << "NotifyAddressBookChanged: " + strAddress + " " + strLabel + " isMine=" + QString::number(isMine) + " purpose=" + strPurpose + " status=" + QString::number(status);
    QMetaObject::invokeMethod(walletmodel, "updateAddressBook", Qt::QueuedConnection,
                              Q_ARG(QString, strAddress),
                              Q_ARG(QString, strLabel),
                              Q_ARG(bool, isMine),
                              Q_ARG(QString, strPurpose),
                              Q_ARG(int, status));
}

static void NotifyZAddressBookChanged(WalletModel *walletmodel, CWallet *wallet,
        const libzcash::PaymentAddress &address, const std::string &label, bool isMine,
        const std::string &purpose, ChangeType status)
{
    QString strAddress = QString::fromStdString(EncodePaymentAddress(address));
    QString strLabel = QString::fromStdString(label);
    QString strPurpose = QString::fromStdString(purpose);

    qDebug() << "NotifyZAddressBookChanged: " + strAddress + " " + strLabel + " isMine=" + QString::number(isMine) + " purpose=" + strPurpose + " status=" + QString::number(status);
    QMetaObject::invokeMethod(walletmodel, "updateZAddressBook", Qt::QueuedConnection,
                              Q_ARG(QString, strAddress),
                              Q_ARG(QString, strLabel),
                              Q_ARG(bool, isMine),
                              Q_ARG(QString, strPurpose),
                              Q_ARG(int, status));
}

static void NotifyTransactionChanged(WalletModel *walletmodel, CWallet *wallet, const uint256 &hash, ChangeType status)
{
    Q_UNUSED(wallet);
    Q_UNUSED(hash);
    Q_UNUSED(status);
    QMetaObject::invokeMethod(walletmodel, "updateTransaction", Qt::QueuedConnection);
}

static void NotifyWatchonlyChanged(WalletModel *walletmodel, bool fHaveWatchonly)
{
    QMetaObject::invokeMethod(walletmodel, "updateWatchOnlyFlag", Qt::QueuedConnection,
                              Q_ARG(bool, fHaveWatchonly));
}

void WalletModel::subscribeToCoreSignals()
{
    // Connect signals to wallet
    wallet->NotifyStatusChanged.connect(boost::bind(&NotifyKeyStoreStatusChanged, this, _1));
    wallet->NotifyAddressBookChanged.connect(boost::bind(NotifyAddressBookChanged, this, _1, _2, _3, _4, _5, _6));
    wallet->NotifyZAddressBookChanged.connect(boost::bind(NotifyZAddressBookChanged, this, _1, _2, _3, _4, _5, _6));
    wallet->NotifyTransactionChanged.connect(boost::bind(NotifyTransactionChanged, this, _1, _2, _3));
    wallet->NotifyWatchonlyChanged.connect(boost::bind(NotifyWatchonlyChanged, this, _1));
}

void WalletModel::unsubscribeFromCoreSignals()
{
    // Disconnect signals from wallet
    wallet->NotifyStatusChanged.disconnect(boost::bind(&NotifyKeyStoreStatusChanged, this, _1));
    wallet->NotifyAddressBookChanged.disconnect(boost::bind(NotifyAddressBookChanged, this, _1, _2, _3, _4, _5, _6));
    wallet->NotifyZAddressBookChanged.disconnect(boost::bind(NotifyZAddressBookChanged, this, _1, _2, _3, _4, _5, _6));
    wallet->NotifyTransactionChanged.disconnect(boost::bind(NotifyTransactionChanged, this, _1, _2, _3));
    wallet->NotifyWatchonlyChanged.disconnect(boost::bind(NotifyWatchonlyChanged, this, _1));
}

// WalletModel::UnlockContext implementation
WalletModel::UnlockContext WalletModel::requestUnlock()
{
    bool was_locked = getEncryptionStatus() == Locked;
    if(was_locked)
    {
        // Request UI to unlock wallet
        Q_EMIT requireUnlock();
    }
    // If wallet is still locked, unlock was failed or cancelled, mark context as invalid
    bool valid = getEncryptionStatus() != Locked;

    return UnlockContext(this, valid, was_locked);
}

WalletModel::UnlockContext::UnlockContext(WalletModel *_wallet, bool _valid, bool _relock):
        wallet(_wallet),
        valid(_valid),
        relock(_relock)
{

}

WalletModel::UnlockContext::~UnlockContext()
{
    if(valid && relock)
    {
        wallet->setWalletLocked(true);
    }
}

void WalletModel::UnlockContext::CopyFrom(const UnlockContext& rhs)
{
    // Transfer context; old object no longer relocks wallet
    *this = rhs;
    rhs.relock = false;
}

bool WalletModel::getPubKey(const CKeyID &address, CPubKey& vchPubKeyOut) const
{
    return wallet->GetPubKey(address, vchPubKeyOut);
}

bool WalletModel::IsSpendable(const CTxDestination& dest) const
{
    return IsMine(*wallet, dest) & ISMINE_SPENDABLE;
}

bool WalletModel::getPrivKey(const CKeyID &address, CKey& vchPrivKeyOut) const
{
    return wallet->GetKey(address, vchPrivKeyOut);
}

// returns a list of COutputs from COutPoints
void WalletModel::getOutputs(const std::vector<COutPoint>& vOutpoints, std::vector<COutput>& vOutputs)
{
    LOCK2(cs_main, wallet->cs_wallet);
    for (const COutPoint& outpoint : vOutpoints)
    {
        auto it = wallet->mapWallet.find(outpoint.hash);
        if (it == wallet->mapWallet.end()) continue;
        int nDepth = it->second.GetDepthInMainChain();
        if (nDepth < 0) continue;
        COutput out(&it->second, outpoint.n, nDepth, true /* spendable */);
        vOutputs.push_back(out);
    }
}

bool WalletModel::isSpent(const COutPoint& outpoint) const
{
    LOCK2(cs_main, wallet->cs_wallet);
    return wallet->IsSpent(outpoint.hash, outpoint.n);
}

// AvailableCoins + LockedCoins grouped by wallet address (put change in one group with wallet address)
void WalletModel::listCoins(std::map<QString, std::vector<COutput> >& mapCoins) const
{
    for (auto& group : wallet->ListCoins()) {
        auto& resultGroup = mapCoins[QString::fromStdString(EncodeDestination(group.first))];
        for (auto& coin : group.second) {
            resultGroup.emplace_back(std::move(coin));
        }
    }
}

bool WalletModel::isLockedCoin(uint256 hash, unsigned int n) const
{
    LOCK2(cs_main, wallet->cs_wallet);
    return wallet->IsLockedCoin(hash, n);
}

void WalletModel::lockCoin(COutPoint& output)
{
    LOCK2(cs_main, wallet->cs_wallet);
    wallet->LockCoin(output);
}

void WalletModel::unlockCoin(COutPoint& output)
{
    LOCK2(cs_main, wallet->cs_wallet);
    wallet->UnlockCoin(output);
}

void WalletModel::listLockedCoins(std::vector<COutPoint>& vOutpts)
{
    LOCK2(cs_main, wallet->cs_wallet);
    wallet->ListLockedCoins(vOutpts);
}

void WalletModel::loadReceiveRequests(std::vector<std::string>& vReceiveRequests)
{
    vReceiveRequests = wallet->GetDestValues("rr"); // receive request
}

bool WalletModel::saveReceiveRequest(const std::string &sAddress, const int64_t nId, const std::string &sRequest)
{
    CTxDestination dest = DecodeDestination(sAddress);

    std::stringstream ss;
    ss << nId;
    std::string key = "rr" + ss.str(); // "rr" prefix = "receive request" in destdata

    LOCK(wallet->cs_wallet);
    if (sRequest.empty())
        return wallet->EraseDestData(dest, key);
    else
        return wallet->AddDestData(dest, key, sRequest);
}

bool WalletModel::isWalletEnabled()
{
   return !GetBoolArg("-disablewallet", DEFAULT_DISABLE_WALLET);
}

bool WalletModel::hdEnabled() const
{
    return wallet->IsHDFullyEnabled();
}

int WalletModel::getDefaultConfirmTarget() const
{
    return nTxConfirmTarget;
}

bool WalletModel::getDefaultWalletRbf() const
{
    return fWalletRbf;
}

std::map<CTxDestination, CAmount> WalletModel::getTAddressBalances()
{
    std::map<CTxDestination, CAmount> balances;

    {
        LOCK2(cs_main, wallet->cs_wallet);

        std::vector<COutput> vecOutputs;
        wallet->AvailableCoins(vecOutputs, false, NULL, true);

        BOOST_FOREACH(const COutput& out, vecOutputs)
        {
            if (out.nDepth < 1 || out.nDepth > 9999999)
                continue;
            if (!out.fSpendable) continue;

            CTxDestination address;
            const CScript& scriptPubKey = out.tx->vout[out.i].scriptPubKey;
            bool fValidAddress = ExtractDestination(scriptPubKey, address);

            if (fValidAddress) {
                CAmount nValue = out.tx->vout[out.i].nValue;

                if (!balances.count(address))
                    balances[address] = 0;
                balances[address] += nValue;
            }
        }
    }

    return balances;
}

std::map<libzcash::PaymentAddress, CAmount> WalletModel::getZAddressBalances(int minDepth, bool requireSpendingKey)
{
    LOCK2(cs_main, wallet->cs_wallet);
    std::map<libzcash::PaymentAddress, CAmount> balances;
<<<<<<< HEAD
    {
        LOCK2(cs_main, wallet->cs_wallet);

        std::set<libzcash::PaymentAddress> zaddrs = {};

        std::set<libzcash::SproutPaymentAddress> sproutzaddrs = {};
        wallet->GetSproutPaymentAddresses(sproutzaddrs);

        std::set<libzcash::SaplingPaymentAddress> saplingzaddrs = {};
        wallet->GetSaplingPaymentAddresses(saplingzaddrs);

        zaddrs.insert(sproutzaddrs.begin(), sproutzaddrs.end());
        zaddrs.insert(saplingzaddrs.begin(), saplingzaddrs.end());

        int iI=1;
        if (zaddrs.size() > 0)
        {
            std::vector<CSproutNotePlaintextEntry> sproutEntries;
            std::vector<SaplingNoteEntry> saplingEntries;
            wallet->GetFilteredNotes(sproutEntries, saplingEntries, zaddrs, 1, 9999999, true, true, false);

            for (auto & entry : sproutEntries)
            {
                bool hasSproutSpendingKey = wallet->HaveSproutSpendingKey(boost::get<libzcash::SproutPaymentAddress>(entry.address));
                if (!hasSproutSpendingKey) continue;

                if (!balances.count(entry.address))
                    balances[entry.address] = 0;
                balances[entry.address] += CAmount(entry.plaintext.value());
            }

            for (auto & entry : saplingEntries)
            {
                iI++;
                libzcash::SaplingIncomingViewingKey ivk;
                libzcash::SaplingExtendedFullViewingKey extfvk;
                wallet->GetSaplingIncomingViewingKey(boost::get<libzcash::SaplingPaymentAddress>(entry.address), ivk);
                wallet->GetSaplingFullViewingKey(ivk, extfvk);
                bool hasSaplingSpendingKey = wallet->HaveSaplingSpendingKey(extfvk);
                //FIXIT: Pass parameter to scan between spending key or only viewing key:
                //if (!hasSaplingSpendingKey) continue;

                if (!balances.count(entry.address))
                    balances[entry.address] = 0;

                balances[entry.address] += CAmount(entry.note.value());
=======
    wallet->getZAddressBalances(balances, minDepth, requireSpendingKey);
    return balances;
}

CAmount WalletModel::getBalanceZaddr(std::string sAddress, int minDepth, bool requireSpendingKey) const
{
    LOCK2(cs_main, wallet->cs_wallet);
    std::map<libzcash::PaymentAddress, CAmount> balances;
    wallet->getZAddressBalances(balances, 1, true);

    CAmount balance = 0;
    for (std::map<libzcash::PaymentAddress, CAmount>::iterator it = balances.begin(); it != balances.end(); it++) {
        if (sAddress == "") {
           balance += it->second;
        } else {
            if (EncodePaymentAddress(it->first) == sAddress) {
              balance += it->second;
>>>>>>> 4966cc94
            }
        }
    }
    return balance;
}

CAmount WalletModel::getAddressBalance(const std::string &sAddress)
{
    bool isTaddr = false;
    CTxDestination taddr = DecodeDestination(sAddress);
    isTaddr = IsValidDestination(taddr);

    CAmount nBalance = 0;
    if (isTaddr) {
        nBalance = getBalanceTaddr(sAddress, 1, false);
    } else {        
        nBalance = getBalanceZaddr(sAddress, 1, false);
    }

    return nBalance;
}<|MERGE_RESOLUTION|>--- conflicted
+++ resolved
@@ -1328,54 +1328,6 @@
 {
     LOCK2(cs_main, wallet->cs_wallet);
     std::map<libzcash::PaymentAddress, CAmount> balances;
-<<<<<<< HEAD
-    {
-        LOCK2(cs_main, wallet->cs_wallet);
-
-        std::set<libzcash::PaymentAddress> zaddrs = {};
-
-        std::set<libzcash::SproutPaymentAddress> sproutzaddrs = {};
-        wallet->GetSproutPaymentAddresses(sproutzaddrs);
-
-        std::set<libzcash::SaplingPaymentAddress> saplingzaddrs = {};
-        wallet->GetSaplingPaymentAddresses(saplingzaddrs);
-
-        zaddrs.insert(sproutzaddrs.begin(), sproutzaddrs.end());
-        zaddrs.insert(saplingzaddrs.begin(), saplingzaddrs.end());
-
-        int iI=1;
-        if (zaddrs.size() > 0)
-        {
-            std::vector<CSproutNotePlaintextEntry> sproutEntries;
-            std::vector<SaplingNoteEntry> saplingEntries;
-            wallet->GetFilteredNotes(sproutEntries, saplingEntries, zaddrs, 1, 9999999, true, true, false);
-
-            for (auto & entry : sproutEntries)
-            {
-                bool hasSproutSpendingKey = wallet->HaveSproutSpendingKey(boost::get<libzcash::SproutPaymentAddress>(entry.address));
-                if (!hasSproutSpendingKey) continue;
-
-                if (!balances.count(entry.address))
-                    balances[entry.address] = 0;
-                balances[entry.address] += CAmount(entry.plaintext.value());
-            }
-
-            for (auto & entry : saplingEntries)
-            {
-                iI++;
-                libzcash::SaplingIncomingViewingKey ivk;
-                libzcash::SaplingExtendedFullViewingKey extfvk;
-                wallet->GetSaplingIncomingViewingKey(boost::get<libzcash::SaplingPaymentAddress>(entry.address), ivk);
-                wallet->GetSaplingFullViewingKey(ivk, extfvk);
-                bool hasSaplingSpendingKey = wallet->HaveSaplingSpendingKey(extfvk);
-                //FIXIT: Pass parameter to scan between spending key or only viewing key:
-                //if (!hasSaplingSpendingKey) continue;
-
-                if (!balances.count(entry.address))
-                    balances[entry.address] = 0;
-
-                balances[entry.address] += CAmount(entry.note.value());
-=======
     wallet->getZAddressBalances(balances, minDepth, requireSpendingKey);
     return balances;
 }
@@ -1384,7 +1336,7 @@
 {
     LOCK2(cs_main, wallet->cs_wallet);
     std::map<libzcash::PaymentAddress, CAmount> balances;
-    wallet->getZAddressBalances(balances, 1, true);
+    wallet->getZAddressBalances(balances, 1, requireSpendingKey);
 
     CAmount balance = 0;
     for (std::map<libzcash::PaymentAddress, CAmount>::iterator it = balances.begin(); it != balances.end(); it++) {
@@ -1393,7 +1345,6 @@
         } else {
             if (EncodePaymentAddress(it->first) == sAddress) {
               balance += it->second;
->>>>>>> 4966cc94
             }
         }
     }

// Copyright (c) 2011-2016 The Bitcoin Core developers
// Distributed under the MIT software license, see the accompanying
// file COPYING or http://www.opensource.org/licenses/mit-license.php.

#if defined(HAVE_CONFIG_H)
#include "config/bitcoin-config.h"
#endif

#include "transactiondesc.h"

#include "komodounits.h"
#include "guiutil.h"
#include "paymentserver.h"
#include "transactionrecord.h"

#include "base58.h"
#include "consensus/consensus.h"
#include "script/script.h"
#include "timedata.h"
#include "util.h"
#include "main.h"
#include "wallet/db.h"
#include "wallet/wallet.h"
<<<<<<< HEAD
#include "wallet/rpcpiratewallet.h"
#include "key_io.h"

=======
#include "assetchain.h"
>>>>>>> 68a4f520
#include <stdint.h>
#include <string>

QString TransactionDesc::FormatTxStatus(const CWalletTx& wtx)
{
    AssertLockHeld(cs_main);
    if (!CheckFinalTx(wtx))
    {
        if (wtx.nLockTime < LOCKTIME_THRESHOLD)
            return tr("Open for %n more block(s)", "", wtx.nLockTime - chainActive.Height());
        else
            return tr("Open until %1").arg(GUIUtil::dateTimeStr(wtx.nLockTime));
    }
    else
    {
        int nDepth = wtx.GetDepthInMainChain();
        if (nDepth < 0)
            return tr("conflicted with a transaction with %1 confirmations").arg(-nDepth);
        else if (GetTime() - wtx.nTimeReceived > 2 * 60 && wtx.GetRequestCount() == 0)
            return tr("%1/offline").arg(nDepth);
        else if (nDepth == 0)
            return tr("0/unconfirmed, %1").arg((wtx.InMempool() ? tr("in memory pool") : tr("not in memory pool"))) + (wtx.isAbandoned() ? ", "+tr("abandoned") : "");
        else if (nDepth < 6)
            return tr("%1/unconfirmed").arg(nDepth);
        else
            return tr("%1 confirmations").arg(nDepth);
    }
}

QString TransactionDesc::toHTML(CWallet *wallet, TransactionRecord *rec, int unit)
{
    QString strHTML;
    QString sendHTML;
    QString sendChangeHTML;
    QString recHTML;
    QString recChangeHTML;
    bool allChange = true;

    LOCK2(cs_main, wallet->cs_wallet);
    strHTML.reserve(4000);
    strHTML += "<html><font face='verdana, arial, helvetica, sans-serif'>";

    //Get the ArcTx
    uint256 txid = rec->hash;
    RpcArcTransaction arcTx;
    bool fIncludeWatchonly = true;

    if (wallet->mapWallet.count(txid)) {
        CWalletTx& wtx = wallet->mapWallet[txid];
        getRpcArcTx(wtx, arcTx, fIncludeWatchonly, false);
    } else {
        getRpcArcTx(txid, arcTx, fIncludeWatchonly, false);
    }

    if (arcTx.blockHash.IsNull() || mapBlockIndex.count(arcTx.blockHash) == 0) {
        strHTML += "</font></html>";
        return strHTML;
    }

    strHTML += "<b>" + tr("Date") + ":</b> " + (GUIUtil::dateTimeStr(arcTx.nTime)) + "<br>";
    strHTML += "<b>" + tr("Txid") + ":</b> " + GUIUtil::HtmlEscape(arcTx.txid.ToString()) + "<br>";
    if (arcTx.coinbase) {
        strHTML += "<b>" + tr("coinbase") + ":</b> True<br>";
    } else {
        strHTML += "<b>" + tr("coinbase") + ":</b> False<br>";
    }
    strHTML += "<b>" + tr("category") + ":</b> " + GUIUtil::HtmlEscape(arcTx.category) + "<br>";
    strHTML += "<b>" + tr("blockhash") + ":</b> " + GUIUtil::HtmlEscape(arcTx.blockHash.ToString()) + "<br>";
    strHTML += "<b>" + tr("blockindex") + ":</b> " + QString::number(arcTx.blockIndex) + "<br>";
    strHTML += "<b>" + tr("blocktime") + ":</b> " + GUIUtil::dateTimeStr(arcTx.nBlockTime)  + "<br>";
    strHTML += "<b>" + tr("rawconfirmations") + ":</b> " + QString::number(arcTx.rawconfirmations) + "<br>";
    strHTML += "<b>" + tr("confirmations") + ":</b> " + QString::number(arcTx.confirmations) + "<br>";
    strHTML += "<b>" + tr("expiryHeight") + ":</b> " + QString::number(arcTx.expiryHeight) + "<br>";
    strHTML += "<b>" + tr("fee") + ":</b> " + KomodoUnits::formatHtmlWithUnit(unit, -(arcTx.transparentValue + arcTx.sproutValue + arcTx.saplingValue)) + "<br>";



    if (arcTx.spentFrom.size() > 0) {
        for (int i = 0; i < arcTx.vTSend.size(); i++) {
            QString tempHTML;
            bool change = arcTx.spentFrom.size() > 0 && arcTx.spentFrom.find(arcTx.vTSend[i].encodedAddress) != arcTx.spentFrom.end();
            tempHTML += "<br><b>" + tr("   Type") + ":</b> " + tr("Transparent Send")  + "<br>";
            tempHTML += "<b>" + tr("    Address") + ":</b> " + GUIUtil::HtmlEscape(arcTx.vTSend[i].encodedAddress)  + "<br>";
            tempHTML += "<b>" + tr("    Value") + ":</b> " + KomodoUnits::formatHtmlWithUnit(unit, CAmount(arcTx.vTSend[i].amount)) + "<br>";
            if (change) {
                tempHTML += "<b>" + tr("    Change") + ":</b> True<br>";
                sendChangeHTML += tempHTML;
            } else {
                allChange = false;
                tempHTML += "<b>" + tr("    Change") + ":</b> False<br>";
                sendHTML += tempHTML;
            }
        }

        CAmount sproutValueReceived = 0;
        for (int i = 0; i < arcTx.vZcReceived.size(); i++) {
            QString tempHTML;
            bool change = arcTx.spentFrom.size() > 0 && arcTx.spentFrom.find(arcTx.vZcReceived[i].encodedAddress) != arcTx.spentFrom.end();
            sproutValueReceived += arcTx.vZcReceived[i].amount;
            tempHTML += "<br><b>" + tr("   Type") + ":</b> " + tr("Sprout Send")  + "<br>";
            tempHTML += "<b>" + tr("    Address") + ":</b> " + GUIUtil::HtmlEscape(arcTx.vZcReceived[i].encodedAddress)  + "<br>";
            tempHTML += "<b>" + tr("    Value") + ":</b> " + KomodoUnits::formatHtmlWithUnit(unit, CAmount(arcTx.vZcReceived[i].amount)) + "<br>";
            if (change) {
                tempHTML += "<b>" + tr("    Change") + ":</b> True<br>";
                sendChangeHTML += tempHTML;
            } else {
                allChange = false;
                tempHTML += "<b>" + tr("    Change") + ":</b> False<br>";
                sendHTML += tempHTML;
            }
        }

        if (arcTx.sproutValue - arcTx.sproutValueSpent - sproutValueReceived != 0) {
            QString tempHTML;
            tempHTML += "<br><b>" + tr("   Type") + ":</b> " + tr("Sprout Send")  + "<br>";
            tempHTML += "<b>" + tr("    Address") + ":</b> " + "Shielded"  + "<br>";
            tempHTML += "<b>" + tr("    Value") + ":</b> " + KomodoUnits::formatHtmlWithUnit(unit, CAmount(arcTx.sproutValue - arcTx.sproutValueSpent)) + "<br>";
            tempHTML += "<b>" + tr("    Change") + ":</b> False<br>";
            sendHTML += tempHTML;
        }

        for (int i = 0; i < arcTx.vZsSend.size(); i++) {
            QString tempHTML;
            bool change = arcTx.spentFrom.size() > 0 && arcTx.spentFrom.find(arcTx.vZsSend[i].encodedAddress) != arcTx.spentFrom.end();
            tempHTML += "<br><b>" + tr("   Type") + ":</b> " + tr("Sapling Send")  + "<br>";
            tempHTML += "<b>" + tr("    Address") + ":</b> " + GUIUtil::HtmlEscape(arcTx.vZsSend[i].encodedAddress)  + "<br>";
            tempHTML += "<b>" + tr("    Value") + ":</b> " + KomodoUnits::formatHtmlWithUnit(unit, CAmount(arcTx.vZsSend[i].amount)) + "<br>";
            if (change) {
                tempHTML += "<b>" + tr("    Change") + ":</b> True<br>";
            } else {
                allChange = false;
                tempHTML += "<b>" + tr("    Change") + ":</b> False<br>";
            }
            tempHTML += "<b>" + tr("    Memo") + ":</b> " + GUIUtil::HtmlEscape(arcTx.vZsSend[i].memoStr)  + "<br>";
            if (change) {
                sendChangeHTML += tempHTML;
            } else {
                sendHTML += tempHTML;
            }
        }
    }

    for (int i = 0; i < arcTx.vTReceived.size(); i++) {
        QString tempHTML;
        bool change = arcTx.spentFrom.size() > 0 && arcTx.spentFrom.find(arcTx.vTReceived[i].encodedAddress) != arcTx.spentFrom.end();
        tempHTML += "<br><b>" + tr("   Type") + ":</b> " + tr("Transparent Received")  + "<br>";
        tempHTML += "<b>" + tr("    Address") + ":</b> " + GUIUtil::HtmlEscape(arcTx.vTReceived[i].encodedAddress)  + "<br>";
        tempHTML += "<b>" + tr("    Value") + ":</b> " + KomodoUnits::formatHtmlWithUnit(unit, CAmount(arcTx.vTReceived[i].amount)) + "<br>";
        if (change) {
            tempHTML += "<b>" + tr("    Change") + ":</b> True<br>";
            recChangeHTML += tempHTML;
        } else {
            allChange = false;
            tempHTML += "<b>" + tr("    Change") + ":</b> False<br>";
            recHTML += tempHTML;
        }
    }

<<<<<<< HEAD
    for (int i = 0; i < arcTx.vZcReceived.size(); i++) {
        QString tempHTML;
        bool change = arcTx.spentFrom.size() > 0 && arcTx.spentFrom.find(arcTx.vZcReceived[i].encodedAddress) != arcTx.spentFrom.end();
        tempHTML += "<br><b>" + tr("   Type") + ":</b> " + tr("Sprout Received")  + "<br>";
        tempHTML += "<b>" + tr("    Address") + ":</b> " + GUIUtil::HtmlEscape(arcTx.vZcReceived[i].encodedAddress)  + "<br>";
        tempHTML += "<b>" + tr("    Value") + ":</b> " + KomodoUnits::formatHtmlWithUnit(unit, CAmount(arcTx.vZcReceived[i].amount)) + "<br>";
        if (change) {
            tempHTML += "<b>" + tr("    Change") + ":</b> True<br>";
            recChangeHTML += tempHTML;
        } else {
            allChange = false;
            tempHTML += "<b>" + tr("    Change") + ":</b> False<br>";
            recHTML += tempHTML;
        }
=======
    if (wtx.IsCoinBase())
    {
        quint32 numBlockToMaturity = 100 + 1; // COINBASE_MATURITY + 1
        strHTML += "<br>" + tr("Generated coins must mature %1 blocks and have any applicable time locks open before they can be spent. When you generated this block, it was broadcast to the network to be added to the block chain. If it fails to get into the chain, its state will change to \"not accepted\" and it won't be spendable. This may occasionally happen if another node generates a block within a few seconds of yours.").arg(QString::number(numBlocksToMaturity)) + "<br>";
        // we need to display any possible CLTV lock time
>>>>>>> 68a4f520
    }

    for (int i = 0; i < arcTx.vZsReceived.size(); i++) {
        QString tempHTML;
        bool change = arcTx.spentFrom.size() > 0 && arcTx.spentFrom.find(arcTx.vZsReceived[i].encodedAddress) != arcTx.spentFrom.end();
        tempHTML += "<br><b>" + tr("   Type") + ":</b> " + tr("Sapling Received")  + "<br>";
        tempHTML += "<b>" + tr("    Address") + ":</b> " + GUIUtil::HtmlEscape(arcTx.vZsReceived[i].encodedAddress)  + "<br>";
        tempHTML += "<b>" + tr("    Value") + ":</b> " + KomodoUnits::formatHtmlWithUnit(unit, CAmount(arcTx.vZsReceived[i].amount)) + "<br>";
        if (change) {
            tempHTML += "<b>" + tr("    Change") + ":</b> True<br>";
        } else {
            allChange = false;
            tempHTML += "<b>" + tr("    Change") + ":</b> False<br>";
        }
        tempHTML += "<b>" + tr("    Memo") + ":</b> " + GUIUtil::HtmlEscape(arcTx.vZsReceived[i].memoStr)  + "<br>";
        if (change) {
            recChangeHTML += tempHTML;
        } else {
            allChange = false;
            recHTML += tempHTML;
        }
    }

    if (allChange) {
        strHTML += sendHTML + sendChangeHTML + recHTML + recChangeHTML;
    } else {
        strHTML += sendHTML + recHTML;
    }


    strHTML += "</font></html>";
    return strHTML;
}<|MERGE_RESOLUTION|>--- conflicted
+++ resolved
@@ -21,13 +21,9 @@
 #include "main.h"
 #include "wallet/db.h"
 #include "wallet/wallet.h"
-<<<<<<< HEAD
 #include "wallet/rpcpiratewallet.h"
 #include "key_io.h"
 
-=======
-#include "assetchain.h"
->>>>>>> 68a4f520
 #include <stdint.h>
 #include <string>
 
@@ -46,8 +42,6 @@
         int nDepth = wtx.GetDepthInMainChain();
         if (nDepth < 0)
             return tr("conflicted with a transaction with %1 confirmations").arg(-nDepth);
-        else if (GetTime() - wtx.nTimeReceived > 2 * 60 && wtx.GetRequestCount() == 0)
-            return tr("%1/offline").arg(nDepth);
         else if (nDepth == 0)
             return tr("0/unconfirmed, %1").arg((wtx.InMempool() ? tr("in memory pool") : tr("not in memory pool"))) + (wtx.isAbandoned() ? ", "+tr("abandoned") : "");
         else if (nDepth < 6)
@@ -186,7 +180,6 @@
         }
     }
 
-<<<<<<< HEAD
     for (int i = 0; i < arcTx.vZcReceived.size(); i++) {
         QString tempHTML;
         bool change = arcTx.spentFrom.size() > 0 && arcTx.spentFrom.find(arcTx.vZcReceived[i].encodedAddress) != arcTx.spentFrom.end();
@@ -201,13 +194,6 @@
             tempHTML += "<b>" + tr("    Change") + ":</b> False<br>";
             recHTML += tempHTML;
         }
-=======
-    if (wtx.IsCoinBase())
-    {
-        quint32 numBlockToMaturity = 100 + 1; // COINBASE_MATURITY + 1
-        strHTML += "<br>" + tr("Generated coins must mature %1 blocks and have any applicable time locks open before they can be spent. When you generated this block, it was broadcast to the network to be added to the block chain. If it fails to get into the chain, its state will change to \"not accepted\" and it won't be spendable. This may occasionally happen if another node generates a block within a few seconds of yours.").arg(QString::number(numBlocksToMaturity)) + "<br>";
-        // we need to display any possible CLTV lock time
->>>>>>> 68a4f520
     }
 
     for (int i = 0; i < arcTx.vZsReceived.size(); i++) {

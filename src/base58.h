// Copyright (c) 2009-2010 Satoshi Nakamoto
// Copyright (c) 2009-2014 The Bitcoin Core developers
// Distributed under the MIT software license, see the accompanying
// file COPYING or http://www.opensource.org/licenses/mit-license.php.

/**
 * Why base-58 instead of standard base-64 encoding?
 * - Don't want 0OIl characters that look the same in some fonts and
 *      could be used to create visually identical looking data.
 * - A string with non-alphanumeric characters is not as easily accepted as input.
 * - E-mail usually won't line-break if there's no punctuation to break at.
 * - Double-clicking selects the whole string as one word if it's all alphanumeric.
 */
#ifndef BITCOIN_BASE58_H
#define BITCOIN_BASE58_H

#include <string>
#include <vector>

/**
 * Encode a byte sequence as a base58-encoded string.
 * pbegin and pend cannot be NULL, unless both are.
 */
std::string EncodeBase58(const unsigned char* pbegin, const unsigned char* pend);

/**
 * Encode a byte vector as a base58-encoded string
 */
std::string EncodeBase58(const std::vector<unsigned char>& vch);

/**
 * Decode a base58-encoded string (psz) into a byte vector (vchRet).
 * return true if decoding is successful.
 * psz cannot be NULL.
 */
bool DecodeBase58(const char* psz, std::vector<unsigned char>& vchRet);

/**
 * Decode a base58-encoded string (str) into a byte vector (vchRet).
 * return true if decoding is successful.
 */
bool DecodeBase58(const std::string& str, std::vector<unsigned char>& vchRet);

/**
 * Encode a byte vector into a base58-encoded string, including checksum
 */
std::string EncodeBase58Check(const std::vector<unsigned char>& vchIn);

/**
 * Decode a base58-encoded string (psz) that includes a checksum into a byte
 * vector (vchRet), return true if decoding is successful
 */
bool DecodeBase58Check(const char* psz, std::vector<unsigned char>& vchRet);

/**
 * Decode a base58-encoded string (str) that includes a checksum into a byte
 * vector (vchRet), return true if decoding is successful
 */
<<<<<<< HEAD
inline bool DecodeBase58Check(const std::string& str, std::vector<unsigned char>& vchRet);

/**
 * Base class for all base58-encoded data
 */
class CBase58Data
{
protected:
    //! the version byte(s)
    std::vector<unsigned char> vchVersion;

    //! the actually encoded data
    typedef std::vector<unsigned char, zero_after_free_allocator<unsigned char> > vector_uchar;
    vector_uchar vchData;

    CBase58Data();
    void SetData(const std::vector<unsigned char> &vchVersionIn, const void* pdata, size_t nSize);
    void SetData(const std::vector<unsigned char> &vchVersionIn, const unsigned char *pbegin, const unsigned char *pend);

public:
    bool SetString(const char* psz, unsigned int nVersionBytes);
    bool SetString(const std::string& str, unsigned int nVersionBytes);
    std::string ToString() const;
    int CompareTo(const CBase58Data& b58) const;

    bool operator==(const CBase58Data& b58) const { return CompareTo(b58) == 0; }
    bool operator<=(const CBase58Data& b58) const { return CompareTo(b58) <= 0; }
    bool operator>=(const CBase58Data& b58) const { return CompareTo(b58) >= 0; }
    bool operator< (const CBase58Data& b58) const { return CompareTo(b58) <  0; }
    bool operator> (const CBase58Data& b58) const { return CompareTo(b58) >  0; }
};

template<class DATA_TYPE, CChainParams::Base58Type PREFIX, size_t SER_SIZE>
class CZCEncoding : public CBase58Data {
protected:
    virtual std::string PrependName(const std::string& s) const = 0;

public:
    bool Set(const DATA_TYPE& addr);

    DATA_TYPE Get() const;
};

class CZCPaymentAddress : public CZCEncoding<libzcash::PaymentAddress, CChainParams::ZCPAYMENT_ADDRRESS, libzcash::SerializedPaymentAddressSize> {
protected:
    std::string PrependName(const std::string& s) const { return "payment address" + s; }

public:
    CZCPaymentAddress() {}

    CZCPaymentAddress(const std::string& strAddress) { SetString(strAddress.c_str(), 2); }
    CZCPaymentAddress(const libzcash::PaymentAddress& addr) { Set(addr); }
};

class CZCViewingKey : public CZCEncoding<libzcash::ViewingKey, CChainParams::ZCVIEWING_KEY, libzcash::SerializedViewingKeySize> {
protected:
    std::string PrependName(const std::string& s) const { return "viewing key" + s; }

public:
    CZCViewingKey() {}

    CZCViewingKey(const std::string& strViewingKey) { SetString(strViewingKey.c_str(), 3); }
    CZCViewingKey(const libzcash::ViewingKey& vk) { Set(vk); }
};

class CZCSpendingKey : public CZCEncoding<libzcash::SpendingKey, CChainParams::ZCSPENDING_KEY, libzcash::SerializedSpendingKeySize> {
protected:
    std::string PrependName(const std::string& s) const { return "spending key" + s; }

public:
    CZCSpendingKey() {}

    CZCSpendingKey(const std::string& strAddress) { SetString(strAddress.c_str(), 2); }
    CZCSpendingKey(const libzcash::SpendingKey& addr) { Set(addr); }
};

/** base58-encoded Bitcoin addresses.
 * Public-key-hash-addresses have version 0 (or 111 testnet).
 * The data vector contains RIPEMD160(SHA256(pubkey)), where pubkey is the serialized public key.
 * Script-hash-addresses have version 5 (or 196 testnet).
 * The data vector contains RIPEMD160(SHA256(cscript)), where cscript is the serialized redemption script.
 */
class CBitcoinAddress : public CBase58Data {
public:
    bool Set(const CKeyID &id);
    bool Set(const CScriptID &id);
    bool Set(const CTxDestination &dest);
    bool IsValid() const;
    bool IsValid(const CChainParams &params) const;
    bool SetString(const char* pszSecret);
    bool SetString(const std::string& strSecret);

    CBitcoinAddress() {}
    CBitcoinAddress(const CTxDestination &dest) { Set(dest); }
    CBitcoinAddress(const std::string& strAddress) { SetString(strAddress); }
    CBitcoinAddress(const char* pszAddress) { SetString(pszAddress); }

    CTxDestination Get() const;
    bool GetKeyID(CKeyID &keyID) const;
    bool GetKeyID_NoCheck(CKeyID& keyID) const;
    bool GetIndexKey(uint160& hashBytes, int& type) const;
    bool IsScript() const;
};

/**
 * A base58-encoded secret key
 */
class CBitcoinSecret : public CBase58Data
{
public:
    void SetKey(const CKey& vchSecret);
    CKey GetKey();
    bool IsValid() const;
    bool SetString(const char* pszSecret);
    bool SetString(const std::string& strSecret);

    CBitcoinSecret(const CKey& vchSecret) { SetKey(vchSecret); }
    CBitcoinSecret() {}
};

template<typename K, int Size, CChainParams::Base58Type Type> class CBitcoinExtKeyBase : public CBase58Data
{
public:
    void SetKey(const K &key) {
        unsigned char vch[Size];
        key.Encode(vch);
        SetData(Params().Base58Prefix(Type), vch, vch+Size);
    }

    K GetKey() {
        K ret;
        if (vchData.size() == Size) {
            //if base58 encoded data not holds a ext key, return a !IsValid() key
            ret.Decode(&vchData[0]);
        }
        return ret;
    }

    CBitcoinExtKeyBase(const K &key) {
        SetKey(key);
    }

    CBitcoinExtKeyBase(const std::string& strBase58c) {
        SetString(strBase58c.c_str(), Params().Base58Prefix(Type).size());
    }

    CBitcoinExtKeyBase() {}
};

typedef CBitcoinExtKeyBase<CExtKey, 74, CChainParams::EXT_SECRET_KEY> CBitcoinExtKey;
typedef CBitcoinExtKeyBase<CExtPubKey, 74, CChainParams::EXT_PUBLIC_KEY> CBitcoinExtPubKey;
=======
bool DecodeBase58Check(const std::string& str, std::vector<unsigned char>& vchRet);
>>>>>>> 0e0f5e4e

#endif // BITCOIN_BASE58_H<|MERGE_RESOLUTION|>--- conflicted
+++ resolved
@@ -13,6 +13,14 @@
  */
 #ifndef BITCOIN_BASE58_H
 #define BITCOIN_BASE58_H
+
+#include "chainparams.h"
+#include "key.h"
+#include "pubkey.h"
+#include "script/script.h"
+#include "script/standard.h"
+#include "support/allocators/zeroafterfree.h"
+#include "zcash/Address.hpp"
 
 #include <string>
 #include <vector>
@@ -56,8 +64,7 @@
  * Decode a base58-encoded string (str) that includes a checksum into a byte
  * vector (vchRet), return true if decoding is successful
  */
-<<<<<<< HEAD
-inline bool DecodeBase58Check(const std::string& str, std::vector<unsigned char>& vchRet);
+bool DecodeBase58Check(const std::string& str, std::vector<unsigned char>& vchRet);
 
 /**
  * Base class for all base58-encoded data
@@ -98,39 +105,6 @@
     bool Set(const DATA_TYPE& addr);
 
     DATA_TYPE Get() const;
-};
-
-class CZCPaymentAddress : public CZCEncoding<libzcash::PaymentAddress, CChainParams::ZCPAYMENT_ADDRRESS, libzcash::SerializedPaymentAddressSize> {
-protected:
-    std::string PrependName(const std::string& s) const { return "payment address" + s; }
-
-public:
-    CZCPaymentAddress() {}
-
-    CZCPaymentAddress(const std::string& strAddress) { SetString(strAddress.c_str(), 2); }
-    CZCPaymentAddress(const libzcash::PaymentAddress& addr) { Set(addr); }
-};
-
-class CZCViewingKey : public CZCEncoding<libzcash::ViewingKey, CChainParams::ZCVIEWING_KEY, libzcash::SerializedViewingKeySize> {
-protected:
-    std::string PrependName(const std::string& s) const { return "viewing key" + s; }
-
-public:
-    CZCViewingKey() {}
-
-    CZCViewingKey(const std::string& strViewingKey) { SetString(strViewingKey.c_str(), 3); }
-    CZCViewingKey(const libzcash::ViewingKey& vk) { Set(vk); }
-};
-
-class CZCSpendingKey : public CZCEncoding<libzcash::SpendingKey, CChainParams::ZCSPENDING_KEY, libzcash::SerializedSpendingKeySize> {
-protected:
-    std::string PrependName(const std::string& s) const { return "spending key" + s; }
-
-public:
-    CZCSpendingKey() {}
-
-    CZCSpendingKey(const std::string& strAddress) { SetString(strAddress.c_str(), 2); }
-    CZCSpendingKey(const libzcash::SpendingKey& addr) { Set(addr); }
 };
 
 /** base58-encoded Bitcoin addresses.
@@ -208,8 +182,5 @@
 
 typedef CBitcoinExtKeyBase<CExtKey, 74, CChainParams::EXT_SECRET_KEY> CBitcoinExtKey;
 typedef CBitcoinExtKeyBase<CExtPubKey, 74, CChainParams::EXT_PUBLIC_KEY> CBitcoinExtPubKey;
-=======
-bool DecodeBase58Check(const std::string& str, std::vector<unsigned char>& vchRet);
->>>>>>> 0e0f5e4e
 
 #endif // BITCOIN_BASE58_H
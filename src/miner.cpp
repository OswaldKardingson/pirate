// Copyright (c) 2009-2010 Satoshi Nakamoto
// Copyright (c) 2009-2014 The Bitcoin Core developers
// Distributed under the MIT software license, see the accompanying
// file COPYING or http://www.opensource.org/licenses/mit-license.php.

/******************************************************************************
 * Copyright © 2014-2019 The SuperNET Developers.                             *
 *                                                                            *
 * See the AUTHORS, DEVELOPER-AGREEMENT and LICENSE files at                  *
 * the top-level directory of this distribution for the individual copyright  *
 * holder information and the developer policies on copyright and licensing.  *
 *                                                                            *
 * Unless otherwise agreed in a custom licensing agreement, no part of the    *
 * SuperNET software, including this file may be copied, modified, propagated *
 * or distributed except according to the terms contained in the LICENSE file *
 *                                                                            *
 * Removal or modification of this copyright notice is prohibited.            *
 *                                                                            *
 ******************************************************************************/

#include "pubkey.h"
#include "miner.h"
#ifdef ENABLE_MINING
#include "pow/tromp/equi_miner.h"
#endif

#include "amount.h"
#include "chainparams.h"
#include "importcoin.h"
#include "consensus/consensus.h"
#include "consensus/upgrades.h"
#include "consensus/validation.h"
#ifdef ENABLE_MINING
#include "crypto/equihash.h"
#endif
#include "hash.h"
#include "key_io.h"
#include "main.h"
#include "metrics.h"
#include "net.h"
#include "pow.h"
#include "primitives/transaction.h"
#include "random.h"
#include "timedata.h"
#include "ui_interface.h"
#include "util.h"
#include "utilmoneystr.h"
#include "hex.h"

#ifdef ENABLE_WALLET
#include "wallet/wallet.h"
#endif

#include "zcash/Address.hpp"
#include "transaction_builder.h"

#include "sodium.h"

#include "notaries_staked.h"
#include "komodo_notary.h"

#include <boost/thread.hpp>
#include <boost/tuple/tuple.hpp>
#ifdef ENABLE_MINING
#include <functional>
#endif
#include <mutex>

using namespace std;

//////////////////////////////////////////////////////////////////////////////
//
// BitcoinMiner
//

//
// Unconfirmed transactions in the memory pool often depend on other
// transactions in the memory pool. When we select transactions from the
// pool, we select by highest priority or fee rate, so we might consider
// transactions that depend on transactions that aren't yet in the block.
// The COrphan class keeps track of these 'temporary orphans' while
// CreateBlock is figuring out which transactions to include.
//
class COrphan
{
public:
    const CTransaction* ptx;
    set<uint256> setDependsOn;
    CFeeRate feeRate;
    double dPriority;

    COrphan(const CTransaction* ptxIn) : ptx(ptxIn), feeRate(0), dPriority(0)
    {
    }
};

uint64_t nLastBlockTx = 0;
uint64_t nLastBlockSize = 0;

// We want to sort transactions by priority and fee rate, so:
typedef boost::tuple<double, CFeeRate, const CTransaction*> TxPriority;
class TxPriorityCompare
{
    bool byFee;

public:
    TxPriorityCompare(bool _byFee) : byFee(_byFee) { }

    bool operator()(const TxPriority& a, const TxPriority& b)
    {
        if (byFee)
        {
            if (a.get<1>() == b.get<1>())
                return a.get<0>() < b.get<0>();
            return a.get<1>() < b.get<1>();
        }
        else
        {
            if (a.get<0>() == b.get<0>())
                return a.get<1>() < b.get<1>();
            return a.get<0>() < b.get<0>();
        }
    }
};

void UpdateTime(CBlockHeader* pblock, const Consensus::Params& consensusParams, const CBlockIndex* pindexPrev)
{
    if ( ASSETCHAINS_ADAPTIVEPOW <= 0 )
        pblock->nTime = std::max(pindexPrev->GetMedianTimePast()+1, GetTime());
    else pblock->nTime = std::max((int64_t)(pindexPrev->nTime+1), GetTime());

    // Updating time can change work required on testnet:
    if (ASSETCHAINS_ADAPTIVEPOW > 0 || consensusParams.nPowAllowMinDifficultyBlocksAfterHeight != boost::none)
    {
        pblock->nBits = GetNextWorkRequired(pindexPrev, pblock, consensusParams);
    }
}
#include "komodo_defs.h"
#include "cc/CCinclude.h"

extern CCriticalSection cs_metrics;
void vcalc_sha256(char deprecated[(256 >> 3) * 2 + 1],uint8_t hash[256 >> 3],uint8_t *src,int32_t len);

uint32_t Mining_start,Mining_height;
int32_t My_notaryid = -1;
int32_t komodo_pax_opreturn(int32_t height,uint8_t *opret,int32_t maxsize);
int32_t komodo_baseid(char *origbase);
int32_t komodo_longestchain();
int32_t komodo_validate_interest(const CTransaction &tx,int32_t txheight,uint32_t nTime,int32_t dispflag);
int64_t komodo_block_unlocktime(uint32_t nHeight);
uint64_t komodo_commission(const CBlock *block,int32_t height);
int32_t komodo_staked(CMutableTransaction &txNew,uint32_t nBits,uint32_t *blocktimep,uint32_t *txtimep,uint256 *utxotxidp,int32_t *utxovoutp,uint64_t *utxovaluep,uint8_t *utxosig, uint256 merkleroot);
uint256 komodo_calcmerkleroot(CBlock *pblock, uint256 prevBlockHash, int32_t nHeight, bool fNew, CScript scriptPubKey);
int32_t komodo_newStakerActive(int32_t height, uint32_t timestamp);
int32_t komodo_notaryvin(CMutableTransaction &txNew, uint8_t *notarypub33, const CScript &opretIn, uint32_t nLockTimeIn);
int32_t komodo_is_notarytx(const CTransaction& tx);
uint64_t komodo_notarypay(CMutableTransaction &txNew, std::vector<int8_t> &NotarisationNotaries, uint32_t timestamp, int32_t height, uint8_t *script, int32_t len);
int32_t komodo_notaries(uint8_t pubkeys[64][33],int32_t height,uint32_t timestamp);
int32_t komodo_getnotarizedheight(uint32_t timestamp,int32_t height, uint8_t *script, int32_t len);
CScript komodo_mineropret(int32_t nHeight);
bool komodo_appendACscriptpub();
CScript komodo_makeopret(CBlock *pblock, bool fNew);

int32_t komodo_waituntilelegible(uint32_t blocktime, int32_t stakeHeight, uint32_t delay)
{
    int64_t adjustedtime = (int64_t)GetTime();
    while ( (int64_t)blocktime-ASSETCHAINS_STAKED_BLOCK_FUTURE_MAX > adjustedtime )
    {
        boost::this_thread::interruption_point(); // allow to interrupt
        int64_t secToElegible = (int64_t)blocktime-ASSETCHAINS_STAKED_BLOCK_FUTURE_MAX-adjustedtime;
        if ( delay <= ASSETCHAINS_STAKED_BLOCK_FUTURE_HALF && secToElegible <= ASSETCHAINS_STAKED_BLOCK_FUTURE_HALF )
            break;
        if ( (rand() % 100) < 2-(secToElegible>ASSETCHAINS_STAKED_BLOCK_FUTURE_MAX) ) 
            fprintf(stderr, "[%s:%i] %llds until elegible...\n", ASSETCHAINS_SYMBOL, stakeHeight, (long long)secToElegible);
        if ( chainActive.Tip()->nHeight >= stakeHeight )
        {
            fprintf(stderr, "[%s:%i] Chain advanced, reset staking loop.\n", ASSETCHAINS_SYMBOL, stakeHeight);
            return(0);
        }
        if( !GetBoolArg("-gen",false) ) 
            return(0);
        //sleep(1);
        boost::this_thread::sleep_for(boost::chrono::seconds(1)); // allow to interrupt
        adjustedtime = (int64_t)GetTime();
    } 
    return(1);
}

/*****
 * @breif Generate a new block based on mempool txs, without valid proof-of-work 
 * @param _pk the public key
 * @param _scriptPubKeyIn the script for the public key
 * @param gpucount assists in calculating the block's nTime
 * @param isStake
 * @returns the block template
 */
CBlockTemplate* CreateNewBlock(const CPubKey _pk, const CScript& _scriptPubKeyIn, int32_t gpucount, bool isStake)
{
    CScript scriptPubKeyIn(_scriptPubKeyIn);

    CPubKey pk;
    if ( _pk.size() != 33 )
    {
        pk = CPubKey();
        std::vector<std::vector<unsigned char>> vAddrs;
        txnouttype txT;
        if ( scriptPubKeyIn.size() > 0 && Solver(scriptPubKeyIn, txT, vAddrs))
        {
            if (txT == TX_PUBKEY)
                pk = CPubKey(vAddrs[0]);
        }
    } else pk = _pk;

    uint32_t blocktime; 
    const CChainParams& chainparams = Params();
    bool fNotarisationBlock = false; 
    std::vector<int8_t> NotarisationNotaries;
    
    // Create new block
    if ( gpucount < 0 )
        gpucount = KOMODO_MAXGPUCOUNT;

    std::unique_ptr<CBlockTemplate> pblocktemplate(new CBlockTemplate());
    if(pblocktemplate == nullptr)
    {
        fprintf(stderr,"pblocktemplate.get() failure\n");
        return nullptr;
    }
    CBlock *pblock = &pblocktemplate->block; // pointer for convenience
     // -regtest only: allow overriding block.nVersion with
    // -blockversion=N to test forking scenarios
    if (Params().MineBlocksOnDemand())
        pblock->nVersion = GetArg("-blockversion", pblock->nVersion);

    // Add dummy coinbase tx as first transaction
    pblock->vtx.push_back(CTransaction());
    pblocktemplate->vTxFees.push_back(-1); // updated at end
    pblocktemplate->vTxSigOps.push_back(-1); // updated at end

    // Largest block you're willing to create:
    unsigned int nBlockMaxSize = GetArg("-blockmaxsize", MAX_BLOCK_SIZE(chainActive.Tip()->nHeight+1));
    // Limit to betweeen 1K and MAX_BLOCK_SIZE-1K for sanity:
    nBlockMaxSize = std::max((unsigned int)1000, std::min((unsigned int)(MAX_BLOCK_SIZE(chainActive.Tip()->nHeight+1)-1000), nBlockMaxSize));

    // How much of the block should be dedicated to high-priority transactions,
    // included regardless of the fees they pay
    unsigned int nBlockPrioritySize = GetArg("-blockprioritysize", DEFAULT_BLOCK_PRIORITY_SIZE);
    nBlockPrioritySize = std::min(nBlockMaxSize, nBlockPrioritySize);

    // Minimum block size you want to create; block will be filled with free transactions
    // until there are no more or the block reaches this size:
    unsigned int nBlockMinSize = GetArg("-blockminsize", DEFAULT_BLOCK_MIN_SIZE);
    nBlockMinSize = std::min(nBlockMaxSize, nBlockMinSize);

    // Collect memory pool transactions into the block
    CAmount nFees = 0;

    boost::this_thread::interruption_point(); // exit thread before entering locks. 
    
    CBlockIndex* pindexPrev = 0;
    {
        // this should stop create block ever exiting until it has returned something. 
        boost::this_thread::disable_interruption();
        ENTER_CRITICAL_SECTION(cs_main);
        ENTER_CRITICAL_SECTION(mempool.cs);
        pindexPrev = chainActive.Tip();
        const int nHeight = pindexPrev->nHeight + 1;
        const Consensus::Params &consensusParams = chainparams.GetConsensus();
        uint32_t consensusBranchId = CurrentEpochBranchId(nHeight, consensusParams);
        bool sapling = NetworkUpgradeActive(nHeight, consensusParams, Consensus::UPGRADE_SAPLING);

        const int64_t nMedianTimePast = pindexPrev->GetMedianTimePast();
        uint32_t proposedTime = GetTime();

        if (proposedTime == nMedianTimePast)
        {
            // too fast or stuck, this addresses the too fast issue, while moving
            // forward as quickly as possible
            for (int i; i < 100; i++)
            {
                proposedTime = GetTime();
                if (proposedTime == nMedianTimePast)
                    MilliSleep(10); // allow to interrupt
            }
        }
        pblock->nTime = GetTime();
        // Now we have the block time + height, we can get the active notaries.
        int8_t numSN = 0; uint8_t notarypubkeys[64][33] = {0};
        if ( ASSETCHAINS_NOTARY_PAY[0] != 0 )
        {
            // Only use speical miner for notary pay chains.
            numSN = komodo_notaries(notarypubkeys, nHeight, pblock->nTime);
        }

        CCoinsViewCache view(pcoinsTip);
        
        SaplingMerkleTree sapling_tree;
        assert(view.GetSaplingAnchorAt(view.GetBestAnchor(SAPLING), sapling_tree));

        // Priority order to process transactions
        list<COrphan> vOrphan; // list memory doesn't move
        map<uint256, vector<COrphan*> > mapDependers;
        bool fPrintPriority = GetBoolArg("-printpriority", false);

        // This vector will be sorted into a priority queue:
        vector<TxPriority> vecPriority;
        vecPriority.reserve(mempool.mapTx.size() + 1);

        // now add transactions from the mem pool
        int32_t Notarisations = 0; uint64_t txvalue;
        for (CTxMemPool::indexed_transaction_set::iterator mi = mempool.mapTx.begin();
             mi != mempool.mapTx.end(); ++mi)
        {
            //break; // dont add any tx to block.. debug for KMD fix. Disabled. 
            const CTransaction& tx = mi->GetTx();

            int64_t nLockTimeCutoff = (STANDARD_LOCKTIME_VERIFY_FLAGS & LOCKTIME_MEDIAN_TIME_PAST)
            ? nMedianTimePast
            : pblock->GetBlockTime();

            if (tx.IsCoinBase() || !IsFinalTx(tx, nHeight, nLockTimeCutoff) || IsExpiredTx(tx, nHeight))
            {
                continue;
            }
            txvalue = tx.GetValueOut();
            if ( KOMODO_VALUETOOBIG(txvalue) != 0 )
                continue;

            /* HF22 - check interest validation against pindexPrev->GetMedianTimePast() + 777 */
            uint32_t cmptime = (uint32_t)pblock->nTime;

            if (ASSETCHAINS_SYMBOL[0] == 0 &&
                consensusParams.nHF22Height != boost::none && nHeight > consensusParams.nHF22Height.get()
            ) {
                uint32_t cmptime_old = cmptime;
                cmptime = nMedianTimePast + 777;
                LogPrint("hfnet","%s[%d]: cmptime.%lu -> %lu\n", __func__, __LINE__, cmptime_old, cmptime);
                LogPrint("hfnet","%s[%d]: ht.%ld\n", __func__, __LINE__, nHeight);
            }

            if (ASSETCHAINS_SYMBOL[0] == 0 && komodo_validate_interest(tx, nHeight, cmptime, 0) < 0)
            {
                LogPrintf("%s: komodo_validate_interest failure txid.%s nHeight.%d nTime.%u vs locktime.%u (cmptime.%lu)\n", __func__, tx.GetHash().ToString(), nHeight, (uint32_t)pblock->nTime, (uint32_t)tx.nLockTime, cmptime);
                continue;
            }

            COrphan* porphan = NULL;
            double dPriority = 0;
            CAmount nTotalIn = 0;
            bool fMissingInputs = false;
            bool fNotarisation = false;
            std::vector<int8_t> TMP_NotarisationNotaries;
            if (tx.IsCoinImport())
            {
                CAmount nValueIn = GetCoinImportValue(tx); // burn amount
                nTotalIn += nValueIn;
                dPriority += (double)nValueIn * 1000;  // flat multiplier... max = 1e16.
            } else {
                TMP_NotarisationNotaries.clear();
                bool fToCryptoAddress = false;
                if ( numSN != 0 && notarypubkeys[0][0] != 0 && komodo_is_notarytx(tx) == 1 )
                    fToCryptoAddress = true;

                BOOST_FOREACH(const CTxIn& txin, tx.vin)
                {
                    if (tx.IsPegsImport() && txin.prevout.n==10e8)
                    {
                        CAmount nValueIn = GetCoinImportValue(tx); // burn amount
                        nTotalIn += nValueIn;
                        dPriority += (double)nValueIn * 1000;  // flat multiplier... max = 1e16.
                        continue;
                    }
                    // Read prev transaction
                    if (!view.HaveCoins(txin.prevout.hash))
                    {
                        // This should never happen; all transactions in the memory
                        // pool should connect to either transactions in the chain
                        // or other transactions in the memory pool.
                        if (!mempool.mapTx.count(txin.prevout.hash))
                        {
                            LogPrintf("ERROR: mempool transaction missing input\n");
                            // if (fDebug) assert("mempool transaction missing input" == 0);
                            fMissingInputs = true;
                            if (porphan)
                                vOrphan.pop_back();
                            break;
                        }

                        // Has to wait for dependencies
                        if (!porphan)
                        {
                            // Use list for automatic deletion
                            vOrphan.push_back(COrphan(&tx));
                            porphan = &vOrphan.back();
                        }
                        mapDependers[txin.prevout.hash].push_back(porphan);
                        porphan->setDependsOn.insert(txin.prevout.hash);
                        nTotalIn += mempool.mapTx.find(txin.prevout.hash)->GetTx().vout[txin.prevout.n].nValue;
                        continue;
                    }
                    const CCoins* coins = view.AccessCoins(txin.prevout.hash);
                    assert(coins);

                    CAmount nValueIn = coins->vout[txin.prevout.n].nValue;
                    nTotalIn += nValueIn;

                    int nConf = nHeight - coins->nHeight;
                    
                    uint8_t *script; int32_t scriptlen; uint256 hash; CTransaction tx1;
                    // loop over notaries array and extract index of signers.
                    if ( fToCryptoAddress && myGetTransaction(txin.prevout.hash,tx1,hash) )
                    {
                        for (int8_t i = 0; i < numSN; i++) 
                        {
                            script = (uint8_t *)&tx1.vout[txin.prevout.n].scriptPubKey[0];
                            scriptlen = (int32_t)tx1.vout[txin.prevout.n].scriptPubKey.size();
                            if ( scriptlen == 35 && script[0] == 33 && script[34] == OP_CHECKSIG && memcmp(script+1,notarypubkeys[i],33) == 0 )
                            {
                                // We can add the index of each notary to vector, and clear it if this notarisation is not valid later on.
                                TMP_NotarisationNotaries.push_back(i);                          
                            }
                        }
                    }
                    dPriority += (double)nValueIn * nConf;
                }
                if ( numSN != 0 && notarypubkeys[0][0] != 0 && TMP_NotarisationNotaries.size() >= numSN / 5 )
                {
                    // check a notary didnt sign twice (this would be an invalid notarisation later on and cause problems)
                    std::set<int> checkdupes( TMP_NotarisationNotaries.begin(), TMP_NotarisationNotaries.end() );
                    if ( checkdupes.size() != TMP_NotarisationNotaries.size() ) 
                    {
                        fprintf(stderr, "possible notarisation is signed multiple times by same notary, passed as normal transaction.\n");
                    } else fNotarisation = true;
                }
                nTotalIn += tx.GetShieldedValueIn();
            }

            if (fMissingInputs) continue;

            // Priority is sum(valuein * age) / modified_txsize
            unsigned int nTxSize = ::GetSerializeSize(tx, SER_NETWORK, PROTOCOL_VERSION);
            dPriority = tx.ComputePriority(dPriority, nTxSize);

            uint256 hash = tx.GetHash();
            mempool.ApplyDeltas(hash, dPriority, nTotalIn);

            CFeeRate feeRate(nTotalIn-tx.GetValueOut(), nTxSize);

            if ( fNotarisation ) 
            {
                // Special miner for notary pay chains. Can only enter this if numSN/notarypubkeys is set higher up.
                if ( tx.vout.size() == 2 && tx.vout[1].nValue == 0 )
                {
                    // Get the OP_RETURN for the notarisation
                    uint8_t *script = (uint8_t *)&tx.vout[1].scriptPubKey[0];
                    int32_t scriptlen = (int32_t)tx.vout[1].scriptPubKey.size();
                    if ( script[0] == OP_RETURN )
                    {
                        Notarisations++;
                        if ( Notarisations > 1 ) 
                        {
                            fprintf(stderr, "skipping notarization.%d\n",Notarisations);
                            // Any attempted notarization needs to be in its own block!
                            continue;
                        }
                        int32_t notarizedheight = komodo_getnotarizedheight(pblock->nTime, nHeight, script, scriptlen);
                        if ( notarizedheight != 0 )
                        {
                            // this is the first one we see, add it to the block as TX1 
                            NotarisationNotaries = TMP_NotarisationNotaries;
                            dPriority = 1e16;
                            fNotarisationBlock = true;
                            //fprintf(stderr, "Notarisation %s set to maximum priority\n",hash.ToString().c_str());
                        }
                    }
                }
            }
            else if ( dPriority == 1e16 )
            {
                dPriority -= 10;
                // make sure notarisation is tx[1] in block. 
            }
            if (porphan)
            {
                porphan->dPriority = dPriority;
                porphan->feeRate = feeRate;
            }
            else
                vecPriority.push_back(TxPriority(dPriority, feeRate, &(mi->GetTx())));
        }

        // Collect transactions into block
        uint64_t nBlockSize = 1000;
        uint64_t nBlockTx = 0;
        int64_t interest;
        int nBlockSigOps = 100;
        bool fSortedByFee = (nBlockPrioritySize <= 0);

        TxPriorityCompare comparer(fSortedByFee);
        std::make_heap(vecPriority.begin(), vecPriority.end(), comparer);

        while (!vecPriority.empty())
        {
            // Take highest priority transaction off the priority queue:
            double dPriority = vecPriority.front().get<0>();
            CFeeRate feeRate = vecPriority.front().get<1>();
            const CTransaction& tx = *(vecPriority.front().get<2>());

            std::pop_heap(vecPriority.begin(), vecPriority.end(), comparer);
            vecPriority.pop_back();

            // Size limits
            unsigned int nTxSize = ::GetSerializeSize(tx, SER_NETWORK, PROTOCOL_VERSION);

            // Opret spam limits
            if (mapArgs.count("-opretmintxfee"))
            {
                CAmount n = 0;
                CFeeRate opretMinFeeRate;
                if (ParseMoney(mapArgs["-opretmintxfee"], n) && n > 0)
                    opretMinFeeRate = CFeeRate(n);
                else
                    opretMinFeeRate = CFeeRate(400000); // default opretMinFeeRate (1 KMD per 250 Kb = 0.004 per 1 Kb = 400000 sat per 1 Kb)

                bool fSpamTx = false;
                unsigned int nTxSize = ::GetSerializeSize(tx, SER_NETWORK, PROTOCOL_VERSION);
                unsigned int nTxOpretSize = 0;

                // calc total oprets size
                BOOST_FOREACH(const CTxOut& txout, tx.vout) {
                    if (txout.scriptPubKey.IsOpReturn()) {
                        CScript::const_iterator it = txout.scriptPubKey.begin() + 1;
                        opcodetype op;
                        std::vector<uint8_t> opretData;
                        if (txout.scriptPubKey.GetOp(it, op, opretData)) {
                            //std::cerr << HexStr(opretData.begin(), opretData.end()) << std::endl;
                            nTxOpretSize += opretData.size();
                        }
                    }
                }

                if ((nTxOpretSize > 256) && (feeRate < opretMinFeeRate)) fSpamTx = true;
                // std::cerr << tx.GetHash().ToString() << " nTxSize." << nTxSize << " nTxOpretSize." << nTxOpretSize << " feeRate." << feeRate.ToString() << " opretMinFeeRate." << opretMinFeeRate.ToString() << " fSpamTx." << fSpamTx << std::endl;
                if (fSpamTx) continue;
                // std::cerr << tx.GetHash().ToString() << " vecPriority.size() = " << vecPriority.size() << std::endl;
            }

            if (nBlockSize + nTxSize >= nBlockMaxSize-512) // room for extra autotx
            {
                //fprintf(stderr,"nBlockSize %d + %d nTxSize >= %d nBlockMaxSize\n",(int32_t)nBlockSize,(int32_t)nTxSize,(int32_t)nBlockMaxSize);
                continue;
            }

            // Legacy limits on sigOps:
            unsigned int nTxSigOps = GetLegacySigOpCount(tx);
            if (nBlockSigOps + nTxSigOps >= MAX_BLOCK_SIGOPS-1)
            {
                //fprintf(stderr,"A nBlockSigOps %d + %d nTxSigOps >= %d MAX_BLOCK_SIGOPS-1\n",(int32_t)nBlockSigOps,(int32_t)nTxSigOps,(int32_t)MAX_BLOCK_SIGOPS);
                continue;
            }
            // Skip free transactions if we're past the minimum block size:
            const uint256& hash = tx.GetHash();
            double dPriorityDelta = 0;
            CAmount nFeeDelta = 0;
            mempool.ApplyDeltas(hash, dPriorityDelta, nFeeDelta);
            if (fSortedByFee && (dPriorityDelta <= 0) && (nFeeDelta <= 0) && (feeRate < ::minRelayTxFee) && (nBlockSize + nTxSize >= nBlockMinSize))
            {
                //fprintf(stderr,"fee rate skip\n");
                continue;
            }
            // Prioritise by fee once past the priority size or we run out of high-priority
            // transactions:
            if (!fSortedByFee &&
                ((nBlockSize + nTxSize >= nBlockPrioritySize) || !AllowFree(dPriority)))
            {
                fSortedByFee = true;
                comparer = TxPriorityCompare(fSortedByFee);
                std::make_heap(vecPriority.begin(), vecPriority.end(), comparer);
            }

            if (!view.HaveInputs(tx))
            {
                //fprintf(stderr,"dont have inputs\n");
                continue;
            }
            CAmount nTxFees = view.GetValueIn(chainActive.Tip()->nHeight,interest,tx)-tx.GetValueOut();

            nTxSigOps += GetP2SHSigOpCount(tx, view);
            if (nBlockSigOps + nTxSigOps >= MAX_BLOCK_SIGOPS-1)
            {
                //fprintf(stderr,"B nBlockSigOps %d + %d nTxSigOps >= %d MAX_BLOCK_SIGOPS-1\n",(int32_t)nBlockSigOps,(int32_t)nTxSigOps,(int32_t)MAX_BLOCK_SIGOPS);
                continue;
            }
            // Note that flags: we don't want to set mempool/IsStandard()
            // policy here, but we still have to ensure that the block we
            // create only contains transactions that are valid in new blocks.
            CValidationState state;
            PrecomputedTransactionData txdata(tx);
            if (!ContextualCheckInputs(tx, state, view, true, MANDATORY_SCRIPT_VERIFY_FLAGS, true, txdata, Params().GetConsensus(), consensusBranchId))
            {
                //fprintf(stderr,"context failure\n");
                continue;
            }
            UpdateCoins(tx, view, nHeight);

            BOOST_FOREACH(const OutputDescription &outDescription, tx.vShieldedOutput) {
                sapling_tree.append(outDescription.cm);
            }

            // Added
            pblock->vtx.push_back(tx);
            pblocktemplate->vTxFees.push_back(nTxFees);
            pblocktemplate->vTxSigOps.push_back(nTxSigOps);
            nBlockSize += nTxSize;
            ++nBlockTx;
            nBlockSigOps += nTxSigOps;
            nFees += nTxFees;

            if (fPrintPriority)
            {
                LogPrintf("priority %.1f fee %s txid %s\n",dPriority, feeRate.ToString(), tx.GetHash().ToString());
            }

            // Add transactions that depend on this one to the priority queue
            if (mapDependers.count(hash))
            {
                BOOST_FOREACH(COrphan* porphan, mapDependers[hash])
                {
                    if (!porphan->setDependsOn.empty())
                    {
                        porphan->setDependsOn.erase(hash);
                        if (porphan->setDependsOn.empty())
                        {
                            vecPriority.push_back(TxPriority(porphan->dPriority, porphan->feeRate, porphan->ptx));
                            std::push_heap(vecPriority.begin(), vecPriority.end(), comparer);
                        }
                    }
                }
            }
        }

        nLastBlockTx = nBlockTx;
        nLastBlockSize = nBlockSize;
        if ( ASSETCHAINS_ADAPTIVEPOW <= 0 )
            blocktime = 1 + std::max(pindexPrev->GetMedianTimePast()+1, GetTime());
        else blocktime = 1 + std::max((int64_t)(pindexPrev->nTime+1), GetTime());
        pblock->nBits = GetNextWorkRequired(pindexPrev, pblock, Params().GetConsensus());

        int32_t stakeHeight = chainActive.Height() + 1;

        if ( ASSETCHAINS_SYMBOL[0] != 0 && isStake )
        {
            LEAVE_CRITICAL_SECTION(cs_main);
            LEAVE_CRITICAL_SECTION(mempool.cs);
            uint64_t txfees,utxovalue; uint32_t txtime; uint256 utxotxid; int32_t i,siglen,numsigs,utxovout; uint8_t utxosig[512],*ptr;
            CMutableTransaction txStaked = CreateNewContextualCMutableTransaction(Params().GetConsensus(), stakeHeight);

            blocktime = GetTime();
            uint256 merkleroot = komodo_calcmerkleroot(pblock, pindexPrev->GetBlockHash(), nHeight, true, scriptPubKeyIn);
            //fprintf(stderr, "MINER: merkleroot.%s\n", merkleroot.GetHex().c_str());
            /*
                Instead of a split RPC and writing heaps of code, I added this.
                It works with the consensus, because the stakeTx valuein-valueout+blockReward is enforced for the coinbase of staking blocks.
                For example:
                utxovalue = 30;
                30% of the value of the staking utxo is added to the coinbase the same as fees,returning the remaining 70% to the address that staked.
                utxovalue can be adjusted from any number 0 to 100 via the setstakingsplit RPC.
                Can also be set with -splitperc= command line arg, or conf file.
                0 means that it functions as it did previously (default).
                100 means it automates the pos64staker in the daemon, combining the stake tx and the coinbase to an address. Either to -pubkey or a new address from the keystore.
                Mining with a % here and without pubkey will over time create varied sized utxos, and evenly distribute them over many addresses and segids.
            */
            {
                LOCK(cs_main);
                utxovalue = ASSETCHAINS_STAKED_SPLIT_PERCENTAGE;
            }

            siglen = komodo_staked(txStaked, pblock->nBits, &blocktime, &txtime, &utxotxid, &utxovout, &utxovalue, utxosig, merkleroot);
            if ( komodo_newStakerActive(nHeight, blocktime) != 0 )
                nFees += utxovalue;
            //fprintf(stderr, "added to coinbase.%llu staking tx valueout.%llu\n", (long long unsigned)utxovalue, (long long unsigned)txStaked.vout[0].nValue);
            uint32_t delay = ASSETCHAINS_ALGO != ASSETCHAINS_EQUIHASH ? ASSETCHAINS_STAKED_BLOCK_FUTURE_MAX : ASSETCHAINS_STAKED_BLOCK_FUTURE_HALF;
            if ( komodo_waituntilelegible(blocktime, stakeHeight, delay) == 0 )
                return(0);

            if ( siglen > 0 )
            {
                CAmount txfees;

                txfees = 0;

                pblock->vtx.push_back(txStaked);
                pblocktemplate->vTxFees.push_back(txfees);
                pblocktemplate->vTxSigOps.push_back(GetLegacySigOpCount(txStaked));
                nFees += txfees;
                pblock->nTime = blocktime;
            } else return(0); //fprintf(stderr,"no utxos eligible for staking\n");         
        }
        
        // Create coinbase tx
        CMutableTransaction txNew = CreateNewContextualCMutableTransaction(consensusParams, nHeight);
        txNew.vin.resize(1);
        txNew.vin[0].prevout.SetNull();
        txNew.vin[0].scriptSig = (CScript() << nHeight << CScriptNum(1)) + COINBASE_FLAGS;
        txNew.vout.resize(1);
        txNew.vout[0].scriptPubKey = scriptPubKeyIn;
        txNew.vout[0].nValue = GetBlockSubsidy(nHeight,consensusParams) + nFees;
        txNew.nExpiryHeight = 0;
        if ( ASSETCHAINS_ADAPTIVEPOW <= 0 )
            txNew.nLockTime = std::max(pindexPrev->GetMedianTimePast()+1, GetTime());
        else txNew.nLockTime = std::max((int64_t)(pindexPrev->nTime+1), GetTime());        

        if ( ASSETCHAINS_SYMBOL[0] == 0 && IS_KOMODO_NOTARY && My_notaryid >= 0 )
            txNew.vout[0].nValue += 5000;
        pblock->vtx[0] = txNew;
        uint64_t commission;
        if ( nHeight > 1 && ASSETCHAINS_SYMBOL[0] != 0 && (ASSETCHAINS_OVERRIDE_PUBKEY33[0] != 0 || ASSETCHAINS_SCRIPTPUB.size() > 1) && (ASSETCHAINS_COMMISSION != 0 || ASSETCHAINS_FOUNDERS_REWARD != 0)  && (commission= komodo_commission((CBlock*)&pblocktemplate->block,(int32_t)nHeight)) != 0 )
        {
            uint8_t *ptr;
            txNew.vout.resize(2);
            txNew.vout[1].nValue = commission;
            if ( ASSETCHAINS_SCRIPTPUB.size() > 1 )
            {
                static bool didinit = false;
                if ( !didinit && nHeight > KOMODO_EARLYTXID_HEIGHT && KOMODO_EARLYTXID != zeroid && komodo_appendACscriptpub() )
                {
                    fprintf(stderr, "appended ccopreturn to ASSETCHAINS_SCRIPTPUB.%s\n", ASSETCHAINS_SCRIPTPUB.c_str());
                    didinit = true;
                }
                int32_t len = strlen(ASSETCHAINS_SCRIPTPUB.c_str());
                len >>= 1;
                txNew.vout[1].scriptPubKey.resize(len);
                ptr = (uint8_t *)&txNew.vout[1].scriptPubKey[0];
                decode_hex(ptr,len,ASSETCHAINS_SCRIPTPUB.c_str());
            }
            else
            {
                txNew.vout[1].scriptPubKey.resize(35);
                ptr = (uint8_t *)&txNew.vout[1].scriptPubKey[0];
                ptr[0] = 33;
                for (int32_t i=0; i<33; i++)
                {
                    ptr[i+1] = ASSETCHAINS_OVERRIDE_PUBKEY33[i];
                }
                ptr[34] = OP_CHECKSIG;
            }
        }
        else if ( (uint64_t)(txNew.vout[0].nValue) >= ASSETCHAINS_TIMELOCKGTE)
        {
            int32_t opretlen, p2shlen, scriptlen;
            CScriptExt opretScript = CScriptExt();
            
            txNew.vout.resize(2);
            
            // prepend time lock to original script unless original script is P2SH, in which case, we will leave the coins
            // protected only by the time lock rather than 100% inaccessible
            opretScript.AddCheckLockTimeVerify(komodo_block_unlocktime(nHeight));
            if (scriptPubKeyIn.IsPayToScriptHash() || scriptPubKeyIn.IsPayToCryptoCondition())
            {
                fprintf(stderr,"CreateNewBlock: attempt to add timelock to pay2sh or pay2cc\n");
                if ( ASSETCHAINS_SYMBOL[0] == 0 ||  (ASSETCHAINS_SYMBOL[0] != 0 && !isStake) )
                {
                    LEAVE_CRITICAL_SECTION(cs_main);
                    LEAVE_CRITICAL_SECTION(mempool.cs);
                }
                return 0;
            }
            
            opretScript += scriptPubKeyIn;
            
            txNew.vout[0].scriptPubKey = CScriptExt().PayToScriptHash(CScriptID(opretScript));
            txNew.vout[1].scriptPubKey = CScriptExt().OpReturnScript(opretScript, OPRETTYPE_TIMELOCK);
            txNew.vout[1].nValue = 0;
            // timelocks and commissions are currently incompatible due to validation complexity of the combination
        } 
        else if ( fNotarisationBlock && ASSETCHAINS_NOTARY_PAY[0] != 0 && pblock->vtx[1].vout.size() == 2 && pblock->vtx[1].vout[1].nValue == 0 )
        {
            // Get the OP_RETURN for the notarisation
            uint8_t *script = (uint8_t *)&pblock->vtx[1].vout[1].scriptPubKey[0];
            int32_t scriptlen = (int32_t)pblock->vtx[1].vout[1].scriptPubKey.size();
            if ( script[0] == OP_RETURN )
            {
                uint64_t totalsats = komodo_notarypay(txNew, NotarisationNotaries, pblock->nTime, nHeight, script, scriptlen);
                if ( totalsats == 0 )
                {
                    fprintf(stderr, "Could not create notary payment, trying again.\n");
                    if ( ASSETCHAINS_SYMBOL[0] == 0 ||  (ASSETCHAINS_SYMBOL[0] != 0 && !isStake) )
                    {
                        LEAVE_CRITICAL_SECTION(cs_main);
                        LEAVE_CRITICAL_SECTION(mempool.cs);
                    }
                    return(0);
                }
                //fprintf(stderr, "Created notary payment coinbase totalsat.%lu\n",totalsats);    
            } else fprintf(stderr, "vout 2 of notarisation is not OP_RETURN scriptlen.%i\n", scriptlen);
        }
        if ( ASSETCHAINS_CBOPRET != 0 )
        {
            int32_t numv = (int32_t)txNew.vout.size();
            txNew.vout.resize(numv+1);
            txNew.vout[numv].nValue = 0;
            txNew.vout[numv].scriptPubKey = komodo_mineropret(nHeight);
            //printf("autocreate commision/cbopret.%lld vout[%d]\n",(long long)ASSETCHAINS_CBOPRET,(int32_t)txNew.vout.size());
        }
        pblock->vtx[0] = txNew;
        pblocktemplate->vTxFees[0] = -nFees;

        //if (!isStake || true)
        // Randomise nonce
        arith_uint256 nonce = UintToArith256(GetRandHash());

        // Clear the top 16 and bottom 16 or 24 bits (for local use as thread flags and counters)
        nonce <<= ASSETCHAINS_NONCESHIFT[ASSETCHAINS_ALGO];
        nonce >>= 16;
        pblock->nNonce = ArithToUint256(nonce);

        // Fill in header
        pblock->hashPrevBlock  = pindexPrev->GetBlockHash();
        pblock->hashFinalSaplingRoot   = sapling_tree.root();

        // all Verus PoS chains need this data in the block at all times
        if ( ASSETCHAINS_SYMBOL[0] == 0 || ASSETCHAINS_STAKED == 0 || KOMODO_MININGTHREADS > 0 )
        {
            UpdateTime(pblock, Params().GetConsensus(), pindexPrev);
            pblock->nBits = GetNextWorkRequired(pindexPrev, pblock, Params().GetConsensus());
        }
        pblock->nSolution.clear();
        pblocktemplate->vTxSigOps[0] = GetLegacySigOpCount(pblock->vtx[0]);
        if ( ASSETCHAINS_SYMBOL[0] == 0 && IS_KOMODO_NOTARY && My_notaryid >= 0 )
        {
            uint32_t r; CScript opret;
            CMutableTransaction txNotary = CreateNewContextualCMutableTransaction(Params().GetConsensus(), chainActive.Height() + 1);
            if ( pblock->nTime < pindexPrev->nTime+60 )
                pblock->nTime = pindexPrev->nTime + 60;
            if ( gpucount < 33 )
            {
                uint8_t tmpbuffer[40]; uint32_t r; int32_t n=0; uint256 randvals;
                memcpy(&tmpbuffer[n],&My_notaryid,sizeof(My_notaryid)), n += sizeof(My_notaryid);
                memcpy(&tmpbuffer[n],&Mining_height,sizeof(Mining_height)), n += sizeof(Mining_height);
                memcpy(&tmpbuffer[n],&pblock->hashPrevBlock,sizeof(pblock->hashPrevBlock)), n += sizeof(pblock->hashPrevBlock);
                vcalc_sha256(0,(uint8_t *)&randvals,tmpbuffer,n);
                memcpy(&r,&randvals,sizeof(r));
                pblock->nTime += (r % (33 - gpucount)*(33 - gpucount));
            }
            pblock->vtx[0] = txNew;

            if ( Mining_height > nDecemberHardforkHeight ) //December 2019 hardfork
                opret = komodo_makeopret(pblock, true);
            else
                opret.clear();

            if (komodo_notaryvin(txNotary, NOTARY_PUBKEY33, opret, pblock->nTime) > 0)
            {
                CAmount txfees = 5000;
                pblock->vtx.push_back(txNotary);
                pblocktemplate->vTxFees.push_back(txfees);
                pblocktemplate->vTxSigOps.push_back(GetLegacySigOpCount(txNotary));
                nFees += txfees;
                pblocktemplate->vTxFees[0] = -nFees;
                fprintf(stderr,"added notaryvin includes proof.%d\n", opret.size() > 0);
            }
            else
            {
                fprintf(stderr,"error adding notaryvin, need to create 0.0001 utxos\n");
                if ( ASSETCHAINS_SYMBOL[0] == 0 ||  (ASSETCHAINS_SYMBOL[0] != 0 && !isStake) )
                {
                    LEAVE_CRITICAL_SECTION(cs_main);
                    LEAVE_CRITICAL_SECTION(mempool.cs);
                }
                return(0);
            }
        }
        else if ( ASSETCHAINS_CC == 0 && pindexPrev != 0 && ASSETCHAINS_STAKED == 0 && (ASSETCHAINS_SYMBOL[0] != 0 || !IS_KOMODO_NOTARY || My_notaryid < 0) )
        {
            CValidationState state;
            //fprintf(stderr,"check validity\n");
            if ( !TestBlockValidity(state, *pblock, pindexPrev, false, false)) // invokes CC checks
            {
                if ( ASSETCHAINS_SYMBOL[0] == 0 || (ASSETCHAINS_SYMBOL[0] != 0 && !isStake) )
                {
                    LEAVE_CRITICAL_SECTION(cs_main);
                    LEAVE_CRITICAL_SECTION(mempool.cs);
                }
                //throw std::runtime_error("CreateNewBlock(): TestBlockValidity failed"); // crashes the node, moved to GetBlockTemplate and issue return.
                return(0);
            }
            //fprintf(stderr,"valid\n");
        }
    }
    if ( ASSETCHAINS_SYMBOL[0] == 0 || (ASSETCHAINS_SYMBOL[0] != 0 && !isStake) )
    {
        LEAVE_CRITICAL_SECTION(cs_main);
        LEAVE_CRITICAL_SECTION(mempool.cs);
    }
    //fprintf(stderr,"done new block\n");
    return pblocktemplate.release();
}

//////////////////////////////////////////////////////////////////////////////
//
// Internal miner
//

#ifdef ENABLE_MINING

void IncrementExtraNonce(CBlock* pblock, CBlockIndex* pindexPrev, unsigned int& nExtraNonce)
{
    // Update nExtraNonce
    static uint256 hashPrevBlock;
    if (hashPrevBlock != pblock->hashPrevBlock)
    {
        nExtraNonce = 0;
        hashPrevBlock = pblock->hashPrevBlock;
    }
    ++nExtraNonce;
    unsigned int nHeight = pindexPrev->nHeight+1; // Height first in coinbase required for block.version=2
    CMutableTransaction txCoinbase(pblock->vtx[0]);
    txCoinbase.vin[0].scriptSig = (CScript() << nHeight << CScriptNum(nExtraNonce)) + COINBASE_FLAGS;
    assert(txCoinbase.vin[0].scriptSig.size() <= 100);

    pblock->vtx[0] = txCoinbase;
    pblock->hashMerkleRoot = pblock->BuildMerkleTree();
}

#ifdef ENABLE_WALLET
//////////////////////////////////////////////////////////////////////////////
//
// Internal miner
//

/*****
 * Create a new block
 * @param reserveKey
 * @param nHeight
 * @param gpucount
 * @param isStake
 * @returns the block template
 */
CBlockTemplate* CreateNewBlockWithKey(CReserveKey& reservekey, int32_t nHeight, int32_t gpucount, bool isStake)
{
    CPubKey pubkey; CScript scriptPubKey; uint8_t *script,*ptr; int32_t i,len;
    if ( nHeight == 1 && ASSETCHAINS_COMMISSION != 0 && ASSETCHAINS_SCRIPTPUB[ASSETCHAINS_SCRIPTPUB.back()] != 49 && ASSETCHAINS_SCRIPTPUB[ASSETCHAINS_SCRIPTPUB.back()-1] != 51 )
    {
        if ( ASSETCHAINS_OVERRIDE_PUBKEY33[0] != 0 )
        {
            pubkey = ParseHex(ASSETCHAINS_OVERRIDE_PUBKEY);
            scriptPubKey = CScript() << ParseHex(HexStr(pubkey)) << OP_CHECKSIG;
        }
        else 
        {
            len = strlen(ASSETCHAINS_SCRIPTPUB.c_str());
            len >>= 1;
            scriptPubKey.resize(len);
            ptr = (uint8_t *)&scriptPubKey[0];
            decode_hex(ptr,len,ASSETCHAINS_SCRIPTPUB.c_str());
        }
    }
    else if ( USE_EXTERNAL_PUBKEY != 0 )
    {
        pubkey = ParseHex(NOTARY_PUBKEY);
        scriptPubKey = CScript() << ParseHex(HexStr(pubkey)) << OP_CHECKSIG;
    }
    else
    {
        if (!GetBoolArg("-disablewallet", false)) {
            // wallet enabled
            if (!reservekey.GetReservedKey(pubkey))
                return NULL;
            scriptPubKey.clear();
            scriptPubKey = CScript() << ToByteVector(pubkey) << OP_CHECKSIG;
        } else {
            // wallet disabled
            CTxDestination dest = DecodeDestination(GetArg("-mineraddress", ""));
            if (IsValidDestination(dest)) {
                // CKeyID keyID = boost::get<CKeyID>(dest);
                // scriptPubKey = CScript() << OP_DUP << OP_HASH160 << ToByteVector(keyID) << OP_EQUALVERIFY << OP_CHECKSIG;
                scriptPubKey = GetScriptForDestination(dest);
            } else
                return NULL;
        }
    }
    return CreateNewBlock(pubkey, scriptPubKey, gpucount, isStake);
}

void komodo_sendmessage(int32_t minpeers,int32_t maxpeers,const char *message,std::vector<uint8_t> payload)
{
    int32_t numsent = 0;
    LOCK(cs_vNodes);
    BOOST_FOREACH(CNode* pnode, vNodes)
    {
        if ( pnode->hSocket == INVALID_SOCKET )
            continue;
        if ( numsent < minpeers || (rand() % 10) == 0 )
        {
            //fprintf(stderr,"pushmessage\n");
            pnode->PushMessage(message,payload);
            if ( numsent++ > maxpeers )
                break;
        }
    }
}

void komodo_broadcast(CBlock *pblock,int32_t limit)
{
    if (IsInitialBlockDownload())
        return;
    int32_t n = 1;
    //fprintf(stderr,"broadcast new block t.%u\n",(uint32_t)time(NULL));
    {
        LOCK(cs_vNodes);
        BOOST_FOREACH(CNode* pnode, vNodes)
        {
            if ( pnode->hSocket == INVALID_SOCKET )
                continue;
            if ( (rand() % n) == 0 )
            {
                pnode->PushMessage("block", *pblock);
                if ( n++ > limit )
                    break;
            }
        }
    }
    //fprintf(stderr,"finished broadcast new block t.%u\n",(uint32_t)time(NULL));
}

static bool ProcessBlockFound(CBlock* pblock, CWallet& wallet, CReserveKey& reservekey)
#else
static bool ProcessBlockFound(CBlock* pblock)
#endif // ENABLE_WALLET
{
    LogPrintf("%s\n", pblock->ToString());
    LogPrintf("generated %s height.%d\n", FormatMoney(pblock->vtx[0].vout[0].nValue),chainActive.Tip()->nHeight+1);

    // Found a solution
    {
        if (pblock->hashPrevBlock != chainActive.Tip()->GetBlockHash())
        {
            uint256 hash; int32_t i;
            hash = pblock->hashPrevBlock;
            for (i=31; i>=0; i--)
                fprintf(stderr,"%02x",((uint8_t *)&hash)[i]);
            fprintf(stderr," <- prev (stale)\n");
            hash = chainActive.Tip()->GetBlockHash();
            for (i=31; i>=0; i--)
                fprintf(stderr,"%02x",((uint8_t *)&hash)[i]);
            fprintf(stderr," <- chainTip (stale)\n");

            return error("KomodoMiner: generated block is stale");
        }
    }

#ifdef ENABLE_WALLET
    // Remove key from key pool
    if ( !IS_KOMODO_NOTARY )
    {
        if (GetArg("-mineraddress", "").empty()) {
            // Remove key from key pool
            reservekey.KeepKey();
        }
    }
    // Track how many getdata requests this block gets
    //if ( 0 )
    {
        //fprintf(stderr,"lock cs_wallet\n");
        LOCK(wallet.cs_wallet);
        wallet.mapRequestCount[pblock->GetHash()] = 0;
    }
#endif
    //fprintf(stderr,"process new block\n");

    // Process this block the same as if we had received it from another node
    CValidationState state;
    if (!ProcessNewBlock(1,chainActive.Tip()->nHeight+1,state, NULL, pblock, true, NULL))
        return error("KomodoMiner: ProcessNewBlock, block not accepted");

    TrackMinedBlock(pblock->GetHash());
    //komodo_broadcast(pblock,16);
    return true;
}

int32_t komodo_eligiblenotary(uint8_t pubkeys[66][33],int32_t *mids,uint32_t *blocktimes,int32_t *nonzpkeysp,int32_t height);
arith_uint256 komodo_PoWtarget(int32_t *percPoSp,arith_uint256 target,int32_t height,int32_t goalperc,int32_t newStakerActive);
int32_t FOUND_BLOCK,KOMODO_MAYBEMINED;
extern int32_t KOMODO_LASTMINED,KOMODO_INSYNC;
arith_uint256 HASHTarget,HASHTarget_POW;

// wait for peers to connect
void waitForPeers(const CChainParams &chainparams)
{
    if (chainparams.MiningRequiresPeers())
    {
        bool fvNodesEmpty;
        {
            boost::this_thread::interruption_point();
            LOCK(cs_vNodes);
            fvNodesEmpty = vNodes.empty();
        }
        if (fvNodesEmpty || IsNotInSync())
        {
            int loops = 0, blockDiff = 0, newDiff = 0;

            do {
                if (fvNodesEmpty)
                {
                    MilliSleep(1000 + rand() % 4000); // allow to interrupt
                    boost::this_thread::interruption_point();
                    LOCK(cs_vNodes);
                    fvNodesEmpty = vNodes.empty();
                    loops = 0;
                    blockDiff = 0;
                }
                if ((newDiff = IsNotInSync()) > 1)
                {
                    if (blockDiff != newDiff)
                    {
                        blockDiff = newDiff;
                    }
                    else
                    {
                        if (++loops <= 10)
                        {
                            MilliSleep(1000); // allow to interrupt
                        }
                        else break;
                    }
                }
            } while (fvNodesEmpty || IsNotInSync());
            MilliSleep(100 + rand() % 400); // allow to interrupt
        }
    }
}

#ifdef ENABLE_WALLET
CBlockIndex *get_chainactive(int32_t height)
{
    if ( chainActive.Tip() != 0 )
    {
        if ( height <= chainActive.Tip()->nHeight )
        {
            LOCK(cs_main);
            return(chainActive[height]);
        }
        // else fprintf(stderr,"get_chainactive height %d > active.%d\n",height,chainActive.Tip()->nHeight);
    }
    //fprintf(stderr,"get_chainactive null chainActive.Tip() height %d\n",height);
    return(0);
}
#endif

int32_t gotinvalid;
extern int32_t getkmdseason(int32_t height);

#ifdef ENABLE_WALLET
void static BitcoinMiner(CWallet *pwallet)
#else
void static BitcoinMiner()
#endif
{
    LogPrintf("KomodoMiner started\n");
    SetThreadPriority(THREAD_PRIORITY_LOWEST);
    RenameThread("komodo-miner");
    const CChainParams& chainparams = Params();

#ifdef ENABLE_WALLET
    // Each thread has its own key
    CReserveKey reservekey(pwallet);
#endif

    // Each thread has its own counter
    unsigned int nExtraNonce = 0;

    unsigned int n = chainparams.EquihashN();
    unsigned int k = chainparams.EquihashK();
    uint8_t *script; uint64_t total; int32_t i,j,gpucount=KOMODO_MAXGPUCOUNT,notaryid = -1;
    while ( (ASSETCHAIN_INIT == 0 || KOMODO_INITDONE == 0) )
    {
        //sleep(1);
        boost::this_thread::sleep_for(boost::chrono::seconds(1)); // allow to interrupt
        if ( komodo_baseid(ASSETCHAINS_SYMBOL) < 0 )
            break;
    }
    if ( ASSETCHAINS_SYMBOL[0] == 0 )
    {
        int newHeight;
        uint32_t timePast;
        {
            LOCK(cs_main);
            newHeight = chainActive.Height() + 1;
            timePast = (uint32_t)chainActive.Tip()->GetMedianTimePast();
        }
        komodo_chosennotary(&notaryid,newHeight,NOTARY_PUBKEY33,timePast);
    }
    if ( notaryid != My_notaryid )
        My_notaryid = notaryid;
    std::string solver;
    if ( ASSETCHAINS_NK[0] == 0 && ASSETCHAINS_NK[1] == 0 )
        solver = "tromp";
    else 
        solver = "default";
    assert(solver == "tromp" || solver == "default");
    LogPrint("pow", "Using Equihash solver \"%s\" with n = %u, k = %u\n", solver, n, k);
    if ( ASSETCHAINS_SYMBOL[0] == 0 )
        fprintf(stderr,"notaryid.%d Mining.%s with %s\n",notaryid,ASSETCHAINS_SYMBOL,solver.c_str());
    std::mutex m_cs;
    bool cancelSolver = false;
    boost::signals2::connection c = uiInterface.NotifyBlockTip.connect(
                                                                       [&m_cs, &cancelSolver](const uint256& hashNewTip) mutable {
                                                                           std::lock_guard<std::mutex> lock{m_cs};
                                                                           cancelSolver = true;
                                                                       }
                                                                       );
    miningTimer.start();

    try {
        if ( ASSETCHAINS_SYMBOL[0] != 0 )
            fprintf(stderr,"try %s Mining with %s\n",ASSETCHAINS_SYMBOL,solver.c_str());
        while (true)
        {
            if (chainparams.MiningRequiresPeers())
            {
                // Busy-wait for the network to come online so we don't waste time mining
                // on an obsolete chain. In regtest mode we expect to fly solo.
                miningTimer.stop();
                do {
                    bool fvNodesEmpty;
                    {
                        //LOCK(cs_vNodes);
                        fvNodesEmpty = vNodes.empty();
                    }
                    if (!fvNodesEmpty )//&& !IsInitialBlockDownload())
                        break;
                    MilliSleep(15000); // allow to interrupt
                    //fprintf(stderr,"fvNodesEmpty %d IsInitialBlockDownload(%s) %d\n",(int32_t)fvNodesEmpty,ASSETCHAINS_SYMBOL,(int32_t)IsInitialBlockDownload());

                } while (true);
                //fprintf(stderr,"%s Found peers\n",ASSETCHAINS_SYMBOL);
                miningTimer.start();
            }
            //
            // Create new block
            //
            unsigned int nTransactionsUpdatedLast = mempool.GetTransactionsUpdated();
            CBlockIndex* pindexPrev = nullptr;
            {
                LOCK(cs_main);
                pindexPrev = chainActive.Tip();
            }
            if ( Mining_height != pindexPrev->nHeight+1 )
            {
                Mining_height = pindexPrev->nHeight+1;
                Mining_start = (uint32_t)time(NULL);
            }

#ifdef ENABLE_WALLET
            // notaries always default to staking
            CBlockTemplate *ptr = CreateNewBlockWithKey(reservekey, pindexPrev->nHeight+1, gpucount, ASSETCHAINS_STAKED != 0 && KOMODO_MININGTHREADS == 0);
#else
            CBlockTemplate *ptr = CreateNewBlockWithKey();
#endif
            if ( ptr == 0 )
            {
                if ( 0 && !GetBoolArg("-gen",false))
                {
                    miningTimer.stop();
                    c.disconnect();
                    LogPrintf("KomodoMiner terminated\n");
                    return;
                }
                static uint32_t counter;
                if ( counter++ < 10 && ASSETCHAINS_STAKED == 0 )
                    fprintf(stderr,"created illegal blockB, retry\n");
                //sleep(1);
                boost::this_thread::sleep_for(boost::chrono::seconds(1)); // allow to interrupt
                continue;
            }
            //fprintf(stderr,"get template\n");
            unique_ptr<CBlockTemplate> pblocktemplate(ptr);
            if (!pblocktemplate.get())
            {
                if (GetArg("-mineraddress", "").empty()) {
                    LogPrintf("Error in KomodoMiner: Keypool ran out, please call keypoolrefill before restarting the mining thread\n");
                } else {
                    // Should never reach here, because -mineraddress validity is checked in init.cpp
                    LogPrintf("Error in KomodoMiner: Invalid -mineraddress\n");
                }
                return;
            }
            CBlock *pblock = &pblocktemplate->block;
            if ( ASSETCHAINS_SYMBOL[0] != 0 )
            {
                if ( ASSETCHAINS_REWARD[0] == 0 && !ASSETCHAINS_LASTERA )
                {
                    if ( pblock->vtx.size() == 1 && pblock->vtx[0].vout.size() == 1 && Mining_height > ASSETCHAINS_MINHEIGHT )
                    {
                        static uint32_t counter;
                        if ( counter++ < 10 )
                            fprintf(stderr,"skip generating %s on-demand block, no tx avail\n",ASSETCHAINS_SYMBOL);
                        //sleep(10);
                        boost::this_thread::sleep_for(boost::chrono::seconds(10)); // allow to interrupt
                        continue;
                    } else fprintf(stderr,"%s vouts.%d mining.%d vs %d\n",ASSETCHAINS_SYMBOL,(int32_t)pblock->vtx[0].vout.size(),Mining_height,ASSETCHAINS_MINHEIGHT);
                }
            }
            // We cant increment nonce for proof transactions, as it modifes the coinbase, meaning CreateBlock must be called again to get a new valid proof to pass validation. 
            if ( (ASSETCHAINS_SYMBOL[0] == 0 && notaryid >= 0 && Mining_height > nDecemberHardforkHeight ) || (ASSETCHAINS_STAKED != 0 && komodo_newStakerActive(Mining_height, pblock->nTime) != 0) ) //December 2019 hardfork
                nExtraNonce = 0;
            IncrementExtraNonce(pblock, pindexPrev, nExtraNonce);
            //fprintf(stderr,"Running KomodoMiner.%s with %u transactions in block\n",solver.c_str(),(int32_t)pblock->vtx.size());
            LogPrintf("Running KomodoMiner.%s with %u transactions in block (%u bytes)\n",solver.c_str(),pblock->vtx.size(),::GetSerializeSize(*pblock,SER_NETWORK,PROTOCOL_VERSION));
            //
            // Search
            //
            uint8_t pubkeys[66][33]; arith_uint256 bnMaxPoSdiff; uint32_t blocktimes[66]; int mids[256],nonzpkeys,i,j,externalflag; uint32_t savebits; int64_t nStart = GetTime();
            pblock->nBits         = GetNextWorkRequired(pindexPrev, pblock, Params().GetConsensus());
            savebits = pblock->nBits;
            HASHTarget = arith_uint256().SetCompact(savebits);
            if ( ASSETCHAINS_SYMBOL[0] == 0 && notaryid >= 0 )
            {
                j = 65;
                if ( (Mining_height >= 235300 && Mining_height < 236000) || (Mining_height % KOMODO_ELECTION_GAP) > 64 || (Mining_height % KOMODO_ELECTION_GAP) == 0 || Mining_height > 1000000 )
                {
                    int32_t dispflag = 1; // TODO: set this back to 0 when finished testing.
                    if ( notaryid <= 3 || notaryid == 32 || (notaryid >= 43 && notaryid <= 45) || notaryid == 51 || notaryid == 52 || notaryid == 56 || notaryid == 57 )
                        dispflag = 1;
                    komodo_eligiblenotary(pubkeys,mids,blocktimes,&nonzpkeys,Mining_height);
                    if ( nonzpkeys > 0 )
                    {
                        for (i=0; i<33; i++)
                            if( pubkeys[0][i] != 0 )
                                break;
                        if ( i == 33 )
                            externalflag = 1;
                        else externalflag = 0;
                        if ( IS_KOMODO_NOTARY )
                        {
                            for (i=1; i<66; i++)
                                if ( memcmp(pubkeys[i],pubkeys[0],33) == 0 )
                                    break;
                            if ( externalflag == 0 && i != 66 && mids[i] >= 0 )
                                printf("VIOLATION at %d, notaryid.%d\n",i,mids[i]);
                            for (j=gpucount=0; j<65; j++)
                            {
                                if ( dispflag != 0 )
                                {
                                    if ( mids[j] >= 0 )
                                    {
                                        if ( mids[j] == notaryid )
                                            fprintf(stderr,"--<%d>-- ",mids[j]);
                                        else
                                            fprintf(stderr,"%d ",mids[j]);
                                    } else fprintf(stderr,"GPU ");
                                }
                                if ( mids[j] == -1 )
                                    gpucount++;
                            }
                            if ( dispflag != 0 )
                                fprintf(stderr," <- prev minerids from ht.%d notary.%d gpucount.%d %.2f%% t.%u\n",pindexPrev->nHeight,notaryid,gpucount,100.*(double)gpucount/j,(uint32_t)time(NULL));
                        }
                        for (j=0; j<65; j++)
                            if ( mids[j] == notaryid )
                                break;
                        if ( j == 65 )
                            KOMODO_LASTMINED = 0;
                    } else fprintf(stderr,"ht.%i all NN are elegible\n",Mining_height); //else fprintf(stderr,"no nonz pubkeys\n"); 
                    
                    if ( (Mining_height >= 235300 && Mining_height < 236000) || (j == 65 && Mining_height > KOMODO_MAYBEMINED+1 && Mining_height > KOMODO_LASTMINED+64) )
                    {
                        HASHTarget = arith_uint256().SetCompact(KOMODO_MINDIFF_NBITS);
                        fprintf(stderr,"I am the chosen one for %s ht.%d\n",ASSETCHAINS_SYMBOL,pindexPrev->nHeight+1);
                    } else fprintf(stderr,"duplicate at j.%d\n",j);

                    /* check if hf22 rule can be applied */
                    const Consensus::Params &params = chainparams.GetConsensus();
                    if (params.nHF22Height != boost::none)
                    {
                        const uint32_t nHeightAfterGAPSecondBlockAllowed = params.nHF22Height.get();
                        const uint32_t nMaxGAPAllowed = params.nMaxFutureBlockTime + 1;
                        const uint32_t tiptime = pindexPrev->GetBlockTime();

                        if (Mining_height > nHeightAfterGAPSecondBlockAllowed)
                        {
                            const uint32_t &blocktime = pblock->nTime;
                            if (blocktime >= tiptime + nMaxGAPAllowed && tiptime == blocktimes[1])
                            {
                                // already assumed notaryid >= 0 and chain is KMD
                                LogPrint("hfnet", "%s[%d]: time.(%lu >= %lu), notaryid.%ld, ht.%ld\n", __func__, __LINE__, blocktime, tiptime, notaryid, Mining_height);

                                /* build priority list */
                                std::vector<int32_t> vPriorityList(64);
                                // fill the priority list by notaries numbers, 0..63
                                int id = 0;
                                std::generate(vPriorityList.begin(), vPriorityList.end(), [&id] { return id++; }); // std::iota
                                // move the notaries participated in last 65 to the end of priority list
                                std::vector<int32_t>::iterator it;
                                for (size_t i = sizeof(mids) / sizeof(mids[0]) - 1; i > 0; --i)
                                { // ! mids[0] is not included
                                    if (mids[i] != -1)
                                    {
                                        it = std::find(vPriorityList.begin(), vPriorityList.end(), mids[i]);
                                        if (it != vPriorityList.end() && std::next(it) != vPriorityList.end())
                                        {
                                            std::rotate(it, std::next(it), vPriorityList.end());
                                        }
                                    }
                                }

                                if (isSecondBlockAllowed(notaryid, blocktime, tiptime + nMaxGAPAllowed, params.nHF22NotariesPriorityRotateDelta, vPriorityList))
                                {
                                    HASHTarget = arith_uint256().SetCompact(KOMODO_MINDIFF_NBITS);
                                    LogPrint("hfnet", "%s[%d]: notaryid.%ld, ht.%ld --> allowed to mine mindiff\n", __func__, __LINE__, notaryid, Mining_height);
                                }
                            }
                        }
                    } // hf22 rule check
                }
                else
                    Mining_start = 0;
            } else Mining_start = 0;

            if ( ASSETCHAINS_STAKED > 0 )
            {
                int32_t percPoS,z; bool fNegative,fOverflow;
                HASHTarget_POW = komodo_PoWtarget(&percPoS,HASHTarget,Mining_height,ASSETCHAINS_STAKED,komodo_newStakerActive(Mining_height, pblock->nTime));
                HASHTarget.SetCompact(KOMODO_MINDIFF_NBITS,&fNegative,&fOverflow);
                if ( ASSETCHAINS_STAKED < 100 )
                    LogPrintf("Block %d : PoS %d%% vs target %d%% \n",Mining_height,percPoS,(int32_t)ASSETCHAINS_STAKED);
            }
            //else if ( ASSETCHAINS_ADAPTIVEPOW > 0 )
            //    HASHTarget_POW = komodo_adaptivepow_target(Mining_height,HASHTarget,pblock->nTime);
            gotinvalid = 0;
            while (true)
            {
                //fprintf(stderr,"gotinvalid.%d\n",gotinvalid);
                if ( gotinvalid != 0 )
                    break;
                // komodo_longestchain();
                // Hash state

                crypto_generichash_blake2b_state state;
                EhInitialiseState(n, k, state);
                // I = the block header minus nonce and solution.
                CEquihashInput I{*pblock};
                CDataStream ss(SER_NETWORK, PROTOCOL_VERSION);
                ss << I;
                // H(I||...
                crypto_generichash_blake2b_update(&state, (unsigned char*)&ss[0], ss.size());
                // H(I||V||...
                crypto_generichash_blake2b_state curr_state;
                curr_state = state;
                crypto_generichash_blake2b_update(&curr_state,pblock->nNonce.begin(),pblock->nNonce.size());
                // (x_1, x_2, ...) = A(I, V, n, k)
                LogPrint("pow", "Running Equihash solver \"%s\" with nNonce = %s\n",solver, pblock->nNonce.ToString());
                arith_uint256 hashTarget,hashTarget_POW = HASHTarget_POW;
                if ( KOMODO_MININGTHREADS > 0 && ASSETCHAINS_STAKED > 0 && ASSETCHAINS_STAKED < 100 && Mining_height > 10 )
                    hashTarget = HASHTarget_POW;
                //else if ( ASSETCHAINS_ADAPTIVEPOW > 0 )
                //    hashTarget = HASHTarget_POW;
                else hashTarget = HASHTarget;
                std::function<bool(std::vector<unsigned char>)> validBlock =
#ifdef ENABLE_WALLET
                [&pblock, &hashTarget, &pwallet, &reservekey, &m_cs, &cancelSolver, &chainparams, &hashTarget_POW]
#else
                [&pblock, &hashTarget, &m_cs, &cancelSolver, &chainparams, &hashTarget_POW]
#endif
                (std::vector<unsigned char> soln) {
                    int32_t z; arith_uint256 h; CBlock B;
                    // Write the solution to the hash and compute the result.
                    LogPrint("pow", "- Checking solution against target\n");
                    pblock->nSolution = soln;
                    solutionTargetChecks.increment();
                    B = *pblock;
                    h = UintToArith256(B.GetHash());
                    if ( h > hashTarget )
                    {
                        return false;
                    }
                    if ( IS_KOMODO_NOTARY && B.nTime > GetTime() )
                    {
                        while ( GetTime() < B.nTime-2 )
                        {
<<<<<<< HEAD
                            sleep(1);
                            CBlockIndex *tip = nullptr;
                            {
                                LOCK(cs_main);
                                tip = chainActive.Tip();
                            }
                            if ( tip->nHeight >= Mining_height )
=======
                            //sleep(1);
                            boost::this_thread::sleep_for(boost::chrono::seconds(1)); // allow to interrupt
                            if ( chainActive.LastTip()->nHeight >= Mining_height )
>>>>>>> 106c9d31
                            {
                                fprintf(stderr,"new block arrived\n");
                                return(false);
                            }
                        }
                    }
                    if ( ASSETCHAINS_STAKED == 0 )
                    {
                        if ( IS_KOMODO_NOTARY )
                        {
                            int32_t r;
                            if ( (r= ((Mining_height + NOTARY_PUBKEY33[16]) % 64) / 8) > 0 )
                                MilliSleep((rand() % (r * 1000)) + 1000); // allow to interrupt                                
                        }
                    }
                    else
                    {
                        if ( KOMODO_MININGTHREADS == 0 ) // we are staking 
                        {
                            // Need to rebuild block if the found solution for PoS, meets POW target, otherwise it will be rejected. 
                            if ( ASSETCHAINS_STAKED < 100 && komodo_newStakerActive(Mining_height,pblock->nTime) != 0 && h < hashTarget_POW )
                            {
                                fprintf(stderr, "[%s:%d] PoS block.%u meets POW_Target.%u building new block\n", ASSETCHAINS_SYMBOL, Mining_height, h.GetCompact(), hashTarget_POW.GetCompact());
                                return(false);
                            }
                            if ( komodo_waituntilelegible(B.nTime, Mining_height, ASSETCHAINS_STAKED_BLOCK_FUTURE_MAX) == 0 )
                                return(false);
                        }
                        uint256 tmp = B.GetHash();
                        fprintf(stderr,"[%s:%d] mined block ",ASSETCHAINS_SYMBOL,Mining_height);
                        int32_t z; for (z=31; z>=0; z--)
                            fprintf(stderr,"%02x",((uint8_t *)&tmp)[z]);
                        fprintf(stderr, "\n");
                    }
                    bool blockValid;
                    {
                        LOCK(cs_main);
                        CValidationState state;
                        blockValid = TestBlockValidity(state, B, chainActive.Tip(), true, false);
                    }
                    if ( !blockValid )
                    {
                        h = UintToArith256(B.GetHash());
                        gotinvalid = 1;
                        return(false);
                    }

                    // Found a solution
                    SetThreadPriority(THREAD_PRIORITY_NORMAL);
                    LogPrintf("KomodoMiner:\n");
                    LogPrintf("proof-of-work found  \n  hash: %s  \ntarget: %s\n", B.GetHash().GetHex(), HASHTarget.GetHex());
#ifdef ENABLE_WALLET
                    if (ProcessBlockFound(&B, *pwallet, reservekey)) {
#else
                        if (ProcessBlockFound(&B)) {
#endif
                            // Ignore chain updates caused by us
                            std::lock_guard<std::mutex> lock{m_cs};
                            cancelSolver = false;
                        }

                        SetThreadPriority(THREAD_PRIORITY_LOWEST);
                        // In regression test mode, stop mining after a block is found.
                        if (chainparams.MineBlocksOnDemand()) {
                            // Increment here because throwing skips the call below
                            ehSolverRuns.increment();
                            throw boost::thread_interrupted();
                        }
                        return true;
                    };
                    std::function<bool(EhSolverCancelCheck)> cancelled = [&m_cs, &cancelSolver](EhSolverCancelCheck pos) {
                        std::lock_guard<std::mutex> lock{m_cs};
                        return cancelSolver;
                    };
                    // TODO: factor this out into a function with the same API for each solver.
                    if (solver == "tromp" ) { //&& notaryid >= 0 ) {
                        // Create solver and initialize it.
                        equi eq(1);
                        eq.setstate(&curr_state);

                        // Initialization done, start algo driver.
                        eq.digit0(0);
                        eq.xfull = eq.bfull = eq.hfull = 0;
                        eq.showbsizes(0);
                        for (u32 r = 1; r < WK; r++) {
                            (r&1) ? eq.digitodd(r, 0) : eq.digiteven(r, 0);
                            eq.xfull = eq.bfull = eq.hfull = 0;
                            eq.showbsizes(r);
                        }
                        eq.digitK(0);
                        ehSolverRuns.increment();

                        // Convert solution indices to byte array (decompress) and pass it to validBlock method.
                        for (size_t s = 0; s < eq.nsols; s++) {
                            LogPrint("pow", "Checking solution %d\n", s+1);
                            std::vector<eh_index> index_vector(PROOFSIZE);
                            for (size_t i = 0; i < PROOFSIZE; i++) {
                                index_vector[i] = eq.sols[s][i];
                            }
                            std::vector<unsigned char> sol_char = GetMinimalFromIndices(index_vector, DIGITBITS);

                            if (validBlock(sol_char)) {
                                // If we find a POW solution, do not try other solutions
                                // because they become invalid as we created a new block in blockchain.
                                break;
                            }
                        }
                    } else {
                        try {
                            // If we find a valid block, we rebuild
                            bool found = EhOptimisedSolve(n, k, curr_state, validBlock, cancelled);
                            ehSolverRuns.increment();
                            if (found) {
                                int32_t i; uint256 hash = pblock->GetHash();
                                //for (i=0; i<32; i++)
                                //    fprintf(stderr,"%02x",((uint8_t *)&hash)[i]);
                                //fprintf(stderr," <- %s Block found %d\n",ASSETCHAINS_SYMBOL,Mining_height);
                                //FOUND_BLOCK = 1;
                                //KOMODO_MAYBEMINED = Mining_height;
                                break;
                            }
                        } catch (EhSolverCancelledException&) {
                            LogPrint("pow", "Equihash solver cancelled\n");
                            std::lock_guard<std::mutex> lock{m_cs};
                            cancelSolver = false;
                        }
                    }

                    // Check for stop or if block needs to be rebuilt
                    boost::this_thread::interruption_point();
                    // Regtest mode doesn't require peers
                    /*if ( FOUND_BLOCK != 0 )
                    {
                        FOUND_BLOCK = 0;
                        fprintf(stderr,"FOUND_BLOCK!\n");
                        //sleep(2000);
                    } */
                    if (vNodes.empty() && chainparams.MiningRequiresPeers())
                    {
                        if ( ASSETCHAINS_SYMBOL[0] == 0 || Mining_height > ASSETCHAINS_MINHEIGHT )
                        {
                            fprintf(stderr,"no nodes, break\n");
                            break;
                        }
                    }
                    if ((UintToArith256(pblock->nNonce) & 0xffff) == 0xffff)
                    {
                        //if ( 0 && ASSETCHAINS_SYMBOL[0] != 0 )
                        fprintf(stderr,"0xffff, break\n");
                        break;
                    }
                    if (mempool.GetTransactionsUpdated() != nTransactionsUpdatedLast && GetTime() - nStart > 60)
                    {
                        if ( 0 && ASSETCHAINS_SYMBOL[0] != 0 )
                            fprintf(stderr,"timeout, break\n");
                        break;
                    }
                    CBlockIndex *tip = nullptr;
                    {
                        LOCK(cs_main);
                        tip = chainActive.Tip();
                    }
                    if ( pindexPrev != tip )
                    {
                        break;
                    }
                    // Update nNonce and nTime
                    pblock->nNonce = ArithToUint256(UintToArith256(pblock->nNonce) + 1);
                    pblock->nBits = savebits;
                    if ( ASSETCHAINS_ADAPTIVEPOW > 0 )
                    {
                        UpdateTime(pblock, chainparams.GetConsensus(), pindexPrev);
                        HASHTarget.SetCompact(pblock->nBits);
                        hashTarget = HASHTarget;
                        savebits = pblock->nBits;
                    }
                }
            }
        }
        catch (const boost::thread_interrupted&)
        {
            miningTimer.stop();
            c.disconnect();
            LogPrintf("KomodoMiner terminated\n");
            throw;
        }
        catch (const std::runtime_error &e)
        {
            miningTimer.stop();
            c.disconnect();
            LogPrintf("KomodoMiner runtime error: %s\n", e.what());
            return;
        }
        miningTimer.stop();
        c.disconnect();
    }

#ifdef ENABLE_WALLET
    void GenerateBitcoins(bool fGenerate, CWallet* pwallet, int nThreads)
#else
    void GenerateBitcoins(bool fGenerate, int nThreads)
#endif
    {
        static boost::thread_group* minerThreads = NULL;

        if (nThreads < 0)
            nThreads = GetNumCores();

        if (minerThreads != NULL)
        {
            minerThreads->interrupt_all();
            // std::cout << "Waiting for mining threads to stop..." << std::endl;
            minerThreads->join_all();    // prevent thread overlapping   
            delete minerThreads;
            minerThreads = NULL;
        }

        //fprintf(stderr,"nThreads.%d fGenerate.%d\n",(int32_t)nThreads,fGenerate);
        if ( ASSETCHAINS_STAKED > 0 && nThreads == 0 && fGenerate )
        {
            if ( pwallet != NULL )
                nThreads = 1;
            else
                return;
        }

        if (nThreads == 0 || !fGenerate)
            return;

        minerThreads = new boost::thread_group();

        for (int i = 0; i < nThreads; i++) {

#ifdef ENABLE_WALLET
            if ( ASSETCHAINS_ALGO == ASSETCHAINS_EQUIHASH )
                minerThreads->create_thread(boost::bind(&BitcoinMiner, pwallet));
#else
            if (ASSETCHAINS_ALGO == ASSETCHAINS_EQUIHASH )
                minerThreads->create_thread(&BitcoinMiner);
#endif
        }
    }

#endif // ENABLE_MINING<|MERGE_RESOLUTION|>--- conflicted
+++ resolved
@@ -1478,19 +1478,13 @@
                     {
                         while ( GetTime() < B.nTime-2 )
                         {
-<<<<<<< HEAD
-                            sleep(1);
+                            boost::this_thread::sleep_for(boost::chrono::seconds(1)); // allow to interrupt
                             CBlockIndex *tip = nullptr;
                             {
                                 LOCK(cs_main);
                                 tip = chainActive.Tip();
                             }
                             if ( tip->nHeight >= Mining_height )
-=======
-                            //sleep(1);
-                            boost::this_thread::sleep_for(boost::chrono::seconds(1)); // allow to interrupt
-                            if ( chainActive.LastTip()->nHeight >= Mining_height )
->>>>>>> 106c9d31
                             {
                                 fprintf(stderr,"new block arrived\n");
                                 return(false);

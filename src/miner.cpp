--- conflicted
+++ resolved
@@ -477,7 +477,7 @@
     return scriptPubKey;
 }
 
-#ifdef ENABLE_WALLET
+/*#ifdef ENABLE_WALLET
 CBlockTemplate* CreateNewBlockWithKey(CReserveKey& reservekey)
 {
     boost::optional<CScript> scriptPubKey = GetMinerScriptPubKey(reservekey);
@@ -491,7 +491,7 @@
         return NULL;
     }
     return CreateNewBlock(*scriptPubKey);
-}
+}*/
 
 //////////////////////////////////////////////////////////////////////////////
 //
@@ -520,7 +520,6 @@
 }
 
 #ifdef ENABLE_WALLET
-<<<<<<< HEAD
 //////////////////////////////////////////////////////////////////////////////
 //
 // Internal miner
@@ -559,8 +558,7 @@
     return CreateNewBlock(scriptPubKey);
 }
 
-=======
->>>>>>> f630519d
+
 static bool ProcessBlockFound(CBlock* pblock, CWallet& wallet, CReserveKey& reservekey)
 #else
 static bool ProcessBlockFound(CBlock* pblock)
@@ -588,18 +586,15 @@
         }
     }
 
-<<<<<<< HEAD
+#ifdef ENABLE_WALLET
     // Remove key from key pool
     if ( IS_KOMODO_NOTARY == 0 )
-        reservekey.KeepKey();
-=======
-#ifdef ENABLE_WALLET
-    if (GetArg("-mineraddress", "").empty()) {
-        // Remove key from key pool
-        reservekey.KeepKey();
-    }
->>>>>>> f630519d
-
+    {
+        if (GetArg("-mineraddress", "").empty()) {
+            // Remove key from key pool
+            reservekey.KeepKey();
+        }
+    }
     // Track how many getdata requests this block gets
     {
         LOCK(wallet.cs_wallet);
@@ -617,16 +612,13 @@
     return true;
 }
 
-<<<<<<< HEAD
 int32_t komodo_baseid(char *origbase);
 int32_t komodo_eligiblenotary(uint8_t pubkeys[66][33],int32_t *mids,int32_t *nonzpkeysp,int32_t height);
 int32_t FOUND_BLOCK,KOMODO_MAYBEMINED;
 extern int32_t KOMODO_LASTMINED;
 int32_t roundrobin_delay;
 
-=======
-#ifdef ENABLE_WALLET
->>>>>>> f630519d
+#ifdef ENABLE_WALLET
 void static BitcoinMiner(CWallet *pwallet)
 #else
 void static BitcoinMiner()
@@ -685,11 +677,7 @@
                 //    break;
                 // Busy-wait for the network to come online so we don't waste time mining
                 // on an obsolete chain. In regtest mode we expect to fly solo.
-<<<<<<< HEAD
-                //fprintf(stderr,"Wait for peers...\n");
-=======
                 miningTimer.stop();
->>>>>>> f630519d
                 do {
                     bool fvNodesEmpty;
                     {
@@ -702,11 +690,8 @@
                     //fprintf(stderr,"fvNodesEmpty %d IsInitialBlockDownload(%s) %d\n",(int32_t)fvNodesEmpty,ASSETCHAINS_SYMBOL,(int32_t)IsInitialBlockDownload());
 
                 } while (true);
-<<<<<<< HEAD
                 //fprintf(stderr,"%s Found peers\n",ASSETCHAINS_SYMBOL);
-=======
                 miningTimer.start();
->>>>>>> f630519d
             }
             /*while ( ASSETCHAINS_SYMBOL[0] != 0 && chainActive.Tip()->nHeight < ASSETCHAINS_MINHEIGHT )
             {
@@ -718,7 +703,6 @@
             //
             unsigned int nTransactionsUpdatedLast = mempool.GetTransactionsUpdated();
             CBlockIndex* pindexPrev = chainActive.Tip();
-<<<<<<< HEAD
             if ( Mining_height != pindexPrev->nHeight+1 )
             {
                 Mining_height = pindexPrev->nHeight+1;
@@ -726,7 +710,11 @@
             }
             if ( 0 && ASSETCHAINS_SYMBOL[0] != 0 )
                 fprintf(stderr,"%s create new block ht.%d\n",ASSETCHAINS_SYMBOL,Mining_height);
+#ifdef ENABLE_WALLET
             CBlockTemplate *ptr = CreateNewBlockWithKey(reservekey);
+#else
+            CBlockTemplate *ptr = CreateNewBlockWithKey();
+#endif
             if ( ptr == 0 )
             {
                 static uint32_t counter;
@@ -737,23 +725,12 @@
             unique_ptr<CBlockTemplate> pblocktemplate(ptr);
             if (!pblocktemplate.get())
             {
-                LogPrintf("Error in KomodoMiner: Keypool ran out, please call keypoolrefill before restarting the mining thread\n");
-=======
-
-#ifdef ENABLE_WALLET
-            unique_ptr<CBlockTemplate> pblocktemplate(CreateNewBlockWithKey(reservekey));
-#else
-            unique_ptr<CBlockTemplate> pblocktemplate(CreateNewBlockWithKey());
-#endif
-            if (!pblocktemplate.get())
-            {
                 if (GetArg("-mineraddress", "").empty()) {
-                    LogPrintf("Error in ZcashMiner: Keypool ran out, please call keypoolrefill before restarting the mining thread\n");
+                    LogPrintf("Error in KomodoMiner: Keypool ran out, please call keypoolrefill before restarting the mining thread\n");
                 } else {
                     // Should never reach here, because -mineraddress validity is checked in init.cpp
-                    LogPrintf("Error in ZcashMiner: Invalid -mineraddress\n");
+                    LogPrintf("Error in KomodoMiner: Invalid -mineraddress\n");
                 }
->>>>>>> f630519d
                 return;
             }
             CBlock *pblock = &pblocktemplate->block;
@@ -863,15 +840,10 @@
                 std::function<bool(std::vector<unsigned char>)> validBlock =
 #ifdef ENABLE_WALLET
                         [&pblock, &hashTarget, &pwallet, &reservekey, &m_cs, &cancelSolver, &chainparams]
-<<<<<<< HEAD
-                        (std::vector<unsigned char> soln)
-                {
-=======
 #else
                         [&pblock, &hashTarget, &m_cs, &cancelSolver, &chainparams]
 #endif
                         (std::vector<unsigned char> soln) {
->>>>>>> f630519d
                     // Write the solution to the hash and compute the result.
                     LogPrint("pow", "- Checking solution against target\n");
                     pblock->nSolution = soln;

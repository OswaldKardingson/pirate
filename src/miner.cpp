--- conflicted
+++ resolved
@@ -184,7 +184,6 @@
     return(1);
 }
 
-<<<<<<< HEAD
 /*****
  * @breif Generate a new block based on mempool txs, without valid proof-of-work 
  * @param _pk the public key
@@ -194,17 +193,6 @@
  * @returns the block template
  */
 CBlockTemplate* CreateNewBlock(const CPubKey _pk, const CScript& _scriptPubKeyIn, int32_t gpucount, bool isStake)
-=======
-/** 
- * Generate a new block, without valid proof-of-work
- * @param _pk
- * @param scriptPubKeyIn
- * @param gpucount
- * @param isStake
- * @returns the block template 
- */
-CBlockTemplate* CreateNewBlock(CPubKey _pk,const CScript& _scriptPubKeyIn, int32_t gpucount, bool isStake)
->>>>>>> 5c9e3c8d
 {
     CScript scriptPubKeyIn(_scriptPubKeyIn);
 

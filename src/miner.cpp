// Copyright (c) 2009-2010 Satoshi Nakamoto
// Copyright (c) 2009-2014 The Bitcoin Core developers
// Distributed under the MIT software license, see the accompanying
// file COPYING or http://www.opensource.org/licenses/mit-license.php.

/******************************************************************************
 * Copyright © 2014-2019 The SuperNET Developers.                             *
 *                                                                            *
 * See the AUTHORS, DEVELOPER-AGREEMENT and LICENSE files at                  *
 * the top-level directory of this distribution for the individual copyright  *
 * holder information and the developer policies on copyright and licensing.  *
 *                                                                            *
 * Unless otherwise agreed in a custom licensing agreement, no part of the    *
 * SuperNET software, including this file may be copied, modified, propagated *
 * or distributed except according to the terms contained in the LICENSE file *
 *                                                                            *
 * Removal or modification of this copyright notice is prohibited.            *
 *                                                                            *
 ******************************************************************************/

#include "pubkey.h"
#include "miner.h"
#ifdef ENABLE_MINING
#include "pow/tromp/equi_miner.h"
#endif

#include "amount.h"
#include "chainparams.h"
#include "importcoin.h"
#include "consensus/consensus.h"
#include "consensus/upgrades.h"
#include "consensus/validation.h"
#ifdef ENABLE_MINING
#include "crypto/equihash.h"
#endif
#include "hash.h"
#include "key_io.h"
#include "main.h"
#include "metrics.h"
#include "net.h"
#include "pow.h"
#include "primitives/transaction.h"
#include "random.h"
#include "timedata.h"
#include "ui_interface.h"
#include "util.h"
#include "utilmoneystr.h"
#include "hex.h"

#ifdef ENABLE_WALLET
#include "wallet/wallet.h"
#endif

#include "zcash/Address.hpp"
#include "transaction_builder.h"

#include "sodium.h"

#include "notaries_staked.h"
#include "komodo_notary.h"

#include <boost/thread.hpp>
#include <boost/tuple/tuple.hpp>
#ifdef ENABLE_MINING
#include <functional>
#endif
#include <mutex>

using namespace std;

//////////////////////////////////////////////////////////////////////////////
//
// BitcoinMiner
//

//
// Unconfirmed transactions in the memory pool often depend on other
// transactions in the memory pool. When we select transactions from the
// pool, we select by highest priority or fee rate, so we might consider
// transactions that depend on transactions that aren't yet in the block.
// The COrphan class keeps track of these 'temporary orphans' while
// CreateBlock is figuring out which transactions to include.
//
class COrphan
{
public:
    const CTransaction* ptx;
    set<uint256> setDependsOn;
    CFeeRate feeRate;
    double dPriority;

    COrphan(const CTransaction* ptxIn) : ptx(ptxIn), feeRate(0), dPriority(0)
    {
    }
};

uint64_t nLastBlockTx = 0;
uint64_t nLastBlockSize = 0;

// We want to sort transactions by priority and fee rate, so:
typedef boost::tuple<double, CFeeRate, const CTransaction*> TxPriority;
class TxPriorityCompare
{
    bool byFee;

public:
    TxPriorityCompare(bool _byFee) : byFee(_byFee) { }

    bool operator()(const TxPriority& a, const TxPriority& b)
    {
        if (byFee)
        {
            if (a.get<1>() == b.get<1>())
                return a.get<0>() < b.get<0>();
            return a.get<1>() < b.get<1>();
        }
        else
        {
            if (a.get<0>() == b.get<0>())
                return a.get<1>() < b.get<1>();
            return a.get<0>() < b.get<0>();
        }
    }
};

void UpdateTime(CBlockHeader* pblock, const Consensus::Params& consensusParams, const CBlockIndex* pindexPrev)
{
    if ( ASSETCHAINS_ADAPTIVEPOW <= 0 )
        pblock->nTime = std::max(pindexPrev->GetMedianTimePast()+1, GetTime());
    else pblock->nTime = std::max((int64_t)(pindexPrev->nTime+1), GetTime());

    // Updating time can change work required on testnet:
    if (ASSETCHAINS_ADAPTIVEPOW > 0 || consensusParams.nPowAllowMinDifficultyBlocksAfterHeight != boost::none)
    {
        pblock->nBits = GetNextWorkRequired(pindexPrev, pblock, consensusParams);
    }
}
#include "komodo_defs.h"
#include "cc/CCinclude.h"

extern CCriticalSection cs_metrics;
void vcalc_sha256(char deprecated[(256 >> 3) * 2 + 1],uint8_t hash[256 >> 3],uint8_t *src,int32_t len);

uint32_t Mining_start,Mining_height;
int32_t My_notaryid = -1;
int32_t komodo_pax_opreturn(int32_t height,uint8_t *opret,int32_t maxsize);
int32_t komodo_baseid(char *origbase);
int32_t komodo_longestchain();
int32_t komodo_validate_interest(const CTransaction &tx,int32_t txheight,uint32_t nTime,int32_t dispflag);
int64_t komodo_block_unlocktime(uint32_t nHeight);
uint64_t komodo_commission(const CBlock *block,int32_t height);
int32_t komodo_staked(CMutableTransaction &txNew,uint32_t nBits,uint32_t *blocktimep,uint32_t *txtimep,uint256 *utxotxidp,int32_t *utxovoutp,uint64_t *utxovaluep,uint8_t *utxosig, uint256 merkleroot);
uint256 komodo_calcmerkleroot(CBlock *pblock, uint256 prevBlockHash, int32_t nHeight, bool fNew, CScript scriptPubKey);
int32_t komodo_newStakerActive(int32_t height, uint32_t timestamp);
int32_t komodo_notaryvin(CMutableTransaction &txNew, uint8_t *notarypub33, const CScript &opretIn, uint32_t nLockTimeIn);
int32_t komodo_is_notarytx(const CTransaction& tx);
uint64_t komodo_notarypay(CMutableTransaction &txNew, std::vector<int8_t> &NotarisationNotaries, uint32_t timestamp, int32_t height, uint8_t *script, int32_t len);
int32_t komodo_notaries(uint8_t pubkeys[64][33],int32_t height,uint32_t timestamp);
int32_t komodo_getnotarizedheight(uint32_t timestamp,int32_t height, uint8_t *script, int32_t len);
CScript komodo_mineropret(int32_t nHeight);
bool komodo_appendACscriptpub();
CScript komodo_makeopret(CBlock *pblock, bool fNew);

int32_t komodo_waituntilelegible(uint32_t blocktime, int32_t stakeHeight, uint32_t delay)
{
    int64_t adjustedtime = (int64_t)GetTime();
    while ( (int64_t)blocktime-ASSETCHAINS_STAKED_BLOCK_FUTURE_MAX > adjustedtime )
    {
        int64_t secToElegible = (int64_t)blocktime-ASSETCHAINS_STAKED_BLOCK_FUTURE_MAX-adjustedtime;
        if ( delay <= ASSETCHAINS_STAKED_BLOCK_FUTURE_HALF && secToElegible <= ASSETCHAINS_STAKED_BLOCK_FUTURE_HALF )
            break;
        if ( (rand() % 100) < 2-(secToElegible>ASSETCHAINS_STAKED_BLOCK_FUTURE_MAX) ) 
            fprintf(stderr, "[%s:%i] %llds until elegible...\n", ASSETCHAINS_SYMBOL, stakeHeight, (long long)secToElegible);
<<<<<<< HEAD
        if ( chainActive.Tip()->GetHeight() >= stakeHeight )
=======
        if ( chainActive.LastTip()->nHeight >= stakeHeight )
>>>>>>> 0634e206
        {
            fprintf(stderr, "[%s:%i] Chain advanced, reset staking loop.\n", ASSETCHAINS_SYMBOL, stakeHeight);
            return(0);
        }
        if( !GetBoolArg("-gen",false) ) 
            return(0);
        sleep(1);
        adjustedtime = (int64_t)GetTime();
    } 
    return(1);
}

CBlockTemplate* CreateNewBlock(CPubKey _pk,const CScript& _scriptPubKeyIn, int32_t gpucount, bool isStake)
{
    CScript scriptPubKeyIn(_scriptPubKeyIn);

    CPubKey pk;
    if ( _pk.size() != 33 )
    {
        pk = CPubKey();
        std::vector<std::vector<unsigned char>> vAddrs;
        txnouttype txT;
        if ( scriptPubKeyIn.size() > 0 && Solver(scriptPubKeyIn, txT, vAddrs))
        {
            if (txT == TX_PUBKEY)
                pk = CPubKey(vAddrs[0]);
        }
    } else pk = _pk;

    uint64_t deposits; int32_t isrealtime,kmdheight; uint32_t blocktime; const CChainParams& chainparams = Params();
    bool fNotarisationBlock = false; std::vector<int8_t> NotarisationNotaries;
    
    //fprintf(stderr,"create new block\n");
    // Create new block
    if ( gpucount < 0 )
        gpucount = KOMODO_MAXGPUCOUNT;
    std::unique_ptr<CBlockTemplate> pblocktemplate(new CBlockTemplate());
    if(!pblocktemplate.get())
    {
        fprintf(stderr,"pblocktemplate.get() failure\n");
        return NULL;
    }
    CBlock *pblock = &pblocktemplate->block; // pointer for convenience
     // -regtest only: allow overriding block.nVersion with
    // -blockversion=N to test forking scenarios
    if (Params().MineBlocksOnDemand())
        pblock->nVersion = GetArg("-blockversion", pblock->nVersion);

    // Add dummy coinbase tx as first transaction
    pblock->vtx.push_back(CTransaction());
    pblocktemplate->vTxFees.push_back(-1); // updated at end
    pblocktemplate->vTxSigOps.push_back(-1); // updated at end

    // Largest block you're willing to create:
<<<<<<< HEAD
    unsigned int nBlockMaxSize = GetArg("-blockmaxsize", MAX_BLOCK_SIZE(chainActive.Tip()->GetHeight()+1));
    // Limit to betweeen 1K and MAX_BLOCK_SIZE-1K for sanity:
    nBlockMaxSize = std::max((unsigned int)1000, std::min((unsigned int)(MAX_BLOCK_SIZE(chainActive.Tip()->GetHeight()+1)-1000), nBlockMaxSize));
=======
    unsigned int nBlockMaxSize = GetArg("-blockmaxsize", MAX_BLOCK_SIZE(chainActive.LastTip()->nHeight+1));
    // Limit to betweeen 1K and MAX_BLOCK_SIZE-1K for sanity:
    nBlockMaxSize = std::max((unsigned int)1000, std::min((unsigned int)(MAX_BLOCK_SIZE(chainActive.LastTip()->nHeight+1)-1000), nBlockMaxSize));
>>>>>>> 0634e206

    // How much of the block should be dedicated to high-priority transactions,
    // included regardless of the fees they pay
    unsigned int nBlockPrioritySize = GetArg("-blockprioritysize", DEFAULT_BLOCK_PRIORITY_SIZE);
    nBlockPrioritySize = std::min(nBlockMaxSize, nBlockPrioritySize);

    // Minimum block size you want to create; block will be filled with free transactions
    // until there are no more or the block reaches this size:
    unsigned int nBlockMinSize = GetArg("-blockminsize", DEFAULT_BLOCK_MIN_SIZE);
    nBlockMinSize = std::min(nBlockMaxSize, nBlockMinSize);

    // Collect memory pool transactions into the block
    CAmount nFees = 0;

    boost::this_thread::interruption_point(); // exit thread before entering locks. 
    
    CBlockIndex* pindexPrev = 0;
    {
        // this should stop create block ever exiting until it has returned something. 
        boost::this_thread::disable_interruption();
        ENTER_CRITICAL_SECTION(cs_main);
        ENTER_CRITICAL_SECTION(mempool.cs);
<<<<<<< HEAD
        pindexPrev = chainActive.Tip();
        const int nHeight = pindexPrev->GetHeight() + 1;
=======
        pindexPrev = chainActive.LastTip();
        const int nHeight = pindexPrev->nHeight + 1;
>>>>>>> 0634e206
        const Consensus::Params &consensusParams = chainparams.GetConsensus();
        uint32_t consensusBranchId = CurrentEpochBranchId(nHeight, consensusParams);
        bool sapling = NetworkUpgradeActive(nHeight, consensusParams, Consensus::UPGRADE_SAPLING);

        const int64_t nMedianTimePast = pindexPrev->GetMedianTimePast();
        uint32_t proposedTime = GetTime();

        if (proposedTime == nMedianTimePast)
        {
            // too fast or stuck, this addresses the too fast issue, while moving
            // forward as quickly as possible
            for (int i; i < 100; i++)
            {
                proposedTime = GetTime();
                if (proposedTime == nMedianTimePast)
                    MilliSleep(10);
            }
        }
        pblock->nTime = GetTime();
        // Now we have the block time + height, we can get the active notaries.
        int8_t numSN = 0; uint8_t notarypubkeys[64][33] = {0};
        if ( ASSETCHAINS_NOTARY_PAY[0] != 0 )
        {
            // Only use speical miner for notary pay chains.
            numSN = komodo_notaries(notarypubkeys, nHeight, pblock->nTime);
        }

        CCoinsViewCache view(pcoinsTip);
        uint32_t expired; uint64_t commission;
        
        SaplingMerkleTree sapling_tree;
        assert(view.GetSaplingAnchorAt(view.GetBestAnchor(SAPLING), sapling_tree));

        // Priority order to process transactions
        list<COrphan> vOrphan; // list memory doesn't move
        map<uint256, vector<COrphan*> > mapDependers;
        bool fPrintPriority = GetBoolArg("-printpriority", false);

        // This vector will be sorted into a priority queue:
        vector<TxPriority> vecPriority;
        vecPriority.reserve(mempool.mapTx.size() + 1);

        // now add transactions from the mem pool
        int32_t Notarisations = 0; uint64_t txvalue;
        for (CTxMemPool::indexed_transaction_set::iterator mi = mempool.mapTx.begin();
             mi != mempool.mapTx.end(); ++mi)
        {
            //break; // dont add any tx to block.. debug for KMD fix. Disabled. 
            const CTransaction& tx = mi->GetTx();

            int64_t nLockTimeCutoff = (STANDARD_LOCKTIME_VERIFY_FLAGS & LOCKTIME_MEDIAN_TIME_PAST)
            ? nMedianTimePast
            : pblock->GetBlockTime();

            if (tx.IsCoinBase() || !IsFinalTx(tx, nHeight, nLockTimeCutoff) || IsExpiredTx(tx, nHeight))
            {
                //fprintf(stderr,"coinbase.%d finaltx.%d expired.%d\n",tx.IsCoinBase(),IsFinalTx(tx, nHeight, nLockTimeCutoff),IsExpiredTx(tx, nHeight));
                continue;
            }
            txvalue = tx.GetValueOut();
            if ( KOMODO_VALUETOOBIG(txvalue) != 0 )
                continue;

            /* HF22 - check interest validation against pindexPrev->GetMedianTimePast() + 777 */
            uint32_t cmptime = (uint32_t)pblock->nTime;

            if (ASSETCHAINS_SYMBOL[0] == 0 &&
                consensusParams.nHF22Height != boost::none && nHeight > consensusParams.nHF22Height.get()
            ) {
                uint32_t cmptime_old = cmptime;
                cmptime = nMedianTimePast + 777;
                LogPrint("hfnet","%s[%d]: cmptime.%lu -> %lu\n", __func__, __LINE__, cmptime_old, cmptime);
                LogPrint("hfnet","%s[%d]: ht.%ld\n", __func__, __LINE__, nHeight);
            }

            if (ASSETCHAINS_SYMBOL[0] == 0 && komodo_validate_interest(tx, nHeight, cmptime, 0) < 0)
            {
                LogPrintf("%s: komodo_validate_interest failure txid.%s nHeight.%d nTime.%u vs locktime.%u (cmptime.%lu)\n", __func__, tx.GetHash().ToString(), nHeight, (uint32_t)pblock->nTime, (uint32_t)tx.nLockTime, cmptime);
                continue;
            }

            COrphan* porphan = NULL;
            double dPriority = 0;
            CAmount nTotalIn = 0;
            bool fMissingInputs = false;
            bool fNotarisation = false;
            std::vector<int8_t> TMP_NotarisationNotaries;
            if (tx.IsCoinImport())
            {
                CAmount nValueIn = GetCoinImportValue(tx); // burn amount
                nTotalIn += nValueIn;
                dPriority += (double)nValueIn * 1000;  // flat multiplier... max = 1e16.
            } else {
                TMP_NotarisationNotaries.clear();
                bool fToCryptoAddress = false;
                if ( numSN != 0 && notarypubkeys[0][0] != 0 && komodo_is_notarytx(tx) == 1 )
                    fToCryptoAddress = true;

                BOOST_FOREACH(const CTxIn& txin, tx.vin)
                {
                    if (tx.IsPegsImport() && txin.prevout.n==10e8)
                    {
                        CAmount nValueIn = GetCoinImportValue(tx); // burn amount
                        nTotalIn += nValueIn;
                        dPriority += (double)nValueIn * 1000;  // flat multiplier... max = 1e16.
                        continue;
                    }
                    // Read prev transaction
                    if (!view.HaveCoins(txin.prevout.hash))
                    {
                        // This should never happen; all transactions in the memory
                        // pool should connect to either transactions in the chain
                        // or other transactions in the memory pool.
                        if (!mempool.mapTx.count(txin.prevout.hash))
                        {
                            LogPrintf("ERROR: mempool transaction missing input\n");
                            // if (fDebug) assert("mempool transaction missing input" == 0);
                            fMissingInputs = true;
                            if (porphan)
                                vOrphan.pop_back();
                            break;
                        }

                        // Has to wait for dependencies
                        if (!porphan)
                        {
                            // Use list for automatic deletion
                            vOrphan.push_back(COrphan(&tx));
                            porphan = &vOrphan.back();
                        }
                        mapDependers[txin.prevout.hash].push_back(porphan);
                        porphan->setDependsOn.insert(txin.prevout.hash);
                        nTotalIn += mempool.mapTx.find(txin.prevout.hash)->GetTx().vout[txin.prevout.n].nValue;
                        continue;
                    }
                    const CCoins* coins = view.AccessCoins(txin.prevout.hash);
                    assert(coins);

                    CAmount nValueIn = coins->vout[txin.prevout.n].nValue;
                    nTotalIn += nValueIn;

                    int nConf = nHeight - coins->nHeight;
                    
                    uint8_t *script; int32_t scriptlen; uint256 hash; CTransaction tx1;
                    // loop over notaries array and extract index of signers.
                    if ( fToCryptoAddress && myGetTransaction(txin.prevout.hash,tx1,hash) )
                    {
                        for (int8_t i = 0; i < numSN; i++) 
                        {
                            script = (uint8_t *)&tx1.vout[txin.prevout.n].scriptPubKey[0];
                            scriptlen = (int32_t)tx1.vout[txin.prevout.n].scriptPubKey.size();
                            if ( scriptlen == 35 && script[0] == 33 && script[34] == OP_CHECKSIG && memcmp(script+1,notarypubkeys[i],33) == 0 )
                            {
                                // We can add the index of each notary to vector, and clear it if this notarisation is not valid later on.
                                TMP_NotarisationNotaries.push_back(i);                          
                            }
                        }
                    }
                    dPriority += (double)nValueIn * nConf;
                }
                if ( numSN != 0 && notarypubkeys[0][0] != 0 && TMP_NotarisationNotaries.size() >= numSN / 5 )
                {
                    // check a notary didnt sign twice (this would be an invalid notarisation later on and cause problems)
                    std::set<int> checkdupes( TMP_NotarisationNotaries.begin(), TMP_NotarisationNotaries.end() );
                    if ( checkdupes.size() != TMP_NotarisationNotaries.size() ) 
                    {
                        fprintf(stderr, "possible notarisation is signed multiple times by same notary, passed as normal transaction.\n");
                    } else fNotarisation = true;
                }
                nTotalIn += tx.GetShieldedValueIn();
            }

            if (fMissingInputs) continue;

            // Priority is sum(valuein * age) / modified_txsize
            unsigned int nTxSize = ::GetSerializeSize(tx, SER_NETWORK, PROTOCOL_VERSION);
            dPriority = tx.ComputePriority(dPriority, nTxSize);

            uint256 hash = tx.GetHash();
            mempool.ApplyDeltas(hash, dPriority, nTotalIn);

            CFeeRate feeRate(nTotalIn-tx.GetValueOut(), nTxSize);

            if ( fNotarisation ) 
            {
                // Special miner for notary pay chains. Can only enter this if numSN/notarypubkeys is set higher up.
                if ( tx.vout.size() == 2 && tx.vout[1].nValue == 0 )
                {
                    // Get the OP_RETURN for the notarisation
                    uint8_t *script = (uint8_t *)&tx.vout[1].scriptPubKey[0];
                    int32_t scriptlen = (int32_t)tx.vout[1].scriptPubKey.size();
                    if ( script[0] == OP_RETURN )
                    {
                        Notarisations++;
                        if ( Notarisations > 1 ) 
                        {
                            fprintf(stderr, "skipping notarization.%d\n",Notarisations);
                            // Any attempted notarization needs to be in its own block!
                            continue;
                        }
                        int32_t notarizedheight = komodo_getnotarizedheight(pblock->nTime, nHeight, script, scriptlen);
                        if ( notarizedheight != 0 )
                        {
                            // this is the first one we see, add it to the block as TX1 
                            NotarisationNotaries = TMP_NotarisationNotaries;
                            dPriority = 1e16;
                            fNotarisationBlock = true;
                            //fprintf(stderr, "Notarisation %s set to maximum priority\n",hash.ToString().c_str());
                        }
                    }
                }
            }
            else if ( dPriority == 1e16 )
            {
                dPriority -= 10;
                // make sure notarisation is tx[1] in block. 
            }
            if (porphan)
            {
                porphan->dPriority = dPriority;
                porphan->feeRate = feeRate;
            }
            else
                vecPriority.push_back(TxPriority(dPriority, feeRate, &(mi->GetTx())));
        }

        // Collect transactions into block
        uint64_t nBlockSize = 1000;
        uint64_t nBlockTx = 0;
        int64_t interest;
        int nBlockSigOps = 100;
        bool fSortedByFee = (nBlockPrioritySize <= 0);

        TxPriorityCompare comparer(fSortedByFee);
        std::make_heap(vecPriority.begin(), vecPriority.end(), comparer);

        while (!vecPriority.empty())
        {
            // Take highest priority transaction off the priority queue:
            double dPriority = vecPriority.front().get<0>();
            CFeeRate feeRate = vecPriority.front().get<1>();
            const CTransaction& tx = *(vecPriority.front().get<2>());

            std::pop_heap(vecPriority.begin(), vecPriority.end(), comparer);
            vecPriority.pop_back();

            // Size limits
            unsigned int nTxSize = ::GetSerializeSize(tx, SER_NETWORK, PROTOCOL_VERSION);

            // Opret spam limits
            if (mapArgs.count("-opretmintxfee"))
            {
                CAmount n = 0;
                CFeeRate opretMinFeeRate;
                if (ParseMoney(mapArgs["-opretmintxfee"], n) && n > 0)
                    opretMinFeeRate = CFeeRate(n);
                else
                    opretMinFeeRate = CFeeRate(400000); // default opretMinFeeRate (1 KMD per 250 Kb = 0.004 per 1 Kb = 400000 sat per 1 Kb)

                bool fSpamTx = false;
                unsigned int nTxSize = ::GetSerializeSize(tx, SER_NETWORK, PROTOCOL_VERSION);
                unsigned int nTxOpretSize = 0;

                // calc total oprets size
                BOOST_FOREACH(const CTxOut& txout, tx.vout) {
                    if (txout.scriptPubKey.IsOpReturn()) {
                        CScript::const_iterator it = txout.scriptPubKey.begin() + 1;
                        opcodetype op;
                        std::vector<uint8_t> opretData;
                        if (txout.scriptPubKey.GetOp(it, op, opretData)) {
                            //std::cerr << HexStr(opretData.begin(), opretData.end()) << std::endl;
                            nTxOpretSize += opretData.size();
                        }
                    }
                }

                if ((nTxOpretSize > 256) && (feeRate < opretMinFeeRate)) fSpamTx = true;
                // std::cerr << tx.GetHash().ToString() << " nTxSize." << nTxSize << " nTxOpretSize." << nTxOpretSize << " feeRate." << feeRate.ToString() << " opretMinFeeRate." << opretMinFeeRate.ToString() << " fSpamTx." << fSpamTx << std::endl;
                if (fSpamTx) continue;
                // std::cerr << tx.GetHash().ToString() << " vecPriority.size() = " << vecPriority.size() << std::endl;
            }

            if (nBlockSize + nTxSize >= nBlockMaxSize-512) // room for extra autotx
            {
                //fprintf(stderr,"nBlockSize %d + %d nTxSize >= %d nBlockMaxSize\n",(int32_t)nBlockSize,(int32_t)nTxSize,(int32_t)nBlockMaxSize);
                continue;
            }

            // Legacy limits on sigOps:
            unsigned int nTxSigOps = GetLegacySigOpCount(tx);
            if (nBlockSigOps + nTxSigOps >= MAX_BLOCK_SIGOPS-1)
            {
                //fprintf(stderr,"A nBlockSigOps %d + %d nTxSigOps >= %d MAX_BLOCK_SIGOPS-1\n",(int32_t)nBlockSigOps,(int32_t)nTxSigOps,(int32_t)MAX_BLOCK_SIGOPS);
                continue;
            }
            // Skip free transactions if we're past the minimum block size:
            const uint256& hash = tx.GetHash();
            double dPriorityDelta = 0;
            CAmount nFeeDelta = 0;
            mempool.ApplyDeltas(hash, dPriorityDelta, nFeeDelta);
            if (fSortedByFee && (dPriorityDelta <= 0) && (nFeeDelta <= 0) && (feeRate < ::minRelayTxFee) && (nBlockSize + nTxSize >= nBlockMinSize))
            {
                //fprintf(stderr,"fee rate skip\n");
                continue;
            }
            // Prioritise by fee once past the priority size or we run out of high-priority
            // transactions:
            if (!fSortedByFee &&
                ((nBlockSize + nTxSize >= nBlockPrioritySize) || !AllowFree(dPriority)))
            {
                fSortedByFee = true;
                comparer = TxPriorityCompare(fSortedByFee);
                std::make_heap(vecPriority.begin(), vecPriority.end(), comparer);
            }

            if (!view.HaveInputs(tx))
            {
                //fprintf(stderr,"dont have inputs\n");
                continue;
            }
<<<<<<< HEAD
            CAmount nTxFees = view.GetValueIn(chainActive.Tip()->GetHeight(),&interest,tx,chainActive.Tip()->nTime)-tx.GetValueOut();
=======
            CAmount nTxFees = view.GetValueIn(chainActive.LastTip()->nHeight,&interest,tx,chainActive.LastTip()->nTime)-tx.GetValueOut();
>>>>>>> 0634e206

            nTxSigOps += GetP2SHSigOpCount(tx, view);
            if (nBlockSigOps + nTxSigOps >= MAX_BLOCK_SIGOPS-1)
            {
                //fprintf(stderr,"B nBlockSigOps %d + %d nTxSigOps >= %d MAX_BLOCK_SIGOPS-1\n",(int32_t)nBlockSigOps,(int32_t)nTxSigOps,(int32_t)MAX_BLOCK_SIGOPS);
                continue;
            }
            // Note that flags: we don't want to set mempool/IsStandard()
            // policy here, but we still have to ensure that the block we
            // create only contains transactions that are valid in new blocks.
            CValidationState state;
            PrecomputedTransactionData txdata(tx);
            if (!ContextualCheckInputs(tx, state, view, true, MANDATORY_SCRIPT_VERIFY_FLAGS, true, txdata, Params().GetConsensus(), consensusBranchId))
            {
                //fprintf(stderr,"context failure\n");
                continue;
            }
            UpdateCoins(tx, view, nHeight);

            BOOST_FOREACH(const OutputDescription &outDescription, tx.vShieldedOutput) {
                sapling_tree.append(outDescription.cm);
            }

            // Added
            pblock->vtx.push_back(tx);
            pblocktemplate->vTxFees.push_back(nTxFees);
            pblocktemplate->vTxSigOps.push_back(nTxSigOps);
            nBlockSize += nTxSize;
            ++nBlockTx;
            nBlockSigOps += nTxSigOps;
            nFees += nTxFees;

            if (fPrintPriority)
            {
                LogPrintf("priority %.1f fee %s txid %s\n",dPriority, feeRate.ToString(), tx.GetHash().ToString());
            }

            // Add transactions that depend on this one to the priority queue
            if (mapDependers.count(hash))
            {
                BOOST_FOREACH(COrphan* porphan, mapDependers[hash])
                {
                    if (!porphan->setDependsOn.empty())
                    {
                        porphan->setDependsOn.erase(hash);
                        if (porphan->setDependsOn.empty())
                        {
                            vecPriority.push_back(TxPriority(porphan->dPriority, porphan->feeRate, porphan->ptx));
                            std::push_heap(vecPriority.begin(), vecPriority.end(), comparer);
                        }
                    }
                }
            }
        }

        nLastBlockTx = nBlockTx;
        nLastBlockSize = nBlockSize;
        if ( ASSETCHAINS_ADAPTIVEPOW <= 0 )
            blocktime = 1 + std::max(pindexPrev->GetMedianTimePast()+1, GetTime());
        else blocktime = 1 + std::max((int64_t)(pindexPrev->nTime+1), GetTime());
        //pblock->nTime = blocktime + 1;
        pblock->nBits = GetNextWorkRequired(pindexPrev, pblock, Params().GetConsensus());
        //fprintf(stderr, "nBits.%u\n",pblock->nBits);

        int32_t stakeHeight = chainActive.Height() + 1;

        //LogPrintf("CreateNewBlock(): total size %u blocktime.%u nBits.%08x stake.%i\n", nBlockSize,blocktime,pblock->nBits,isStake);
        if ( ASSETCHAINS_SYMBOL[0] != 0 && isStake )
        {
            LEAVE_CRITICAL_SECTION(cs_main);
            LEAVE_CRITICAL_SECTION(mempool.cs);
            uint64_t txfees,utxovalue; uint32_t txtime; uint256 utxotxid; int32_t i,siglen,numsigs,utxovout; uint8_t utxosig[512],*ptr;
            CMutableTransaction txStaked = CreateNewContextualCMutableTransaction(Params().GetConsensus(), stakeHeight);

            blocktime = GetTime();
            uint256 merkleroot = komodo_calcmerkleroot(pblock, pindexPrev->GetBlockHash(), nHeight, true, scriptPubKeyIn);
            //fprintf(stderr, "MINER: merkleroot.%s\n", merkleroot.GetHex().c_str());
            /*
                Instead of a split RPC and writing heaps of code, I added this.
                It works with the consensus, because the stakeTx valuein-valueout+blockReward is enforced for the coinbase of staking blocks.
                For example:
                utxovalue = 30;
                30% of the value of the staking utxo is added to the coinbase the same as fees,returning the remaining 70% to the address that staked.
                utxovalue can be adjusted from any number 0 to 100 via the setstakingsplit RPC.
                Can also be set with -splitperc= command line arg, or conf file.
                0 means that it functions as it did previously (default).
                100 means it automates the pos64staker in the daemon, combining the stake tx and the coinbase to an address. Either to -pubkey or a new address from the keystore.
                Mining with a % here and without pubkey will over time create varied sized utxos, and evenly distribute them over many addresses and segids.
            */
            {
                LOCK(cs_main);
                utxovalue = ASSETCHAINS_STAKED_SPLIT_PERCENTAGE;
            }

            siglen = komodo_staked(txStaked, pblock->nBits, &blocktime, &txtime, &utxotxid, &utxovout, &utxovalue, utxosig, merkleroot);
            if ( komodo_newStakerActive(nHeight, blocktime) != 0 )
                nFees += utxovalue;
            //fprintf(stderr, "added to coinbase.%llu staking tx valueout.%llu\n", (long long unsigned)utxovalue, (long long unsigned)txStaked.vout[0].nValue);
            uint32_t delay = ASSETCHAINS_ALGO != ASSETCHAINS_EQUIHASH ? ASSETCHAINS_STAKED_BLOCK_FUTURE_MAX : ASSETCHAINS_STAKED_BLOCK_FUTURE_HALF;
            if ( komodo_waituntilelegible(blocktime, stakeHeight, delay) == 0 )
                return(0);

            if ( siglen > 0 )
            {
                CAmount txfees;

                txfees = 0;

                pblock->vtx.push_back(txStaked);
                pblocktemplate->vTxFees.push_back(txfees);
                pblocktemplate->vTxSigOps.push_back(GetLegacySigOpCount(txStaked));
                nFees += txfees;
                pblock->nTime = blocktime;
<<<<<<< HEAD
                //printf("staking PoS ht.%d t%u lag.%u\n",(int32_t)chainActive.Tip()->GetHeight()+1,blocktime,(uint32_t)(GetAdjustedTime() - (blocktime-13)));
=======
                //printf("staking PoS ht.%d t%u lag.%u\n",(int32_t)chainActive.LastTip()->nHeight+1,blocktime,(uint32_t)(GetAdjustedTime() - (blocktime-13)));
>>>>>>> 0634e206
            } else return(0); //fprintf(stderr,"no utxos eligible for staking\n");         
        }
        
        // Create coinbase tx
        CMutableTransaction txNew = CreateNewContextualCMutableTransaction(consensusParams, nHeight);
        txNew.vin.resize(1);
        txNew.vin[0].prevout.SetNull();
        txNew.vin[0].scriptSig = (CScript() << nHeight << CScriptNum(1)) + COINBASE_FLAGS;
        txNew.vout.resize(1);
        txNew.vout[0].scriptPubKey = scriptPubKeyIn;
        txNew.vout[0].nValue = GetBlockSubsidy(nHeight,consensusParams) + nFees;
        txNew.nExpiryHeight = 0;
        //fprintf(stderr, "coinbase txid.%s\n", txNew.GetHash().ToString().c_str());
        //fprintf(stderr, "MINER: coinbasetx.%s\n", EncodeHexTx(txNew).c_str());
        //fprintf(stderr,"mine ht.%d with %.8f\n",nHeight,(double)txNew.vout[0].nValue/COIN);
        
        //if ((uint32_t)chainActive.Tip()->nTime < ASSETCHAINS_STAKED_HF_TIMESTAMP) {
        if ( ASSETCHAINS_ADAPTIVEPOW <= 0 )
            txNew.nLockTime = std::max(pindexPrev->GetMedianTimePast()+1, GetTime());
        else txNew.nLockTime = std::max((int64_t)(pindexPrev->nTime+1), GetTime());        

        if ( ASSETCHAINS_SYMBOL[0] == 0 && IS_KOMODO_NOTARY && My_notaryid >= 0 )
            txNew.vout[0].nValue += 5000;
        pblock->vtx[0] = txNew;

        if ( nHeight > 1 && ASSETCHAINS_SYMBOL[0] != 0 && (ASSETCHAINS_OVERRIDE_PUBKEY33[0] != 0 || ASSETCHAINS_SCRIPTPUB.size() > 1) && (ASSETCHAINS_COMMISSION != 0 || ASSETCHAINS_FOUNDERS_REWARD != 0)  && (commission= komodo_commission((CBlock*)&pblocktemplate->block,(int32_t)nHeight)) != 0 )
        {
            int32_t i; uint8_t *ptr;
            txNew.vout.resize(2);
            txNew.vout[1].nValue = commission;
            if ( ASSETCHAINS_SCRIPTPUB.size() > 1 )
            {
                static bool didinit = false;
                if ( !didinit && nHeight > KOMODO_EARLYTXID_HEIGHT && KOMODO_EARLYTXID != zeroid && komodo_appendACscriptpub() )
                {
                    fprintf(stderr, "appended ccopreturn to ASSETCHAINS_SCRIPTPUB.%s\n", ASSETCHAINS_SCRIPTPUB.c_str());
                    didinit = true;
                }
                //fprintf(stderr,"mine to -ac_script\n");
                //txNew.vout[1].scriptPubKey = CScript() << ParseHex();
                int32_t len = strlen(ASSETCHAINS_SCRIPTPUB.c_str());
                len >>= 1;
                txNew.vout[1].scriptPubKey.resize(len);
                ptr = (uint8_t *)&txNew.vout[1].scriptPubKey[0];
                decode_hex(ptr,len,ASSETCHAINS_SCRIPTPUB.c_str());
            }
            else
            {
                txNew.vout[1].scriptPubKey.resize(35);
                ptr = (uint8_t *)&txNew.vout[1].scriptPubKey[0];
                ptr[0] = 33;
                for (i=0; i<33; i++)
                {
                    ptr[i+1] = ASSETCHAINS_OVERRIDE_PUBKEY33[i];
                    //fprintf(stderr,"%02x",ptr[i+1]);
                }
                ptr[34] = OP_CHECKSIG;
                //fprintf(stderr," set ASSETCHAINS_OVERRIDE_PUBKEY33 into vout[1]\n");
            }
            //printf("autocreate commision vout\n");
        }
        else if ( (uint64_t)(txNew.vout[0].nValue) >= ASSETCHAINS_TIMELOCKGTE)
        {
            int32_t opretlen, p2shlen, scriptlen;
            CScriptExt opretScript = CScriptExt();
            
            txNew.vout.resize(2);
            
            // prepend time lock to original script unless original script is P2SH, in which case, we will leave the coins
            // protected only by the time lock rather than 100% inaccessible
            opretScript.AddCheckLockTimeVerify(komodo_block_unlocktime(nHeight));
            if (scriptPubKeyIn.IsPayToScriptHash() || scriptPubKeyIn.IsPayToCryptoCondition())
            {
                fprintf(stderr,"CreateNewBlock: attempt to add timelock to pay2sh or pay2cc\n");
                if ( ASSETCHAINS_SYMBOL[0] == 0 ||  (ASSETCHAINS_SYMBOL[0] != 0 && !isStake) )
                {
                    LEAVE_CRITICAL_SECTION(cs_main);
                    LEAVE_CRITICAL_SECTION(mempool.cs);
                }
                return 0;
            }
            
            opretScript += scriptPubKeyIn;
            
            txNew.vout[0].scriptPubKey = CScriptExt().PayToScriptHash(CScriptID(opretScript));
            txNew.vout[1].scriptPubKey = CScriptExt().OpReturnScript(opretScript, OPRETTYPE_TIMELOCK);
            txNew.vout[1].nValue = 0;
            // timelocks and commissions are currently incompatible due to validation complexity of the combination
        } 
        else if ( fNotarisationBlock && ASSETCHAINS_NOTARY_PAY[0] != 0 && pblock->vtx[1].vout.size() == 2 && pblock->vtx[1].vout[1].nValue == 0 )
        {
            // Get the OP_RETURN for the notarisation
            uint8_t *script = (uint8_t *)&pblock->vtx[1].vout[1].scriptPubKey[0];
            int32_t scriptlen = (int32_t)pblock->vtx[1].vout[1].scriptPubKey.size();
            if ( script[0] == OP_RETURN )
            {
                uint64_t totalsats = komodo_notarypay(txNew, NotarisationNotaries, pblock->nTime, nHeight, script, scriptlen);
                if ( totalsats == 0 )
                {
                    fprintf(stderr, "Could not create notary payment, trying again.\n");
                    if ( ASSETCHAINS_SYMBOL[0] == 0 ||  (ASSETCHAINS_SYMBOL[0] != 0 && !isStake) )
                    {
                        LEAVE_CRITICAL_SECTION(cs_main);
                        LEAVE_CRITICAL_SECTION(mempool.cs);
                    }
                    return(0);
                }
                //fprintf(stderr, "Created notary payment coinbase totalsat.%lu\n",totalsats);    
            } else fprintf(stderr, "vout 2 of notarisation is not OP_RETURN scriptlen.%i\n", scriptlen);
        }
        if ( ASSETCHAINS_CBOPRET != 0 )
        {
            int32_t numv = (int32_t)txNew.vout.size();
            txNew.vout.resize(numv+1);
            txNew.vout[numv].nValue = 0;
            txNew.vout[numv].scriptPubKey = komodo_mineropret(nHeight);
            //printf("autocreate commision/cbopret.%lld vout[%d]\n",(long long)ASSETCHAINS_CBOPRET,(int32_t)txNew.vout.size());
        }
        pblock->vtx[0] = txNew;
        pblocktemplate->vTxFees[0] = -nFees;

        //if (!isStake || true)
        // Randomise nonce
        arith_uint256 nonce = UintToArith256(GetRandHash());

        // Clear the top 16 and bottom 16 or 24 bits (for local use as thread flags and counters)
        nonce <<= ASSETCHAINS_NONCESHIFT[ASSETCHAINS_ALGO];
        nonce >>= 16;
        pblock->nNonce = ArithToUint256(nonce);

        // Fill in header
        pblock->hashPrevBlock  = pindexPrev->GetBlockHash();
        pblock->hashFinalSaplingRoot   = sapling_tree.root();

        // all Verus PoS chains need this data in the block at all times
        if ( ASSETCHAINS_SYMBOL[0] == 0 || ASSETCHAINS_STAKED == 0 || KOMODO_MININGTHREADS > 0 )
        {
            UpdateTime(pblock, Params().GetConsensus(), pindexPrev);
            pblock->nBits = GetNextWorkRequired(pindexPrev, pblock, Params().GetConsensus());
        }
        pblock->nSolution.clear();
        pblocktemplate->vTxSigOps[0] = GetLegacySigOpCount(pblock->vtx[0]);
        if ( ASSETCHAINS_SYMBOL[0] == 0 && IS_KOMODO_NOTARY && My_notaryid >= 0 )
        {
            uint32_t r; CScript opret;
            CMutableTransaction txNotary = CreateNewContextualCMutableTransaction(Params().GetConsensus(), chainActive.Height() + 1);
            if ( pblock->nTime < pindexPrev->nTime+60 )
                pblock->nTime = pindexPrev->nTime + 60;
            if ( gpucount < 33 )
            {
                uint8_t tmpbuffer[40]; uint32_t r; int32_t n=0; uint256 randvals;
                memcpy(&tmpbuffer[n],&My_notaryid,sizeof(My_notaryid)), n += sizeof(My_notaryid);
                memcpy(&tmpbuffer[n],&Mining_height,sizeof(Mining_height)), n += sizeof(Mining_height);
                memcpy(&tmpbuffer[n],&pblock->hashPrevBlock,sizeof(pblock->hashPrevBlock)), n += sizeof(pblock->hashPrevBlock);
                vcalc_sha256(0,(uint8_t *)&randvals,tmpbuffer,n);
                memcpy(&r,&randvals,sizeof(r));
                pblock->nTime += (r % (33 - gpucount)*(33 - gpucount));
            }
            pblock->vtx[0] = txNew;

            if ( Mining_height > nDecemberHardforkHeight ) //December 2019 hardfork
                opret = komodo_makeopret(pblock, true);
            else
                opret.clear();

            if (komodo_notaryvin(txNotary, NOTARY_PUBKEY33, opret, pblock->nTime) > 0)
            {
                CAmount txfees = 5000;
                pblock->vtx.push_back(txNotary);
                pblocktemplate->vTxFees.push_back(txfees);
                pblocktemplate->vTxSigOps.push_back(GetLegacySigOpCount(txNotary));
                nFees += txfees;
                pblocktemplate->vTxFees[0] = -nFees;
                fprintf(stderr,"added notaryvin includes proof.%d\n", opret.size() > 0);
            }
            else
            {
                fprintf(stderr,"error adding notaryvin, need to create 0.0001 utxos\n");
                if ( ASSETCHAINS_SYMBOL[0] == 0 ||  (ASSETCHAINS_SYMBOL[0] != 0 && !isStake) )
                {
                    LEAVE_CRITICAL_SECTION(cs_main);
                    LEAVE_CRITICAL_SECTION(mempool.cs);
                }
                return(0);
            }
        }
        else if ( ASSETCHAINS_CC == 0 && pindexPrev != 0 && ASSETCHAINS_STAKED == 0 && (ASSETCHAINS_SYMBOL[0] != 0 || !IS_KOMODO_NOTARY || My_notaryid < 0) )
        {
            CValidationState state;
            //fprintf(stderr,"check validity\n");
            if ( !TestBlockValidity(state, *pblock, pindexPrev, false, false)) // invokes CC checks
            {
                if ( ASSETCHAINS_SYMBOL[0] == 0 || (ASSETCHAINS_SYMBOL[0] != 0 && !isStake) )
                {
                    LEAVE_CRITICAL_SECTION(cs_main);
                    LEAVE_CRITICAL_SECTION(mempool.cs);
                }
                //throw std::runtime_error("CreateNewBlock(): TestBlockValidity failed"); // crashes the node, moved to GetBlockTemplate and issue return.
                return(0);
            }
            //fprintf(stderr,"valid\n");
        }
    }
    if ( ASSETCHAINS_SYMBOL[0] == 0 || (ASSETCHAINS_SYMBOL[0] != 0 && !isStake) )
    {
        LEAVE_CRITICAL_SECTION(cs_main);
        LEAVE_CRITICAL_SECTION(mempool.cs);
    }
    //fprintf(stderr,"done new block\n");
    return pblocktemplate.release();
}

/*
 #ifdef ENABLE_WALLET
 boost::optional<CScript> GetMinerScriptPubKey(CReserveKey& reservekey)
 #else
 boost::optional<CScript> GetMinerScriptPubKey()
 #endif
 {
 CKeyID keyID;
 CBitcoinAddress addr;
 if (addr.SetString(GetArg("-mineraddress", ""))) {
 addr.GetKeyID(keyID);
 } else {
 #ifdef ENABLE_WALLET
 CPubKey pubkey;
 if (!reservekey.GetReservedKey(pubkey)) {
 return boost::optional<CScript>();
 }
 keyID = pubkey.GetID();
 #else
 return boost::optional<CScript>();
 #endif
 }

 CScript scriptPubKey = CScript() << OP_DUP << OP_HASH160 << ToByteVector(keyID) << OP_EQUALVERIFY << OP_CHECKSIG;
 return scriptPubKey;
 }

 #ifdef ENABLE_WALLET
 CBlockTemplate* CreateNewBlockWithKey(CReserveKey& reservekey)
 {
 boost::optional<CScript> scriptPubKey = GetMinerScriptPubKey(reservekey);
 #else
 CBlockTemplate* CreateNewBlockWithKey()
 {
 boost::optional<CScript> scriptPubKey = GetMinerScriptPubKey();
 #endif

 if (!scriptPubKey) {
 return NULL;
 }
 return CreateNewBlock(*scriptPubKey);
 }*/

//////////////////////////////////////////////////////////////////////////////
//
// Internal miner
//

#ifdef ENABLE_MINING

void IncrementExtraNonce(CBlock* pblock, CBlockIndex* pindexPrev, unsigned int& nExtraNonce)
{
    // Update nExtraNonce
    static uint256 hashPrevBlock;
    if (hashPrevBlock != pblock->hashPrevBlock)
    {
        nExtraNonce = 0;
        hashPrevBlock = pblock->hashPrevBlock;
    }
    ++nExtraNonce;
    unsigned int nHeight = pindexPrev->nHeight+1; // Height first in coinbase required for block.version=2
    CMutableTransaction txCoinbase(pblock->vtx[0]);
    txCoinbase.vin[0].scriptSig = (CScript() << nHeight << CScriptNum(nExtraNonce)) + COINBASE_FLAGS;
    assert(txCoinbase.vin[0].scriptSig.size() <= 100);

    pblock->vtx[0] = txCoinbase;
    pblock->hashMerkleRoot = pblock->BuildMerkleTree();
}

#ifdef ENABLE_WALLET
//////////////////////////////////////////////////////////////////////////////
//
// Internal miner
//

CBlockTemplate* CreateNewBlockWithKey(CReserveKey& reservekey, int32_t nHeight, int32_t gpucount, bool isStake)
{
    CPubKey pubkey; CScript scriptPubKey; uint8_t *script,*ptr; int32_t i,len;
    if ( nHeight == 1 && ASSETCHAINS_COMMISSION != 0 && ASSETCHAINS_SCRIPTPUB[ASSETCHAINS_SCRIPTPUB.back()] != 49 && ASSETCHAINS_SCRIPTPUB[ASSETCHAINS_SCRIPTPUB.back()-1] != 51 )
    {
        if ( ASSETCHAINS_OVERRIDE_PUBKEY33[0] != 0 )
        {
            pubkey = ParseHex(ASSETCHAINS_OVERRIDE_PUBKEY);
            scriptPubKey = CScript() << ParseHex(HexStr(pubkey)) << OP_CHECKSIG;
        }
        else 
        {
            len = strlen(ASSETCHAINS_SCRIPTPUB.c_str());
            len >>= 1;
            scriptPubKey.resize(len);
            ptr = (uint8_t *)&scriptPubKey[0];
            decode_hex(ptr,len,ASSETCHAINS_SCRIPTPUB.c_str());
        }
    }
    else if ( USE_EXTERNAL_PUBKEY != 0 )
    {
        //fprintf(stderr,"use notary pubkey\n");
        pubkey = ParseHex(NOTARY_PUBKEY);
        scriptPubKey = CScript() << ParseHex(HexStr(pubkey)) << OP_CHECKSIG;
    }
    else
    {
        //if ( !isStake || ASSETCHAINS_STAKED != 0 )
        {
            if (!GetBoolArg("-disablewallet", false)) {
                // wallet enabled
                if (!reservekey.GetReservedKey(pubkey))
                    return NULL;
                scriptPubKey.clear();
                scriptPubKey = CScript() << ToByteVector(pubkey) << OP_CHECKSIG;
            } else {
                // wallet disabled
                CTxDestination dest = DecodeDestination(GetArg("-mineraddress", ""));
                if (IsValidDestination(dest)) {
                    // CKeyID keyID = boost::get<CKeyID>(dest);
                    // scriptPubKey = CScript() << OP_DUP << OP_HASH160 << ToByteVector(keyID) << OP_EQUALVERIFY << OP_CHECKSIG;
                    scriptPubKey = GetScriptForDestination(dest);
                } else
                    return NULL;
            }
        }
    }
    return CreateNewBlock(pubkey, scriptPubKey, gpucount, isStake);
}

void komodo_sendmessage(int32_t minpeers,int32_t maxpeers,const char *message,std::vector<uint8_t> payload)
{
    int32_t numsent = 0;
    LOCK(cs_vNodes);
    BOOST_FOREACH(CNode* pnode, vNodes)
    {
        if ( pnode->hSocket == INVALID_SOCKET )
            continue;
        if ( numsent < minpeers || (rand() % 10) == 0 )
        {
            //fprintf(stderr,"pushmessage\n");
            pnode->PushMessage(message,payload);
            if ( numsent++ > maxpeers )
                break;
        }
    }
}

void komodo_broadcast(CBlock *pblock,int32_t limit)
{
    if (IsInitialBlockDownload())
        return;
    int32_t n = 1;
    //fprintf(stderr,"broadcast new block t.%u\n",(uint32_t)time(NULL));
    {
        LOCK(cs_vNodes);
        BOOST_FOREACH(CNode* pnode, vNodes)
        {
            if ( pnode->hSocket == INVALID_SOCKET )
                continue;
            if ( (rand() % n) == 0 )
            {
                pnode->PushMessage("block", *pblock);
                if ( n++ > limit )
                    break;
            }
        }
    }
    //fprintf(stderr,"finished broadcast new block t.%u\n",(uint32_t)time(NULL));
}

static bool ProcessBlockFound(CBlock* pblock, CWallet& wallet, CReserveKey& reservekey)
#else
static bool ProcessBlockFound(CBlock* pblock)
#endif // ENABLE_WALLET
{
    LogPrintf("%s\n", pblock->ToString());
<<<<<<< HEAD
    LogPrintf("generated %s height.%d\n", FormatMoney(pblock->vtx[0].vout[0].nValue),chainActive.Tip()->GetHeight()+1);
=======
    LogPrintf("generated %s height.%d\n", FormatMoney(pblock->vtx[0].vout[0].nValue),chainActive.LastTip()->nHeight+1);
>>>>>>> 0634e206

    // Found a solution
    {
        if (pblock->hashPrevBlock != chainActive.Tip()->GetBlockHash())
        {
            uint256 hash; int32_t i;
            hash = pblock->hashPrevBlock;
            for (i=31; i>=0; i--)
                fprintf(stderr,"%02x",((uint8_t *)&hash)[i]);
            fprintf(stderr," <- prev (stale)\n");
            hash = chainActive.Tip()->GetBlockHash();
            for (i=31; i>=0; i--)
                fprintf(stderr,"%02x",((uint8_t *)&hash)[i]);
            fprintf(stderr," <- chainTip (stale)\n");

            return error("KomodoMiner: generated block is stale");
        }
    }

#ifdef ENABLE_WALLET
    // Remove key from key pool
    if ( !IS_KOMODO_NOTARY )
    {
        if (GetArg("-mineraddress", "").empty()) {
            // Remove key from key pool
            reservekey.KeepKey();
        }
    }
    // Track how many getdata requests this block gets
    //if ( 0 )
    {
        //fprintf(stderr,"lock cs_wallet\n");
        LOCK(wallet.cs_wallet);
        wallet.mapRequestCount[pblock->GetHash()] = 0;
    }
#endif
    //fprintf(stderr,"process new block\n");

    // Process this block the same as if we had received it from another node
    CValidationState state;
<<<<<<< HEAD
    if (!ProcessNewBlock(1,chainActive.Tip()->GetHeight()+1,state, NULL, pblock, true, NULL))
=======
    if (!ProcessNewBlock(1,chainActive.LastTip()->nHeight+1,state, NULL, pblock, true, NULL))
>>>>>>> 0634e206
        return error("KomodoMiner: ProcessNewBlock, block not accepted");

    TrackMinedBlock(pblock->GetHash());
    //komodo_broadcast(pblock,16);
    return true;
}

int32_t komodo_eligiblenotary(uint8_t pubkeys[66][33],int32_t *mids,uint32_t *blocktimes,int32_t *nonzpkeysp,int32_t height);
arith_uint256 komodo_PoWtarget(int32_t *percPoSp,arith_uint256 target,int32_t height,int32_t goalperc,int32_t newStakerActive);
int32_t FOUND_BLOCK,KOMODO_MAYBEMINED;
extern int32_t KOMODO_LASTMINED,KOMODO_INSYNC;
arith_uint256 HASHTarget,HASHTarget_POW;

// wait for peers to connect
void waitForPeers(const CChainParams &chainparams)
{
    if (chainparams.MiningRequiresPeers())
    {
        bool fvNodesEmpty;
        {
            boost::this_thread::interruption_point();
            LOCK(cs_vNodes);
            fvNodesEmpty = vNodes.empty();
        }
        if (fvNodesEmpty || IsNotInSync())
        {
            int loops = 0, blockDiff = 0, newDiff = 0;

            do {
                if (fvNodesEmpty)
                {
                    MilliSleep(1000 + rand() % 4000);
                    boost::this_thread::interruption_point();
                    LOCK(cs_vNodes);
                    fvNodesEmpty = vNodes.empty();
                    loops = 0;
                    blockDiff = 0;
                }
                if ((newDiff = IsNotInSync()) > 1)
                {
                    if (blockDiff != newDiff)
                    {
                        blockDiff = newDiff;
                    }
                    else
                    {
                        if (++loops <= 10)
                        {
                            MilliSleep(1000);
                        }
                        else break;
                    }
                }
            } while (fvNodesEmpty || IsNotInSync());
            MilliSleep(100 + rand() % 400);
        }
    }
}

#ifdef ENABLE_WALLET
CBlockIndex *get_chainactive(int32_t height)
{
    if ( chainActive.Tip() != 0 )
    {
<<<<<<< HEAD
        if ( height <= chainActive.Tip()->GetHeight() )
=======
        if ( height <= chainActive.LastTip()->nHeight )
>>>>>>> 0634e206
        {
            LOCK(cs_main);
            return(chainActive[height]);
        }
        // else fprintf(stderr,"get_chainactive height %d > active.%d\n",height,chainActive.Tip()->nHeight);
    }
    //fprintf(stderr,"get_chainactive null chainActive.Tip() height %d\n",height);
    return(0);
}
<<<<<<< HEAD

/*
 * A separate thread to stake, while the miner threads mine.
 */
void static VerusStaker(CWallet *pwallet)
{
    LogPrintf("Verus staker thread started\n");
    RenameThread("verus-staker");

    const CChainParams& chainparams = Params();
    auto consensusParams = chainparams.GetConsensus();

    // Each thread has its own key
    CReserveKey reservekey(pwallet);

    // Each thread has its own counter
    unsigned int nExtraNonce = 0;
    std::vector<unsigned char> solnPlaceholder = std::vector<unsigned char>();
    solnPlaceholder.resize(Eh200_9.SolutionWidth);
    uint8_t *script; uint64_t total,checktoshis; int32_t i,j;

    while ( (ASSETCHAIN_INIT == 0 || KOMODO_INITDONE == 0) ) //chainActive.Tip()->GetHeight() != 235300 &&
    {
        sleep(1);
        if ( komodo_baseid(ASSETCHAINS_SYMBOL) < 0 )
            break;
    }

    // try a nice clean peer connection to start
    CBlockIndex *pindexPrev, *pindexCur;
    do {
        pindexPrev = chainActive.Tip();
        MilliSleep(5000 + rand() % 5000);
        waitForPeers(chainparams);
        pindexCur = chainActive.Tip();
    } while (pindexPrev != pindexCur);

    try {
        while (true)
        {
            waitForPeers(chainparams);
            CBlockIndex* pindexPrev = chainActive.Tip();
            printf("Staking height %d for %s\n", pindexPrev->GetHeight() + 1, ASSETCHAINS_SYMBOL);

            // Create new block
            unsigned int nTransactionsUpdatedLast = mempool.GetTransactionsUpdated();
            if ( Mining_height != pindexPrev->GetHeight()+1 )
            {
                Mining_height = pindexPrev->GetHeight()+1;
                Mining_start = (uint32_t)time(NULL);
            }

            // Check for stop or if block needs to be rebuilt
            boost::this_thread::interruption_point();

            // try to stake a block
            CBlockTemplate *ptr = NULL;
            if (Mining_height > VERUS_MIN_STAKEAGE)
                ptr = CreateNewBlockWithKey(reservekey, Mining_height, 0, true);

            if ( ptr == 0 )
            {
                // wait to try another staking block until after the tip moves again
                while ( chainActive.Tip() == pindexPrev )
                    sleep(1);
                continue;
            }

            unique_ptr<CBlockTemplate> pblocktemplate(ptr);
            if (!pblocktemplate.get())
            {
                if (GetArg("-mineraddress", "").empty()) {
                    LogPrintf("Error in %s staker: Keypool ran out, please call keypoolrefill before restarting the mining thread\n",
                              ASSETCHAINS_ALGORITHMS[ASSETCHAINS_ALGO]);
                } else {
                    // Should never reach here, because -mineraddress validity is checked in init.cpp
                    LogPrintf("Error in %s staker: Invalid %s -mineraddress\n", ASSETCHAINS_ALGORITHMS[ASSETCHAINS_ALGO], ASSETCHAINS_SYMBOL);
                }
                return;
            }

            CBlock *pblock = &pblocktemplate->block;
            LogPrintf("Staking with %u transactions in block (%u bytes)\n", pblock->vtx.size(),::GetSerializeSize(*pblock,SER_NETWORK,PROTOCOL_VERSION));
            //
            // Search
            //
            int64_t nStart = GetTime();

            // take up the necessary space for alignment
            pblock->nSolution = solnPlaceholder;

            // we don't use this, but IncrementExtraNonce is the function that builds the merkle tree
            unsigned int nExtraNonce = 0;
            IncrementExtraNonce(pblock, pindexPrev, nExtraNonce);

            if (vNodes.empty() && chainparams.MiningRequiresPeers())
            {
                if ( Mining_height > ASSETCHAINS_MINHEIGHT )
                {
                    fprintf(stderr,"no nodes, attempting reconnect\n");
                    continue;
                }
            }

            if (mempool.GetTransactionsUpdated() != nTransactionsUpdatedLast && GetTime() - nStart > 60)
            {
                fprintf(stderr,"timeout, retrying\n");
                continue;
            }

            if ( pindexPrev != chainActive.Tip() )
            {
                printf("Block %d added to chain\n", chainActive.Tip()->GetHeight());
                MilliSleep(250);
                continue;
            }

            int32_t unlockTime = komodo_block_unlocktime(Mining_height);
            int64_t subsidy = (int64_t)(pblock->vtx[0].vout[0].nValue);

            uint256 hashTarget = ArithToUint256(arith_uint256().SetCompact(pblock->nBits));

            pblock->nBits = GetNextWorkRequired(pindexPrev, pblock, consensusParams);

            UpdateTime(pblock, consensusParams, pindexPrev);

            ProcessBlockFound(pblock, *pwallet, reservekey);

            LogPrintf("Using %s algorithm:\n", ASSETCHAINS_ALGORITHMS[ASSETCHAINS_ALGO]);
            LogPrintf("Staked block found  \n  hash: %s  \ntarget: %s\n", pblock->GetHash().GetHex(), hashTarget.GetHex());
            printf("Found block %d \n", Mining_height );
            printf("staking reward %.8f %s!\n", (double)subsidy / (double)COIN, ASSETCHAINS_SYMBOL);
            arith_uint256 post;
            post.SetCompact(pblock->GetVerusPOSTarget());
            pindexPrev = get_chainactive(Mining_height - 100);
            CTransaction &sTx = pblock->vtx[pblock->vtx.size()-1];
            printf("POS hash: %s  \ntarget:   %s\n",
                CTransaction::_GetVerusPOSHash(&(pblock->nNonce), sTx.vin[0].prevout.hash, sTx.vin[0].prevout.n, Mining_height, pindexPrev->GetBlockHeader().GetVerusEntropyHash(Mining_height - 100), sTx.vout[0].nValue).GetHex().c_str(), ArithToUint256(post).GetHex().c_str());
            if (unlockTime > Mining_height && subsidy >= ASSETCHAINS_TIMELOCKGTE)
                printf("- timelocked until block %i\n", unlockTime);
            else
                printf("\n");

            // Check for stop or if block needs to be rebuilt
            boost::this_thread::interruption_point();

            sleep(3);

            // In regression test mode, stop mining after a block is found.
            if (chainparams.MineBlocksOnDemand()) {
                throw boost::thread_interrupted();
            }
        }
    }
    catch (const boost::thread_interrupted&)
    {
        LogPrintf("VerusStaker terminated\n");
        throw;
    }
    catch (const std::runtime_error &e)
    {
        LogPrintf("VerusStaker runtime error: %s\n", e.what());
        return;
    }
}

void static BitcoinMiner_noeq(CWallet *pwallet)
#else
void static BitcoinMiner_noeq()
#endif
{
    LogPrintf("%s miner started\n", ASSETCHAINS_ALGORITHMS[ASSETCHAINS_ALGO]);
    RenameThread("verushash-miner");

#ifdef ENABLE_WALLET
    // Each thread has its own key
    CReserveKey reservekey(pwallet);
#endif

    const CChainParams& chainparams = Params();
    // Each thread has its own counter
    unsigned int nExtraNonce = 0;
    std::vector<unsigned char> solnPlaceholder = std::vector<unsigned char>();
    solnPlaceholder.resize(Eh200_9.SolutionWidth);
    uint8_t *script; uint64_t total,checktoshis; int32_t i,j;

    while ( (ASSETCHAIN_INIT == 0 || KOMODO_INITDONE == 0) ) //chainActive.Tip()->GetHeight() != 235300 &&
    {
        sleep(1);
        if ( komodo_baseid(ASSETCHAINS_SYMBOL) < 0 )
            break;
    }

    SetThreadPriority(THREAD_PRIORITY_LOWEST);

    // try a nice clean peer connection to start
    CBlockIndex *pindexPrev, *pindexCur;
    do {
        pindexPrev = chainActive.Tip();
        MilliSleep(5000 + rand() % 5000);
        waitForPeers(chainparams);
        pindexCur = chainActive.Tip();
    } while (pindexPrev != pindexCur);

    // this will not stop printing more than once in all cases, but it will allow us to print in all cases
    // and print duplicates rarely without having to synchronize
    static CBlockIndex *lastChainTipPrinted;

    miningTimer.start();

    try {
        printf("Mining %s with %s\n", ASSETCHAINS_SYMBOL, ASSETCHAINS_ALGORITHMS[ASSETCHAINS_ALGO]);
        while (true)
        {
            miningTimer.stop();
            waitForPeers(chainparams);

            pindexPrev = chainActive.Tip();
            sleep(1);

            // prevent forking on startup before the diff algorithm kicks in
            if (pindexPrev->GetHeight() < 50 || pindexPrev != chainActive.Tip())
            {
                do {
                    pindexPrev = chainActive.Tip();
                    MilliSleep(5000 + rand() % 5000);
                } while (pindexPrev != chainActive.Tip());
            }

            // Create new block
            unsigned int nTransactionsUpdatedLast = mempool.GetTransactionsUpdated();
            if ( Mining_height != pindexPrev->GetHeight()+1 )
            {
                Mining_height = pindexPrev->GetHeight()+1;
                Mining_start = (uint32_t)time(NULL);
            }

            if (lastChainTipPrinted != pindexPrev)
            {
                printf("Mining height %d\n", Mining_height);
                lastChainTipPrinted = pindexPrev;
            }

            miningTimer.start();

#ifdef ENABLE_WALLET
            CBlockTemplate *ptr = CreateNewBlockWithKey(reservekey, Mining_height, 0, ASSETCHAINS_STAKED != 0 && KOMODO_MININGTHREADS == 0);
#else
            CBlockTemplate *ptr = CreateNewBlockWithKey();
#endif
            if ( ptr == 0 )
            {
                static uint32_t counter;
                if ( ASSETCHAINS_STAKED == 0 && counter++ < 10 )
                    fprintf(stderr,"created illegal block, retry\n");
                continue;
            }

            unique_ptr<CBlockTemplate> pblocktemplate(ptr);
            if (!pblocktemplate.get())
            {
                if (GetArg("-mineraddress", "").empty()) {
                    LogPrintf("Error in %s miner: Keypool ran out, please call keypoolrefill before restarting the mining thread\n",
                              ASSETCHAINS_ALGORITHMS[ASSETCHAINS_ALGO]);
                } else {
                    // Should never reach here, because -mineraddress validity is checked in init.cpp
                    LogPrintf("Error in %s miner: Invalid %s -mineraddress\n", ASSETCHAINS_ALGORITHMS[ASSETCHAINS_ALGO], ASSETCHAINS_SYMBOL);
                }
                return;
            }
            CBlock *pblock = &pblocktemplate->block;
            if ( ASSETCHAINS_SYMBOL[0] != 0 )
            {
                if ( ASSETCHAINS_REWARD[0] == 0 && !ASSETCHAINS_LASTERA )
                {
                    if ( pblock->vtx.size() == 1 && pblock->vtx[0].vout.size() == 1 && Mining_height > ASSETCHAINS_MINHEIGHT )
                    {
                        static uint32_t counter;
                        if ( counter++ < 10 )
                            fprintf(stderr,"skip generating %s on-demand block, no tx avail\n",ASSETCHAINS_SYMBOL);
                        sleep(10);
                        continue;
                    } else fprintf(stderr,"%s vouts.%d mining.%d vs %d\n",ASSETCHAINS_SYMBOL,(int32_t)pblock->vtx[0].vout.size(),Mining_height,ASSETCHAINS_MINHEIGHT);
                }
            }
            IncrementExtraNonce(pblock, pindexPrev, nExtraNonce);
            LogPrintf("Running %s miner with %u transactions in block (%u bytes)\n",ASSETCHAINS_ALGORITHMS[ASSETCHAINS_ALGO],
                       pblock->vtx.size(),::GetSerializeSize(*pblock,SER_NETWORK,PROTOCOL_VERSION));
            //
            // Search
            //
            uint32_t savebits; int64_t nStart = GetTime();

            pblock->nSolution = solnPlaceholder;
            savebits = pblock->nBits;
            arith_uint256 hashTarget = arith_uint256().SetCompact(pblock->nBits);
            HASHTarget = arith_uint256().SetCompact(savebits);
            arith_uint256 mask(ASSETCHAINS_NONCEMASK[ASSETCHAINS_ALGO]);

            Mining_start = 0;

            if ( pindexPrev != chainActive.Tip() )
            {
                if (lastChainTipPrinted != chainActive.Tip())
                {
                    lastChainTipPrinted = chainActive.Tip();
                    printf("Block %d added to chain\n", lastChainTipPrinted->GetHeight());
                }
                MilliSleep(250);
                continue;
            }

            if ( ASSETCHAINS_STAKED != 0 )
            {
                int32_t percPoS,z; bool fNegative,fOverflow;
                HASHTarget_POW = komodo_PoWtarget(&percPoS,HASHTarget,Mining_height,ASSETCHAINS_STAKED,komodo_newStakerActive(Mining_height, pblock->nTime));
                HASHTarget.SetCompact(KOMODO_MINDIFF_NBITS,&fNegative,&fOverflow);
                LogPrintf("Block %d : PoS %d%% vs target %d%%\n", Mining_height, percPoS, (int32_t)ASSETCHAINS_STAKED);
            }
            //else if ( ASSETCHAINS_ADAPTIVEPOW > 0 && ASSETCHAINS_STAKED == 0 )
            //    HASHTarget_POW = komodo_adaptivepow_target(Mining_height,HASHTarget,pblock->nTime);
            
            while (true)
            {
                arith_uint256 arNonce = UintToArith256(pblock->nNonce);
                int64_t *extraPtr;
                
                // This seems to be a really bad way to do this, but its better than copy pasting the entire miner function at this stage.
                CVerusHashWriter ss = CVerusHashWriter(SER_GETHASH, PROTOCOL_VERSION);
                ss << *((CBlockHeader *)pblock);
                if ( ASSETCHAINS_ALGO == ASSETCHAINS_VERUSHASH )
                    extraPtr = ss.xI64p();
                CVerusHash &vh = ss.GetState();
                uint256 hashResult = uint256();
                vh.ClearExtra();
                
                CVerusHashV2Writer ss2 = CVerusHashV2Writer(SER_GETHASH, PROTOCOL_VERSION);
                ss2 << *((CBlockHeader *)pblock);
                if ( ASSETCHAINS_ALGO == ASSETCHAINS_VERUSHASHV1_1 )
                    extraPtr = ss2.xI64p();
                CVerusHashV2 &vh2 = ss2.GetState();
                vh2.ClearExtra();
                
                int64_t i, count = ASSETCHAINS_NONCEMASK[ASSETCHAINS_ALGO] + 1;
                int64_t hashesToGo = ASSETCHAINS_HASHESPERROUND[ASSETCHAINS_ALGO];
                if ( ASSETCHAINS_STAKED > 0 && ASSETCHAINS_STAKED < 100 )
                {    
                    if ( KOMODO_MININGTHREADS > 0 )
                        hashTarget = HASHTarget_POW;
                    else 
                        hashTarget = HASHTarget;
                }
                else if ( ASSETCHAINS_STAKED == 100 && Mining_height > 100 )
                    hashTarget = HASHTarget;
                //else if ( ASSETCHAINS_ADAPTIVEPOW > 0 && ASSETCHAINS_STAKED == 0 )
                //    hashTarget = HASHTarget_POW;

                // for speed check NONCEMASK at a time
                for (i = 0; i < count; i++)
                {
                    *extraPtr = i;
                    if ( ASSETCHAINS_ALGO == ASSETCHAINS_VERUSHASH )
                        vh.ExtraHash((unsigned char *)&hashResult);
                    else if ( ASSETCHAINS_ALGO == ASSETCHAINS_VERUSHASHV1_1 )
                        vh2.ExtraHash((unsigned char *)&hashResult);

                    if ( UintToArith256(hashResult) <= hashTarget )
                    {
                        if (pblock->nSolution.size() != 1344)
                        {
                            LogPrintf("ERROR: Block solution is not 1344 bytes as it should be");
                            sleep(5);
                            break;
                        }

                        SetThreadPriority(THREAD_PRIORITY_NORMAL);

                        *((int64_t *)&(pblock->nSolution.data()[pblock->nSolution.size() - 15])) = i;

                        int32_t unlockTime = komodo_block_unlocktime(Mining_height);
                        int64_t subsidy = (int64_t)(pblock->vtx[0].vout[0].nValue);

                        LogPrintf("Using %s algorithm:\n", ASSETCHAINS_ALGORITHMS[ASSETCHAINS_ALGO]);
                        LogPrintf("proof-of-work found  \n  hash: %s  \ntarget: %s\n", pblock->GetHash().GetHex(), hashTarget.GetHex());
                        printf("Found block %d \n", Mining_height );
                        printf("mining reward %.8f %s!\n", (double)subsidy / (double)COIN, ASSETCHAINS_SYMBOL);
                        printf("  hash: %s  \ntarget: %s\n", pblock->GetHash().GetHex().c_str(), hashTarget.GetHex().c_str());
                        if (unlockTime > Mining_height && subsidy >= ASSETCHAINS_TIMELOCKGTE)
                            printf("- timelocked until block %i\n", unlockTime);
                        else
                            printf("\n");
#ifdef ENABLE_WALLET
                        ProcessBlockFound(pblock, *pwallet, reservekey);
#else
                        ProcessBlockFound(pblock));
#endif
                        SetThreadPriority(THREAD_PRIORITY_LOWEST);
                        break;
                    }
                    // check periodically if we're stale
                    if (!--hashesToGo)
                    {
                        if ( pindexPrev != chainActive.Tip() )
                        {
                            if (lastChainTipPrinted != chainActive.Tip())
                            {
                                lastChainTipPrinted = chainActive.Tip();
                                printf("Block %d added to chain\n", lastChainTipPrinted->GetHeight());
                            }
                            break;
                        }
                        hashesToGo = ASSETCHAINS_HASHESPERROUND[ASSETCHAINS_ALGO];
                    }
                }

                {
                    LOCK(cs_metrics);
                    nHashCount += i;
                }

                // Check for stop or if block needs to be rebuilt
                boost::this_thread::interruption_point();

                if (vNodes.empty() && chainparams.MiningRequiresPeers())
                {
                    if ( Mining_height > ASSETCHAINS_MINHEIGHT )
                    {
                        fprintf(stderr,"no nodes, attempting reconnect\n");
                        break;
                    }
                }

                if (mempool.GetTransactionsUpdated() != nTransactionsUpdatedLast && GetTime() - nStart > 60)
                {
                    fprintf(stderr,"timeout, retrying\n");
                    break;
                }

                if ( pindexPrev != chainActive.Tip() )
                {
                    if (lastChainTipPrinted != chainActive.Tip())
                    {
                        lastChainTipPrinted = chainActive.Tip();
                        printf("Block %d added to chain\n", lastChainTipPrinted->GetHeight());
                    }
                    break;
                }

#ifdef _WIN32
                printf("%llu mega hashes complete - working\n", (ASSETCHAINS_NONCEMASK[ASSETCHAINS_ALGO] + 1) / 1048576);
#else
                printf("%lu mega hashes complete - working\n", (ASSETCHAINS_NONCEMASK[ASSETCHAINS_ALGO] + 1) / 1048576);
#endif
                pblock->nBits = savebits;
                break;
            }
        }
    }
    catch (const boost::thread_interrupted&)
    {
        miningTimer.stop();
        LogPrintf("%s miner terminated\n", ASSETCHAINS_ALGORITHMS[ASSETCHAINS_ALGO]);
        throw;
    }
    catch (const std::runtime_error &e)
    {
        miningTimer.stop();
        LogPrintf("%s miner runtime error: %s\n", ASSETCHAINS_ALGORITHMS[ASSETCHAINS_ALGO], e.what());
        return;
    }
    miningTimer.stop();
}
=======
#endif
>>>>>>> 0634e206

int32_t gotinvalid;
extern int32_t getkmdseason(int32_t height);

#ifdef ENABLE_WALLET
void static BitcoinMiner(CWallet *pwallet)
#else
void static BitcoinMiner()
#endif
{
    LogPrintf("KomodoMiner started\n");
    SetThreadPriority(THREAD_PRIORITY_LOWEST);
    RenameThread("komodo-miner");
    const CChainParams& chainparams = Params();

#ifdef ENABLE_WALLET
    // Each thread has its own key
    CReserveKey reservekey(pwallet);
#endif

    // Each thread has its own counter
    unsigned int nExtraNonce = 0;

    unsigned int n = chainparams.EquihashN();
    unsigned int k = chainparams.EquihashK();
    uint8_t *script; uint64_t total; int32_t i,j,gpucount=KOMODO_MAXGPUCOUNT,notaryid = -1;
    while ( (ASSETCHAIN_INIT == 0 || KOMODO_INITDONE == 0) )
    {
        sleep(1);
        if ( komodo_baseid(ASSETCHAINS_SYMBOL) < 0 )
            break;
    }
    if ( ASSETCHAINS_SYMBOL[0] == 0 )
    {
        int newHeight;
        uint32_t timePast;
        {
            LOCK(cs_main);
            newHeight = chainActive.Height() + 1;
            timePast = (uint32_t)chainActive.Tip()->GetMedianTimePast();
        }
        komodo_chosennotary(&notaryid,newHeight,NOTARY_PUBKEY33,timePast);
    }
    if ( notaryid != My_notaryid )
        My_notaryid = notaryid;
    std::string solver;
    if ( ASSETCHAINS_NK[0] == 0 && ASSETCHAINS_NK[1] == 0 )
        solver = "tromp";
    else 
        solver = "default";
    assert(solver == "tromp" || solver == "default");
    LogPrint("pow", "Using Equihash solver \"%s\" with n = %u, k = %u\n", solver, n, k);
    if ( ASSETCHAINS_SYMBOL[0] == 0 )
        fprintf(stderr,"notaryid.%d Mining.%s with %s\n",notaryid,ASSETCHAINS_SYMBOL,solver.c_str());
    std::mutex m_cs;
    bool cancelSolver = false;
    boost::signals2::connection c = uiInterface.NotifyBlockTip.connect(
                                                                       [&m_cs, &cancelSolver](const uint256& hashNewTip) mutable {
                                                                           std::lock_guard<std::mutex> lock{m_cs};
                                                                           cancelSolver = true;
                                                                       }
                                                                       );
    miningTimer.start();

    try {
        if ( ASSETCHAINS_SYMBOL[0] != 0 )
            fprintf(stderr,"try %s Mining with %s\n",ASSETCHAINS_SYMBOL,solver.c_str());
        while (true)
        {
<<<<<<< HEAD
            if (chainparams.MiningRequiresPeers()) 
            {
=======
            if (chainparams.MiningRequiresPeers()) //chainActive.LastTip()->nHeight != 235300 &&
            {
                //if ( ASSETCHAINS_SEED != 0 && chainActive.LastTip()->nHeight < 100 )
                //    break;
>>>>>>> 0634e206
                // Busy-wait for the network to come online so we don't waste time mining
                // on an obsolete chain. In regtest mode we expect to fly solo.
                miningTimer.stop();
                do {
                    bool fvNodesEmpty;
                    {
                        //LOCK(cs_vNodes);
                        fvNodesEmpty = vNodes.empty();
                    }
                    if (!fvNodesEmpty )//&& !IsInitialBlockDownload())
                        break;
                    MilliSleep(15000);
                    //fprintf(stderr,"fvNodesEmpty %d IsInitialBlockDownload(%s) %d\n",(int32_t)fvNodesEmpty,ASSETCHAINS_SYMBOL,(int32_t)IsInitialBlockDownload());

                } while (true);
                //fprintf(stderr,"%s Found peers\n",ASSETCHAINS_SYMBOL);
                miningTimer.start();
            }
            //
            // Create new block
            //
            unsigned int nTransactionsUpdatedLast = mempool.GetTransactionsUpdated();
<<<<<<< HEAD
            CBlockIndex* pindexPrev = nullptr;
            {
                LOCK(cs_main);
                pindexPrev = chainActive.Tip();
            }
            if ( Mining_height != pindexPrev->GetHeight()+1 )
=======
            CBlockIndex* pindexPrev = chainActive.LastTip();
            if ( Mining_height != pindexPrev->nHeight+1 )
>>>>>>> 0634e206
            {
                Mining_height = pindexPrev->nHeight+1;
                Mining_start = (uint32_t)time(NULL);
            }

#ifdef ENABLE_WALLET
            // notaries always default to staking
            CBlockTemplate *ptr = CreateNewBlockWithKey(reservekey, pindexPrev->nHeight+1, gpucount, ASSETCHAINS_STAKED != 0 && KOMODO_MININGTHREADS == 0);
#else
            CBlockTemplate *ptr = CreateNewBlockWithKey();
#endif
            if ( ptr == 0 )
            {
                if ( 0 && !GetBoolArg("-gen",false))
                {
                    miningTimer.stop();
                    c.disconnect();
                    LogPrintf("KomodoMiner terminated\n");
                    return;
                }
                static uint32_t counter;
                if ( counter++ < 10 && ASSETCHAINS_STAKED == 0 )
                    fprintf(stderr,"created illegal blockB, retry\n");
                sleep(1);
                continue;
            }
            //fprintf(stderr,"get template\n");
            unique_ptr<CBlockTemplate> pblocktemplate(ptr);
            if (!pblocktemplate.get())
            {
                if (GetArg("-mineraddress", "").empty()) {
                    LogPrintf("Error in KomodoMiner: Keypool ran out, please call keypoolrefill before restarting the mining thread\n");
                } else {
                    // Should never reach here, because -mineraddress validity is checked in init.cpp
                    LogPrintf("Error in KomodoMiner: Invalid -mineraddress\n");
                }
                return;
            }
            CBlock *pblock = &pblocktemplate->block;
            if ( ASSETCHAINS_SYMBOL[0] != 0 )
            {
                if ( ASSETCHAINS_REWARD[0] == 0 && !ASSETCHAINS_LASTERA )
                {
                    if ( pblock->vtx.size() == 1 && pblock->vtx[0].vout.size() == 1 && Mining_height > ASSETCHAINS_MINHEIGHT )
                    {
                        static uint32_t counter;
                        if ( counter++ < 10 )
                            fprintf(stderr,"skip generating %s on-demand block, no tx avail\n",ASSETCHAINS_SYMBOL);
                        sleep(10);
                        continue;
                    } else fprintf(stderr,"%s vouts.%d mining.%d vs %d\n",ASSETCHAINS_SYMBOL,(int32_t)pblock->vtx[0].vout.size(),Mining_height,ASSETCHAINS_MINHEIGHT);
                }
            }
            // We cant increment nonce for proof transactions, as it modifes the coinbase, meaning CreateBlock must be called again to get a new valid proof to pass validation. 
            if ( (ASSETCHAINS_SYMBOL[0] == 0 && notaryid >= 0 && Mining_height > nDecemberHardforkHeight ) || (ASSETCHAINS_STAKED != 0 && komodo_newStakerActive(Mining_height, pblock->nTime) != 0) ) //December 2019 hardfork
                nExtraNonce = 0;
            IncrementExtraNonce(pblock, pindexPrev, nExtraNonce);
            //fprintf(stderr,"Running KomodoMiner.%s with %u transactions in block\n",solver.c_str(),(int32_t)pblock->vtx.size());
            LogPrintf("Running KomodoMiner.%s with %u transactions in block (%u bytes)\n",solver.c_str(),pblock->vtx.size(),::GetSerializeSize(*pblock,SER_NETWORK,PROTOCOL_VERSION));
            //
            // Search
            //
            uint8_t pubkeys[66][33]; arith_uint256 bnMaxPoSdiff; uint32_t blocktimes[66]; int mids[256],nonzpkeys,i,j,externalflag; uint32_t savebits; int64_t nStart = GetTime();
            pblock->nBits         = GetNextWorkRequired(pindexPrev, pblock, Params().GetConsensus());
            savebits = pblock->nBits;
            HASHTarget = arith_uint256().SetCompact(savebits);
            if ( ASSETCHAINS_SYMBOL[0] == 0 && notaryid >= 0 )
            {
                j = 65;
                if ( (Mining_height >= 235300 && Mining_height < 236000) || (Mining_height % KOMODO_ELECTION_GAP) > 64 || (Mining_height % KOMODO_ELECTION_GAP) == 0 || Mining_height > 1000000 )
                {
                    int32_t dispflag = 1; // TODO: set this back to 0 when finished testing.
                    if ( notaryid <= 3 || notaryid == 32 || (notaryid >= 43 && notaryid <= 45) || notaryid == 51 || notaryid == 52 || notaryid == 56 || notaryid == 57 )
                        dispflag = 1;
                    komodo_eligiblenotary(pubkeys,mids,blocktimes,&nonzpkeys,Mining_height);
                    if ( nonzpkeys > 0 )
                    {
                        for (i=0; i<33; i++)
                            if( pubkeys[0][i] != 0 )
                                break;
                        if ( i == 33 )
                            externalflag = 1;
                        else externalflag = 0;
                        if ( IS_KOMODO_NOTARY )
                        {
                            for (i=1; i<66; i++)
                                if ( memcmp(pubkeys[i],pubkeys[0],33) == 0 )
                                    break;
                            if ( externalflag == 0 && i != 66 && mids[i] >= 0 )
                                printf("VIOLATION at %d, notaryid.%d\n",i,mids[i]);
                            for (j=gpucount=0; j<65; j++)
                            {
                                if ( dispflag != 0 )
                                {
                                    if ( mids[j] >= 0 )
                                    {
                                        if ( mids[j] == notaryid )
                                            fprintf(stderr,"--<%d>-- ",mids[j]);
                                        else
                                            fprintf(stderr,"%d ",mids[j]);
                                    } else fprintf(stderr,"GPU ");
                                }
                                if ( mids[j] == -1 )
                                    gpucount++;
                            }
                            if ( dispflag != 0 )
                                fprintf(stderr," <- prev minerids from ht.%d notary.%d gpucount.%d %.2f%% t.%u\n",pindexPrev->nHeight,notaryid,gpucount,100.*(double)gpucount/j,(uint32_t)time(NULL));
                        }
                        for (j=0; j<65; j++)
                            if ( mids[j] == notaryid )
                                break;
                        if ( j == 65 )
                            KOMODO_LASTMINED = 0;
                    } else fprintf(stderr,"ht.%i all NN are elegible\n",Mining_height); //else fprintf(stderr,"no nonz pubkeys\n"); 
                    
                    if ( (Mining_height >= 235300 && Mining_height < 236000) || (j == 65 && Mining_height > KOMODO_MAYBEMINED+1 && Mining_height > KOMODO_LASTMINED+64) )
                    {
                        HASHTarget = arith_uint256().SetCompact(KOMODO_MINDIFF_NBITS);
                        fprintf(stderr,"I am the chosen one for %s ht.%d\n",ASSETCHAINS_SYMBOL,pindexPrev->nHeight+1);
                    } else fprintf(stderr,"duplicate at j.%d\n",j);

                    /* check if hf22 rule can be applied */
                    const Consensus::Params &params = chainparams.GetConsensus();
                    if (params.nHF22Height != boost::none)
                    {
                        const uint32_t nHeightAfterGAPSecondBlockAllowed = params.nHF22Height.get();
                        const uint32_t nMaxGAPAllowed = params.nMaxFutureBlockTime + 1;
                        const uint32_t tiptime = pindexPrev->GetBlockTime();

                        if (Mining_height > nHeightAfterGAPSecondBlockAllowed)
                        {
                            const uint32_t &blocktime = pblock->nTime;
                            if (blocktime >= tiptime + nMaxGAPAllowed && tiptime == blocktimes[1])
                            {
                                // already assumed notaryid >= 0 and chain is KMD
                                LogPrint("hfnet", "%s[%d]: time.(%lu >= %lu), notaryid.%ld, ht.%ld\n", __func__, __LINE__, blocktime, tiptime, notaryid, Mining_height);

                                /* build priority list */
                                std::vector<int32_t> vPriorityList(64);
                                // fill the priority list by notaries numbers, 0..63
                                int id = 0;
                                std::generate(vPriorityList.begin(), vPriorityList.end(), [&id] { return id++; }); // std::iota
                                // move the notaries participated in last 65 to the end of priority list
                                std::vector<int32_t>::iterator it;
                                for (size_t i = sizeof(mids) / sizeof(mids[0]) - 1; i > 0; --i)
                                { // ! mids[0] is not included
                                    if (mids[i] != -1)
                                    {
                                        it = std::find(vPriorityList.begin(), vPriorityList.end(), mids[i]);
                                        if (it != vPriorityList.end() && std::next(it) != vPriorityList.end())
                                        {
                                            std::rotate(it, std::next(it), vPriorityList.end());
                                        }
                                    }
                                }

                                if (isSecondBlockAllowed(notaryid, blocktime, tiptime + nMaxGAPAllowed, params.nHF22NotariesPriorityRotateDelta, vPriorityList))
                                {
                                    HASHTarget = arith_uint256().SetCompact(KOMODO_MINDIFF_NBITS);
                                    LogPrint("hfnet", "%s[%d]: notaryid.%ld, ht.%ld --> allowed to mine mindiff\n", __func__, __LINE__, notaryid, Mining_height);
                                }
                            }
                        }
                    } // hf22 rule check
                }
                else
                    Mining_start = 0;
            } else Mining_start = 0;

            if ( ASSETCHAINS_STAKED > 0 )
            {
                int32_t percPoS,z; bool fNegative,fOverflow;
                HASHTarget_POW = komodo_PoWtarget(&percPoS,HASHTarget,Mining_height,ASSETCHAINS_STAKED,komodo_newStakerActive(Mining_height, pblock->nTime));
                HASHTarget.SetCompact(KOMODO_MINDIFF_NBITS,&fNegative,&fOverflow);
                if ( ASSETCHAINS_STAKED < 100 )
                    LogPrintf("Block %d : PoS %d%% vs target %d%% \n",Mining_height,percPoS,(int32_t)ASSETCHAINS_STAKED);
            }
            //else if ( ASSETCHAINS_ADAPTIVEPOW > 0 )
            //    HASHTarget_POW = komodo_adaptivepow_target(Mining_height,HASHTarget,pblock->nTime);
            gotinvalid = 0;
            while (true)
            {
                //fprintf(stderr,"gotinvalid.%d\n",gotinvalid);
                if ( gotinvalid != 0 )
                    break;
                // komodo_longestchain();
                // Hash state

                crypto_generichash_blake2b_state state;
                EhInitialiseState(n, k, state);
                // I = the block header minus nonce and solution.
                CEquihashInput I{*pblock};
                CDataStream ss(SER_NETWORK, PROTOCOL_VERSION);
                ss << I;
                // H(I||...
                crypto_generichash_blake2b_update(&state, (unsigned char*)&ss[0], ss.size());
                // H(I||V||...
                crypto_generichash_blake2b_state curr_state;
                curr_state = state;
                crypto_generichash_blake2b_update(&curr_state,pblock->nNonce.begin(),pblock->nNonce.size());
                // (x_1, x_2, ...) = A(I, V, n, k)
                LogPrint("pow", "Running Equihash solver \"%s\" with nNonce = %s\n",solver, pblock->nNonce.ToString());
                arith_uint256 hashTarget,hashTarget_POW = HASHTarget_POW;
                if ( KOMODO_MININGTHREADS > 0 && ASSETCHAINS_STAKED > 0 && ASSETCHAINS_STAKED < 100 && Mining_height > 10 )
                    hashTarget = HASHTarget_POW;
                //else if ( ASSETCHAINS_ADAPTIVEPOW > 0 )
                //    hashTarget = HASHTarget_POW;
                else hashTarget = HASHTarget;
                std::function<bool(std::vector<unsigned char>)> validBlock =
#ifdef ENABLE_WALLET
                [&pblock, &hashTarget, &pwallet, &reservekey, &m_cs, &cancelSolver, &chainparams, &hashTarget_POW]
#else
                [&pblock, &hashTarget, &m_cs, &cancelSolver, &chainparams, &hashTarget_POW]
#endif
                (std::vector<unsigned char> soln) {
                    int32_t z; arith_uint256 h; CBlock B;
                    // Write the solution to the hash and compute the result.
                    LogPrint("pow", "- Checking solution against target\n");
                    pblock->nSolution = soln;
                    solutionTargetChecks.increment();
                    B = *pblock;
                    h = UintToArith256(B.GetHash());
                    if ( h > hashTarget )
                    {
                        return false;
                    }
                    if ( IS_KOMODO_NOTARY && B.nTime > GetTime() )
                    {
                        while ( GetTime() < B.nTime-2 )
                        {
                            sleep(1);
<<<<<<< HEAD
                            CBlockIndex *tip = nullptr;
                            {
                                LOCK(cs_main);
                                tip = chainActive.Tip();
                            }
                            if ( tip->GetHeight() >= Mining_height )
=======
                            if ( chainActive.LastTip()->nHeight >= Mining_height )
>>>>>>> 0634e206
                            {
                                fprintf(stderr,"new block arrived\n");
                                return(false);
                            }
                        }
                    }
                    if ( ASSETCHAINS_STAKED == 0 )
                    {
                        if ( IS_KOMODO_NOTARY )
                        {
                            int32_t r;
                            if ( (r= ((Mining_height + NOTARY_PUBKEY33[16]) % 64) / 8) > 0 )
                                MilliSleep((rand() % (r * 1000)) + 1000);
                        }
                    }
                    else
                    {
                        if ( KOMODO_MININGTHREADS == 0 ) // we are staking 
                        {
                            // Need to rebuild block if the found solution for PoS, meets POW target, otherwise it will be rejected. 
                            if ( ASSETCHAINS_STAKED < 100 && komodo_newStakerActive(Mining_height,pblock->nTime) != 0 && h < hashTarget_POW )
                            {
                                fprintf(stderr, "[%s:%d] PoS block.%u meets POW_Target.%u building new block\n", ASSETCHAINS_SYMBOL, Mining_height, h.GetCompact(), hashTarget_POW.GetCompact());
                                return(false);
                            }
                            if ( komodo_waituntilelegible(B.nTime, Mining_height, ASSETCHAINS_STAKED_BLOCK_FUTURE_MAX) == 0 )
                                return(false);
                        }
                        uint256 tmp = B.GetHash();
                        fprintf(stderr,"[%s:%d] mined block ",ASSETCHAINS_SYMBOL,Mining_height);
                        int32_t z; for (z=31; z>=0; z--)
                            fprintf(stderr,"%02x",((uint8_t *)&tmp)[z]);
                        fprintf(stderr, "\n");
                    }
                    bool blockValid;
                    {
                        LOCK(cs_main);
                        CValidationState state;
                        blockValid = TestBlockValidity(state, B, chainActive.Tip(), true, false);
                    }
                    if ( !blockValid )
                    {
                        h = UintToArith256(B.GetHash());
                        gotinvalid = 1;
                        return(false);
                    }

                    // Found a solution
                    SetThreadPriority(THREAD_PRIORITY_NORMAL);
                    LogPrintf("KomodoMiner:\n");
                    LogPrintf("proof-of-work found  \n  hash: %s  \ntarget: %s\n", B.GetHash().GetHex(), HASHTarget.GetHex());
#ifdef ENABLE_WALLET
                    if (ProcessBlockFound(&B, *pwallet, reservekey)) {
#else
                        if (ProcessBlockFound(&B)) {
#endif
                            // Ignore chain updates caused by us
                            std::lock_guard<std::mutex> lock{m_cs};
                            cancelSolver = false;
                        }

                        SetThreadPriority(THREAD_PRIORITY_LOWEST);
                        // In regression test mode, stop mining after a block is found.
                        if (chainparams.MineBlocksOnDemand()) {
                            // Increment here because throwing skips the call below
                            ehSolverRuns.increment();
                            throw boost::thread_interrupted();
                        }
                        return true;
                    };
                    std::function<bool(EhSolverCancelCheck)> cancelled = [&m_cs, &cancelSolver](EhSolverCancelCheck pos) {
                        std::lock_guard<std::mutex> lock{m_cs};
                        return cancelSolver;
                    };
                    // TODO: factor this out into a function with the same API for each solver.
                    if (solver == "tromp" ) { //&& notaryid >= 0 ) {
                        // Create solver and initialize it.
                        equi eq(1);
                        eq.setstate(&curr_state);

                        // Initialization done, start algo driver.
                        eq.digit0(0);
                        eq.xfull = eq.bfull = eq.hfull = 0;
                        eq.showbsizes(0);
                        for (u32 r = 1; r < WK; r++) {
                            (r&1) ? eq.digitodd(r, 0) : eq.digiteven(r, 0);
                            eq.xfull = eq.bfull = eq.hfull = 0;
                            eq.showbsizes(r);
                        }
                        eq.digitK(0);
                        ehSolverRuns.increment();

                        // Convert solution indices to byte array (decompress) and pass it to validBlock method.
                        for (size_t s = 0; s < eq.nsols; s++) {
                            LogPrint("pow", "Checking solution %d\n", s+1);
                            std::vector<eh_index> index_vector(PROOFSIZE);
                            for (size_t i = 0; i < PROOFSIZE; i++) {
                                index_vector[i] = eq.sols[s][i];
                            }
                            std::vector<unsigned char> sol_char = GetMinimalFromIndices(index_vector, DIGITBITS);

                            if (validBlock(sol_char)) {
                                // If we find a POW solution, do not try other solutions
                                // because they become invalid as we created a new block in blockchain.
                                break;
                            }
                        }
                    } else {
                        try {
                            // If we find a valid block, we rebuild
                            bool found = EhOptimisedSolve(n, k, curr_state, validBlock, cancelled);
                            ehSolverRuns.increment();
                            if (found) {
                                int32_t i; uint256 hash = pblock->GetHash();
                                //for (i=0; i<32; i++)
                                //    fprintf(stderr,"%02x",((uint8_t *)&hash)[i]);
                                //fprintf(stderr," <- %s Block found %d\n",ASSETCHAINS_SYMBOL,Mining_height);
                                //FOUND_BLOCK = 1;
                                //KOMODO_MAYBEMINED = Mining_height;
                                break;
                            }
                        } catch (EhSolverCancelledException&) {
                            LogPrint("pow", "Equihash solver cancelled\n");
                            std::lock_guard<std::mutex> lock{m_cs};
                            cancelSolver = false;
                        }
                    }

                    // Check for stop or if block needs to be rebuilt
                    boost::this_thread::interruption_point();
                    // Regtest mode doesn't require peers
                    /*if ( FOUND_BLOCK != 0 )
                    {
                        FOUND_BLOCK = 0;
                        fprintf(stderr,"FOUND_BLOCK!\n");
                        //sleep(2000);
                    } */
                    if (vNodes.empty() && chainparams.MiningRequiresPeers())
                    {
                        if ( ASSETCHAINS_SYMBOL[0] == 0 || Mining_height > ASSETCHAINS_MINHEIGHT )
                        {
                            fprintf(stderr,"no nodes, break\n");
                            break;
                        }
                    }
                    if ((UintToArith256(pblock->nNonce) & 0xffff) == 0xffff)
                    {
                        //if ( 0 && ASSETCHAINS_SYMBOL[0] != 0 )
                        fprintf(stderr,"0xffff, break\n");
                        break;
                    }
                    if (mempool.GetTransactionsUpdated() != nTransactionsUpdatedLast && GetTime() - nStart > 60)
                    {
                        if ( 0 && ASSETCHAINS_SYMBOL[0] != 0 )
                            fprintf(stderr,"timeout, break\n");
                        break;
                    }
                    CBlockIndex *tip = nullptr;
                    {
                        LOCK(cs_main);
                        tip = chainActive.Tip();
                    }
                    if ( pindexPrev != tip )
                    {
                        break;
                    }
                    // Update nNonce and nTime
                    pblock->nNonce = ArithToUint256(UintToArith256(pblock->nNonce) + 1);
                    pblock->nBits = savebits;
                    if ( ASSETCHAINS_ADAPTIVEPOW > 0 )
                    {
                        UpdateTime(pblock, chainparams.GetConsensus(), pindexPrev);
                        HASHTarget.SetCompact(pblock->nBits);
                        hashTarget = HASHTarget;
                        savebits = pblock->nBits;
                    }
                }
            }
        }
        catch (const boost::thread_interrupted&)
        {
            miningTimer.stop();
            c.disconnect();
            LogPrintf("KomodoMiner terminated\n");
            throw;
        }
        catch (const std::runtime_error &e)
        {
            miningTimer.stop();
            c.disconnect();
            LogPrintf("KomodoMiner runtime error: %s\n", e.what());
            return;
        }
        miningTimer.stop();
        c.disconnect();
    }

#ifdef ENABLE_WALLET
    void GenerateBitcoins(bool fGenerate, CWallet* pwallet, int nThreads)
#else
    void GenerateBitcoins(bool fGenerate, int nThreads)
#endif
    {
        static boost::thread_group* minerThreads = NULL;

        if (nThreads < 0)
            nThreads = GetNumCores();

        if (minerThreads != NULL)
        {
            minerThreads->interrupt_all();
            delete minerThreads;
            minerThreads = NULL;
        }

        //fprintf(stderr,"nThreads.%d fGenerate.%d\n",(int32_t)nThreads,fGenerate);
        if ( ASSETCHAINS_STAKED > 0 && nThreads == 0 && fGenerate )
        {
            if ( pwallet != NULL )
                nThreads = 1;
            else
                return;
        }

        if (nThreads == 0 || !fGenerate)
            return;

        minerThreads = new boost::thread_group();

        for (int i = 0; i < nThreads; i++) {

#ifdef ENABLE_WALLET
            if ( ASSETCHAINS_ALGO == ASSETCHAINS_EQUIHASH )
                minerThreads->create_thread(boost::bind(&BitcoinMiner, pwallet));
#else
            if (ASSETCHAINS_ALGO == ASSETCHAINS_EQUIHASH )
                minerThreads->create_thread(&BitcoinMiner);
#endif
        }
    }

#endif // ENABLE_MINING<|MERGE_RESOLUTION|>--- conflicted
+++ resolved
@@ -171,11 +171,7 @@
             break;
         if ( (rand() % 100) < 2-(secToElegible>ASSETCHAINS_STAKED_BLOCK_FUTURE_MAX) ) 
             fprintf(stderr, "[%s:%i] %llds until elegible...\n", ASSETCHAINS_SYMBOL, stakeHeight, (long long)secToElegible);
-<<<<<<< HEAD
-        if ( chainActive.Tip()->GetHeight() >= stakeHeight )
-=======
-        if ( chainActive.LastTip()->nHeight >= stakeHeight )
->>>>>>> 0634e206
+        if ( chainActive.Tip()->nHeight >= stakeHeight )
         {
             fprintf(stderr, "[%s:%i] Chain advanced, reset staking loop.\n", ASSETCHAINS_SYMBOL, stakeHeight);
             return(0);
@@ -230,15 +226,9 @@
     pblocktemplate->vTxSigOps.push_back(-1); // updated at end
 
     // Largest block you're willing to create:
-<<<<<<< HEAD
-    unsigned int nBlockMaxSize = GetArg("-blockmaxsize", MAX_BLOCK_SIZE(chainActive.Tip()->GetHeight()+1));
+    unsigned int nBlockMaxSize = GetArg("-blockmaxsize", MAX_BLOCK_SIZE(chainActive.Tip()->nHeight+1));
     // Limit to betweeen 1K and MAX_BLOCK_SIZE-1K for sanity:
-    nBlockMaxSize = std::max((unsigned int)1000, std::min((unsigned int)(MAX_BLOCK_SIZE(chainActive.Tip()->GetHeight()+1)-1000), nBlockMaxSize));
-=======
-    unsigned int nBlockMaxSize = GetArg("-blockmaxsize", MAX_BLOCK_SIZE(chainActive.LastTip()->nHeight+1));
-    // Limit to betweeen 1K and MAX_BLOCK_SIZE-1K for sanity:
-    nBlockMaxSize = std::max((unsigned int)1000, std::min((unsigned int)(MAX_BLOCK_SIZE(chainActive.LastTip()->nHeight+1)-1000), nBlockMaxSize));
->>>>>>> 0634e206
+    nBlockMaxSize = std::max((unsigned int)1000, std::min((unsigned int)(MAX_BLOCK_SIZE(chainActive.Tip()->nHeight+1)-1000), nBlockMaxSize));
 
     // How much of the block should be dedicated to high-priority transactions,
     // included regardless of the fees they pay
@@ -261,13 +251,8 @@
         boost::this_thread::disable_interruption();
         ENTER_CRITICAL_SECTION(cs_main);
         ENTER_CRITICAL_SECTION(mempool.cs);
-<<<<<<< HEAD
         pindexPrev = chainActive.Tip();
-        const int nHeight = pindexPrev->GetHeight() + 1;
-=======
-        pindexPrev = chainActive.LastTip();
         const int nHeight = pindexPrev->nHeight + 1;
->>>>>>> 0634e206
         const Consensus::Params &consensusParams = chainparams.GetConsensus();
         uint32_t consensusBranchId = CurrentEpochBranchId(nHeight, consensusParams);
         bool sapling = NetworkUpgradeActive(nHeight, consensusParams, Consensus::UPGRADE_SAPLING);
@@ -588,11 +573,8 @@
                 //fprintf(stderr,"dont have inputs\n");
                 continue;
             }
-<<<<<<< HEAD
-            CAmount nTxFees = view.GetValueIn(chainActive.Tip()->GetHeight(),&interest,tx,chainActive.Tip()->nTime)-tx.GetValueOut();
-=======
-            CAmount nTxFees = view.GetValueIn(chainActive.LastTip()->nHeight,&interest,tx,chainActive.LastTip()->nTime)-tx.GetValueOut();
->>>>>>> 0634e206
+            CAmount nTxFees = view.GetValueIn(chainActive.Tip()->nHeight,&interest,tx,
+                    chainActive.Tip()->nTime)-tx.GetValueOut();
 
             nTxSigOps += GetP2SHSigOpCount(tx, view);
             if (nBlockSigOps + nTxSigOps >= MAX_BLOCK_SIGOPS-1)
@@ -706,12 +688,7 @@
                 pblocktemplate->vTxSigOps.push_back(GetLegacySigOpCount(txStaked));
                 nFees += txfees;
                 pblock->nTime = blocktime;
-<<<<<<< HEAD
-                //printf("staking PoS ht.%d t%u lag.%u\n",(int32_t)chainActive.Tip()->GetHeight()+1,blocktime,(uint32_t)(GetAdjustedTime() - (blocktime-13)));
-=======
-                //printf("staking PoS ht.%d t%u lag.%u\n",(int32_t)chainActive.LastTip()->nHeight+1,blocktime,(uint32_t)(GetAdjustedTime() - (blocktime-13)));
->>>>>>> 0634e206
-            } else return(0); //fprintf(stderr,"no utxos eligible for staking\n");         
+            } else return(0);
         }
         
         // Create coinbase tx
@@ -1095,11 +1072,7 @@
 #endif // ENABLE_WALLET
 {
     LogPrintf("%s\n", pblock->ToString());
-<<<<<<< HEAD
-    LogPrintf("generated %s height.%d\n", FormatMoney(pblock->vtx[0].vout[0].nValue),chainActive.Tip()->GetHeight()+1);
-=======
-    LogPrintf("generated %s height.%d\n", FormatMoney(pblock->vtx[0].vout[0].nValue),chainActive.LastTip()->nHeight+1);
->>>>>>> 0634e206
+    LogPrintf("generated %s height.%d\n", FormatMoney(pblock->vtx[0].vout[0].nValue),chainActive.Tip()->nHeight+1);
 
     // Found a solution
     {
@@ -1140,11 +1113,7 @@
 
     // Process this block the same as if we had received it from another node
     CValidationState state;
-<<<<<<< HEAD
-    if (!ProcessNewBlock(1,chainActive.Tip()->GetHeight()+1,state, NULL, pblock, true, NULL))
-=======
-    if (!ProcessNewBlock(1,chainActive.LastTip()->nHeight+1,state, NULL, pblock, true, NULL))
->>>>>>> 0634e206
+    if (!ProcessNewBlock(1,chainActive.Tip()->nHeight+1,state, NULL, pblock, true, NULL))
         return error("KomodoMiner: ProcessNewBlock, block not accepted");
 
     TrackMinedBlock(pblock->GetHash());
@@ -1209,11 +1178,7 @@
 {
     if ( chainActive.Tip() != 0 )
     {
-<<<<<<< HEAD
-        if ( height <= chainActive.Tip()->GetHeight() )
-=======
-        if ( height <= chainActive.LastTip()->nHeight )
->>>>>>> 0634e206
+        if ( height <= chainActive.Tip()->nHeight )
         {
             LOCK(cs_main);
             return(chainActive[height]);
@@ -1223,482 +1188,7 @@
     //fprintf(stderr,"get_chainactive null chainActive.Tip() height %d\n",height);
     return(0);
 }
-<<<<<<< HEAD
-
-/*
- * A separate thread to stake, while the miner threads mine.
- */
-void static VerusStaker(CWallet *pwallet)
-{
-    LogPrintf("Verus staker thread started\n");
-    RenameThread("verus-staker");
-
-    const CChainParams& chainparams = Params();
-    auto consensusParams = chainparams.GetConsensus();
-
-    // Each thread has its own key
-    CReserveKey reservekey(pwallet);
-
-    // Each thread has its own counter
-    unsigned int nExtraNonce = 0;
-    std::vector<unsigned char> solnPlaceholder = std::vector<unsigned char>();
-    solnPlaceholder.resize(Eh200_9.SolutionWidth);
-    uint8_t *script; uint64_t total,checktoshis; int32_t i,j;
-
-    while ( (ASSETCHAIN_INIT == 0 || KOMODO_INITDONE == 0) ) //chainActive.Tip()->GetHeight() != 235300 &&
-    {
-        sleep(1);
-        if ( komodo_baseid(ASSETCHAINS_SYMBOL) < 0 )
-            break;
-    }
-
-    // try a nice clean peer connection to start
-    CBlockIndex *pindexPrev, *pindexCur;
-    do {
-        pindexPrev = chainActive.Tip();
-        MilliSleep(5000 + rand() % 5000);
-        waitForPeers(chainparams);
-        pindexCur = chainActive.Tip();
-    } while (pindexPrev != pindexCur);
-
-    try {
-        while (true)
-        {
-            waitForPeers(chainparams);
-            CBlockIndex* pindexPrev = chainActive.Tip();
-            printf("Staking height %d for %s\n", pindexPrev->GetHeight() + 1, ASSETCHAINS_SYMBOL);
-
-            // Create new block
-            unsigned int nTransactionsUpdatedLast = mempool.GetTransactionsUpdated();
-            if ( Mining_height != pindexPrev->GetHeight()+1 )
-            {
-                Mining_height = pindexPrev->GetHeight()+1;
-                Mining_start = (uint32_t)time(NULL);
-            }
-
-            // Check for stop or if block needs to be rebuilt
-            boost::this_thread::interruption_point();
-
-            // try to stake a block
-            CBlockTemplate *ptr = NULL;
-            if (Mining_height > VERUS_MIN_STAKEAGE)
-                ptr = CreateNewBlockWithKey(reservekey, Mining_height, 0, true);
-
-            if ( ptr == 0 )
-            {
-                // wait to try another staking block until after the tip moves again
-                while ( chainActive.Tip() == pindexPrev )
-                    sleep(1);
-                continue;
-            }
-
-            unique_ptr<CBlockTemplate> pblocktemplate(ptr);
-            if (!pblocktemplate.get())
-            {
-                if (GetArg("-mineraddress", "").empty()) {
-                    LogPrintf("Error in %s staker: Keypool ran out, please call keypoolrefill before restarting the mining thread\n",
-                              ASSETCHAINS_ALGORITHMS[ASSETCHAINS_ALGO]);
-                } else {
-                    // Should never reach here, because -mineraddress validity is checked in init.cpp
-                    LogPrintf("Error in %s staker: Invalid %s -mineraddress\n", ASSETCHAINS_ALGORITHMS[ASSETCHAINS_ALGO], ASSETCHAINS_SYMBOL);
-                }
-                return;
-            }
-
-            CBlock *pblock = &pblocktemplate->block;
-            LogPrintf("Staking with %u transactions in block (%u bytes)\n", pblock->vtx.size(),::GetSerializeSize(*pblock,SER_NETWORK,PROTOCOL_VERSION));
-            //
-            // Search
-            //
-            int64_t nStart = GetTime();
-
-            // take up the necessary space for alignment
-            pblock->nSolution = solnPlaceholder;
-
-            // we don't use this, but IncrementExtraNonce is the function that builds the merkle tree
-            unsigned int nExtraNonce = 0;
-            IncrementExtraNonce(pblock, pindexPrev, nExtraNonce);
-
-            if (vNodes.empty() && chainparams.MiningRequiresPeers())
-            {
-                if ( Mining_height > ASSETCHAINS_MINHEIGHT )
-                {
-                    fprintf(stderr,"no nodes, attempting reconnect\n");
-                    continue;
-                }
-            }
-
-            if (mempool.GetTransactionsUpdated() != nTransactionsUpdatedLast && GetTime() - nStart > 60)
-            {
-                fprintf(stderr,"timeout, retrying\n");
-                continue;
-            }
-
-            if ( pindexPrev != chainActive.Tip() )
-            {
-                printf("Block %d added to chain\n", chainActive.Tip()->GetHeight());
-                MilliSleep(250);
-                continue;
-            }
-
-            int32_t unlockTime = komodo_block_unlocktime(Mining_height);
-            int64_t subsidy = (int64_t)(pblock->vtx[0].vout[0].nValue);
-
-            uint256 hashTarget = ArithToUint256(arith_uint256().SetCompact(pblock->nBits));
-
-            pblock->nBits = GetNextWorkRequired(pindexPrev, pblock, consensusParams);
-
-            UpdateTime(pblock, consensusParams, pindexPrev);
-
-            ProcessBlockFound(pblock, *pwallet, reservekey);
-
-            LogPrintf("Using %s algorithm:\n", ASSETCHAINS_ALGORITHMS[ASSETCHAINS_ALGO]);
-            LogPrintf("Staked block found  \n  hash: %s  \ntarget: %s\n", pblock->GetHash().GetHex(), hashTarget.GetHex());
-            printf("Found block %d \n", Mining_height );
-            printf("staking reward %.8f %s!\n", (double)subsidy / (double)COIN, ASSETCHAINS_SYMBOL);
-            arith_uint256 post;
-            post.SetCompact(pblock->GetVerusPOSTarget());
-            pindexPrev = get_chainactive(Mining_height - 100);
-            CTransaction &sTx = pblock->vtx[pblock->vtx.size()-1];
-            printf("POS hash: %s  \ntarget:   %s\n",
-                CTransaction::_GetVerusPOSHash(&(pblock->nNonce), sTx.vin[0].prevout.hash, sTx.vin[0].prevout.n, Mining_height, pindexPrev->GetBlockHeader().GetVerusEntropyHash(Mining_height - 100), sTx.vout[0].nValue).GetHex().c_str(), ArithToUint256(post).GetHex().c_str());
-            if (unlockTime > Mining_height && subsidy >= ASSETCHAINS_TIMELOCKGTE)
-                printf("- timelocked until block %i\n", unlockTime);
-            else
-                printf("\n");
-
-            // Check for stop or if block needs to be rebuilt
-            boost::this_thread::interruption_point();
-
-            sleep(3);
-
-            // In regression test mode, stop mining after a block is found.
-            if (chainparams.MineBlocksOnDemand()) {
-                throw boost::thread_interrupted();
-            }
-        }
-    }
-    catch (const boost::thread_interrupted&)
-    {
-        LogPrintf("VerusStaker terminated\n");
-        throw;
-    }
-    catch (const std::runtime_error &e)
-    {
-        LogPrintf("VerusStaker runtime error: %s\n", e.what());
-        return;
-    }
-}
-
-void static BitcoinMiner_noeq(CWallet *pwallet)
-#else
-void static BitcoinMiner_noeq()
 #endif
-{
-    LogPrintf("%s miner started\n", ASSETCHAINS_ALGORITHMS[ASSETCHAINS_ALGO]);
-    RenameThread("verushash-miner");
-
-#ifdef ENABLE_WALLET
-    // Each thread has its own key
-    CReserveKey reservekey(pwallet);
-#endif
-
-    const CChainParams& chainparams = Params();
-    // Each thread has its own counter
-    unsigned int nExtraNonce = 0;
-    std::vector<unsigned char> solnPlaceholder = std::vector<unsigned char>();
-    solnPlaceholder.resize(Eh200_9.SolutionWidth);
-    uint8_t *script; uint64_t total,checktoshis; int32_t i,j;
-
-    while ( (ASSETCHAIN_INIT == 0 || KOMODO_INITDONE == 0) ) //chainActive.Tip()->GetHeight() != 235300 &&
-    {
-        sleep(1);
-        if ( komodo_baseid(ASSETCHAINS_SYMBOL) < 0 )
-            break;
-    }
-
-    SetThreadPriority(THREAD_PRIORITY_LOWEST);
-
-    // try a nice clean peer connection to start
-    CBlockIndex *pindexPrev, *pindexCur;
-    do {
-        pindexPrev = chainActive.Tip();
-        MilliSleep(5000 + rand() % 5000);
-        waitForPeers(chainparams);
-        pindexCur = chainActive.Tip();
-    } while (pindexPrev != pindexCur);
-
-    // this will not stop printing more than once in all cases, but it will allow us to print in all cases
-    // and print duplicates rarely without having to synchronize
-    static CBlockIndex *lastChainTipPrinted;
-
-    miningTimer.start();
-
-    try {
-        printf("Mining %s with %s\n", ASSETCHAINS_SYMBOL, ASSETCHAINS_ALGORITHMS[ASSETCHAINS_ALGO]);
-        while (true)
-        {
-            miningTimer.stop();
-            waitForPeers(chainparams);
-
-            pindexPrev = chainActive.Tip();
-            sleep(1);
-
-            // prevent forking on startup before the diff algorithm kicks in
-            if (pindexPrev->GetHeight() < 50 || pindexPrev != chainActive.Tip())
-            {
-                do {
-                    pindexPrev = chainActive.Tip();
-                    MilliSleep(5000 + rand() % 5000);
-                } while (pindexPrev != chainActive.Tip());
-            }
-
-            // Create new block
-            unsigned int nTransactionsUpdatedLast = mempool.GetTransactionsUpdated();
-            if ( Mining_height != pindexPrev->GetHeight()+1 )
-            {
-                Mining_height = pindexPrev->GetHeight()+1;
-                Mining_start = (uint32_t)time(NULL);
-            }
-
-            if (lastChainTipPrinted != pindexPrev)
-            {
-                printf("Mining height %d\n", Mining_height);
-                lastChainTipPrinted = pindexPrev;
-            }
-
-            miningTimer.start();
-
-#ifdef ENABLE_WALLET
-            CBlockTemplate *ptr = CreateNewBlockWithKey(reservekey, Mining_height, 0, ASSETCHAINS_STAKED != 0 && KOMODO_MININGTHREADS == 0);
-#else
-            CBlockTemplate *ptr = CreateNewBlockWithKey();
-#endif
-            if ( ptr == 0 )
-            {
-                static uint32_t counter;
-                if ( ASSETCHAINS_STAKED == 0 && counter++ < 10 )
-                    fprintf(stderr,"created illegal block, retry\n");
-                continue;
-            }
-
-            unique_ptr<CBlockTemplate> pblocktemplate(ptr);
-            if (!pblocktemplate.get())
-            {
-                if (GetArg("-mineraddress", "").empty()) {
-                    LogPrintf("Error in %s miner: Keypool ran out, please call keypoolrefill before restarting the mining thread\n",
-                              ASSETCHAINS_ALGORITHMS[ASSETCHAINS_ALGO]);
-                } else {
-                    // Should never reach here, because -mineraddress validity is checked in init.cpp
-                    LogPrintf("Error in %s miner: Invalid %s -mineraddress\n", ASSETCHAINS_ALGORITHMS[ASSETCHAINS_ALGO], ASSETCHAINS_SYMBOL);
-                }
-                return;
-            }
-            CBlock *pblock = &pblocktemplate->block;
-            if ( ASSETCHAINS_SYMBOL[0] != 0 )
-            {
-                if ( ASSETCHAINS_REWARD[0] == 0 && !ASSETCHAINS_LASTERA )
-                {
-                    if ( pblock->vtx.size() == 1 && pblock->vtx[0].vout.size() == 1 && Mining_height > ASSETCHAINS_MINHEIGHT )
-                    {
-                        static uint32_t counter;
-                        if ( counter++ < 10 )
-                            fprintf(stderr,"skip generating %s on-demand block, no tx avail\n",ASSETCHAINS_SYMBOL);
-                        sleep(10);
-                        continue;
-                    } else fprintf(stderr,"%s vouts.%d mining.%d vs %d\n",ASSETCHAINS_SYMBOL,(int32_t)pblock->vtx[0].vout.size(),Mining_height,ASSETCHAINS_MINHEIGHT);
-                }
-            }
-            IncrementExtraNonce(pblock, pindexPrev, nExtraNonce);
-            LogPrintf("Running %s miner with %u transactions in block (%u bytes)\n",ASSETCHAINS_ALGORITHMS[ASSETCHAINS_ALGO],
-                       pblock->vtx.size(),::GetSerializeSize(*pblock,SER_NETWORK,PROTOCOL_VERSION));
-            //
-            // Search
-            //
-            uint32_t savebits; int64_t nStart = GetTime();
-
-            pblock->nSolution = solnPlaceholder;
-            savebits = pblock->nBits;
-            arith_uint256 hashTarget = arith_uint256().SetCompact(pblock->nBits);
-            HASHTarget = arith_uint256().SetCompact(savebits);
-            arith_uint256 mask(ASSETCHAINS_NONCEMASK[ASSETCHAINS_ALGO]);
-
-            Mining_start = 0;
-
-            if ( pindexPrev != chainActive.Tip() )
-            {
-                if (lastChainTipPrinted != chainActive.Tip())
-                {
-                    lastChainTipPrinted = chainActive.Tip();
-                    printf("Block %d added to chain\n", lastChainTipPrinted->GetHeight());
-                }
-                MilliSleep(250);
-                continue;
-            }
-
-            if ( ASSETCHAINS_STAKED != 0 )
-            {
-                int32_t percPoS,z; bool fNegative,fOverflow;
-                HASHTarget_POW = komodo_PoWtarget(&percPoS,HASHTarget,Mining_height,ASSETCHAINS_STAKED,komodo_newStakerActive(Mining_height, pblock->nTime));
-                HASHTarget.SetCompact(KOMODO_MINDIFF_NBITS,&fNegative,&fOverflow);
-                LogPrintf("Block %d : PoS %d%% vs target %d%%\n", Mining_height, percPoS, (int32_t)ASSETCHAINS_STAKED);
-            }
-            //else if ( ASSETCHAINS_ADAPTIVEPOW > 0 && ASSETCHAINS_STAKED == 0 )
-            //    HASHTarget_POW = komodo_adaptivepow_target(Mining_height,HASHTarget,pblock->nTime);
-            
-            while (true)
-            {
-                arith_uint256 arNonce = UintToArith256(pblock->nNonce);
-                int64_t *extraPtr;
-                
-                // This seems to be a really bad way to do this, but its better than copy pasting the entire miner function at this stage.
-                CVerusHashWriter ss = CVerusHashWriter(SER_GETHASH, PROTOCOL_VERSION);
-                ss << *((CBlockHeader *)pblock);
-                if ( ASSETCHAINS_ALGO == ASSETCHAINS_VERUSHASH )
-                    extraPtr = ss.xI64p();
-                CVerusHash &vh = ss.GetState();
-                uint256 hashResult = uint256();
-                vh.ClearExtra();
-                
-                CVerusHashV2Writer ss2 = CVerusHashV2Writer(SER_GETHASH, PROTOCOL_VERSION);
-                ss2 << *((CBlockHeader *)pblock);
-                if ( ASSETCHAINS_ALGO == ASSETCHAINS_VERUSHASHV1_1 )
-                    extraPtr = ss2.xI64p();
-                CVerusHashV2 &vh2 = ss2.GetState();
-                vh2.ClearExtra();
-                
-                int64_t i, count = ASSETCHAINS_NONCEMASK[ASSETCHAINS_ALGO] + 1;
-                int64_t hashesToGo = ASSETCHAINS_HASHESPERROUND[ASSETCHAINS_ALGO];
-                if ( ASSETCHAINS_STAKED > 0 && ASSETCHAINS_STAKED < 100 )
-                {    
-                    if ( KOMODO_MININGTHREADS > 0 )
-                        hashTarget = HASHTarget_POW;
-                    else 
-                        hashTarget = HASHTarget;
-                }
-                else if ( ASSETCHAINS_STAKED == 100 && Mining_height > 100 )
-                    hashTarget = HASHTarget;
-                //else if ( ASSETCHAINS_ADAPTIVEPOW > 0 && ASSETCHAINS_STAKED == 0 )
-                //    hashTarget = HASHTarget_POW;
-
-                // for speed check NONCEMASK at a time
-                for (i = 0; i < count; i++)
-                {
-                    *extraPtr = i;
-                    if ( ASSETCHAINS_ALGO == ASSETCHAINS_VERUSHASH )
-                        vh.ExtraHash((unsigned char *)&hashResult);
-                    else if ( ASSETCHAINS_ALGO == ASSETCHAINS_VERUSHASHV1_1 )
-                        vh2.ExtraHash((unsigned char *)&hashResult);
-
-                    if ( UintToArith256(hashResult) <= hashTarget )
-                    {
-                        if (pblock->nSolution.size() != 1344)
-                        {
-                            LogPrintf("ERROR: Block solution is not 1344 bytes as it should be");
-                            sleep(5);
-                            break;
-                        }
-
-                        SetThreadPriority(THREAD_PRIORITY_NORMAL);
-
-                        *((int64_t *)&(pblock->nSolution.data()[pblock->nSolution.size() - 15])) = i;
-
-                        int32_t unlockTime = komodo_block_unlocktime(Mining_height);
-                        int64_t subsidy = (int64_t)(pblock->vtx[0].vout[0].nValue);
-
-                        LogPrintf("Using %s algorithm:\n", ASSETCHAINS_ALGORITHMS[ASSETCHAINS_ALGO]);
-                        LogPrintf("proof-of-work found  \n  hash: %s  \ntarget: %s\n", pblock->GetHash().GetHex(), hashTarget.GetHex());
-                        printf("Found block %d \n", Mining_height );
-                        printf("mining reward %.8f %s!\n", (double)subsidy / (double)COIN, ASSETCHAINS_SYMBOL);
-                        printf("  hash: %s  \ntarget: %s\n", pblock->GetHash().GetHex().c_str(), hashTarget.GetHex().c_str());
-                        if (unlockTime > Mining_height && subsidy >= ASSETCHAINS_TIMELOCKGTE)
-                            printf("- timelocked until block %i\n", unlockTime);
-                        else
-                            printf("\n");
-#ifdef ENABLE_WALLET
-                        ProcessBlockFound(pblock, *pwallet, reservekey);
-#else
-                        ProcessBlockFound(pblock));
-#endif
-                        SetThreadPriority(THREAD_PRIORITY_LOWEST);
-                        break;
-                    }
-                    // check periodically if we're stale
-                    if (!--hashesToGo)
-                    {
-                        if ( pindexPrev != chainActive.Tip() )
-                        {
-                            if (lastChainTipPrinted != chainActive.Tip())
-                            {
-                                lastChainTipPrinted = chainActive.Tip();
-                                printf("Block %d added to chain\n", lastChainTipPrinted->GetHeight());
-                            }
-                            break;
-                        }
-                        hashesToGo = ASSETCHAINS_HASHESPERROUND[ASSETCHAINS_ALGO];
-                    }
-                }
-
-                {
-                    LOCK(cs_metrics);
-                    nHashCount += i;
-                }
-
-                // Check for stop or if block needs to be rebuilt
-                boost::this_thread::interruption_point();
-
-                if (vNodes.empty() && chainparams.MiningRequiresPeers())
-                {
-                    if ( Mining_height > ASSETCHAINS_MINHEIGHT )
-                    {
-                        fprintf(stderr,"no nodes, attempting reconnect\n");
-                        break;
-                    }
-                }
-
-                if (mempool.GetTransactionsUpdated() != nTransactionsUpdatedLast && GetTime() - nStart > 60)
-                {
-                    fprintf(stderr,"timeout, retrying\n");
-                    break;
-                }
-
-                if ( pindexPrev != chainActive.Tip() )
-                {
-                    if (lastChainTipPrinted != chainActive.Tip())
-                    {
-                        lastChainTipPrinted = chainActive.Tip();
-                        printf("Block %d added to chain\n", lastChainTipPrinted->GetHeight());
-                    }
-                    break;
-                }
-
-#ifdef _WIN32
-                printf("%llu mega hashes complete - working\n", (ASSETCHAINS_NONCEMASK[ASSETCHAINS_ALGO] + 1) / 1048576);
-#else
-                printf("%lu mega hashes complete - working\n", (ASSETCHAINS_NONCEMASK[ASSETCHAINS_ALGO] + 1) / 1048576);
-#endif
-                pblock->nBits = savebits;
-                break;
-            }
-        }
-    }
-    catch (const boost::thread_interrupted&)
-    {
-        miningTimer.stop();
-        LogPrintf("%s miner terminated\n", ASSETCHAINS_ALGORITHMS[ASSETCHAINS_ALGO]);
-        throw;
-    }
-    catch (const std::runtime_error &e)
-    {
-        miningTimer.stop();
-        LogPrintf("%s miner runtime error: %s\n", ASSETCHAINS_ALGORITHMS[ASSETCHAINS_ALGO], e.what());
-        return;
-    }
-    miningTimer.stop();
-}
-=======
-#endif
->>>>>>> 0634e206
 
 int32_t gotinvalid;
 extern int32_t getkmdseason(int32_t height);
@@ -1768,15 +1258,8 @@
             fprintf(stderr,"try %s Mining with %s\n",ASSETCHAINS_SYMBOL,solver.c_str());
         while (true)
         {
-<<<<<<< HEAD
             if (chainparams.MiningRequiresPeers()) 
             {
-=======
-            if (chainparams.MiningRequiresPeers()) //chainActive.LastTip()->nHeight != 235300 &&
-            {
-                //if ( ASSETCHAINS_SEED != 0 && chainActive.LastTip()->nHeight < 100 )
-                //    break;
->>>>>>> 0634e206
                 // Busy-wait for the network to come online so we don't waste time mining
                 // on an obsolete chain. In regtest mode we expect to fly solo.
                 miningTimer.stop();
@@ -1799,17 +1282,12 @@
             // Create new block
             //
             unsigned int nTransactionsUpdatedLast = mempool.GetTransactionsUpdated();
-<<<<<<< HEAD
             CBlockIndex* pindexPrev = nullptr;
             {
                 LOCK(cs_main);
                 pindexPrev = chainActive.Tip();
             }
-            if ( Mining_height != pindexPrev->GetHeight()+1 )
-=======
-            CBlockIndex* pindexPrev = chainActive.LastTip();
             if ( Mining_height != pindexPrev->nHeight+1 )
->>>>>>> 0634e206
             {
                 Mining_height = pindexPrev->nHeight+1;
                 Mining_start = (uint32_t)time(NULL);
@@ -2041,16 +1519,12 @@
                         while ( GetTime() < B.nTime-2 )
                         {
                             sleep(1);
-<<<<<<< HEAD
                             CBlockIndex *tip = nullptr;
                             {
                                 LOCK(cs_main);
                                 tip = chainActive.Tip();
                             }
-                            if ( tip->GetHeight() >= Mining_height )
-=======
-                            if ( chainActive.LastTip()->nHeight >= Mining_height )
->>>>>>> 0634e206
+                            if ( tip->nHeight >= Mining_height )
                             {
                                 fprintf(stderr,"new block arrived\n");
                                 return(false);

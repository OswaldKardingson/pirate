// Copyright (c) 2009-2010 Satoshi Nakamoto
// Copyright (c) 2009-2014 The Bitcoin Core developers
// Distributed under the MIT software license, see the accompanying
// file COPYING or http://www.opensource.org/licenses/mit-license.php.

/******************************************************************************
 * Copyright © 2014-2019 The SuperNET Developers.                             *
 *                                                                            *
 * See the AUTHORS, DEVELOPER-AGREEMENT and LICENSE files at                  *
 * the top-level directory of this distribution for the individual copyright  *
 * holder information and the developer policies on copyright and licensing.  *
 *                                                                            *
 * Unless otherwise agreed in a custom licensing agreement, no part of the    *
 * SuperNET software, including this file may be copied, modified, propagated *
 * or distributed except according to the terms contained in the LICENSE file *
 *                                                                            *
 * Removal or modification of this copyright notice is prohibited.            *
 *                                                                            *
 ******************************************************************************/

#include "pubkey.h"
#include "miner.h"
#include "komodo_utils.h"
#include "komodo_globals.h"
#include "komodo_bitcoind.h"
#include "komodo_gateway.h"
#include "komodo_defs.h"
#include "cc/CCinclude.h"
#ifdef ENABLE_MINING
#include "pow/tromp/equi_miner.h"
#endif

#include "amount.h"
#include "chainparams.h"
#include "importcoin.h"
#include "consensus/consensus.h"
#include "consensus/upgrades.h"
#include "consensus/validation.h"
#ifdef ENABLE_MINING
#include "crypto/equihash.h"
#endif
#include "hash.h"
#include "key_io.h"
#include "main.h"
#include "metrics.h"
#include "net.h"
#include "pow.h"
#include "primitives/transaction.h"
#include "random.h"
#include "timedata.h"
#include "ui_interface.h"
#include "util.h"
#include "utilmoneystr.h"
#include "hex.h"

#ifdef ENABLE_WALLET
#include "wallet/wallet.h"
#endif

#include "zcash/Address.hpp"
#include "transaction_builder.h"

#include "sodium.h"

#include "notaries_staked.h"
#include "komodo_notary.h"
#include "komodo_bitcoind.h"
#include "komodo_extern_globals.h"

#include <boost/thread.hpp>
#include <boost/tuple/tuple.hpp>
#ifdef ENABLE_MINING
#include <functional>
#endif
#include <mutex>

using namespace std;

//////////////////////////////////////////////////////////////////////////////
//
// BitcoinMiner
//

//
// Unconfirmed transactions in the memory pool often depend on other
// transactions in the memory pool. When we select transactions from the
// pool, we select by highest priority or fee rate, so we might consider
// transactions that depend on transactions that aren't yet in the block.
// The COrphan class keeps track of these 'temporary orphans' while
// CreateBlock is figuring out which transactions to include.
//
class COrphan
{
public:
    const CTransaction* ptx;
    set<uint256> setDependsOn;
    CFeeRate feeRate;
    double dPriority;

    COrphan(const CTransaction* ptxIn) : ptx(ptxIn), feeRate(0), dPriority(0)
    {
    }
};

uint64_t nLastBlockTx = 0;
uint64_t nLastBlockSize = 0;

// We want to sort transactions by priority and fee rate, so:
typedef boost::tuple<double, CFeeRate, const CTransaction*> TxPriority;
class TxPriorityCompare
{
    bool byFee;

public:
    TxPriorityCompare(bool _byFee) : byFee(_byFee) { }

    bool operator()(const TxPriority& a, const TxPriority& b)
    {
        if (byFee)
        {
            if (a.get<1>() == b.get<1>())
                return a.get<0>() < b.get<0>();
            return a.get<1>() < b.get<1>();
        }
        else
        {
            if (a.get<0>() == b.get<0>())
                return a.get<1>() < b.get<1>();
            return a.get<0>() < b.get<0>();
        }
    }
};

void UpdateTime(CBlockHeader* pblock, const Consensus::Params& consensusParams, const CBlockIndex* pindexPrev)
{
    if ( ASSETCHAINS_ADAPTIVEPOW <= 0 )
        pblock->nTime = std::max(pindexPrev->GetMedianTimePast()+1, GetTime());
    else pblock->nTime = std::max((int64_t)(pindexPrev->nTime+1), GetTime());

    // Updating time can change work required on testnet:
    if (ASSETCHAINS_ADAPTIVEPOW > 0 || consensusParams.nPowAllowMinDifficultyBlocksAfterHeight != boost::none)
    {
        pblock->nBits = GetNextWorkRequired(pindexPrev, pblock, consensusParams);
    }
}

extern CCriticalSection cs_metrics;
uint32_t Mining_start,Mining_height;
int32_t My_notaryid = -1;

int32_t komodo_waituntilelegible(uint32_t blocktime, int32_t stakeHeight, uint32_t delay)
{
    int64_t adjustedtime = (int64_t)GetTime();
    while ( (int64_t)blocktime-ASSETCHAINS_STAKED_BLOCK_FUTURE_MAX > adjustedtime )
    {
        boost::this_thread::interruption_point(); // allow to interrupt
        int64_t secToElegible = (int64_t)blocktime-ASSETCHAINS_STAKED_BLOCK_FUTURE_MAX-adjustedtime;
        if ( delay <= ASSETCHAINS_STAKED_BLOCK_FUTURE_HALF && secToElegible <= ASSETCHAINS_STAKED_BLOCK_FUTURE_HALF )
            break;
<<<<<<< HEAD
        if ( (rand() % 100) < 2-(secToElegible>ASSETCHAINS_STAKED_BLOCK_FUTURE_MAX) )
            fprintf(stderr, "[%s:%i] %llds until elegible...\n", ASSETCHAINS_SYMBOL, stakeHeight, (long long)secToElegible);
        if ( chainActive.LastTip()->nHeight >= stakeHeight )
=======
        if ( (rand() % 100) < 2-(secToElegible>ASSETCHAINS_STAKED_BLOCK_FUTURE_MAX) ) 
            fprintf(stderr, "[%s:%i] %llds until elegible...\n", chainName.symbol().c_str(), stakeHeight, (long long)secToElegible);
        if ( chainActive.Tip()->nHeight >= stakeHeight )
>>>>>>> 68a4f520
        {
            fprintf(stderr, "[%s:%i] Chain advanced, reset staking loop.\n", chainName.symbol().c_str(), stakeHeight);
            return(0);
        }
        if( !GetBoolArg("-gen",false) )
            return(0);
        //sleep(1);
        boost::this_thread::sleep_for(boost::chrono::seconds(1)); // allow to interrupt
        adjustedtime = (int64_t)GetTime();
    }
    return(1);
}

/*****
 * @breif Generate a new block based on mempool txs, without valid proof-of-work 
 * @param _pk the public key
 * @param _scriptPubKeyIn the script for the public key
 * @param gpucount assists in calculating the block's nTime
 * @param isStake
 * @returns the block template
 */
CBlockTemplate* CreateNewBlock(const CPubKey _pk, const CScript& _scriptPubKeyIn, int32_t gpucount, bool isStake)
{
    CScript scriptPubKeyIn(_scriptPubKeyIn);

    CPubKey pk;
    if ( _pk.size() != 33 )
    {
        pk = CPubKey();
        std::vector<std::vector<unsigned char>> vAddrs;
        txnouttype txT;
        if ( scriptPubKeyIn.size() > 0 && Solver(scriptPubKeyIn, txT, vAddrs))
        {
            if (txT == TX_PUBKEY)
                pk = CPubKey(vAddrs[0]);
        }
    } else pk = _pk;

<<<<<<< HEAD
    uint64_t deposits; int32_t isrealtime,kmdheight; uint32_t blocktime; const CChainParams& chainparams = Params();
    bool fNotarisationBlock = false; std::vector<int8_t> NotarisationNotaries;

    //fprintf(stderr,"create new block\n");
=======
    uint32_t blocktime; 
    const CChainParams& chainparams = Params();
    bool fNotarisationBlock = false; 
    std::vector<int8_t> NotarisationNotaries;
    // TODO: remove
    //uint64_t deposits; int32_t kmdheight; uint32_t blocktime; const CChainParams& chainparams = Params();
    //bool fNotarisationBlock = false; std::vector<int8_t> NotarisationNotaries;
    
>>>>>>> 68a4f520
    // Create new block
    if ( gpucount < 0 )
        gpucount = KOMODO_MAXGPUCOUNT;

    std::unique_ptr<CBlockTemplate> pblocktemplate(new CBlockTemplate());
    if(pblocktemplate == nullptr)
    {
        fprintf(stderr,"pblocktemplate.get() failure\n");
        return nullptr;
    }
    CBlock *pblock = &pblocktemplate->block; // pointer for convenience
     // -regtest only: allow overriding block.nVersion with
    // -blockversion=N to test forking scenarios
    if (Params().MineBlocksOnDemand())
        pblock->nVersion = GetArg("-blockversion", pblock->nVersion);

    // Add dummy coinbase tx as first transaction
    pblock->vtx.push_back(CTransaction());
    pblocktemplate->vTxFees.push_back(-1); // updated at end
    pblocktemplate->vTxSigOps.push_back(-1); // updated at end

    CBlockIndex *tipindex = nullptr;
    {
        LOCK(cs_main);
        tipindex = chainActive.Tip();
    }
    // Largest block you're willing to create:
    unsigned int nBlockMaxSize = GetArg("-blockmaxsize", MAX_BLOCK_SIZE(tipindex->nHeight+1));
    // Limit to betweeen 1K and MAX_BLOCK_SIZE-1K for sanity:
    nBlockMaxSize = std::max((unsigned int)1000, std::min((unsigned int)(MAX_BLOCK_SIZE(tipindex->nHeight+1)-1000), nBlockMaxSize));

    // How much of the block should be dedicated to high-priority transactions,
    // included regardless of the fees they pay
    unsigned int nBlockPrioritySize = GetArg("-blockprioritysize", DEFAULT_BLOCK_PRIORITY_SIZE);
    nBlockPrioritySize = std::min(nBlockMaxSize, nBlockPrioritySize);

    // Minimum block size you want to create; block will be filled with free transactions
    // until there are no more or the block reaches this size:
    unsigned int nBlockMinSize = GetArg("-blockminsize", DEFAULT_BLOCK_MIN_SIZE);
    nBlockMinSize = std::min(nBlockMaxSize, nBlockMinSize);

    // Collect memory pool transactions into the block
    CAmount nFees = 0;

    boost::this_thread::interruption_point(); // exit thread before entering locks.

    CBlockIndex* pindexPrev = 0;
    {
        // this should stop create block ever exiting until it has returned something.
        boost::this_thread::disable_interruption();
        ENTER_CRITICAL_SECTION(cs_main);
        ENTER_CRITICAL_SECTION(mempool.cs);
        pindexPrev = chainActive.Tip();
        const int nHeight = pindexPrev->nHeight + 1;
        const Consensus::Params &consensusParams = chainparams.GetConsensus();
        uint32_t consensusBranchId = CurrentEpochBranchId(nHeight, consensusParams);
        bool sapling = NetworkUpgradeActive(nHeight, consensusParams, Consensus::UPGRADE_SAPLING);

        const int64_t nMedianTimePast = pindexPrev->GetMedianTimePast();
        uint32_t proposedTime = GetTime();

        if (proposedTime == nMedianTimePast)
        {
            // too fast or stuck, this addresses the too fast issue, while moving
            // forward as quickly as possible
            for (int i = 0; i < 100; i++)
            {
                proposedTime = GetTime();
                if (proposedTime == nMedianTimePast)
                    MilliSleep(10); // allow to interrupt
            }
        }
        pblock->nTime = GetTime();
        // Now we have the block time + height, we can get the active notaries.
        int8_t numSN = 0; uint8_t notarypubkeys[64][33] = {0};
        if ( ASSETCHAINS_NOTARY_PAY[0] != 0 )
        {
            // Only use speical miner for notary pay chains.
            numSN = komodo_notaries(notarypubkeys, nHeight, pblock->nTime);
        }

        CCoinsViewCache view(pcoinsTip);
<<<<<<< HEAD
        uint32_t expired; uint64_t commission;

=======
        
>>>>>>> 68a4f520
        SaplingMerkleTree sapling_tree;
        assert(view.GetSaplingAnchorAt(view.GetBestAnchor(SAPLING), sapling_tree));

        // Priority order to process transactions
        list<COrphan> vOrphan; // list memory doesn't move
        map<uint256, vector<COrphan*> > mapDependers;
        bool fPrintPriority = GetBoolArg("-printpriority", false);

        // This vector will be sorted into a priority queue:
        vector<TxPriority> vecPriority;
        vecPriority.reserve(mempool.mapTx.size() + 1);

        // now add transactions from the mem pool
        int32_t Notarisations = 0; uint64_t txvalue;
        for (CTxMemPool::indexed_transaction_set::iterator mi = mempool.mapTx.begin();
             mi != mempool.mapTx.end(); ++mi)
        {
            //break; // dont add any tx to block.. debug for KMD fix. Disabled.
            const CTransaction& tx = mi->GetTx();

            int64_t nLockTimeCutoff = (STANDARD_LOCKTIME_VERIFY_FLAGS & LOCKTIME_MEDIAN_TIME_PAST)
            ? nMedianTimePast
            : pblock->GetBlockTime();

            if (tx.IsCoinBase() || !IsFinalTx(tx, nHeight, nLockTimeCutoff) || IsExpiredTx(tx, nHeight))
            {
                continue;
            }
            txvalue = tx.GetValueOut();
            if ( KOMODO_VALUETOOBIG(txvalue) != 0 )
                continue;

            /* HF22 - check interest validation against pindexPrev->GetMedianTimePast() + 777 */
            uint32_t cmptime = (uint32_t)pblock->nTime;

            if (chainName.isKMD() &&
                consensusParams.nHF22Height != boost::none && nHeight > consensusParams.nHF22Height.get()
            ) {
                uint32_t cmptime_old = cmptime;
                cmptime = nMedianTimePast + 777;
                LogPrint("hfnet","%s[%d]: cmptime.%lu -> %lu\n", __func__, __LINE__, cmptime_old, cmptime);
                LogPrint("hfnet","%s[%d]: ht.%ld\n", __func__, __LINE__, nHeight);
            }

            if (chainName.isKMD() && !komodo_validate_interest(tx, nHeight, cmptime))
            {
                LogPrintf("%s: komodo_validate_interest failure txid.%s nHeight.%d nTime.%u vs locktime.%u (cmptime.%lu)\n", __func__, tx.GetHash().ToString(), nHeight, (uint32_t)pblock->nTime, (uint32_t)tx.nLockTime, cmptime);
                continue;
            }

            COrphan* porphan = NULL;
            double dPriority = 0;
            CAmount nTotalIn = 0;
            bool fMissingInputs = false;
            bool fNotarisation = false;
            std::vector<int8_t> TMP_NotarisationNotaries;
            if (tx.IsCoinImport())
            {
                CAmount nValueIn = GetCoinImportValue(tx); // burn amount
                nTotalIn += nValueIn;
                dPriority += (double)nValueIn * 1000;  // flat multiplier... max = 1e16.
            } else {
                TMP_NotarisationNotaries.clear();
                bool fToCryptoAddress = false;
                if ( numSN != 0 && notarypubkeys[0][0] != 0 && komodo_is_notarytx(tx) == 1 )
                    fToCryptoAddress = true;

                BOOST_FOREACH(const CTxIn& txin, tx.vin)
                {
                    // Read prev transaction
                    if (!view.HaveCoins(txin.prevout.hash))
                    {
                        // This should never happen; all transactions in the memory
                        // pool should connect to either transactions in the chain
                        // or other transactions in the memory pool.
                        if (!mempool.mapTx.count(txin.prevout.hash))
                        {
                            LogPrintf("ERROR: mempool transaction missing input\n");
                            // if (fDebug) assert("mempool transaction missing input" == 0);
                            fMissingInputs = true;
                            if (porphan)
                                vOrphan.pop_back();
                            break;
                        }

                        // Has to wait for dependencies
                        if (!porphan)
                        {
                            // Use list for automatic deletion
                            vOrphan.push_back(COrphan(&tx));
                            porphan = &vOrphan.back();
                        }
                        mapDependers[txin.prevout.hash].push_back(porphan);
                        porphan->setDependsOn.insert(txin.prevout.hash);
                        nTotalIn += mempool.mapTx.find(txin.prevout.hash)->GetTx().vout[txin.prevout.n].nValue;
                        continue;
                    }
                    const CCoins* coins = view.AccessCoins(txin.prevout.hash);
                    assert(coins);

                    CAmount nValueIn = coins->vout[txin.prevout.n].nValue;
                    nTotalIn += nValueIn;

                    int nConf = nHeight - coins->nHeight;

                    uint8_t *script; int32_t scriptlen; uint256 hash; CTransaction tx1;
                    // loop over notaries array and extract index of signers.
                    if ( fToCryptoAddress && myGetTransaction(txin.prevout.hash,tx1,hash) )
                    {
                        for (int8_t i = 0; i < numSN; i++)
                        {
                            script = (uint8_t *)&tx1.vout[txin.prevout.n].scriptPubKey[0];
                            scriptlen = (int32_t)tx1.vout[txin.prevout.n].scriptPubKey.size();
                            if ( scriptlen == 35 && script[0] == 33 && script[34] == OP_CHECKSIG && memcmp(script+1,notarypubkeys[i],33) == 0 )
                            {
                                // We can add the index of each notary to vector, and clear it if this notarisation is not valid later on.
                                TMP_NotarisationNotaries.push_back(i);
                            }
                        }
                    }
                    dPriority += (double)nValueIn * nConf;
                }
                if ( numSN != 0 && notarypubkeys[0][0] != 0 && TMP_NotarisationNotaries.size() >= numSN / 5 )
                {
                    // check a notary didnt sign twice (this would be an invalid notarisation later on and cause problems)
                    std::set<int> checkdupes( TMP_NotarisationNotaries.begin(), TMP_NotarisationNotaries.end() );
                    if ( checkdupes.size() != TMP_NotarisationNotaries.size() )
                    {
                        fprintf(stderr, "possible notarisation is signed multiple times by same notary, passed as normal transaction.\n");
                    } else fNotarisation = true;
                }
                nTotalIn += tx.GetShieldedValueIn();
            }

            if (fMissingInputs) continue;

            // Priority is sum(valuein * age) / modified_txsize
            unsigned int nTxSize = ::GetSerializeSize(tx, SER_NETWORK, PROTOCOL_VERSION);
            dPriority = tx.ComputePriority(dPriority, nTxSize);

            uint256 hash = tx.GetHash();
            mempool.ApplyDeltas(hash, dPriority, nTotalIn);

            CFeeRate feeRate(nTotalIn-tx.GetValueOut(), nTxSize);

            if ( fNotarisation )
            {
                // Special miner for notary pay chains. Can only enter this if numSN/notarypubkeys is set higher up.
                if ( tx.vout.size() == 2 && tx.vout[1].nValue == 0 )
                {
                    // Get the OP_RETURN for the notarisation
                    uint8_t *script = (uint8_t *)&tx.vout[1].scriptPubKey[0];
                    int32_t scriptlen = (int32_t)tx.vout[1].scriptPubKey.size();
                    if ( script[0] == OP_RETURN )
                    {
                        Notarisations++;
                        if ( Notarisations > 1 )
                        {
                            fprintf(stderr, "skipping notarization.%d\n",Notarisations);
                            // Any attempted notarization needs to be in its own block!
                            continue;
                        }
                        int32_t notarizedheight = komodo_getnotarizedheight(pblock->nTime, nHeight, script, scriptlen);
                        if ( notarizedheight != 0 )
                        {
                            // this is the first one we see, add it to the block as TX1
                            NotarisationNotaries = TMP_NotarisationNotaries;
                            dPriority = 1e16;
                            fNotarisationBlock = true;
                            //fprintf(stderr, "Notarisation %s set to maximum priority\n",hash.ToString().c_str());
                        }
                    }
                }
            }
            else if ( dPriority == 1e16 )
            {
                dPriority -= 10;
                // make sure notarisation is tx[1] in block.
            }
            if (porphan)
            {
                porphan->dPriority = dPriority;
                porphan->feeRate = feeRate;
            }
            else
                vecPriority.push_back(TxPriority(dPriority, feeRate, &(mi->GetTx())));
        }

        // Collect transactions into block
        uint64_t nBlockSize = 1000;
        uint64_t nBlockTx = 0;
        int64_t interest;
        int nBlockSigOps = 100;
        bool fSortedByFee = (nBlockPrioritySize <= 0);

        TxPriorityCompare comparer(fSortedByFee);
        std::make_heap(vecPriority.begin(), vecPriority.end(), comparer);

        while (!vecPriority.empty())
        {
            // Take highest priority transaction off the priority queue:
            double dPriority = vecPriority.front().get<0>();
            CFeeRate feeRate = vecPriority.front().get<1>();
            const CTransaction& tx = *(vecPriority.front().get<2>());

            std::pop_heap(vecPriority.begin(), vecPriority.end(), comparer);
            vecPriority.pop_back();

            // Size limits
            unsigned int nTxSize = ::GetSerializeSize(tx, SER_NETWORK, PROTOCOL_VERSION);

            // Opret spam limits
            if (mapArgs.count("-opretmintxfee"))
            {
                CAmount n = 0;
                CFeeRate opretMinFeeRate;
                if (ParseMoney(mapArgs["-opretmintxfee"], n) && n > 0)
                    opretMinFeeRate = CFeeRate(n);
                else
                    opretMinFeeRate = CFeeRate(400000); // default opretMinFeeRate (1 KMD per 250 Kb = 0.004 per 1 Kb = 400000 sat per 1 Kb)

                bool fSpamTx = false;
                unsigned int nTxSize = ::GetSerializeSize(tx, SER_NETWORK, PROTOCOL_VERSION);
                unsigned int nTxOpretSize = 0;

                // calc total oprets size
                BOOST_FOREACH(const CTxOut& txout, tx.vout) {
                    if (txout.scriptPubKey.IsOpReturn()) {
                        CScript::const_iterator it = txout.scriptPubKey.begin() + 1;
                        opcodetype op;
                        std::vector<uint8_t> opretData;
                        if (txout.scriptPubKey.GetOp(it, op, opretData)) {
                            //std::cerr << HexStr(opretData.begin(), opretData.end()) << std::endl;
                            nTxOpretSize += opretData.size();
                        }
                    }
                }

                if ((nTxOpretSize > 256) && (feeRate < opretMinFeeRate)) fSpamTx = true;
                // std::cerr << tx.GetHash().ToString() << " nTxSize." << nTxSize << " nTxOpretSize." << nTxOpretSize << " feeRate." << feeRate.ToString() << " opretMinFeeRate." << opretMinFeeRate.ToString() << " fSpamTx." << fSpamTx << std::endl;
                if (fSpamTx) continue;
                // std::cerr << tx.GetHash().ToString() << " vecPriority.size() = " << vecPriority.size() << std::endl;
            }

            if (nBlockSize + nTxSize >= nBlockMaxSize-512) // room for extra autotx
            {
                //fprintf(stderr,"nBlockSize %d + %d nTxSize >= %d nBlockMaxSize\n",(int32_t)nBlockSize,(int32_t)nTxSize,(int32_t)nBlockMaxSize);
                continue;
            }

            // Legacy limits on sigOps:
            unsigned int nTxSigOps = GetLegacySigOpCount(tx);
            if (nBlockSigOps + nTxSigOps >= MAX_BLOCK_SIGOPS-1)
            {
                //fprintf(stderr,"A nBlockSigOps %d + %d nTxSigOps >= %d MAX_BLOCK_SIGOPS-1\n",(int32_t)nBlockSigOps,(int32_t)nTxSigOps,(int32_t)MAX_BLOCK_SIGOPS);
                continue;
            }
            // Skip free transactions if we're past the minimum block size:
            const uint256& hash = tx.GetHash();
            double dPriorityDelta = 0;
            CAmount nFeeDelta = 0;
            mempool.ApplyDeltas(hash, dPriorityDelta, nFeeDelta);
            if (fSortedByFee && (dPriorityDelta <= 0) && (nFeeDelta <= 0) && (feeRate < ::minRelayTxFee) && (nBlockSize + nTxSize >= nBlockMinSize))
            {
                //fprintf(stderr,"fee rate skip\n");
                continue;
            }
            // Prioritise by fee once past the priority size or we run out of high-priority
            // transactions:
            if (!fSortedByFee &&
                ((nBlockSize + nTxSize >= nBlockPrioritySize) || !AllowFree(dPriority)))
            {
                fSortedByFee = true;
                comparer = TxPriorityCompare(fSortedByFee);
                std::make_heap(vecPriority.begin(), vecPriority.end(), comparer);
            }

            if (!view.HaveInputs(tx))
            {
                //fprintf(stderr,"dont have inputs\n");
                continue;
            }
            CAmount nTxFees = view.GetValueIn(chainActive.Tip()->nHeight,interest,tx)-tx.GetValueOut();

            nTxSigOps += GetP2SHSigOpCount(tx, view);
            if (nBlockSigOps + nTxSigOps >= MAX_BLOCK_SIGOPS-1)
            {
                //fprintf(stderr,"B nBlockSigOps %d + %d nTxSigOps >= %d MAX_BLOCK_SIGOPS-1\n",(int32_t)nBlockSigOps,(int32_t)nTxSigOps,(int32_t)MAX_BLOCK_SIGOPS);
                continue;
            }
            // Note that flags: we don't want to set mempool/IsStandard()
            // policy here, but we still have to ensure that the block we
            // create only contains transactions that are valid in new blocks.
            CValidationState state;
            PrecomputedTransactionData txdata(tx);
            if (!ContextualCheckInputs(tx, state, view, true, MANDATORY_SCRIPT_VERIFY_FLAGS, true, txdata, Params().GetConsensus(), consensusBranchId))
            {
                //fprintf(stderr,"context failure\n");
                continue;
            }
            UpdateCoins(tx, view, nHeight);

            BOOST_FOREACH(const OutputDescription &outDescription, tx.vShieldedOutput) {
                sapling_tree.append(outDescription.cmu);
            }

            // Added
            pblock->vtx.push_back(tx);
            pblocktemplate->vTxFees.push_back(nTxFees);
            pblocktemplate->vTxSigOps.push_back(nTxSigOps);
            nBlockSize += nTxSize;
            ++nBlockTx;
            nBlockSigOps += nTxSigOps;
            nFees += nTxFees;

            if (fPrintPriority)
            {
                LogPrintf("priority %.1f fee %s txid %s\n",dPriority, feeRate.ToString(), tx.GetHash().ToString());
            }

            // Add transactions that depend on this one to the priority queue
            if (mapDependers.count(hash))
            {
                BOOST_FOREACH(COrphan* porphan, mapDependers[hash])
                {
                    if (!porphan->setDependsOn.empty())
                    {
                        porphan->setDependsOn.erase(hash);
                        if (porphan->setDependsOn.empty())
                        {
                            vecPriority.push_back(TxPriority(porphan->dPriority, porphan->feeRate, porphan->ptx));
                            std::push_heap(vecPriority.begin(), vecPriority.end(), comparer);
                        }
                    }
                }
            }
        }

        nLastBlockTx = nBlockTx;
        nLastBlockSize = nBlockSize;
        if ( ASSETCHAINS_ADAPTIVEPOW <= 0 )
            blocktime = 1 + std::max(pindexPrev->GetMedianTimePast()+1, GetTime());
        else blocktime = 1 + std::max((int64_t)(pindexPrev->nTime+1), GetTime());
        pblock->nBits = GetNextWorkRequired(pindexPrev, pblock, Params().GetConsensus());

        int32_t stakeHeight = chainActive.Height() + 1;

        //LogPrintf("CreateNewBlock(): total size %u blocktime.%u nBits.%08x stake.%i\n", nBlockSize,blocktime,pblock->nBits,isStake);
        if ( !chainName.isKMD() && isStake )
        {
            LEAVE_CRITICAL_SECTION(cs_main);
            LEAVE_CRITICAL_SECTION(mempool.cs);
            uint64_t txfees,utxovalue; uint32_t txtime; uint256 utxotxid; int32_t i,siglen,numsigs,utxovout; uint8_t utxosig[512],*ptr;
            CMutableTransaction txStaked = CreateNewContextualCMutableTransaction(Params().GetConsensus(), stakeHeight);

            blocktime = GetTime();
            uint256 merkleroot = komodo_calcmerkleroot(pblock, pindexPrev->GetBlockHash(), nHeight, true, scriptPubKeyIn);
            //fprintf(stderr, "MINER: merkleroot.%s\n", merkleroot.GetHex().c_str());
            /*
                Instead of a split RPC and writing heaps of code, I added this.
                It works with the consensus, because the stakeTx valuein-valueout+blockReward is enforced for the coinbase of staking blocks.
                For example:
                utxovalue = 30;
                30% of the value of the staking utxo is added to the coinbase the same as fees,returning the remaining 70% to the address that staked.
                utxovalue can be adjusted from any number 0 to 100 via the setstakingsplit RPC.
                Can also be set with -splitperc= command line arg, or conf file.
                0 means that it functions as it did previously (default).
                100 means it automates the pos64staker in the daemon, combining the stake tx and the coinbase to an address. Either to -pubkey or a new address from the keystore.
                Mining with a % here and without pubkey will over time create varied sized utxos, and evenly distribute them over many addresses and segids.
            */
            {
                LOCK(cs_main);
                utxovalue = ASSETCHAINS_STAKED_SPLIT_PERCENTAGE;
            }

            siglen = komodo_staked(txStaked, pblock->nBits, &blocktime, &txtime, &utxotxid, &utxovout, &utxovalue, utxosig, merkleroot);
            if ( komodo_newStakerActive(nHeight, blocktime) != 0 )
                nFees += utxovalue;
            //fprintf(stderr, "added to coinbase.%llu staking tx valueout.%llu\n", (long long unsigned)utxovalue, (long long unsigned)txStaked.vout[0].nValue);
            uint32_t delay = ASSETCHAINS_ALGO != ASSETCHAINS_EQUIHASH ? ASSETCHAINS_STAKED_BLOCK_FUTURE_MAX : ASSETCHAINS_STAKED_BLOCK_FUTURE_HALF;
            if ( komodo_waituntilelegible(blocktime, stakeHeight, delay) == 0 )
                return(0);

            if ( siglen > 0 )
            {
                CAmount txfees;

                txfees = 0;

                pblock->vtx.push_back(txStaked);
                pblocktemplate->vTxFees.push_back(txfees);
                pblocktemplate->vTxSigOps.push_back(GetLegacySigOpCount(txStaked));
                nFees += txfees;
                pblock->nTime = blocktime;
<<<<<<< HEAD
                //printf("staking PoS ht.%d t%u lag.%u\n",(int32_t)chainActive.LastTip()->nHeight+1,blocktime,(uint32_t)(GetAdjustedTime() - (blocktime-13)));
            } else return(0); //fprintf(stderr,"no utxos eligible for staking\n");
=======
            } else return(0); //fprintf(stderr,"no utxos eligible for staking\n");         
>>>>>>> 68a4f520
        }

        // Create coinbase tx
        CMutableTransaction txNew = CreateNewContextualCMutableTransaction(consensusParams, nHeight);
        txNew.vin.resize(1);
        txNew.vin[0].prevout.SetNull();
        txNew.vin[0].scriptSig = (CScript() << nHeight << CScriptNum(1)) + COINBASE_FLAGS;
        txNew.vout.resize(1);
        txNew.vout[0].scriptPubKey = scriptPubKeyIn;
        txNew.vout[0].nValue = GetBlockSubsidy(nHeight,consensusParams) + nFees;
        txNew.nExpiryHeight = 0;
<<<<<<< HEAD
        //fprintf(stderr, "coinbase txid.%s\n", txNew.GetHash().ToString().c_str());
        //fprintf(stderr, "MINER: coinbasetx.%s\n", EncodeHexTx(txNew).c_str());
        //fprintf(stderr,"mine ht.%d with %.8f\n",nHeight,(double)txNew.vout[0].nValue/COIN);

        //if ((uint32_t)chainActive.LastTip()->nTime < ASSETCHAINS_STAKED_HF_TIMESTAMP) {
=======
>>>>>>> 68a4f520
        if ( ASSETCHAINS_ADAPTIVEPOW <= 0 )
            txNew.nLockTime = std::max(pindexPrev->GetMedianTimePast()+1, GetTime());
        else txNew.nLockTime = std::max((int64_t)(pindexPrev->nTime+1), GetTime());

        if ( chainName.isKMD() && IS_KOMODO_NOTARY && My_notaryid >= 0 )
            txNew.vout[0].nValue += 5000;
        pblock->vtx[0] = txNew;

        uint64_t commission;
        if ( nHeight > 1 && !chainName.isKMD() && (ASSETCHAINS_OVERRIDE_PUBKEY33[0] != 0 || ASSETCHAINS_SCRIPTPUB.size() > 1) && (ASSETCHAINS_COMMISSION != 0 || ASSETCHAINS_FOUNDERS_REWARD != 0)  && (commission= komodo_commission((CBlock*)&pblocktemplate->block,(int32_t)nHeight)) != 0 )
        {
            uint8_t *ptr;
            txNew.vout.resize(2);
            txNew.vout[1].nValue = commission;
            if ( ASSETCHAINS_SCRIPTPUB.size() > 1 )
            {
                static bool didinit = false;
                if ( !didinit && nHeight > KOMODO_EARLYTXID_HEIGHT && KOMODO_EARLYTXID != zeroid && komodo_appendACscriptpub() )
                {
                    fprintf(stderr, "appended ccopreturn to ASSETCHAINS_SCRIPTPUB.%s\n", ASSETCHAINS_SCRIPTPUB.c_str());
                    didinit = true;
                }
                int32_t len = strlen(ASSETCHAINS_SCRIPTPUB.c_str());
                len >>= 1;
                txNew.vout[1].scriptPubKey.resize(len);
                ptr = (uint8_t *)&txNew.vout[1].scriptPubKey[0];
                decode_hex(ptr,len,ASSETCHAINS_SCRIPTPUB.c_str());
            }
            else
            {
                txNew.vout[1].scriptPubKey.resize(35);
                ptr = (uint8_t *)&txNew.vout[1].scriptPubKey[0];
                ptr[0] = 33;
                for (int32_t i=0; i<33; i++)
                {
                    ptr[i+1] = ASSETCHAINS_OVERRIDE_PUBKEY33[i];
                }
                ptr[34] = OP_CHECKSIG;
            }
        }
        else if ( (uint64_t)(txNew.vout[0].nValue) >= ASSETCHAINS_TIMELOCKGTE)
        {
            int32_t opretlen, p2shlen, scriptlen;
            CScriptExt opretScript = CScriptExt();

            txNew.vout.resize(2);

            // prepend time lock to original script unless original script is P2SH, in which case, we will leave the coins
            // protected only by the time lock rather than 100% inaccessible
            opretScript.AddCheckLockTimeVerify(komodo_block_unlocktime(nHeight));
            if (scriptPubKeyIn.IsPayToScriptHash() || scriptPubKeyIn.IsPayToCryptoCondition())
            {
                fprintf(stderr,"CreateNewBlock: attempt to add timelock to pay2sh or pay2cc\n");
                if ( chainName.isKMD() ||  (!chainName.isKMD() && !isStake) )
                {
                    LEAVE_CRITICAL_SECTION(cs_main);
                    LEAVE_CRITICAL_SECTION(mempool.cs);
                }
                return 0;
            }

            opretScript += scriptPubKeyIn;

            txNew.vout[0].scriptPubKey = CScriptExt().PayToScriptHash(CScriptID(opretScript));
            txNew.vout[1].scriptPubKey = CScriptExt().OpReturnScript(opretScript, OPRETTYPE_TIMELOCK);
            txNew.vout[1].nValue = 0;
            // timelocks and commissions are currently incompatible due to validation complexity of the combination
        }
        else if ( fNotarisationBlock && ASSETCHAINS_NOTARY_PAY[0] != 0 && pblock->vtx[1].vout.size() == 2 && pblock->vtx[1].vout[1].nValue == 0 )
        {
            // Get the OP_RETURN for the notarisation
            uint8_t *script = (uint8_t *)&pblock->vtx[1].vout[1].scriptPubKey[0];
            int32_t scriptlen = (int32_t)pblock->vtx[1].vout[1].scriptPubKey.size();
            if ( script[0] == OP_RETURN )
            {
                uint64_t totalsats = komodo_notarypay(txNew, NotarisationNotaries, pblock->nTime, nHeight, script, scriptlen);
                if ( totalsats == 0 )
                {
                    fprintf(stderr, "Could not create notary payment, trying again.\n");
                    if ( chainName.isKMD() ||  (!chainName.isKMD() && !isStake) )
                    {
                        LEAVE_CRITICAL_SECTION(cs_main);
                        LEAVE_CRITICAL_SECTION(mempool.cs);
                    }
                    return(0);
                }
                //fprintf(stderr, "Created notary payment coinbase totalsat.%lu\n",totalsats);
            } else fprintf(stderr, "vout 2 of notarisation is not OP_RETURN scriptlen.%i\n", scriptlen);
        }
        pblock->vtx[0] = txNew;
        pblocktemplate->vTxFees[0] = -nFees;

        //if (!isStake || true)
        // Randomise nonce
        arith_uint256 nonce = UintToArith256(GetRandHash());

        // Clear the top 16 and bottom 16 or 24 bits (for local use as thread flags and counters)
        nonce <<= ASSETCHAINS_NONCESHIFT[ASSETCHAINS_ALGO];
        nonce >>= 16;
        pblock->nNonce = ArithToUint256(nonce);

        // Fill in header
        pblock->hashPrevBlock  = pindexPrev->GetBlockHash();
        pblock->hashFinalSaplingRoot   = sapling_tree.root();

        // all Verus PoS chains need this data in the block at all times
        if ( chainName.isKMD() || ASSETCHAINS_STAKED == 0 || KOMODO_MININGTHREADS > 0 )
        {
            UpdateTime(pblock, Params().GetConsensus(), pindexPrev);
            pblock->nBits = GetNextWorkRequired(pindexPrev, pblock, Params().GetConsensus());
        }
        pblock->nSolution.clear();
        pblocktemplate->vTxSigOps[0] = GetLegacySigOpCount(pblock->vtx[0]);
        if ( chainName.isKMD() && IS_KOMODO_NOTARY && My_notaryid >= 0 )
        {
            uint32_t r; CScript opret;
            CMutableTransaction txNotary = CreateNewContextualCMutableTransaction(Params().GetConsensus(), chainActive.Height() + 1);
            if ( pblock->nTime < pindexPrev->nTime+60 )
                pblock->nTime = pindexPrev->nTime + 60;
            if ( gpucount < 33 )
            {
                uint8_t tmpbuffer[40]; uint32_t r; int32_t n=0; uint256 randvals;
                memcpy(&tmpbuffer[n],&My_notaryid,sizeof(My_notaryid)), n += sizeof(My_notaryid);
                memcpy(&tmpbuffer[n],&Mining_height,sizeof(Mining_height)), n += sizeof(Mining_height);
                memcpy(&tmpbuffer[n],&pblock->hashPrevBlock,sizeof(pblock->hashPrevBlock)), n += sizeof(pblock->hashPrevBlock);
                vcalc_sha256(0,(uint8_t *)&randvals,tmpbuffer,n);
                memcpy(&r,&randvals,sizeof(r));
                pblock->nTime += (r % (33 - gpucount)*(33 - gpucount));
            }
            pblock->vtx[0] = txNew;

            if ( Mining_height > nDecemberHardforkHeight ) //December 2019 hardfork
                opret = komodo_makeopret(pblock, true);
<<<<<<< HEAD
                ptr = (void**)calloc(0,sizeof(void *)*2);
                ptr[0] = (void*)(CScript*)&opret;
                ptr[1] = (void*)(unsigned long long)pblock->nTime;
            }
            if ( komodo_notaryvin(txNotary,NOTARY_PUBKEY33,ptr) > 0 )
=======
            else
                opret.clear();

            if (komodo_notaryvin(txNotary, NOTARY_PUBKEY33, opret, pblock->nTime) > 0)
>>>>>>> 68a4f520
            {
                CAmount txfees = 5000;
                pblock->vtx.push_back(txNotary);
                pblocktemplate->vTxFees.push_back(txfees);
                pblocktemplate->vTxSigOps.push_back(GetLegacySigOpCount(txNotary));
                nFees += txfees;
                pblocktemplate->vTxFees[0] = -nFees;
                fprintf(stderr,"added notaryvin includes proof.%d\n", opret.size() > 0);
            }
            else
            {
                fprintf(stderr,"error adding notaryvin, need to create 0.0001 utxos\n");
                if ( chainName.isKMD() ||  (!chainName.isKMD() && !isStake) )
                {
                    LEAVE_CRITICAL_SECTION(cs_main);
                    LEAVE_CRITICAL_SECTION(mempool.cs);
                }
                return(0);
            }
        }
        else if ( ASSETCHAINS_CC == 0 && pindexPrev != 0 && ASSETCHAINS_STAKED == 0 && (!chainName.isKMD() || !IS_KOMODO_NOTARY || My_notaryid < 0) )
        {
            CValidationState state;
            if ( !TestBlockValidity(state, *pblock, pindexPrev, false, false)) // invokes CC checks
            {
                if ( chainName.isKMD() || (!chainName.isKMD() && !isStake) )
                {
                    LEAVE_CRITICAL_SECTION(cs_main);
                    LEAVE_CRITICAL_SECTION(mempool.cs);
                }
                return(0);
            }
        }
    }
    if ( chainName.isKMD() || ( !chainName.isKMD() && !isStake) )
    {
        LEAVE_CRITICAL_SECTION(cs_main);
        LEAVE_CRITICAL_SECTION(mempool.cs);
    }
    return pblocktemplate.release();
}

//////////////////////////////////////////////////////////////////////////////
//
// Internal miner
//

#ifdef ENABLE_MINING

void IncrementExtraNonce(CBlock* pblock, CBlockIndex* pindexPrev, unsigned int& nExtraNonce)
{
    // Update nExtraNonce
    static uint256 hashPrevBlock;
    if (hashPrevBlock != pblock->hashPrevBlock)
    {
        nExtraNonce = 0;
        hashPrevBlock = pblock->hashPrevBlock;
    }
    ++nExtraNonce;
    unsigned int nHeight = pindexPrev->nHeight+1; // Height first in coinbase required for block.version=2
    CMutableTransaction txCoinbase(pblock->vtx[0]);
    txCoinbase.vin[0].scriptSig = (CScript() << nHeight << CScriptNum(nExtraNonce)) + COINBASE_FLAGS;
    assert(txCoinbase.vin[0].scriptSig.size() <= 100);

    pblock->vtx[0] = txCoinbase;
    pblock->hashMerkleRoot = pblock->BuildMerkleTree();
}

#ifdef ENABLE_WALLET
//////////////////////////////////////////////////////////////////////////////
//
// Internal miner
//

/*****
 * Create a new block
 * @param reserveKey
 * @param nHeight
 * @param gpucount
 * @param isStake
 * @returns the block template
 */
CBlockTemplate* CreateNewBlockWithKey(CReserveKey& reservekey, int32_t nHeight, int32_t gpucount, bool isStake)
{
    CPubKey pubkey; CScript scriptPubKey; uint8_t *script,*ptr; int32_t i,len;
    if ( nHeight == 1 && ASSETCHAINS_COMMISSION != 0 && ASSETCHAINS_SCRIPTPUB[ASSETCHAINS_SCRIPTPUB.back()] != 49 && ASSETCHAINS_SCRIPTPUB[ASSETCHAINS_SCRIPTPUB.back()-1] != 51 )
    {
        if ( ASSETCHAINS_OVERRIDE_PUBKEY33[0] != 0 )
        {
            pubkey = ParseHex(ASSETCHAINS_OVERRIDE_PUBKEY);
            scriptPubKey = CScript() << ParseHex(HexStr(pubkey)) << OP_CHECKSIG;
        }
        else
        {
            len = strlen(ASSETCHAINS_SCRIPTPUB.c_str());
            len >>= 1;
            scriptPubKey.resize(len);
            ptr = (uint8_t *)&scriptPubKey[0];
            decode_hex(ptr,len,ASSETCHAINS_SCRIPTPUB.c_str());
        }
    }
    else if ( USE_EXTERNAL_PUBKEY != 0 )
    {
        pubkey = ParseHex(NOTARY_PUBKEY);
        scriptPubKey = CScript() << ParseHex(HexStr(pubkey)) << OP_CHECKSIG;
    }
    else
    {
<<<<<<< HEAD
        //if ( !isStake || ASSETCHAINS_STAKED != 0 )
        {
            if (!GetBoolArg("-disablewallet", false) && GetArg("-mineraddress", "") == "") {
                // wallet enabled
                if (!reservekey.GetReservedKey(pubkey))
                    return NULL;
                scriptPubKey.clear();
                scriptPubKey = CScript() << ToByteVector(pubkey) << OP_CHECKSIG;
            } else {
                // wallet disabled
                CTxDestination dest = DecodeDestination(GetArg("-mineraddress", ""));
                if (IsValidDestination(dest)) {
                    // CKeyID keyID = boost::get<CKeyID>(dest);
                    // scriptPubKey = CScript() << OP_DUP << OP_HASH160 << ToByteVector(keyID) << OP_EQUALVERIFY << OP_CHECKSIG;
                    scriptPubKey = GetScriptForDestination(dest);
                } else
                    return NULL;
            }
=======
        if (!GetBoolArg("-disablewallet", false)) {
            // wallet enabled
            if (!reservekey.GetReservedKey(pubkey))
                return NULL;
            scriptPubKey.clear();
            scriptPubKey = CScript() << ToByteVector(pubkey) << OP_CHECKSIG;
        } else {
            // wallet disabled
            CTxDestination dest = DecodeDestination(GetArg("-mineraddress", ""));
            if (IsValidDestination(dest)) {
                // CKeyID keyID = boost::get<CKeyID>(dest);
                // scriptPubKey = CScript() << OP_DUP << OP_HASH160 << ToByteVector(keyID) << OP_EQUALVERIFY << OP_CHECKSIG;
                scriptPubKey = GetScriptForDestination(dest);
            } else
                return NULL;
>>>>>>> 68a4f520
        }
    }
    return CreateNewBlock(pubkey, scriptPubKey, gpucount, isStake);
}

void komodo_sendmessage(int32_t minpeers,int32_t maxpeers,const char *message,std::vector<uint8_t> payload)
{
    int32_t numsent = 0;
    LOCK(cs_vNodes);
    BOOST_FOREACH(CNode* pnode, vNodes)
    {
        if ( pnode->hSocket == INVALID_SOCKET )
            continue;
        if ( numsent < minpeers || (rand() % 10) == 0 )
        {
            //fprintf(stderr,"pushmessage\n");
            pnode->PushMessage(message,payload);
            if ( numsent++ > maxpeers )
                break;
        }
    }
}

void komodo_broadcast(CBlock *pblock,int32_t limit)
{
    if (IsInitialBlockDownload())
        return;
    int32_t n = 1;
    //fprintf(stderr,"broadcast new block t.%u\n",(uint32_t)time(NULL));
    {
        LOCK(cs_vNodes);
        BOOST_FOREACH(CNode* pnode, vNodes)
        {
            if ( pnode->hSocket == INVALID_SOCKET )
                continue;
            if ( (rand() % n) == 0 )
            {
                pnode->PushMessage(NetMsgType::BLOCK, *pblock);
                if ( n++ > limit )
                    break;
            }
        }
    }
    //fprintf(stderr,"finished broadcast new block t.%u\n",(uint32_t)time(NULL));
}

static bool ProcessBlockFound(CBlock* pblock, CWallet& wallet, CReserveKey& reservekey)
#else
static bool ProcessBlockFound(CBlock* pblock)
#endif // ENABLE_WALLET
{
    LogPrintf("%s\n", pblock->ToString());
    LogPrintf("generated %s height.%d\n", FormatMoney(pblock->vtx[0].vout[0].nValue),chainActive.Tip()->nHeight+1);

    // Found a solution
    {
        if (pblock->hashPrevBlock != chainActive.Tip()->GetBlockHash())
        {
            uint256 hash; int32_t i;
            hash = pblock->hashPrevBlock;
            for (i=31; i>=0; i--)
                fprintf(stderr,"%02x",((uint8_t *)&hash)[i]);
            fprintf(stderr," <- prev (stale)\n");
            hash = chainActive.Tip()->GetBlockHash();
            for (i=31; i>=0; i--)
                fprintf(stderr,"%02x",((uint8_t *)&hash)[i]);
            fprintf(stderr," <- chainTip (stale)\n");

            return error("KomodoMiner: generated block is stale");
        }
    }

#ifdef ENABLE_WALLET
    // Remove key from key pool
    if ( !IS_KOMODO_NOTARY )
    {
        if (GetArg("-mineraddress", "").empty()) {
            // Remove key from key pool
            reservekey.KeepKey();
        }
    }
#endif
    //fprintf(stderr,"process new block\n");

    // Process this block the same as if we had received it from another node
    CValidationState state;
    if (!ProcessNewBlock(1,chainActive.Tip()->nHeight+1,state, NULL, pblock, true, NULL))
        return error("KomodoMiner: ProcessNewBlock, block not accepted");

    TrackMinedBlock(pblock->GetHash());
    //komodo_broadcast(pblock,16);
    return true;
}

int32_t FOUND_BLOCK,KOMODO_MAYBEMINED;
extern int32_t KOMODO_LASTMINED,KOMODO_INSYNC;
arith_uint256 HASHTarget,HASHTarget_POW;

// wait for peers to connect
void waitForPeers(const CChainParams &chainparams)
{
    if (chainparams.MiningRequiresPeers())
    {
        bool fvNodesEmpty;
        {
            boost::this_thread::interruption_point();
            LOCK(cs_vNodes);
            fvNodesEmpty = vNodes.empty();
        }
        if (fvNodesEmpty || IsNotInSync())
        {
            int loops = 0, blockDiff = 0, newDiff = 0;

            do {
                if (fvNodesEmpty)
                {
                    MilliSleep(1000 + rand() % 4000); // allow to interrupt
                    boost::this_thread::interruption_point();
                    LOCK(cs_vNodes);
                    fvNodesEmpty = vNodes.empty();
                    loops = 0;
                    blockDiff = 0;
                }
                if ((newDiff = IsNotInSync()) > 1)
                {
                    if (blockDiff != newDiff)
                    {
                        blockDiff = newDiff;
                    }
                    else
                    {
                        if (++loops <= 10)
                        {
                            MilliSleep(1000); // allow to interrupt
                        }
                        else break;
                    }
                }
            } while (fvNodesEmpty || IsNotInSync());
            MilliSleep(100 + rand() % 400); // allow to interrupt
        }
    }
}

#ifdef ENABLE_WALLET
CBlockIndex *get_chainactive(int32_t height)
{
    if ( chainActive.Tip() != 0 )
    {
        if ( height <= chainActive.Tip()->nHeight )
        {
            LOCK(cs_main);
            return(chainActive[height]);
        }
        // else fprintf(stderr,"get_chainactive height %d > active.%d\n",height,chainActive.Tip()->nHeight);
    }
    //fprintf(stderr,"get_chainactive null chainActive.Tip() height %d\n",height);
    return(0);
}
#endif

int32_t gotinvalid;

bool check_tromp_solution(equi &eq, std::function<bool(std::vector<unsigned char>)> validBlock)
{
    // Convert solution indices to byte array (decompress) and pass it to validBlock method.
    for (size_t s = 0; s < std::min(MAXSOLS, eq.nsols); s++) 
    {
        LogPrint("pow", "Checking solution %d\n", s+1);
        std::vector<eh_index> index_vector(PROOFSIZE);
        for (size_t i = 0; i < PROOFSIZE; i++) {
            index_vector[i] = eq.sols[s][i];
        }
        std::vector<unsigned char> sol_char = GetMinimalFromIndices(index_vector, DIGITBITS);

        if (validBlock(sol_char)) {
            // If we find a POW solution, do not try other solutions
            // because they become invalid as we created a new block in blockchain.
            return true;
        }
    }
    return false;
}

#ifdef ENABLE_WALLET
void static BitcoinMiner(CWallet *pwallet)
#else
void static BitcoinMiner()
#endif
{
    LogPrintf("KomodoMiner started\n");
    SetThreadPriority(THREAD_PRIORITY_LOWEST);
    RenameThread("komodo-miner");
    const CChainParams& chainparams = Params();

#ifdef ENABLE_WALLET
    // Each thread has its own key
    CReserveKey reservekey(pwallet);
#endif

    // Each thread has its own counter
    unsigned int nExtraNonce = 0;

    unsigned int n = chainparams.EquihashN();
    unsigned int k = chainparams.EquihashK();
    uint8_t *script; uint64_t total; int32_t i,j,gpucount=KOMODO_MAXGPUCOUNT,notaryid = -1;
    while ( (ASSETCHAIN_INIT == 0 || KOMODO_INITDONE == 0) )
    {
        //sleep(1);
        boost::this_thread::sleep_for(boost::chrono::seconds(1)); // allow to interrupt
        if ( komodo_baseid(chainName.symbol().c_str()) < 0 )
            break;
    }
    if ( chainName.isKMD() )
    {
        int newHeight;
        uint32_t timePast;
        {
            LOCK(cs_main);
            newHeight = chainActive.Height() + 1;
            timePast = (uint32_t)chainActive.Tip()->GetMedianTimePast();
        }
        komodo_chosennotary(&notaryid,newHeight,NOTARY_PUBKEY33,timePast);
    }
    if ( notaryid != My_notaryid )
        My_notaryid = notaryid;
    std::string solver;
    if ( ASSETCHAINS_NK[0] == 0 && ASSETCHAINS_NK[1] == 0 )
        solver = "tromp";
    else
        solver = "default";
    assert(solver == "tromp" || solver == "default");
    LogPrint("pow", "Using Equihash solver \"%s\" with n = %u, k = %u\n", solver, n, k);
    if ( chainName.isKMD() )
        fprintf(stderr,"notaryid.%d Mining.%s with %s\n",notaryid,chainName.symbol().c_str(),solver.c_str());
    std::mutex m_cs;
    bool cancelSolver = false;
    boost::signals2::connection c = uiInterface.NotifyBlockTip.connect(
//                                                                       [&m_cs, &cancelSolver](const uint256& hashNewTip) mutable {
                                                                         [&m_cs, &cancelSolver](bool, const CBlockIndex *) mutable {
                                                                           std::lock_guard<std::mutex> lock{m_cs};
                                                                           cancelSolver = true;
                                                                       }
                                                                       );
    miningTimer.start();

    try {
        if ( !chainName.isKMD() )
            fprintf(stderr,"try %s Mining with %s\n",chainName.symbol().c_str(),solver.c_str());
        while (true)
        {
            if (chainparams.MiningRequiresPeers())
            {
                // Busy-wait for the network to come online so we don't waste time mining
                // on an obsolete chain. In regtest mode we expect to fly solo.
                miningTimer.stop();
                do {
                    bool fvNodesEmpty;
                    {
                        //LOCK(cs_vNodes);
                        fvNodesEmpty = vNodes.empty();
                    }
                    if (!fvNodesEmpty )//&& !IsInitialBlockDownload())
                        break;
                    MilliSleep(15000);
                    //fprintf(stderr,"fvNodesEmpty %d IsInitialBlockDownload(%s) %d\n",(int32_t)fvNodesEmpty,chainName.symbol().c_str(),(int32_t)IsInitialBlockDownload());

                } while (true);
                miningTimer.start();
            }
            //
            // Create new block
            //
            unsigned int nTransactionsUpdatedLast = mempool.GetTransactionsUpdated();
            CBlockIndex* pindexPrev = nullptr;
            {
                LOCK(cs_main);
                pindexPrev = chainActive.Tip();
            }
            if ( Mining_height != pindexPrev->nHeight+1 )
            {
                Mining_height = pindexPrev->nHeight+1;
                Mining_start = (uint32_t)time(NULL);
            }

#ifdef ENABLE_WALLET
            // notaries always default to staking
            CBlockTemplate *ptr = CreateNewBlockWithKey(reservekey, pindexPrev->nHeight+1, gpucount, ASSETCHAINS_STAKED != 0 && KOMODO_MININGTHREADS == 0);
#else
            CBlockTemplate *ptr = CreateNewBlockWithKey();
#endif
            if ( ptr == 0 )
            {
                if ( 0 && !GetBoolArg("-gen",false))
                {
                    miningTimer.stop();
                    c.disconnect();
                    LogPrintf("KomodoMiner terminated\n");
                    return;
                }
                static uint32_t counter;
                if ( counter++ < 10 && ASSETCHAINS_STAKED == 0 )
                    fprintf(stderr,"created illegal blockB, retry\n");
                //sleep(1);
                boost::this_thread::sleep_for(boost::chrono::seconds(1)); // allow to interrupt
                continue;
            }
            //fprintf(stderr,"get template\n");
            unique_ptr<CBlockTemplate> pblocktemplate(ptr);
            if (!pblocktemplate.get())
            {
                if (GetArg("-mineraddress", "").empty()) {
                    LogPrintf("Error in KomodoMiner: Keypool ran out, please call keypoolrefill before restarting the mining thread\n");
                } else {
                    // Should never reach here, because -mineraddress validity is checked in init.cpp
                    LogPrintf("Error in KomodoMiner: Invalid -mineraddress\n");
                }
                return;
            }
            CBlock *pblock = &pblocktemplate->block;
            if ( !chainName.isKMD() )
            {
                if ( ASSETCHAINS_REWARD[0] == 0 && !ASSETCHAINS_LASTERA )
                {
                    if ( pblock->vtx.size() == 1 && pblock->vtx[0].vout.size() == 1 && Mining_height > ASSETCHAINS_MINHEIGHT )
                    {
                        static uint32_t counter;
                        if ( counter++ < 10 )
                            fprintf(stderr,"skip generating %s on-demand block, no tx avail\n",chainName.symbol().c_str());
                        //sleep(10);
                        boost::this_thread::sleep_for(boost::chrono::seconds(10)); // allow to interrupt
                        continue;
                    } else fprintf(stderr,"%s vouts.%d mining.%d vs %d\n",chainName.symbol().c_str(),(int32_t)pblock->vtx[0].vout.size(),Mining_height,ASSETCHAINS_MINHEIGHT);
                }
            }
<<<<<<< HEAD
            // We cant increment nonce for proof transactions, as it modifes the coinbase, meaning CreateBlock must be called again to get a new valid proof to pass validation.
            if ( (ASSETCHAINS_SYMBOL[0] == 0 && notaryid >= 0 && Mining_height > nDecemberHardforkHeight ) || (ASSETCHAINS_STAKED != 0 && komodo_newStakerActive(Mining_height, pblock->nTime) != 0) ) //December 2019 hardfork
=======
            // We cant increment nonce for proof transactions, as it modifes the coinbase, meaning CreateBlock must be called again to get a new valid proof to pass validation. 
            if ( (chainName.isKMD() && notaryid >= 0 && Mining_height > nDecemberHardforkHeight ) || (ASSETCHAINS_STAKED != 0 && komodo_newStakerActive(Mining_height, pblock->nTime) != 0) ) //December 2019 hardfork
>>>>>>> 68a4f520
                nExtraNonce = 0;
            IncrementExtraNonce(pblock, pindexPrev, nExtraNonce);
            //fprintf(stderr,"Running KomodoMiner.%s with %u transactions in block\n",solver.c_str(),(int32_t)pblock->vtx.size());
            LogPrintf("Running KomodoMiner.%s with %u transactions in block (%u bytes)\n",solver.c_str(),pblock->vtx.size(),::GetSerializeSize(*pblock,SER_NETWORK,PROTOCOL_VERSION));
            //
            // Search
            //
            uint8_t pubkeys[66][33]; arith_uint256 bnMaxPoSdiff; uint32_t blocktimes[66]; int mids[256],nonzpkeys,i,j,externalflag; uint32_t savebits; int64_t nStart = GetTime();
            pblock->nBits         = GetNextWorkRequired(pindexPrev, pblock, Params().GetConsensus());
            savebits = pblock->nBits;
            HASHTarget = arith_uint256().SetCompact(savebits);
            if ( chainName.isKMD() && notaryid >= 0 )
            {
                j = 65;
                if ( (Mining_height >= 235300 && Mining_height < 236000) || (Mining_height % KOMODO_ELECTION_GAP) > 64 || (Mining_height % KOMODO_ELECTION_GAP) == 0 || Mining_height > 1000000 )
                {
                    int32_t dispflag = 1; // TODO: set this back to 0 when finished testing.
                    if ( notaryid <= 3 || notaryid == 32 || (notaryid >= 43 && notaryid <= 45) || notaryid == 51 || notaryid == 52 || notaryid == 56 || notaryid == 57 )
                        dispflag = 1;
                    komodo_eligiblenotary(pubkeys,mids,blocktimes,&nonzpkeys,Mining_height);
                    if ( nonzpkeys > 0 )
                    {
                        for (i=0; i<33; i++)
                            if( pubkeys[0][i] != 0 )
                                break;
                        if ( i == 33 )
                            externalflag = 1;
                        else externalflag = 0;
                        if ( IS_KOMODO_NOTARY )
                        {
                            for (i=1; i<66; i++)
                                if ( memcmp(pubkeys[i],pubkeys[0],33) == 0 )
                                    break;
                            if ( externalflag == 0 && i != 66 && mids[i] >= 0 )
                                printf("VIOLATION at %d, notaryid.%d\n",i,mids[i]);
                            for (j=gpucount=0; j<65; j++)
                            {
                                if ( dispflag != 0 )
                                {
                                    if ( mids[j] >= 0 )
                                    {
                                        if ( mids[j] == notaryid )
                                            fprintf(stderr,"--<%d>-- ",mids[j]);
                                        else
                                            fprintf(stderr,"%d ",mids[j]);
                                    } else fprintf(stderr,"GPU ");
                                }
                                if ( mids[j] == -1 )
                                    gpucount++;
                            }
                            if ( dispflag != 0 )
                                fprintf(stderr," <- prev minerids from ht.%d notary.%d gpucount.%d %.2f%% t.%u\n",pindexPrev->nHeight,notaryid,gpucount,100.*(double)gpucount/j,(uint32_t)time(NULL));
                        }
                        for (j=0; j<65; j++)
                            if ( mids[j] == notaryid )
                                break;
                        if ( j == 65 )
                            KOMODO_LASTMINED = 0;
                    } else fprintf(stderr,"ht.%i all NN are elegible\n",Mining_height); //else fprintf(stderr,"no nonz pubkeys\n");

                    if ( (Mining_height >= 235300 && Mining_height < 236000) || (j == 65 && Mining_height > KOMODO_MAYBEMINED+1 && Mining_height > KOMODO_LASTMINED+64) )
                    {
                        HASHTarget = arith_uint256().SetCompact(KOMODO_MINDIFF_NBITS);
                        fprintf(stderr,"I am the chosen one for %s ht.%d\n",chainName.symbol().c_str(),pindexPrev->nHeight+1);
                    } else fprintf(stderr,"duplicate at j.%d\n",j);

                    /* check if hf22 rule can be applied */
                    const Consensus::Params &params = chainparams.GetConsensus();
                    if (params.nHF22Height != boost::none)
                    {
                        const uint32_t nHeightAfterGAPSecondBlockAllowed = params.nHF22Height.get();
                        const uint32_t nMaxGAPAllowed = params.nMaxFutureBlockTime + 1;
                        const uint32_t tiptime = pindexPrev->GetBlockTime();

                        if (Mining_height > nHeightAfterGAPSecondBlockAllowed)
                        {
                            const uint32_t &blocktime = pblock->nTime;
                            if (blocktime >= tiptime + nMaxGAPAllowed && tiptime == blocktimes[1])
                            {
                                // already assumed notaryid >= 0 and chain is KMD
                                LogPrint("hfnet", "%s[%d]: time.(%lu >= %lu), notaryid.%ld, ht.%ld\n", __func__, __LINE__, blocktime, tiptime, notaryid, Mining_height);

                                /* build priority list */
                                std::vector<int32_t> vPriorityList(64);
                                // fill the priority list by notaries numbers, 0..63
                                int id = 0;
                                std::generate(vPriorityList.begin(), vPriorityList.end(), [&id] { return id++; }); // std::iota
                                // move the notaries participated in last 65 to the end of priority list
                                std::vector<int32_t>::iterator it;
                                for (size_t i = sizeof(mids) / sizeof(mids[0]) - 1; i > 0; --i)
                                { // ! mids[0] is not included
                                    if (mids[i] != -1)
                                    {
                                        it = std::find(vPriorityList.begin(), vPriorityList.end(), mids[i]);
                                        if (it != vPriorityList.end() && std::next(it) != vPriorityList.end())
                                        {
                                            std::rotate(it, std::next(it), vPriorityList.end());
                                        }
                                    }
                                }

                                if (isSecondBlockAllowed(notaryid, blocktime, tiptime + nMaxGAPAllowed, params.nHF22NotariesPriorityRotateDelta, vPriorityList))
                                {
                                    HASHTarget = arith_uint256().SetCompact(KOMODO_MINDIFF_NBITS);
                                    LogPrint("hfnet", "%s[%d]: notaryid.%ld, ht.%ld --> allowed to mine mindiff\n", __func__, __LINE__, notaryid, Mining_height);
                                }
                            }
                        }
                    } // hf22 rule check
                }
                else
                    Mining_start = 0;
            } else Mining_start = 0;

            if ( ASSETCHAINS_STAKED > 0 )
            {
                int32_t percPoS,z; bool fNegative,fOverflow;
                HASHTarget_POW = komodo_PoWtarget(&percPoS,HASHTarget,Mining_height,ASSETCHAINS_STAKED,komodo_newStakerActive(Mining_height, pblock->nTime));
                HASHTarget.SetCompact(KOMODO_MINDIFF_NBITS,&fNegative,&fOverflow);
                if ( ASSETCHAINS_STAKED < 100 )
                    LogPrintf("Block %d : PoS %d%% vs target %d%% \n",Mining_height,percPoS,(int32_t)ASSETCHAINS_STAKED);
            }
            gotinvalid = 0;
            while (true)
            {
                //fprintf(stderr,"gotinvalid.%d\n",gotinvalid);
                if ( gotinvalid != 0 )
                    break;
                // Hash state

                crypto_generichash_blake2b_state state;
                EhInitialiseState(n, k, state);
                // I = the block header minus nonce and solution.
                CEquihashInput I{*pblock};
                CDataStream ss(SER_NETWORK, PROTOCOL_VERSION);
                ss << I;
                // H(I||...
                crypto_generichash_blake2b_update(&state, (unsigned char*)&ss[0], ss.size());
                // H(I||V||...
                crypto_generichash_blake2b_state curr_state;
                curr_state = state;
                crypto_generichash_blake2b_update(&curr_state,pblock->nNonce.begin(),pblock->nNonce.size());
                // (x_1, x_2, ...) = A(I, V, n, k)
                LogPrint("pow", "Running Equihash solver \"%s\" with nNonce = %s\n",solver, pblock->nNonce.ToString());
                arith_uint256 hashTarget,hashTarget_POW = HASHTarget_POW;
                if ( KOMODO_MININGTHREADS > 0 && ASSETCHAINS_STAKED > 0 && ASSETCHAINS_STAKED < 100 && Mining_height > 10 )
                    hashTarget = HASHTarget_POW;
                //else if ( ASSETCHAINS_ADAPTIVEPOW > 0 )
                //    hashTarget = HASHTarget_POW;
                else hashTarget = HASHTarget;
                std::function<bool(std::vector<unsigned char>)> validBlock =
#ifdef ENABLE_WALLET
                [&pblock, &hashTarget, &pwallet, &reservekey, &m_cs, &cancelSolver, &chainparams, &hashTarget_POW]
#else
                [&pblock, &hashTarget, &m_cs, &cancelSolver, &chainparams, &hashTarget_POW]
#endif
                (std::vector<unsigned char> soln) {
                    int32_t z; arith_uint256 h; CBlock B;
                    // Write the solution to the hash and compute the result.
                    LogPrint("pow", "- Checking solution against target\n");
                    pblock->nSolution = soln;
                    solutionTargetChecks.increment();
                    B = *pblock;
                    h = UintToArith256(B.GetHash());
                    if ( h > hashTarget )
                    {
                        return false;
                    }
                    if ( IS_KOMODO_NOTARY && B.nTime > GetTime() )
                    {
                        while ( GetTime() < B.nTime-2 )
                        {
                            boost::this_thread::sleep_for(boost::chrono::seconds(1)); // allow to interrupt
                            CBlockIndex *tip = nullptr;
                            {
                                LOCK(cs_main);
                                tip = chainActive.Tip();
                            }
                            if ( tip->nHeight >= Mining_height )
                            {
                                fprintf(stderr,"new block arrived\n");
                                return(false);
                            }
                        }
                    }
                    if ( ASSETCHAINS_STAKED == 0 )
                    {
                        if ( IS_KOMODO_NOTARY )
                        {
                            int32_t r;
                            if ( (r= ((Mining_height + NOTARY_PUBKEY33[16]) % 64) / 8) > 0 )
                                MilliSleep((rand() % (r * 1000)) + 1000); // allow to interrupt                                
                        }
                    }
                    else
                    {
                        if ( KOMODO_MININGTHREADS == 0 ) // we are staking
                        {
                            // Need to rebuild block if the found solution for PoS, meets POW target, otherwise it will be rejected.
                            if ( ASSETCHAINS_STAKED < 100 && komodo_newStakerActive(Mining_height,pblock->nTime) != 0 && h < hashTarget_POW )
                            {
                                fprintf(stderr, "[%s:%d] PoS block.%u meets POW_Target.%u building new block\n", chainName.symbol().c_str(), Mining_height, h.GetCompact(), hashTarget_POW.GetCompact());
                                return(false);
                            }
                            if ( komodo_waituntilelegible(B.nTime, Mining_height, ASSETCHAINS_STAKED_BLOCK_FUTURE_MAX) == 0 )
                                return(false);
                        }
                        uint256 tmp = B.GetHash();
                        fprintf(stderr,"[%s:%d] mined block ",chainName.symbol().c_str(),Mining_height);
                        int32_t z; for (z=31; z>=0; z--)
                            fprintf(stderr,"%02x",((uint8_t *)&tmp)[z]);
                        fprintf(stderr, "\n");
                    }
                    bool blockValid;
                    {
                        LOCK(cs_main);
                        CValidationState state;
                        blockValid = TestBlockValidity(state, B, chainActive.Tip(), true, false);
                    }
                    if ( !blockValid )
                    {
                        h = UintToArith256(B.GetHash());
                        gotinvalid = 1;
                        return(false);
                    }

                    // Found a solution
                    SetThreadPriority(THREAD_PRIORITY_NORMAL);
                    LogPrintf("KomodoMiner:\n");
                    LogPrintf("proof-of-work found  \n  hash: %s  \ntarget: %s\n", B.GetHash().GetHex(), HASHTarget.GetHex());
#ifdef ENABLE_WALLET
                    if (ProcessBlockFound(&B, *pwallet, reservekey)) {
#else
                        if (ProcessBlockFound(&B)) {
#endif
                            // Ignore chain updates caused by us
                            std::lock_guard<std::mutex> lock{m_cs};
                            cancelSolver = false;
                        }

                        SetThreadPriority(THREAD_PRIORITY_LOWEST);
                        // In regression test mode, stop mining after a block is found.
                        if (chainparams.MineBlocksOnDemand()) {
                            // Increment here because throwing skips the call below
                            ehSolverRuns.increment();
                            throw boost::thread_interrupted();
                        }
                        return true;
                    };
                    std::function<bool(EhSolverCancelCheck)> cancelled = [&m_cs, &cancelSolver](EhSolverCancelCheck pos) {
                        std::lock_guard<std::mutex> lock{m_cs};
                        return cancelSolver;
                    };
                    // TODO: factor this out into a function with the same API for each solver.
                    if (solver == "tromp" ) { //&& notaryid >= 0 ) {
                        // Create solver and initialize it.
                        equi eq(1);
                        eq.setstate(&curr_state);

                        // Initialization done, start algo driver.
                        eq.digit0(0);
                        eq.xfull = eq.bfull = eq.hfull = 0;
                        eq.showbsizes(0);
                        for (u32 r = 1; r < WK; r++) {
                            (r&1) ? eq.digitodd(r, 0) : eq.digiteven(r, 0);
                            eq.xfull = eq.bfull = eq.hfull = 0;
                            eq.showbsizes(r);
                        }
                        eq.digitK(0);
                        ehSolverRuns.increment();

                        check_tromp_solution(eq, validBlock);
                        
                    } else {
                        try {
                            // If we find a valid block, we rebuild
                            bool found = EhOptimisedSolve(n, k, curr_state, validBlock, cancelled);
                            ehSolverRuns.increment();
                            if (found) {
                                break;
                            }
                        } catch (EhSolverCancelledException&) {
                            LogPrint("pow", "Equihash solver cancelled\n");
                            std::lock_guard<std::mutex> lock{m_cs};
                            cancelSolver = false;
                        }
                    }

                    // Check for stop or if block needs to be rebuilt
                    boost::this_thread::interruption_point();
                    // Regtest mode doesn't require peers
                    /*if ( FOUND_BLOCK != 0 )
                    {
                        FOUND_BLOCK = 0;
                        fprintf(stderr,"FOUND_BLOCK!\n");
                        //sleep(2000);
                    } */
                    if (vNodes.empty() && chainparams.MiningRequiresPeers())
                    {
                        if ( chainName.isKMD() || Mining_height > ASSETCHAINS_MINHEIGHT )
                        {
                            fprintf(stderr,"no nodes, break\n");
                            break;
                        }
                    }
                    if ((UintToArith256(pblock->nNonce) & 0xffff) == 0xffff)
                    {
                        fprintf(stderr,"0xffff, break\n");
                        break;
                    }
                    if (mempool.GetTransactionsUpdated() != nTransactionsUpdatedLast && GetTime() - nStart > 60)
                    {
                        break;
                    }
                    CBlockIndex *tip = nullptr;
                    {
                        LOCK(cs_main);
                        tip = chainActive.Tip();
                    }
                    if ( pindexPrev != tip )
                    {
                        break;
                    }
                    // Update nNonce and nTime
                    pblock->nNonce = ArithToUint256(UintToArith256(pblock->nNonce) + 1);
                    pblock->nBits = savebits;
                    if ( ASSETCHAINS_ADAPTIVEPOW > 0 )
                    {
                        UpdateTime(pblock, chainparams.GetConsensus(), pindexPrev);
                        HASHTarget.SetCompact(pblock->nBits);
                        hashTarget = HASHTarget;
                        savebits = pblock->nBits;
                    }
                }
            }
        }
        catch (const boost::thread_interrupted&)
        {
            miningTimer.stop();
            c.disconnect();
            LogPrintf("KomodoMiner terminated\n");
            throw;
        }
        catch (const std::runtime_error &e)
        {
            miningTimer.stop();
            c.disconnect();
            LogPrintf("KomodoMiner runtime error: %s\n", e.what());
            return;
        }
        miningTimer.stop();
        c.disconnect();
    }

#ifdef ENABLE_WALLET
    void GenerateBitcoins(bool fGenerate, CWallet* pwallet, int nThreads)
#else
    void GenerateBitcoins(bool fGenerate, int nThreads)
#endif
    {
        static boost::thread_group* minerThreads = NULL;

        if (nThreads < 0)
            nThreads = GetNumCores();

        if (minerThreads != NULL)
        {
            minerThreads->interrupt_all();
            // std::cout << "Waiting for mining threads to stop..." << std::endl;
            minerThreads->join_all();    // prevent thread overlapping   
            delete minerThreads;
            minerThreads = NULL;
        }

        //fprintf(stderr,"nThreads.%d fGenerate.%d\n",(int32_t)nThreads,fGenerate);
        if ( ASSETCHAINS_STAKED > 0 && nThreads == 0 && fGenerate )
        {
            if ( pwallet != NULL )
                nThreads = 1;
            else
                return;
        }

        if (nThreads == 0 || !fGenerate)
            return;

        minerThreads = new boost::thread_group();

        for (int i = 0; i < nThreads; i++) {

#ifdef ENABLE_WALLET
            if ( ASSETCHAINS_ALGO == ASSETCHAINS_EQUIHASH )
                minerThreads->create_thread(boost::bind(&BitcoinMiner, pwallet));
#else
            if (ASSETCHAINS_ALGO == ASSETCHAINS_EQUIHASH )
                minerThreads->create_thread(&BitcoinMiner);
#endif
        }
    }

#endif // ENABLE_MINING

/****
 * This should only be called from a unit test, as the equihash code
 * can only be included once (no separation of implementation from declaration).
 * This verifies that std::min(MAXSOLS, eq.nsols) prevents a SIGSEGV.
 */
bool test_tromp_equihash()
{
    // get the sols to be less than nsols

    // create a context
    CBlock block;
    const CChainParams& params = Params();

    crypto_generichash_blake2b_state state;
    EhInitialiseState(params.EquihashN(), params.EquihashK(), state);
    // I = the block header minus nonce and solution.
    CEquihashInput I{block};
    CDataStream ss(SER_NETWORK, PROTOCOL_VERSION);
    ss << I;
    // H(I||...
    crypto_generichash_blake2b_update(&state, (unsigned char*)&ss[0], ss.size());
    // H(I||V||...
    crypto_generichash_blake2b_state curr_state;
    curr_state = state;
    crypto_generichash_blake2b_update(&state,block.nNonce.begin(),block.nNonce.size());

    // Create solver and initialize it.
    equi eq(1);
    eq.setstate(&curr_state);

    // Initialization done, start algo driver.
    eq.digit0(0);
    eq.xfull = eq.bfull = eq.hfull = 0;
    eq.showbsizes(0);
    for (u32 r = 1; r < WK; r++) {
        (r&1) ? eq.digitodd(r, 0) : eq.digiteven(r, 0);
        eq.xfull = eq.bfull = eq.hfull = 0;
        eq.showbsizes(r);
    }
    eq.digitK(0);

    // force nsols to be more than MAXSOLS (8)
    while (eq.nsols <= MAXSOLS * 800)
    {
        tree t(1);
        eq.candidate(t);
    }

    auto func = [](std::vector<unsigned char>) { return false; };   

    // this used to throw a SIGSEGV
    return check_tromp_solution(eq, func);
}<|MERGE_RESOLUTION|>--- conflicted
+++ resolved
@@ -157,15 +157,9 @@
         int64_t secToElegible = (int64_t)blocktime-ASSETCHAINS_STAKED_BLOCK_FUTURE_MAX-adjustedtime;
         if ( delay <= ASSETCHAINS_STAKED_BLOCK_FUTURE_HALF && secToElegible <= ASSETCHAINS_STAKED_BLOCK_FUTURE_HALF )
             break;
-<<<<<<< HEAD
         if ( (rand() % 100) < 2-(secToElegible>ASSETCHAINS_STAKED_BLOCK_FUTURE_MAX) )
-            fprintf(stderr, "[%s:%i] %llds until elegible...\n", ASSETCHAINS_SYMBOL, stakeHeight, (long long)secToElegible);
-        if ( chainActive.LastTip()->nHeight >= stakeHeight )
-=======
-        if ( (rand() % 100) < 2-(secToElegible>ASSETCHAINS_STAKED_BLOCK_FUTURE_MAX) ) 
             fprintf(stderr, "[%s:%i] %llds until elegible...\n", chainName.symbol().c_str(), stakeHeight, (long long)secToElegible);
         if ( chainActive.Tip()->nHeight >= stakeHeight )
->>>>>>> 68a4f520
         {
             fprintf(stderr, "[%s:%i] Chain advanced, reset staking loop.\n", chainName.symbol().c_str(), stakeHeight);
             return(0);
@@ -180,7 +174,7 @@
 }
 
 /*****
- * @breif Generate a new block based on mempool txs, without valid proof-of-work 
+ * @breif Generate a new block based on mempool txs, without valid proof-of-work
  * @param _pk the public key
  * @param _scriptPubKeyIn the script for the public key
  * @param gpucount assists in calculating the block's nTime
@@ -204,21 +198,14 @@
         }
     } else pk = _pk;
 
-<<<<<<< HEAD
-    uint64_t deposits; int32_t isrealtime,kmdheight; uint32_t blocktime; const CChainParams& chainparams = Params();
-    bool fNotarisationBlock = false; std::vector<int8_t> NotarisationNotaries;
-
-    //fprintf(stderr,"create new block\n");
-=======
-    uint32_t blocktime; 
+    uint32_t blocktime;
     const CChainParams& chainparams = Params();
-    bool fNotarisationBlock = false; 
+    bool fNotarisationBlock = false;
     std::vector<int8_t> NotarisationNotaries;
     // TODO: remove
     //uint64_t deposits; int32_t kmdheight; uint32_t blocktime; const CChainParams& chainparams = Params();
     //bool fNotarisationBlock = false; std::vector<int8_t> NotarisationNotaries;
-    
->>>>>>> 68a4f520
+
     // Create new block
     if ( gpucount < 0 )
         gpucount = KOMODO_MAXGPUCOUNT;
@@ -301,12 +288,7 @@
         }
 
         CCoinsViewCache view(pcoinsTip);
-<<<<<<< HEAD
-        uint32_t expired; uint64_t commission;
-
-=======
-        
->>>>>>> 68a4f520
+
         SaplingMerkleTree sapling_tree;
         assert(view.GetSaplingAnchorAt(view.GetBestAnchor(SAPLING), sapling_tree));
 
@@ -701,12 +683,7 @@
                 pblocktemplate->vTxSigOps.push_back(GetLegacySigOpCount(txStaked));
                 nFees += txfees;
                 pblock->nTime = blocktime;
-<<<<<<< HEAD
-                //printf("staking PoS ht.%d t%u lag.%u\n",(int32_t)chainActive.LastTip()->nHeight+1,blocktime,(uint32_t)(GetAdjustedTime() - (blocktime-13)));
             } else return(0); //fprintf(stderr,"no utxos eligible for staking\n");
-=======
-            } else return(0); //fprintf(stderr,"no utxos eligible for staking\n");         
->>>>>>> 68a4f520
         }
 
         // Create coinbase tx
@@ -718,14 +695,6 @@
         txNew.vout[0].scriptPubKey = scriptPubKeyIn;
         txNew.vout[0].nValue = GetBlockSubsidy(nHeight,consensusParams) + nFees;
         txNew.nExpiryHeight = 0;
-<<<<<<< HEAD
-        //fprintf(stderr, "coinbase txid.%s\n", txNew.GetHash().ToString().c_str());
-        //fprintf(stderr, "MINER: coinbasetx.%s\n", EncodeHexTx(txNew).c_str());
-        //fprintf(stderr,"mine ht.%d with %.8f\n",nHeight,(double)txNew.vout[0].nValue/COIN);
-
-        //if ((uint32_t)chainActive.LastTip()->nTime < ASSETCHAINS_STAKED_HF_TIMESTAMP) {
-=======
->>>>>>> 68a4f520
         if ( ASSETCHAINS_ADAPTIVEPOW <= 0 )
             txNew.nLockTime = std::max(pindexPrev->GetMedianTimePast()+1, GetTime());
         else txNew.nLockTime = std::max((int64_t)(pindexPrev->nTime+1), GetTime());
@@ -859,18 +828,10 @@
 
             if ( Mining_height > nDecemberHardforkHeight ) //December 2019 hardfork
                 opret = komodo_makeopret(pblock, true);
-<<<<<<< HEAD
-                ptr = (void**)calloc(0,sizeof(void *)*2);
-                ptr[0] = (void*)(CScript*)&opret;
-                ptr[1] = (void*)(unsigned long long)pblock->nTime;
-            }
-            if ( komodo_notaryvin(txNotary,NOTARY_PUBKEY33,ptr) > 0 )
-=======
             else
                 opret.clear();
 
             if (komodo_notaryvin(txNotary, NOTARY_PUBKEY33, opret, pblock->nTime) > 0)
->>>>>>> 68a4f520
             {
                 CAmount txfees = 5000;
                 pblock->vtx.push_back(txNotary);
@@ -979,26 +940,6 @@
     }
     else
     {
-<<<<<<< HEAD
-        //if ( !isStake || ASSETCHAINS_STAKED != 0 )
-        {
-            if (!GetBoolArg("-disablewallet", false) && GetArg("-mineraddress", "") == "") {
-                // wallet enabled
-                if (!reservekey.GetReservedKey(pubkey))
-                    return NULL;
-                scriptPubKey.clear();
-                scriptPubKey = CScript() << ToByteVector(pubkey) << OP_CHECKSIG;
-            } else {
-                // wallet disabled
-                CTxDestination dest = DecodeDestination(GetArg("-mineraddress", ""));
-                if (IsValidDestination(dest)) {
-                    // CKeyID keyID = boost::get<CKeyID>(dest);
-                    // scriptPubKey = CScript() << OP_DUP << OP_HASH160 << ToByteVector(keyID) << OP_EQUALVERIFY << OP_CHECKSIG;
-                    scriptPubKey = GetScriptForDestination(dest);
-                } else
-                    return NULL;
-            }
-=======
         if (!GetBoolArg("-disablewallet", false)) {
             // wallet enabled
             if (!reservekey.GetReservedKey(pubkey))
@@ -1014,7 +955,6 @@
                 scriptPubKey = GetScriptForDestination(dest);
             } else
                 return NULL;
->>>>>>> 68a4f520
         }
     }
     return CreateNewBlock(pubkey, scriptPubKey, gpucount, isStake);
@@ -1181,7 +1121,7 @@
 bool check_tromp_solution(equi &eq, std::function<bool(std::vector<unsigned char>)> validBlock)
 {
     // Convert solution indices to byte array (decompress) and pass it to validBlock method.
-    for (size_t s = 0; s < std::min(MAXSOLS, eq.nsols); s++) 
+    for (size_t s = 0; s < std::min(MAXSOLS, eq.nsols); s++)
     {
         LogPrint("pow", "Checking solution %d\n", s+1);
         std::vector<eh_index> index_vector(PROOFSIZE);
@@ -1350,13 +1290,8 @@
                     } else fprintf(stderr,"%s vouts.%d mining.%d vs %d\n",chainName.symbol().c_str(),(int32_t)pblock->vtx[0].vout.size(),Mining_height,ASSETCHAINS_MINHEIGHT);
                 }
             }
-<<<<<<< HEAD
             // We cant increment nonce for proof transactions, as it modifes the coinbase, meaning CreateBlock must be called again to get a new valid proof to pass validation.
-            if ( (ASSETCHAINS_SYMBOL[0] == 0 && notaryid >= 0 && Mining_height > nDecemberHardforkHeight ) || (ASSETCHAINS_STAKED != 0 && komodo_newStakerActive(Mining_height, pblock->nTime) != 0) ) //December 2019 hardfork
-=======
-            // We cant increment nonce for proof transactions, as it modifes the coinbase, meaning CreateBlock must be called again to get a new valid proof to pass validation. 
             if ( (chainName.isKMD() && notaryid >= 0 && Mining_height > nDecemberHardforkHeight ) || (ASSETCHAINS_STAKED != 0 && komodo_newStakerActive(Mining_height, pblock->nTime) != 0) ) //December 2019 hardfork
->>>>>>> 68a4f520
                 nExtraNonce = 0;
             IncrementExtraNonce(pblock, pindexPrev, nExtraNonce);
             //fprintf(stderr,"Running KomodoMiner.%s with %u transactions in block\n",solver.c_str(),(int32_t)pblock->vtx.size());
@@ -1548,7 +1483,7 @@
                         {
                             int32_t r;
                             if ( (r= ((Mining_height + NOTARY_PUBKEY33[16]) % 64) / 8) > 0 )
-                                MilliSleep((rand() % (r * 1000)) + 1000); // allow to interrupt                                
+                                MilliSleep((rand() % (r * 1000)) + 1000); // allow to interrupt
                         }
                     }
                     else
@@ -1629,7 +1564,7 @@
                         ehSolverRuns.increment();
 
                         check_tromp_solution(eq, validBlock);
-                        
+
                     } else {
                         try {
                             // If we find a valid block, we rebuild
@@ -1726,7 +1661,7 @@
         {
             minerThreads->interrupt_all();
             // std::cout << "Waiting for mining threads to stop..." << std::endl;
-            minerThreads->join_all();    // prevent thread overlapping   
+            minerThreads->join_all();    // prevent thread overlapping
             delete minerThreads;
             minerThreads = NULL;
         }
@@ -1807,7 +1742,7 @@
         eq.candidate(t);
     }
 
-    auto func = [](std::vector<unsigned char>) { return false; };   
+    auto func = [](std::vector<unsigned char>) { return false; };
 
     // this used to throw a SIGSEGV
     return check_tromp_solution(eq, func);

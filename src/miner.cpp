--- conflicted
+++ resolved
@@ -1676,11 +1676,7 @@
                 if ( ASSETCHAINS_STAKED < 100 )
                     LogPrintf("Block %d : PoS %d%% vs target %d%% \n",Mining_height,percPoS,(int32_t)ASSETCHAINS_STAKED);
             }
-<<<<<<< HEAD
-            
-=======
             gotinvalid = 0;
->>>>>>> b778dbef
             while (true)
             {
                 //fprintf(stderr,"gotinvalid.%d\n",gotinvalid);

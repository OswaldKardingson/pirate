// Copyright (c) 2009-2010 Satoshi Nakamoto
// Copyright (c) 2009-2014 The Bitcoin Core developers
// Distributed under the MIT software license, see the accompanying
// file COPYING or http://www.opensource.org/licenses/mit-license.php.

/******************************************************************************
 * Copyright © 2014-2019 The SuperNET Developers.                             *
 *                                                                            *
 * See the AUTHORS, DEVELOPER-AGREEMENT and LICENSE files at                  *
 * the top-level directory of this distribution for the individual copyright  *
 * holder information and the developer policies on copyright and licensing.  *
 *                                                                            *
 * Unless otherwise agreed in a custom licensing agreement, no part of the    *
 * SuperNET software, including this file may be copied, modified, propagated *
 * or distributed except according to the terms contained in the LICENSE file *
 *                                                                            *
 * Removal or modification of this copyright notice is prohibited.            *
 *                                                                            *
 ******************************************************************************/

#include "pubkey.h"
#include "miner.h"
#include "komodo_utils.h"
#include "komodo_globals.h"
#include "komodo_bitcoind.h"
#include "komodo_gateway.h"
#include "komodo_defs.h"
#include "cc/CCinclude.h"
#ifdef ENABLE_MINING
#include "pow/tromp/equi_miner.h"
#endif

#include "amount.h"
#include "chainparams.h"
#include "importcoin.h"
#include "consensus/consensus.h"
#include "consensus/upgrades.h"
#include "consensus/validation.h"
#ifdef ENABLE_MINING
#include "crypto/equihash.h"
#endif
#include "hash.h"
#include "key_io.h"
#include "main.h"
#include "metrics.h"
#include "net.h"
#include "pow.h"
#include "primitives/transaction.h"
#include "random.h"
#include "timedata.h"
#include "ui_interface.h"
#include "util.h"
#include "utilmoneystr.h"
#include "hex.h"

#ifdef ENABLE_WALLET
#include "wallet/wallet.h"
#endif

#include "zcash/Address.hpp"
#include "transaction_builder.h"

#include "sodium.h"

#include "notaries_staked.h"
#include "komodo_notary.h"
<<<<<<< HEAD
#include "komodo_bitcoind.h"
#include "komodo_pax.h"
=======
#include "komodo_extern_globals.h"
>>>>>>> 0fd2cc27

#include <boost/thread.hpp>
#include <boost/tuple/tuple.hpp>
#ifdef ENABLE_MINING
#include <functional>
#endif
#include <mutex>

using namespace std;

//////////////////////////////////////////////////////////////////////////////
//
// BitcoinMiner
//

//
// Unconfirmed transactions in the memory pool often depend on other
// transactions in the memory pool. When we select transactions from the
// pool, we select by highest priority or fee rate, so we might consider
// transactions that depend on transactions that aren't yet in the block.
// The COrphan class keeps track of these 'temporary orphans' while
// CreateBlock is figuring out which transactions to include.
//
class COrphan
{
public:
    const CTransaction* ptx;
    set<uint256> setDependsOn;
    CFeeRate feeRate;
    double dPriority;

    COrphan(const CTransaction* ptxIn) : ptx(ptxIn), feeRate(0), dPriority(0)
    {
    }
};

uint64_t nLastBlockTx = 0;
uint64_t nLastBlockSize = 0;

// We want to sort transactions by priority and fee rate, so:
typedef boost::tuple<double, CFeeRate, const CTransaction*> TxPriority;
class TxPriorityCompare
{
    bool byFee;

public:
    TxPriorityCompare(bool _byFee) : byFee(_byFee) { }

    bool operator()(const TxPriority& a, const TxPriority& b)
    {
        if (byFee)
        {
            if (a.get<1>() == b.get<1>())
                return a.get<0>() < b.get<0>();
            return a.get<1>() < b.get<1>();
        }
        else
        {
            if (a.get<0>() == b.get<0>())
                return a.get<1>() < b.get<1>();
            return a.get<0>() < b.get<0>();
        }
    }
};

void UpdateTime(CBlockHeader* pblock, const Consensus::Params& consensusParams, const CBlockIndex* pindexPrev)
{
    if ( ASSETCHAINS_ADAPTIVEPOW <= 0 )
        pblock->nTime = std::max(pindexPrev->GetMedianTimePast()+1, GetTime());
    else pblock->nTime = std::max((int64_t)(pindexPrev->nTime+1), GetTime());

    // Updating time can change work required on testnet:
    if (ASSETCHAINS_ADAPTIVEPOW > 0 || consensusParams.nPowAllowMinDifficultyBlocksAfterHeight != boost::none)
    {
        pblock->nBits = GetNextWorkRequired(pindexPrev, pblock, consensusParams);
    }
}

extern CCriticalSection cs_metrics;
uint32_t Mining_start,Mining_height;
int32_t My_notaryid = -1;
<<<<<<< HEAD
=======
int32_t komodo_validate_interest(const CTransaction &tx,int32_t txheight,uint32_t nTime,int32_t dispflag);
int64_t komodo_block_unlocktime(uint32_t nHeight);
uint64_t komodo_commission(const CBlock *block,int32_t height);
int32_t komodo_staked(CMutableTransaction &txNew,uint32_t nBits,uint32_t *blocktimep,uint32_t *txtimep,uint256 *utxotxidp,int32_t *utxovoutp,uint64_t *utxovaluep,uint8_t *utxosig, uint256 merkleroot);
uint256 komodo_calcmerkleroot(CBlock *pblock, uint256 prevBlockHash, int32_t nHeight, bool fNew, CScript scriptPubKey);
int32_t komodo_newStakerActive(int32_t height, uint32_t timestamp);
int32_t komodo_notaryvin(CMutableTransaction &txNew, uint8_t *notarypub33, const CScript &opretIn, uint32_t nLockTimeIn);
int32_t komodo_is_notarytx(const CTransaction& tx);
uint64_t komodo_notarypay(CMutableTransaction &txNew, std::vector<int8_t> &NotarisationNotaries, uint32_t timestamp, int32_t height, uint8_t *script, int32_t len);
int32_t komodo_notaries(uint8_t pubkeys[64][33],int32_t height,uint32_t timestamp);
int32_t komodo_getnotarizedheight(uint32_t timestamp,int32_t height, uint8_t *script, int32_t len);
bool komodo_appendACscriptpub();
CScript komodo_makeopret(CBlock *pblock, bool fNew);
>>>>>>> 0fd2cc27

int32_t komodo_waituntilelegible(uint32_t blocktime, int32_t stakeHeight, uint32_t delay)
{
    int64_t adjustedtime = (int64_t)GetTime();
    while ( (int64_t)blocktime-ASSETCHAINS_STAKED_BLOCK_FUTURE_MAX > adjustedtime )
    {
        boost::this_thread::interruption_point(); // allow to interrupt
        int64_t secToElegible = (int64_t)blocktime-ASSETCHAINS_STAKED_BLOCK_FUTURE_MAX-adjustedtime;
        if ( delay <= ASSETCHAINS_STAKED_BLOCK_FUTURE_HALF && secToElegible <= ASSETCHAINS_STAKED_BLOCK_FUTURE_HALF )
            break;
        if ( (rand() % 100) < 2-(secToElegible>ASSETCHAINS_STAKED_BLOCK_FUTURE_MAX) ) 
            fprintf(stderr, "[%s:%i] %llds until elegible...\n", chainName.symbol().c_str(), stakeHeight, (long long)secToElegible);
        if ( chainActive.Tip()->nHeight >= stakeHeight )
        {
            fprintf(stderr, "[%s:%i] Chain advanced, reset staking loop.\n", chainName.symbol().c_str(), stakeHeight);
            return(0);
        }
        if( !GetBoolArg("-gen",false) ) 
            return(0);
        //sleep(1);
        boost::this_thread::sleep_for(boost::chrono::seconds(1)); // allow to interrupt
        adjustedtime = (int64_t)GetTime();
    } 
    return(1);
}

/*****
 * @breif Generate a new block based on mempool txs, without valid proof-of-work 
 * @param _pk the public key
 * @param _scriptPubKeyIn the script for the public key
 * @param gpucount assists in calculating the block's nTime
 * @param isStake
 * @returns the block template
 */
CBlockTemplate* CreateNewBlock(const CPubKey _pk, const CScript& _scriptPubKeyIn, int32_t gpucount, bool isStake)
{
    CScript scriptPubKeyIn(_scriptPubKeyIn);

    CPubKey pk;
    if ( _pk.size() != 33 )
    {
        pk = CPubKey();
        std::vector<std::vector<unsigned char>> vAddrs;
        txnouttype txT;
        if ( scriptPubKeyIn.size() > 0 && Solver(scriptPubKeyIn, txT, vAddrs))
        {
            if (txT == TX_PUBKEY)
                pk = CPubKey(vAddrs[0]);
        }
    } else pk = _pk;

<<<<<<< HEAD
    uint32_t blocktime; 
    const CChainParams& chainparams = Params();
    bool fNotarisationBlock = false; 
    std::vector<int8_t> NotarisationNotaries;
=======
    uint64_t deposits; int32_t kmdheight; uint32_t blocktime; const CChainParams& chainparams = Params();
    bool fNotarisationBlock = false; std::vector<int8_t> NotarisationNotaries;
>>>>>>> 0fd2cc27
    
    // Create new block
    if ( gpucount < 0 )
        gpucount = KOMODO_MAXGPUCOUNT;

    std::unique_ptr<CBlockTemplate> pblocktemplate(new CBlockTemplate());
    if(pblocktemplate == nullptr)
    {
        fprintf(stderr,"pblocktemplate.get() failure\n");
        return nullptr;
    }
    CBlock *pblock = &pblocktemplate->block; // pointer for convenience
     // -regtest only: allow overriding block.nVersion with
    // -blockversion=N to test forking scenarios
    if (Params().MineBlocksOnDemand())
        pblock->nVersion = GetArg("-blockversion", pblock->nVersion);

    // Add dummy coinbase tx as first transaction
    pblock->vtx.push_back(CTransaction());
    pblocktemplate->vTxFees.push_back(-1); // updated at end
    pblocktemplate->vTxSigOps.push_back(-1); // updated at end

    CBlockIndex *tipindex = nullptr;
    {
        LOCK(cs_main);
        tipindex = chainActive.Tip();
    }
    // Largest block you're willing to create:
    unsigned int nBlockMaxSize = GetArg("-blockmaxsize", MAX_BLOCK_SIZE(tipindex->nHeight+1));
    // Limit to betweeen 1K and MAX_BLOCK_SIZE-1K for sanity:
    nBlockMaxSize = std::max((unsigned int)1000, std::min((unsigned int)(MAX_BLOCK_SIZE(tipindex->nHeight+1)-1000), nBlockMaxSize));

    // How much of the block should be dedicated to high-priority transactions,
    // included regardless of the fees they pay
    unsigned int nBlockPrioritySize = GetArg("-blockprioritysize", DEFAULT_BLOCK_PRIORITY_SIZE);
    nBlockPrioritySize = std::min(nBlockMaxSize, nBlockPrioritySize);

    // Minimum block size you want to create; block will be filled with free transactions
    // until there are no more or the block reaches this size:
    unsigned int nBlockMinSize = GetArg("-blockminsize", DEFAULT_BLOCK_MIN_SIZE);
    nBlockMinSize = std::min(nBlockMaxSize, nBlockMinSize);

    // Collect memory pool transactions into the block
    CAmount nFees = 0;

    boost::this_thread::interruption_point(); // exit thread before entering locks. 
    
    CBlockIndex* pindexPrev = 0;
    {
        // this should stop create block ever exiting until it has returned something. 
        boost::this_thread::disable_interruption();
        ENTER_CRITICAL_SECTION(cs_main);
        ENTER_CRITICAL_SECTION(mempool.cs);
        pindexPrev = chainActive.Tip();
        const int nHeight = pindexPrev->nHeight + 1;
        const Consensus::Params &consensusParams = chainparams.GetConsensus();
        uint32_t consensusBranchId = CurrentEpochBranchId(nHeight, consensusParams);
        bool sapling = NetworkUpgradeActive(nHeight, consensusParams, Consensus::UPGRADE_SAPLING);

        const int64_t nMedianTimePast = pindexPrev->GetMedianTimePast();
        uint32_t proposedTime = GetTime();

        if (proposedTime == nMedianTimePast)
        {
            // too fast or stuck, this addresses the too fast issue, while moving
            // forward as quickly as possible
            for (int i; i < 100; i++)
            {
                proposedTime = GetTime();
                if (proposedTime == nMedianTimePast)
                    MilliSleep(10); // allow to interrupt
            }
        }
        pblock->nTime = GetTime();
        // Now we have the block time + height, we can get the active notaries.
        int8_t numSN = 0; uint8_t notarypubkeys[64][33] = {0};
        if ( ASSETCHAINS_NOTARY_PAY[0] != 0 )
        {
            // Only use speical miner for notary pay chains.
            numSN = komodo_notaries(notarypubkeys, nHeight, pblock->nTime);
        }

        CCoinsViewCache view(pcoinsTip);
        
        SaplingMerkleTree sapling_tree;
        assert(view.GetSaplingAnchorAt(view.GetBestAnchor(SAPLING), sapling_tree));

        // Priority order to process transactions
        list<COrphan> vOrphan; // list memory doesn't move
        map<uint256, vector<COrphan*> > mapDependers;
        bool fPrintPriority = GetBoolArg("-printpriority", false);

        // This vector will be sorted into a priority queue:
        vector<TxPriority> vecPriority;
        vecPriority.reserve(mempool.mapTx.size() + 1);

        // now add transactions from the mem pool
        int32_t Notarisations = 0; uint64_t txvalue;
        for (CTxMemPool::indexed_transaction_set::iterator mi = mempool.mapTx.begin();
             mi != mempool.mapTx.end(); ++mi)
        {
            //break; // dont add any tx to block.. debug for KMD fix. Disabled. 
            const CTransaction& tx = mi->GetTx();

            int64_t nLockTimeCutoff = (STANDARD_LOCKTIME_VERIFY_FLAGS & LOCKTIME_MEDIAN_TIME_PAST)
            ? nMedianTimePast
            : pblock->GetBlockTime();

            if (tx.IsCoinBase() || !IsFinalTx(tx, nHeight, nLockTimeCutoff) || IsExpiredTx(tx, nHeight))
            {
                continue;
            }
            txvalue = tx.GetValueOut();
            if ( KOMODO_VALUETOOBIG(txvalue) != 0 )
                continue;

            /* HF22 - check interest validation against pindexPrev->GetMedianTimePast() + 777 */
            uint32_t cmptime = (uint32_t)pblock->nTime;

            if (chainName.isKMD() &&
                consensusParams.nHF22Height != boost::none && nHeight > consensusParams.nHF22Height.get()
            ) {
                uint32_t cmptime_old = cmptime;
                cmptime = nMedianTimePast + 777;
                LogPrint("hfnet","%s[%d]: cmptime.%lu -> %lu\n", __func__, __LINE__, cmptime_old, cmptime);
                LogPrint("hfnet","%s[%d]: ht.%ld\n", __func__, __LINE__, nHeight);
            }

            if (chainName.isKMD() && komodo_validate_interest(tx, nHeight, cmptime) < 0)
            {
                LogPrintf("%s: komodo_validate_interest failure txid.%s nHeight.%d nTime.%u vs locktime.%u (cmptime.%lu)\n", __func__, tx.GetHash().ToString(), nHeight, (uint32_t)pblock->nTime, (uint32_t)tx.nLockTime, cmptime);
                continue;
            }

            COrphan* porphan = NULL;
            double dPriority = 0;
            CAmount nTotalIn = 0;
            bool fMissingInputs = false;
            bool fNotarisation = false;
            std::vector<int8_t> TMP_NotarisationNotaries;
            if (tx.IsCoinImport())
            {
                CAmount nValueIn = GetCoinImportValue(tx); // burn amount
                nTotalIn += nValueIn;
                dPriority += (double)nValueIn * 1000;  // flat multiplier... max = 1e16.
            } else {
                TMP_NotarisationNotaries.clear();
                bool fToCryptoAddress = false;
                if ( numSN != 0 && notarypubkeys[0][0] != 0 && komodo_is_notarytx(tx) == 1 )
                    fToCryptoAddress = true;

                BOOST_FOREACH(const CTxIn& txin, tx.vin)
                {
                    if (tx.IsPegsImport() && txin.prevout.n==10e8)
                    {
                        CAmount nValueIn = GetCoinImportValue(tx); // burn amount
                        nTotalIn += nValueIn;
                        dPriority += (double)nValueIn * 1000;  // flat multiplier... max = 1e16.
                        continue;
                    }
                    // Read prev transaction
                    if (!view.HaveCoins(txin.prevout.hash))
                    {
                        // This should never happen; all transactions in the memory
                        // pool should connect to either transactions in the chain
                        // or other transactions in the memory pool.
                        if (!mempool.mapTx.count(txin.prevout.hash))
                        {
                            LogPrintf("ERROR: mempool transaction missing input\n");
                            // if (fDebug) assert("mempool transaction missing input" == 0);
                            fMissingInputs = true;
                            if (porphan)
                                vOrphan.pop_back();
                            break;
                        }

                        // Has to wait for dependencies
                        if (!porphan)
                        {
                            // Use list for automatic deletion
                            vOrphan.push_back(COrphan(&tx));
                            porphan = &vOrphan.back();
                        }
                        mapDependers[txin.prevout.hash].push_back(porphan);
                        porphan->setDependsOn.insert(txin.prevout.hash);
                        nTotalIn += mempool.mapTx.find(txin.prevout.hash)->GetTx().vout[txin.prevout.n].nValue;
                        continue;
                    }
                    const CCoins* coins = view.AccessCoins(txin.prevout.hash);
                    assert(coins);

                    CAmount nValueIn = coins->vout[txin.prevout.n].nValue;
                    nTotalIn += nValueIn;

                    int nConf = nHeight - coins->nHeight;
                    
                    uint8_t *script; int32_t scriptlen; uint256 hash; CTransaction tx1;
                    // loop over notaries array and extract index of signers.
                    if ( fToCryptoAddress && myGetTransaction(txin.prevout.hash,tx1,hash) )
                    {
                        for (int8_t i = 0; i < numSN; i++) 
                        {
                            script = (uint8_t *)&tx1.vout[txin.prevout.n].scriptPubKey[0];
                            scriptlen = (int32_t)tx1.vout[txin.prevout.n].scriptPubKey.size();
                            if ( scriptlen == 35 && script[0] == 33 && script[34] == OP_CHECKSIG && memcmp(script+1,notarypubkeys[i],33) == 0 )
                            {
                                // We can add the index of each notary to vector, and clear it if this notarisation is not valid later on.
                                TMP_NotarisationNotaries.push_back(i);                          
                            }
                        }
                    }
                    dPriority += (double)nValueIn * nConf;
                }
                if ( numSN != 0 && notarypubkeys[0][0] != 0 && TMP_NotarisationNotaries.size() >= numSN / 5 )
                {
                    // check a notary didnt sign twice (this would be an invalid notarisation later on and cause problems)
                    std::set<int> checkdupes( TMP_NotarisationNotaries.begin(), TMP_NotarisationNotaries.end() );
                    if ( checkdupes.size() != TMP_NotarisationNotaries.size() ) 
                    {
                        fprintf(stderr, "possible notarisation is signed multiple times by same notary, passed as normal transaction.\n");
                    } else fNotarisation = true;
                }
                nTotalIn += tx.GetShieldedValueIn();
            }

            if (fMissingInputs) continue;

            // Priority is sum(valuein * age) / modified_txsize
            unsigned int nTxSize = ::GetSerializeSize(tx, SER_NETWORK, PROTOCOL_VERSION);
            dPriority = tx.ComputePriority(dPriority, nTxSize);

            uint256 hash = tx.GetHash();
            mempool.ApplyDeltas(hash, dPriority, nTotalIn);

            CFeeRate feeRate(nTotalIn-tx.GetValueOut(), nTxSize);

            if ( fNotarisation ) 
            {
                // Special miner for notary pay chains. Can only enter this if numSN/notarypubkeys is set higher up.
                if ( tx.vout.size() == 2 && tx.vout[1].nValue == 0 )
                {
                    // Get the OP_RETURN for the notarisation
                    uint8_t *script = (uint8_t *)&tx.vout[1].scriptPubKey[0];
                    int32_t scriptlen = (int32_t)tx.vout[1].scriptPubKey.size();
                    if ( script[0] == OP_RETURN )
                    {
                        Notarisations++;
                        if ( Notarisations > 1 ) 
                        {
                            fprintf(stderr, "skipping notarization.%d\n",Notarisations);
                            // Any attempted notarization needs to be in its own block!
                            continue;
                        }
                        int32_t notarizedheight = komodo_getnotarizedheight(pblock->nTime, nHeight, script, scriptlen);
                        if ( notarizedheight != 0 )
                        {
                            // this is the first one we see, add it to the block as TX1 
                            NotarisationNotaries = TMP_NotarisationNotaries;
                            dPriority = 1e16;
                            fNotarisationBlock = true;
                            //fprintf(stderr, "Notarisation %s set to maximum priority\n",hash.ToString().c_str());
                        }
                    }
                }
            }
            else if ( dPriority == 1e16 )
            {
                dPriority -= 10;
                // make sure notarisation is tx[1] in block. 
            }
            if (porphan)
            {
                porphan->dPriority = dPriority;
                porphan->feeRate = feeRate;
            }
            else
                vecPriority.push_back(TxPriority(dPriority, feeRate, &(mi->GetTx())));
        }

        // Collect transactions into block
        uint64_t nBlockSize = 1000;
        uint64_t nBlockTx = 0;
        int64_t interest;
        int nBlockSigOps = 100;
        bool fSortedByFee = (nBlockPrioritySize <= 0);

        TxPriorityCompare comparer(fSortedByFee);
        std::make_heap(vecPriority.begin(), vecPriority.end(), comparer);

        while (!vecPriority.empty())
        {
            // Take highest priority transaction off the priority queue:
            double dPriority = vecPriority.front().get<0>();
            CFeeRate feeRate = vecPriority.front().get<1>();
            const CTransaction& tx = *(vecPriority.front().get<2>());

            std::pop_heap(vecPriority.begin(), vecPriority.end(), comparer);
            vecPriority.pop_back();

            // Size limits
            unsigned int nTxSize = ::GetSerializeSize(tx, SER_NETWORK, PROTOCOL_VERSION);

            // Opret spam limits
            if (mapArgs.count("-opretmintxfee"))
            {
                CAmount n = 0;
                CFeeRate opretMinFeeRate;
                if (ParseMoney(mapArgs["-opretmintxfee"], n) && n > 0)
                    opretMinFeeRate = CFeeRate(n);
                else
                    opretMinFeeRate = CFeeRate(400000); // default opretMinFeeRate (1 KMD per 250 Kb = 0.004 per 1 Kb = 400000 sat per 1 Kb)

                bool fSpamTx = false;
                unsigned int nTxSize = ::GetSerializeSize(tx, SER_NETWORK, PROTOCOL_VERSION);
                unsigned int nTxOpretSize = 0;

                // calc total oprets size
                BOOST_FOREACH(const CTxOut& txout, tx.vout) {
                    if (txout.scriptPubKey.IsOpReturn()) {
                        CScript::const_iterator it = txout.scriptPubKey.begin() + 1;
                        opcodetype op;
                        std::vector<uint8_t> opretData;
                        if (txout.scriptPubKey.GetOp(it, op, opretData)) {
                            //std::cerr << HexStr(opretData.begin(), opretData.end()) << std::endl;
                            nTxOpretSize += opretData.size();
                        }
                    }
                }

                if ((nTxOpretSize > 256) && (feeRate < opretMinFeeRate)) fSpamTx = true;
                // std::cerr << tx.GetHash().ToString() << " nTxSize." << nTxSize << " nTxOpretSize." << nTxOpretSize << " feeRate." << feeRate.ToString() << " opretMinFeeRate." << opretMinFeeRate.ToString() << " fSpamTx." << fSpamTx << std::endl;
                if (fSpamTx) continue;
                // std::cerr << tx.GetHash().ToString() << " vecPriority.size() = " << vecPriority.size() << std::endl;
            }

            if (nBlockSize + nTxSize >= nBlockMaxSize-512) // room for extra autotx
            {
                //fprintf(stderr,"nBlockSize %d + %d nTxSize >= %d nBlockMaxSize\n",(int32_t)nBlockSize,(int32_t)nTxSize,(int32_t)nBlockMaxSize);
                continue;
            }

            // Legacy limits on sigOps:
            unsigned int nTxSigOps = GetLegacySigOpCount(tx);
            if (nBlockSigOps + nTxSigOps >= MAX_BLOCK_SIGOPS-1)
            {
                //fprintf(stderr,"A nBlockSigOps %d + %d nTxSigOps >= %d MAX_BLOCK_SIGOPS-1\n",(int32_t)nBlockSigOps,(int32_t)nTxSigOps,(int32_t)MAX_BLOCK_SIGOPS);
                continue;
            }
            // Skip free transactions if we're past the minimum block size:
            const uint256& hash = tx.GetHash();
            double dPriorityDelta = 0;
            CAmount nFeeDelta = 0;
            mempool.ApplyDeltas(hash, dPriorityDelta, nFeeDelta);
            if (fSortedByFee && (dPriorityDelta <= 0) && (nFeeDelta <= 0) && (feeRate < ::minRelayTxFee) && (nBlockSize + nTxSize >= nBlockMinSize))
            {
                //fprintf(stderr,"fee rate skip\n");
                continue;
            }
            // Prioritise by fee once past the priority size or we run out of high-priority
            // transactions:
            if (!fSortedByFee &&
                ((nBlockSize + nTxSize >= nBlockPrioritySize) || !AllowFree(dPriority)))
            {
                fSortedByFee = true;
                comparer = TxPriorityCompare(fSortedByFee);
                std::make_heap(vecPriority.begin(), vecPriority.end(), comparer);
            }

            if (!view.HaveInputs(tx))
            {
                //fprintf(stderr,"dont have inputs\n");
                continue;
            }
            CAmount nTxFees = view.GetValueIn(chainActive.Tip()->nHeight,interest,tx)-tx.GetValueOut();

            nTxSigOps += GetP2SHSigOpCount(tx, view);
            if (nBlockSigOps + nTxSigOps >= MAX_BLOCK_SIGOPS-1)
            {
                //fprintf(stderr,"B nBlockSigOps %d + %d nTxSigOps >= %d MAX_BLOCK_SIGOPS-1\n",(int32_t)nBlockSigOps,(int32_t)nTxSigOps,(int32_t)MAX_BLOCK_SIGOPS);
                continue;
            }
            // Note that flags: we don't want to set mempool/IsStandard()
            // policy here, but we still have to ensure that the block we
            // create only contains transactions that are valid in new blocks.
            CValidationState state;
            PrecomputedTransactionData txdata(tx);
            if (!ContextualCheckInputs(tx, state, view, true, MANDATORY_SCRIPT_VERIFY_FLAGS, true, txdata, Params().GetConsensus(), consensusBranchId))
            {
                //fprintf(stderr,"context failure\n");
                continue;
            }
            UpdateCoins(tx, view, nHeight);

            BOOST_FOREACH(const OutputDescription &outDescription, tx.vShieldedOutput) {
                sapling_tree.append(outDescription.cm);
            }

            // Added
            pblock->vtx.push_back(tx);
            pblocktemplate->vTxFees.push_back(nTxFees);
            pblocktemplate->vTxSigOps.push_back(nTxSigOps);
            nBlockSize += nTxSize;
            ++nBlockTx;
            nBlockSigOps += nTxSigOps;
            nFees += nTxFees;

            if (fPrintPriority)
            {
                LogPrintf("priority %.1f fee %s txid %s\n",dPriority, feeRate.ToString(), tx.GetHash().ToString());
            }

            // Add transactions that depend on this one to the priority queue
            if (mapDependers.count(hash))
            {
                BOOST_FOREACH(COrphan* porphan, mapDependers[hash])
                {
                    if (!porphan->setDependsOn.empty())
                    {
                        porphan->setDependsOn.erase(hash);
                        if (porphan->setDependsOn.empty())
                        {
                            vecPriority.push_back(TxPriority(porphan->dPriority, porphan->feeRate, porphan->ptx));
                            std::push_heap(vecPriority.begin(), vecPriority.end(), comparer);
                        }
                    }
                }
            }
        }

        nLastBlockTx = nBlockTx;
        nLastBlockSize = nBlockSize;
        if ( ASSETCHAINS_ADAPTIVEPOW <= 0 )
            blocktime = 1 + std::max(pindexPrev->GetMedianTimePast()+1, GetTime());
        else blocktime = 1 + std::max((int64_t)(pindexPrev->nTime+1), GetTime());
        pblock->nBits = GetNextWorkRequired(pindexPrev, pblock, Params().GetConsensus());

        int32_t stakeHeight = chainActive.Height() + 1;

        //LogPrintf("CreateNewBlock(): total size %u blocktime.%u nBits.%08x stake.%i\n", nBlockSize,blocktime,pblock->nBits,isStake);
        if ( !chainName.isKMD() && isStake )
        {
            LEAVE_CRITICAL_SECTION(cs_main);
            LEAVE_CRITICAL_SECTION(mempool.cs);
            uint64_t txfees,utxovalue; uint32_t txtime; uint256 utxotxid; int32_t i,siglen,numsigs,utxovout; uint8_t utxosig[512],*ptr;
            CMutableTransaction txStaked = CreateNewContextualCMutableTransaction(Params().GetConsensus(), stakeHeight);

            blocktime = GetTime();
            uint256 merkleroot = komodo_calcmerkleroot(pblock, pindexPrev->GetBlockHash(), nHeight, true, scriptPubKeyIn);
            //fprintf(stderr, "MINER: merkleroot.%s\n", merkleroot.GetHex().c_str());
            /*
                Instead of a split RPC and writing heaps of code, I added this.
                It works with the consensus, because the stakeTx valuein-valueout+blockReward is enforced for the coinbase of staking blocks.
                For example:
                utxovalue = 30;
                30% of the value of the staking utxo is added to the coinbase the same as fees,returning the remaining 70% to the address that staked.
                utxovalue can be adjusted from any number 0 to 100 via the setstakingsplit RPC.
                Can also be set with -splitperc= command line arg, or conf file.
                0 means that it functions as it did previously (default).
                100 means it automates the pos64staker in the daemon, combining the stake tx and the coinbase to an address. Either to -pubkey or a new address from the keystore.
                Mining with a % here and without pubkey will over time create varied sized utxos, and evenly distribute them over many addresses and segids.
            */
            {
                LOCK(cs_main);
                utxovalue = ASSETCHAINS_STAKED_SPLIT_PERCENTAGE;
            }

            siglen = komodo_staked(txStaked, pblock->nBits, &blocktime, &txtime, &utxotxid, &utxovout, &utxovalue, utxosig, merkleroot);
            if ( komodo_newStakerActive(nHeight, blocktime) != 0 )
                nFees += utxovalue;
            //fprintf(stderr, "added to coinbase.%llu staking tx valueout.%llu\n", (long long unsigned)utxovalue, (long long unsigned)txStaked.vout[0].nValue);
            uint32_t delay = ASSETCHAINS_ALGO != ASSETCHAINS_EQUIHASH ? ASSETCHAINS_STAKED_BLOCK_FUTURE_MAX : ASSETCHAINS_STAKED_BLOCK_FUTURE_HALF;
            if ( komodo_waituntilelegible(blocktime, stakeHeight, delay) == 0 )
                return(0);

            if ( siglen > 0 )
            {
                CAmount txfees;

                txfees = 0;

                pblock->vtx.push_back(txStaked);
                pblocktemplate->vTxFees.push_back(txfees);
                pblocktemplate->vTxSigOps.push_back(GetLegacySigOpCount(txStaked));
                nFees += txfees;
                pblock->nTime = blocktime;
            } else return(0); //fprintf(stderr,"no utxos eligible for staking\n");         
        }
        
        // Create coinbase tx
        CMutableTransaction txNew = CreateNewContextualCMutableTransaction(consensusParams, nHeight);
        txNew.vin.resize(1);
        txNew.vin[0].prevout.SetNull();
        txNew.vin[0].scriptSig = (CScript() << nHeight << CScriptNum(1)) + COINBASE_FLAGS;
        txNew.vout.resize(1);
        txNew.vout[0].scriptPubKey = scriptPubKeyIn;
        txNew.vout[0].nValue = GetBlockSubsidy(nHeight,consensusParams) + nFees;
        txNew.nExpiryHeight = 0;
        if ( ASSETCHAINS_ADAPTIVEPOW <= 0 )
            txNew.nLockTime = std::max(pindexPrev->GetMedianTimePast()+1, GetTime());
        else txNew.nLockTime = std::max((int64_t)(pindexPrev->nTime+1), GetTime());        

        if ( chainName.isKMD() && IS_KOMODO_NOTARY && My_notaryid >= 0 )
            txNew.vout[0].nValue += 5000;
        pblock->vtx[0] = txNew;

        uint64_t commission;
        if ( nHeight > 1 && !chainName.isKMD() && (ASSETCHAINS_OVERRIDE_PUBKEY33[0] != 0 || ASSETCHAINS_SCRIPTPUB.size() > 1) && (ASSETCHAINS_COMMISSION != 0 || ASSETCHAINS_FOUNDERS_REWARD != 0)  && (commission= komodo_commission((CBlock*)&pblocktemplate->block,(int32_t)nHeight)) != 0 )
        {
            uint8_t *ptr;
            txNew.vout.resize(2);
            txNew.vout[1].nValue = commission;
            if ( ASSETCHAINS_SCRIPTPUB.size() > 1 )
            {
                static bool didinit = false;
                if ( !didinit && nHeight > KOMODO_EARLYTXID_HEIGHT && KOMODO_EARLYTXID != zeroid && komodo_appendACscriptpub() )
                {
                    fprintf(stderr, "appended ccopreturn to ASSETCHAINS_SCRIPTPUB.%s\n", ASSETCHAINS_SCRIPTPUB.c_str());
                    didinit = true;
                }
                int32_t len = strlen(ASSETCHAINS_SCRIPTPUB.c_str());
                len >>= 1;
                txNew.vout[1].scriptPubKey.resize(len);
                ptr = (uint8_t *)&txNew.vout[1].scriptPubKey[0];
                decode_hex(ptr,len,ASSETCHAINS_SCRIPTPUB.c_str());
            }
            else
            {
                txNew.vout[1].scriptPubKey.resize(35);
                ptr = (uint8_t *)&txNew.vout[1].scriptPubKey[0];
                ptr[0] = 33;
                for (int32_t i=0; i<33; i++)
                {
                    ptr[i+1] = ASSETCHAINS_OVERRIDE_PUBKEY33[i];
                }
                ptr[34] = OP_CHECKSIG;
            }
        }
        else if ( (uint64_t)(txNew.vout[0].nValue) >= ASSETCHAINS_TIMELOCKGTE)
        {
            int32_t opretlen, p2shlen, scriptlen;
            CScriptExt opretScript = CScriptExt();
            
            txNew.vout.resize(2);
            
            // prepend time lock to original script unless original script is P2SH, in which case, we will leave the coins
            // protected only by the time lock rather than 100% inaccessible
            opretScript.AddCheckLockTimeVerify(komodo_block_unlocktime(nHeight));
            if (scriptPubKeyIn.IsPayToScriptHash() || scriptPubKeyIn.IsPayToCryptoCondition())
            {
                fprintf(stderr,"CreateNewBlock: attempt to add timelock to pay2sh or pay2cc\n");
                if ( chainName.isKMD() ||  (!chainName.isKMD() && !isStake) )
                {
                    LEAVE_CRITICAL_SECTION(cs_main);
                    LEAVE_CRITICAL_SECTION(mempool.cs);
                }
                return 0;
            }
            
            opretScript += scriptPubKeyIn;
            
            txNew.vout[0].scriptPubKey = CScriptExt().PayToScriptHash(CScriptID(opretScript));
            txNew.vout[1].scriptPubKey = CScriptExt().OpReturnScript(opretScript, OPRETTYPE_TIMELOCK);
            txNew.vout[1].nValue = 0;
            // timelocks and commissions are currently incompatible due to validation complexity of the combination
        } 
        else if ( fNotarisationBlock && ASSETCHAINS_NOTARY_PAY[0] != 0 && pblock->vtx[1].vout.size() == 2 && pblock->vtx[1].vout[1].nValue == 0 )
        {
            // Get the OP_RETURN for the notarisation
            uint8_t *script = (uint8_t *)&pblock->vtx[1].vout[1].scriptPubKey[0];
            int32_t scriptlen = (int32_t)pblock->vtx[1].vout[1].scriptPubKey.size();
            if ( script[0] == OP_RETURN )
            {
                uint64_t totalsats = komodo_notarypay(txNew, NotarisationNotaries, pblock->nTime, nHeight, script, scriptlen);
                if ( totalsats == 0 )
                {
                    fprintf(stderr, "Could not create notary payment, trying again.\n");
                    if ( chainName.isKMD() ||  (!chainName.isKMD() && !isStake) )
                    {
                        LEAVE_CRITICAL_SECTION(cs_main);
                        LEAVE_CRITICAL_SECTION(mempool.cs);
                    }
                    return(0);
                }
                //fprintf(stderr, "Created notary payment coinbase totalsat.%lu\n",totalsats);    
            } else fprintf(stderr, "vout 2 of notarisation is not OP_RETURN scriptlen.%i\n", scriptlen);
        }
        pblock->vtx[0] = txNew;
        pblocktemplate->vTxFees[0] = -nFees;

        //if (!isStake || true)
        // Randomise nonce
        arith_uint256 nonce = UintToArith256(GetRandHash());

        // Clear the top 16 and bottom 16 or 24 bits (for local use as thread flags and counters)
        nonce <<= ASSETCHAINS_NONCESHIFT[ASSETCHAINS_ALGO];
        nonce >>= 16;
        pblock->nNonce = ArithToUint256(nonce);

        // Fill in header
        pblock->hashPrevBlock  = pindexPrev->GetBlockHash();
        pblock->hashFinalSaplingRoot   = sapling_tree.root();

        // all Verus PoS chains need this data in the block at all times
        if ( chainName.isKMD() || ASSETCHAINS_STAKED == 0 || KOMODO_MININGTHREADS > 0 )
        {
            UpdateTime(pblock, Params().GetConsensus(), pindexPrev);
            pblock->nBits = GetNextWorkRequired(pindexPrev, pblock, Params().GetConsensus());
        }
        pblock->nSolution.clear();
        pblocktemplate->vTxSigOps[0] = GetLegacySigOpCount(pblock->vtx[0]);
        if ( chainName.isKMD() && IS_KOMODO_NOTARY && My_notaryid >= 0 )
        {
            uint32_t r; CScript opret;
            CMutableTransaction txNotary = CreateNewContextualCMutableTransaction(Params().GetConsensus(), chainActive.Height() + 1);
            if ( pblock->nTime < pindexPrev->nTime+60 )
                pblock->nTime = pindexPrev->nTime + 60;
            if ( gpucount < 33 )
            {
                uint8_t tmpbuffer[40]; uint32_t r; int32_t n=0; uint256 randvals;
                memcpy(&tmpbuffer[n],&My_notaryid,sizeof(My_notaryid)), n += sizeof(My_notaryid);
                memcpy(&tmpbuffer[n],&Mining_height,sizeof(Mining_height)), n += sizeof(Mining_height);
                memcpy(&tmpbuffer[n],&pblock->hashPrevBlock,sizeof(pblock->hashPrevBlock)), n += sizeof(pblock->hashPrevBlock);
                vcalc_sha256(0,(uint8_t *)&randvals,tmpbuffer,n);
                memcpy(&r,&randvals,sizeof(r));
                pblock->nTime += (r % (33 - gpucount)*(33 - gpucount));
            }
            pblock->vtx[0] = txNew;

            if ( Mining_height > nDecemberHardforkHeight ) //December 2019 hardfork
                opret = komodo_makeopret(pblock, true);
            else
                opret.clear();

            if (komodo_notaryvin(txNotary, NOTARY_PUBKEY33, opret, pblock->nTime) > 0)
            {
                CAmount txfees = 5000;
                pblock->vtx.push_back(txNotary);
                pblocktemplate->vTxFees.push_back(txfees);
                pblocktemplate->vTxSigOps.push_back(GetLegacySigOpCount(txNotary));
                nFees += txfees;
                pblocktemplate->vTxFees[0] = -nFees;
                fprintf(stderr,"added notaryvin includes proof.%d\n", opret.size() > 0);
            }
            else
            {
                fprintf(stderr,"error adding notaryvin, need to create 0.0001 utxos\n");
                if ( chainName.isKMD() ||  (!chainName.isKMD() && !isStake) )
                {
                    LEAVE_CRITICAL_SECTION(cs_main);
                    LEAVE_CRITICAL_SECTION(mempool.cs);
                }
                return(0);
            }
        }
        else if ( ASSETCHAINS_CC == 0 && pindexPrev != 0 && ASSETCHAINS_STAKED == 0 && (!chainName.isKMD() || !IS_KOMODO_NOTARY || My_notaryid < 0) )
        {
            CValidationState state;
            if ( !TestBlockValidity(state, *pblock, pindexPrev, false, false)) // invokes CC checks
            {
                if ( chainName.isKMD() || (!chainName.isKMD() && !isStake) )
                {
                    LEAVE_CRITICAL_SECTION(cs_main);
                    LEAVE_CRITICAL_SECTION(mempool.cs);
                }
                return(0);
            }
        }
    }
    if ( chainName.isKMD() || ( !chainName.isKMD() && !isStake) )
    {
        LEAVE_CRITICAL_SECTION(cs_main);
        LEAVE_CRITICAL_SECTION(mempool.cs);
    }
    return pblocktemplate.release();
}

//////////////////////////////////////////////////////////////////////////////
//
// Internal miner
//

#ifdef ENABLE_MINING

void IncrementExtraNonce(CBlock* pblock, CBlockIndex* pindexPrev, unsigned int& nExtraNonce)
{
    // Update nExtraNonce
    static uint256 hashPrevBlock;
    if (hashPrevBlock != pblock->hashPrevBlock)
    {
        nExtraNonce = 0;
        hashPrevBlock = pblock->hashPrevBlock;
    }
    ++nExtraNonce;
    unsigned int nHeight = pindexPrev->nHeight+1; // Height first in coinbase required for block.version=2
    CMutableTransaction txCoinbase(pblock->vtx[0]);
    txCoinbase.vin[0].scriptSig = (CScript() << nHeight << CScriptNum(nExtraNonce)) + COINBASE_FLAGS;
    assert(txCoinbase.vin[0].scriptSig.size() <= 100);

    pblock->vtx[0] = txCoinbase;
    pblock->hashMerkleRoot = pblock->BuildMerkleTree();
}

#ifdef ENABLE_WALLET
//////////////////////////////////////////////////////////////////////////////
//
// Internal miner
//

/*****
 * Create a new block
 * @param reserveKey
 * @param nHeight
 * @param gpucount
 * @param isStake
 * @returns the block template
 */
CBlockTemplate* CreateNewBlockWithKey(CReserveKey& reservekey, int32_t nHeight, int32_t gpucount, bool isStake)
{
    CPubKey pubkey; CScript scriptPubKey; uint8_t *script,*ptr; int32_t i,len;
    if ( nHeight == 1 && ASSETCHAINS_COMMISSION != 0 && ASSETCHAINS_SCRIPTPUB[ASSETCHAINS_SCRIPTPUB.back()] != 49 && ASSETCHAINS_SCRIPTPUB[ASSETCHAINS_SCRIPTPUB.back()-1] != 51 )
    {
        if ( ASSETCHAINS_OVERRIDE_PUBKEY33[0] != 0 )
        {
            pubkey = ParseHex(ASSETCHAINS_OVERRIDE_PUBKEY);
            scriptPubKey = CScript() << ParseHex(HexStr(pubkey)) << OP_CHECKSIG;
        }
        else 
        {
            len = strlen(ASSETCHAINS_SCRIPTPUB.c_str());
            len >>= 1;
            scriptPubKey.resize(len);
            ptr = (uint8_t *)&scriptPubKey[0];
            decode_hex(ptr,len,ASSETCHAINS_SCRIPTPUB.c_str());
        }
    }
    else if ( USE_EXTERNAL_PUBKEY != 0 )
    {
        pubkey = ParseHex(NOTARY_PUBKEY);
        scriptPubKey = CScript() << ParseHex(HexStr(pubkey)) << OP_CHECKSIG;
    }
    else
    {
        if (!GetBoolArg("-disablewallet", false)) {
            // wallet enabled
            if (!reservekey.GetReservedKey(pubkey))
                return NULL;
            scriptPubKey.clear();
            scriptPubKey = CScript() << ToByteVector(pubkey) << OP_CHECKSIG;
        } else {
            // wallet disabled
            CTxDestination dest = DecodeDestination(GetArg("-mineraddress", ""));
            if (IsValidDestination(dest)) {
                // CKeyID keyID = boost::get<CKeyID>(dest);
                // scriptPubKey = CScript() << OP_DUP << OP_HASH160 << ToByteVector(keyID) << OP_EQUALVERIFY << OP_CHECKSIG;
                scriptPubKey = GetScriptForDestination(dest);
            } else
                return NULL;
        }
    }
    return CreateNewBlock(pubkey, scriptPubKey, gpucount, isStake);
}

void komodo_sendmessage(int32_t minpeers,int32_t maxpeers,const char *message,std::vector<uint8_t> payload)
{
    int32_t numsent = 0;
    LOCK(cs_vNodes);
    BOOST_FOREACH(CNode* pnode, vNodes)
    {
        if ( pnode->hSocket == INVALID_SOCKET )
            continue;
        if ( numsent < minpeers || (rand() % 10) == 0 )
        {
            //fprintf(stderr,"pushmessage\n");
            pnode->PushMessage(message,payload);
            if ( numsent++ > maxpeers )
                break;
        }
    }
}

void komodo_broadcast(CBlock *pblock,int32_t limit)
{
    if (IsInitialBlockDownload())
        return;
    int32_t n = 1;
    //fprintf(stderr,"broadcast new block t.%u\n",(uint32_t)time(NULL));
    {
        LOCK(cs_vNodes);
        BOOST_FOREACH(CNode* pnode, vNodes)
        {
            if ( pnode->hSocket == INVALID_SOCKET )
                continue;
            if ( (rand() % n) == 0 )
            {
                pnode->PushMessage("block", *pblock);
                if ( n++ > limit )
                    break;
            }
        }
    }
    //fprintf(stderr,"finished broadcast new block t.%u\n",(uint32_t)time(NULL));
}

static bool ProcessBlockFound(CBlock* pblock, CWallet& wallet, CReserveKey& reservekey)
#else
static bool ProcessBlockFound(CBlock* pblock)
#endif // ENABLE_WALLET
{
    LogPrintf("%s\n", pblock->ToString());
    LogPrintf("generated %s height.%d\n", FormatMoney(pblock->vtx[0].vout[0].nValue),chainActive.Tip()->nHeight+1);

    // Found a solution
    {
        if (pblock->hashPrevBlock != chainActive.Tip()->GetBlockHash())
        {
            uint256 hash; int32_t i;
            hash = pblock->hashPrevBlock;
            for (i=31; i>=0; i--)
                fprintf(stderr,"%02x",((uint8_t *)&hash)[i]);
            fprintf(stderr," <- prev (stale)\n");
            hash = chainActive.Tip()->GetBlockHash();
            for (i=31; i>=0; i--)
                fprintf(stderr,"%02x",((uint8_t *)&hash)[i]);
            fprintf(stderr," <- chainTip (stale)\n");

            return error("KomodoMiner: generated block is stale");
        }
    }

#ifdef ENABLE_WALLET
    // Remove key from key pool
    if ( !IS_KOMODO_NOTARY )
    {
        if (GetArg("-mineraddress", "").empty()) {
            // Remove key from key pool
            reservekey.KeepKey();
        }
    }
    // Track how many getdata requests this block gets
    //if ( 0 )
    {
        //fprintf(stderr,"lock cs_wallet\n");
        LOCK(wallet.cs_wallet);
        wallet.mapRequestCount[pblock->GetHash()] = 0;
    }
#endif
    //fprintf(stderr,"process new block\n");

    // Process this block the same as if we had received it from another node
    CValidationState state;
    if (!ProcessNewBlock(1,chainActive.Tip()->nHeight+1,state, NULL, pblock, true, NULL))
        return error("KomodoMiner: ProcessNewBlock, block not accepted");

    TrackMinedBlock(pblock->GetHash());
    //komodo_broadcast(pblock,16);
    return true;
}

int32_t FOUND_BLOCK,KOMODO_MAYBEMINED;
extern int32_t KOMODO_LASTMINED,KOMODO_INSYNC;
arith_uint256 HASHTarget,HASHTarget_POW;

// wait for peers to connect
void waitForPeers(const CChainParams &chainparams)
{
    if (chainparams.MiningRequiresPeers())
    {
        bool fvNodesEmpty;
        {
            boost::this_thread::interruption_point();
            LOCK(cs_vNodes);
            fvNodesEmpty = vNodes.empty();
        }
        if (fvNodesEmpty || IsNotInSync())
        {
            int loops = 0, blockDiff = 0, newDiff = 0;

            do {
                if (fvNodesEmpty)
                {
                    MilliSleep(1000 + rand() % 4000); // allow to interrupt
                    boost::this_thread::interruption_point();
                    LOCK(cs_vNodes);
                    fvNodesEmpty = vNodes.empty();
                    loops = 0;
                    blockDiff = 0;
                }
                if ((newDiff = IsNotInSync()) > 1)
                {
                    if (blockDiff != newDiff)
                    {
                        blockDiff = newDiff;
                    }
                    else
                    {
                        if (++loops <= 10)
                        {
                            MilliSleep(1000); // allow to interrupt
                        }
                        else break;
                    }
                }
            } while (fvNodesEmpty || IsNotInSync());
            MilliSleep(100 + rand() % 400); // allow to interrupt
        }
    }
}

#ifdef ENABLE_WALLET
CBlockIndex *get_chainactive(int32_t height)
{
    if ( chainActive.Tip() != 0 )
    {
        if ( height <= chainActive.Tip()->nHeight )
        {
            LOCK(cs_main);
            return(chainActive[height]);
        }
        // else fprintf(stderr,"get_chainactive height %d > active.%d\n",height,chainActive.Tip()->nHeight);
    }
    //fprintf(stderr,"get_chainactive null chainActive.Tip() height %d\n",height);
    return(0);
}
#endif

int32_t gotinvalid;

#ifdef ENABLE_WALLET
void static BitcoinMiner(CWallet *pwallet)
#else
void static BitcoinMiner()
#endif
{
    LogPrintf("KomodoMiner started\n");
    SetThreadPriority(THREAD_PRIORITY_LOWEST);
    RenameThread("komodo-miner");
    const CChainParams& chainparams = Params();

#ifdef ENABLE_WALLET
    // Each thread has its own key
    CReserveKey reservekey(pwallet);
#endif

    // Each thread has its own counter
    unsigned int nExtraNonce = 0;

    unsigned int n = chainparams.EquihashN();
    unsigned int k = chainparams.EquihashK();
    uint8_t *script; uint64_t total; int32_t i,j,gpucount=KOMODO_MAXGPUCOUNT,notaryid = -1;
    while ( (ASSETCHAIN_INIT == 0 || KOMODO_INITDONE == 0) )
    {
        //sleep(1);
        boost::this_thread::sleep_for(boost::chrono::seconds(1)); // allow to interrupt
        if ( komodo_baseid(chainName.symbol().c_str()) < 0 )
            break;
    }
    if ( chainName.isKMD() )
    {
        int newHeight;
        uint32_t timePast;
        {
            LOCK(cs_main);
            newHeight = chainActive.Height() + 1;
            timePast = (uint32_t)chainActive.Tip()->GetMedianTimePast();
        }
        komodo_chosennotary(&notaryid,newHeight,NOTARY_PUBKEY33,timePast);
    }
    if ( notaryid != My_notaryid )
        My_notaryid = notaryid;
    std::string solver;
    if ( ASSETCHAINS_NK[0] == 0 && ASSETCHAINS_NK[1] == 0 )
        solver = "tromp";
    else 
        solver = "default";
    assert(solver == "tromp" || solver == "default");
    LogPrint("pow", "Using Equihash solver \"%s\" with n = %u, k = %u\n", solver, n, k);
    if ( chainName.isKMD() )
        fprintf(stderr,"notaryid.%d Mining.%s with %s\n",notaryid,chainName.symbol().c_str(),solver.c_str());
    std::mutex m_cs;
    bool cancelSolver = false;
    boost::signals2::connection c = uiInterface.NotifyBlockTip.connect(
                                                                       [&m_cs, &cancelSolver](const uint256& hashNewTip) mutable {
                                                                           std::lock_guard<std::mutex> lock{m_cs};
                                                                           cancelSolver = true;
                                                                       }
                                                                       );
    miningTimer.start();

    try {
        if ( !chainName.isKMD() )
            fprintf(stderr,"try %s Mining with %s\n",chainName.symbol().c_str(),solver.c_str());
        while (true)
        {
            if (chainparams.MiningRequiresPeers())
            {
                // Busy-wait for the network to come online so we don't waste time mining
                // on an obsolete chain. In regtest mode we expect to fly solo.
                miningTimer.stop();
                do {
                    bool fvNodesEmpty;
                    {
                        //LOCK(cs_vNodes);
                        fvNodesEmpty = vNodes.empty();
                    }
                    if (!fvNodesEmpty )//&& !IsInitialBlockDownload())
                        break;
                    MilliSleep(15000);
                    //fprintf(stderr,"fvNodesEmpty %d IsInitialBlockDownload(%s) %d\n",(int32_t)fvNodesEmpty,chainName.symbol().c_str(),(int32_t)IsInitialBlockDownload());

                } while (true);
                miningTimer.start();
            }
            //
            // Create new block
            //
            unsigned int nTransactionsUpdatedLast = mempool.GetTransactionsUpdated();
            CBlockIndex* pindexPrev = nullptr;
            {
                LOCK(cs_main);
                pindexPrev = chainActive.Tip();
            }
            if ( Mining_height != pindexPrev->nHeight+1 )
            {
                Mining_height = pindexPrev->nHeight+1;
                Mining_start = (uint32_t)time(NULL);
            }

#ifdef ENABLE_WALLET
            // notaries always default to staking
            CBlockTemplate *ptr = CreateNewBlockWithKey(reservekey, pindexPrev->nHeight+1, gpucount, ASSETCHAINS_STAKED != 0 && KOMODO_MININGTHREADS == 0);
#else
            CBlockTemplate *ptr = CreateNewBlockWithKey();
#endif
            if ( ptr == 0 )
            {
                if ( 0 && !GetBoolArg("-gen",false))
                {
                    miningTimer.stop();
                    c.disconnect();
                    LogPrintf("KomodoMiner terminated\n");
                    return;
                }
                static uint32_t counter;
                if ( counter++ < 10 && ASSETCHAINS_STAKED == 0 )
                    fprintf(stderr,"created illegal blockB, retry\n");
                //sleep(1);
                boost::this_thread::sleep_for(boost::chrono::seconds(1)); // allow to interrupt
                continue;
            }
            //fprintf(stderr,"get template\n");
            unique_ptr<CBlockTemplate> pblocktemplate(ptr);
            if (!pblocktemplate.get())
            {
                if (GetArg("-mineraddress", "").empty()) {
                    LogPrintf("Error in KomodoMiner: Keypool ran out, please call keypoolrefill before restarting the mining thread\n");
                } else {
                    // Should never reach here, because -mineraddress validity is checked in init.cpp
                    LogPrintf("Error in KomodoMiner: Invalid -mineraddress\n");
                }
                return;
            }
            CBlock *pblock = &pblocktemplate->block;
            if ( !chainName.isKMD() )
            {
                if ( ASSETCHAINS_REWARD[0] == 0 && !ASSETCHAINS_LASTERA )
                {
                    if ( pblock->vtx.size() == 1 && pblock->vtx[0].vout.size() == 1 && Mining_height > ASSETCHAINS_MINHEIGHT )
                    {
                        static uint32_t counter;
                        if ( counter++ < 10 )
                            fprintf(stderr,"skip generating %s on-demand block, no tx avail\n",chainName.symbol().c_str());
                        //sleep(10);
                        boost::this_thread::sleep_for(boost::chrono::seconds(10)); // allow to interrupt
                        continue;
                    } else fprintf(stderr,"%s vouts.%d mining.%d vs %d\n",chainName.symbol().c_str(),(int32_t)pblock->vtx[0].vout.size(),Mining_height,ASSETCHAINS_MINHEIGHT);
                }
            }
            // We cant increment nonce for proof transactions, as it modifes the coinbase, meaning CreateBlock must be called again to get a new valid proof to pass validation. 
            if ( (chainName.isKMD() && notaryid >= 0 && Mining_height > nDecemberHardforkHeight ) || (ASSETCHAINS_STAKED != 0 && komodo_newStakerActive(Mining_height, pblock->nTime) != 0) ) //December 2019 hardfork
                nExtraNonce = 0;
            IncrementExtraNonce(pblock, pindexPrev, nExtraNonce);
            //fprintf(stderr,"Running KomodoMiner.%s with %u transactions in block\n",solver.c_str(),(int32_t)pblock->vtx.size());
            LogPrintf("Running KomodoMiner.%s with %u transactions in block (%u bytes)\n",solver.c_str(),pblock->vtx.size(),::GetSerializeSize(*pblock,SER_NETWORK,PROTOCOL_VERSION));
            //
            // Search
            //
            uint8_t pubkeys[66][33]; arith_uint256 bnMaxPoSdiff; uint32_t blocktimes[66]; int mids[256],nonzpkeys,i,j,externalflag; uint32_t savebits; int64_t nStart = GetTime();
            pblock->nBits         = GetNextWorkRequired(pindexPrev, pblock, Params().GetConsensus());
            savebits = pblock->nBits;
            HASHTarget = arith_uint256().SetCompact(savebits);
            if ( chainName.isKMD() && notaryid >= 0 )
            {
                j = 65;
                if ( (Mining_height >= 235300 && Mining_height < 236000) || (Mining_height % KOMODO_ELECTION_GAP) > 64 || (Mining_height % KOMODO_ELECTION_GAP) == 0 || Mining_height > 1000000 )
                {
                    int32_t dispflag = 1; // TODO: set this back to 0 when finished testing.
                    if ( notaryid <= 3 || notaryid == 32 || (notaryid >= 43 && notaryid <= 45) || notaryid == 51 || notaryid == 52 || notaryid == 56 || notaryid == 57 )
                        dispflag = 1;
                    komodo_eligiblenotary(pubkeys,mids,blocktimes,&nonzpkeys,Mining_height);
                    if ( nonzpkeys > 0 )
                    {
                        for (i=0; i<33; i++)
                            if( pubkeys[0][i] != 0 )
                                break;
                        if ( i == 33 )
                            externalflag = 1;
                        else externalflag = 0;
                        if ( IS_KOMODO_NOTARY )
                        {
                            for (i=1; i<66; i++)
                                if ( memcmp(pubkeys[i],pubkeys[0],33) == 0 )
                                    break;
                            if ( externalflag == 0 && i != 66 && mids[i] >= 0 )
                                printf("VIOLATION at %d, notaryid.%d\n",i,mids[i]);
                            for (j=gpucount=0; j<65; j++)
                            {
                                if ( dispflag != 0 )
                                {
                                    if ( mids[j] >= 0 )
                                    {
                                        if ( mids[j] == notaryid )
                                            fprintf(stderr,"--<%d>-- ",mids[j]);
                                        else
                                            fprintf(stderr,"%d ",mids[j]);
                                    } else fprintf(stderr,"GPU ");
                                }
                                if ( mids[j] == -1 )
                                    gpucount++;
                            }
                            if ( dispflag != 0 )
                                fprintf(stderr," <- prev minerids from ht.%d notary.%d gpucount.%d %.2f%% t.%u\n",pindexPrev->nHeight,notaryid,gpucount,100.*(double)gpucount/j,(uint32_t)time(NULL));
                        }
                        for (j=0; j<65; j++)
                            if ( mids[j] == notaryid )
                                break;
                        if ( j == 65 )
                            KOMODO_LASTMINED = 0;
                    } else fprintf(stderr,"ht.%i all NN are elegible\n",Mining_height); //else fprintf(stderr,"no nonz pubkeys\n"); 
                    
                    if ( (Mining_height >= 235300 && Mining_height < 236000) || (j == 65 && Mining_height > KOMODO_MAYBEMINED+1 && Mining_height > KOMODO_LASTMINED+64) )
                    {
                        HASHTarget = arith_uint256().SetCompact(KOMODO_MINDIFF_NBITS);
                        fprintf(stderr,"I am the chosen one for %s ht.%d\n",chainName.symbol().c_str(),pindexPrev->nHeight+1);
                    } else fprintf(stderr,"duplicate at j.%d\n",j);

                    /* check if hf22 rule can be applied */
                    const Consensus::Params &params = chainparams.GetConsensus();
                    if (params.nHF22Height != boost::none)
                    {
                        const uint32_t nHeightAfterGAPSecondBlockAllowed = params.nHF22Height.get();
                        const uint32_t nMaxGAPAllowed = params.nMaxFutureBlockTime + 1;
                        const uint32_t tiptime = pindexPrev->GetBlockTime();

                        if (Mining_height > nHeightAfterGAPSecondBlockAllowed)
                        {
                            const uint32_t &blocktime = pblock->nTime;
                            if (blocktime >= tiptime + nMaxGAPAllowed && tiptime == blocktimes[1])
                            {
                                // already assumed notaryid >= 0 and chain is KMD
                                LogPrint("hfnet", "%s[%d]: time.(%lu >= %lu), notaryid.%ld, ht.%ld\n", __func__, __LINE__, blocktime, tiptime, notaryid, Mining_height);

                                /* build priority list */
                                std::vector<int32_t> vPriorityList(64);
                                // fill the priority list by notaries numbers, 0..63
                                int id = 0;
                                std::generate(vPriorityList.begin(), vPriorityList.end(), [&id] { return id++; }); // std::iota
                                // move the notaries participated in last 65 to the end of priority list
                                std::vector<int32_t>::iterator it;
                                for (size_t i = sizeof(mids) / sizeof(mids[0]) - 1; i > 0; --i)
                                { // ! mids[0] is not included
                                    if (mids[i] != -1)
                                    {
                                        it = std::find(vPriorityList.begin(), vPriorityList.end(), mids[i]);
                                        if (it != vPriorityList.end() && std::next(it) != vPriorityList.end())
                                        {
                                            std::rotate(it, std::next(it), vPriorityList.end());
                                        }
                                    }
                                }

                                if (isSecondBlockAllowed(notaryid, blocktime, tiptime + nMaxGAPAllowed, params.nHF22NotariesPriorityRotateDelta, vPriorityList))
                                {
                                    HASHTarget = arith_uint256().SetCompact(KOMODO_MINDIFF_NBITS);
                                    LogPrint("hfnet", "%s[%d]: notaryid.%ld, ht.%ld --> allowed to mine mindiff\n", __func__, __LINE__, notaryid, Mining_height);
                                }
                            }
                        }
                    } // hf22 rule check
                }
                else
                    Mining_start = 0;
            } else Mining_start = 0;

            if ( ASSETCHAINS_STAKED > 0 )
            {
                int32_t percPoS,z; bool fNegative,fOverflow;
                HASHTarget_POW = komodo_PoWtarget(&percPoS,HASHTarget,Mining_height,ASSETCHAINS_STAKED,komodo_newStakerActive(Mining_height, pblock->nTime));
                HASHTarget.SetCompact(KOMODO_MINDIFF_NBITS,&fNegative,&fOverflow);
                if ( ASSETCHAINS_STAKED < 100 )
                    LogPrintf("Block %d : PoS %d%% vs target %d%% \n",Mining_height,percPoS,(int32_t)ASSETCHAINS_STAKED);
            }
            gotinvalid = 0;
            while (true)
            {
                //fprintf(stderr,"gotinvalid.%d\n",gotinvalid);
                if ( gotinvalid != 0 )
                    break;
                // Hash state

                crypto_generichash_blake2b_state state;
                EhInitialiseState(n, k, state);
                // I = the block header minus nonce and solution.
                CEquihashInput I{*pblock};
                CDataStream ss(SER_NETWORK, PROTOCOL_VERSION);
                ss << I;
                // H(I||...
                crypto_generichash_blake2b_update(&state, (unsigned char*)&ss[0], ss.size());
                // H(I||V||...
                crypto_generichash_blake2b_state curr_state;
                curr_state = state;
                crypto_generichash_blake2b_update(&curr_state,pblock->nNonce.begin(),pblock->nNonce.size());
                // (x_1, x_2, ...) = A(I, V, n, k)
                LogPrint("pow", "Running Equihash solver \"%s\" with nNonce = %s\n",solver, pblock->nNonce.ToString());
                arith_uint256 hashTarget,hashTarget_POW = HASHTarget_POW;
                if ( KOMODO_MININGTHREADS > 0 && ASSETCHAINS_STAKED > 0 && ASSETCHAINS_STAKED < 100 && Mining_height > 10 )
                    hashTarget = HASHTarget_POW;
                //else if ( ASSETCHAINS_ADAPTIVEPOW > 0 )
                //    hashTarget = HASHTarget_POW;
                else hashTarget = HASHTarget;
                std::function<bool(std::vector<unsigned char>)> validBlock =
#ifdef ENABLE_WALLET
                [&pblock, &hashTarget, &pwallet, &reservekey, &m_cs, &cancelSolver, &chainparams, &hashTarget_POW]
#else
                [&pblock, &hashTarget, &m_cs, &cancelSolver, &chainparams, &hashTarget_POW]
#endif
                (std::vector<unsigned char> soln) {
                    int32_t z; arith_uint256 h; CBlock B;
                    // Write the solution to the hash and compute the result.
                    LogPrint("pow", "- Checking solution against target\n");
                    pblock->nSolution = soln;
                    solutionTargetChecks.increment();
                    B = *pblock;
                    h = UintToArith256(B.GetHash());
                    if ( h > hashTarget )
                    {
                        return false;
                    }
                    if ( IS_KOMODO_NOTARY && B.nTime > GetTime() )
                    {
                        while ( GetTime() < B.nTime-2 )
                        {
                            boost::this_thread::sleep_for(boost::chrono::seconds(1)); // allow to interrupt
                            CBlockIndex *tip = nullptr;
                            {
                                LOCK(cs_main);
                                tip = chainActive.Tip();
                            }
                            if ( tip->nHeight >= Mining_height )
                            {
                                fprintf(stderr,"new block arrived\n");
                                return(false);
                            }
                        }
                    }
                    if ( ASSETCHAINS_STAKED == 0 )
                    {
                        if ( IS_KOMODO_NOTARY )
                        {
                            int32_t r;
                            if ( (r= ((Mining_height + NOTARY_PUBKEY33[16]) % 64) / 8) > 0 )
                                MilliSleep((rand() % (r * 1000)) + 1000); // allow to interrupt                                
                        }
                    }
                    else
                    {
                        if ( KOMODO_MININGTHREADS == 0 ) // we are staking 
                        {
                            // Need to rebuild block if the found solution for PoS, meets POW target, otherwise it will be rejected. 
                            if ( ASSETCHAINS_STAKED < 100 && komodo_newStakerActive(Mining_height,pblock->nTime) != 0 && h < hashTarget_POW )
                            {
                                fprintf(stderr, "[%s:%d] PoS block.%u meets POW_Target.%u building new block\n", chainName.symbol().c_str(), Mining_height, h.GetCompact(), hashTarget_POW.GetCompact());
                                return(false);
                            }
                            if ( komodo_waituntilelegible(B.nTime, Mining_height, ASSETCHAINS_STAKED_BLOCK_FUTURE_MAX) == 0 )
                                return(false);
                        }
                        uint256 tmp = B.GetHash();
                        fprintf(stderr,"[%s:%d] mined block ",chainName.symbol().c_str(),Mining_height);
                        int32_t z; for (z=31; z>=0; z--)
                            fprintf(stderr,"%02x",((uint8_t *)&tmp)[z]);
                        fprintf(stderr, "\n");
                    }
                    bool blockValid;
                    {
                        LOCK(cs_main);
                        CValidationState state;
                        blockValid = TestBlockValidity(state, B, chainActive.Tip(), true, false);
                    }
                    if ( !blockValid )
                    {
                        h = UintToArith256(B.GetHash());
                        gotinvalid = 1;
                        return(false);
                    }

                    // Found a solution
                    SetThreadPriority(THREAD_PRIORITY_NORMAL);
                    LogPrintf("KomodoMiner:\n");
                    LogPrintf("proof-of-work found  \n  hash: %s  \ntarget: %s\n", B.GetHash().GetHex(), HASHTarget.GetHex());
#ifdef ENABLE_WALLET
                    if (ProcessBlockFound(&B, *pwallet, reservekey)) {
#else
                        if (ProcessBlockFound(&B)) {
#endif
                            // Ignore chain updates caused by us
                            std::lock_guard<std::mutex> lock{m_cs};
                            cancelSolver = false;
                        }

                        SetThreadPriority(THREAD_PRIORITY_LOWEST);
                        // In regression test mode, stop mining after a block is found.
                        if (chainparams.MineBlocksOnDemand()) {
                            // Increment here because throwing skips the call below
                            ehSolverRuns.increment();
                            throw boost::thread_interrupted();
                        }
                        return true;
                    };
                    std::function<bool(EhSolverCancelCheck)> cancelled = [&m_cs, &cancelSolver](EhSolverCancelCheck pos) {
                        std::lock_guard<std::mutex> lock{m_cs};
                        return cancelSolver;
                    };
                    // TODO: factor this out into a function with the same API for each solver.
                    if (solver == "tromp" ) { //&& notaryid >= 0 ) {
                        // Create solver and initialize it.
                        equi eq(1);
                        eq.setstate(&curr_state);

                        // Initialization done, start algo driver.
                        eq.digit0(0);
                        eq.xfull = eq.bfull = eq.hfull = 0;
                        eq.showbsizes(0);
                        for (u32 r = 1; r < WK; r++) {
                            (r&1) ? eq.digitodd(r, 0) : eq.digiteven(r, 0);
                            eq.xfull = eq.bfull = eq.hfull = 0;
                            eq.showbsizes(r);
                        }
                        eq.digitK(0);
                        ehSolverRuns.increment();

                        // Convert solution indices to byte array (decompress) and pass it to validBlock method.
                        for (size_t s = 0; s < eq.nsols; s++) {
                            LogPrint("pow", "Checking solution %d\n", s+1);
                            std::vector<eh_index> index_vector(PROOFSIZE);
                            for (size_t i = 0; i < PROOFSIZE; i++) {
                                index_vector[i] = eq.sols[s][i];
                            }
                            std::vector<unsigned char> sol_char = GetMinimalFromIndices(index_vector, DIGITBITS);

                            if (validBlock(sol_char)) {
                                // If we find a POW solution, do not try other solutions
                                // because they become invalid as we created a new block in blockchain.
                                break;
                            }
                        }
                    } else {
                        try {
                            // If we find a valid block, we rebuild
                            bool found = EhOptimisedSolve(n, k, curr_state, validBlock, cancelled);
                            ehSolverRuns.increment();
                            if (found) {
                                break;
                            }
                        } catch (EhSolverCancelledException&) {
                            LogPrint("pow", "Equihash solver cancelled\n");
                            std::lock_guard<std::mutex> lock{m_cs};
                            cancelSolver = false;
                        }
                    }

                    // Check for stop or if block needs to be rebuilt
                    boost::this_thread::interruption_point();
                    // Regtest mode doesn't require peers
                    /*if ( FOUND_BLOCK != 0 )
                    {
                        FOUND_BLOCK = 0;
                        fprintf(stderr,"FOUND_BLOCK!\n");
                        //sleep(2000);
                    } */
                    if (vNodes.empty() && chainparams.MiningRequiresPeers())
                    {
                        if ( chainName.isKMD() || Mining_height > ASSETCHAINS_MINHEIGHT )
                        {
                            fprintf(stderr,"no nodes, break\n");
                            break;
                        }
                    }
                    if ((UintToArith256(pblock->nNonce) & 0xffff) == 0xffff)
                    {
                        fprintf(stderr,"0xffff, break\n");
                        break;
                    }
                    if (mempool.GetTransactionsUpdated() != nTransactionsUpdatedLast && GetTime() - nStart > 60)
                    {
                        break;
                    }
                    CBlockIndex *tip = nullptr;
                    {
                        LOCK(cs_main);
                        tip = chainActive.Tip();
                    }
                    if ( pindexPrev != tip )
                    {
                        break;
                    }
                    // Update nNonce and nTime
                    pblock->nNonce = ArithToUint256(UintToArith256(pblock->nNonce) + 1);
                    pblock->nBits = savebits;
                    if ( ASSETCHAINS_ADAPTIVEPOW > 0 )
                    {
                        UpdateTime(pblock, chainparams.GetConsensus(), pindexPrev);
                        HASHTarget.SetCompact(pblock->nBits);
                        hashTarget = HASHTarget;
                        savebits = pblock->nBits;
                    }
                }
            }
        }
        catch (const boost::thread_interrupted&)
        {
            miningTimer.stop();
            c.disconnect();
            LogPrintf("KomodoMiner terminated\n");
            throw;
        }
        catch (const std::runtime_error &e)
        {
            miningTimer.stop();
            c.disconnect();
            LogPrintf("KomodoMiner runtime error: %s\n", e.what());
            return;
        }
        miningTimer.stop();
        c.disconnect();
    }

#ifdef ENABLE_WALLET
    void GenerateBitcoins(bool fGenerate, CWallet* pwallet, int nThreads)
#else
    void GenerateBitcoins(bool fGenerate, int nThreads)
#endif
    {
        static boost::thread_group* minerThreads = NULL;

        if (nThreads < 0)
            nThreads = GetNumCores();

        if (minerThreads != NULL)
        {
            minerThreads->interrupt_all();
            // std::cout << "Waiting for mining threads to stop..." << std::endl;
            minerThreads->join_all();    // prevent thread overlapping   
            delete minerThreads;
            minerThreads = NULL;
        }

        //fprintf(stderr,"nThreads.%d fGenerate.%d\n",(int32_t)nThreads,fGenerate);
        if ( ASSETCHAINS_STAKED > 0 && nThreads == 0 && fGenerate )
        {
            if ( pwallet != NULL )
                nThreads = 1;
            else
                return;
        }

        if (nThreads == 0 || !fGenerate)
            return;

        minerThreads = new boost::thread_group();

        for (int i = 0; i < nThreads; i++) {

#ifdef ENABLE_WALLET
            if ( ASSETCHAINS_ALGO == ASSETCHAINS_EQUIHASH )
                minerThreads->create_thread(boost::bind(&BitcoinMiner, pwallet));
#else
            if (ASSETCHAINS_ALGO == ASSETCHAINS_EQUIHASH )
                minerThreads->create_thread(&BitcoinMiner);
#endif
        }
    }

#endif // ENABLE_MINING<|MERGE_RESOLUTION|>--- conflicted
+++ resolved
@@ -64,12 +64,8 @@
 
 #include "notaries_staked.h"
 #include "komodo_notary.h"
-<<<<<<< HEAD
 #include "komodo_bitcoind.h"
-#include "komodo_pax.h"
-=======
 #include "komodo_extern_globals.h"
->>>>>>> 0fd2cc27
 
 #include <boost/thread.hpp>
 #include <boost/tuple/tuple.hpp>
@@ -151,22 +147,6 @@
 extern CCriticalSection cs_metrics;
 uint32_t Mining_start,Mining_height;
 int32_t My_notaryid = -1;
-<<<<<<< HEAD
-=======
-int32_t komodo_validate_interest(const CTransaction &tx,int32_t txheight,uint32_t nTime,int32_t dispflag);
-int64_t komodo_block_unlocktime(uint32_t nHeight);
-uint64_t komodo_commission(const CBlock *block,int32_t height);
-int32_t komodo_staked(CMutableTransaction &txNew,uint32_t nBits,uint32_t *blocktimep,uint32_t *txtimep,uint256 *utxotxidp,int32_t *utxovoutp,uint64_t *utxovaluep,uint8_t *utxosig, uint256 merkleroot);
-uint256 komodo_calcmerkleroot(CBlock *pblock, uint256 prevBlockHash, int32_t nHeight, bool fNew, CScript scriptPubKey);
-int32_t komodo_newStakerActive(int32_t height, uint32_t timestamp);
-int32_t komodo_notaryvin(CMutableTransaction &txNew, uint8_t *notarypub33, const CScript &opretIn, uint32_t nLockTimeIn);
-int32_t komodo_is_notarytx(const CTransaction& tx);
-uint64_t komodo_notarypay(CMutableTransaction &txNew, std::vector<int8_t> &NotarisationNotaries, uint32_t timestamp, int32_t height, uint8_t *script, int32_t len);
-int32_t komodo_notaries(uint8_t pubkeys[64][33],int32_t height,uint32_t timestamp);
-int32_t komodo_getnotarizedheight(uint32_t timestamp,int32_t height, uint8_t *script, int32_t len);
-bool komodo_appendACscriptpub();
-CScript komodo_makeopret(CBlock *pblock, bool fNew);
->>>>>>> 0fd2cc27
 
 int32_t komodo_waituntilelegible(uint32_t blocktime, int32_t stakeHeight, uint32_t delay)
 {
@@ -218,15 +198,13 @@
         }
     } else pk = _pk;
 
-<<<<<<< HEAD
     uint32_t blocktime; 
     const CChainParams& chainparams = Params();
     bool fNotarisationBlock = false; 
     std::vector<int8_t> NotarisationNotaries;
-=======
-    uint64_t deposits; int32_t kmdheight; uint32_t blocktime; const CChainParams& chainparams = Params();
-    bool fNotarisationBlock = false; std::vector<int8_t> NotarisationNotaries;
->>>>>>> 0fd2cc27
+    // TODO: remove
+    //uint64_t deposits; int32_t kmdheight; uint32_t blocktime; const CChainParams& chainparams = Params();
+    //bool fNotarisationBlock = false; std::vector<int8_t> NotarisationNotaries;
     
     // Create new block
     if ( gpucount < 0 )

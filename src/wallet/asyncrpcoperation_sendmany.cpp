--- conflicted
+++ resolved
@@ -90,7 +90,7 @@
         tx_(contextualTx), fromaddress_(fromAddress), z_outputs_(zOutputs), mindepth_(minDepth), fee_(fee), contextinfo_(contextInfo)
 {
     assert(fee_ >= 0);
-    
+
     //printf("AsyncRPCOperation_sendmany() enter\n"); fflush(stdout);
 
     if (minDepth < 0) {
@@ -119,32 +119,32 @@
     //printf("AsyncRPCOperation_sendmany(): minDepth: %d, fromAddr: %s, Output size: %d\n",minDepth, fromAddress.c_str(), ivOUT ); fflush(stdout);
 
     bOfflineSpendingKey=false;
-    if (!isfromtaddr_) 
+    if (!isfromtaddr_)
     {
         fromAddress_ = fromAddress;
         auto address = DecodePaymentAddress(fromAddress);
-        if (IsValidPaymentAddress(address)) 
+        if (IsValidPaymentAddress(address))
         {
             //printf("AsyncRPCOperation_sendmany() fromAddr is z-addr\n"); fflush(stdout);
             isfromzaddr_ = true;
             frompaymentaddress_ = address;
-            
+
             // We don't need to lock on the wallet as spending key related methods are thread-safe
-            if (!boost::apply_visitor(HaveSpendingKeyForPaymentAddress(pwalletMain), address)) 
+            if (!boost::apply_visitor(HaveSpendingKeyForPaymentAddress(pwalletMain), address))
             {
-                //TBD: confirm if the from addr is in our wallet. From the GUI is will be, but maybe not from CLI.                
+                //TBD: confirm if the from addr is in our wallet. From the GUI is will be, but maybe not from CLI.
                 //printf("AsyncRPCOperation_sendmany() The fromAddr is viewing only - Prepare offline transaction.\n"); fflush(stdout);
                 //Leave spendingkey_ uninitialised
                 bOfflineSpendingKey=true;
             }
             else
-            {                        
+            {
                 //printf("AsyncRPCOperation_sendmany() The fromAddr is from local wallet - Have the spending key.\n"); fflush(stdout);
                 spendingkey_ = boost::apply_visitor(GetSpendingKeyForPaymentAddress(pwalletMain), address).get();
                 bOfflineSpendingKey=false;
             }
         }
-        else 
+        else
         {
             throw JSONRPCError(RPC_INVALID_ADDRESS_OR_KEY, "Invalid from address");
         }
@@ -273,7 +273,7 @@
     {
       //printf("asyncrpcoperation_sendmany.cpp main_impl() enter. bOfflineSpendingKey==false\n");
     }
-    
+
     // When spending coinbase utxos, you can only specify a single zaddr as the change must go somewhere
     // and if there are multiple zaddrs, we don't know where to send it.
     if (isfromtaddr_) {
@@ -297,7 +297,7 @@
       throw JSONRPCError(RPC_INVALID_ADDRESS_OR_KEY, "taddr not allowed");
     }
 
-    if (isfromzaddr_ && !find_unspent_notes()) 
+    if (isfromzaddr_ && !find_unspent_notes())
     {
         throw JSONRPCError(RPC_WALLET_INSUFFICIENT_FUNDS, "Insufficient funds, no unspent notes found for zaddr from address.");
     }
@@ -340,10 +340,10 @@
             FormatMoney(t_inputs_total), FormatMoney(targetAmount)));
     }
 
-    if (isfromzaddr_ && (z_inputs_total < targetAmount)) 
+    if (isfromzaddr_ && (z_inputs_total < targetAmount))
     {
         //printf("main_impl() Insufficient funds\n"); fflush(stdout);
-        
+
         throw JSONRPCError(RPC_WALLET_INSUFFICIENT_FUNDS,
             strprintf("Insufficient shielded funds, have %s, need %s",
             FormatMoney(z_inputs_total), FormatMoney(targetAmount)));
@@ -352,7 +352,7 @@
     // If from address is a taddr, select UTXOs to spend
     CAmount selectedUTXOAmount = 0;
     bool selectedUTXOCoinbase = false;
-    if (isfromtaddr_) 
+    if (isfromtaddr_)
     {
       throw JSONRPCError(RPC_INVALID_ADDRESS_OR_KEY, "taddr not allowed");
       /*
@@ -464,15 +464,15 @@
      */
     if (bOfflineSpendingKey==true)
     {
-        /* Format the necessary data to construct a transaction that can 
-         * be signed with an off-line wallet 
+        /* Format the necessary data to construct a transaction that can
+         * be signed with an off-line wallet
          */
         if (!(isUsingBuilder_))
         {
             throw JSONRPCError( RPC_WALLET_ERROR,
-                                "AsyncRPCOperation_sendmany::main_impl(): Builder not available");            
+                                "AsyncRPCOperation_sendmany::main_impl(): Builder not available");
             return false;
-        }         
+        }
 
         builder_.SetFee(minersFee);
         builder_.SetMinConfirmations(1);
@@ -482,16 +482,16 @@
         std::vector<SaplingNote> notes;
         CAmount sum = 0;
         int iI=0;
-        for (auto t : z_sapling_inputs_) 
+        for (auto t : z_sapling_inputs_)
         {
             ops.push_back(t.op);
             notes.push_back(t.note);
             sum += t.note.value();
-            
+
             //printf("asyncrpcoperation_sendmany.cpp main_impl() Process z_sapling_inputs_ #%d Value=%ld, Sum=%ld\n",iI, t.note.value(), sum); fflush(stdout);
-            //iI+=1;                            
-            if (sum >= targetAmount) 
-            {        
+            //iI+=1;
+            if (sum >= targetAmount)
+            {
                 //printf("asyncrpcoperation_sendmany.cpp main_impl() Notes exceed targetAmount: %ld>%ld\n",sum,targetAmount);
                 break;
             }
@@ -516,9 +516,9 @@
         SaplingExpandedSpendingKey expsk;
         auto fvk = expsk.full_viewing_key();
         auto ovk = fvk.ovk;
-        for (size_t i = 0; i < notes.size(); i++) 
+        for (size_t i = 0; i < notes.size(); i++)
         {
-            if (!witnesses[i]) 
+            if (!witnesses[i])
             {
                 throw JSONRPCError(RPC_WALLET_ERROR, "Missing witness for Sapling note");
             }
@@ -528,15 +528,15 @@
             ss << witnesses[i].get().path();
             std::vector<unsigned char> local_witness(ss.begin(), ss.end());
             myCharArray_s sWitness;
-            memcpy (&sWitness.cArray[0], reinterpret_cast<unsigned char*>(local_witness.data()), sizeof(sWitness.cArray) );            
-            assert(builder_.AddSaplingSpend_prepare_offline_transaction(fromAddress_, notes[i], anchor, witnesses[i].get().position(), &sWitness.cArray[0] ));            
+            memcpy (&sWitness.cArray[0], reinterpret_cast<unsigned char*>(local_witness.data()), sizeof(sWitness.cArray) );
+            assert(builder_.AddSaplingSpend_prepare_offline_transaction(fromAddress_, notes[i], anchor, witnesses[i].get().position(), &sWitness.cArray[0] ));
             //printf("asyncrpcoperation_sendmany.cpp main_impl() Add sapling spend: %ld of %ld - done\n",i+1,notes.size() ); fflush(stdout);
         }
 
         // Add Sapling outputs to the transaction builder
         //printf("asyncrpcoperation_sendmany.cpp main_impl() Add sapling outputs\n" ); fflush(stdout);
         iI=0;
-        for (auto r : z_outputs_) 
+        for (auto r : z_outputs_)
         {
             auto address = std::get<0>(r);
             auto value = std::get<1>(r);
@@ -567,7 +567,7 @@
             builder_.AddSaplingOutput_offline_transaction(address, value, memo);
         }
 
-        // Build the off-line transaction            
+        // Build the off-line transaction
         std::string sResult = builder_.Build_offline_transaction();
         //printf("AsyncRPCOperation_sendmany::main_impl() %s\n",sResult.c_str() );
 
@@ -581,7 +581,7 @@
         return true;
     }
 
-    if (isUsingBuilder_) 
+    if (isUsingBuilder_)
     {
         //printf("asyncrpcoperation_sendmany.cpp main_impl() Scanario 0: Prepare online transaction\n");
         builder_.SetFee(minersFee);
@@ -599,7 +599,7 @@
         // Set change address if we are using transparent funds
         // TODO: Should we just use fromtaddr_ as the change address?
         if (isfromtaddr_) {
-          throw JSONRPCError(RPC_INVALID_ADDRESS_OR_KEY, "taddr not allowed");        
+          throw JSONRPCError(RPC_INVALID_ADDRESS_OR_KEY, "taddr not allowed");
         }
 
         // Select Sapling notes
@@ -632,9 +632,9 @@
         }
 
         // Add Sapling outputs
-        for (auto r : z_outputs_) 
+        for (auto r : z_outputs_)
         {
-            
+
             auto address = std::get<0>(r);
             auto value = std::get<1>(r);
             auto hexMemo = std::get<2>(r);
@@ -654,17 +654,7 @@
         }
 
         // Build the transaction
-<<<<<<< HEAD
         tx_ = builder_.Build().GetTxOrThrow();
-=======
-        //printf("asyncrpcoperation_sendmany.cpp() builder_.Build()\n");fflush(stdout);
-        auto maybe_tx = builder_.Build();
-        if (!maybe_tx) 
-        {
-            throw JSONRPCError(RPC_WALLET_ERROR, "Failed to build transaction.");
-        }
-        tx_ = maybe_tx.get();
->>>>>>> e44ab373
 
         // Send the transaction
         auto signedtxn = EncodeHexTx(tx_);
@@ -683,7 +673,7 @@
 
 
             UniValue o(UniValue::VOBJ);
-            o.push_back(Pair("txid", txid));            
+            o.push_back(Pair("txid", txid));
             //printf("asyncrpcoperation_sendmany.cpp() builder_.Build() : set_result() enter\n" );
             set_result(o);
             //printf("asyncrpcoperation_sendmany.cpp() builder_.Build() : set_result size=%lu\n",o.size() );
@@ -1305,7 +1295,7 @@
     }
 
     //printf("asyncrpcoperation_sendmany.cpp find_unspent_notes() Build up z_sapling_inputs_\n");fflush(stdout);
-    for (auto entry : saplingEntries) 
+    for (auto entry : saplingEntries)
     {
         z_sapling_inputs_.push_back(entry);
         std::string data(entry.memo.begin(), entry.memo.end());
@@ -1314,13 +1304,13 @@
             entry.op.hash.ToString().substr(0, 10),
             entry.op.n,
             FormatMoney(entry.note.value()),
-            HexStr(data).substr(0, 10));            
+            HexStr(data).substr(0, 10));
         //printf("asyncrpcoperation_sendmany.cpp find_unspent_notes() Unspent note: %s\n(txid=%s, vShieldedSpend=%d, amount=%s, memo=%s)\n",
         //    getId().c_str(),
         //    entry.op.hash.ToString().substr(0, 10).c_str(),
         //    entry.op.n,
         //    FormatMoney(entry.note.value()).c_str(),
-        //    HexStr(data).substr(0, 10).c_str() ); 
+        //    HexStr(data).substr(0, 10).c_str() );
         //    fflush(stdout);
     }
 
@@ -1619,4 +1609,4 @@
     obj.push_back(Pair("method", "z_sendmany"));
     obj.push_back(Pair("params", contextinfo_ ));
     return obj;
-}
+}
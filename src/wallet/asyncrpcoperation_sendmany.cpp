// Copyright (c) 2016 The Zcash developers
// Distributed under the MIT software license, see the accompanying
// file COPYING or http://www.opensource.org/licenses/mit-license.php.

/******************************************************************************
 * Copyright © 2014-2019 The SuperNET Developers.                             *
 *                                                                            *
 * See the AUTHORS, DEVELOPER-AGREEMENT and LICENSE files at                  *
 * the top-level directory of this distribution for the individual copyright  *
 * holder information and the developer policies on copyright and licensing.  *
 *                                                                            *
 * Unless otherwise agreed in a custom licensing agreement, no part of the    *
 * SuperNET software, including this file may be copied, modified, propagated *
 * or distributed except according to the terms contained in the LICENSE file *
 *                                                                            *
 * Removal or modification of this copyright notice is prohibited.            *
 *                                                                            *
 ******************************************************************************/

#include "asyncrpcoperation_sendmany.h"
#include "asyncrpcqueue.h"
#include "amount.h"
#include "consensus/upgrades.h"
#include "core_io.h"
#include "init.h"
#include "key_io.h"
#include "main.h"
#include "net.h"
#include "netbase.h"
#include "rpc/protocol.h"
#include "rpc/server.h"
#include "timedata.h"
#include "util.h"
#include "utilmoneystr.h"
#include "wallet.h"
#include "walletdb.h"
#include "script/interpreter.h"
#include "utiltime.h"
#include "zcash/IncrementalMerkleTree.hpp"
#include "sodium.h"
#include "miner.h"
<<<<<<< HEAD
#include "komodo_notary.h"
#include "komodo_bitcoind.h"
#include "rpc/rawtransaction.h"
=======
#include "komodo_bitcoind.h"

>>>>>>> 0fd2cc27
#include <stdint.h>

#include <array>
#include <iostream>
#include <chrono>
#include <thread>
#include <string>

#include "paymentdisclosuredb.h"

using namespace libzcash;

<<<<<<< HEAD
=======
extern char ASSETCHAINS_SYMBOL[65];

int32_t komodo_dpowconfs(int32_t height,int32_t numconfs);
int32_t komodo_blockheight(uint256 hash);
bool komodo_hardfork_active(uint32_t time);
extern UniValue signrawtransaction(const UniValue& params, bool fHelp, const CPubKey& mypk);
extern UniValue sendrawtransaction(const UniValue& params, bool fHelp, const CPubKey& mypk);

>>>>>>> 0fd2cc27
int find_output(UniValue obj, int n) {
    UniValue outputMapValue = find_value(obj, "outputmap");
    if (!outputMapValue.isArray()) {
        throw JSONRPCError(RPC_WALLET_ERROR, "Missing outputmap for JoinSplit operation");
    }

    UniValue outputMap = outputMapValue.get_array();
    assert(outputMap.size() == ZC_NUM_JS_OUTPUTS);
    for (size_t i = 0; i < outputMap.size(); i++) {
        if (outputMap[i].get_int() == n) {
            return i;
        }
    }

    throw std::logic_error("n is not present in outputmap");
}

AsyncRPCOperation_sendmany::AsyncRPCOperation_sendmany(
        boost::optional<TransactionBuilder> builder,
        CMutableTransaction contextualTx,
        std::string fromAddress,
        std::vector<SendManyRecipient> tOutputs,
        std::vector<SendManyRecipient> zOutputs,
        int minDepth,
        CAmount fee,
        UniValue contextInfo) :
        tx_(contextualTx), fromaddress_(fromAddress), t_outputs_(tOutputs), z_outputs_(zOutputs), mindepth_(minDepth), fee_(fee), contextinfo_(contextInfo)
{
    assert(fee_ >= 0);

    if (minDepth < 0) {
        throw JSONRPCError(RPC_INVALID_PARAMETER, "Minconf cannot be negative");
    }

    if (fromAddress.size() == 0) {
        throw JSONRPCError(RPC_INVALID_PARAMETER, "From address parameter missing");
    }

    if (tOutputs.size() == 0 && zOutputs.size() == 0) {
        throw JSONRPCError(RPC_INVALID_PARAMETER, "No recipients");
    }

    isUsingBuilder_ = false;
    if (builder) {
        isUsingBuilder_ = true;
        builder_ = builder.get();
    }

    fromtaddr_ = DecodeDestination(fromAddress);
    isfromtaddr_ = IsValidDestination(fromtaddr_);
    isfromzaddr_ = false;

    if (!isfromtaddr_) {
        auto address = DecodePaymentAddress(fromAddress);
        if (IsValidPaymentAddress(address)) {
            // We don't need to lock on the wallet as spending key related methods are thread-safe
            if (!boost::apply_visitor(HaveSpendingKeyForPaymentAddress(pwalletMain), address)) {
                throw JSONRPCError(RPC_INVALID_ADDRESS_OR_KEY, "Invalid from address, no spending key found for zaddr");
            }

            isfromzaddr_ = true;
            frompaymentaddress_ = address;
            spendingkey_ = boost::apply_visitor(GetSpendingKeyForPaymentAddress(pwalletMain), address).get();
        } else {
            throw JSONRPCError(RPC_INVALID_ADDRESS_OR_KEY, "Invalid from address");
        }
    }

    if (isfromzaddr_ && minDepth==0) {
        throw JSONRPCError(RPC_INVALID_PARAMETER, "Minconf cannot be zero when sending from zaddr");
    }

    // Log the context info i.e. the call parameters to z_sendmany
    if (LogAcceptCategory("zrpcunsafe")) {
        LogPrint("zrpcunsafe", "%s: z_sendmany initialized (params=%s)\n", getId(), contextInfo.write());
    } else {
        LogPrint("zrpc", "%s: z_sendmany initialized\n", getId());
    }


    // Enable payment disclosure if requested
    paymentDisclosureMode = fExperimentalMode && GetBoolArg("-paymentdisclosure", true);
}

AsyncRPCOperation_sendmany::~AsyncRPCOperation_sendmany() {
}

void AsyncRPCOperation_sendmany::main() {
    if (isCancelled())
        return;

    set_state(OperationStatus::EXECUTING);
    start_execution_clock();

    bool success = false;

#ifdef ENABLE_MINING
  #ifdef ENABLE_WALLET
    GenerateBitcoins(false, NULL, 0);
  #else
    GenerateBitcoins(false, 0);
  #endif
#endif

    try {
        success = main_impl();
    } catch (const UniValue& objError) {
        int code = find_value(objError, "code").get_int();
        std::string message = find_value(objError, "message").get_str();
        set_error_code(code);
        set_error_message(message);
    } catch (const runtime_error& e) {
        set_error_code(-1);
        set_error_message("runtime error: " + string(e.what()));
    } catch (const logic_error& e) {
        set_error_code(-1);
        set_error_message("logic error: " + string(e.what()));
    } catch (const exception& e) {
        set_error_code(-1);
        set_error_message("general exception: " + string(e.what()));
    } catch (...) {
        set_error_code(-2);
        set_error_message("unknown error");
    }

#ifdef ENABLE_MINING
  #ifdef ENABLE_WALLET
    GenerateBitcoins(GetBoolArg("-gen",false), pwalletMain, GetArg("-genproclimit", 1));
  #else
    GenerateBitcoins(GetBoolArg("-gen",false), GetArg("-genproclimit", 1));
  #endif
#endif

    stop_execution_clock();

    if (success) {
        set_state(OperationStatus::SUCCESS);
    } else {
        set_state(OperationStatus::FAILED);
    }

    std::string s = strprintf("%s: z_sendmany finished (status=%s", getId(), getStateAsString());
    if (success) {
        s += strprintf(", txid=%s)\n", tx_.GetHash().ToString());
    } else {
        s += strprintf(", error=%s)\n", getErrorMessage());
    }
    LogPrintf("%s",s);

    // !!! Payment disclosure START
    if (success && paymentDisclosureMode && paymentDisclosureData_.size()>0) {
        uint256 txidhash = tx_.GetHash();
        std::shared_ptr<PaymentDisclosureDB> db = PaymentDisclosureDB::sharedInstance();
        for (PaymentDisclosureKeyInfo p : paymentDisclosureData_) {
            p.first.hash = txidhash;
            if (!db->Put(p.first, p.second)) {
                LogPrint("paymentdisclosure", "%s: Payment Disclosure: Error writing entry to database for key %s\n", getId(), p.first.ToString());
            } else {
                LogPrint("paymentdisclosure", "%s: Payment Disclosure: Successfully added entry to database for key %s\n", getId(), p.first.ToString());
            }
        }
    }
    // !!! Payment disclosure END
}

// Notes:
// 1. #1159 Currently there is no limit set on the number of joinsplits, so size of tx could be invalid.
// 2. #1360 Note selection is not optimal
// 3. #1277 Spendable notes are not locked, so an operation running in parallel could also try to use them
bool AsyncRPCOperation_sendmany::main_impl() {

    assert(isfromtaddr_ != isfromzaddr_);

    bool isSingleZaddrOutput = (t_outputs_.size()==0 && z_outputs_.size()==1);
    bool isMultipleZaddrOutput = (t_outputs_.size()==0 && z_outputs_.size()>=1);
    bool isPureTaddrOnlyTx = (isfromtaddr_ && z_outputs_.size() == 0);
    CAmount minersFee = fee_;

    // When spending coinbase utxos, you can only specify a single zaddr as the change must go somewhere
    // and if there are multiple zaddrs, we don't know where to send it.
    if (isfromtaddr_) {
        if (isSingleZaddrOutput) {
            bool b = find_utxos(true);
            if (!b) {
                throw JSONRPCError(RPC_WALLET_INSUFFICIENT_FUNDS, "Insufficient funds, no UTXOs found for taddr from address.");
            }
        } else {
            bool b = find_utxos(false);
            if (!b) {
                if (isMultipleZaddrOutput) {
                    throw JSONRPCError(RPC_WALLET_INSUFFICIENT_FUNDS, "Could not find any non-coinbase UTXOs to spend. Coinbase UTXOs can only be sent to a single zaddr recipient.");
                } else {
                    throw JSONRPCError(RPC_WALLET_INSUFFICIENT_FUNDS, "Could not find any non-coinbase UTXOs to spend.");
                }
            }
        }
    }

    if (isfromzaddr_ && !find_unspent_notes()) {
        throw JSONRPCError(RPC_WALLET_INSUFFICIENT_FUNDS, "Insufficient funds, no unspent notes found for zaddr from address.");
    }

    // At least one of z_sprout_inputs_ and z_sapling_inputs_ must be empty by design
    assert(z_sprout_inputs_.empty() || z_sapling_inputs_.empty());

    CAmount t_inputs_total = 0;
    for (SendManyInputUTXO & t : t_inputs_) {
        t_inputs_total += std::get<2>(t);
    }

    CAmount z_inputs_total = 0;
    for (SendManyInputJSOP & t : z_sprout_inputs_) {
        z_inputs_total += std::get<2>(t);
    }
    for (auto t : z_sapling_inputs_) {
        z_inputs_total += t.note.value();
    }

    CAmount t_outputs_total = 0;
    for (SendManyRecipient & t : t_outputs_) {
        t_outputs_total += std::get<1>(t);
    }

    CAmount z_outputs_total = 0;
    for (SendManyRecipient & t : z_outputs_) {
        z_outputs_total += std::get<1>(t);
    }

    CAmount sendAmount = z_outputs_total + t_outputs_total;
    CAmount targetAmount = sendAmount + minersFee;

    assert(!isfromtaddr_ || z_inputs_total == 0);
    assert(!isfromzaddr_ || t_inputs_total == 0);

    if (isfromtaddr_ && (t_inputs_total < targetAmount)) {
        throw JSONRPCError(RPC_WALLET_INSUFFICIENT_FUNDS,
            strprintf("Insufficient transparent funds, have %s, need %s",
            FormatMoney(t_inputs_total), FormatMoney(targetAmount)));
    }

    if (isfromzaddr_ && (z_inputs_total < targetAmount)) {
        throw JSONRPCError(RPC_WALLET_INSUFFICIENT_FUNDS,
            strprintf("Insufficient shielded funds, have %s, need %s",
            FormatMoney(z_inputs_total), FormatMoney(targetAmount)));
    }

    // If from address is a taddr, select UTXOs to spend
    CAmount selectedUTXOAmount = 0;
    bool selectedUTXOCoinbase = false;
    if (isfromtaddr_) {
        // Get dust threshold
        CKey secret;
        secret.MakeNewKey(true);
        CScript scriptPubKey = GetScriptForDestination(secret.GetPubKey().GetID());
        CTxOut out(CAmount(1), scriptPubKey);
        CAmount dustThreshold = out.GetDustThreshold(minRelayTxFee);
        CAmount dustChange = -1;

        std::vector<SendManyInputUTXO> selectedTInputs;
        for (SendManyInputUTXO & t : t_inputs_) {
            bool b = std::get<3>(t);
            if (b) {
                selectedUTXOCoinbase = true;
            }
            selectedUTXOAmount += std::get<2>(t);
            selectedTInputs.push_back(t);
            if (selectedUTXOAmount >= targetAmount) {
                // Select another utxo if there is change less than the dust threshold.
                dustChange = selectedUTXOAmount - targetAmount;
                if (dustChange == 0 || dustChange >= dustThreshold) {
                    break;
                }
            }
        }

        // If there is transparent change, is it valid or is it dust?
        if (dustChange < dustThreshold && dustChange != 0) {
            throw JSONRPCError(RPC_WALLET_INSUFFICIENT_FUNDS,
                strprintf("Insufficient transparent funds, have %s, need %s more to avoid creating invalid change output %s (dust threshold is %s)",
                FormatMoney(t_inputs_total), FormatMoney(dustThreshold - dustChange), FormatMoney(dustChange), FormatMoney(dustThreshold)));
        }

        t_inputs_ = selectedTInputs;
        t_inputs_total = selectedUTXOAmount;

        // Check mempooltxinputlimit to avoid creating a transaction which the local mempool rejects
        size_t limit = (size_t)GetArg("-mempooltxinputlimit", 0);
        {
            LOCK(cs_main);
            if (NetworkUpgradeActive(chainActive.Height() + 1, Params().GetConsensus(), Consensus::UPGRADE_OVERWINTER)) {
                limit = 0;
            }
        }
        if (limit > 0) {
            size_t n = t_inputs_.size();
            if (n > limit) {
                throw JSONRPCError(RPC_WALLET_ERROR, strprintf("Too many transparent inputs %zu > limit %zu", n, limit));
            }
        }

        // update the transaction with these inputs
        if (isUsingBuilder_) {
            CScript scriptPubKey;
            for (auto t : t_inputs_) {
                scriptPubKey = GetScriptForDestination(std::get<4>(t));
                //printf("Checking new script: %s\n", scriptPubKey.ToString().c_str());
                uint256 txid = std::get<0>(t);
                int vout = std::get<1>(t);
                CAmount amount = std::get<2>(t);
                builder_.AddTransparentInput(COutPoint(txid, vout), scriptPubKey, amount);
            }
            // for Komodo, set lock time to accure interest, for other chains, set
            // locktime to spend time locked coinbases
            if (chainName.isKMD())
            {
                //if ((uint32_t)chainActive.Tip()->nTime < ASSETCHAINS_STAKED_HF_TIMESTAMP)
                if ( !komodo_hardfork_active((uint32_t)chainActive.Tip()->nTime) )
                    builder_.SetLockTime((uint32_t)time(NULL) - 60); // set lock time for Komodo interest
                else
                    builder_.SetLockTime((uint32_t)chainActive.Tip()->GetMedianTimePast());
            }
        } else {
            CMutableTransaction rawTx(tx_);
            for (SendManyInputUTXO & t : t_inputs_) {
                uint256 txid = std::get<0>(t);
                int vout = std::get<1>(t);
                CAmount amount = std::get<2>(t);
                CTxIn in(COutPoint(txid, vout));
                rawTx.vin.push_back(in);
            }
            if (chainName.isKMD())
            {
                //if ((uint32_t)chainActive.Tip()->nTime < ASSETCHAINS_STAKED_HF_TIMESTAMP)
                if ( !komodo_hardfork_active((uint32_t)chainActive.Tip()->nTime) )
                    rawTx.nLockTime = (uint32_t)time(NULL) - 60; // jl777
                else
                    rawTx.nLockTime = (uint32_t)chainActive.Tip()->GetMedianTimePast();
            }
            tx_ = CTransaction(rawTx);
        }
    }

    LogPrint((isfromtaddr_) ? "zrpc" : "zrpcunsafe", "%s: spending %s to send %s with fee %s\n",
            getId(), FormatMoney(targetAmount), FormatMoney(sendAmount), FormatMoney(minersFee));
    LogPrint("zrpc", "%s: transparent input: %s (to choose from)\n", getId(), FormatMoney(t_inputs_total));
    LogPrint("zrpcunsafe", "%s: private input: %s (to choose from)\n", getId(), FormatMoney(z_inputs_total));
    LogPrint("zrpc", "%s: transparent output: %s\n", getId(), FormatMoney(t_outputs_total));
    LogPrint("zrpcunsafe", "%s: private output: %s\n", getId(), FormatMoney(z_outputs_total));
    LogPrint("zrpc", "%s: fee: %s\n", getId(), FormatMoney(minersFee));


    /**
     * SCENARIO #0
     *
     * Sprout not involved, so we just use the TransactionBuilder and we're done.
     * We added the transparent inputs to the builder earlier.
     */
    if (isUsingBuilder_) {
        builder_.SetFee(minersFee);

        // Get various necessary keys
        SaplingExpandedSpendingKey expsk;
        uint256 ovk;
        if (isfromzaddr_) {
            auto sk = boost::get<libzcash::SaplingExtendedSpendingKey>(spendingkey_);
            expsk = sk.expsk;
            ovk = expsk.full_viewing_key().ovk;
        } else {
            // Sending from a t-address, which we don't have an ovk for. Instead,
            // generate a common one from the HD seed. This ensures the data is
            // recoverable, while keeping it logically separate from the ZIP 32
            // Sapling key hierarchy, which the user might not be using.
            HDSeed seed;
            if (!pwalletMain->GetHDSeed(seed)) {
                throw JSONRPCError(
                    RPC_WALLET_ERROR,
                    "AsyncRPCOperation_sendmany::main_impl(): HD seed not found");
            }
            ovk = ovkForShieldingFromTaddr(seed);
        }

        // Set change address if we are using transparent funds
        // TODO: Should we just use fromtaddr_ as the change address?
        if (isfromtaddr_) {
            LOCK2(cs_main, pwalletMain->cs_wallet);

            EnsureWalletIsUnlocked();
            CReserveKey keyChange(pwalletMain);
            CPubKey vchPubKey;
            bool ret = keyChange.GetReservedKey(vchPubKey);
            if (!ret) {
                // should never fail, as we just unlocked
                throw JSONRPCError(
                    RPC_WALLET_KEYPOOL_RAN_OUT,
                    "Could not generate a taddr to use as a change address");
            }

            CTxDestination changeAddr = vchPubKey.GetID();
            assert(builder_.SendChangeTo(changeAddr));
        }

        // Select Sapling notes
        std::vector<SaplingOutPoint> ops;
        std::vector<SaplingNote> notes;
        CAmount sum = 0;
        for (auto t : z_sapling_inputs_) {
            ops.push_back(t.op);
            notes.push_back(t.note);
            sum += t.note.value();
            if (sum >= targetAmount) {
                break;
            }
        }

        // Fetch Sapling anchor and witnesses
        uint256 anchor;
        std::vector<boost::optional<SaplingWitness>> witnesses;
        {
            LOCK2(cs_main, pwalletMain->cs_wallet);
            pwalletMain->GetSaplingNoteWitnesses(ops, witnesses, anchor);
        }

        // Add Sapling spends
        for (size_t i = 0; i < notes.size(); i++) {
            if (!witnesses[i]) {
                throw JSONRPCError(RPC_WALLET_ERROR, "Missing witness for Sapling note");
            }
            assert(builder_.AddSaplingSpend(expsk, notes[i], anchor, witnesses[i].get()));
        }

        // Add Sapling outputs
        for (auto r : z_outputs_) {
            auto address = std::get<0>(r);
            auto value = std::get<1>(r);
            auto hexMemo = std::get<2>(r);

            auto addr = DecodePaymentAddress(address);
            assert(boost::get<libzcash::SaplingPaymentAddress>(&addr) != nullptr);
            auto to = boost::get<libzcash::SaplingPaymentAddress>(addr);

            auto memo = get_memo_from_hex_string(hexMemo);

            builder_.AddSaplingOutput(ovk, to, value, memo);
        }

        // Add transparent outputs
        for (auto r : t_outputs_) {
            auto outputAddress = std::get<0>(r);
            auto amount = std::get<1>(r);

            auto address = DecodeDestination(outputAddress);
            if (!builder_.AddTransparentOutput(address, amount)) {
                throw JSONRPCError(RPC_INVALID_ADDRESS_OR_KEY, "Invalid output address, not a valid taddr.");
            }
        }

        // Build the transaction
        auto maybe_tx = builder_.Build();
        if (!maybe_tx) {
            throw JSONRPCError(RPC_WALLET_ERROR, "Failed to build transaction.");
        }
        tx_ = maybe_tx.get();

        // Send the transaction
        // TODO: Use CWallet::CommitTransaction instead of sendrawtransaction
        auto signedtxn = EncodeHexTx(tx_);
        if (!testmode) {
            UniValue params = UniValue(UniValue::VARR);
            params.push_back(signedtxn);
            UniValue sendResultValue = sendrawtransaction(params, false, CPubKey());
            if (sendResultValue.isNull()) {
                throw JSONRPCError(RPC_WALLET_ERROR, "sendrawtransaction did not return an error or a txid.");
            }

            auto txid = sendResultValue.get_str();

            UniValue o(UniValue::VOBJ);
            o.push_back(Pair("txid", txid));
            set_result(o);
        } else {
            // Test mode does not send the transaction to the network.
            UniValue o(UniValue::VOBJ);
            o.push_back(Pair("test", 1));
            o.push_back(Pair("txid", tx_.GetHash().ToString()));
            o.push_back(Pair("hex", signedtxn));
            set_result(o);
        }

        return true;
    }
    /**
     * END SCENARIO #0
     */


    // Grab the current consensus branch ID
    {
        LOCK(cs_main);
        consensusBranchId_ = CurrentEpochBranchId(chainActive.Height() + 1, Params().GetConsensus());
    }

    /**
     * SCENARIO #1
     *
     * taddr -> taddrs
     *
     * There are no zaddrs or joinsplits involved.
     */
    if (isPureTaddrOnlyTx) {
        add_taddr_outputs_to_tx();

        CAmount funds = selectedUTXOAmount;
        CAmount fundsSpent = t_outputs_total + minersFee;
        CAmount change = funds - fundsSpent;

        if (change > 0) {
            add_taddr_change_output_to_tx(0,change);

            LogPrint("zrpc", "%s: transparent change in transaction output (amount=%s)\n",
                    getId(),
                    FormatMoney(change)
                    );
        }

        UniValue obj(UniValue::VOBJ);
        obj.push_back(Pair("rawtxn", EncodeHexTx(tx_)));
        sign_send_raw_transaction(obj);
        return true;
    }
    /**
     * END SCENARIO #1
     */


    // Prepare raw transaction to handle JoinSplits
    CMutableTransaction mtx(tx_);
    crypto_sign_keypair(joinSplitPubKey_.begin(), joinSplitPrivKey_);
    mtx.joinSplitPubKey = joinSplitPubKey_;
    //if ((uint32_t)chainActive.Tip()->nTime < ASSETCHAINS_STAKED_HF_TIMESTAMP)
    if ( !komodo_hardfork_active((uint32_t)chainActive.Tip()->nTime) )
        mtx.nLockTime = (uint32_t)time(NULL) - 60; // jl777
    else
        mtx.nLockTime = (uint32_t)chainActive.Tip()->GetMedianTimePast();

    tx_ = CTransaction(mtx);

    // Copy zinputs and zoutputs to more flexible containers
    std::deque<SendManyInputJSOP> zInputsDeque; // zInputsDeque stores minimum numbers of notes for target amount
    CAmount tmp = 0;
    for (auto o : z_sprout_inputs_) {
        zInputsDeque.push_back(o);
        tmp += std::get<2>(o);
        if (tmp >= targetAmount) {
            break;
        }
    }
    std::deque<SendManyRecipient> zOutputsDeque;
    for (auto o : z_outputs_) {
        zOutputsDeque.push_back(o);
    }

    // When spending notes, take a snapshot of note witnesses and anchors as the treestate will
    // change upon arrival of new blocks which contain joinsplit transactions.  This is likely
    // to happen as creating a chained joinsplit transaction can take longer than the block interval.
    if (z_sprout_inputs_.size() > 0) {
        LOCK2(cs_main, pwalletMain->cs_wallet);
        for (auto t : z_sprout_inputs_) {
            JSOutPoint jso = std::get<0>(t);
            std::vector<JSOutPoint> vOutPoints = { jso };
            uint256 inputAnchor;
            std::vector<boost::optional<SproutWitness>> vInputWitnesses;
            pwalletMain->GetSproutNoteWitnesses(vOutPoints, vInputWitnesses, inputAnchor);
            jsopWitnessAnchorMap[ jso.ToString() ] = WitnessAnchorData{ vInputWitnesses[0], inputAnchor };
        }
    }


    /**
     * SCENARIO #2
     *
     * taddr -> taddrs
     *       -> zaddrs
     *
     * Note: Consensus rule states that coinbase utxos can only be sent to a zaddr.
     *       Local wallet rule does not allow any change when sending coinbase utxos
     *       since there is currently no way to specify a change address and we don't
     *       want users accidentally sending excess funds to a recipient.
     */
    if (isfromtaddr_) {
        add_taddr_outputs_to_tx();

        CAmount funds = selectedUTXOAmount;
        CAmount fundsSpent = t_outputs_total + minersFee + z_outputs_total;
        CAmount change = funds - fundsSpent;

        if (change > 0) {
            if (selectedUTXOCoinbase) {
                assert(isSingleZaddrOutput);
                throw JSONRPCError(RPC_WALLET_ERROR, strprintf(
                    "Change %s not allowed. When shielding coinbase funds, the wallet does not "
                    "allow any change as there is currently no way to specify a change address "
                    "in z_sendmany.", FormatMoney(change)));
            } else {
                CBitcoinAddress ba = CBitcoinAddress(fromtaddr_);
                add_taddr_change_output_to_tx(&ba,change);
                LogPrint("zrpc", "%s: transparent change in transaction output (amount=%s)\n",
                        getId(),
                        FormatMoney(change)
                        );
            }
        }

        // Create joinsplits, where each output represents a zaddr recipient.
        UniValue obj(UniValue::VOBJ);
        while (zOutputsDeque.size() > 0) {
            AsyncJoinSplitInfo info;
            info.vpub_old = 0;
            info.vpub_new = 0;
            int n = 0;
            while (n++<ZC_NUM_JS_OUTPUTS && zOutputsDeque.size() > 0) {
                SendManyRecipient smr = zOutputsDeque.front();
                std::string address = std::get<0>(smr);
                CAmount value = std::get<1>(smr);
                std::string hexMemo = std::get<2>(smr);
                zOutputsDeque.pop_front();

                PaymentAddress pa = DecodePaymentAddress(address);
                JSOutput jso = JSOutput(boost::get<libzcash::SproutPaymentAddress>(pa), value);
                if (hexMemo.size() > 0) {
                    jso.memo = get_memo_from_hex_string(hexMemo);
                }
                info.vjsout.push_back(jso);

                // Funds are removed from the value pool and enter the private pool
                info.vpub_old += value;
            }
            obj = perform_joinsplit(info);
        }
        sign_send_raw_transaction(obj);
        return true;
    }
    /**
     * END SCENARIO #2
     */



    /**
     * SCENARIO #3
     *
     * zaddr -> taddrs
     *       -> zaddrs
     *
     * Send to zaddrs by chaining JoinSplits together and immediately consuming any change
     * Send to taddrs by creating dummy z outputs and accumulating value in a change note
     * which is used to set vpub_new in the last chained joinsplit.
     */
    UniValue obj(UniValue::VOBJ);
    CAmount jsChange = 0;   // this is updated after each joinsplit
    int changeOutputIndex = -1; // this is updated after each joinsplit if jsChange > 0
    bool vpubNewProcessed = false;  // updated when vpub_new for miner fee and taddr outputs is set in last joinsplit
    CAmount vpubNewTarget = minersFee;
    if (t_outputs_total > 0) {
        add_taddr_outputs_to_tx();
        vpubNewTarget += t_outputs_total;
    }

    // Keep track of treestate within this transaction
    boost::unordered_map<uint256, SproutMerkleTree, CCoinsKeyHasher> intermediates;
    std::vector<uint256> previousCommitments;

    while (!vpubNewProcessed) {
        AsyncJoinSplitInfo info;
        info.vpub_old = 0;
        info.vpub_new = 0;

        CAmount jsInputValue = 0;
        uint256 jsAnchor;
        std::vector<boost::optional<SproutWitness>> witnesses;

        JSDescription prevJoinSplit;

        // Keep track of previous JoinSplit and its commitments
        if (tx_.vjoinsplit.size() > 0) {
            prevJoinSplit = tx_.vjoinsplit.back();
        }

        // If there is no change, the chain has terminated so we can reset the tracked treestate.
        if (jsChange==0 && tx_.vjoinsplit.size() > 0) {
            intermediates.clear();
            previousCommitments.clear();
        }

        //
        // Consume change as the first input of the JoinSplit.
        //
        if (jsChange > 0) {
            LOCK2(cs_main, pwalletMain->cs_wallet);

            // Update tree state with previous joinsplit
            SproutMerkleTree tree;
            auto it = intermediates.find(prevJoinSplit.anchor);
            if (it != intermediates.end()) {
                tree = it->second;
            } else if (!pcoinsTip->GetSproutAnchorAt(prevJoinSplit.anchor, tree)) {
                throw JSONRPCError(RPC_WALLET_ERROR, "Could not find previous JoinSplit anchor");
            }

            assert(changeOutputIndex != -1);
            boost::optional<SproutWitness> changeWitness;
            int n = 0;
            for (const uint256& commitment : prevJoinSplit.commitments) {
                tree.append(commitment);
                previousCommitments.push_back(commitment);
                if (!changeWitness && changeOutputIndex == n++) {
                    changeWitness = tree.witness();
                } else if (changeWitness) {
                    changeWitness.get().append(commitment);
                }
            }
            if (changeWitness) {
                    witnesses.push_back(changeWitness);
            }
            jsAnchor = tree.root();
            intermediates.insert(std::make_pair(tree.root(), tree));    // chained js are interstitial (found in between block boundaries)

            // Decrypt the change note's ciphertext to retrieve some data we need
            ZCNoteDecryption decryptor(boost::get<libzcash::SproutSpendingKey>(spendingkey_).receiving_key());
            auto hSig = prevJoinSplit.h_sig(*pzcashParams, tx_.joinSplitPubKey);
            try {
                SproutNotePlaintext plaintext = SproutNotePlaintext::decrypt(
                        decryptor,
                        prevJoinSplit.ciphertexts[changeOutputIndex],
                        prevJoinSplit.ephemeralKey,
                        hSig,
                        (unsigned char) changeOutputIndex);

                SproutNote note = plaintext.note(boost::get<libzcash::SproutPaymentAddress>(frompaymentaddress_));
                info.notes.push_back(note);

                jsInputValue += plaintext.value();

                LogPrint("zrpcunsafe", "%s: spending change (amount=%s)\n",
                    getId(),
                    FormatMoney(plaintext.value())
                    );

            } catch (const std::exception& e) {
                throw JSONRPCError(RPC_WALLET_ERROR, strprintf("Error decrypting output note of previous JoinSplit: %s", e.what()));
            }
        }


        //
        // Consume spendable non-change notes
        //
        std::vector<SproutNote> vInputNotes;
        std::vector<JSOutPoint> vOutPoints;
        std::vector<boost::optional<SproutWitness>> vInputWitnesses;
        uint256 inputAnchor;
        int numInputsNeeded = (jsChange>0) ? 1 : 0;
        while (numInputsNeeded++ < ZC_NUM_JS_INPUTS && zInputsDeque.size() > 0) {
            SendManyInputJSOP t = zInputsDeque.front();
            JSOutPoint jso = std::get<0>(t);
            SproutNote note = std::get<1>(t);
            CAmount noteFunds = std::get<2>(t);
            zInputsDeque.pop_front();

            WitnessAnchorData wad = jsopWitnessAnchorMap[ jso.ToString() ];
            vInputWitnesses.push_back(wad.witness);
            if (inputAnchor.IsNull()) {
                inputAnchor = wad.anchor;
            } else if (inputAnchor != wad.anchor) {
                throw JSONRPCError(RPC_WALLET_ERROR, "Selected input notes do not share the same anchor");
            }

            vOutPoints.push_back(jso);
            vInputNotes.push_back(note);

            jsInputValue += noteFunds;

            int wtxHeight = -1;
            int wtxDepth = -1;
            {
                LOCK2(cs_main, pwalletMain->cs_wallet);
                const CWalletTx& wtx = pwalletMain->mapWallet[jso.hash];
                // Zero-confirmation notes belong to transactions which have not yet been mined
                if (mapBlockIndex.find(wtx.hashBlock) == mapBlockIndex.end()) {
                    throw JSONRPCError(RPC_WALLET_ERROR, strprintf("mapBlockIndex does not contain block hash %s", wtx.hashBlock.ToString()));
                }
                wtxHeight = komodo_blockheight(wtx.hashBlock);
                wtxDepth = wtx.GetDepthInMainChain();
            }
            LogPrint("zrpcunsafe", "%s: spending note (txid=%s, vjoinsplit=%d, ciphertext=%d, amount=%s, height=%d, confirmations=%d)\n",
                    getId(),
                    jso.hash.ToString().substr(0, 10),
                    jso.js,
                    int(jso.n), // uint8_t
                    FormatMoney(noteFunds),
                    wtxHeight,
                    wtxDepth
                    );
        }

        // Add history of previous commitments to witness
        if (vInputNotes.size() > 0) {

            if (vInputWitnesses.size()==0) {
                throw JSONRPCError(RPC_WALLET_ERROR, "Could not find witness for note commitment");
            }

            for (auto & optionalWitness : vInputWitnesses) {
                if (!optionalWitness) {
                    throw JSONRPCError(RPC_WALLET_ERROR, "Witness for note commitment is null");
                }
                SproutWitness w = *optionalWitness; // could use .get();
                if (jsChange > 0) {
                    for (const uint256& commitment : previousCommitments) {
                        w.append(commitment);
                    }
                    if (jsAnchor != w.root()) {
                        throw JSONRPCError(RPC_WALLET_ERROR, "Witness for spendable note does not have same anchor as change input");
                    }
                }
                witnesses.push_back(w);
            }

            // The jsAnchor is null if this JoinSplit is at the start of a new chain
            if (jsAnchor.IsNull()) {
                jsAnchor = inputAnchor;
            }

            // Add spendable notes as inputs
            std::copy(vInputNotes.begin(), vInputNotes.end(), std::back_inserter(info.notes));
        }

        // Find recipient to transfer funds to
        std::string address, hexMemo;
        CAmount value = 0;
        if (zOutputsDeque.size() > 0) {
            SendManyRecipient smr = zOutputsDeque.front();
            address = std::get<0>(smr);
            value = std::get<1>(smr);
            hexMemo = std::get<2>(smr);
            zOutputsDeque.pop_front();
        }

        // Reset change
        jsChange = 0;
        CAmount outAmount = value;

        // Set vpub_new in the last joinsplit (when there are no more notes to spend or zaddr outputs to satisfy)
        if (zOutputsDeque.size() == 0 && zInputsDeque.size() == 0) {
            assert(!vpubNewProcessed);
            if (jsInputValue < vpubNewTarget) {
                throw JSONRPCError(RPC_WALLET_ERROR,
                    strprintf("Insufficient funds for vpub_new %s (miners fee %s, taddr outputs %s)",
                    FormatMoney(vpubNewTarget), FormatMoney(minersFee), FormatMoney(t_outputs_total)));
            }
            outAmount += vpubNewTarget;
            info.vpub_new += vpubNewTarget; // funds flowing back to public pool
            vpubNewProcessed = true;
            jsChange = jsInputValue - outAmount;
            assert(jsChange >= 0);
        }
        else {
            // This is not the last joinsplit, so compute change and any amount still due to the recipient
            if (jsInputValue > outAmount) {
                jsChange = jsInputValue - outAmount;
            } else if (outAmount > jsInputValue) {
                // Any amount due is owed to the recipient.  Let the miners fee get paid first.
                CAmount due = outAmount - jsInputValue;
                SendManyRecipient r = SendManyRecipient(address, due, hexMemo);
                zOutputsDeque.push_front(r);

                // reduce the amount being sent right now to the value of all inputs
                value = jsInputValue;
            }
        }

        // create output for recipient
        if (address.empty()) {
            assert(value==0);
            info.vjsout.push_back(JSOutput());  // dummy output while we accumulate funds into a change note for vpub_new
        } else {
            PaymentAddress pa = DecodePaymentAddress(address);
            // If we are here, we know we have no Sapling outputs.
            JSOutput jso = JSOutput(boost::get<libzcash::SproutPaymentAddress>(pa), value);
            if (hexMemo.size() > 0) {
                jso.memo = get_memo_from_hex_string(hexMemo);
            }
            info.vjsout.push_back(jso);
        }

        // create output for any change
        if (jsChange>0) {
            info.vjsout.push_back(JSOutput(boost::get<libzcash::SproutPaymentAddress>(frompaymentaddress_), jsChange));

            LogPrint("zrpcunsafe", "%s: generating note for change (amount=%s)\n",
                    getId(),
                    FormatMoney(jsChange)
                    );
        }

        obj = perform_joinsplit(info, witnesses, jsAnchor);

        if (jsChange > 0) {
            changeOutputIndex = find_output(obj, 1);
        }
    }

    // Sanity check in case changes to code block above exits loop by invoking 'break'
    assert(zInputsDeque.size() == 0);
    assert(zOutputsDeque.size() == 0);
    assert(vpubNewProcessed);

    sign_send_raw_transaction(obj);
    return true;
}


/**
 * Sign and send a raw transaction.
 * Raw transaction as hex string should be in object field "rawtxn"
 */
void AsyncRPCOperation_sendmany::sign_send_raw_transaction(UniValue obj)
{
    // Sign the raw transaction
    UniValue rawtxnValue = find_value(obj, "rawtxn");
    if (rawtxnValue.isNull()) {
        throw JSONRPCError(RPC_WALLET_ERROR, "Missing hex data for raw transaction");
    }
    std::string rawtxn = rawtxnValue.get_str();

    UniValue params = UniValue(UniValue::VARR);
    params.push_back(rawtxn);
    UniValue signResultValue = signrawtransaction(params, false, CPubKey());
    UniValue signResultObject = signResultValue.get_obj();
    UniValue completeValue = find_value(signResultObject, "complete");
    bool complete = completeValue.get_bool();
    if (!complete) {
        // TODO: #1366 Maybe get "errors" and print array vErrors into a string
        throw JSONRPCError(RPC_WALLET_ENCRYPTION_FAILED, "Failed to sign transaction");
    }

    UniValue hexValue = find_value(signResultObject, "hex");
    if (hexValue.isNull()) {
        throw JSONRPCError(RPC_WALLET_ERROR, "Missing hex data for signed transaction");
    }
    std::string signedtxn = hexValue.get_str();

    // Send the signed transaction
    if (!testmode) {
        params.clear();
        params.setArray();
        params.push_back(signedtxn);
        UniValue sendResultValue = sendrawtransaction(params, false, CPubKey());
        if (sendResultValue.isNull()) {
            throw JSONRPCError(RPC_WALLET_ERROR, "Send raw transaction did not return an error or a txid.");
        }

        std::string txid = sendResultValue.get_str();

        UniValue o(UniValue::VOBJ);
        o.push_back(Pair("txid", txid));
        set_result(o);
    } else {
        // Test mode does not send the transaction to the network.

        CDataStream stream(ParseHex(signedtxn), SER_NETWORK, PROTOCOL_VERSION);
        CTransaction tx;
        stream >> tx;

        UniValue o(UniValue::VOBJ);
        o.push_back(Pair("test", 1));
        o.push_back(Pair("txid", tx.GetHash().ToString()));
        o.push_back(Pair("hex", signedtxn));
        set_result(o);
    }

    // Keep the signed transaction so we can hash to the same txid
    CDataStream stream(ParseHex(signedtxn), SER_NETWORK, PROTOCOL_VERSION);
    CTransaction tx;
    stream >> tx;
    tx_ = tx;
}

bool AsyncRPCOperation_sendmany::find_utxos(bool fAcceptCoinbase=false) {
    std::set<CTxDestination> destinations;
    destinations.insert(fromtaddr_);

    //printf("Looking for %s\n", boost::apply_visitor(AddressVisitorString(), fromtaddr_).c_str());

    vector<COutput> vecOutputs;

    LOCK2(cs_main, pwalletMain->cs_wallet);
    pwalletMain->AvailableCoins(vecOutputs, false, NULL, true, fAcceptCoinbase);

    BOOST_FOREACH(const COutput& out, vecOutputs) {
        CTxDestination dest;

        if (!out.fSpendable) {
            continue;
        }

        if( mindepth_ > 1 ) {
            int nHeight    = tx_height(out.tx->GetHash());
            int dpowconfs  = komodo_dpowconfs(nHeight, out.nDepth);
            if (dpowconfs < mindepth_) {
                continue;
            }
        } else {
            if (out.nDepth < mindepth_) {
                continue;
            }
        }

        const CScript &scriptPubKey = out.tx->vout[out.i].scriptPubKey;

        if (destinations.size()) {
            if (!ExtractDestination(scriptPubKey, dest)) {
                continue;
            }

            //printf("%s\n", boost::apply_visitor(AddressVisitorString(), dest).c_str());
            if (!destinations.count(dest)) {
                continue;
            }
        }

        // By default we ignore coinbase outputs
        bool isCoinbase = out.tx->IsCoinBase();
        if (isCoinbase && fAcceptCoinbase==false) {
            continue;
        }

        if (!ExtractDestination(scriptPubKey, dest, true))
            continue;

        CAmount nValue = out.tx->vout[out.i].nValue;

        SendManyInputUTXO utxo(out.tx->GetHash(), out.i, nValue, isCoinbase, dest);
        t_inputs_.push_back(utxo);
    }

    // sort in ascending order, so smaller utxos appear first
    std::sort(t_inputs_.begin(), t_inputs_.end(), [](SendManyInputUTXO i, SendManyInputUTXO j) -> bool {
        return ( std::get<2>(i) < std::get<2>(j));
    });

    return t_inputs_.size() > 0;
}


bool AsyncRPCOperation_sendmany::find_unspent_notes() {
    std::vector<CSproutNotePlaintextEntry> sproutEntries;
    std::vector<SaplingNoteEntry> saplingEntries;
    {
        LOCK2(cs_main, pwalletMain->cs_wallet);
        pwalletMain->GetFilteredNotes(sproutEntries, saplingEntries, fromaddress_, mindepth_);
    }

    // If using the TransactionBuilder, we only want Sapling notes.
    // If not using it, we only want Sprout notes.
    // TODO: Refactor `GetFilteredNotes()` so we only fetch what we need.
    if (isUsingBuilder_) {
        sproutEntries.clear();
    } else {
        saplingEntries.clear();
    }

    for (CSproutNotePlaintextEntry & entry : sproutEntries) {
        z_sprout_inputs_.push_back(SendManyInputJSOP(entry.jsop, entry.plaintext.note(boost::get<libzcash::SproutPaymentAddress>(frompaymentaddress_)), CAmount(entry.plaintext.value())));
        std::string data(entry.plaintext.memo().begin(), entry.plaintext.memo().end());
        LogPrint("zrpcunsafe", "%s: found unspent Sprout note (txid=%s, vjoinsplit=%d, ciphertext=%d, amount=%s, memo=%s)\n",
            getId(),
            entry.jsop.hash.ToString().substr(0, 10),
            entry.jsop.js,
            int(entry.jsop.n),  // uint8_t
            FormatMoney(entry.plaintext.value()),
            HexStr(data).substr(0, 10)
            );
    }

    for (auto entry : saplingEntries) {
        z_sapling_inputs_.push_back(entry);
        std::string data(entry.memo.begin(), entry.memo.end());
        LogPrint("zrpcunsafe", "%s: found unspent Sapling note (txid=%s, vShieldedSpend=%d, amount=%s, memo=%s)\n",
            getId(),
            entry.op.hash.ToString().substr(0, 10),
            entry.op.n,
            FormatMoney(entry.note.value()),
            HexStr(data).substr(0, 10));
    }

    if (z_sprout_inputs_.empty() && z_sapling_inputs_.empty()) {
        return false;
    }

    // sort in descending order, so big notes appear first
    std::sort(z_sprout_inputs_.begin(), z_sprout_inputs_.end(),
        [](SendManyInputJSOP i, SendManyInputJSOP j) -> bool {
            return std::get<2>(i) > std::get<2>(j);
        });
    std::sort(z_sapling_inputs_.begin(), z_sapling_inputs_.end(),
        [](SaplingNoteEntry i, SaplingNoteEntry j) -> bool {
            return i.note.value() > j.note.value();
        });

    return true;
}

UniValue AsyncRPCOperation_sendmany::perform_joinsplit(AsyncJoinSplitInfo & info) {
    std::vector<boost::optional < SproutWitness>> witnesses;
    uint256 anchor;
    {
        LOCK(cs_main);
        anchor = pcoinsTip->GetBestAnchor(SPROUT);    // As there are no inputs, ask the wallet for the best anchor
    }
    return perform_joinsplit(info, witnesses, anchor);
}


UniValue AsyncRPCOperation_sendmany::perform_joinsplit(AsyncJoinSplitInfo & info, std::vector<JSOutPoint> & outPoints) {
    std::vector<boost::optional < SproutWitness>> witnesses;
    uint256 anchor;
    {
        LOCK(cs_main);
        pwalletMain->GetSproutNoteWitnesses(outPoints, witnesses, anchor);
    }
    return perform_joinsplit(info, witnesses, anchor);
}

UniValue AsyncRPCOperation_sendmany::perform_joinsplit(
        AsyncJoinSplitInfo & info,
        std::vector<boost::optional < SproutWitness>> witnesses,
        uint256 anchor)
{
    if (anchor.IsNull()) {
        throw std::runtime_error("anchor is null");
    }

    if (!(witnesses.size() == info.notes.size())) {
        throw runtime_error("number of notes and witnesses do not match");
    }

    for (size_t i = 0; i < witnesses.size(); i++) {
        if (!witnesses[i]) {
            throw runtime_error("joinsplit input could not be found in tree");
        }
        info.vjsin.push_back(JSInput(*witnesses[i], info.notes[i], boost::get<libzcash::SproutSpendingKey>(spendingkey_)));
    }

    // Make sure there are two inputs and two outputs
    while (info.vjsin.size() < ZC_NUM_JS_INPUTS) {
        info.vjsin.push_back(JSInput());
    }

    while (info.vjsout.size() < ZC_NUM_JS_OUTPUTS) {
        info.vjsout.push_back(JSOutput());
    }

    if (info.vjsout.size() != ZC_NUM_JS_INPUTS || info.vjsin.size() != ZC_NUM_JS_OUTPUTS) {
        throw runtime_error("unsupported joinsplit input/output counts");
    }

    CMutableTransaction mtx(tx_);

    LogPrint("zrpcunsafe", "%s: creating joinsplit at index %d (vpub_old=%s, vpub_new=%s, in[0]=%s, in[1]=%s, out[0]=%s, out[1]=%s)\n",
            getId(),
            tx_.vjoinsplit.size(),
            FormatMoney(info.vpub_old), FormatMoney(info.vpub_new),
            FormatMoney(info.vjsin[0].note.value()), FormatMoney(info.vjsin[1].note.value()),
            FormatMoney(info.vjsout[0].value), FormatMoney(info.vjsout[1].value)
            );

    // Generate the proof, this can take over a minute.
    std::array<libzcash::JSInput, ZC_NUM_JS_INPUTS> inputs
            {info.vjsin[0], info.vjsin[1]};
    std::array<libzcash::JSOutput, ZC_NUM_JS_OUTPUTS> outputs
            {info.vjsout[0], info.vjsout[1]};
    std::array<size_t, ZC_NUM_JS_INPUTS> inputMap;
    std::array<size_t, ZC_NUM_JS_OUTPUTS> outputMap;
    uint256 esk; // payment disclosure - secret

    JSDescription jsdesc = JSDescription::Randomized(
            mtx.fOverwintered && (mtx.nVersion >= SAPLING_TX_VERSION),
            *pzcashParams,
            joinSplitPubKey_,
            anchor,
            inputs,
            outputs,
            inputMap,
            outputMap,
            info.vpub_old,
            info.vpub_new,
            !this->testmode,
            &esk); // parameter expects pointer to esk, so pass in address
    {
        auto verifier = libzcash::ProofVerifier::Strict();
        if (!(jsdesc.Verify(*pzcashParams, verifier, joinSplitPubKey_))) {
            throw std::runtime_error("error verifying joinsplit");
        }
    }

    mtx.vjoinsplit.push_back(jsdesc);

    // Empty output script.
    CScript scriptCode;
    CTransaction signTx(mtx);
    uint256 dataToBeSigned = SignatureHash(scriptCode, signTx, NOT_AN_INPUT, SIGHASH_ALL, 0, consensusBranchId_);

    // Add the signature
    if (!(crypto_sign_detached(&mtx.joinSplitSig[0], NULL,
            dataToBeSigned.begin(), 32,
            joinSplitPrivKey_
            ) == 0))
    {
        throw std::runtime_error("crypto_sign_detached failed");
    }

    // Sanity check
    if (!(crypto_sign_verify_detached(&mtx.joinSplitSig[0],
            dataToBeSigned.begin(), 32,
            mtx.joinSplitPubKey.begin()
            ) == 0))
    {
        throw std::runtime_error("crypto_sign_verify_detached failed");
    }

    CTransaction rawTx(mtx);
    tx_ = rawTx;

    CDataStream ss(SER_NETWORK, PROTOCOL_VERSION);
    ss << rawTx;

    std::string encryptedNote1;
    std::string encryptedNote2;
    {
        CDataStream ss2(SER_NETWORK, PROTOCOL_VERSION);
        ss2 << ((unsigned char) 0x00);
        ss2 << jsdesc.ephemeralKey;
        ss2 << jsdesc.ciphertexts[0];
        ss2 << jsdesc.h_sig(*pzcashParams, joinSplitPubKey_);

        encryptedNote1 = HexStr(ss2.begin(), ss2.end());
    }
    {
        CDataStream ss2(SER_NETWORK, PROTOCOL_VERSION);
        ss2 << ((unsigned char) 0x01);
        ss2 << jsdesc.ephemeralKey;
        ss2 << jsdesc.ciphertexts[1];
        ss2 << jsdesc.h_sig(*pzcashParams, joinSplitPubKey_);

        encryptedNote2 = HexStr(ss2.begin(), ss2.end());
    }

    UniValue arrInputMap(UniValue::VARR);
    UniValue arrOutputMap(UniValue::VARR);
    for (size_t i = 0; i < ZC_NUM_JS_INPUTS; i++) {
        arrInputMap.push_back(static_cast<uint64_t>(inputMap[i]));
    }
    for (size_t i = 0; i < ZC_NUM_JS_OUTPUTS; i++) {
        arrOutputMap.push_back(static_cast<uint64_t>(outputMap[i]));
    }


    // !!! Payment disclosure START
    unsigned char buffer[32] = {0};
    memcpy(&buffer[0], &joinSplitPrivKey_[0], 32); // private key in first half of 64 byte buffer
    std::vector<unsigned char> vch(&buffer[0], &buffer[0] + 32);
    uint256 joinSplitPrivKey = uint256(vch);
    size_t js_index = tx_.vjoinsplit.size() - 1;
    uint256 placeholder;
    for (int i = 0; i < ZC_NUM_JS_OUTPUTS; i++) {
        uint8_t mapped_index = outputMap[i];
        // placeholder for txid will be filled in later when tx has been finalized and signed.
        PaymentDisclosureKey pdKey = {placeholder, js_index, mapped_index};
        JSOutput output = outputs[mapped_index];
        libzcash::SproutPaymentAddress zaddr = output.addr;  // randomized output
        PaymentDisclosureInfo pdInfo = {PAYMENT_DISCLOSURE_VERSION_EXPERIMENTAL, esk, joinSplitPrivKey, zaddr};
        paymentDisclosureData_.push_back(PaymentDisclosureKeyInfo(pdKey, pdInfo));

        LogPrint("paymentdisclosure", "%s: Payment Disclosure: js=%d, n=%d, zaddr=%s\n", getId(), js_index, int(mapped_index), EncodePaymentAddress(zaddr));
    }
    // !!! Payment disclosure END

    UniValue obj(UniValue::VOBJ);
    obj.push_back(Pair("encryptednote1", encryptedNote1));
    obj.push_back(Pair("encryptednote2", encryptedNote2));
    obj.push_back(Pair("rawtxn", HexStr(ss.begin(), ss.end())));
    obj.push_back(Pair("inputmap", arrInputMap));
    obj.push_back(Pair("outputmap", arrOutputMap));
    return obj;
}

void AsyncRPCOperation_sendmany::add_taddr_outputs_to_tx() {

    CMutableTransaction rawTx(tx_);

    for (SendManyRecipient & r : t_outputs_) {
        std::string outputAddress = std::get<0>(r);
        CAmount nAmount = std::get<1>(r);

        CTxDestination address = DecodeDestination(outputAddress);
        if (!IsValidDestination(address)) {
            throw JSONRPCError(RPC_INVALID_ADDRESS_OR_KEY, "Invalid output address, not a valid taddr.");
        }

        CScript scriptPubKey = GetScriptForDestination(address);

        CTxOut out(nAmount, scriptPubKey);
        rawTx.vout.push_back(out);
    }
    //if ((uint32_t)chainActive.Tip()->nTime < ASSETCHAINS_STAKED_HF_TIMESTAMP)
    if ( !komodo_hardfork_active((uint32_t)chainActive.Tip()->nTime) )
        rawTx.nLockTime = (uint32_t)time(NULL) - 60; // jl777
    else
        rawTx.nLockTime = (uint32_t)chainActive.Tip()->GetMedianTimePast();

    tx_ = CTransaction(rawTx);
}

void AsyncRPCOperation_sendmany::add_taddr_change_output_to_tx(CBitcoinAddress *fromaddress,CAmount amount) {

    LOCK2(cs_main, pwalletMain->cs_wallet);

    EnsureWalletIsUnlocked();
    CScript scriptPubKey;
    CReserveKey keyChange(pwalletMain);
    CPubKey vchPubKey;
    if ( fromaddress != 0 )
        scriptPubKey = GetScriptForDestination(fromaddress->Get());
    else
    {
        bool ret = keyChange.GetReservedKey(vchPubKey);
        if (!ret) {
            throw JSONRPCError(RPC_WALLET_KEYPOOL_RAN_OUT, "Could not generate a taddr to use as a change address"); // should never fail, as we just unlocked
        }
        scriptPubKey = GetScriptForDestination(vchPubKey.GetID());
    }
    CTxOut out(amount, scriptPubKey);

    CMutableTransaction rawTx(tx_);
    rawTx.vout.push_back(out);
    //if ((uint32_t)chainActive.Tip()->nTime < ASSETCHAINS_STAKED_HF_TIMESTAMP)
    if ( !komodo_hardfork_active((uint32_t)chainActive.Tip()->nTime) )
        rawTx.nLockTime = (uint32_t)time(NULL) - 60; // jl777
    else
        rawTx.nLockTime = (uint32_t)chainActive.Tip()->GetMedianTimePast();
    tx_ = CTransaction(rawTx);
}

std::array<unsigned char, ZC_MEMO_SIZE> AsyncRPCOperation_sendmany::get_memo_from_hex_string(std::string s) {
    // initialize to default memo (no_memo), see section 5.5 of the protocol spec
    std::array<unsigned char, ZC_MEMO_SIZE> memo = {{0xF6}};

    std::vector<unsigned char> rawMemo = ParseHex(s.c_str());

    // If ParseHex comes across a non-hex char, it will stop but still return results so far.
    size_t slen = s.length();
    if (slen % 2 !=0 || (slen>0 && rawMemo.size()!=slen/2)) {
        throw JSONRPCError(RPC_INVALID_PARAMETER, "Memo must be in hexadecimal format");
    }

    if (rawMemo.size() > ZC_MEMO_SIZE) {
        throw JSONRPCError(RPC_INVALID_PARAMETER, strprintf("Memo size of %d is too big, maximum allowed is %d", rawMemo.size(), ZC_MEMO_SIZE));
    }

    // copy vector into boost array
    int lenMemo = rawMemo.size();
    for (int i = 0; i < ZC_MEMO_SIZE && i < lenMemo; i++) {
        memo[i] = rawMemo[i];
    }
    return memo;
}

/**
 * Override getStatus() to append the operation's input parameters to the default status object.
 */
UniValue AsyncRPCOperation_sendmany::getStatus() const {
    UniValue v = AsyncRPCOperation::getStatus();
    if (contextinfo_.isNull()) {
        return v;
    }

    UniValue obj = v.get_obj();
    obj.push_back(Pair("method", "z_sendmany"));
    obj.push_back(Pair("params", contextinfo_ ));
    return obj;
}<|MERGE_RESOLUTION|>--- conflicted
+++ resolved
@@ -39,14 +39,11 @@
 #include "zcash/IncrementalMerkleTree.hpp"
 #include "sodium.h"
 #include "miner.h"
-<<<<<<< HEAD
 #include "komodo_notary.h"
 #include "komodo_bitcoind.h"
 #include "rpc/rawtransaction.h"
-=======
 #include "komodo_bitcoind.h"
 
->>>>>>> 0fd2cc27
 #include <stdint.h>
 
 #include <array>
@@ -59,17 +56,6 @@
 
 using namespace libzcash;
 
-<<<<<<< HEAD
-=======
-extern char ASSETCHAINS_SYMBOL[65];
-
-int32_t komodo_dpowconfs(int32_t height,int32_t numconfs);
-int32_t komodo_blockheight(uint256 hash);
-bool komodo_hardfork_active(uint32_t time);
-extern UniValue signrawtransaction(const UniValue& params, bool fHelp, const CPubKey& mypk);
-extern UniValue sendrawtransaction(const UniValue& params, bool fHelp, const CPubKey& mypk);
-
->>>>>>> 0fd2cc27
 int find_output(UniValue obj, int n) {
     UniValue outputMapValue = find_value(obj, "outputmap");
     if (!outputMapValue.isArray()) {

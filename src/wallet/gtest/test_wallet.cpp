#include <gmock/gmock.h>
#include <gtest/gtest.h>
#include <sodium.h>

#include "base58.h"
#include "chainparams.h"
#include "key_io.h"
#include "main.h"
#include "primitives/block.h"
#include "random.h"
#include "transaction_builder.h"
#include "utiltest.h"
#include "wallet/wallet.h"
#include "zcash/JoinSplit.hpp"
#include "zcash/Note.hpp"
#include "zcash/NoteEncryption.hpp"

#include <boost/filesystem.hpp>

using ::testing::Return;

extern ZCJoinSplit* params;

ACTION(ThrowLogicError) {
    throw std::logic_error("Boom");
}

static const std::string tSecretRegtest = "cND2ZvtabDbJ1gucx9GWH6XT9kgTAqfb6cotPt5Q5CyxVDhid2EN";

class MockWalletDB {
public:
    MOCK_METHOD0(TxnBegin, bool());
    MOCK_METHOD0(TxnCommit, bool());
    MOCK_METHOD0(TxnAbort, bool());

    MOCK_METHOD2(WriteTx, bool(uint256 hash, const CWalletTx& wtx));
    MOCK_METHOD1(WriteWitnessCacheSize, bool(int64_t nWitnessCacheSize));
    MOCK_METHOD1(WriteBestBlock, bool(const CBlockLocator& loc));
};

template void CWallet::SetBestChainINTERNAL<MockWalletDB>(
        MockWalletDB& walletdb, const CBlockLocator& loc);

class TestWallet : public CWallet {
public:
    TestWallet() : CWallet() { }

    bool EncryptKeys(CKeyingMaterial& vMasterKeyIn) {
        return CCryptoKeyStore::EncryptKeys(vMasterKeyIn);
    }

    bool Unlock(const CKeyingMaterial& vMasterKeyIn) {
        return CCryptoKeyStore::Unlock(vMasterKeyIn);
    }

    void BuildWitnessCache(const CBlockIndex* pindex, bool witnessOnly) {
        CWallet::BuildWitnessCache(pindex, witnessOnly);
    }
    void DecrementNoteWitnesses(const CBlockIndex* pindex) {
        CWallet::DecrementNoteWitnesses(pindex);
    }
    void SetBestChain(MockWalletDB& walletdb, const CBlockLocator& loc) {
        CWallet::SetBestChainINTERNAL(walletdb, loc);
    }
    bool UpdatedNoteData(const CWalletTx& wtxIn, CWalletTx& wtx) {
        return CWallet::UpdatedNoteData(wtxIn, wtx);
    }
    void MarkAffectedTransactionsDirty(const CTransaction& tx) {
        CWallet::MarkAffectedTransactionsDirty(tx);
    }
};

CWalletTx GetValidReceive(const libzcash::SproutSpendingKey& sk, CAmount value, bool randomInputs, int32_t version = 2) {
    return GetValidReceive(*params, sk, value, randomInputs, version);
}

libzcash::SproutNote GetNote(const libzcash::SproutSpendingKey& sk,
                       const CTransaction& tx, size_t js, size_t n) {
    return GetNote(*params, sk, tx, js, n);
}

CWalletTx GetValidSpend(const libzcash::SproutSpendingKey& sk,
                        const libzcash::SproutNote& note, CAmount value) {
    return GetValidSpend(*params, sk, note, value);
}

std::vector<SaplingOutPoint> SetSaplingNoteData(CWalletTx& wtx) {
    mapSaplingNoteData_t saplingNoteData;
    SaplingOutPoint saplingOutPoint = {wtx.GetHash(), 0};
    SaplingNoteData saplingNd;
    saplingNoteData[saplingOutPoint] = saplingNd;
    wtx.SetSaplingNoteData(saplingNoteData);
    std::vector<SaplingOutPoint> saplingNotes {saplingOutPoint};
    return saplingNotes;
}

std::pair<JSOutPoint, SaplingOutPoint> CreateValidBlock(TestWallet& wallet,
                            const libzcash::SproutSpendingKey& sk,
                            const CBlockIndex& index,
                            CBlock& block,
                            SproutMerkleTree& sproutTree,
                            SaplingMerkleTree& saplingTree) {
    auto wtx = GetValidReceive(sk, 50, true, 4);
    auto note = GetNote(sk, wtx, 0, 1);
    auto nullifier = note.nullifier(sk);

    mapSproutNoteData_t noteData;
    JSOutPoint jsoutpt {wtx.GetHash(), 0, 1};
    SproutNoteData nd {sk.address(), nullifier};
    noteData[jsoutpt] = nd;
    wtx.SetSproutNoteData(noteData);
    auto saplingNotes = SetSaplingNoteData(wtx);
    wallet.AddToWallet(wtx, true, NULL);

    block.vtx.push_back(wtx);
    wallet.BuildWitnessCache(&index, false);

    return std::make_pair(jsoutpt, saplingNotes[0]);
}

std::pair<uint256, uint256> GetWitnessesAndAnchors(TestWallet& wallet,
                                std::vector<JSOutPoint>& sproutNotes,
                                std::vector<SaplingOutPoint>& saplingNotes,
                                std::vector<boost::optional<SproutWitness>>& sproutWitnesses,
                                std::vector<boost::optional<SaplingWitness>>& saplingWitnesses) {
    sproutWitnesses.clear();
    saplingWitnesses.clear();
    uint256 sproutAnchor;
    uint256 saplingAnchor;
    wallet.GetSproutNoteWitnesses(sproutNotes, sproutWitnesses, sproutAnchor);
    wallet.GetSaplingNoteWitnesses(saplingNotes, saplingWitnesses, saplingAnchor);
    return std::make_pair(sproutAnchor, saplingAnchor);
}

TEST(WalletTests, SetupDatadirLocationRunAsFirstTest) {
    // Get temporary and unique path for file.
    boost::filesystem::path pathTemp = boost::filesystem::temp_directory_path() / boost::filesystem::unique_path();
    boost::filesystem::create_directories(pathTemp);
    mapArgs["-datadir"] = pathTemp.string();
}

TEST(WalletTests, SproutNoteDataSerialisation) {
    auto sk = libzcash::SproutSpendingKey::random();
    auto wtx = GetValidReceive(sk, 10, true);
    auto note = GetNote(sk, wtx, 0, 1);
    auto nullifier = note.nullifier(sk);

    mapSproutNoteData_t noteData;
    JSOutPoint jsoutpt {wtx.GetHash(), 0, 1};
    SproutNoteData nd {sk.address(), nullifier};
    SproutMerkleTree tree;
    nd.witnesses.push_front(tree.witness());
    noteData[jsoutpt] = nd;

    CDataStream ss(SER_DISK, CLIENT_VERSION);
    ss << noteData;

    mapSproutNoteData_t noteData2;
    ss >> noteData2;

    EXPECT_EQ(noteData, noteData2);
    EXPECT_EQ(noteData[jsoutpt].witnesses, noteData2[jsoutpt].witnesses);
}


TEST(WalletTests, FindUnspentSproutNotes) {
    SelectParams(CBaseChainParams::TESTNET);
    CWallet wallet;
    auto sk = libzcash::SproutSpendingKey::random();
    wallet.AddSproutSpendingKey(sk);

    auto wtx = GetValidReceive(sk, 10, true);
    auto note = GetNote(sk, wtx, 0, 1);
    auto nullifier = note.nullifier(sk);

    mapSproutNoteData_t noteData;
    JSOutPoint jsoutpt {wtx.GetHash(), 0, 1};
    SproutNoteData nd {sk.address(), nullifier};
    noteData[jsoutpt] = nd;

    wtx.SetSproutNoteData(noteData);
    wallet.AddToWallet(wtx, true, NULL);
    EXPECT_FALSE(wallet.IsSproutSpent(nullifier));

    // We currently have an unspent and unconfirmed note in the wallet (depth of -1)
    std::vector<CSproutNotePlaintextEntry> sproutEntries;
    std::vector<SaplingNoteEntry> saplingEntries;
    wallet.GetFilteredNotes(sproutEntries, saplingEntries, "", 0);
    EXPECT_EQ(0, sproutEntries.size());
    sproutEntries.clear();
    saplingEntries.clear();
    wallet.GetFilteredNotes(sproutEntries, saplingEntries, "", -1);
    EXPECT_EQ(1, sproutEntries.size());
    sproutEntries.clear();
    saplingEntries.clear();

    // Fake-mine the transaction
    EXPECT_EQ(-1, chainActive.Height());
    CBlock block;
    block.vtx.push_back(wtx);
    block.hashMerkleRoot = block.BuildMerkleTree();
    auto blockHash = block.GetHash();
    CBlockIndex fakeIndex {block};
    mapBlockIndex.insert(std::make_pair(blockHash, &fakeIndex));
    chainActive.SetTip(&fakeIndex);
    EXPECT_TRUE(chainActive.Contains(&fakeIndex));
    EXPECT_EQ(0, chainActive.Height());

    wtx.SetMerkleBranch(block);
    wallet.AddToWallet(wtx, true, NULL);
    EXPECT_FALSE(wallet.IsSproutSpent(nullifier));


    // We now have an unspent and confirmed note in the wallet (depth of 1)
    wallet.GetFilteredNotes(sproutEntries, saplingEntries, "", 0);
    EXPECT_EQ(1, sproutEntries.size());
    sproutEntries.clear();
    saplingEntries.clear();
    wallet.GetFilteredNotes(sproutEntries, saplingEntries, "", 1);
    EXPECT_EQ(1, sproutEntries.size());
    sproutEntries.clear();
    saplingEntries.clear();
    wallet.GetFilteredNotes(sproutEntries, saplingEntries, "", 2);
    EXPECT_EQ(0, sproutEntries.size());
    sproutEntries.clear();
    saplingEntries.clear();


    // Let's spend the note.
    auto wtx2 = GetValidSpend(sk, note, 5);
    wallet.AddToWallet(wtx2, true, NULL);
    EXPECT_FALSE(wallet.IsSproutSpent(nullifier));

    // Fake-mine a spend transaction
    EXPECT_EQ(0, chainActive.Height());
    CBlock block2;
    block2.vtx.push_back(wtx2);
    block2.hashMerkleRoot = block2.BuildMerkleTree();
    block2.hashPrevBlock = blockHash;
    auto blockHash2 = block2.GetHash();
    CBlockIndex fakeIndex2 {block2};
    mapBlockIndex.insert(std::make_pair(blockHash2, &fakeIndex2));
    fakeIndex2.SetHeight(1);
    chainActive.SetTip(&fakeIndex2);
    EXPECT_TRUE(chainActive.Contains(&fakeIndex2));
    EXPECT_EQ(1, chainActive.Height());

    wtx2.SetMerkleBranch(block2);
    wallet.AddToWallet(wtx2, true, NULL);
    EXPECT_TRUE(wallet.IsSproutSpent(nullifier));

    // The note has been spent.  By default, GetFilteredNotes() ignores spent notes.
    wallet.GetFilteredNotes(sproutEntries, saplingEntries, "", 0);
    EXPECT_EQ(0, sproutEntries.size());
    sproutEntries.clear();
    saplingEntries.clear();
    // Let's include spent notes to retrieve it.
    wallet.GetFilteredNotes(sproutEntries, saplingEntries, "", 0, false);
    EXPECT_EQ(1, sproutEntries.size());
    sproutEntries.clear();
    saplingEntries.clear();
    // The spent note has two confirmations.
    wallet.GetFilteredNotes(sproutEntries, saplingEntries, "", 2, false);
    EXPECT_EQ(1, sproutEntries.size());
    sproutEntries.clear();
    saplingEntries.clear();
    // It does not have 3 confirmations.
    wallet.GetFilteredNotes(sproutEntries, saplingEntries, "", 3, false);
    EXPECT_EQ(0, sproutEntries.size());
    sproutEntries.clear();
    saplingEntries.clear();


    // Let's receive a new note
    CWalletTx wtx3;
    {
        auto wtx = GetValidReceive(sk, 20, true);
        auto note = GetNote(sk, wtx, 0, 1);
        auto nullifier = note.nullifier(sk);

        mapSproutNoteData_t noteData;
        JSOutPoint jsoutpt {wtx.GetHash(), 0, 1};
        SproutNoteData nd {sk.address(), nullifier};
        noteData[jsoutpt] = nd;

        wtx.SetSproutNoteData(noteData);
        wallet.AddToWallet(wtx, true, NULL);
        EXPECT_FALSE(wallet.IsSproutSpent(nullifier));

        wtx3 = wtx;
    }

    // Fake-mine the new transaction
    EXPECT_EQ(1, chainActive.Height());
    CBlock block3;
    block3.vtx.push_back(wtx3);
    block3.hashMerkleRoot = block3.BuildMerkleTree();
    block3.hashPrevBlock = blockHash2;
    auto blockHash3 = block3.GetHash();
    CBlockIndex fakeIndex3 {block3};
    mapBlockIndex.insert(std::make_pair(blockHash3, &fakeIndex3));
    fakeIndex3.SetHeight(2);
    chainActive.SetTip(&fakeIndex3);
    EXPECT_TRUE(chainActive.Contains(&fakeIndex3));
    EXPECT_EQ(2, chainActive.Height());

    wtx3.SetMerkleBranch(block3);
    wallet.AddToWallet(wtx3, true, NULL);

    // We now have an unspent note which has one confirmation, in addition to our spent note.
    wallet.GetFilteredNotes(sproutEntries, saplingEntries, "", 1);
    EXPECT_EQ(1, sproutEntries.size());
    sproutEntries.clear();
    saplingEntries.clear();
    // Let's return the spent note too.
    wallet.GetFilteredNotes(sproutEntries, saplingEntries, "", 1, false);
    EXPECT_EQ(2, sproutEntries.size());
    sproutEntries.clear();
    saplingEntries.clear();
    // Increasing number of confirmations will exclude our new unspent note.
    wallet.GetFilteredNotes(sproutEntries, saplingEntries, "", 2, false);
    EXPECT_EQ(1, sproutEntries.size());
    sproutEntries.clear();
    saplingEntries.clear();
    // If we also ignore spent notes at this depth, we won't find any notes.
    wallet.GetFilteredNotes(sproutEntries, saplingEntries, "", 2, true);
    EXPECT_EQ(0, sproutEntries.size());
    sproutEntries.clear();
    saplingEntries.clear();

    // Tear down
    chainActive.SetTip(NULL);
    mapBlockIndex.erase(blockHash);
    mapBlockIndex.erase(blockHash2);
    mapBlockIndex.erase(blockHash3);
}


TEST(WalletTests, SetSproutNoteAddrsInCWalletTx) {
    auto sk = libzcash::SproutSpendingKey::random();
    auto wtx = GetValidReceive(sk, 10, true);
    auto note = GetNote(sk, wtx, 0, 1);
    auto nullifier = note.nullifier(sk);
    EXPECT_EQ(0, wtx.mapSproutNoteData.size());

    mapSproutNoteData_t noteData;
    JSOutPoint jsoutpt {wtx.GetHash(), 0, 1};
    SproutNoteData nd {sk.address(), nullifier};
    noteData[jsoutpt] = nd;

    wtx.SetSproutNoteData(noteData);
    EXPECT_EQ(noteData, wtx.mapSproutNoteData);
}

TEST(WalletTests, SetSaplingNoteAddrsInCWalletTx) {
    SelectParams(CBaseChainParams::REGTEST);

    std::vector<libzcash::Zip212Enabled> zip_212_enabled = {libzcash::Zip212Enabled::BeforeZip212, libzcash::Zip212Enabled::AfterZip212};
    const Consensus::Params& (*activations [])() = {RegtestActivateSapling, RegtestActivateCanopy};
    void (*deactivations [])() = {RegtestDeactivateSapling, RegtestDeactivateCanopy};

    for (int ver = 0; ver < zip_212_enabled.size(); ver++) {
        auto consensusParams = (*activations[ver])();

        TestWallet wallet;
        LOCK(wallet.cs_wallet);

        auto sk = GetTestMasterSaplingSpendingKey();
        auto expsk = sk.expsk;
        auto fvk = expsk.full_viewing_key();
        auto ivk = fvk.in_viewing_key();
        auto pk = sk.DefaultAddress();

        libzcash::SaplingNote note(pk, 50000, zip_212_enabled[ver]);
        auto cm = note.cmu().get();
        SaplingMerkleTree tree;
        tree.append(cm);
        auto anchor = tree.root();
        auto witness = tree.witness();

        auto nf = note.nullifier(fvk, witness.position());
        ASSERT_TRUE(nf);
        uint256 nullifier = nf.get();

        auto builder = TransactionBuilder(consensusParams, 1);
        builder.AddSaplingSpend(expsk, note, anchor, witness);
        builder.AddSaplingOutput(fvk.ovk, pk, 50000, {});
        builder.SetFee(0);
        auto tx = builder.Build().GetTxOrThrow();

        CWalletTx wtx {&wallet, tx};

        EXPECT_EQ(0, wtx.mapSaplingNoteData.size());
        mapSaplingNoteData_t noteData;

        SaplingOutPoint op {wtx.GetHash(), 0};
        SaplingNoteData nd;
        nd.nullifier = nullifier;
        nd.ivk = ivk;
        nd.witnesses.push_front(witness);
        nd.witnessHeight = 123;
        noteData.insert(std::make_pair(op, nd));

        wtx.SetSaplingNoteData(noteData);
        EXPECT_EQ(noteData, wtx.mapSaplingNoteData);

        // Test individual fields in case equality operator is defined/changed.
        EXPECT_EQ(ivk, wtx.mapSaplingNoteData[op].ivk);
        EXPECT_EQ(nullifier, wtx.mapSaplingNoteData[op].nullifier);
        EXPECT_EQ(nd.witnessHeight, wtx.mapSaplingNoteData[op].witnessHeight);
        EXPECT_TRUE(witness == wtx.mapSaplingNoteData[op].witnesses.front());

        (*deactivations[ver])();
    }
}

TEST(WalletTests, SetSproutInvalidNoteAddrsInCWalletTx) {
    CWalletTx wtx;
    EXPECT_EQ(0, wtx.mapSproutNoteData.size());

    mapSproutNoteData_t noteData;
    auto sk = libzcash::SproutSpendingKey::random();
    JSOutPoint jsoutpt {wtx.GetHash(), 0, 1};
    SproutNoteData nd {sk.address(), uint256()};
    noteData[jsoutpt] = nd;

    EXPECT_THROW(wtx.SetSproutNoteData(noteData), std::logic_error);
}

// The following test is the same as SetInvalidSaplingNoteDataInCWalletTx
// TEST(WalletTests, SetSaplingInvalidNoteAddrsInCWalletTx)

// Cannot add note data for an index which does not exist in tx.vShieldedOutput
TEST(WalletTests, SetInvalidSaplingNoteDataInCWalletTx) {
    CWalletTx wtx;
    EXPECT_EQ(0, wtx.mapSaplingNoteData.size());

    mapSaplingNoteData_t noteData;
    SaplingOutPoint op {uint256(), 1};
    SaplingNoteData nd;
    noteData.insert(std::make_pair(op, nd));

    EXPECT_THROW(wtx.SetSaplingNoteData(noteData), std::logic_error);
}

TEST(WalletTests, GetSproutNoteNullifier) {
    CWallet wallet;

    auto sk = libzcash::SproutSpendingKey::random();
    auto address = sk.address();
    auto dec = ZCNoteDecryption(sk.receiving_key());

    auto wtx = GetValidReceive(sk, 10, true);
    auto note = GetNote(sk, wtx, 0, 1);
    auto nullifier = note.nullifier(sk);

    auto hSig = wtx.vjoinsplit[0].h_sig(
        *params, wtx.joinSplitPubKey);

    auto ret = wallet.GetSproutNoteNullifier(
        wtx.vjoinsplit[0],
        address,
        dec,
        hSig, 1);
    EXPECT_NE(nullifier, ret);

    wallet.AddSproutSpendingKey(sk);

    ret = wallet.GetSproutNoteNullifier(
        wtx.vjoinsplit[0],
        address,
        dec,
        hSig, 1);
    EXPECT_EQ(nullifier, ret);
}

TEST(WalletTests, FindMySaplingNotes) {
    SelectParams(CBaseChainParams::REGTEST);
    UpdateNetworkUpgradeParameters(Consensus::UPGRADE_OVERWINTER, Consensus::NetworkUpgrade::ALWAYS_ACTIVE);
    UpdateNetworkUpgradeParameters(Consensus::UPGRADE_SAPLING, Consensus::NetworkUpgrade::ALWAYS_ACTIVE);
    auto consensusParams = Params().GetConsensus();

    TestWallet wallet;

    // Generate dummy Sapling address
    std::vector<unsigned char, secure_allocator<unsigned char>> rawSeed(32);
    HDSeed seed(rawSeed);
    auto sk = libzcash::SaplingExtendedSpendingKey::Master(seed);
    auto expsk = sk.expsk;
    auto fvk = expsk.full_viewing_key();
    auto pk = sk.DefaultAddress();

    // Generate dummy Sapling note
    libzcash::SaplingNote note(pk, 50000);
    auto cm = note.cm().get();
    SaplingMerkleTree tree;
    tree.append(cm);
    auto anchor = tree.root();
    auto witness = tree.witness();

    // Generate transaction
    auto builder = TransactionBuilder(consensusParams, 1);
    ASSERT_TRUE(builder.AddSaplingSpend(expsk, note, anchor, witness));
    builder.AddSaplingOutput(fvk.ovk, pk, 25000, {});
    auto maybe_tx = builder.Build();
    ASSERT_EQ(static_cast<bool>(maybe_tx), true);
    auto tx = maybe_tx.get();

    // No Sapling notes can be found in tx which does not belong to the wallet
    CWalletTx wtx {&wallet, tx};
    ASSERT_FALSE(wallet.HaveSaplingSpendingKey(extfvk));
    auto noteMap = wallet.FindMySaplingNotes(wtx, 1).first;
    EXPECT_EQ(0, noteMap.size());

    // Add spending key to wallet, so Sapling notes can be found
    ASSERT_TRUE(wallet.AddSaplingZKey(sk));
    ASSERT_TRUE(wallet.HaveSaplingSpendingKey(extfvk));
    noteMap = wallet.FindMySaplingNotes(wtx, 1).first;
    EXPECT_EQ(2, noteMap.size());

    // Revert to default
    UpdateNetworkUpgradeParameters(Consensus::UPGRADE_SAPLING, Consensus::NetworkUpgrade::NO_ACTIVATION_HEIGHT);
    UpdateNetworkUpgradeParameters(Consensus::UPGRADE_OVERWINTER, Consensus::NetworkUpgrade::NO_ACTIVATION_HEIGHT);
}

TEST(WalletTests, FindMySaplingNotesWithIvkOnly) {
    SelectParams(CBaseChainParams::REGTEST);
    UpdateNetworkUpgradeParameters(Consensus::UPGRADE_OVERWINTER, Consensus::NetworkUpgrade::ALWAYS_ACTIVE);
    UpdateNetworkUpgradeParameters(Consensus::UPGRADE_SAPLING, Consensus::NetworkUpgrade::ALWAYS_ACTIVE);
    auto consensusParams = Params().GetConsensus();

    TestWallet wallet;

    // Generate dummy Sapling address
    std::vector<unsigned char, secure_allocator<unsigned char>> rawSeed(32);
    HDSeed seed(rawSeed);
    auto sk = libzcash::SaplingExtendedSpendingKey::Master(seed);
    auto addr = sk.DefaultAddress();
    auto expsk = sk.expsk;
    auto fvk = expsk.full_viewing_key();
    auto pk = sk.DefaultAddress();
    auto ivk = fvk.in_viewing_key();

    // Generate dummy Sapling note
    libzcash::SaplingNote note(pk, 50000);
    auto cm = note.cm().get();
    SaplingMerkleTree tree;
    tree.append(cm);
    auto anchor = tree.root();
    auto witness = tree.witness();

    // Generate transaction
    auto builder = TransactionBuilder(consensusParams, 1);
    ASSERT_TRUE(builder.AddSaplingSpend(expsk, note, anchor, witness));
    builder.AddSaplingOutput(fvk.ovk, pk, 25000, {});
    auto maybe_tx = builder.Build();
    ASSERT_EQ(static_cast<bool>(maybe_tx), true);
    auto tx = maybe_tx.get();

    // No Sapling notes can be found in tx which does not belong to the wallet
    CWalletTx wtx {&wallet, tx};
    ASSERT_FALSE(wallet.HaveSaplingSpendingKey(fvk));
    ASSERT_FALSE(wallet.HaveSaplingIncomingViewingKey(addr));
    auto noteMap = wallet.FindMySaplingNotes(wtx).first;
    EXPECT_EQ(0, noteMap.size());

    // Add ivk to wallet, so Sapling notes can be found
    ASSERT_TRUE(wallet.AddSaplingIncomingViewingKey(ivk, addr));
    ASSERT_FALSE(wallet.HaveSaplingSpendingKey(fvk));
    ASSERT_TRUE(wallet.HaveSaplingIncomingViewingKey(addr));
    noteMap = wallet.FindMySaplingNotes(wtx).first;
    EXPECT_EQ(2, noteMap.size());

    // Revert to default
    UpdateNetworkUpgradeParameters(Consensus::UPGRADE_SAPLING, Consensus::NetworkUpgrade::NO_ACTIVATION_HEIGHT);
    UpdateNetworkUpgradeParameters(Consensus::UPGRADE_OVERWINTER, Consensus::NetworkUpgrade::NO_ACTIVATION_HEIGHT);
}

TEST(WalletTests, FindMySproutNotes) {
    CWallet wallet;

    auto sk = libzcash::SproutSpendingKey::random();
    auto sk2 = libzcash::SproutSpendingKey::random();
    wallet.AddSproutSpendingKey(sk2);

    auto wtx = GetValidReceive(sk, 10, true);
    auto note = GetNote(sk, wtx, 0, 1);
    auto nullifier = note.nullifier(sk);

    auto noteMap = wallet.FindMySproutNotes(wtx);
    EXPECT_EQ(0, noteMap.size());

    wallet.AddSproutSpendingKey(sk);

    noteMap = wallet.FindMySproutNotes(wtx);
    EXPECT_EQ(2, noteMap.size());

    JSOutPoint jsoutpt {wtx.GetHash(), 0, 1};
    SproutNoteData nd {sk.address(), nullifier};
    EXPECT_EQ(1, noteMap.count(jsoutpt));
    EXPECT_EQ(nd, noteMap[jsoutpt]);
}

TEST(WalletTests, FindMySproutNotesInEncryptedWallet) {
    TestWallet wallet;
    uint256 r {GetRandHash()};
    CKeyingMaterial vMasterKey (r.begin(), r.end());

    auto sk = libzcash::SproutSpendingKey::random();
    wallet.AddSproutSpendingKey(sk);

    ASSERT_TRUE(wallet.EncryptKeys(vMasterKey));

    auto wtx = GetValidReceive(sk, 10, true);
    auto note = GetNote(sk, wtx, 0, 1);
    auto nullifier = note.nullifier(sk);

    auto noteMap = wallet.FindMySproutNotes(wtx);
    EXPECT_EQ(2, noteMap.size());

    JSOutPoint jsoutpt {wtx.GetHash(), 0, 1};
    SproutNoteData nd {sk.address(), nullifier};
    EXPECT_EQ(1, noteMap.count(jsoutpt));
    EXPECT_NE(nd, noteMap[jsoutpt]);

    ASSERT_TRUE(wallet.Unlock(vMasterKey));

    noteMap = wallet.FindMySproutNotes(wtx);
    EXPECT_EQ(2, noteMap.size());
    EXPECT_EQ(1, noteMap.count(jsoutpt));
    EXPECT_EQ(nd, noteMap[jsoutpt]);
}

TEST(WalletTests, GetConflictedSproutNotes) {
    CWallet wallet;

    auto sk = libzcash::SproutSpendingKey::random();
    wallet.AddSproutSpendingKey(sk);

    auto wtx = GetValidReceive(sk, 10, true);
    auto note = GetNote(sk, wtx, 0, 1);
    auto nullifier = note.nullifier(sk);

    auto wtx2 = GetValidSpend(sk, note, 5);
    auto wtx3 = GetValidSpend(sk, note, 10);
    auto hash2 = wtx2.GetHash();
    auto hash3 = wtx3.GetHash();

    // No conflicts for no spends
    EXPECT_EQ(0, wallet.GetConflicts(hash2).size());
    wallet.AddToWallet(wtx, true, NULL);
    EXPECT_EQ(0, wallet.GetConflicts(hash2).size());

    // No conflicts for one spend
    wallet.AddToWallet(wtx2, true, NULL);
    EXPECT_EQ(0, wallet.GetConflicts(hash2).size());

    // Conflicts for two spends
    wallet.AddToWallet(wtx3, true, NULL);
    auto c3 = wallet.GetConflicts(hash2);
    EXPECT_EQ(2, c3.size());
    EXPECT_EQ(std::set<uint256>({hash2, hash3}), c3);
}

// Generate note A and spend to create note B, from which we spend to create two conflicting transactions
TEST(WalletTests, GetConflictedSaplingNotes) {
    SelectParams(CBaseChainParams::REGTEST);
<<<<<<< HEAD
    UpdateNetworkUpgradeParameters(Consensus::UPGRADE_OVERWINTER, Consensus::NetworkUpgrade::ALWAYS_ACTIVE);
    UpdateNetworkUpgradeParameters(Consensus::UPGRADE_SAPLING, Consensus::NetworkUpgrade::ALWAYS_ACTIVE);
    auto consensusParams = Params().GetConsensus();

    TestWallet wallet;

    // Generate Sapling address
    std::vector<unsigned char, secure_allocator<unsigned char>> rawSeed(32);
    HDSeed seed(rawSeed);
    auto sk = libzcash::SaplingExtendedSpendingKey::Master(seed);
    auto expsk = sk.expsk;
    auto fvk = expsk.full_viewing_key();
    auto ivk = fvk.in_viewing_key();
    auto pk = sk.DefaultAddress();

    ASSERT_TRUE(wallet.AddSaplingZKey(sk, pk));
    ASSERT_TRUE(wallet.HaveSaplingSpendingKey(fvk));

    // Generate note A
    libzcash::SaplingNote note(pk, 50000);
    auto cm = note.cm().get();
    SaplingMerkleTree saplingTree;
    saplingTree.append(cm);
    auto anchor = saplingTree.root();
    auto witness = saplingTree.witness();

    // Generate tx to create output note B
    auto builder = TransactionBuilder(consensusParams, 1);
    ASSERT_TRUE(builder.AddSaplingSpend(expsk, note, anchor, witness));
    builder.AddSaplingOutput(fvk.ovk, pk, 35000, {});
    auto maybe_tx = builder.Build();
    ASSERT_EQ(static_cast<bool>(maybe_tx), true);
    auto tx = maybe_tx.get();
    CWalletTx wtx {&wallet, tx};

    // Fake-mine the transaction
    EXPECT_EQ(-1, chainActive.Height());
    SproutMerkleTree sproutTree;
    CBlock block;
    block.vtx.push_back(wtx);
    block.hashMerkleRoot = block.BuildMerkleTree();
    auto blockHash = block.GetHash();
    CBlockIndex fakeIndex {block};
    mapBlockIndex.insert(std::make_pair(blockHash, &fakeIndex));
    chainActive.SetTip(&fakeIndex);
    EXPECT_TRUE(chainActive.Contains(&fakeIndex));
    EXPECT_EQ(0, chainActive.Height());

    // Simulate SyncTransaction which calls AddToWalletIfInvolvingMe
    auto saplingNoteData = wallet.FindMySaplingNotes(wtx).first;
    ASSERT_TRUE(saplingNoteData.size() > 0);
    wtx.SetSaplingNoteData(saplingNoteData);
    wtx.SetMerkleBranch(block);
    wallet.AddToWallet(wtx, true, NULL);

    // Simulate receiving new block and ChainTip signal
    wallet.BuildWitnessCache(&fakeIndex, false);
    wallet.UpdateNullifierNoteMapForBlock(&block);

    // Retrieve the updated wtx from wallet
    uint256 hash = wtx.GetHash();
    wtx = wallet.mapWallet[hash];

    // Decrypt output note B
    auto maybe_pt = libzcash::SaplingNotePlaintext::decrypt(
            wtx.vShieldedOutput[0].encCiphertext,
            ivk,
            wtx.vShieldedOutput[0].ephemeralKey,
            wtx.vShieldedOutput[0].cm);
    ASSERT_EQ(static_cast<bool>(maybe_pt), true);
    auto maybe_note = maybe_pt.get().note(ivk);
    ASSERT_EQ(static_cast<bool>(maybe_note), true);
    auto note2 = maybe_note.get();

    SaplingOutPoint sop0(wtx.GetHash(), 0);
    auto spend_note_witness =  wtx.mapSaplingNoteData[sop0].witnesses.front();
    auto maybe_nf = note2.nullifier(fvk, spend_note_witness.position());
    ASSERT_EQ(static_cast<bool>(maybe_nf), true);
    auto nullifier2 = maybe_nf.get();

    anchor = saplingTree.root();

    // Create transaction to spend note B
    auto builder2 = TransactionBuilder(consensusParams, 2);
    ASSERT_TRUE(builder2.AddSaplingSpend(expsk, note2, anchor, spend_note_witness));
    builder2.AddSaplingOutput(fvk.ovk, pk, 20000, {});
    auto maybe_tx2 = builder2.Build();
    ASSERT_EQ(static_cast<bool>(maybe_tx2), true);
    auto tx2 = maybe_tx2.get();

    // Create conflicting transaction which also spends note B
    auto builder3 = TransactionBuilder(consensusParams, 2);
    ASSERT_TRUE(builder3.AddSaplingSpend(expsk, note2, anchor, spend_note_witness));
    builder3.AddSaplingOutput(fvk.ovk, pk, 19999, {});
    auto maybe_tx3 = builder3.Build();
    ASSERT_EQ(static_cast<bool>(maybe_tx3), true);
    auto tx3 = maybe_tx3.get();

    CWalletTx wtx2 {&wallet, tx2};
    CWalletTx wtx3 {&wallet, tx3};

    auto hash2 = wtx2.GetHash();
    auto hash3 = wtx3.GetHash();

    // No conflicts for no spends (wtx is currently the only transaction in the wallet)
    EXPECT_EQ(0, wallet.GetConflicts(hash2).size());
    EXPECT_EQ(0, wallet.GetConflicts(hash3).size());
=======
>>>>>>> 92c8682c

    std::vector<libzcash::Zip212Enabled> zip_212_enabled = {libzcash::Zip212Enabled::BeforeZip212, libzcash::Zip212Enabled::AfterZip212};
    const Consensus::Params& (*activations [])() = {RegtestActivateSapling, RegtestActivateCanopy};
    void (*deactivations [])() = {RegtestDeactivateSapling, RegtestDeactivateCanopy};

    for (int ver = 0; ver < zip_212_enabled.size(); ver++) {
        auto consensusParams = (*activations[ver])();

        TestWallet wallet;
        LOCK2(cs_main, wallet.cs_wallet);

        // Generate Sapling address
        auto sk = GetTestMasterSaplingSpendingKey();
        auto expsk = sk.expsk;
        auto extfvk = sk.ToXFVK();
        auto ivk = extfvk.fvk.in_viewing_key();
        auto pk = sk.DefaultAddress();

        ASSERT_TRUE(wallet.AddSaplingZKey(sk));
        ASSERT_TRUE(wallet.HaveSaplingSpendingKey(extfvk));

        // Generate note A
        libzcash::SaplingNote note(pk, 50000, zip_212_enabled[ver]);
        auto cm = note.cmu().get();
        SaplingMerkleTree saplingTree;
        saplingTree.append(cm);
        auto anchor = saplingTree.root();
        auto witness = saplingTree.witness();

        // Generate tx to create output note B
        auto builder = TransactionBuilder(consensusParams, 1);
        builder.AddSaplingSpend(expsk, note, anchor, witness);
        builder.AddSaplingOutput(extfvk.fvk.ovk, pk, 35000, {});
        auto tx = builder.Build().GetTxOrThrow();
        CWalletTx wtx {&wallet, tx};

        // Fake-mine the transaction
        EXPECT_EQ(-1, chainActive.Height());
        SproutMerkleTree sproutTree;
        CBlock block;
        block.vtx.push_back(wtx);
        block.hashMerkleRoot = block.BuildMerkleTree();
        auto blockHash = block.GetHash();
        CBlockIndex fakeIndex {block};
        mapBlockIndex.insert(std::make_pair(blockHash, &fakeIndex));
        chainActive.SetTip(&fakeIndex);
        EXPECT_TRUE(chainActive.Contains(&fakeIndex));
        EXPECT_EQ(0, chainActive.Height());

        // Simulate SyncTransaction which calls AddToWalletIfInvolvingMe
        auto saplingNoteData = wallet.FindMySaplingNotes(wtx,  1).first;
        ASSERT_TRUE(saplingNoteData.size() > 0);
        wtx.SetSaplingNoteData(saplingNoteData);
        wtx.SetMerkleBranch(block);
        wallet.AddToWallet(wtx, true, NULL);

        // Simulate receiving new block and ChainTip signal
        wallet.IncrementNoteWitnesses(&fakeIndex, &block, sproutTree, saplingTree);
        wallet.UpdateSaplingNullifierNoteMapForBlock(&block);

        // Retrieve the updated wtx from wallet
        uint256 hash = wtx.GetHash();
        wtx = wallet.mapWallet[hash];

        // Decrypt output note B
        auto maybe_pt = libzcash::SaplingNotePlaintext::decrypt(
                consensusParams,
                wtx.nExpiryHeight,
                wtx.vShieldedOutput[0].encCiphertext,
                ivk,
                wtx.vShieldedOutput[0].ephemeralKey,
                wtx.vShieldedOutput[0].cmu);
        ASSERT_EQ(static_cast<bool>(maybe_pt), true);
        auto maybe_note = maybe_pt.get().note(ivk);
        ASSERT_EQ(static_cast<bool>(maybe_note), true);
        auto note2 = maybe_note.get();

        SaplingOutPoint sop0(wtx.GetHash(), 0);
        auto spend_note_witness =  wtx.mapSaplingNoteData[sop0].witnesses.front();
        auto maybe_nf = note2.nullifier(extfvk.fvk, spend_note_witness.position());
        ASSERT_EQ(static_cast<bool>(maybe_nf), true);
        auto nullifier2 = maybe_nf.get();

        anchor = saplingTree.root();

        // Create transaction to spend note B
        auto builder2 = TransactionBuilder(consensusParams, 2);
        builder2.AddSaplingSpend(expsk, note2, anchor, spend_note_witness);
        builder2.AddSaplingOutput(extfvk.fvk.ovk, pk, 20000, {});
        auto tx2 = builder2.Build().GetTxOrThrow();

        // Create conflicting transaction which also spends note B
        auto builder3 = TransactionBuilder(consensusParams, 2);
        builder3.AddSaplingSpend(expsk, note2, anchor, spend_note_witness);
        builder3.AddSaplingOutput(extfvk.fvk.ovk, pk, 19999, {});
        auto tx3 = builder3.Build().GetTxOrThrow();

        CWalletTx wtx2 {&wallet, tx2};
        CWalletTx wtx3 {&wallet, tx3};

        auto hash2 = wtx2.GetHash();
        auto hash3 = wtx3.GetHash();

        // No conflicts for no spends (wtx is currently the only transaction in the wallet)
        EXPECT_EQ(0, wallet.GetConflicts(hash2).size());
        EXPECT_EQ(0, wallet.GetConflicts(hash3).size());

        // No conflicts for one spend
        wallet.AddToWallet(wtx2, true, NULL);
        EXPECT_EQ(0, wallet.GetConflicts(hash2).size());

        // Conflicts for two spends
        wallet.AddToWallet(wtx3, true, NULL);
        auto c3 = wallet.GetConflicts(hash2);
        EXPECT_EQ(2, c3.size());
        EXPECT_EQ(std::set<uint256>({hash2, hash3}), c3);

        // Tear down
        chainActive.SetTip(NULL);
        mapBlockIndex.erase(blockHash);

        (*deactivations[ver])();
    }
}

TEST(WalletTests, SproutNullifierIsSpent) {
    CWallet wallet;

    auto sk = libzcash::SproutSpendingKey::random();
    wallet.AddSproutSpendingKey(sk);

    auto wtx = GetValidReceive(sk, 10, true);
    auto note = GetNote(sk, wtx, 0, 1);
    auto nullifier = note.nullifier(sk);

    EXPECT_FALSE(wallet.IsSproutSpent(nullifier));

    wallet.AddToWallet(wtx, true, NULL);
    EXPECT_FALSE(wallet.IsSproutSpent(nullifier));

    auto wtx2 = GetValidSpend(sk, note, 5);
    wallet.AddToWallet(wtx2, true, NULL);
    EXPECT_FALSE(wallet.IsSproutSpent(nullifier));

    // Fake-mine the transaction
    EXPECT_EQ(-1, chainActive.Height());
    CBlock block;
    block.vtx.push_back(wtx2);
    block.hashMerkleRoot = block.BuildMerkleTree();
    auto blockHash = block.GetHash();
    CBlockIndex fakeIndex {block};
    mapBlockIndex.insert(std::make_pair(blockHash, &fakeIndex));
    chainActive.SetTip(&fakeIndex);
    EXPECT_TRUE(chainActive.Contains(&fakeIndex));
    EXPECT_EQ(0, chainActive.Height());

    wtx2.SetMerkleBranch(block);
    wallet.AddToWallet(wtx2, true, NULL);
    EXPECT_TRUE(wallet.IsSproutSpent(nullifier));

    // Tear down
    chainActive.SetTip(NULL);
    mapBlockIndex.erase(blockHash);
}

TEST(WalletTests, SaplingNullifierIsSpent) {
    SelectParams(CBaseChainParams::REGTEST);
    UpdateNetworkUpgradeParameters(Consensus::UPGRADE_OVERWINTER, Consensus::NetworkUpgrade::ALWAYS_ACTIVE);
    UpdateNetworkUpgradeParameters(Consensus::UPGRADE_SAPLING, Consensus::NetworkUpgrade::ALWAYS_ACTIVE);
    auto consensusParams = Params().GetConsensus();

    TestWallet wallet;

    // Generate dummy Sapling address
    std::vector<unsigned char, secure_allocator<unsigned char>> rawSeed(32);
    HDSeed seed(rawSeed);
    auto sk = libzcash::SaplingExtendedSpendingKey::Master(seed);
    auto expsk = sk.expsk;
    auto fvk = expsk.full_viewing_key();
    auto pk = sk.DefaultAddress();

    // Generate dummy Sapling note
    libzcash::SaplingNote note(pk, 50000);
    auto cm = note.cm().get();
    SaplingMerkleTree tree;
    tree.append(cm);
    auto anchor = tree.root();
    auto witness = tree.witness();

    // Generate transaction
    auto builder = TransactionBuilder(consensusParams, 1);
    ASSERT_TRUE(builder.AddSaplingSpend(expsk, note, anchor, witness));
    builder.AddSaplingOutput(fvk.ovk, pk, 25000, {});
    auto maybe_tx = builder.Build();
    ASSERT_EQ(static_cast<bool>(maybe_tx), true);
    auto tx = maybe_tx.get();

    CWalletTx wtx {&wallet, tx};
    ASSERT_TRUE(wallet.AddSaplingZKey(sk, pk));
    ASSERT_TRUE(wallet.HaveSaplingSpendingKey(fvk));

    // Manually compute the nullifier based on the known position
    auto nf = note.nullifier(fvk, witness.position());
    ASSERT_TRUE(nf);
    uint256 nullifier = nf.get();

    // Verify note has not been spent
    EXPECT_FALSE(wallet.IsSaplingSpent(nullifier));

    // Fake-mine the transaction
    EXPECT_EQ(-1, chainActive.Height());
    CBlock block;
    block.vtx.push_back(wtx);
    block.hashMerkleRoot = block.BuildMerkleTree();
    auto blockHash = block.GetHash();
    CBlockIndex fakeIndex {block};
    mapBlockIndex.insert(std::make_pair(blockHash, &fakeIndex));
    chainActive.SetTip(&fakeIndex);
    EXPECT_TRUE(chainActive.Contains(&fakeIndex));
    EXPECT_EQ(0, chainActive.Height());

    wtx.SetMerkleBranch(block);
    wallet.AddToWallet(wtx, true, NULL);

    // Verify note has been spent
    EXPECT_TRUE(wallet.IsSaplingSpent(nullifier));

    // Tear down
    chainActive.SetTip(NULL);
    mapBlockIndex.erase(blockHash);

    // Revert to default
    UpdateNetworkUpgradeParameters(Consensus::UPGRADE_SAPLING, Consensus::NetworkUpgrade::NO_ACTIVATION_HEIGHT);
    UpdateNetworkUpgradeParameters(Consensus::UPGRADE_OVERWINTER, Consensus::NetworkUpgrade::NO_ACTIVATION_HEIGHT);
}

TEST(WalletTests, NavigateFromSproutNullifierToNote) {
    CWallet wallet;

    auto sk = libzcash::SproutSpendingKey::random();
    wallet.AddSproutSpendingKey(sk);

    auto wtx = GetValidReceive(sk, 10, true);
    auto note = GetNote(sk, wtx, 0, 1);
    auto nullifier = note.nullifier(sk);

    mapSproutNoteData_t noteData;
    JSOutPoint jsoutpt {wtx.GetHash(), 0, 1};
    SproutNoteData nd {sk.address(), nullifier};
    noteData[jsoutpt] = nd;

    wtx.SetSproutNoteData(noteData);

    EXPECT_EQ(0, wallet.mapSproutNullifiersToNotes.count(nullifier));

    wallet.AddToWallet(wtx, true, NULL);
    EXPECT_EQ(1, wallet.mapSproutNullifiersToNotes.count(nullifier));
    EXPECT_EQ(wtx.GetHash(), wallet.mapSproutNullifiersToNotes[nullifier].hash);
    EXPECT_EQ(0, wallet.mapSproutNullifiersToNotes[nullifier].js);
    EXPECT_EQ(1, wallet.mapSproutNullifiersToNotes[nullifier].n);
}

TEST(WalletTests, NavigateFromSaplingNullifierToNote) {
    SelectParams(CBaseChainParams::REGTEST);
    UpdateNetworkUpgradeParameters(Consensus::UPGRADE_OVERWINTER, Consensus::NetworkUpgrade::ALWAYS_ACTIVE);
    UpdateNetworkUpgradeParameters(Consensus::UPGRADE_SAPLING, Consensus::NetworkUpgrade::ALWAYS_ACTIVE);
    auto consensusParams = Params().GetConsensus();

    TestWallet wallet;

    // Generate dummy Sapling address
    std::vector<unsigned char, secure_allocator<unsigned char>> rawSeed(32);
    HDSeed seed(rawSeed);
    auto sk = libzcash::SaplingExtendedSpendingKey::Master(seed);
    auto expsk = sk.expsk;
    auto fvk = expsk.full_viewing_key();
    auto pk = sk.DefaultAddress();

    // Generate dummy Sapling note
    libzcash::SaplingNote note(pk, 50000);
    auto cm = note.cm().get();
    SaplingMerkleTree saplingTree;
    saplingTree.append(cm);
    auto anchor = saplingTree.root();
    auto witness = saplingTree.witness();

    // Generate transaction
    auto builder = TransactionBuilder(consensusParams, 1);
    ASSERT_TRUE(builder.AddSaplingSpend(expsk, note, anchor, witness));
    builder.AddSaplingOutput(fvk.ovk, pk, 25000, {});
    auto maybe_tx = builder.Build();
    ASSERT_EQ(static_cast<bool>(maybe_tx), true);
    auto tx = maybe_tx.get();

    CWalletTx wtx {&wallet, tx};
    ASSERT_TRUE(wallet.AddSaplingZKey(sk, pk));
    ASSERT_TRUE(wallet.HaveSaplingSpendingKey(fvk));

    // Manually compute the nullifier based on the expected position
    auto nf = note.nullifier(fvk, witness.position());
    ASSERT_TRUE(nf);
    uint256 nullifier = nf.get();

    // Verify dummy note is unspent
    EXPECT_FALSE(wallet.IsSaplingSpent(nullifier));

    // Fake-mine the transaction
    EXPECT_EQ(-1, chainActive.Height());
    SproutMerkleTree sproutTree;
    CBlock block;
    block.vtx.push_back(wtx);
    block.hashMerkleRoot = block.BuildMerkleTree();
    auto blockHash = block.GetHash();
    CBlockIndex fakeIndex {block};
    mapBlockIndex.insert(std::make_pair(blockHash, &fakeIndex));
    chainActive.SetTip(&fakeIndex);
    EXPECT_TRUE(chainActive.Contains(&fakeIndex));
    EXPECT_EQ(0, chainActive.Height());

    // Simulate SyncTransaction which calls AddToWalletIfInvolvingMe
    wtx.SetMerkleBranch(block);
    auto saplingNoteData = wallet.FindMySaplingNotes(wtx, chainActive.Height()).first;
    ASSERT_TRUE(saplingNoteData.size() > 0);
    wtx.SetSaplingNoteData(saplingNoteData);
    wallet.AddToWallet(wtx, true, NULL);

    // Verify dummy note is now spent, as AddToWallet invokes AddToSpends()
    EXPECT_TRUE(wallet.IsSaplingSpent(nullifier));

    // Test invariant: no witnesses means no nullifier.
    EXPECT_EQ(0, wallet.mapSaplingNullifiersToNotes.size());
    for (mapSaplingNoteData_t::value_type &item : wtx.mapSaplingNoteData) {
        SaplingNoteData nd = item.second;
        ASSERT_TRUE(nd.witnesses.empty());
        ASSERT_FALSE(nd.nullifier);
    }

    // Simulate receiving new block and ChainTip signal
    wallet.BuildWitnessCache(&fakeIndex, false);
    wallet.UpdateNullifierNoteMapForBlock(&block);

    // Retrieve the updated wtx from wallet
    uint256 hash = wtx.GetHash();
    wtx = wallet.mapWallet[hash];

    // Verify Sapling nullifiers map to SaplingOutPoints
    EXPECT_EQ(2, wallet.mapSaplingNullifiersToNotes.size());
    for (mapSaplingNoteData_t::value_type &item : wtx.mapSaplingNoteData) {
        SaplingOutPoint op = item.first;
        SaplingNoteData nd = item.second;
        EXPECT_EQ(hash, op.hash);
        EXPECT_EQ(1, nd.witnesses.size());
        ASSERT_TRUE(nd.nullifier);
        auto nf = nd.nullifier.get();
        EXPECT_EQ(1, wallet.mapSaplingNullifiersToNotes.count(nf));
        EXPECT_EQ(op.hash, wallet.mapSaplingNullifiersToNotes[nf].hash);
        EXPECT_EQ(op.n, wallet.mapSaplingNullifiersToNotes[nf].n);
    }

    // Tear down
    chainActive.SetTip(NULL);
    mapBlockIndex.erase(blockHash);

    // Revert to default
    UpdateNetworkUpgradeParameters(Consensus::UPGRADE_SAPLING, Consensus::NetworkUpgrade::NO_ACTIVATION_HEIGHT);
    UpdateNetworkUpgradeParameters(Consensus::UPGRADE_OVERWINTER, Consensus::NetworkUpgrade::NO_ACTIVATION_HEIGHT);
}

TEST(WalletTests, SpentSproutNoteIsFromMe) {
    CWallet wallet;

    auto sk = libzcash::SproutSpendingKey::random();
    wallet.AddSproutSpendingKey(sk);

    auto wtx = GetValidReceive(sk, 10, true);
    auto note = GetNote(sk, wtx, 0, 1);
    auto nullifier = note.nullifier(sk);
    auto wtx2 = GetValidSpend(sk, note, 5);

    EXPECT_FALSE(wallet.IsFromMe(wtx));
    EXPECT_FALSE(wallet.IsFromMe(wtx2));

    mapSproutNoteData_t noteData;
    JSOutPoint jsoutpt {wtx.GetHash(), 0, 1};
    SproutNoteData nd {sk.address(), nullifier};
    noteData[jsoutpt] = nd;

    wtx.SetSproutNoteData(noteData);
    EXPECT_FALSE(wallet.IsFromMe(wtx));
    EXPECT_FALSE(wallet.IsFromMe(wtx2));

    wallet.AddToWallet(wtx, true, NULL);
    EXPECT_FALSE(wallet.IsFromMe(wtx));
    EXPECT_TRUE(wallet.IsFromMe(wtx2));
}

// Create note A, spend A to create note B, spend and verify note B is from me.
TEST(WalletTests, SpentSaplingNoteIsFromMe) {
    SelectParams(CBaseChainParams::REGTEST);

<<<<<<< HEAD
    // Generate Sapling note A
    libzcash::SaplingNote note(pk, 50000);
    auto cm = note.cm().get();
    SaplingMerkleTree saplingTree;
    saplingTree.append(cm);
    auto anchor = saplingTree.root();
    auto witness = saplingTree.witness();

    // Generate transaction, which sends funds to note B
    auto builder = TransactionBuilder(consensusParams, 1);
    ASSERT_TRUE(builder.AddSaplingSpend(expsk, note, anchor, witness));
    builder.AddSaplingOutput(fvk.ovk, pk, 25000, {});
    auto maybe_tx = builder.Build();
    ASSERT_EQ(static_cast<bool>(maybe_tx), true);
    auto tx = maybe_tx.get();

    CWalletTx wtx {&wallet, tx};
    ASSERT_TRUE(wallet.AddSaplingZKey(sk, pk));
    ASSERT_TRUE(wallet.HaveSaplingSpendingKey(fvk));

    // Fake-mine the transaction
    EXPECT_EQ(-1, chainActive.Height());
    SproutMerkleTree sproutTree;
    CBlock block;
    block.vtx.push_back(wtx);
    block.hashMerkleRoot = block.BuildMerkleTree();
    auto blockHash = block.GetHash();
    CBlockIndex fakeIndex {block};
    mapBlockIndex.insert(std::make_pair(blockHash, &fakeIndex));
    chainActive.SetTip(&fakeIndex);
    EXPECT_TRUE(chainActive.Contains(&fakeIndex));
    EXPECT_EQ(0, chainActive.Height());

    auto saplingNoteData = wallet.FindMySaplingNotes(wtx).first;
    ASSERT_TRUE(saplingNoteData.size() > 0);
    wtx.SetSaplingNoteData(saplingNoteData);
    wtx.SetMerkleBranch(block);
    wallet.AddToWallet(wtx, true, NULL);

    // Simulate receiving new block and ChainTip signal.
    // This triggers calculation of nullifiers for notes belonging to this wallet
    // in the output descriptions of wtx.
    wallet.BuildWitnessCache(&fakeIndex, false);
    wallet.UpdateNullifierNoteMapForBlock(&block);

    // Retrieve the updated wtx from wallet
    wtx = wallet.mapWallet[wtx.GetHash()];

    // The test wallet never received the fake note which is being spent, so there
    // is no mapping from nullifier to notedata stored in mapSaplingNullifiersToNotes.
    // Therefore the wallet does not know the tx belongs to the wallet.
    EXPECT_FALSE(wallet.IsFromMe(wtx));

    // Manually compute the nullifier and check map entry does not exist
    auto nf = note.nullifier(fvk, witness.position());
    ASSERT_TRUE(nf);
    ASSERT_FALSE(wallet.mapSaplingNullifiersToNotes.count(nf.get()));

    // Decrypt note B
    auto maybe_pt = libzcash::SaplingNotePlaintext::decrypt(
        wtx.vShieldedOutput[0].encCiphertext,
        ivk,
        wtx.vShieldedOutput[0].ephemeralKey,
        wtx.vShieldedOutput[0].cm);
    ASSERT_EQ(static_cast<bool>(maybe_pt), true);
    auto maybe_note = maybe_pt.get().note(ivk);
    ASSERT_EQ(static_cast<bool>(maybe_note), true);
    auto note2 = maybe_note.get();

    // Get witness to retrieve position of note B we want to spend
    SaplingOutPoint sop0(wtx.GetHash(), 0);
    auto spend_note_witness =  wtx.mapSaplingNoteData[sop0].witnesses.front();
    auto maybe_nf = note2.nullifier(fvk, spend_note_witness.position());
    ASSERT_EQ(static_cast<bool>(maybe_nf), true);
    auto nullifier2 = maybe_nf.get();

    // NOTE: Not updating the anchor results in a core dump.  Shouldn't builder just return error?
    // *** Error in `./zcash-gtest': double free or corruption (out): 0x00007ffd8755d990 ***
    anchor = saplingTree.root();

    // Create transaction to spend note B
    auto builder2 = TransactionBuilder(consensusParams, 2);
    ASSERT_TRUE(builder2.AddSaplingSpend(expsk, note2, anchor, spend_note_witness));
    builder2.AddSaplingOutput(fvk.ovk, pk, 12500, {});
    auto maybe_tx2 = builder2.Build();
    ASSERT_EQ(static_cast<bool>(maybe_tx2), true);
    auto tx2 = maybe_tx2.get();
    EXPECT_EQ(tx2.vin.size(), 0);
    EXPECT_EQ(tx2.vout.size(), 0);
    EXPECT_EQ(tx2.vjoinsplit.size(), 0);
    EXPECT_EQ(tx2.vShieldedSpend.size(), 1);
    EXPECT_EQ(tx2.vShieldedOutput.size(), 2);
    EXPECT_EQ(tx2.valueBalance, 10000);

    CWalletTx wtx2 {&wallet, tx2};

    // Fake-mine this tx into the next block
    EXPECT_EQ(0, chainActive.Height());
    CBlock block2;
    block2.vtx.push_back(wtx2);
    block2.hashMerkleRoot = block2.BuildMerkleTree();
    block2.hashPrevBlock = blockHash;
    auto blockHash2 = block2.GetHash();
    CBlockIndex fakeIndex2 {block2};
    mapBlockIndex.insert(std::make_pair(blockHash2, &fakeIndex2));
    fakeIndex2.SetHeight(1);
    chainActive.SetTip(&fakeIndex2);
    EXPECT_TRUE(chainActive.Contains(&fakeIndex2));
    EXPECT_EQ(1, chainActive.Height());

    auto saplingNoteData2 = wallet.FindMySaplingNotes(wtx2).first;
    ASSERT_TRUE(saplingNoteData2.size() > 0);
    wtx2.SetSaplingNoteData(saplingNoteData2);
    wtx2.SetMerkleBranch(block2);
    wallet.AddToWallet(wtx2, true, NULL);

    // Verify note B is spent. AddToWallet invokes AddToSpends which updates mapTxSaplingNullifiers
    EXPECT_TRUE(wallet.IsSaplingSpent(nullifier2));

    // Verify note B belongs to wallet.
    EXPECT_TRUE(wallet.IsFromMe(wtx2));
    ASSERT_TRUE(wallet.mapSaplingNullifiersToNotes.count(nullifier2));

    // Tear down
    chainActive.SetTip(NULL);
    mapBlockIndex.erase(blockHash);
    mapBlockIndex.erase(blockHash2);
=======
    std::vector<libzcash::Zip212Enabled> zip_212_enabled = {libzcash::Zip212Enabled::BeforeZip212, libzcash::Zip212Enabled::AfterZip212};
    const Consensus::Params& (*activations [])() = {RegtestActivateSapling, RegtestActivateCanopy};
    void (*deactivations [])() = {RegtestDeactivateSapling, RegtestDeactivateCanopy};

    for (int ver = 0; ver < zip_212_enabled.size(); ver++) {
        auto consensusParams = (*activations[ver])();

        TestWallet wallet;
        LOCK2(cs_main, wallet.cs_wallet);

        // Generate Sapling address
        auto sk = GetTestMasterSaplingSpendingKey();
        auto expsk = sk.expsk;
        auto extfvk = sk.ToXFVK();
        auto ivk = extfvk.fvk.in_viewing_key();
        auto pk = sk.DefaultAddress();

        // Generate Sapling note A
        libzcash::SaplingNote note(pk, 50000, zip_212_enabled[ver]);
        auto cm = note.cmu().get();
        SaplingMerkleTree saplingTree;
        saplingTree.append(cm);
        auto anchor = saplingTree.root();
        auto witness = saplingTree.witness();

        // Generate transaction, which sends funds to note B
        auto builder = TransactionBuilder(consensusParams, 1);
        builder.AddSaplingSpend(expsk, note, anchor, witness);
        builder.AddSaplingOutput(extfvk.fvk.ovk, pk, 25000, {});
        auto tx = builder.Build().GetTxOrThrow();

        CWalletTx wtx {&wallet, tx};
        ASSERT_TRUE(wallet.AddSaplingZKey(sk));
        ASSERT_TRUE(wallet.HaveSaplingSpendingKey(extfvk));

        // Fake-mine the transaction
        EXPECT_EQ(-1, chainActive.Height());
        SproutMerkleTree sproutTree;
        CBlock block;
        block.vtx.push_back(wtx);
        block.hashMerkleRoot = block.BuildMerkleTree();
        auto blockHash = block.GetHash();
        CBlockIndex fakeIndex {block};
        mapBlockIndex.insert(std::make_pair(blockHash, &fakeIndex));
        chainActive.SetTip(&fakeIndex);
        EXPECT_TRUE(chainActive.Contains(&fakeIndex));
        EXPECT_EQ(0, chainActive.Height());

        auto saplingNoteData = wallet.FindMySaplingNotes(wtx, 1).first;
        ASSERT_TRUE(saplingNoteData.size() > 0);
        wtx.SetSaplingNoteData(saplingNoteData);
        wtx.SetMerkleBranch(block);
        wallet.AddToWallet(wtx, true, NULL);
>>>>>>> 92c8682c

        // Simulate receiving new block and ChainTip signal.
        // This triggers calculation of nullifiers for notes belonging to this wallet
        // in the output descriptions of wtx.
        wallet.IncrementNoteWitnesses(&fakeIndex, &block, sproutTree, saplingTree);
        wallet.UpdateSaplingNullifierNoteMapForBlock(&block);

        // Retrieve the updated wtx from wallet
        wtx = wallet.mapWallet[wtx.GetHash()];

        // The test wallet never received the fake note which is being spent, so there
        // is no mapping from nullifier to notedata stored in mapSaplingNullifiersToNotes.
        // Therefore the wallet does not know the tx belongs to the wallet.
        EXPECT_FALSE(wallet.IsFromMe(wtx));

        // Manually compute the nullifier and check map entry does not exist
        auto nf = note.nullifier(extfvk.fvk, witness.position());
        ASSERT_TRUE(nf);
        ASSERT_FALSE(wallet.mapSaplingNullifiersToNotes.count(nf.get()));

        // Decrypt note B
        auto maybe_pt = libzcash::SaplingNotePlaintext::decrypt(
            consensusParams,
            wtx.nExpiryHeight,
            wtx.vShieldedOutput[0].encCiphertext,
            ivk,
            wtx.vShieldedOutput[0].ephemeralKey,
            wtx.vShieldedOutput[0].cmu);
        ASSERT_EQ(static_cast<bool>(maybe_pt), true);
        auto maybe_note = maybe_pt.get().note(ivk);
        ASSERT_EQ(static_cast<bool>(maybe_note), true);
        auto note2 = maybe_note.get();

        // Get witness to retrieve position of note B we want to spend
        SaplingOutPoint sop0(wtx.GetHash(), 0);
        auto spend_note_witness =  wtx.mapSaplingNoteData[sop0].witnesses.front();
        auto maybe_nf = note2.nullifier(extfvk.fvk, spend_note_witness.position());
        ASSERT_EQ(static_cast<bool>(maybe_nf), true);
        auto nullifier2 = maybe_nf.get();

        // NOTE: Not updating the anchor results in a core dump.  Shouldn't builder just return error?
        // *** Error in `./zcash-gtest': double free or corruption (out): 0x00007ffd8755d990 ***
        anchor = saplingTree.root();

        // Create transaction to spend note B
        auto builder2 = TransactionBuilder(consensusParams, 2);
        builder2.AddSaplingSpend(expsk, note2, anchor, spend_note_witness);
        builder2.AddSaplingOutput(extfvk.fvk.ovk, pk, 12500, {});
        auto tx2 = builder2.Build().GetTxOrThrow();
        EXPECT_EQ(tx2.vin.size(), 0);
        EXPECT_EQ(tx2.vout.size(), 0);
        EXPECT_EQ(tx2.vJoinSplit.size(), 0);
        EXPECT_EQ(tx2.vShieldedSpend.size(), 1);
        EXPECT_EQ(tx2.vShieldedOutput.size(), 2);
        EXPECT_EQ(tx2.valueBalance, 10000);

        CWalletTx wtx2 {&wallet, tx2};

        // Fake-mine this tx into the next block
        EXPECT_EQ(0, chainActive.Height());
        CBlock block2;
        block2.vtx.push_back(wtx2);
        block2.hashMerkleRoot = block2.BuildMerkleTree();
        block2.hashPrevBlock = blockHash;
        auto blockHash2 = block2.GetHash();
        CBlockIndex fakeIndex2 {block2};
        mapBlockIndex.insert(std::make_pair(blockHash2, &fakeIndex2));
        fakeIndex2.nHeight = 1;
        chainActive.SetTip(&fakeIndex2);
        EXPECT_TRUE(chainActive.Contains(&fakeIndex2));
        EXPECT_EQ(1, chainActive.Height());

        auto saplingNoteData2 = wallet.FindMySaplingNotes(wtx2, 2).first;
        ASSERT_TRUE(saplingNoteData2.size() > 0);
        wtx2.SetSaplingNoteData(saplingNoteData2);
        wtx2.SetMerkleBranch(block2);
        wallet.AddToWallet(wtx2, true, NULL);

        // Verify note B is spent. AddToWallet invokes AddToSpends which updates mapTxSaplingNullifiers
        EXPECT_TRUE(wallet.IsSaplingSpent(nullifier2));

        // Verify note B belongs to wallet.
        EXPECT_TRUE(wallet.IsFromMe(wtx2));
        ASSERT_TRUE(wallet.mapSaplingNullifiersToNotes.count(nullifier2));

        // Tear down
        chainActive.SetTip(NULL);
        mapBlockIndex.erase(blockHash);
        mapBlockIndex.erase(blockHash2);

        (*deactivations[ver])();
    }
}

TEST(WalletTests, CachedWitnessesEmptyChain) {
    TestWallet wallet;

    auto sk = libzcash::SproutSpendingKey::random();
    wallet.AddSproutSpendingKey(sk);

    auto wtx = GetValidReceive(sk, 10, true, 4);
    auto note = GetNote(sk, wtx, 0, 0);
    auto note2 = GetNote(sk, wtx, 0, 1);
    auto nullifier = note.nullifier(sk);
    auto nullifier2 = note2.nullifier(sk);

    mapSproutNoteData_t sproutNoteData;
    JSOutPoint jsoutpt {wtx.GetHash(), 0, 0};
    JSOutPoint jsoutpt2 {wtx.GetHash(), 0, 1};
    SproutNoteData nd {sk.address(), nullifier};
    SproutNoteData nd2 {sk.address(), nullifier2};
    sproutNoteData[jsoutpt] = nd;
    sproutNoteData[jsoutpt2] = nd2;
    wtx.SetSproutNoteData(sproutNoteData);

    std::vector<JSOutPoint> sproutNotes {jsoutpt, jsoutpt2};
    std::vector<SaplingOutPoint> saplingNotes = SetSaplingNoteData(wtx);

    std::vector<boost::optional<SproutWitness>> sproutWitnesses;
    std::vector<boost::optional<SaplingWitness>> saplingWitnesses;

    ::GetWitnessesAndAnchors(wallet, sproutNotes, saplingNotes, sproutWitnesses, saplingWitnesses);

    EXPECT_FALSE((bool) sproutWitnesses[0]);
    EXPECT_FALSE((bool) sproutWitnesses[1]);
    EXPECT_FALSE((bool) saplingWitnesses[0]);

    wallet.AddToWallet(wtx, true, NULL);

    ::GetWitnessesAndAnchors(wallet, sproutNotes, saplingNotes, sproutWitnesses, saplingWitnesses);

    EXPECT_FALSE((bool) sproutWitnesses[0]);
    EXPECT_FALSE((bool) sproutWitnesses[1]);
    EXPECT_FALSE((bool) saplingWitnesses[0]);

    CBlock block;
    block.vtx.push_back(wtx);
    CBlockIndex index(block);
    SproutMerkleTree sproutTree;
    SaplingMerkleTree saplingTree;
    wallet.BuildWitnessCache(&index, false);

    ::GetWitnessesAndAnchors(wallet, sproutNotes, saplingNotes, sproutWitnesses, saplingWitnesses);

    EXPECT_TRUE((bool) sproutWitnesses[0]);
    EXPECT_TRUE((bool) sproutWitnesses[1]);
    EXPECT_TRUE((bool) saplingWitnesses[0]);

    // Until #1302 is implemented, this should triggger an assertion
    EXPECT_DEATH(wallet.DecrementNoteWitnesses(&index),
                 ".*nWitnessCacheSize > 0.*");
}

TEST(WalletTests, CachedWitnessesChainTip) {
    TestWallet wallet;
    std::pair<uint256, uint256> anchors1;
    CBlock block1;
    SproutMerkleTree sproutTree;
    SaplingMerkleTree saplingTree;

    auto sk = libzcash::SproutSpendingKey::random();
    wallet.AddSproutSpendingKey(sk);

    {
        // First block (case tested in _empty_chain)
        CBlockIndex index1(block1);
        index1.SetHeight(1);
        auto outpts = CreateValidBlock(wallet, sk, index1, block1, sproutTree, saplingTree);

        // Called to fetch anchor
        std::vector<JSOutPoint> sproutNotes {outpts.first};
        std::vector<SaplingOutPoint> saplingNotes {outpts.second};
        std::vector<boost::optional<SproutWitness>> sproutWitnesses;
        std::vector<boost::optional<SaplingWitness>> saplingWitnesses;

        anchors1 = GetWitnessesAndAnchors(wallet, sproutNotes, saplingNotes, sproutWitnesses, saplingWitnesses);
        EXPECT_NE(anchors1.first, anchors1.second);
    }

    {
        // Second transaction
        auto wtx = GetValidReceive(sk, 50, true, 4);
        auto note = GetNote(sk, wtx, 0, 1);
        auto nullifier = note.nullifier(sk);

        mapSproutNoteData_t sproutNoteData;
        JSOutPoint jsoutpt {wtx.GetHash(), 0, 1};
        SproutNoteData nd {sk.address(), nullifier};
        sproutNoteData[jsoutpt] = nd;
        wtx.SetSproutNoteData(sproutNoteData);
        std::vector<SaplingOutPoint> saplingNotes = SetSaplingNoteData(wtx);
        wallet.AddToWallet(wtx, true, NULL);

        std::vector<JSOutPoint> sproutNotes {jsoutpt};
        std::vector<boost::optional<SproutWitness>> sproutWitnesses;
        std::vector<boost::optional<SaplingWitness>> saplingWitnesses;

        GetWitnessesAndAnchors(wallet, sproutNotes, saplingNotes, sproutWitnesses, saplingWitnesses);

        EXPECT_FALSE((bool) sproutWitnesses[0]);
        EXPECT_FALSE((bool) saplingWitnesses[0]);

        // Second block
        CBlock block2;
        block2.hashPrevBlock = block1.GetHash();
        block2.vtx.push_back(wtx);
        CBlockIndex index2(block2);
        index2.SetHeight(2);
        SproutMerkleTree sproutTree2 {sproutTree};
        SaplingMerkleTree saplingTree2 {saplingTree};
        wallet.BuildWitnessCache(&index2, false);

        auto anchors2 = GetWitnessesAndAnchors(wallet, sproutNotes, saplingNotes, sproutWitnesses, saplingWitnesses);
        EXPECT_NE(anchors2.first, anchors2.second);

        EXPECT_TRUE((bool) sproutWitnesses[0]);
        EXPECT_TRUE((bool) saplingWitnesses[0]);
        EXPECT_NE(anchors1.first, anchors2.first);
        EXPECT_NE(anchors1.second, anchors2.second);

        // Decrementing should give us the previous anchor
        wallet.DecrementNoteWitnesses(&index2);
        auto anchors3 = GetWitnessesAndAnchors(wallet, sproutNotes, saplingNotes, sproutWitnesses, saplingWitnesses);

        EXPECT_FALSE((bool) sproutWitnesses[0]);
        EXPECT_FALSE((bool) saplingWitnesses[0]);
        // Should not equal first anchor because none of these notes had witnesses
        EXPECT_NE(anchors1.first, anchors3.first);
        EXPECT_NE(anchors1.second, anchors3.second);

        // Re-incrementing with the same block should give the same result
        wallet.BuildWitnessCache(&index2, false);
        auto anchors4 = GetWitnessesAndAnchors(wallet, sproutNotes, saplingNotes, sproutWitnesses, saplingWitnesses);
        EXPECT_NE(anchors4.first, anchors4.second);

        EXPECT_TRUE((bool) sproutWitnesses[0]);
        EXPECT_TRUE((bool) saplingWitnesses[0]);
        EXPECT_EQ(anchors2.first, anchors4.first);
        EXPECT_EQ(anchors2.second, anchors4.second);

        // Incrementing with the same block again should not change the cache
        wallet.BuildWitnessCache(&index2, false);
        std::vector<boost::optional<SproutWitness>> sproutWitnesses5;
        std::vector<boost::optional<SaplingWitness>> saplingWitnesses5;

        auto anchors5 = GetWitnessesAndAnchors(wallet, sproutNotes, saplingNotes, sproutWitnesses5, saplingWitnesses5);
        EXPECT_NE(anchors5.first, anchors5.second);

        EXPECT_EQ(sproutWitnesses, sproutWitnesses5);
        EXPECT_EQ(saplingWitnesses, saplingWitnesses5);
        EXPECT_EQ(anchors4.first, anchors5.first);
        EXPECT_EQ(anchors4.second, anchors5.second);
    }
}

TEST(WalletTests, CachedWitnessesDecrementFirst) {
    TestWallet wallet;
    SproutMerkleTree sproutTree;
    SaplingMerkleTree saplingTree;

    auto sk = libzcash::SproutSpendingKey::random();
    wallet.AddSproutSpendingKey(sk);

    {
        // First block (case tested in _empty_chain)
        CBlock block1;
        CBlockIndex index1(block1);
        index1.SetHeight(1);
        CreateValidBlock(wallet, sk, index1, block1, sproutTree, saplingTree);
    }

    std::pair<uint256, uint256> anchors2;
    CBlock block2;
    CBlockIndex index2(block2);

    {
        // Second block (case tested in _chain_tip)
        index2.SetHeight(2);
        auto outpts = CreateValidBlock(wallet, sk, index2, block2, sproutTree, saplingTree);

        // Called to fetch anchor
        std::vector<JSOutPoint> sproutNotes {outpts.first};
        std::vector<SaplingOutPoint> saplingNotes {outpts.second};
        std::vector<boost::optional<SproutWitness>> sproutWitnesses;
        std::vector<boost::optional<SaplingWitness>> saplingWitnesses;
        anchors2 = GetWitnessesAndAnchors(wallet, sproutNotes, saplingNotes, sproutWitnesses, saplingWitnesses);
    }

{
        // Third transaction - never mined
        auto wtx = GetValidReceive(sk, 20, true, 4);
        auto note = GetNote(sk, wtx, 0, 1);
        auto nullifier = note.nullifier(sk);

        mapSproutNoteData_t noteData;
        JSOutPoint jsoutpt {wtx.GetHash(), 0, 1};
        SproutNoteData nd {sk.address(), nullifier};
        noteData[jsoutpt] = nd;
        wtx.SetSproutNoteData(noteData);
        std::vector<SaplingOutPoint> saplingNotes = SetSaplingNoteData(wtx);
        wallet.AddToWallet(wtx, true, NULL);

        std::vector<JSOutPoint> sproutNotes {jsoutpt};
        std::vector<boost::optional<SproutWitness>> sproutWitnesses;
        std::vector<boost::optional<SaplingWitness>> saplingWitnesses;

        auto anchors3 = GetWitnessesAndAnchors(wallet, sproutNotes, saplingNotes, sproutWitnesses, saplingWitnesses);

        EXPECT_FALSE((bool) sproutWitnesses[0]);
        EXPECT_FALSE((bool) saplingWitnesses[0]);

        // Decrementing (before the transaction has ever seen an increment)
        // should give us the previous anchor
        wallet.DecrementNoteWitnesses(&index2);

        auto anchors4 = GetWitnessesAndAnchors(wallet, sproutNotes, saplingNotes, sproutWitnesses, saplingWitnesses);

        EXPECT_FALSE((bool) sproutWitnesses[0]);
        EXPECT_FALSE((bool) saplingWitnesses[0]);
        // Should not equal second anchor because none of these notes had witnesses
        EXPECT_NE(anchors2.first, anchors4.first);
        EXPECT_NE(anchors2.second, anchors4.second);

        // Re-incrementing with the same block should give the same result
        wallet.BuildWitnessCache(&index2, false);

        auto anchors5 = GetWitnessesAndAnchors(wallet, sproutNotes, saplingNotes, sproutWitnesses, saplingWitnesses);

        EXPECT_FALSE((bool) sproutWitnesses[0]);
        EXPECT_FALSE((bool) saplingWitnesses[0]);
        EXPECT_EQ(anchors3.first, anchors5.first);
        EXPECT_EQ(anchors3.second, anchors5.second);
    }
}

TEST(WalletTests, CachedWitnessesCleanIndex) {
    TestWallet wallet;
    std::vector<CBlock> blocks;
    std::vector<CBlockIndex> indices;
    std::vector<JSOutPoint> sproutNotes;
    std::vector<SaplingOutPoint> saplingNotes;
    std::vector<uint256> sproutAnchors;
    std::vector<uint256> saplingAnchors;
    SproutMerkleTree sproutTree;
    SproutMerkleTree sproutRiTree = sproutTree;
    SaplingMerkleTree saplingTree;
    SaplingMerkleTree saplingRiTree = saplingTree;
    std::vector<boost::optional<SproutWitness>> sproutWitnesses;
    std::vector<boost::optional<SaplingWitness>> saplingWitnesses;

    auto sk = libzcash::SproutSpendingKey::random();
    wallet.AddSproutSpendingKey(sk);

    // Generate a chain
    size_t numBlocks = WITNESS_CACHE_SIZE + 10;
    blocks.resize(numBlocks);
    indices.resize(numBlocks);
    for (size_t i = 0; i < numBlocks; i++) {
        indices[i].SetHeight(i);
        auto oldSproutRoot = sproutTree.root();
        auto oldSaplingRoot = saplingTree.root();
        auto outpts = CreateValidBlock(wallet, sk, indices[i], blocks[i], sproutTree, saplingTree);
        EXPECT_NE(oldSproutRoot, sproutTree.root());
        EXPECT_NE(oldSaplingRoot, saplingTree.root());
        sproutNotes.push_back(outpts.first);
        saplingNotes.push_back(outpts.second);

        auto anchors = GetWitnessesAndAnchors(wallet, sproutNotes, saplingNotes, sproutWitnesses, saplingWitnesses);
        for (size_t j = 0; j <= i; j++) {
            EXPECT_TRUE((bool) sproutWitnesses[j]);
            EXPECT_TRUE((bool) saplingWitnesses[j]);
        }
        sproutAnchors.push_back(anchors.first);
        saplingAnchors.push_back(anchors.second);
    }

    // Now pretend we are reindexing: the chain is cleared, and each block is
    // used to increment witnesses again.
    for (size_t i = 0; i < numBlocks; i++) {
        SproutMerkleTree sproutRiPrevTree {sproutRiTree};
        SaplingMerkleTree saplingRiPrevTree {saplingRiTree};
        wallet.BuildWitnessCache(&indices[i], false);

        auto anchors = GetWitnessesAndAnchors(wallet, sproutNotes, saplingNotes, sproutWitnesses, saplingWitnesses);
        for (size_t j = 0; j < numBlocks; j++) {
            EXPECT_TRUE((bool) sproutWitnesses[j]);
            EXPECT_TRUE((bool) saplingWitnesses[j]);
        }
        // Should equal final anchor because witness cache unaffected
        EXPECT_EQ(sproutAnchors.back(), anchors.first);
        EXPECT_EQ(saplingAnchors.back(), anchors.second);

        if ((i == 5) || (i == 50)) {
            // Pretend a reorg happened that was recorded in the block files
            {
                wallet.DecrementNoteWitnesses(&(indices[i]));

                auto anchors = GetWitnessesAndAnchors(wallet, sproutNotes, saplingNotes, sproutWitnesses, saplingWitnesses);
                for (size_t j = 0; j < numBlocks; j++) {
                    EXPECT_TRUE((bool) sproutWitnesses[j]);
                    EXPECT_TRUE((bool) saplingWitnesses[j]);
                }
                // Should equal final anchor because witness cache unaffected
                EXPECT_EQ(sproutAnchors.back(), anchors.first);
                EXPECT_EQ(saplingAnchors.back(), anchors.second);
            }

            {
                wallet.BuildWitnessCache(&indices[i], false);
                auto anchors = GetWitnessesAndAnchors(wallet, sproutNotes, saplingNotes, sproutWitnesses, saplingWitnesses);
                for (size_t j = 0; j < numBlocks; j++) {
                    EXPECT_TRUE((bool) sproutWitnesses[j]);
                    EXPECT_TRUE((bool) saplingWitnesses[j]);
                }
                // Should equal final anchor because witness cache unaffected
                EXPECT_EQ(sproutAnchors.back(), anchors.first);
                EXPECT_EQ(saplingAnchors.back(), anchors.second);
            }
        }
    }
}

TEST(WalletTests, ClearNoteWitnessCache) {
    TestWallet wallet;

    auto sk = libzcash::SproutSpendingKey::random();
    wallet.AddSproutSpendingKey(sk);

    auto wtx = GetValidReceive(sk, 10, true, 4);
    auto hash = wtx.GetHash();
    auto note = GetNote(sk, wtx, 0, 0);
    auto nullifier = note.nullifier(sk);

    mapSproutNoteData_t noteData;
    JSOutPoint jsoutpt {wtx.GetHash(), 0, 0};
    JSOutPoint jsoutpt2 {wtx.GetHash(), 0, 1};
    SproutNoteData nd {sk.address(), nullifier};
    noteData[jsoutpt] = nd;
    wtx.SetSproutNoteData(noteData);
    auto saplingNotes = SetSaplingNoteData(wtx);

    // Pretend we mined the tx by adding a fake witness
    SproutMerkleTree sproutTree;
    wtx.mapSproutNoteData[jsoutpt].witnesses.push_front(sproutTree.witness());
    wtx.mapSproutNoteData[jsoutpt].witnessHeight = 1;
    wallet.nWitnessCacheSize = 1;

    SaplingMerkleTree saplingTree;
    wtx.mapSaplingNoteData[saplingNotes[0]].witnesses.push_front(saplingTree.witness());
    wtx.mapSaplingNoteData[saplingNotes[0]].witnessHeight = 1;
    wallet.nWitnessCacheSize = 2;

    wallet.AddToWallet(wtx, true, NULL);

    std::vector<JSOutPoint> sproutNotes {jsoutpt, jsoutpt2};
    std::vector<boost::optional<SproutWitness>> sproutWitnesses;
    std::vector<boost::optional<SaplingWitness>> saplingWitnesses;

    // Before clearing, we should have a witness for one note
    GetWitnessesAndAnchors(wallet, sproutNotes, saplingNotes, sproutWitnesses, saplingWitnesses);
    EXPECT_TRUE((bool) sproutWitnesses[0]);
    EXPECT_FALSE((bool) sproutWitnesses[1]);
    EXPECT_TRUE((bool) saplingWitnesses[0]);
    EXPECT_FALSE((bool) saplingWitnesses[1]);
    EXPECT_EQ(1, wallet.mapWallet[hash].mapSproutNoteData[jsoutpt].witnessHeight);
    EXPECT_EQ(1, wallet.mapWallet[hash].mapSaplingNoteData[saplingNotes[0]].witnessHeight);
    EXPECT_EQ(2, wallet.nWitnessCacheSize);

    // After clearing, we should not have a witness for either note
    wallet.ClearNoteWitnessCache();
    auto anchors2 = GetWitnessesAndAnchors(wallet, sproutNotes, saplingNotes, sproutWitnesses, saplingWitnesses);
    EXPECT_FALSE((bool) sproutWitnesses[0]);
    EXPECT_FALSE((bool) sproutWitnesses[1]);
    EXPECT_FALSE((bool) saplingWitnesses[0]);
    EXPECT_FALSE((bool) saplingWitnesses[1]);
    EXPECT_EQ(-1, wallet.mapWallet[hash].mapSproutNoteData[jsoutpt].witnessHeight);
    EXPECT_EQ(-1, wallet.mapWallet[hash].mapSaplingNoteData[saplingNotes[0]].witnessHeight);
    EXPECT_EQ(0, wallet.nWitnessCacheSize);
}

TEST(WalletTests, WriteWitnessCache) {
    TestWallet wallet;
    MockWalletDB walletdb;
    CBlockLocator loc;

    auto sk = libzcash::SproutSpendingKey::random();
    wallet.AddSproutSpendingKey(sk);

    auto wtx = GetValidReceive(sk, 10, true);
    wallet.AddToWallet(wtx, true, NULL);

    // TxnBegin fails
    EXPECT_CALL(walletdb, TxnBegin())
        .WillOnce(Return(false));
    wallet.SetBestChain(walletdb, loc);
    EXPECT_CALL(walletdb, TxnBegin())
        .WillRepeatedly(Return(true));

    // WriteTx fails
    EXPECT_CALL(walletdb, WriteTx(wtx.GetHash(), wtx, true))
        .WillOnce(Return(false));
    EXPECT_CALL(walletdb, TxnAbort())
        .Times(1);
    wallet.SetBestChain(walletdb, loc);

    // WriteTx throws
    EXPECT_CALL(walletdb, WriteTx(wtx.GetHash(), wtx, true))
        .WillOnce(ThrowLogicError());
    EXPECT_CALL(walletdb, TxnAbort())
        .Times(1);
    wallet.SetBestChain(walletdb, loc);
    EXPECT_CALL(walletdb, WriteTx(wtx.GetHash(), wtx, true))
        .WillRepeatedly(Return(true));

    // WriteWitnessCacheSize fails
    EXPECT_CALL(walletdb, WriteWitnessCacheSize(0))
        .WillOnce(Return(false));
    EXPECT_CALL(walletdb, TxnAbort())
        .Times(1);
    wallet.SetBestChain(walletdb, loc);

    // WriteWitnessCacheSize throws
    EXPECT_CALL(walletdb, WriteWitnessCacheSize(0))
        .WillOnce(ThrowLogicError());
    EXPECT_CALL(walletdb, TxnAbort())
        .Times(1);
    wallet.SetBestChain(walletdb, loc);
    EXPECT_CALL(walletdb, WriteWitnessCacheSize(0))
        .WillRepeatedly(Return(true));

    // WriteBestBlock fails
    EXPECT_CALL(walletdb, WriteBestBlock(loc))
        .WillOnce(Return(false));
    EXPECT_CALL(walletdb, TxnAbort())
        .Times(1);
    wallet.SetBestChain(walletdb, loc);

    // WriteBestBlock throws
    EXPECT_CALL(walletdb, WriteBestBlock(loc))
        .WillOnce(ThrowLogicError());
    EXPECT_CALL(walletdb, TxnAbort())
        .Times(1);
    wallet.SetBestChain(walletdb, loc);
    EXPECT_CALL(walletdb, WriteBestBlock(loc))
        .WillRepeatedly(Return(true));

    // TxCommit fails
    EXPECT_CALL(walletdb, TxnCommit())
        .WillOnce(Return(false));
    wallet.SetBestChain(walletdb, loc);
    EXPECT_CALL(walletdb, TxnCommit())
        .WillRepeatedly(Return(true));

    // Everything succeeds
    wallet.SetBestChain(walletdb, loc);
}

TEST(WalletTests, SetBestChainIgnoresTxsWithoutShieldedData) {
    SelectParams(CBaseChainParams::REGTEST);

    TestWallet wallet;
    MockWalletDB walletdb;
    CBlockLocator loc;

    // Set up transparent address
    CKey tsk = DecodeSecret(tSecretRegtest);
    wallet.AddKey(tsk);
    auto scriptPubKey = GetScriptForDestination(tsk.GetPubKey().GetID());

    // Set up a Sprout address
    auto sk = libzcash::SproutSpendingKey::random();
    wallet.AddSproutSpendingKey(sk);

    // Generate a transparent transaction that is ours
    CMutableTransaction t;
    t.vout.resize(1);
    t.vout[0].nValue = 90*CENT;
    t.vout[0].scriptPubKey = scriptPubKey;
    CWalletTx wtxTransparent {nullptr, t};
    wallet.AddToWallet(wtxTransparent, true, NULL);

    // Generate a Sprout transaction that is ours
    auto wtxSprout = GetValidReceive(sk, 10, true);
    auto noteMap = wallet.FindMySproutNotes(wtxSprout);
    wtxSprout.SetSproutNoteData(noteMap);
    wallet.AddToWallet(wtxSprout, true, NULL);

    // Generate a Sprout transaction that only involves our transparent address
    auto sk2 = libzcash::SproutSpendingKey::random();
    auto wtxInput = GetValidReceive(sk2, 10, true);
    auto note = GetNote(sk2, wtxInput, 0, 0);
    auto wtxTmp = GetValidSpend(sk2, note, 5);
    CMutableTransaction mtx {wtxTmp};
    mtx.vout[0].scriptPubKey = scriptPubKey;
    CWalletTx wtxSproutTransparent {NULL, mtx};
    wallet.AddToWallet(wtxSproutTransparent, true, NULL);

    EXPECT_CALL(walletdb, TxnBegin())
        .WillOnce(Return(true));
    EXPECT_CALL(walletdb, WriteTx(wtxTransparent.GetHash(), wtxTransparent, true))
        .Times(0);
    EXPECT_CALL(walletdb, WriteTx(wtxSprout.GetHash(), wtxSprout, true))
        .Times(1).WillOnce(Return(true));
    EXPECT_CALL(walletdb, WriteTx(wtxSproutTransparent.GetHash(), wtxSproutTransparent, true))
        .Times(0);
    EXPECT_CALL(walletdb, WriteWitnessCacheSize(0))
        .WillOnce(Return(true));
    EXPECT_CALL(walletdb, WriteBestBlock(loc))
        .WillOnce(Return(true));
    EXPECT_CALL(walletdb, TxnCommit())
        .WillOnce(Return(true));
    wallet.SetBestChain(walletdb, loc);
}

TEST(WalletTests, UpdateSproutNullifierNoteMap) {
    TestWallet wallet;
    uint256 r {GetRandHash()};
    CKeyingMaterial vMasterKey (r.begin(), r.end());

    auto sk = libzcash::SproutSpendingKey::random();
    wallet.AddSproutSpendingKey(sk);

    ASSERT_TRUE(wallet.EncryptKeys(vMasterKey));

    auto wtx = GetValidReceive(sk, 10, true);
    auto note = GetNote(sk, wtx, 0, 1);
    auto nullifier = note.nullifier(sk);

    // Pretend that we called FindMySproutNotes while the wallet was locked
    mapSproutNoteData_t noteData;
    JSOutPoint jsoutpt {wtx.GetHash(), 0, 1};
    SproutNoteData nd {sk.address()};
    noteData[jsoutpt] = nd;
    wtx.SetSproutNoteData(noteData);

    wallet.AddToWallet(wtx, true, NULL);
    EXPECT_EQ(0, wallet.mapSproutNullifiersToNotes.count(nullifier));

    EXPECT_FALSE(wallet.UpdateNullifierNoteMap());

    ASSERT_TRUE(wallet.Unlock(vMasterKey));

    EXPECT_TRUE(wallet.UpdateNullifierNoteMap());
    EXPECT_EQ(1, wallet.mapSproutNullifiersToNotes.count(nullifier));
    EXPECT_EQ(wtx.GetHash(), wallet.mapSproutNullifiersToNotes[nullifier].hash);
    EXPECT_EQ(0, wallet.mapSproutNullifiersToNotes[nullifier].js);
    EXPECT_EQ(1, wallet.mapSproutNullifiersToNotes[nullifier].n);
}

TEST(WalletTests, UpdatedSproutNoteData) {
    TestWallet wallet;

    auto sk = libzcash::SproutSpendingKey::random();
    wallet.AddSproutSpendingKey(sk);

    auto wtx = GetValidReceive(sk, 10, true);
    auto note = GetNote(sk, wtx, 0, 0);
    auto note2 = GetNote(sk, wtx, 0, 1);
    auto nullifier = note.nullifier(sk);
    auto nullifier2 = note2.nullifier(sk);
    auto wtx2 = wtx;

    // First pretend we added the tx to the wallet and
    // we don't have the key for the second note
    mapSproutNoteData_t noteData;
    JSOutPoint jsoutpt {wtx.GetHash(), 0, 0};
    SproutNoteData nd {sk.address(), nullifier};
    noteData[jsoutpt] = nd;
    wtx.SetSproutNoteData(noteData);

    // Pretend we mined the tx by adding a fake witness
    SproutMerkleTree tree;
    wtx.mapSproutNoteData[jsoutpt].witnesses.push_front(tree.witness());
    wtx.mapSproutNoteData[jsoutpt].witnessHeight = 100;

    // Now pretend we added the key for the second note, and
    // the tx was "added" to the wallet again to update it.
    // This happens via the 'z_importkey' RPC method.
    JSOutPoint jsoutpt2 {wtx2.GetHash(), 0, 1};
    SproutNoteData nd2 {sk.address(), nullifier2};
    noteData[jsoutpt2] = nd2;
    wtx2.SetSproutNoteData(noteData);

    // The txs should initially be different
    EXPECT_NE(wtx.mapSproutNoteData, wtx2.mapSproutNoteData);
    EXPECT_EQ(1, wtx.mapSproutNoteData[jsoutpt].witnesses.size());
    EXPECT_EQ(100, wtx.mapSproutNoteData[jsoutpt].witnessHeight);

    // After updating, they should be the same
    EXPECT_TRUE(wallet.UpdatedNoteData(wtx2, wtx));
    EXPECT_EQ(wtx.mapSproutNoteData, wtx2.mapSproutNoteData);
    EXPECT_EQ(1, wtx.mapSproutNoteData[jsoutpt].witnesses.size());
    EXPECT_EQ(100, wtx.mapSproutNoteData[jsoutpt].witnessHeight);
    // TODO: The new note should get witnessed (but maybe not here) (#1350)
}

TEST(WalletTests, UpdatedSaplingNoteData) {
    SelectParams(CBaseChainParams::REGTEST);
    UpdateNetworkUpgradeParameters(Consensus::UPGRADE_OVERWINTER, Consensus::NetworkUpgrade::ALWAYS_ACTIVE);
    UpdateNetworkUpgradeParameters(Consensus::UPGRADE_SAPLING, Consensus::NetworkUpgrade::ALWAYS_ACTIVE);
    auto consensusParams = Params().GetConsensus();

    TestWallet wallet;

    std::vector<unsigned char, secure_allocator<unsigned char>> rawSeed(32);
    HDSeed seed(rawSeed);
    auto m = libzcash::SaplingExtendedSpendingKey::Master(seed);

    // Generate dummy Sapling address
    auto sk = m.Derive(0);
    auto expsk = sk.expsk;
    auto fvk = expsk.full_viewing_key();
    auto pk = sk.DefaultAddress();

    // Generate dummy recipient Sapling address
    auto sk2 = m.Derive(1);
    auto expsk2 = sk2.expsk;
    auto fvk2 = expsk2.full_viewing_key();
    auto pk2 = sk2.DefaultAddress();

    // Generate dummy Sapling note
    libzcash::SaplingNote note(pk, 50000);
    auto cm = note.cm().get();
    SaplingMerkleTree saplingTree;
    saplingTree.append(cm);
    auto anchor = saplingTree.root();
    auto witness = saplingTree.witness();

    // Generate transaction
    auto builder = TransactionBuilder(consensusParams, 1);
    ASSERT_TRUE(builder.AddSaplingSpend(expsk, note, anchor, witness));
    builder.AddSaplingOutput(fvk.ovk, pk2, 25000, {});
    auto maybe_tx = builder.Build();
    ASSERT_EQ(static_cast<bool>(maybe_tx), true);
    auto tx = maybe_tx.get();

    // Wallet contains fvk1 but not fvk2
    CWalletTx wtx {&wallet, tx};
    ASSERT_TRUE(wallet.AddSaplingZKey(sk, pk));
    ASSERT_TRUE(wallet.HaveSaplingSpendingKey(fvk));
    ASSERT_FALSE(wallet.HaveSaplingSpendingKey(fvk2));

    // Fake-mine the transaction
    EXPECT_EQ(-1, chainActive.Height());
    SproutMerkleTree sproutTree;
    CBlock block;
    block.vtx.push_back(wtx);
    block.hashMerkleRoot = block.BuildMerkleTree();
    auto blockHash = block.GetHash();
    CBlockIndex fakeIndex {block};
    mapBlockIndex.insert(std::make_pair(blockHash, &fakeIndex));
    chainActive.SetTip(&fakeIndex);
    EXPECT_TRUE(chainActive.Contains(&fakeIndex));
    EXPECT_EQ(0, chainActive.Height());

    // Simulate SyncTransaction which calls AddToWalletIfInvolvingMe
    auto saplingNoteData = wallet.FindMySaplingNotes(wtx, chainActive.Height()).first;
    ASSERT_TRUE(saplingNoteData.size() == 1); // wallet only has key for change output
    wtx.SetSaplingNoteData(saplingNoteData);
    wtx.SetMerkleBranch(block);
    wallet.AddToWallet(wtx, true, NULL);

    // Simulate receiving new block and ChainTip signal
    wallet.BuildWitnessCache(&fakeIndex, false);
    wallet.UpdateNullifierNoteMapForBlock(&block);

    // Retrieve the updated wtx from wallet
    uint256 hash = wtx.GetHash();
    wtx = wallet.mapWallet[hash];

    // Now lets add key fvk2 so wallet can find the payment note sent to pk2
    ASSERT_TRUE(wallet.AddSaplingZKey(sk2, pk2));
    ASSERT_TRUE(wallet.HaveSaplingSpendingKey(fvk2));
    CWalletTx wtx2 = wtx;
    auto saplingNoteData2 = wallet.FindMySaplingNotes(wtx2, chainActive.Height()).first;
    ASSERT_TRUE(saplingNoteData2.size() == 2);
    wtx2.SetSaplingNoteData(saplingNoteData2);

    // The payment note has not been witnessed yet, so let's fake the witness.
    SaplingOutPoint sop0(wtx2.GetHash(), 0);
    SaplingOutPoint sop1(wtx2.GetHash(), 1);
    wtx2.mapSaplingNoteData[sop0].witnesses.push_front(saplingTree.witness());
    wtx2.mapSaplingNoteData[sop0].witnessHeight = 0;

    // The txs are different as wtx is aware of just the change output,
    // whereas wtx2 is aware of both payment and change outputs.
    EXPECT_NE(wtx.mapSaplingNoteData, wtx2.mapSaplingNoteData);
    EXPECT_EQ(1, wtx.mapSaplingNoteData.size());
    EXPECT_EQ(1, wtx.mapSaplingNoteData[sop1].witnesses.size());    // wtx has witness for change

    EXPECT_EQ(2, wtx2.mapSaplingNoteData.size());
    EXPECT_EQ(1, wtx2.mapSaplingNoteData[sop0].witnesses.size());    // wtx2 has fake witness for payment output
    EXPECT_EQ(0, wtx2.mapSaplingNoteData[sop1].witnesses.size());    // wtx2 never had BuildWitnessCache called

    // After updating, they should be the same
    EXPECT_TRUE(wallet.UpdatedNoteData(wtx2, wtx));

    // We can't do this:
    // EXPECT_EQ(wtx.mapSaplingNoteData, wtx2.mapSaplingNoteData);
    // because nullifiers (if part of == comparator) have not all been computed
    // Also note that mapwallet[hash] is not updated with the updated wtx.
   // wtx = wallet.mapWallet[hash];

    EXPECT_EQ(2, wtx.mapSaplingNoteData.size());
    EXPECT_EQ(2, wtx2.mapSaplingNoteData.size());
    // wtx copied over the fake witness from wtx2 for the payment output
    EXPECT_EQ(wtx.mapSaplingNoteData[sop0].witnesses.front(), wtx2.mapSaplingNoteData[sop0].witnesses.front());
    // wtx2 never had its change output witnessed even though it has been in wtx
    EXPECT_EQ(0, wtx2.mapSaplingNoteData[sop1].witnesses.size());
    EXPECT_EQ(wtx.mapSaplingNoteData[sop1].witnesses.front(), saplingTree.witness());

    // Tear down
    chainActive.SetTip(NULL);
    mapBlockIndex.erase(blockHash);

    // Revert to default
    UpdateNetworkUpgradeParameters(Consensus::UPGRADE_SAPLING, Consensus::NetworkUpgrade::NO_ACTIVATION_HEIGHT);
    UpdateNetworkUpgradeParameters(Consensus::UPGRADE_OVERWINTER, Consensus::NetworkUpgrade::NO_ACTIVATION_HEIGHT);
}

TEST(WalletTests, MarkAffectedSproutTransactionsDirty) {
    TestWallet wallet;

    auto sk = libzcash::SproutSpendingKey::random();
    wallet.AddSproutSpendingKey(sk);

    auto wtx = GetValidReceive(sk, 10, true);
    auto hash = wtx.GetHash();
    auto note = GetNote(sk, wtx, 0, 1);
    auto nullifier = note.nullifier(sk);
    auto wtx2 = GetValidSpend(sk, note, 5);

    mapSproutNoteData_t noteData;
    JSOutPoint jsoutpt {hash, 0, 1};
    SproutNoteData nd {sk.address(), nullifier};
    noteData[jsoutpt] = nd;

    wtx.SetSproutNoteData(noteData);
    wallet.AddToWallet(wtx, true, NULL);
    wallet.MarkAffectedTransactionsDirty(wtx);

    // After getting a cached value, the first tx should be clean
    wallet.mapWallet[hash].GetDebit(ISMINE_ALL);
    EXPECT_TRUE(wallet.mapWallet[hash].fDebitCached);

    // After adding the note spend, the first tx should be dirty
    wallet.AddToWallet(wtx2, true, NULL);
    wallet.MarkAffectedTransactionsDirty(wtx2);
    EXPECT_FALSE(wallet.mapWallet[hash].fDebitCached);
}

TEST(WalletTests, MarkAffectedSaplingTransactionsDirty) {
    SelectParams(CBaseChainParams::REGTEST);
    UpdateNetworkUpgradeParameters(Consensus::UPGRADE_OVERWINTER, Consensus::NetworkUpgrade::ALWAYS_ACTIVE);
    UpdateNetworkUpgradeParameters(Consensus::UPGRADE_SAPLING, Consensus::NetworkUpgrade::ALWAYS_ACTIVE);
    auto consensusParams = Params().GetConsensus();

    TestWallet wallet;

    // Generate Sapling address
    std::vector<unsigned char, secure_allocator<unsigned char>> rawSeed(32);
    HDSeed seed(rawSeed);
    auto sk = libzcash::SaplingExtendedSpendingKey::Master(seed);
    auto expsk = sk.expsk;
    auto fvk = expsk.full_viewing_key();
    auto ivk = fvk.in_viewing_key();
    auto pk = sk.DefaultAddress();

    ASSERT_TRUE(wallet.AddSaplingZKey(sk, pk));
    ASSERT_TRUE(wallet.HaveSaplingSpendingKey(fvk));

    // Set up transparent address
    CBasicKeyStore keystore;
    CKey tsk = DecodeSecret(tSecretRegtest);
    keystore.AddKey(tsk);
    auto scriptPubKey = GetScriptForDestination(tsk.GetPubKey().GetID());

    // Generate shielding tx from transparent to Sapling
    // 0.0005 t-ZEC in, 0.0004 z-ZEC out, 0.0001 t-ZEC fee
    auto builder = TransactionBuilder(consensusParams, 1, &keystore);
    builder.AddTransparentInput(COutPoint(), scriptPubKey, 50000);
    builder.AddSaplingOutput(fvk.ovk, pk, 40000, {});
    auto maybe_tx = builder.Build();
    ASSERT_EQ(static_cast<bool>(maybe_tx), true);
    auto tx1 = maybe_tx.get();

    EXPECT_EQ(tx1.vin.size(), 1);
    EXPECT_EQ(tx1.vout.size(), 0);
    EXPECT_EQ(tx1.vjoinsplit.size(), 0);
    EXPECT_EQ(tx1.vShieldedSpend.size(), 0);
    EXPECT_EQ(tx1.vShieldedOutput.size(), 1);
    EXPECT_EQ(tx1.valueBalance, -40000);

    CWalletTx wtx {&wallet, tx1};

    // Fake-mine the transaction
    EXPECT_EQ(-1, chainActive.Height());
    SaplingMerkleTree saplingTree;
    SproutMerkleTree sproutTree;
    CBlock block;
    block.vtx.push_back(wtx);
    block.hashMerkleRoot = block.BuildMerkleTree();
    auto blockHash = block.GetHash();
    CBlockIndex fakeIndex {block};
    mapBlockIndex.insert(std::make_pair(blockHash, &fakeIndex));
    chainActive.SetTip(&fakeIndex);
    EXPECT_TRUE(chainActive.Contains(&fakeIndex));
    EXPECT_EQ(0, chainActive.Height());

    // Simulate SyncTransaction which calls AddToWalletIfInvolvingMe
    auto saplingNoteData = wallet.FindMySaplingNotes(wtx, chainActive.Height()).first;
    ASSERT_TRUE(saplingNoteData.size() > 0);
    wtx.SetSaplingNoteData(saplingNoteData);
    wtx.SetMerkleBranch(block);
    wallet.AddToWallet(wtx, true, NULL);

    // Simulate receiving new block and ChainTip signal
    wallet.BuildWitnessCache(&fakeIndex, false);
    wallet.UpdateNullifierNoteMapForBlock(&block);

    // Retrieve the updated wtx from wallet
    uint256 hash = wtx.GetHash();
    wtx = wallet.mapWallet[hash];

    // Prepare to spend the note that was just created
    auto maybe_pt = libzcash::SaplingNotePlaintext::decrypt(consensusParams, fakeIndex.nHeight, tx1.vShieldedOutput[0].encCiphertext, ivk, tx1.vShieldedOutput[0].ephemeralKey, tx1.vShieldedOutput[0].cmu);
    ASSERT_EQ(static_cast<bool>(maybe_pt), true);
    auto maybe_note = maybe_pt.get().note(ivk);
    ASSERT_EQ(static_cast<bool>(maybe_note), true);
    auto note = maybe_note.get();
    auto anchor = saplingTree.root();
    auto witness = saplingTree.witness();

    // Create a Sapling-only transaction
    // 0.0004 z-ZEC in, 0.00025 z-ZEC out, 0.0001 t-ZEC fee, 0.00005 z-ZEC change
    auto builder2 = TransactionBuilder(consensusParams, 2);
    ASSERT_TRUE(builder2.AddSaplingSpend(expsk, note, anchor, witness));
    builder2.AddSaplingOutput(fvk.ovk, pk, 25000, {});
    auto maybe_tx2 = builder2.Build();
    ASSERT_EQ(static_cast<bool>(maybe_tx2), true);
    auto tx2 = maybe_tx2.get();

    EXPECT_EQ(tx2.vin.size(), 0);
    EXPECT_EQ(tx2.vout.size(), 0);
    EXPECT_EQ(tx2.vjoinsplit.size(), 0);
    EXPECT_EQ(tx2.vShieldedSpend.size(), 1);
    EXPECT_EQ(tx2.vShieldedOutput.size(), 2);
    EXPECT_EQ(tx2.valueBalance, 10000);

    CWalletTx wtx2 {&wallet, tx2};
    auto hash2 = wtx2.GetHash();

    wallet.MarkAffectedTransactionsDirty(wtx);

    // After getting a cached value, the first tx should be clean
    wallet.mapWallet[hash].GetDebit(ISMINE_ALL);
    EXPECT_TRUE(wallet.mapWallet[hash].fDebitCached);

    // After adding the note spend, the first tx should be dirty
    wallet.AddToWallet(wtx2, true, NULL);
    wallet.MarkAffectedTransactionsDirty(wtx2);
    EXPECT_FALSE(wallet.mapWallet[hash].fDebitCached);

    // Tear down
    chainActive.SetTip(NULL);
    mapBlockIndex.erase(blockHash);

    // Revert to default
    UpdateNetworkUpgradeParameters(Consensus::UPGRADE_SAPLING, Consensus::NetworkUpgrade::NO_ACTIVATION_HEIGHT);
    UpdateNetworkUpgradeParameters(Consensus::UPGRADE_OVERWINTER, Consensus::NetworkUpgrade::NO_ACTIVATION_HEIGHT);
}

TEST(WalletTests, SproutNoteLocking) {
    TestWallet wallet;

    auto sk = libzcash::SproutSpendingKey::random();
    wallet.AddSproutSpendingKey(sk);

    auto wtx = GetValidReceive(sk, 10, true);
    auto wtx2 = GetValidReceive(sk, 10, true);

    JSOutPoint jsoutpt {wtx.GetHash(), 0, 0};
    JSOutPoint jsoutpt2 {wtx2.GetHash(),0, 0};

    // Test selective locking
    wallet.LockNote(jsoutpt);
    EXPECT_TRUE(wallet.IsLockedNote(jsoutpt));
    EXPECT_FALSE(wallet.IsLockedNote(jsoutpt2));

    // Test selective unlocking
    wallet.UnlockNote(jsoutpt);
    EXPECT_FALSE(wallet.IsLockedNote(jsoutpt));

    // Test multiple locking
    wallet.LockNote(jsoutpt);
    wallet.LockNote(jsoutpt2);
    EXPECT_TRUE(wallet.IsLockedNote(jsoutpt));
    EXPECT_TRUE(wallet.IsLockedNote(jsoutpt2));

    // Test unlock all
    wallet.UnlockAllSproutNotes();
    EXPECT_FALSE(wallet.IsLockedNote(jsoutpt));
    EXPECT_FALSE(wallet.IsLockedNote(jsoutpt2));
}

TEST(WalletTests, SaplingNoteLocking) {
    TestWallet wallet;
    SaplingOutPoint sop1 {uint256(), 1};
    SaplingOutPoint sop2 {uint256(), 2};

    // Test selective locking
    wallet.LockNote(sop1);
    EXPECT_TRUE(wallet.IsLockedNote(sop1));
    EXPECT_FALSE(wallet.IsLockedNote(sop2));

    // Test selective unlocking
    wallet.UnlockNote(sop1);
    EXPECT_FALSE(wallet.IsLockedNote(sop1));

    // Test multiple locking
    wallet.LockNote(sop1);
    wallet.LockNote(sop2);
    EXPECT_TRUE(wallet.IsLockedNote(sop1));
    EXPECT_TRUE(wallet.IsLockedNote(sop2));

    // Test list
    auto v = wallet.ListLockedSaplingNotes();
    EXPECT_EQ(v.size(), 2);
    EXPECT_TRUE(std::find(v.begin(), v.end(), sop1) != v.end());
    EXPECT_TRUE(std::find(v.begin(), v.end(), sop2) != v.end());

    // Test unlock all
    wallet.UnlockAllSaplingNotes();
    EXPECT_FALSE(wallet.IsLockedNote(sop1));
    EXPECT_FALSE(wallet.IsLockedNote(sop2));
}<|MERGE_RESOLUTION|>--- conflicted
+++ resolved
@@ -665,116 +665,6 @@
 // Generate note A and spend to create note B, from which we spend to create two conflicting transactions
 TEST(WalletTests, GetConflictedSaplingNotes) {
     SelectParams(CBaseChainParams::REGTEST);
-<<<<<<< HEAD
-    UpdateNetworkUpgradeParameters(Consensus::UPGRADE_OVERWINTER, Consensus::NetworkUpgrade::ALWAYS_ACTIVE);
-    UpdateNetworkUpgradeParameters(Consensus::UPGRADE_SAPLING, Consensus::NetworkUpgrade::ALWAYS_ACTIVE);
-    auto consensusParams = Params().GetConsensus();
-
-    TestWallet wallet;
-
-    // Generate Sapling address
-    std::vector<unsigned char, secure_allocator<unsigned char>> rawSeed(32);
-    HDSeed seed(rawSeed);
-    auto sk = libzcash::SaplingExtendedSpendingKey::Master(seed);
-    auto expsk = sk.expsk;
-    auto fvk = expsk.full_viewing_key();
-    auto ivk = fvk.in_viewing_key();
-    auto pk = sk.DefaultAddress();
-
-    ASSERT_TRUE(wallet.AddSaplingZKey(sk, pk));
-    ASSERT_TRUE(wallet.HaveSaplingSpendingKey(fvk));
-
-    // Generate note A
-    libzcash::SaplingNote note(pk, 50000);
-    auto cm = note.cm().get();
-    SaplingMerkleTree saplingTree;
-    saplingTree.append(cm);
-    auto anchor = saplingTree.root();
-    auto witness = saplingTree.witness();
-
-    // Generate tx to create output note B
-    auto builder = TransactionBuilder(consensusParams, 1);
-    ASSERT_TRUE(builder.AddSaplingSpend(expsk, note, anchor, witness));
-    builder.AddSaplingOutput(fvk.ovk, pk, 35000, {});
-    auto maybe_tx = builder.Build();
-    ASSERT_EQ(static_cast<bool>(maybe_tx), true);
-    auto tx = maybe_tx.get();
-    CWalletTx wtx {&wallet, tx};
-
-    // Fake-mine the transaction
-    EXPECT_EQ(-1, chainActive.Height());
-    SproutMerkleTree sproutTree;
-    CBlock block;
-    block.vtx.push_back(wtx);
-    block.hashMerkleRoot = block.BuildMerkleTree();
-    auto blockHash = block.GetHash();
-    CBlockIndex fakeIndex {block};
-    mapBlockIndex.insert(std::make_pair(blockHash, &fakeIndex));
-    chainActive.SetTip(&fakeIndex);
-    EXPECT_TRUE(chainActive.Contains(&fakeIndex));
-    EXPECT_EQ(0, chainActive.Height());
-
-    // Simulate SyncTransaction which calls AddToWalletIfInvolvingMe
-    auto saplingNoteData = wallet.FindMySaplingNotes(wtx).first;
-    ASSERT_TRUE(saplingNoteData.size() > 0);
-    wtx.SetSaplingNoteData(saplingNoteData);
-    wtx.SetMerkleBranch(block);
-    wallet.AddToWallet(wtx, true, NULL);
-
-    // Simulate receiving new block and ChainTip signal
-    wallet.BuildWitnessCache(&fakeIndex, false);
-    wallet.UpdateNullifierNoteMapForBlock(&block);
-
-    // Retrieve the updated wtx from wallet
-    uint256 hash = wtx.GetHash();
-    wtx = wallet.mapWallet[hash];
-
-    // Decrypt output note B
-    auto maybe_pt = libzcash::SaplingNotePlaintext::decrypt(
-            wtx.vShieldedOutput[0].encCiphertext,
-            ivk,
-            wtx.vShieldedOutput[0].ephemeralKey,
-            wtx.vShieldedOutput[0].cm);
-    ASSERT_EQ(static_cast<bool>(maybe_pt), true);
-    auto maybe_note = maybe_pt.get().note(ivk);
-    ASSERT_EQ(static_cast<bool>(maybe_note), true);
-    auto note2 = maybe_note.get();
-
-    SaplingOutPoint sop0(wtx.GetHash(), 0);
-    auto spend_note_witness =  wtx.mapSaplingNoteData[sop0].witnesses.front();
-    auto maybe_nf = note2.nullifier(fvk, spend_note_witness.position());
-    ASSERT_EQ(static_cast<bool>(maybe_nf), true);
-    auto nullifier2 = maybe_nf.get();
-
-    anchor = saplingTree.root();
-
-    // Create transaction to spend note B
-    auto builder2 = TransactionBuilder(consensusParams, 2);
-    ASSERT_TRUE(builder2.AddSaplingSpend(expsk, note2, anchor, spend_note_witness));
-    builder2.AddSaplingOutput(fvk.ovk, pk, 20000, {});
-    auto maybe_tx2 = builder2.Build();
-    ASSERT_EQ(static_cast<bool>(maybe_tx2), true);
-    auto tx2 = maybe_tx2.get();
-
-    // Create conflicting transaction which also spends note B
-    auto builder3 = TransactionBuilder(consensusParams, 2);
-    ASSERT_TRUE(builder3.AddSaplingSpend(expsk, note2, anchor, spend_note_witness));
-    builder3.AddSaplingOutput(fvk.ovk, pk, 19999, {});
-    auto maybe_tx3 = builder3.Build();
-    ASSERT_EQ(static_cast<bool>(maybe_tx3), true);
-    auto tx3 = maybe_tx3.get();
-
-    CWalletTx wtx2 {&wallet, tx2};
-    CWalletTx wtx3 {&wallet, tx3};
-
-    auto hash2 = wtx2.GetHash();
-    auto hash3 = wtx3.GetHash();
-
-    // No conflicts for no spends (wtx is currently the only transaction in the wallet)
-    EXPECT_EQ(0, wallet.GetConflicts(hash2).size());
-    EXPECT_EQ(0, wallet.GetConflicts(hash3).size());
-=======
->>>>>>> 92c8682c
 
     std::vector<libzcash::Zip212Enabled> zip_212_enabled = {libzcash::Zip212Enabled::BeforeZip212, libzcash::Zip212Enabled::AfterZip212};
     const Consensus::Params& (*activations [])() = {RegtestActivateSapling, RegtestActivateCanopy};
@@ -1175,135 +1065,6 @@
 TEST(WalletTests, SpentSaplingNoteIsFromMe) {
     SelectParams(CBaseChainParams::REGTEST);
 
-<<<<<<< HEAD
-    // Generate Sapling note A
-    libzcash::SaplingNote note(pk, 50000);
-    auto cm = note.cm().get();
-    SaplingMerkleTree saplingTree;
-    saplingTree.append(cm);
-    auto anchor = saplingTree.root();
-    auto witness = saplingTree.witness();
-
-    // Generate transaction, which sends funds to note B
-    auto builder = TransactionBuilder(consensusParams, 1);
-    ASSERT_TRUE(builder.AddSaplingSpend(expsk, note, anchor, witness));
-    builder.AddSaplingOutput(fvk.ovk, pk, 25000, {});
-    auto maybe_tx = builder.Build();
-    ASSERT_EQ(static_cast<bool>(maybe_tx), true);
-    auto tx = maybe_tx.get();
-
-    CWalletTx wtx {&wallet, tx};
-    ASSERT_TRUE(wallet.AddSaplingZKey(sk, pk));
-    ASSERT_TRUE(wallet.HaveSaplingSpendingKey(fvk));
-
-    // Fake-mine the transaction
-    EXPECT_EQ(-1, chainActive.Height());
-    SproutMerkleTree sproutTree;
-    CBlock block;
-    block.vtx.push_back(wtx);
-    block.hashMerkleRoot = block.BuildMerkleTree();
-    auto blockHash = block.GetHash();
-    CBlockIndex fakeIndex {block};
-    mapBlockIndex.insert(std::make_pair(blockHash, &fakeIndex));
-    chainActive.SetTip(&fakeIndex);
-    EXPECT_TRUE(chainActive.Contains(&fakeIndex));
-    EXPECT_EQ(0, chainActive.Height());
-
-    auto saplingNoteData = wallet.FindMySaplingNotes(wtx).first;
-    ASSERT_TRUE(saplingNoteData.size() > 0);
-    wtx.SetSaplingNoteData(saplingNoteData);
-    wtx.SetMerkleBranch(block);
-    wallet.AddToWallet(wtx, true, NULL);
-
-    // Simulate receiving new block and ChainTip signal.
-    // This triggers calculation of nullifiers for notes belonging to this wallet
-    // in the output descriptions of wtx.
-    wallet.BuildWitnessCache(&fakeIndex, false);
-    wallet.UpdateNullifierNoteMapForBlock(&block);
-
-    // Retrieve the updated wtx from wallet
-    wtx = wallet.mapWallet[wtx.GetHash()];
-
-    // The test wallet never received the fake note which is being spent, so there
-    // is no mapping from nullifier to notedata stored in mapSaplingNullifiersToNotes.
-    // Therefore the wallet does not know the tx belongs to the wallet.
-    EXPECT_FALSE(wallet.IsFromMe(wtx));
-
-    // Manually compute the nullifier and check map entry does not exist
-    auto nf = note.nullifier(fvk, witness.position());
-    ASSERT_TRUE(nf);
-    ASSERT_FALSE(wallet.mapSaplingNullifiersToNotes.count(nf.get()));
-
-    // Decrypt note B
-    auto maybe_pt = libzcash::SaplingNotePlaintext::decrypt(
-        wtx.vShieldedOutput[0].encCiphertext,
-        ivk,
-        wtx.vShieldedOutput[0].ephemeralKey,
-        wtx.vShieldedOutput[0].cm);
-    ASSERT_EQ(static_cast<bool>(maybe_pt), true);
-    auto maybe_note = maybe_pt.get().note(ivk);
-    ASSERT_EQ(static_cast<bool>(maybe_note), true);
-    auto note2 = maybe_note.get();
-
-    // Get witness to retrieve position of note B we want to spend
-    SaplingOutPoint sop0(wtx.GetHash(), 0);
-    auto spend_note_witness =  wtx.mapSaplingNoteData[sop0].witnesses.front();
-    auto maybe_nf = note2.nullifier(fvk, spend_note_witness.position());
-    ASSERT_EQ(static_cast<bool>(maybe_nf), true);
-    auto nullifier2 = maybe_nf.get();
-
-    // NOTE: Not updating the anchor results in a core dump.  Shouldn't builder just return error?
-    // *** Error in `./zcash-gtest': double free or corruption (out): 0x00007ffd8755d990 ***
-    anchor = saplingTree.root();
-
-    // Create transaction to spend note B
-    auto builder2 = TransactionBuilder(consensusParams, 2);
-    ASSERT_TRUE(builder2.AddSaplingSpend(expsk, note2, anchor, spend_note_witness));
-    builder2.AddSaplingOutput(fvk.ovk, pk, 12500, {});
-    auto maybe_tx2 = builder2.Build();
-    ASSERT_EQ(static_cast<bool>(maybe_tx2), true);
-    auto tx2 = maybe_tx2.get();
-    EXPECT_EQ(tx2.vin.size(), 0);
-    EXPECT_EQ(tx2.vout.size(), 0);
-    EXPECT_EQ(tx2.vjoinsplit.size(), 0);
-    EXPECT_EQ(tx2.vShieldedSpend.size(), 1);
-    EXPECT_EQ(tx2.vShieldedOutput.size(), 2);
-    EXPECT_EQ(tx2.valueBalance, 10000);
-
-    CWalletTx wtx2 {&wallet, tx2};
-
-    // Fake-mine this tx into the next block
-    EXPECT_EQ(0, chainActive.Height());
-    CBlock block2;
-    block2.vtx.push_back(wtx2);
-    block2.hashMerkleRoot = block2.BuildMerkleTree();
-    block2.hashPrevBlock = blockHash;
-    auto blockHash2 = block2.GetHash();
-    CBlockIndex fakeIndex2 {block2};
-    mapBlockIndex.insert(std::make_pair(blockHash2, &fakeIndex2));
-    fakeIndex2.SetHeight(1);
-    chainActive.SetTip(&fakeIndex2);
-    EXPECT_TRUE(chainActive.Contains(&fakeIndex2));
-    EXPECT_EQ(1, chainActive.Height());
-
-    auto saplingNoteData2 = wallet.FindMySaplingNotes(wtx2).first;
-    ASSERT_TRUE(saplingNoteData2.size() > 0);
-    wtx2.SetSaplingNoteData(saplingNoteData2);
-    wtx2.SetMerkleBranch(block2);
-    wallet.AddToWallet(wtx2, true, NULL);
-
-    // Verify note B is spent. AddToWallet invokes AddToSpends which updates mapTxSaplingNullifiers
-    EXPECT_TRUE(wallet.IsSaplingSpent(nullifier2));
-
-    // Verify note B belongs to wallet.
-    EXPECT_TRUE(wallet.IsFromMe(wtx2));
-    ASSERT_TRUE(wallet.mapSaplingNullifiersToNotes.count(nullifier2));
-
-    // Tear down
-    chainActive.SetTip(NULL);
-    mapBlockIndex.erase(blockHash);
-    mapBlockIndex.erase(blockHash2);
-=======
     std::vector<libzcash::Zip212Enabled> zip_212_enabled = {libzcash::Zip212Enabled::BeforeZip212, libzcash::Zip212Enabled::AfterZip212};
     const Consensus::Params& (*activations [])() = {RegtestActivateSapling, RegtestActivateCanopy};
     void (*deactivations [])() = {RegtestDeactivateSapling, RegtestDeactivateCanopy};
@@ -1357,7 +1118,6 @@
         wtx.SetSaplingNoteData(saplingNoteData);
         wtx.SetMerkleBranch(block);
         wallet.AddToWallet(wtx, true, NULL);
->>>>>>> 92c8682c
 
         // Simulate receiving new block and ChainTip signal.
         // This triggers calculation of nullifiers for notes belonging to this wallet

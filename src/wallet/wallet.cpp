--- conflicted
+++ resolved
@@ -40,15 +40,10 @@
 #include "zcash/zip32.h"
 #include "cc/CCinclude.h"
 #include "komodo_utils.h"
-<<<<<<< HEAD
 #include "komodo_bitcoind.h"
 #include "komodo_notary.h"
 #include "komodo_interest.h"
 #include "komodo_globals.h"
-=======
-#include "komodo_interest.h"
-#include "komodo_bitcoind.h"
->>>>>>> 0fd2cc27
 
 #include <assert.h>
 
@@ -70,13 +65,11 @@
 bool fPayAtLeastCustomFee = true;
 #include "komodo_defs.h"
 
-<<<<<<< HEAD
-=======
-CBlockIndex *komodo_chainactive(int32_t height);
-extern std::string DONATION_PUBKEY;
-int32_t komodo_dpowconfs(int32_t height,int32_t numconfs);
-
->>>>>>> 0fd2cc27
+// TODO: remove
+//CBlockIndex *komodo_chainactive(int32_t height);
+//extern std::string DONATION_PUBKEY;
+//int32_t komodo_dpowconfs(int32_t height,int32_t numconfs);
+
 /**
  * Fees smaller than this (in satoshi) are considered zero fee (for transaction creation)
  * Override with -mintxfee
@@ -3337,13 +3330,9 @@
                                 {
                                     komodo_accrued_interest(&txheight,&locktime,wtxid,i,0,pcoin->vout[i].nValue,(int32_t)tipindex->nHeight);
                                     interest = komodo_interestnew(txheight,pcoin->vout[i].nValue,locktime,tipindex->nTime);
-<<<<<<< HEAD
                                 } 
                                 else 
                                     interest = 0;
-=======
-                                } else interest = 0;
->>>>>>> 0fd2cc27
                                 if ( interest != 0 )
                                 {
                                     ptr = (uint64_t *)&pcoin->vout[i].interest;
@@ -4119,10 +4108,6 @@
     return nFeeNeeded;
 }
 
-<<<<<<< HEAD
-
-=======
->>>>>>> 0fd2cc27
 DBErrors CWallet::LoadWallet(bool& fFirstRunRet)
 {
     if (!fFileBacked)

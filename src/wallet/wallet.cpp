--- conflicted
+++ resolved
@@ -2672,45 +2672,15 @@
 
     wtxNew.fTimeReceivedIsTxTime = true;
     wtxNew.BindWallet(this);
-<<<<<<< HEAD
-    CMutableTransaction txNew;
-
-    if ( 0 )
-    {
-        // Discourage fee sniping.
-        //
-        // However because of a off-by-one-error in previous versions we need to
-        // neuter it by setting nLockTime to at least one less than nBestHeight.
-        // Secondly currently propagation of transactions created for block heights
-        // corresponding to blocks that were just mined may be iffy - transactions
-        // aren't re-accepted into the mempool - we additionally neuter the code by
-        // going ten blocks back. Doesn't yet do anything for sniping, but does act
-        // to shake out wallet bugs like not showing nLockTime'd transactions at
-        // all.
-        txNew.nLockTime = std::max(0, chainActive.Height() - 10);
-        
-        // Secondly occasionally randomly pick a nLockTime even further back, so
-        // that transactions that are delayed after signing for whatever reason,
-        // e.g. high-latency mix networks and some CoinJoin implementations, have
-        // better privacy.
-        if (GetRandInt(10) == 0)
-            txNew.nLockTime = std::max(0, (int)txNew.nLockTime - GetRandInt(100));
-        
-        assert(txNew.nLockTime <= (unsigned int)chainActive.Height());
-        assert(txNew.nLockTime < LOCKTIME_THRESHOLD);
-    }
-    else
-    {
-        txNew.nLockTime = (uint32_t)chainActive.Tip()->nTime + 1; // set to a time close to now
-    }
-=======
     int nextBlockHeight = chainActive.Height() + 1;
     CMutableTransaction txNew = CreateNewContextualCMutableTransaction(
-        Params().GetConsensus(), nextBlockHeight);
+                                                                       Params().GetConsensus(), nextBlockHeight);
+        txNew.nLockTime = (uint32_t)chainActive.Tip()->nTime + 1; // set to a time close to now
 
     // Activates after Overwinter network upgrade
     // Set nExpiryHeight to expiryDelta (default 20) blocks past current block height
-    if (NetworkUpgradeActive(nextBlockHeight, Params().GetConsensus(), Consensus::UPGRADE_OVERWINTER)) {
+    if (NetworkUpgradeActive(nextBlockHeight, Params().GetConsensus(), Consensus::UPGRADE_OVERWINTER))
+    {
         if (nextBlockHeight + expiryDelta >= TX_EXPIRY_HEIGHT_THRESHOLD){
             strFailReason = _("nExpiryHeight must be less than TX_EXPIRY_HEIGHT_THRESHOLD.");
             return false;
@@ -2719,29 +2689,6 @@
         }
     }
     
-    // Discourage fee sniping.
-    //
-    // However because of a off-by-one-error in previous versions we need to
-    // neuter it by setting nLockTime to at least one less than nBestHeight.
-    // Secondly currently propagation of transactions created for block heights
-    // corresponding to blocks that were just mined may be iffy - transactions
-    // aren't re-accepted into the mempool - we additionally neuter the code by
-    // going ten blocks back. Doesn't yet do anything for sniping, but does act
-    // to shake out wallet bugs like not showing nLockTime'd transactions at
-    // all.
-    txNew.nLockTime = std::max(0, chainActive.Height() - 10);
-
-    // Secondly occasionally randomly pick a nLockTime even further back, so
-    // that transactions that are delayed after signing for whatever reason,
-    // e.g. high-latency mix networks and some CoinJoin implementations, have
-    // better privacy.
-    if (GetRandInt(10) == 0)
-        txNew.nLockTime = std::max(0, (int)txNew.nLockTime - GetRandInt(100));
-
-    assert(txNew.nLockTime <= (unsigned int)chainActive.Height());
-    assert(txNew.nLockTime < LOCKTIME_THRESHOLD);
-
->>>>>>> 4d6498b9
     {
         LOCK2(cs_main, cs_wallet);
         {

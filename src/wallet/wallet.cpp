--- conflicted
+++ resolved
@@ -43,10 +43,7 @@
 #include "komodo_bitcoind.h"
 #include "komodo_notary.h"
 #include "komodo_interest.h"
-<<<<<<< HEAD
 #include "komodo_globals.h"
-=======
->>>>>>> a20e98e7
 
 #include <assert.h>
 
@@ -3320,11 +3317,7 @@
                     if ( !IS_MODE_EXCHANGEWALLET )
                     {
                         uint32_t locktime; int32_t txheight; CBlockIndex *tipindex;
-<<<<<<< HEAD
-                        if ( ASSETCHAINS_SYMBOL[0] == 0 && chainActive.Tip() != 0 && chainActive.Tip()->nHeight >= 60000 )
-=======
-                        if ( chain.isKMD() && chainActive.LastTip() != 0 && chainActive.LastTip()->GetHeight() >= 60000 )
->>>>>>> a20e98e7
+                        if ( chainName.isKMD() && chainActive.Tip() != 0 && chainActive.Tip()->nHeight >= 60000 )
                         {
                             if ( pcoin->vout[i].nValue >= 10*COIN )
                             {
@@ -3332,13 +3325,9 @@
                                 {
                                     komodo_accrued_interest(&txheight,&locktime,wtxid,i,0,pcoin->vout[i].nValue,(int32_t)tipindex->nHeight);
                                     interest = komodo_interestnew(txheight,pcoin->vout[i].nValue,locktime,tipindex->nTime);
-<<<<<<< HEAD
-                                } else interest = 0;
-=======
                                 } 
                                 else 
                                     interest = 0;
->>>>>>> a20e98e7
                                 if ( interest != 0 )
                                 {
                                     ptr = (uint64_t *)&pcoin->vout[i].interest;
@@ -3710,7 +3699,7 @@
     int nextBlockHeight = chainActive.Height() + 1;
     CMutableTransaction txNew = CreateNewContextualCMutableTransaction(Params().GetConsensus(), nextBlockHeight);
 
-    if (IS_MODE_EXCHANGEWALLET && ASSETCHAINS_SYMBOL[0] == 0) 
+    if (IS_MODE_EXCHANGEWALLET && chainName.isKMD()) 
         txNew.nLockTime = 0;
     else
     {
@@ -3829,7 +3818,7 @@
                     //a chance at a free transaction.
                     //But mempool inputs might still be in the mempool, so their age stays 0
                     //fprintf(stderr,"nCredit %.8f interest %.8f\n",(double)nCredit/COIN,(double)pcoin.first->vout[pcoin.second].interest/COIN);
-                    if ( !IS_MODE_EXCHANGEWALLET && chain.isKMD() )
+                    if ( !IS_MODE_EXCHANGEWALLET && chainName.isKMD() )
                     {
                         interest2 += pcoin.first->vout[pcoin.second].interest;
                         //fprintf(stderr,"%.8f ",(double)pcoin.first->vout[pcoin.second].interest/COIN);
@@ -3839,7 +3828,7 @@
                         age += 1;
                     dPriority += (double)nCredit * age;
                 }
-                if ( chain.isKMD() && DONATION_PUBKEY.size() == 66 && interest2 > 5000 )
+                if ( chainName.isKMD() && DONATION_PUBKEY.size() == 66 && interest2 > 5000 )
                 {
                     CScript scriptDonation = CScript() << ParseHex(DONATION_PUBKEY) << OP_CHECKSIG;
                     CTxOut newTxOut(interest2,scriptDonation);
@@ -4896,13 +4885,8 @@
 
 int CMerkleTx::GetBlocksToMaturity() const
 {
-<<<<<<< HEAD
-    if ( ASSETCHAINS_SYMBOL[0] == 0 )
+    if ( chainName.isKMD() )
         Params().ResetCoinbaseMaturity();
-=======
-    if ( chain.isKMD() )
-        COINBASE_MATURITY = _COINBASE_MATURITY;
->>>>>>> a20e98e7
     if (!IsCoinBase())
         return 0;
     int32_t depth = GetDepthInMainChain();

// Copyright (c) 2009-2010 Satoshi Nakamoto
// Copyright (c) 2009-2014 The Bitcoin Core developers
// Distributed under the MIT software license, see the accompanying
// file COPYING or http://www.opensource.org/licenses/mit-license.php.

/******************************************************************************
 * Copyright © 2014-2019 The SuperNET Developers.                             *
 *                                                                            *
 * See the AUTHORS, DEVELOPER-AGREEMENT and LICENSE files at                  *
 * the top-level directory of this distribution for the individual copyright  *
 * holder information and the developer policies on copyright and licensing.  *
 *                                                                            *
 * Unless otherwise agreed in a custom licensing agreement, no part of the    *
 * SuperNET software, including this file may be copied, modified, propagated *
 * or distributed except according to the terms contained in the LICENSE file *
 *                                                                            *
 * Removal or modification of this copyright notice is prohibited.            *
 *                                                                            *
 ******************************************************************************/

#include "wallet/wallet.h"

#include "asyncrpcqueue.h"
#include "checkpoints.h"
#include "coincontrol.h"
#include "consensus/upgrades.h"
#include "consensus/validation.h"
#include "consensus/consensus.h"
#include "init.h"
#include "key_io.h"
#include "main.h"
#include "net.h"
#include "rpc/protocol.h"
#include "rpc/server.h"
#include "script/script.h"
#include "script/sign.h"
#include "timedata.h"
#include "utilmoneystr.h"
#include "zcash/Note.hpp"
#include "crypter.h"
#include "coins.h"
#include "wallet/asyncrpcoperation_saplingconsolidation.h"
#include "wallet/asyncrpcoperation_sweeptoaddress.h"
#include "zcash/address/zip32.h"
#include "cc/CCinclude.h"
#include "rpcpiratewallet.h"

#include <assert.h>

#include <boost/algorithm/string/replace.hpp>
#include <boost/filesystem.hpp>
#include <boost/thread.hpp>

using namespace std;
using namespace libzcash;

std::vector<CWalletRef> vpwallets;

/**
 * Settings
 */
CFeeRate payTxFee(DEFAULT_TRANSACTION_FEE);
CAmount maxTxFee = DEFAULT_TRANSACTION_MAXFEE;
unsigned int nTxConfirmTarget = DEFAULT_TX_CONFIRM_TARGET;
bool bSpendZeroConfChange = true;
bool fSendFreeTransactions = false;
bool fPayAtLeastCustomFee = true;
#include "komodo_defs.h"

bool fWalletRbf = DEFAULT_WALLET_RBF;

CBlockIndex *komodo_chainactive(int32_t height);
extern std::string DONATION_PUBKEY;
int32_t komodo_dpowconfs(int32_t height,int32_t numconfs);
int tx_height( const uint256 &hash );
int scanperc;
bool fTxDeleteEnabled = false;
bool fTxConflictDeleteEnabled = false;
int fDeleteInterval = DEFAULT_TX_DELETE_INTERVAL;
unsigned int fDeleteTransactionsAfterNBlocks = DEFAULT_TX_RETENTION_BLOCKS;
unsigned int fKeepLastNTransactions = DEFAULT_TX_RETENTION_LASTTX;

/**
 * Fees smaller than this (in satoshi) are considered zero fee (for transaction creation)
 * Override with -mintxfee
 */
CFeeRate CWallet::minTxFee = CFeeRate(1000);

/**
 * If fee estimation does not have enough data to provide estimates, use this fee instead.
 * Has no effect if not using fee estimation
 * Override with -fallbackfee
 */
CFeeRate CWallet::fallbackFee = CFeeRate(DEFAULT_FALLBACK_FEE);

const uint256 CMerkleTx::ABANDON_HASH(uint256S("0000000000000000000000000000000000000000000000000000000000000001"));

/** @defgroup mapWallet
 *
 * @{
 */

struct CompareValueOnly
{
    bool operator()(const pair<CAmount, pair<const CWalletTx*, unsigned int> >& t1,
                    const pair<CAmount, pair<const CWalletTx*, unsigned int> >& t2) const
    {
        return t1.first < t2.first;
    }
};

std::string JSOutPoint::ToString() const
{
    return strprintf("JSOutPoint(%s, %d, %d)", hash.ToString().substr(0,10), js, n);
}

std::string COutput::ToString() const
{
    return strprintf("COutput(%s, %d, %d) [%s]", tx->GetHash().ToString(), i, nDepth, FormatMoney(tx->vout[i].nValue));
}

const CWalletTx* CWallet::GetWalletTx(const uint256& hash) const
{
    LOCK(cs_wallet);
    std::map<uint256, CWalletTx>::const_iterator it = mapWallet.find(hash);
    if (it == mapWallet.end())
        return NULL;
    return &(it->second);
}

// Generate a new spending key and return its public payment address
libzcash::SproutPaymentAddress CWallet::GenerateNewSproutZKey()
{
    AssertLockHeld(cs_wallet); // mapSproutZKeyMetadata

    auto k = SproutSpendingKey::random();
    auto addr = k.address();

    // Check for collision, even though it is unlikely to ever occur
    if (CCryptoKeyStore::HaveSproutSpendingKey(addr))
        throw std::runtime_error("CWallet::GenerateNewSproutZKey(): Collision detected");

    // Create new metadata
    int64_t nCreationTime = GetTime();
    mapSproutZKeyMetadata[addr] = CKeyMetadata(nCreationTime);

    if (!AddSproutZKey(k))
        throw std::runtime_error("CWallet::GenerateNewSproutZKey(): AddSproutZKey failed");
    return addr;
}

// Generate a new Sapling spending key and return its public payment address
SaplingPaymentAddress CWallet::GenerateNewSaplingZKey()
{
    AssertLockHeld(cs_wallet); // mapSaplingZKeyMetadata

    // Create new metadata
    int64_t nCreationTime = GetTime();
    CKeyMetadata metadata(nCreationTime);

    // Try to get the seed
    HDSeed seed;
    if (!GetHDSeed(seed))
        throw std::runtime_error("CWallet::GenerateNewSaplingZKey(): HD seed not found");

    auto m = libzcash::SaplingExtendedSpendingKey::Master(seed);
    uint32_t bip44CoinType = Params().BIP44CoinType();

    // We use a fixed keypath scheme of m/32'/coin_type'/account'
    // Derive m/32'
    auto m_32h = m.Derive(32 | ZIP32_HARDENED_KEY_LIMIT);
    // Derive m/32'/coin_type'
    auto m_32h_cth = m_32h.Derive(bip44CoinType | ZIP32_HARDENED_KEY_LIMIT);

    // Derive account key at next index, skip keys already known to the wallet
    libzcash::SaplingExtendedSpendingKey xsk;
    do
    {
        xsk = m_32h_cth.Derive(hdChain.saplingAccountCounter | ZIP32_HARDENED_KEY_LIMIT);
        metadata.hdKeypath = "m/32'/" + std::to_string(bip44CoinType) + "'/" + std::to_string(hdChain.saplingAccountCounter) + "'";
        metadata.seedFp = hdChain.seedFp;

        //Set Primary key for diversification
        if (hdChain.saplingAccountCounter == 0) {
            SetPrimarySpendingKey(xsk);
        }

        // Increment childkey index
        hdChain.saplingAccountCounter++;
    } while (HaveSaplingSpendingKey(xsk.ToXFVK()));

    // Update the chain model in the database
    if (fFileBacked && !CWalletDB(strWalletFile).WriteHDChain(hdChain))
        throw std::runtime_error("CWallet::GenerateNewSaplingZKey(): Writing HD chain model failed");

    auto ivk = xsk.expsk.full_viewing_key().in_viewing_key();
    mapSaplingZKeyMetadata[ivk] = metadata;

    auto addr = xsk.DefaultAddress();
    if (!AddSaplingZKey(xsk, addr)) {
        throw std::runtime_error("CWallet::GenerateNewSaplingZKey(): AddSaplingZKey failed");
    }
    // return default sapling payment address.
    return addr;
}

// Generate a new Sapling diversified payment address
SaplingPaymentAddress CWallet::GenerateNewSaplingDiversifiedAddress()
{
    AssertLockHeld(cs_wallet); // mapSaplingZKeyMetadata

    libzcash::SaplingExtendedSpendingKey extsk;
    if (pwalletMain->primarySaplingSpendingKey == boost::none) {
        // Try to get the seed
        HDSeed seed;
        if (!GetHDSeed(seed))
            throw std::runtime_error("CWallet::GenerateNewSaplingDiversifiedAddress(): HD seed not found");

        auto m = libzcash::SaplingExtendedSpendingKey::Master(seed);
        uint32_t bip44CoinType = Params().BIP44CoinType();

        //Derive default key
        auto m_32h = m.Derive(32 | ZIP32_HARDENED_KEY_LIMIT);
        auto m_32h_cth = m_32h.Derive(bip44CoinType | ZIP32_HARDENED_KEY_LIMIT);
        extsk = m_32h_cth.Derive(0 | ZIP32_HARDENED_KEY_LIMIT);

        //Check of default spending key
        auto ivk = extsk.expsk.full_viewing_key().in_viewing_key();
        libzcash::SaplingExtendedFullViewingKey extfvk;
        pwalletMain->GetSaplingFullViewingKey(ivk, extfvk);
        if (!HaveSaplingSpendingKey(extfvk)) {

          //Set metadata
          int64_t nCreationTime = GetTime();
          CKeyMetadata metadata(nCreationTime);
          metadata.hdKeypath = "m/32'/" + std::to_string(bip44CoinType) + "'/0'";
          metadata.seedFp = hdChain.seedFp;
          mapSaplingZKeyMetadata[ivk] = metadata;

          //Add Address to wallet
          auto addr = extsk.DefaultAddress();
          if (!AddSaplingZKey(extsk, addr)) {
              throw std::runtime_error("CWallet::GenerateNewSaplingDiversifiedAddress(): AddSaplingZKey failed");
          }

          //Return default address for default key
          return addr;
        } else {
            SetPrimarySpendingKey(extsk);
        }
    } else {
        extsk = pwalletMain->primarySaplingSpendingKey.get();
    }

    auto ivk = extsk.expsk.full_viewing_key().in_viewing_key();
    SaplingPaymentAddress addr;
    blob88 diversifier;

    //Initalize diversifier
    for (int j = 0; j < diversifier.size(); j++) {
        diversifier.begin()[j] = 0;
    }

    //Get Last used diversifier if one exists
    for (auto entry : mapLastDiversifierPath) {
        if (entry.first == ivk) {
            diversifier = entry.second;
        }
    }

    bool found = false;
    do {
      addr = extsk.ToXFVK().Address(diversifier).get().second;
      if (!GetSaplingExtendedSpendingKey(addr, extsk)) {
          found = true;
          //Save last used diversifier by ivk
          if (!AddLastDiversifierUsed(ivk, diversifier)) {
              throw std::runtime_error("CWallet::GenerateNewSaplingDiversifiedAddress(): AddLastDiversifierUsed failed");
          }

      }

      //increment the diversifier
      for (int j = 0; j < diversifier.size(); j++) {
          int i = diversifier.begin()[j];
          diversifier.begin()[j]++;
          i++;
          if ( i >= 256) {
              diversifier.begin()[j] = 0;
          } else {
            break;
          }
          //Should only be reached after all combinations have been tried
          if (i >= 256 && j+1 == diversifier.size())
              throw std::runtime_error("CWallet::GenerateNewSaplingDiversifiedAddress(): Unable to find new diversified address with the current key");
      }

    }
    while (!found);

    //Add to wallet
    if (!AddSaplingIncomingViewingKey(ivk, addr)) {
        throw std::runtime_error("CWallet::GenerateNewSaplingDiversifiedAddress(): AddSaplingIncomingViewingKey failed");
    }

    //Add to wallet
    if (!AddSaplingDiversifiedAddess(addr, ivk, diversifier)) {
        throw std::runtime_error("CWallet::GenerateNewSaplingDiversifiedAddress(): AddSaplingDiversifiedAddess failed");
    }

    // return diversified sapling payment address
    return addr;
}

bool CWallet::SetPrimarySpendingKey(
    const libzcash::SaplingExtendedSpendingKey &extsk)
{
      AssertLockHeld(cs_wallet); // mapSaplingZKeyMetadata

      pwalletMain->primarySaplingSpendingKey = extsk;

      if (!fFileBacked) {
          return true;
      }

      if (!IsCrypted()) {
          return CWalletDB(strWalletFile).WritePrimarySaplingSpendingKey(extsk);
      }

      return true;
}

// Add spending key to keystore
bool CWallet::AddSaplingZKey(
    const libzcash::SaplingExtendedSpendingKey &sk,
    const libzcash::SaplingPaymentAddress &defaultAddr)
{
    AssertLockHeld(cs_wallet); // mapSaplingZKeyMetadata

    if (!CCryptoKeyStore::AddSaplingSpendingKey(sk)) {
        return false;
    }

    nTimeFirstKey = 1; // No birthday information for viewing keys.
    if (!fFileBacked) {
        return true;
    }

    if (!IsCrypted()) {
        auto ivk = sk.expsk.full_viewing_key().in_viewing_key();
        return CWalletDB(strWalletFile).WriteSaplingZKey(ivk, sk, mapSaplingZKeyMetadata[ivk]);
    }

    return true;
}

// Add payment address -> incoming viewing key map entry
bool CWallet::AddSaplingIncomingViewingKey(
    const libzcash::SaplingIncomingViewingKey &ivk,
    const libzcash::SaplingPaymentAddress &addr)
{
    AssertLockHeld(cs_wallet); // mapSaplingZKeyMetadata

    if (!CCryptoKeyStore::AddSaplingIncomingViewingKey(ivk, addr)) {
        return false;
    }

    if (!fFileBacked) {
        return true;
    }

    if (!IsCrypted()) {
        return CWalletDB(strWalletFile).WriteSaplingPaymentAddress(addr, ivk);
    }

    return true;
}

bool CWallet::AddSaplingFullViewingKey(const libzcash::SaplingExtendedFullViewingKey &extfvk)
{
    AssertLockHeld(cs_wallet);

    if (!CCryptoKeyStore::AddSaplingFullViewingKey(extfvk)) {
        return false;
    }

    if (!fFileBacked) {
        return true;
    }

    return CWalletDB(strWalletFile).WriteSaplingExtendedFullViewingKey(extfvk);
}

bool CWallet::AddSaplingDiversifiedAddess(
    const libzcash::SaplingPaymentAddress &addr,
    const libzcash::SaplingIncomingViewingKey &ivk,
    const blob88 &path)
{
    AssertLockHeld(cs_wallet); // mapSaplingZKeyMetadata

    if (!CCryptoKeyStore::AddSaplingDiversifiedAddess(addr, ivk, path)) {
        return false;
    }

    if (!fFileBacked) {
        return true;
    }

    if (!IsCrypted()) {
        return CWalletDB(strWalletFile).WriteSaplingDiversifiedAddress(addr, ivk, path);
    }

    return true;
}

bool CWallet::AddLastDiversifierUsed(
    const libzcash::SaplingIncomingViewingKey &ivk,
    const blob88 &path)
{
    AssertLockHeld(cs_wallet); // mapSaplingZKeyMetadata

    if (!CCryptoKeyStore::AddLastDiversifierUsed(ivk, path)) {
        return false;
    }

    if (!fFileBacked) {
        return true;
    }

    if (!IsCrypted()) {
        return CWalletDB(strWalletFile).WriteLastDiversifierUsed(ivk, path);
    }

    return true;
}
// Add spending key to keystore and persist to disk
bool CWallet::AddSproutZKey(const libzcash::SproutSpendingKey &key)
{
    AssertLockHeld(cs_wallet); // mapSproutZKeyMetadata
    auto addr = key.address();

    if (!CCryptoKeyStore::AddSproutSpendingKey(key))
        return false;

    // check if we need to remove from viewing keys
    if (HaveSproutViewingKey(addr))
        RemoveSproutViewingKey(key.viewing_key());

    if (!fFileBacked)
        return true;

    if (!IsCrypted()) {
        return CWalletDB(strWalletFile).WriteZKey(addr,
                                                  key,
                                                  mapSproutZKeyMetadata[addr]);
    }
    return true;
}

CPubKey CWallet::GenerateNewKey()
{
    AssertLockHeld(cs_wallet); // mapKeyMetadata
    bool fCompressed = CanSupportFeature(FEATURE_COMPRPUBKEY); // default to compressed public keys if we want 0.6.0 wallets

    CKey secret;
    secret.MakeNewKey(fCompressed);

    // Compressed public keys were introduced in version 0.6.0
    if (fCompressed)
        SetMinVersion(FEATURE_COMPRPUBKEY);

    CPubKey pubkey = secret.GetPubKey();
    assert(secret.VerifyPubKey(pubkey));

    // Create new metadata
    int64_t nCreationTime = GetTime();
    mapKeyMetadata[pubkey.GetID()] = CKeyMetadata(nCreationTime);
    if (!nTimeFirstKey || nCreationTime < nTimeFirstKey)
        nTimeFirstKey = nCreationTime;

    if (!AddKeyPubKey(secret, pubkey))
        throw std::runtime_error("CWallet::GenerateNewKey(): AddKey failed");
    return pubkey;
}

bool CWallet::AddKeyPubKey(const CKey& secret, const CPubKey &pubkey)
{
    AssertLockHeld(cs_wallet); // mapKeyMetadata
    if (!CCryptoKeyStore::AddKeyPubKey(secret, pubkey))
        return false;

    // check if we need to remove from watch-only
    CScript script;
    script = GetScriptForDestination(pubkey.GetID());
    if (HaveWatchOnly(script))
        RemoveWatchOnly(script);

    if (!fFileBacked)
        return true;
    if (!IsCrypted()) {
        return CWalletDB(strWalletFile).WriteKey(pubkey,
                                                 secret.GetPrivKey(),
                                                 mapKeyMetadata[pubkey.GetID()]);
    }
    return true;
}

bool CWallet::AddCryptedKey(const CPubKey &vchPubKey,
                            const vector<unsigned char> &vchCryptedSecret)
{

    if (!CCryptoKeyStore::AddCryptedKey(vchPubKey, vchCryptedSecret))
        return false;
    if (!fFileBacked)
        return true;
    {
        LOCK(cs_wallet);
        if (pwalletdbEncryption)
            return pwalletdbEncryption->WriteCryptedKey(vchPubKey,
                                                        vchCryptedSecret,
                                                        mapKeyMetadata[vchPubKey.GetID()]);
        else
            return CWalletDB(strWalletFile).WriteCryptedKey(vchPubKey,
                                                            vchCryptedSecret,
                                                            mapKeyMetadata[vchPubKey.GetID()]);
    }
    return false;
}


bool CWallet::AddCryptedSproutSpendingKey(
    const libzcash::SproutPaymentAddress &address,
    const libzcash::ReceivingKey &rk,
    const std::vector<unsigned char> &vchCryptedSecret)
{
    if (!CCryptoKeyStore::AddCryptedSproutSpendingKey(address, rk, vchCryptedSecret))
        return false;
    if (!fFileBacked)
        return true;
    {
        LOCK(cs_wallet);
        if (pwalletdbEncryption) {
            return pwalletdbEncryption->WriteCryptedZKey(address,
                                                         rk,
                                                         vchCryptedSecret,
                                                         mapSproutZKeyMetadata[address]);
        } else {
            return CWalletDB(strWalletFile).WriteCryptedZKey(address,
                                                             rk,
                                                             vchCryptedSecret,
                                                             mapSproutZKeyMetadata[address]);
        }
    }
    return false;
}

bool CWallet::AddCryptedSaplingSpendingKey(const libzcash::SaplingExtendedFullViewingKey &extfvk,
                                           const std::vector<unsigned char> &vchCryptedSecret)
{
    if (!CCryptoKeyStore::AddCryptedSaplingSpendingKey(extfvk, vchCryptedSecret))
        return false;
    if (!fFileBacked)
        return true;
    {
        LOCK(cs_wallet);
        if (pwalletdbEncryption) {
            return pwalletdbEncryption->WriteCryptedSaplingZKey(extfvk,
                                                         vchCryptedSecret,
                                                         mapSaplingZKeyMetadata[extfvk.fvk.in_viewing_key()]);
        } else {
            return CWalletDB(strWalletFile).WriteCryptedSaplingZKey(extfvk,
                                                         vchCryptedSecret,
                                                         mapSaplingZKeyMetadata[extfvk.fvk.in_viewing_key()]);
        }
    }
    return false;
}

bool CWallet::LoadKeyMetadata(const CPubKey &pubkey, const CKeyMetadata &meta)
{
    AssertLockHeld(cs_wallet); // mapKeyMetadata
    if (meta.nCreateTime && (!nTimeFirstKey || meta.nCreateTime < nTimeFirstKey))
        nTimeFirstKey = meta.nCreateTime;

    mapKeyMetadata[pubkey.GetID()] = meta;
    return true;
}

bool CWallet::LoadZKeyMetadata(const SproutPaymentAddress &addr, const CKeyMetadata &meta)
{
    AssertLockHeld(cs_wallet); // mapSproutZKeyMetadata
    if (meta.nCreateTime && (!nTimeFirstKey || meta.nCreateTime < nTimeFirstKey))
        nTimeFirstKey = meta.nCreateTime;

    mapSproutZKeyMetadata[addr] = meta;
    return true;
}

bool CWallet::LoadCryptedKey(const CPubKey &vchPubKey, const std::vector<unsigned char> &vchCryptedSecret)
{
    return CCryptoKeyStore::AddCryptedKey(vchPubKey, vchCryptedSecret);
}

bool CWallet::LoadCryptedZKey(const libzcash::SproutPaymentAddress &addr, const libzcash::ReceivingKey &rk, const std::vector<unsigned char> &vchCryptedSecret)
{
    return CCryptoKeyStore::AddCryptedSproutSpendingKey(addr, rk, vchCryptedSecret);
}

bool CWallet::LoadCryptedSaplingZKey(
    const libzcash::SaplingExtendedFullViewingKey &extfvk,
    const std::vector<unsigned char> &vchCryptedSecret)
{
     return CCryptoKeyStore::AddCryptedSaplingSpendingKey(extfvk, vchCryptedSecret);
}

bool CWallet::LoadSaplingZKeyMetadata(const libzcash::SaplingIncomingViewingKey &ivk, const CKeyMetadata &meta)
{
    AssertLockHeld(cs_wallet); // mapSaplingZKeyMetadata
    if (meta.nCreateTime && (!nTimeFirstKey || meta.nCreateTime < nTimeFirstKey))
        nTimeFirstKey = meta.nCreateTime;

    if (meta.seedFp == uint256()) {
        nTimeFirstKey = 1;
    }

    mapSaplingZKeyMetadata[ivk] = meta;
    return true;
}

bool CWallet::LoadSaplingZKey(const libzcash::SaplingExtendedSpendingKey &key)
{
    return CCryptoKeyStore::AddSaplingSpendingKey(key);
}

bool CWallet::LoadSaplingFullViewingKey(const libzcash::SaplingExtendedFullViewingKey &extfvk)
{
    return CCryptoKeyStore::AddSaplingFullViewingKey(extfvk);
}

bool CWallet::LoadSaplingPaymentAddress(
    const libzcash::SaplingPaymentAddress &addr,
    const libzcash::SaplingIncomingViewingKey &ivk)
{
    return CCryptoKeyStore::AddSaplingIncomingViewingKey(ivk, addr);
}

bool CWallet::LoadSaplingDiversifiedAddess(
    const libzcash::SaplingPaymentAddress &addr,
    const libzcash::SaplingIncomingViewingKey &ivk,
    const blob88 &path)
{
    return CCryptoKeyStore::AddSaplingDiversifiedAddess(addr, ivk, path);
}

bool CWallet::LoadLastDiversifierUsed(
    const libzcash::SaplingIncomingViewingKey &ivk,
    const blob88 &path)
{
    return CCryptoKeyStore::AddLastDiversifierUsed(ivk, path);
}

bool CWallet::LoadZKey(const libzcash::SproutSpendingKey &key)
{
    return CCryptoKeyStore::AddSproutSpendingKey(key);
}

bool CWallet::AddSproutViewingKey(const libzcash::SproutViewingKey &vk)
{
    if (!CCryptoKeyStore::AddSproutViewingKey(vk)) {
        return false;
    }
    nTimeFirstKey = 1; // No birthday information for viewing keys.
    if (!fFileBacked) {
        return true;
    }
    return CWalletDB(strWalletFile).WriteSproutViewingKey(vk);
}

bool CWallet::RemoveSproutViewingKey(const libzcash::SproutViewingKey &vk)
{
    AssertLockHeld(cs_wallet);
    if (!CCryptoKeyStore::RemoveSproutViewingKey(vk)) {
        return false;
    }
    if (fFileBacked) {
        if (!CWalletDB(strWalletFile).EraseSproutViewingKey(vk)) {
            return false;
        }
    }

    return true;
}

bool CWallet::LoadSproutViewingKey(const libzcash::SproutViewingKey &vk)
{
    return CCryptoKeyStore::AddSproutViewingKey(vk);
}

bool CWallet::AddCScript(const CScript& redeemScript)
{
    if (!CCryptoKeyStore::AddCScript(redeemScript))
        return false;
    if (!fFileBacked)
        return true;
    return CWalletDB(strWalletFile).WriteCScript(Hash160(redeemScript), redeemScript);
}

bool CWallet::LoadCScript(const CScript& redeemScript)
{
    /* A sanity check was added in pull #3843 to avoid adding redeemScripts
     * that never can be redeemed. However, old wallets may still contain
     * these. Do not add them to the wallet and warn. */
    if (redeemScript.size() > MAX_SCRIPT_ELEMENT_SIZE)
    {
        std::string strAddr = EncodeDestination(CScriptID(redeemScript));
        LogPrintf("%s: Warning: This wallet contains a redeemScript of size %i which exceeds maximum size %i thus can never be redeemed. Do not use address %s.\n",
            __func__, redeemScript.size(), MAX_SCRIPT_ELEMENT_SIZE, strAddr);
        return true;
    }

    return CCryptoKeyStore::AddCScript(redeemScript);
}

bool CWallet::AddWatchOnly(const CScript &dest)
{
    if (!CCryptoKeyStore::AddWatchOnly(dest))
        return false;
    nTimeFirstKey = 1; // No birthday information for watch-only keys.
    NotifyWatchonlyChanged(true);
    if (!fFileBacked)
        return true;
    return CWalletDB(strWalletFile).WriteWatchOnly(dest);
}

bool CWallet::RemoveWatchOnly(const CScript &dest)
{
    AssertLockHeld(cs_wallet);
    if (!CCryptoKeyStore::RemoveWatchOnly(dest))
        return false;
    if (!HaveWatchOnly())
        NotifyWatchonlyChanged(false);
    if (fFileBacked)
        if (!CWalletDB(strWalletFile).EraseWatchOnly(dest))
            return false;

    return true;
}

bool CWallet::LoadWatchOnly(const CScript &dest)
{
    return CCryptoKeyStore::AddWatchOnly(dest);
}

bool CWallet::LoadSaplingWatchOnly(const libzcash::SaplingExtendedFullViewingKey &extfvk)
{
    if (CCryptoKeyStore::AddSaplingWatchOnly(extfvk)) {
        NotifyWatchonlyChanged(true);
        return true;
    }

    return false;
}


bool CWallet::Unlock(const SecureString& strWalletPassphrase)
{
    CCrypter crypter;
    CKeyingMaterial vMasterKey;

    {
        LOCK(cs_wallet);
        BOOST_FOREACH(const MasterKeyMap::value_type& pMasterKey, mapMasterKeys)
        {
            if(!crypter.SetKeyFromPassphrase(strWalletPassphrase, pMasterKey.second.vchSalt, pMasterKey.second.nDeriveIterations, pMasterKey.second.nDerivationMethod))
                return false;
            if (!crypter.Decrypt(pMasterKey.second.vchCryptedKey, vMasterKey))
                continue; // try another master key
            if (CCryptoKeyStore::Unlock(vMasterKey))
                return true;
        }
    }
    return false;
}

bool CWallet::ChangeWalletPassphrase(const SecureString& strOldWalletPassphrase, const SecureString& strNewWalletPassphrase)
{
    bool fWasLocked = IsLocked();

    {
        LOCK(cs_wallet);
        Lock();

        CCrypter crypter;
        CKeyingMaterial vMasterKey;
        BOOST_FOREACH(MasterKeyMap::value_type& pMasterKey, mapMasterKeys)
        {
            if(!crypter.SetKeyFromPassphrase(strOldWalletPassphrase, pMasterKey.second.vchSalt, pMasterKey.second.nDeriveIterations, pMasterKey.second.nDerivationMethod))
                return false;
            if (!crypter.Decrypt(pMasterKey.second.vchCryptedKey, vMasterKey))
                return false;
            if (CCryptoKeyStore::Unlock(vMasterKey))
            {
                int64_t nStartTime = GetTimeMillis();
                crypter.SetKeyFromPassphrase(strNewWalletPassphrase, pMasterKey.second.vchSalt, pMasterKey.second.nDeriveIterations, pMasterKey.second.nDerivationMethod);
                pMasterKey.second.nDeriveIterations = pMasterKey.second.nDeriveIterations * (100 / ((double)(GetTimeMillis() - nStartTime)));

                nStartTime = GetTimeMillis();
                crypter.SetKeyFromPassphrase(strNewWalletPassphrase, pMasterKey.second.vchSalt, pMasterKey.second.nDeriveIterations, pMasterKey.second.nDerivationMethod);
                pMasterKey.second.nDeriveIterations = (pMasterKey.second.nDeriveIterations + pMasterKey.second.nDeriveIterations * 100 / ((double)(GetTimeMillis() - nStartTime))) / 2;

                if (pMasterKey.second.nDeriveIterations < 25000)
                    pMasterKey.second.nDeriveIterations = 25000;

                LogPrintf("Wallet passphrase changed to an nDeriveIterations of %i\n", pMasterKey.second.nDeriveIterations);

                if (!crypter.SetKeyFromPassphrase(strNewWalletPassphrase, pMasterKey.second.vchSalt, pMasterKey.second.nDeriveIterations, pMasterKey.second.nDerivationMethod))
                    return false;
                if (!crypter.Encrypt(vMasterKey, pMasterKey.second.vchCryptedKey))
                    return false;
                CWalletDB(strWalletFile).WriteMasterKey(pMasterKey.first, pMasterKey.second);
                if (fWasLocked)
                    Lock();
                return true;
            }
        }
    }

    return false;
}

void CWallet::ChainTip(const CBlockIndex *pindex,
                       const CBlock *pblock,
                       SproutMerkleTree sproutTree,
                       SaplingMerkleTree saplingTree,
                       bool added)
{

    if (added) {
        // Prevent witness cache building && consolidation transactions
        // from being created when node is syncing after launch,
        // and also when node wakes up from suspension/hibernation and incoming blocks are old.
        bool initialDownloadCheck = IsInitialBlockDownload();
        if (!initialDownloadCheck &&
            pblock->GetBlockTime() > GetTime() - 8640) //Last 144 blocks 2.4 * 60 * 60
        {
            BuildWitnessCache(pindex, false);
            RunSaplingConsolidation(pindex->GetHeight());
            RunSaplingSweep(pindex->GetHeight());
            DeleteWalletTransactions(pindex);
        } else {
            //Build intial witnesses on every block
            BuildWitnessCache(pindex, true);
            if (initialDownloadCheck && pindex->GetHeight() % fDeleteInterval == 0) {
                DeleteWalletTransactions(pindex);
            }

            //Build full witness cache 1 hour before IsInitialBlockDownload() unlocks
            if (pblock->GetBlockTime() > GetTime() - nMaxTipAge - 3600) {
                BuildWitnessCache(pindex, false);
            }

        }

    } else {
        DecrementNoteWitnesses(pindex);
        UpdateNullifierNoteMapForBlock(pblock);
    }
}

void CWallet::RunSaplingSweep(int blockHeight) {
    if (!NetworkUpgradeActive(blockHeight, Params().GetConsensus(), Consensus::UPGRADE_SAPLING)) {
        return;
    }
    LOCK(cs_wallet);
    if (!fSaplingSweepEnabled) {
        return;
    }

    if (nextSweep > blockHeight) {
        return;
    }

    //Don't Run if consolidation will run soon.
    if (fSaplingConsolidationEnabled && nextConsolidation - 15 <= blockHeight) {
        return;
    }

    //Don't Run While consolidation is running.
    if (fConsolidationRunning) {
        return;
    }

    fSweepRunning = true;

    std::shared_ptr<AsyncRPCQueue> q = getAsyncRPCQueue();
    std::shared_ptr<AsyncRPCOperation> lastOperation = q->getOperationForId(saplingSweepOperationId);
    if (lastOperation != nullptr) {
        lastOperation->cancel();
    }
    pendingSaplingSweepTxs.clear();
    std::shared_ptr<AsyncRPCOperation> operation(new AsyncRPCOperation_sweeptoaddress(blockHeight + 5));
    saplingSweepOperationId = operation->getId();
    q->addOperation(operation);
}


void CWallet::RunSaplingConsolidation(int blockHeight) {
    if (!NetworkUpgradeActive(blockHeight, Params().GetConsensus(), Consensus::UPGRADE_SAPLING)) {
        return;
    }
    LOCK(cs_wallet);
    if (!fSaplingConsolidationEnabled) {
        return;
    }

    if (nextConsolidation > blockHeight) {
        return;
    }

    //Don't Run While sweep is running.
    if (fSweepRunning) {
        return;
    }

    fConsolidationRunning = true;

    std::shared_ptr<AsyncRPCQueue> q = getAsyncRPCQueue();
    std::shared_ptr<AsyncRPCOperation> lastOperation = q->getOperationForId(saplingConsolidationOperationId);
    if (lastOperation != nullptr) {
        lastOperation->cancel();
    }
    pendingSaplingConsolidationTxs.clear();
    std::shared_ptr<AsyncRPCOperation> operation(new AsyncRPCOperation_saplingconsolidation(blockHeight + 5));
    saplingConsolidationOperationId = operation->getId();
    q->addOperation(operation);

}

void CWallet::CommitAutomatedTx(const CTransaction& tx) {
  CWalletTx wtx(this, tx);
  CReserveKey reservekey(pwalletMain);
  CommitTransaction(wtx, reservekey);
}

void CWallet::SetBestChain(const CBlockLocator& loc)
{
    CWalletDB walletdb(strWalletFile);
    SetBestChainINTERNAL(walletdb, loc);
}

std::set<std::pair<libzcash::PaymentAddress, uint256>> CWallet::GetNullifiersForAddresses(
        const std::set<libzcash::PaymentAddress> & addresses)
{
    std::set<std::pair<libzcash::PaymentAddress, uint256>> nullifierSet;
    // Sapling ivk -> list of addrs map
    // (There may be more than one diversified address for a given ivk.)
    std::map<libzcash::SaplingIncomingViewingKey, std::vector<libzcash::SaplingPaymentAddress>> ivkMap;
    for (const auto & addr : addresses) {
        auto saplingAddr = boost::get<libzcash::SaplingPaymentAddress>(&addr);
        if (saplingAddr != nullptr) {
            libzcash::SaplingIncomingViewingKey ivk;
            this->GetSaplingIncomingViewingKey(*saplingAddr, ivk);
            ivkMap[ivk].push_back(*saplingAddr);
        }
    }
    for (const auto & txPair : mapWallet) {
        // Sprout
        for (const auto & noteDataPair : txPair.second.mapSproutNoteData) {
            auto & noteData = noteDataPair.second;
            auto & nullifier = noteData.nullifier;
            auto & address = noteData.address;
            if (nullifier && addresses.count(address)) {
                nullifierSet.insert(std::make_pair(address, nullifier.get()));
            }
        }
        // Sapling
        for (const auto & noteDataPair : txPair.second.mapSaplingNoteData) {
            auto & noteData = noteDataPair.second;
            auto & nullifier = noteData.nullifier;
            auto & ivk = noteData.ivk;
            if (nullifier && ivkMap.count(ivk)) {
                for (const auto & addr : ivkMap[ivk]) {
                    nullifierSet.insert(std::make_pair(addr, nullifier.get()));
                }
            }
        }
    }
    return nullifierSet;
}

bool CWallet::IsNoteSproutChange(
        const std::set<std::pair<libzcash::PaymentAddress, uint256>> & nullifierSet,
        const PaymentAddress & address,
        const JSOutPoint & jsop)
{
    // A Note is marked as "change" if the address that received it
    // also spent Notes in the same transaction. This will catch,
    // for instance:
    // - Change created by spending fractions of Notes (because
    //   z_sendmany sends change to the originating z-address).
    // - "Chaining Notes" used to connect JoinSplits together.
    // - Notes created by consolidation transactions (e.g. using
    //   z_mergetoaddress).
    // - Notes sent from one address to itself.
    for (const JSDescription & jsd : mapWallet[jsop.hash].vjoinsplit) {
        for (const uint256 & nullifier : jsd.nullifiers) {
            if (nullifierSet.count(std::make_pair(address, nullifier))) {
                return true;
            }
        }
    }
    return false;
}

bool CWallet::IsNoteSaplingChange(const std::set<std::pair<libzcash::PaymentAddress, uint256>> & nullifierSet,
        const libzcash::PaymentAddress & address,
        const SaplingOutPoint & op)
{
    // A Note is marked as "change" if the address that received it
    // also spent Notes in the same transaction. This will catch,
    // for instance:
    // - Change created by spending fractions of Notes (because
    //   z_sendmany sends change to the originating z-address).
    // - Notes created by consolidation transactions (e.g. using
    //   z_mergetoaddress).
    // - Notes sent from one address to itself.
    for (const SpendDescription &spend : mapWallet[op.hash].vShieldedSpend) {
        if (nullifierSet.count(std::make_pair(address, spend.nullifier))) {
            return true;
        }
    }
    return false;
}

bool CWallet::SetMinVersion(enum WalletFeature nVersion, CWalletDB* pwalletdbIn, bool fExplicit)
{
    LOCK(cs_wallet); // nWalletVersion
    if (nWalletVersion >= nVersion)
        return true;

    // when doing an explicit upgrade, if we pass the max version permitted, upgrade all the way
    if (fExplicit && nVersion > nWalletMaxVersion)
            nVersion = FEATURE_LATEST;

    nWalletVersion = nVersion;

    if (nVersion > nWalletMaxVersion)
        nWalletMaxVersion = nVersion;

    if (fFileBacked)
    {
        CWalletDB* pwalletdb = pwalletdbIn ? pwalletdbIn : new CWalletDB(strWalletFile);
        if (nWalletVersion > 40000)
            pwalletdb->WriteMinVersion(nWalletVersion);
        if (!pwalletdbIn)
            delete pwalletdb;
    }

    return true;
}

bool CWallet::SetMaxVersion(int nVersion)
{
    LOCK(cs_wallet); // nWalletVersion, nWalletMaxVersion
    // cannot downgrade below current version
    if (nWalletVersion > nVersion)
        return false;

    nWalletMaxVersion = nVersion;

    return true;
}

set<uint256> CWallet::GetConflicts(const uint256& txid) const
{
    set<uint256> result;
    AssertLockHeld(cs_wallet);

    std::map<uint256, CWalletTx>::const_iterator it = mapWallet.find(txid);
    if (it == mapWallet.end())
        return result;
    const CWalletTx& wtx = it->second;

    std::pair<TxSpends::const_iterator, TxSpends::const_iterator> range;

    BOOST_FOREACH(const CTxIn& txin, wtx.vin)
    {
        if (mapTxSpends.count(txin.prevout) <= 1)
            continue;  // No conflict if zero or one spends
        range = mapTxSpends.equal_range(txin.prevout);
        for (TxSpends::const_iterator it = range.first; it != range.second; ++it)
            result.insert(it->second);
    }

    std::pair<TxNullifiers::const_iterator, TxNullifiers::const_iterator> range_n;

    for (const JSDescription& jsdesc : wtx.vjoinsplit) {
        for (const uint256& nullifier : jsdesc.nullifiers) {
            if (mapTxSproutNullifiers.count(nullifier) <= 1) {
                continue;  // No conflict if zero or one spends
            }
            range_n = mapTxSproutNullifiers.equal_range(nullifier);
            for (TxNullifiers::const_iterator it = range_n.first; it != range_n.second; ++it) {
                result.insert(it->second);
            }
        }
    }

    std::pair<TxNullifiers::const_iterator, TxNullifiers::const_iterator> range_o;

    for (const SpendDescription &spend : wtx.vShieldedSpend) {
        uint256 nullifier = spend.nullifier;
        if (mapTxSaplingNullifiers.count(nullifier) <= 1) {
            continue;  // No conflict if zero or one spends
        }
        range_o = mapTxSaplingNullifiers.equal_range(nullifier);
        for (TxNullifiers::const_iterator it = range_o.first; it != range_o.second; ++it) {
            result.insert(it->second);
        }
    }
    return result;
}

void CWallet::Flush(bool shutdown)
{
    bitdb.Flush(shutdown);
}

bool CWallet::Verify(const string& walletFile, string& warningString, string& errorString)
{
    if (!bitdb.Open(GetDataDir()))
    {
        // try moving the database env out of the way
        boost::filesystem::path pathDatabase = GetDataDir() / "database";
        boost::filesystem::path pathDatabaseBak = GetDataDir() / strprintf("database.%d.bak", GetTime());
        try {
            boost::filesystem::rename(pathDatabase, pathDatabaseBak);
            LogPrintf("Moved old %s to %s. Retrying.\n", pathDatabase.string(), pathDatabaseBak.string());
        } catch (const boost::filesystem::filesystem_error&) {
            // failure is ok (well, not really, but it's not worse than what we started with)
        }

        // try again
        if (!bitdb.Open(GetDataDir())) {
            // if it still fails, it probably means we can't even create the database env
            string msg = strprintf(_("Error initializing wallet database environment %s!"), GetDataDir());
            errorString += msg;
            return true;
        }
    }

    if (GetBoolArg("-salvagewallet", false))
    {
        // Recover readable keypairs:
        if (!CWalletDB::Recover(bitdb, walletFile, true))
            return false;
    }

    if (boost::filesystem::exists(GetDataDir() / walletFile))
    {
        CDBEnv::VerifyResult r = bitdb.Verify(walletFile, CWalletDB::Recover);
        if (r == CDBEnv::RECOVER_OK)
        {
            warningString += strprintf(_("Warning: wallet.dat corrupt, data salvaged!"
                                     " Original wallet.dat saved as wallet.{timestamp}.bak in %s; if"
                                     " your balance or transactions are incorrect you should"
                                     " restore from a backup."), GetDataDir());
        }
        if (r == CDBEnv::RECOVER_FAIL)
            errorString += _("wallet.dat corrupt, salvage failed");
    }

    return true;
}

template <class T>
void CWallet::SyncMetaData(pair<typename TxSpendMap<T>::iterator, typename TxSpendMap<T>::iterator> range)
{
    // We want all the wallet transactions in range to have the same metadata as
    // the oldest (smallest nOrderPos).
    // So: find smallest nOrderPos:

    int nMinOrderPos = std::numeric_limits<int>::max();
    const CWalletTx* copyFrom = NULL;
    for (typename TxSpendMap<T>::iterator it = range.first; it != range.second; ++it)
    {
        const uint256& hash = it->second;
        int n = mapWallet[hash].nOrderPos;
        if (n < nMinOrderPos)
        {
            nMinOrderPos = n;
            copyFrom = &mapWallet[hash];
        }
    }
    // Now copy data from copyFrom to rest:
    for (typename TxSpendMap<T>::iterator it = range.first; it != range.second; ++it)
    {
        const uint256& hash = it->second;
        CWalletTx* copyTo = &mapWallet[hash];
        if (copyFrom == copyTo) continue;
        copyTo->mapValue = copyFrom->mapValue;
        // mapSproutNoteData and mapSaplingNoteData not copied on purpose
        // (it is always set correctly for each CWalletTx)
        copyTo->vOrderForm = copyFrom->vOrderForm;
        // fTimeReceivedIsTxTime not copied on purpose
        // nTimeReceived not copied on purpose
        copyTo->nTimeSmart = copyFrom->nTimeSmart;
        copyTo->fFromMe = copyFrom->fFromMe;
        copyTo->strFromAccount = copyFrom->strFromAccount;
        // nOrderPos not copied on purpose
        // cached members not copied on purpose
    }
}

/**
 * Outpoint is spent if any non-conflicted transaction
 * spends it:
 */
bool CWallet::IsSpent(const uint256& hash, unsigned int n) const
{
    const COutPoint outpoint(hash, n);
    pair<TxSpends::const_iterator, TxSpends::const_iterator> range;
    range = mapTxSpends.equal_range(outpoint);

    for (TxSpends::const_iterator it = range.first; it != range.second; ++it)
    {
        const uint256& wtxid = it->second;
        std::map<uint256, CWalletTx>::const_iterator mit = mapWallet.find(wtxid);
        if (mit != mapWallet.end() && mit->second.GetDepthInMainChain() >= 0)
            return true; // Spent
    }
    return false;
}

unsigned int CWallet::GetSpendDepth(const uint256& hash, unsigned int n) const
{
    const COutPoint outpoint(hash, n);
    pair<TxSpends::const_iterator, TxSpends::const_iterator> range;
    range = mapTxSpends.equal_range(outpoint);

    for (TxSpends::const_iterator it = range.first; it != range.second; ++it)
    {
        const uint256& wtxid = it->second;
        std::map<uint256, CWalletTx>::const_iterator mit = mapWallet.find(wtxid);
        if (mit != mapWallet.end() && mit->second.GetDepthInMainChain() >= 0)
            return mit->second.GetDepthInMainChain(); // Spent
    }
    return 0;
}

/**
 * Note is spent if any non-conflicted transaction
 * spends it:
 */
bool CWallet::IsSproutSpent(const uint256& nullifier) const {
    pair<TxNullifiers::const_iterator, TxNullifiers::const_iterator> range;
    range = mapTxSproutNullifiers.equal_range(nullifier);

    for (TxNullifiers::const_iterator it = range.first; it != range.second; ++it) {
        const uint256& wtxid = it->second;
        std::map<uint256, CWalletTx>::const_iterator mit = mapWallet.find(wtxid);
        if (mit != mapWallet.end() && mit->second.GetDepthInMainChain() >= 0) {
            return true; // Spent
        }
    }
    return false;
}

unsigned int CWallet::GetSproutSpendDepth(const uint256& nullifier) const {
    pair<TxNullifiers::const_iterator, TxNullifiers::const_iterator> range;
    range = mapTxSproutNullifiers.equal_range(nullifier);

    for (TxNullifiers::const_iterator it = range.first; it != range.second; ++it) {
        const uint256& wtxid = it->second;
        std::map<uint256, CWalletTx>::const_iterator mit = mapWallet.find(wtxid);
        if (mit != mapWallet.end() && mit->second.GetDepthInMainChain() >= 0) {
            return mit->second.GetDepthInMainChain(); // Spent
        }
    }
    return 0;
}

bool CWallet::IsSaplingSpent(const uint256& nullifier) const {
    pair<TxNullifiers::const_iterator, TxNullifiers::const_iterator> range;
    range = mapTxSaplingNullifiers.equal_range(nullifier);

    for (TxNullifiers::const_iterator it = range.first; it != range.second; ++it) {
        const uint256& wtxid = it->second;
        std::map<uint256, CWalletTx>::const_iterator mit = mapWallet.find(wtxid);
        if (mit != mapWallet.end() && mit->second.GetDepthInMainChain() >= 0) {
            return true; // Spent
        }
    }
    return false;
}

unsigned int CWallet::GetSaplingSpendDepth(const uint256& nullifier) const {
    pair<TxNullifiers::const_iterator, TxNullifiers::const_iterator> range;
    range = mapTxSaplingNullifiers.equal_range(nullifier);

    for (TxNullifiers::const_iterator it = range.first; it != range.second; ++it) {
        const uint256& wtxid = it->second;
        std::map<uint256, CWalletTx>::const_iterator mit = mapWallet.find(wtxid);
        if (mit != mapWallet.end() && mit->second.GetDepthInMainChain() >= 0) {
            return mit->second.GetDepthInMainChain(); // Spent
        }
    }
    return 0;
}

void CWallet::AddToTransparentSpends(const COutPoint& outpoint, const uint256& wtxid)
{
    mapTxSpends.insert(make_pair(outpoint, wtxid));

    pair<TxSpends::iterator, TxSpends::iterator> range;
    range = mapTxSpends.equal_range(outpoint);
    SyncMetaData<COutPoint>(range);
}

void CWallet::AddToSproutSpends(const uint256& nullifier, const uint256& wtxid)
{
    mapTxSproutNullifiers.insert(make_pair(nullifier, wtxid));

    pair<TxNullifiers::iterator, TxNullifiers::iterator> range;
    range = mapTxSproutNullifiers.equal_range(nullifier);
    SyncMetaData<uint256>(range);
}

void CWallet::AddToSaplingSpends(const uint256& nullifier, const uint256& wtxid)
{
    mapTxSaplingNullifiers.insert(make_pair(nullifier, wtxid));

    pair<TxNullifiers::iterator, TxNullifiers::iterator> range;
    range = mapTxSaplingNullifiers.equal_range(nullifier);
    SyncMetaData<uint256>(range);
}


void CWallet::LoadArcTxs(const uint256& wtxid, const ArchiveTxPoint& arcTxPt)
{
    mapArcTxs[wtxid] = arcTxPt;
}

void CWallet::AddToArcTxs(const uint256& wtxid, ArchiveTxPoint& arcTxPt, bool rescan)
{
    mapArcTxs[wtxid] = arcTxPt;

    uint256 txid = wtxid;
    RpcArcTransaction arcTx;

    getRpcArcTx(txid, arcTx, true, rescan);
    arcTxPt.ivks = arcTx.ivks;
    arcTxPt.ovks = arcTx.ovks;
    mapArcTxs[wtxid] = arcTxPt;

    //Update Address txid map
    for (auto it = arcTx.addresses.begin(); it != arcTx.addresses.end(); ++it) {
        std::string addr = *it;

        std::set<uint256> txids;
        std::map<std::string, std::set<uint256>>::iterator ait;

        ait = mapAddressTxids.find(addr);
        if (ait != mapAddressTxids.end()) {
            txids = ait->second;
        }

        txids.insert(txid);

        mapAddressTxids[addr] = txids;

    }
}

void CWallet::AddToArcTxs(const CWalletTx& wtx, ArchiveTxPoint& arcTxPt, bool rescan)
{
    mapArcTxs[wtx.GetHash()] = arcTxPt;

    CWalletTx tx = wtx;
    RpcArcTransaction arcTx;

    getRpcArcTx(tx, arcTx, true, rescan);

    arcTxPt.ivks = arcTx.ivks;
    arcTxPt.ovks = arcTx.ovks;
    mapArcTxs[wtx.GetHash()] = arcTxPt;

    //Update Address txid map
    for (auto it = arcTx.addresses.begin(); it != arcTx.addresses.end(); ++it) {
        std::string addr = *it;
        std::set<uint256> txids;
        std::map<std::string, std::set<uint256>>::iterator ait;

        ait = mapAddressTxids.find(addr);
        if (ait != mapAddressTxids.end()) {
            txids = ait->second;
        }

        txids.insert(arcTx.txid);

        mapAddressTxids[addr] = txids;

    }
}

void CWallet::AddToArcJSOutPoints(const uint256& nullifier, const JSOutPoint& op)
{
    mapArcJSOutPoints[nullifier] = op;
}

void CWallet::AddToArcSaplingOutPoints(const uint256& nullifier, const SaplingOutPoint& op)
{
    mapArcSaplingOutPoints[nullifier] = op;
}

void CWallet::AddToSpends(const uint256& wtxid)
{
    assert(mapWallet.count(wtxid));
    CWalletTx& thisTx = mapWallet[wtxid];
    if (thisTx.IsCoinBase()) // Coinbases don't spend anything!
        return;

    for (const CTxIn& txin : thisTx.vin) {
        AddToTransparentSpends(txin.prevout, wtxid);
    }
    for (const JSDescription& jsdesc : thisTx.vjoinsplit) {
        for (const uint256& nullifier : jsdesc.nullifiers) {
            AddToSproutSpends(nullifier, wtxid);
        }
    }
    for (const SpendDescription &spend : thisTx.vShieldedSpend) {
        AddToSaplingSpends(spend.nullifier, wtxid);
    }
}

void CWallet::ClearNoteWitnessCache()
{
    LOCK(cs_wallet);
    for (std::pair<const uint256, CWalletTx>& wtxItem : mapWallet) {
        for (mapSproutNoteData_t::value_type& item : wtxItem.second.mapSproutNoteData) {
            item.second.witnesses.clear();
            item.second.witnessHeight = -1;
        }
        for (mapSaplingNoteData_t::value_type& item : wtxItem.second.mapSaplingNoteData) {
            item.second.witnesses.clear();
            item.second.witnessHeight = -1;
        }
    }
}

void CWallet::DecrementNoteWitnesses(const CBlockIndex* pindex)
{
    LOCK(cs_wallet);

    extern int32_t KOMODO_REWIND;

    for (std::pair<const uint256, CWalletTx>& wtxItem : mapWallet) {
        //Sprout
        for (auto& item : wtxItem.second.mapSproutNoteData) {
            auto* nd = &(item.second);
            if (nd->nullifier && pwalletMain->GetSproutSpendDepth(*item.second.nullifier) <= WITNESS_CACHE_SIZE) {
              // Only decrement witnesses that are not above the current height
                if (nd->witnessHeight <= pindex->GetHeight()) {
                    if (nd->witnesses.size() > 1) {
                        // indexHeight is the height of the block being removed, so
                        // the new witness cache height is one below it.
                        nd->witnesses.pop_front();
                        nd->witnessHeight = pindex->GetHeight() - 1;
                    }
                }
            }
        }
        //Sapling
        for (auto& item : wtxItem.second.mapSaplingNoteData) {
            auto* nd = &(item.second);
            if (nd->nullifier && pwalletMain->GetSaplingSpendDepth(*item.second.nullifier) <= WITNESS_CACHE_SIZE) {
                // Only decrement witnesses that are not above the current height
                if (nd->witnessHeight <= pindex->GetHeight()) {
                    if (nd->witnesses.size() > 1) {
                        // indexHeight is the height of the block being removed, so
                        // the new witness cache height is one below it.
                        nd->witnesses.pop_front();
                        nd->witnessHeight = pindex->GetHeight() - 1;
                    }
                }
            }
        }
    }
    assert(KOMODO_REWIND != 0 || WITNESS_CACHE_SIZE != _COINBASE_MATURITY+10);
}

template<typename NoteData>
void ClearSingleNoteWitnessCache(NoteData* nd)
{
    nd->witnesses.clear();
    nd->witnessHeight = -1;
    nd->witnessRootValidated = false;
}

int CWallet::SproutWitnessMinimumHeight(const uint256& nullifier, int nWitnessHeight, int nMinimumHeight)
{
    if (GetSproutSpendDepth(nullifier) <= WITNESS_CACHE_SIZE) {
        nMinimumHeight = min(nWitnessHeight, nMinimumHeight);
    }
    return nMinimumHeight;
}

int CWallet::SaplingWitnessMinimumHeight(const uint256& nullifier, int nWitnessHeight, int nMinimumHeight)
{
    if (GetSaplingSpendDepth(nullifier) <= WITNESS_CACHE_SIZE) {
        nMinimumHeight = min(nWitnessHeight, nMinimumHeight);
    }
    return nMinimumHeight;
}

int CWallet::VerifyAndSetInitialWitness(const CBlockIndex* pindex, bool witnessOnly)
{
  LOCK2(cs_main, cs_wallet);

  int nWitnessTxIncrement = 0;
  int nWitnessTotalTxCount = mapWallet.size();
  int nMinimumHeight = pindex->GetHeight();
  bool walletHasNotes = false; //Use to enable z_sendmany when no notes are present

  for (std::pair<const uint256, CWalletTx>& wtxItem : mapWallet) {

    nWitnessTxIncrement += 1;

    if (wtxItem.second.mapSproutNoteData.empty() && wtxItem.second.mapSaplingNoteData.empty())
      continue;

    if (wtxItem.second.GetDepthInMainChain() > 0) {
      walletHasNotes = true;
      auto wtxHash = wtxItem.second.GetHash();
      int wtxHeight = mapBlockIndex[wtxItem.second.hashBlock]->GetHeight();

      for (mapSproutNoteData_t::value_type& item : wtxItem.second.mapSproutNoteData) {

        auto op = item.first;
        auto* nd = &(item.second);
        CBlockIndex* pblockindex;
        uint256 blockRoot;
        uint256 witnessRoot;

        if (!nd->nullifier)
          ::ClearSingleNoteWitnessCache(nd);

        if (!nd->witnesses.empty() && nd->witnessHeight > 0) {

          //Skip all functions for validated witness while witness only = true
          if (nd->witnessRootValidated && witnessOnly)
            continue;

          //Skip Validation when witness root has been validated
          if (nd->witnessRootValidated) {
            nMinimumHeight = SproutWitnessMinimumHeight(*item.second.nullifier, nd->witnessHeight, nMinimumHeight);
            continue;
          }

          //Skip Validation when witness height is greater that block height
          if (nd->witnessHeight > pindex->GetHeight() - 1) {
            nMinimumHeight = SproutWitnessMinimumHeight(*item.second.nullifier, nd->witnessHeight, nMinimumHeight);
            continue;
          }

          //Validate the witness at the witness height
          witnessRoot = nd->witnesses.front().root();
          pblockindex = chainActive[nd->witnessHeight];
          blockRoot = pblockindex->hashFinalSproutRoot;
          if (witnessRoot == blockRoot) {
            nd->witnessRootValidated = true;
            nMinimumHeight = SproutWitnessMinimumHeight(*item.second.nullifier, nd->witnessHeight, nMinimumHeight);
            continue;
          }
        }

        //Clear witness Cache for all other scenarios
        pblockindex = chainActive[wtxHeight];
        ::ClearSingleNoteWitnessCache(nd);

        LogPrintf("Setting Inital Sprout Witness for tx %s, %i of %i\n", wtxHash.ToString(), nWitnessTxIncrement, nWitnessTotalTxCount);

        SproutMerkleTree sproutTree;
        blockRoot = pblockindex->pprev->hashFinalSproutRoot;
        pcoinsTip->GetSproutAnchorAt(blockRoot, sproutTree);

        //Cycle through blocks and transactions building sprout tree until the commitment needed is reached
        const CBlock* pblock;
        CBlock block;
        ReadBlockFromDisk(block, pblockindex, 1);
        pblock = &block;

        for (const CTransaction& tx : block.vtx) {
          auto hash = tx.GetHash();

          for (size_t i = 0; i < tx.vjoinsplit.size(); i++) {
            const JSDescription& jsdesc = tx.vjoinsplit[i];
            for (uint8_t j = 0; j < jsdesc.commitments.size(); j++) {
              const uint256& note_commitment = jsdesc.commitments[j];

              // Increment existing witness until the end of the block
              if (!nd->witnesses.empty()) {
                nd->witnesses.front().append(note_commitment);
              }

              //Only needed for intial witness
              if (nd->witnesses.empty()) {
                sproutTree.append(note_commitment);

                // If this is our note, witness it
                if (hash == wtxHash) {
                  JSOutPoint outPoint {hash, i, j};
                  if (op == outPoint) {
                    nd->witnesses.push_front(sproutTree.witness());
                  }
                }
              }
            }
          }
        }

        nd->witnessHeight = pblockindex->GetHeight();
        UpdateSproutNullifierNoteMapWithTx(wtxItem.second);
        nMinimumHeight = SproutWitnessMinimumHeight(*item.second.nullifier, nd->witnessHeight, nMinimumHeight);
      }

      for (mapSaplingNoteData_t::value_type& item : wtxItem.second.mapSaplingNoteData) {

        auto op = item.first;
        auto* nd = &(item.second);
        CBlockIndex* pblockindex;
        uint256 blockRoot;
        uint256 witnessRoot;

        if (!nd->nullifier)
          ::ClearSingleNoteWitnessCache(nd);

        if (!nd->witnesses.empty() && nd->witnessHeight > 0) {

          //Skip all functions for validated witness while witness only = true
          if (nd->witnessRootValidated && witnessOnly)
            continue;

          //Skip Validation when witness root has been validated
          if (nd->witnessRootValidated) {
            nMinimumHeight = SaplingWitnessMinimumHeight(*item.second.nullifier, nd->witnessHeight, nMinimumHeight);
            continue;
          }

          //Skip Validation when witness height is greater that block height
          if (nd->witnessHeight > pindex->GetHeight() - 1) {
            nMinimumHeight = SaplingWitnessMinimumHeight(*item.second.nullifier, nd->witnessHeight, nMinimumHeight);
            continue;
          }

          //Validate the witness at the witness height
          witnessRoot = nd->witnesses.front().root();
          pblockindex = chainActive[nd->witnessHeight];
          blockRoot = pblockindex->hashFinalSaplingRoot;
          if (witnessRoot == blockRoot) {
            nd->witnessRootValidated = true;
            nMinimumHeight = SaplingWitnessMinimumHeight(*item.second.nullifier, nd->witnessHeight, nMinimumHeight);
            continue;
          }
        }

        //Clear witness Cache for all other scenarios
        pblockindex = chainActive[wtxHeight];
        ::ClearSingleNoteWitnessCache(nd);

        LogPrintf("Setting Inital Sapling Witness for tx %s, %i of %i\n", wtxHash.ToString(), nWitnessTxIncrement, nWitnessTotalTxCount);

        SaplingMerkleTree saplingTree;
        blockRoot = pblockindex->pprev->hashFinalSaplingRoot;
        pcoinsTip->GetSaplingAnchorAt(blockRoot, saplingTree);

        //Cycle through blocks and transactions building sapling tree until the commitment needed is reached
        const CBlock* pblock;
        CBlock block;
        ReadBlockFromDisk(block, pblockindex, 1);
        pblock = &block;

        for (const CTransaction& tx : block.vtx) {
          auto hash = tx.GetHash();

          // Sapling
          for (uint32_t i = 0; i < tx.vShieldedOutput.size(); i++) {
            const uint256& note_commitment = tx.vShieldedOutput[i].cm;

            // Increment existing witness until the end of the block
            if (!nd->witnesses.empty()) {
              nd->witnesses.front().append(note_commitment);
            }

            //Only needed for intial witness
            if (nd->witnesses.empty()) {
              saplingTree.append(note_commitment);

              // If this is our note, witness it
              if (hash == wtxHash) {
                SaplingOutPoint outPoint {hash, i};
                if (op == outPoint) {
                  nd->witnesses.push_front(saplingTree.witness());
                }
              }
            }
          }
        }
        nd->witnessHeight = pblockindex->GetHeight();
        UpdateSaplingNullifierNoteMapWithTx(wtxItem.second);
        nMinimumHeight = SaplingWitnessMinimumHeight(*item.second.nullifier, nd->witnessHeight, nMinimumHeight);
      }
    }
  }
  //enable z_sendmany when the wallet has no Notes
  if (!IsInitialBlockDownload()) {
      if (!walletHasNotes || nMinimumHeight == pindex->GetHeight()) {
          fInitWitnessesBuilt = true;
      }
  }

  return nMinimumHeight;
}

void CWallet::BuildWitnessCache(const CBlockIndex* pindex, bool witnessOnly)
{
  LOCK2(cs_main, cs_wallet);

  int startHeight = VerifyAndSetInitialWitness(pindex, witnessOnly) + 1;

  if (startHeight > pindex->GetHeight() || witnessOnly) {
    return;
  }

  //Disable RPC while IsInitialBlockDownload()
  if (IsInitialBlockDownload() && !fInitWitnessesBuilt) {
      fBuilingWitnessCache = true;
  }

  uint256 sproutRoot;
  uint256 saplingRoot;
  CBlockIndex* pblockindex = chainActive[startHeight];
  int height = chainActive.Height();

  //Show in UI
  bool uiShown = false;
  const CChainParams& chainParams = Params();
  double dProgressStart = Checkpoints::GuessVerificationProgress(chainParams.Checkpoints(), pblockindex, false);
  double dProgressTip = Checkpoints::GuessVerificationProgress(chainParams.Checkpoints(), chainActive.LastTip(), false);

  while (pblockindex) {

    //exit loop if trying to shutdoen
    if (ShutdownRequested()) {
        break;
    }

    if (pblockindex->GetHeight() % 100 == 0 && pblockindex->GetHeight() < height - 5) {
      if (!uiShown) {
          uiShown = true;
          uiInterface.ShowProgress("Building Witnesses", 0, false);
      }
      scanperc = (int)((Checkpoints::GuessVerificationProgress(chainParams.Checkpoints(), pblockindex, false) - dProgressStart) / (dProgressTip - dProgressStart) * 100);
      uiInterface.ShowProgress(_(("Building Witnesses for block " + std::to_string(pblockindex->GetHeight()) + "...").c_str()), std::max(1, std::min(99, scanperc)), false);
      uiInterface.InitMessage(_(("Building Witnesses for block " + std::to_string(pblockindex->GetHeight())).c_str()) + ((" " + std::to_string(scanperc)).c_str()) + ("%"));
    }

    SproutMerkleTree sproutTree;
    sproutRoot = pblockindex->pprev->hashFinalSproutRoot;
    pcoinsTip->GetSproutAnchorAt(sproutRoot, sproutTree);

    SaplingMerkleTree saplingTree;
    saplingRoot = pblockindex->pprev->hashFinalSaplingRoot;
    pcoinsTip->GetSaplingAnchorAt(saplingRoot, saplingTree);

    //Cycle through blocks and transactions building sapling tree until the commitment needed is reached
    CBlock block;
    ReadBlockFromDisk(block, pblockindex, 1);

    for (std::pair<const uint256, CWalletTx>& wtxItem : mapWallet) {

      if (wtxItem.second.mapSproutNoteData.empty() && wtxItem.second.mapSaplingNoteData.empty())
        continue;

      if (wtxItem.second.GetDepthInMainChain() > 0) {

        //Sprout
        for (mapSproutNoteData_t::value_type& item : wtxItem.second.mapSproutNoteData) {
          auto* nd = &(item.second);
          if (nd->nullifier && nd->witnessHeight == pblockindex->GetHeight() - 1
              && GetSproutSpendDepth(*item.second.nullifier) <= WITNESS_CACHE_SIZE) {


            nd->witnesses.push_front(nd->witnesses.front());
            while (nd->witnesses.size() > WITNESS_CACHE_SIZE) {
                nd->witnesses.pop_back();
            }

            for (const CTransaction& tx : block.vtx) {
              for (size_t i = 0; i < tx.vjoinsplit.size(); i++) {
                const JSDescription& jsdesc = tx.vjoinsplit[i];
                for (uint8_t j = 0; j < jsdesc.commitments.size(); j++) {
                  const uint256& note_commitment = jsdesc.commitments[j];
                  nd->witnesses.front().append(note_commitment);
                }
              }
            }
            nd->witnessHeight = pblockindex->GetHeight();
          }
        }
<<<<<<< HEAD
=======
        // Sapling
        for (uint32_t i = 0; i < tx.vShieldedOutput.size(); i++) {
            const uint256& note_commitment = tx.vShieldedOutput[i].cmu;
            saplingTree.append(note_commitment);
>>>>>>> 92c8682c

        //Sapling
        for (mapSaplingNoteData_t::value_type& item : wtxItem.second.mapSaplingNoteData) {
          auto* nd = &(item.second);
          if (nd->nullifier && nd->witnessHeight == pblockindex->GetHeight() - 1
              && GetSaplingSpendDepth(*item.second.nullifier) <= WITNESS_CACHE_SIZE) {

            nd->witnesses.push_front(nd->witnesses.front());
            while (nd->witnesses.size() > WITNESS_CACHE_SIZE) {
                nd->witnesses.pop_back();
            }

            for (const CTransaction& tx : block.vtx) {
              for (uint32_t i = 0; i < tx.vShieldedOutput.size(); i++) {
                const uint256& note_commitment = tx.vShieldedOutput[i].cm;
                nd->witnesses.front().append(note_commitment);
              }
            }
            nd->witnessHeight = pblockindex->GetHeight();
          }
        }
      }
    }

    if (pblockindex == pindex)
      break;

    pblockindex = chainActive.Next(pblockindex);

  }

  //If the wallet if flagged as have failt to save a tx, we will do it here.
  if (writeTxFailed) {
      CWalletDB *pwalletdb = new CWalletDB(strWalletFile);
      ArchiveTxPoint arcTxPt;
      for (std::pair<const uint256, CWalletTx>& wtxItem : mapWallet) {
          wtxItem.second.WriteToDisk(pwalletdb, arcTxPt, false);
      }
  }

  if (uiShown) {
      uiInterface.ShowProgress(_("Witness Cache Complete..."), 100, false);
  }

  fInitWitnessesBuilt = true;
  fBuilingWitnessCache = false;

}

bool CWallet::EncryptWallet(const SecureString& strWalletPassphrase)
{
    if (IsCrypted())
        return false;

    CKeyingMaterial vMasterKey;

    vMasterKey.resize(WALLET_CRYPTO_KEY_SIZE);
    GetRandBytes(&vMasterKey[0], WALLET_CRYPTO_KEY_SIZE);

    CMasterKey kMasterKey;

    kMasterKey.vchSalt.resize(WALLET_CRYPTO_SALT_SIZE);
    GetRandBytes(&kMasterKey.vchSalt[0], WALLET_CRYPTO_SALT_SIZE);

    CCrypter crypter;
    int64_t nStartTime = GetTimeMillis();
    crypter.SetKeyFromPassphrase(strWalletPassphrase, kMasterKey.vchSalt, 25000, kMasterKey.nDerivationMethod);
    kMasterKey.nDeriveIterations = 2500000 / ((double)(GetTimeMillis() - nStartTime));

    nStartTime = GetTimeMillis();
    crypter.SetKeyFromPassphrase(strWalletPassphrase, kMasterKey.vchSalt, kMasterKey.nDeriveIterations, kMasterKey.nDerivationMethod);
    kMasterKey.nDeriveIterations = (kMasterKey.nDeriveIterations + kMasterKey.nDeriveIterations * 100 / ((double)(GetTimeMillis() - nStartTime))) / 2;

    if (kMasterKey.nDeriveIterations < 25000)
        kMasterKey.nDeriveIterations = 25000;

    LogPrintf("Encrypting Wallet with an nDeriveIterations of %i\n", kMasterKey.nDeriveIterations);

    if (!crypter.SetKeyFromPassphrase(strWalletPassphrase, kMasterKey.vchSalt, kMasterKey.nDeriveIterations, kMasterKey.nDerivationMethod))
        return false;
    if (!crypter.Encrypt(vMasterKey, kMasterKey.vchCryptedKey))
        return false;

    {
        LOCK(cs_wallet);
        mapMasterKeys[++nMasterKeyMaxID] = kMasterKey;
        if (fFileBacked)
        {
            assert(!pwalletdbEncryption);
            pwalletdbEncryption = new CWalletDB(strWalletFile);
            if (!pwalletdbEncryption->TxnBegin()) {
                delete pwalletdbEncryption;
                pwalletdbEncryption = NULL;
                return false;
            }
            pwalletdbEncryption->WriteMasterKey(nMasterKeyMaxID, kMasterKey);
        }

        if (!EncryptKeys(vMasterKey))
        {
            if (fFileBacked) {
                pwalletdbEncryption->TxnAbort();
                delete pwalletdbEncryption;
            }
            // We now probably have half of our keys encrypted in memory, and half not...
            // die and let the user reload the unencrypted wallet.
            assert(false);
        }

        // Encryption was introduced in version 0.4.0
        SetMinVersion(FEATURE_WALLETCRYPT, pwalletdbEncryption, true);

        if (fFileBacked)
        {
            if (!pwalletdbEncryption->TxnCommit()) {
                delete pwalletdbEncryption;
                // We now have keys encrypted in memory, but not on disk...
                // die to avoid confusion and let the user reload the unencrypted wallet.
                assert(false);
            }

            delete pwalletdbEncryption;
            pwalletdbEncryption = NULL;
        }

        Lock();
        Unlock(strWalletPassphrase);
        NewKeyPool();
        Lock();

        // Need to completely rewrite the wallet file; if we don't, bdb might keep
        // bits of the unencrypted private key in slack space in the database file.
        CDB::Rewrite(strWalletFile);

    }
    NotifyStatusChanged(this);

    return true;
}

int64_t CWallet::IncOrderPosNext(CWalletDB *pwalletdb)
{
    AssertLockHeld(cs_wallet); // nOrderPosNext
    int64_t nRet = nOrderPosNext++;
    if (pwalletdb) {
        pwalletdb->WriteOrderPosNext(nOrderPosNext);
    } else {
        CWalletDB(strWalletFile).WriteOrderPosNext(nOrderPosNext);
    }
    return nRet;
}

CWallet::TxItems CWallet::OrderedTxItems(std::list<CAccountingEntry>& acentries, std::string strAccount)
{
    AssertLockHeld(cs_wallet); // mapWallet
    CWalletDB walletdb(strWalletFile);

    // First: get all CWalletTx and CAccountingEntry into a sorted-by-order multimap.
    TxItems txOrdered;

    // Note: maintaining indices in the database of (account,time) --> txid and (account, time) --> acentry
    // would make this much faster for applications that do this a lot.
    for (map<uint256, CWalletTx>::iterator it = mapWallet.begin(); it != mapWallet.end(); ++it)
    {
        CWalletTx* wtx = &((*it).second);
        txOrdered.insert(make_pair(wtx->nOrderPos, TxPair(wtx, (CAccountingEntry*)0)));
        //fprintf(stderr,"ordered iter.%d %s\n",(int32_t)wtx->nOrderPos,wtx->GetHash().GetHex().c_str());
    }
    acentries.clear();
    walletdb.ListAccountCreditDebit(strAccount, acentries);
    BOOST_FOREACH(CAccountingEntry& entry, acentries)
    {
        txOrdered.insert(make_pair(entry.nOrderPos, TxPair((CWalletTx*)0, &entry)));
    }

    return txOrdered;
}

// looks through all wallet UTXOs and checks to see if any qualify to stake the block at the current height. it always returns the qualified
// UTXO with the smallest coin age if there is more than one, as larger coin age will win more often and is worth saving
// each attempt consists of taking a VerusHash of the following values:
//  ASSETCHAINS_MAGIC, nHeight, txid, voutNum
bool CWallet::VerusSelectStakeOutput(CBlock *pBlock, arith_uint256 &hashResult, CTransaction &stakeSource, int32_t &voutNum, int32_t nHeight, uint32_t &bnTarget) const
{
    arith_uint256 target;
    arith_uint256 curHash;
    vector<COutput> vecOutputs;
    COutput *pwinner = NULL;
    CBlockIndex *pastBlockIndex;
    txnouttype whichType;
    std:vector<std::vector<unsigned char>> vSolutions;

    pBlock->nNonce.SetPOSTarget(bnTarget);
    target.SetCompact(bnTarget);

    pwalletMain->AvailableCoins(vecOutputs, true, NULL, false, false);

    if (pastBlockIndex = komodo_chainactive(nHeight - 100))
    {
        CBlockHeader bh = pastBlockIndex->GetBlockHeader();
        uint256 pastHash = bh.GetVerusEntropyHash(nHeight - 100);
        CPOSNonce curNonce;

        BOOST_FOREACH(COutput &txout, vecOutputs)
        {
            if (txout.fSpendable && (UintToArith256(txout.tx->GetVerusPOSHash(&(pBlock->nNonce), txout.i, nHeight, pastHash)) <= target) && (txout.nDepth >= VERUS_MIN_STAKEAGE))
            {
                if ((!pwinner || UintToArith256(curNonce) > UintToArith256(pBlock->nNonce)) &&
                    (Solver(txout.tx->vout[txout.i].scriptPubKey, whichType, vSolutions) && (whichType == TX_PUBKEY || whichType == TX_PUBKEYHASH)))
                {
                    //printf("Found PoS block\nnNonce:    %s\n", pBlock->nNonce.GetHex().c_str());
                    pwinner = &txout;
                    curNonce = pBlock->nNonce;
                }
            }
        }
        if (pwinner)
        {
            stakeSource = *(pwinner->tx);
            voutNum = pwinner->i;
            pBlock->nNonce = curNonce;
            return true;
        }
    }
    return false;
}

int32_t CWallet::VerusStakeTransaction(CBlock *pBlock, CMutableTransaction &txNew, uint32_t &bnTarget, arith_uint256 &hashResult, uint8_t *utxosig, CPubKey pk) const
{
    CTransaction stakeSource;
    int32_t voutNum, siglen = 0;
    int64_t nValue;
    txnouttype whichType;
    std::vector<std::vector<unsigned char>> vSolutions;

    CBlockIndex *tipindex = chainActive.LastTip();
    uint32_t stakeHeight = tipindex->GetHeight() + 1;

    pk = CPubKey();

    bnTarget = lwmaGetNextPOSRequired(tipindex, Params().GetConsensus());

    if (!VerusSelectStakeOutput(pBlock, hashResult, stakeSource, voutNum, tipindex->GetHeight() + 1, bnTarget) ||
        !Solver(stakeSource.vout[voutNum].scriptPubKey, whichType, vSolutions))
    {
        LogPrintf("Searched for eligible staking transactions, no winners found\n");
        return 0;
    }

    bool signSuccess;
    SignatureData sigdata;
    uint64_t txfee;
    auto consensusBranchId = CurrentEpochBranchId(stakeHeight, Params().GetConsensus());

    const CKeyStore& keystore = *pwalletMain;
    txNew.vin.resize(1);
    txNew.vout.resize(1);
    txfee = 0;
    txNew.vin[0].prevout.hash = stakeSource.GetHash();
    txNew.vin[0].prevout.n = voutNum;

    if (whichType == TX_PUBKEY)
    {
        txNew.vout[0].scriptPubKey << ToByteVector(vSolutions[0]) << OP_CHECKSIG;
        if (!pk.IsValid())
            pk = CPubKey(vSolutions[0]);
    }
    else if (whichType == TX_PUBKEYHASH)
    {
        txNew.vout[0].scriptPubKey << OP_DUP << OP_HASH160 << ToByteVector(vSolutions[0]) << OP_EQUALVERIFY << OP_CHECKSIG;
    }
    else
        return 0;

    nValue = txNew.vout[0].nValue = stakeSource.vout[voutNum].nValue - txfee;

    txNew.nLockTime = 0;
    CTransaction txNewConst(txNew);
    signSuccess = ProduceSignature(TransactionSignatureCreator(&keystore, &txNewConst, 0, nValue, SIGHASH_ALL), stakeSource.vout[voutNum].scriptPubKey, sigdata, consensusBranchId);
    if (!signSuccess)
        fprintf(stderr,"failed to create signature\n");
    else
    {
        uint8_t *ptr;
        UpdateTransaction(txNew,0,sigdata);
        ptr = (uint8_t *)&sigdata.scriptSig[0];
        siglen = sigdata.scriptSig.size();
        for (int i=0; i<siglen; i++)
            utxosig[i] = ptr[i];//, fprintf(stderr,"%02x",ptr[i]);
    }
    return(siglen);
}

void CWallet::MarkDirty()
{
    {
        LOCK(cs_wallet);
        BOOST_FOREACH(PAIRTYPE(const uint256, CWalletTx)& item, mapWallet)
            item.second.MarkDirty();
    }
}

/**
 * Ensure that every note in the wallet (for which we possess a spending key)
 * has a cached nullifier.
 */
bool CWallet::UpdateNullifierNoteMap()
{
    {
        LOCK(cs_wallet);

        if (IsLocked())
            return false;

        ZCNoteDecryption dec;
        for (std::pair<const uint256, CWalletTx>& wtxItem : mapWallet) {
            for (mapSproutNoteData_t::value_type& item : wtxItem.second.mapSproutNoteData) {
                if (!item.second.nullifier) {
                    if (GetNoteDecryptor(item.second.address, dec)) {
                        auto i = item.first.js;
                        auto hSig = wtxItem.second.vjoinsplit[i].h_sig(
                            *pzcashParams, wtxItem.second.joinSplitPubKey);
                        item.second.nullifier = GetSproutNoteNullifier(
                            wtxItem.second.vjoinsplit[i],
                            item.second.address,
                            dec,
                            hSig,
                            item.first.n);
                    }
                }
            }

            // TODO: Sapling.  This method is only called from RPC walletpassphrase, which is currently unsupported
            // as RPC encryptwallet is hidden behind two flags: -developerencryptwallet -experimentalfeatures

            UpdateNullifierNoteMapWithTx(wtxItem.second);
        }
    }
    return true;
}

/**
 * Update mapSproutNullifiersToNotes and mapSaplingNullifiersToNotes
 * with the cached nullifiers in this tx.
 */
void CWallet::UpdateNullifierNoteMapWithTx(const CWalletTx& wtx)
{
    {
        LOCK(cs_wallet);
        for (const mapSproutNoteData_t::value_type& item : wtx.mapSproutNoteData) {
            if (item.second.nullifier) {
                mapSproutNullifiersToNotes[*item.second.nullifier] = item.first;
                mapArcJSOutPoints[*item.second.nullifier] = item.first;
            }
        }

        for (const mapSaplingNoteData_t::value_type& item : wtx.mapSaplingNoteData) {
            if (item.second.nullifier) {
                mapSaplingNullifiersToNotes[*item.second.nullifier] = item.first;
                mapArcSaplingOutPoints[*item.second.nullifier] = item.first;
            }
        }
    }
}

/**
 * Update mapSproutNullifiersToNotes, computing the nullifier from a cached witness if necessary.
 */
void CWallet::UpdateSproutNullifierNoteMapWithTx(CWalletTx& wtx) {
    LOCK(cs_wallet);

    ZCNoteDecryption dec;
    for (mapSproutNoteData_t::value_type& item : wtx.mapSproutNoteData) {
        SproutNoteData nd = item.second;

        if (nd.witnesses.empty()) {
            // If there are no witnesses, erase the nullifier and associated mapping.
            if (nd.nullifier) {
                mapSproutNullifiersToNotes.erase(nd.nullifier.get());
            }
            nd.nullifier = boost::none;
        }
        else {
            if (GetNoteDecryptor(nd.address, dec)) {
                auto i = item.first.js;
                auto hSig = wtx.vjoinsplit[i].h_sig(
                    *pzcashParams, wtx.joinSplitPubKey);
                auto optNullifier = GetSproutNoteNullifier(
                    wtx.vjoinsplit[i],
                    item.second.address,
                    dec,
                    hSig,
                    item.first.n);

                if (!optNullifier) {
                    // This should not happen.  If it does, maybe the position has been corrupted or miscalculated?
                    assert(false);
                }

                uint256 nullifier = optNullifier.get();
                mapSproutNullifiersToNotes[nullifier] = item.first;
                mapArcJSOutPoints[nullifier] = item.first;
                item.second.nullifier = nullifier;

                //write the ArcOp to disk
                CWalletDB walletdb(strWalletFile, "r+", false);
                wtx.WriteArcSproutOpToDisk(&walletdb, nullifier, item.first);
            }
        }
    }
}

/**
 * Update mapSaplingNullifiersToNotes, computing the nullifier from a cached witness if necessary.
 */
void CWallet::UpdateSaplingNullifierNoteMapWithTx(CWalletTx& wtx) {
    LOCK(cs_wallet);

    for (mapSaplingNoteData_t::value_type &item : wtx.mapSaplingNoteData) {
        SaplingOutPoint op = item.first;
        SaplingNoteData nd = item.second;

        if (nd.witnesses.empty()) {
            // If there are no witnesses, erase the nullifier and associated mapping.
            if (item.second.nullifier) {
                mapSaplingNullifiersToNotes.erase(item.second.nullifier.get());
            }
            item.second.nullifier = boost::none;
        }
        else {
            uint64_t position = nd.witnesses.front().position();
            // Skip if we only have incoming viewing key
            if (mapSaplingFullViewingKeys.count(nd.ivk) != 0) {
                SaplingExtendedFullViewingKey extfvk = mapSaplingFullViewingKeys.at(nd.ivk);
                OutputDescription output = wtx.vShieldedOutput[op.n];

                auto optDeserialized = SaplingNotePlaintext::attempt_sapling_enc_decryption_deserialization(output.encCiphertext, nd.ivk, output.ephemeralKey);

                // The transaction would not have entered the wallet unless
                // its plaintext had been successfully decrypted previously.
                assert(optDeserialized != boost::none);

                auto optPlaintext = SaplingNotePlaintext::plaintext_checks_without_height(*optDeserialized, nd.ivk, output.ephemeralKey, output.cmu);

                // An item in mapSaplingNoteData must have already been successfully decrypted,
                // otherwise the item would not exist in the first place.
                assert(optPlaintext != boost::none);

                auto optNote = optPlaintext.get().note(nd.ivk);
<<<<<<< HEAD
                if (!optNote) {
                    assert(false);
                }
                auto optNullifier = optNote.get().nullifier(extfvk.fvk, position);
                if (!optNullifier) {
                    // This should not happen.  If it does, maybe the position has been corrupted or miscalculated?
                    assert(false);
                }
=======
                assert(optNote != boost::none);

                auto optNullifier = optNote.get().nullifier(fvk, position);
                // This should not happen.  If it does, maybe the position has been corrupted or miscalculated?
                assert(optNullifier != boost::none);
>>>>>>> 92c8682c
                uint256 nullifier = optNullifier.get();
                mapSaplingNullifiersToNotes[nullifier] = op;
                mapArcSaplingOutPoints[nullifier] = op;
                item.second.nullifier = nullifier;

                //write the ArcOp to disk
                CWalletDB walletdb(strWalletFile, "r+", false);
                wtx.WriteArcSaplingOpToDisk(&walletdb, nullifier, op);
            }
        }
    }
}

/**
 * Iterate over transactions in a block and update the cached Sapling nullifiers
 * for transactions which belong to the wallet.
 */
void CWallet::UpdateNullifierNoteMapForBlock(const CBlock *pblock) {
    LOCK(cs_wallet);

    for (const CTransaction& tx : pblock->vtx) {
        auto hash = tx.GetHash();
        bool txIsOurs = mapWallet.count(hash);
        if (txIsOurs) {
            UpdateSproutNullifierNoteMapWithTx(mapWallet[hash]);
            UpdateSaplingNullifierNoteMapWithTx(mapWallet[hash]);
        }
    }
}

bool CWallet::AddToWallet(const CWalletTx& wtxIn, bool fFromLoadWallet, CWalletDB* pwalletdb, bool fRescan)
{
    uint256 hash = wtxIn.GetHash();

    if (fFromLoadWallet)
    {
        mapWallet[hash] = wtxIn;
        mapWallet[hash].BindWallet(this);
        UpdateNullifierNoteMapWithTx(mapWallet[hash]);
        AddToSpends(hash);
    }
    else
    {
        LOCK(cs_wallet);
        // Inserts only if not already there, returns tx inserted or tx found
        pair<map<uint256, CWalletTx>::iterator, bool> ret = mapWallet.insert(make_pair(hash, wtxIn));
        CWalletTx& wtx = (*ret.first).second;
        wtx.BindWallet(this);
        UpdateNullifierNoteMapWithTx(wtx);
        bool fInsertedNew = ret.second;
        if (fInsertedNew)
        {
            wtx.nTimeReceived = GetTime();
            wtx.nOrderPos = IncOrderPosNext(pwalletdb);

            wtx.nTimeSmart = wtx.nTimeReceived;
            if (!wtxIn.hashBlock.IsNull())
            {
                if (mapBlockIndex.count(wtxIn.hashBlock))
                {
                    int64_t latestNow = wtx.nTimeReceived;
                    int64_t latestEntry = 0;
                    {
                        // Tolerate times up to the last timestamp in the wallet not more than 5 minutes into the future
                        int64_t latestTolerated = latestNow + 300;
                        std::list<CAccountingEntry> acentries;
                        TxItems txOrdered = OrderedTxItems(acentries);
                        for (TxItems::reverse_iterator it = txOrdered.rbegin(); it != txOrdered.rend(); ++it)
                        {
                            CWalletTx *const pwtx = (*it).second.first;
                            if (pwtx == &wtx)
                                continue;
                            CAccountingEntry *const pacentry = (*it).second.second;
                            int64_t nSmartTime;
                            if (pwtx)
                            {
                                nSmartTime = pwtx->nTimeSmart;
                                if (!nSmartTime)
                                    nSmartTime = pwtx->nTimeReceived;
                            }
                            else
                                nSmartTime = pacentry->nTime;
                            if (nSmartTime <= latestTolerated)
                            {
                                latestEntry = nSmartTime;
                                if (nSmartTime > latestNow)
                                    latestNow = nSmartTime;
                                break;
                            }
                        }
                    }

                    int64_t blocktime = mapBlockIndex[wtxIn.hashBlock]->GetBlockTime();
                    wtx.nTimeSmart = std::max(latestEntry, std::min(blocktime, latestNow));
                }
                else
                    LogPrintf("AddToWallet(): found %s in block %s not in index\n",
                             wtxIn.GetHash().ToString(),
                             wtxIn.hashBlock.ToString());
            }
            AddToSpends(hash);
        }

        bool fUpdated = false;
        if (!fInsertedNew)
        {
            // Merge
            if (!wtxIn.hashBlock.IsNull() && wtxIn.hashBlock != wtx.hashBlock)
            {
                wtx.hashBlock = wtxIn.hashBlock;
                fUpdated = true;
            }
            if (wtxIn.nIndex != -1 && (wtxIn.vMerkleBranch != wtx.vMerkleBranch || wtxIn.nIndex != wtx.nIndex))
            {
                wtx.vMerkleBranch = wtxIn.vMerkleBranch;
                wtx.nIndex = wtxIn.nIndex;
                fUpdated = true;
            }
            if (UpdatedNoteData(wtxIn, wtx)) {
                fUpdated = true;
            }
            if (wtxIn.fFromMe && wtxIn.fFromMe != wtx.fFromMe)
            {
                wtx.fFromMe = wtxIn.fFromMe;
                fUpdated = true;
            }
        }

        //// debug print
        LogPrintf("AddToWallet %s  %s%s\n", wtxIn.GetHash().ToString(), (fInsertedNew ? "new" : ""), (fUpdated ? "update" : ""));

        // Write to disk and update tx archive map
        if (fInsertedNew || fUpdated) {
            ArchiveTxPoint arcTxPt = ArchiveTxPoint(wtx.hashBlock, wtx.nIndex);
            AddToArcTxs(wtx, arcTxPt, true);
            if (!wtx.WriteToDisk(pwalletdb, arcTxPt, true))
                writeTxFailed = true;
        }

        // Break debit/credit balance caches:
        wtx.MarkDirty();

        // Notify UI of new or updated transaction
        if (!fRescan) {
            NotifyTransactionChanged(this, hash, fInsertedNew ? CT_NEW : CT_UPDATED);
            NotifyBalanceChanged();
        }
        // notify an external script when a wallet transaction comes in or is updated
        std::string strCmd = GetArg("-walletnotify", "");

        if ( !strCmd.empty())
        {
            boost::replace_all(strCmd, "%s", wtxIn.GetHash().GetHex());
            boost::thread t(runCommand, strCmd); // thread runs free
        }

    }
    return true;
}

bool CWallet::UpdatedNoteData(const CWalletTx& wtxIn, CWalletTx& wtx)
{
    bool unchangedSproutFlag = (wtxIn.mapSproutNoteData.empty() || wtxIn.mapSproutNoteData == wtx.mapSproutNoteData);
    if (!unchangedSproutFlag) {
        auto tmp = wtxIn.mapSproutNoteData;
        // Ensure we keep any cached witnesses we may already have
        for (const std::pair <JSOutPoint, SproutNoteData> nd : wtx.mapSproutNoteData) {
            if (tmp.count(nd.first) && nd.second.witnesses.size() > 0) {
                tmp.at(nd.first).witnesses.assign(
                        nd.second.witnesses.cbegin(), nd.second.witnesses.cend());
            }
            tmp.at(nd.first).witnessHeight = nd.second.witnessHeight;
        }
        // Now copy over the updated note data
        wtx.mapSproutNoteData = tmp;
    }

    bool unchangedSaplingFlag = (wtxIn.mapSaplingNoteData.empty() || wtxIn.mapSaplingNoteData == wtx.mapSaplingNoteData);
    if (!unchangedSaplingFlag) {
        auto tmp = wtxIn.mapSaplingNoteData;
        // Ensure we keep any cached witnesses we may already have

        for (const std::pair <SaplingOutPoint, SaplingNoteData> nd : wtx.mapSaplingNoteData) {
            if (tmp.count(nd.first) && nd.second.witnesses.size() > 0) {
                tmp.at(nd.first).witnesses.assign(
                        nd.second.witnesses.cbegin(), nd.second.witnesses.cend());
            }
            tmp.at(nd.first).witnessHeight = nd.second.witnessHeight;
        }

        // Now copy over the updated note data
        wtx.mapSaplingNoteData = tmp;
    }

    return !unchangedSproutFlag || !unchangedSaplingFlag;
}

/**
 * Add a transaction to the wallet, or update it.
 * pblock is optional, but should be provided if the transaction is known to be in a block.
 * If fUpdate is true, existing transactions will be updated.
 */
<<<<<<< HEAD
bool CWallet::AddToWalletIfInvolvingMe(const CTransaction& tx, const CBlock* pblock, bool fUpdate, bool fRescan)
=======
bool CWallet::AddToWalletIfInvolvingMe(const CTransaction& tx, const CBlock* pblock, const int nHeight, bool fUpdate)
>>>>>>> 92c8682c
{
    {
        AssertLockHeld(cs_wallet);
        if ( tx.IsCoinBase() && tx.vout[0].nValue == 0 )
            return false;
        bool fExisted = mapWallet.count(tx.GetHash()) != 0;
        if (fExisted && !fUpdate) return false;
        auto sproutNoteData = FindMySproutNotes(tx);
        auto saplingNoteDataAndAddressesToAdd = FindMySaplingNotes(tx, nHeight);
        auto saplingNoteData = saplingNoteDataAndAddressesToAdd.first;
        auto addressesToAdd = saplingNoteDataAndAddressesToAdd.second;
        for (const auto &addressToAdd : addressesToAdd) {
            if (!AddSaplingIncomingViewingKey(addressToAdd.second, addressToAdd.first)) {
                return false;
            }
            SetZAddressBook(addressToAdd.first, "z-sapling", "");
        }
        if (fExisted || IsMine(tx) || IsFromMe(tx) || sproutNoteData.size() > 0 || saplingNoteData.size() > 0)
        {
            /**
             * New implementation of wallet filter code.
             *
             * If any vout of tx is belongs to wallet (IsMine(tx) == true) and tx
             * is not from us, mean, if every vin not belongs to our wallet
             * (IsFromMe(tx) == false), then tx need to be checked through wallet
             * filter. If tx haven't any vin from trusted / whitelisted address it
             * shouldn't be added into wallet.
            */

            if (!mapMultiArgs["-whitelistaddress"].empty())
            {
                if (IsMine(tx) && !tx.IsCoinBase() && !IsFromMe(tx))
                {
                    bool fIsFromWhiteList = false;
                    BOOST_FOREACH(const CTxIn& txin, tx.vin)
                    {
                        if (fIsFromWhiteList) break;
                        uint256 hashBlock; CTransaction prevTx; CTxDestination dest;
                        if (GetTransaction(txin.prevout.hash, prevTx, hashBlock, true) && ExtractDestination(prevTx.vout[txin.prevout.n].scriptPubKey,dest))
                        {
                            BOOST_FOREACH(const std::string& strWhiteListAddress, mapMultiArgs["-whitelistaddress"])
                            {
                                if (EncodeDestination(dest) == strWhiteListAddress)
                                {
                                    fIsFromWhiteList = true;
                                    // std::cerr << __FUNCTION__ << " tx." << tx.GetHash().ToString() << " passed wallet filter! whitelistaddress." << EncodeDestination(dest) << std::endl;
                                    LogPrintf("tx.%s passed wallet filter! whitelistaddress.%s\n", tx.GetHash().ToString(),EncodeDestination(dest));
                                    break;
                                }
                            }
                        }
                    }
                    if (!fIsFromWhiteList)
                    {
                        // std::cerr << __FUNCTION__ << " tx." << tx.GetHash().ToString() << " is NOT passed wallet filter!" << std::endl;
                        LogPrintf("tx.%s is NOT passed wallet filter!\n", tx.GetHash().ToString());
                        return false;
                    }
                }
            }

            CWalletTx wtx(this,tx);

            if (sproutNoteData.size() > 0) {
                wtx.SetSproutNoteData(sproutNoteData);
            }

            if (saplingNoteData.size() > 0) {
                wtx.SetSaplingNoteData(saplingNoteData);
            }

            // Get merkle branch if transaction was found in a block
            if (pblock)
                wtx.SetMerkleBranch(*pblock);

            // Do not flush the wallet here for performance reasons
            // this is safe, as in case of a crash, we rescan the necessary blocks on startup through our SetBestChain-mechanism
            CWalletDB walletdb(strWalletFile, "r+", false);

            return AddToWallet(wtx, false, &walletdb, fRescan);
        }
    }
    return false;
}

void CWallet::SyncTransaction(const CTransaction& tx, const CBlock* pblock, const int nHeight)
{
    LOCK(cs_wallet);
    if (!AddToWalletIfInvolvingMe(tx, pblock, nHeight, true))
        return; // Not one of ours

    MarkAffectedTransactionsDirty(tx);
}

void CWallet::MarkAffectedTransactionsDirty(const CTransaction& tx)
{
    // If a transaction changes 'conflicted' state, that changes the balance
    // available of the outputs it spends. So force those to be
    // recomputed, also:
    BOOST_FOREACH(const CTxIn& txin, tx.vin)
    {
        if (mapWallet.count(txin.prevout.hash))
            mapWallet[txin.prevout.hash].MarkDirty();
    }
    for (const JSDescription& jsdesc : tx.vjoinsplit) {
        for (const uint256& nullifier : jsdesc.nullifiers) {
            if (mapSproutNullifiersToNotes.count(nullifier) &&
                mapWallet.count(mapSproutNullifiersToNotes[nullifier].hash)) {
                mapWallet[mapSproutNullifiersToNotes[nullifier].hash].MarkDirty();
            }
        }
    }

    for (const SpendDescription &spend : tx.vShieldedSpend) {
        uint256 nullifier = spend.nullifier;
        if (mapSaplingNullifiersToNotes.count(nullifier) &&
            mapWallet.count(mapSaplingNullifiersToNotes[nullifier].hash)) {
            mapWallet[mapSaplingNullifiersToNotes[nullifier].hash].MarkDirty();
        }
    }
}

void CWallet::EraseFromWallet(const uint256 &hash)
{
    if (!fFileBacked)
        return;
    {
        LOCK(cs_wallet);
        if (mapWallet.erase(hash))
            CWalletDB(strWalletFile).EraseTx(hash);
    }
    return;
}

void CWallet::RescanWallet()
{
    if (needsRescan)
    {
        CBlockIndex *start = chainActive.Height() > 0 ? chainActive[1] : NULL;
        if (start)
            ScanForWalletTransactions(start, true);
        needsRescan = false;
    }
}


/**
 * Returns a nullifier if the SpendingKey is available
 * Throws std::runtime_error if the decryptor doesn't match this note
 */
boost::optional<uint256> CWallet::GetSproutNoteNullifier(const JSDescription &jsdesc,
                                                         const libzcash::SproutPaymentAddress &address,
                                                         const ZCNoteDecryption &dec,
                                                         const uint256 &hSig,
                                                         uint8_t n) const
{
    boost::optional<uint256> ret;
    auto note_pt = libzcash::SproutNotePlaintext::decrypt(
        dec,
        jsdesc.ciphertexts[n],
        jsdesc.ephemeralKey,
        hSig,
        (unsigned char) n);
    auto note = note_pt.note(address);
    // SpendingKeys are only available if:
    // - We have them (this isn't a viewing key)
    // - The wallet is unlocked
    libzcash::SproutSpendingKey key;
    if (GetSproutSpendingKey(address, key)) {
        ret = note.nullifier(key);
    }
    return ret;
}

/**
 * Finds all output notes in the given transaction that have been sent to
 * PaymentAddresses in this wallet.
 *
 * It should never be necessary to call this method with a CWalletTx, because
 * the result of FindMySproutNotes (for the addresses available at the time) will
 * already have been cached in CWalletTx.mapSproutNoteData.
 */
mapSproutNoteData_t CWallet::FindMySproutNotes(const CTransaction &tx) const
{
    LOCK(cs_SpendingKeyStore);
    uint256 hash = tx.GetHash();

    mapSproutNoteData_t noteData;
    for (size_t i = 0; i < tx.vjoinsplit.size(); i++) {
        auto hSig = tx.vjoinsplit[i].h_sig(*pzcashParams, tx.joinSplitPubKey);
        for (uint8_t j = 0; j < tx.vjoinsplit[i].ciphertexts.size(); j++) {
            for (const NoteDecryptorMap::value_type& item : mapNoteDecryptors) {
                try {
                    auto address = item.first;
                    JSOutPoint jsoutpt {hash, i, j};
                    auto nullifier = GetSproutNoteNullifier(
                        tx.vjoinsplit[i],
                        address,
                        item.second,
                        hSig, j);
                    if (nullifier) {
                        SproutNoteData nd {address, *nullifier};
                        noteData.insert(std::make_pair(jsoutpt, nd));
                    } else {
                        SproutNoteData nd {address};
                        noteData.insert(std::make_pair(jsoutpt, nd));
                    }
                    break;
                } catch (const note_decryption_failed &err) {
                    // Couldn't decrypt with this decryptor
                } catch (const std::exception &exc) {
                    // Unexpected failure
                    LogPrintf("FindMySproutNotes(): Unexpected error while testing decrypt:\n");
                    LogPrintf("%s\n", exc.what());
                }
            }
        }
    }
    return noteData;
}


/**
 * Finds all output notes in the given transaction that have been sent to
 * SaplingPaymentAddresses in this wallet.
 *
 * It should never be necessary to call this method with a CWalletTx, because
 * the result of FindMySaplingNotes (for the addresses available at the time) will
 * already have been cached in CWalletTx.mapSaplingNoteData.
 */
std::pair<mapSaplingNoteData_t, SaplingIncomingViewingKeyMap> CWallet::FindMySaplingNotes(const CTransaction &tx, int height) const
{
    LOCK(cs_SpendingKeyStore);
    uint256 hash = tx.GetHash();

    mapSaplingNoteData_t noteData;
    SaplingIncomingViewingKeyMap viewingKeysToAdd;

    std::set <SaplingIncomingViewingKey> keysTried;

    // Protocol Spec: 4.19 Block Chain Scanning (Sapling)
    for (uint32_t i = 0; i < tx.vShieldedOutput.size(); ++i) {
        const OutputDescription output = tx.vShieldedOutput[i];
        bool found = false;
        for (auto it = mapSaplingFullViewingKeys.begin(); it != mapSaplingFullViewingKeys.end(); ++it) {
            SaplingIncomingViewingKey ivk = it->first;
<<<<<<< HEAD
            keysTried.insert(ivk);
            auto result = SaplingNotePlaintext::decrypt(output.encCiphertext, ivk, output.ephemeralKey, output.cm);
            if (result) {
                auto address = ivk.address(result.get().d);
                if (address && mapSaplingIncomingViewingKeys.count(address.get()) == 0) {
                    viewingKeysToAdd[address.get()] = ivk;
                }
                // We don't cache the nullifier here as computing it requires knowledge of the note position
                // in the commitment tree, which can only be determined when the transaction has been mined.
                SaplingOutPoint op {hash, i};
                SaplingNoteData nd;
                nd.ivk = ivk;

                //Cache Address and value - in Memory Only
                auto note = result.get();
                nd.value = note.value();
                nd.address = address.get();

                noteData.insert(std::make_pair(op, nd));
                found = true;
                break;
            }
        }
        if (!found) {
            for (auto it = setSaplingIncomingViewingKeys.begin(); it != setSaplingIncomingViewingKeys.end(); ++it) {
                SaplingIncomingViewingKey ivk = *it;
                std::set <SaplingIncomingViewingKey>::iterator kit = keysTried.find(ivk);
                if (kit == keysTried.end()) {
                  keysTried.insert(ivk);
                  auto result = SaplingNotePlaintext::decrypt(output.encCiphertext, ivk, output.ephemeralKey, output.cm);
                  if (!result) {
                      continue;
                  }

                  //add address
                  auto address = ivk.address(result.get().d);
                  if (address && mapSaplingIncomingViewingKeys.count(address.get()) == 0) {
                      viewingKeysToAdd[address.get()] = ivk;
                  }

                  // We don't cache the nullifier here as computing it requires knowledge of the note position
                  // in the commitment tree, which can only be determined when the transaction has been mined.
                  SaplingOutPoint op {hash, i};
                  SaplingNoteData nd;
                  nd.ivk = ivk;

                  //Cache Address and value - in Memory Only
                  auto note = result.get();
                  nd.value = note.value();
                  nd.address = address.get();

                  noteData.insert(std::make_pair(op, nd));
                  break;
                }
=======

            auto result = SaplingNotePlaintext::decrypt(Params().GetConsensus(), height, output.encCiphertext, ivk, output.ephemeralKey, output.cmu);
            if (!result) {
                continue;
            }
            auto address = ivk.address(result.value().d);
            if (address && mapSaplingIncomingViewingKeys.count(address.value()) == 0) {
                viewingKeysToAdd[address.value()] = ivk;
>>>>>>> 92c8682c
            }
            // We don't cache the nullifier here as computing it requires knowledge of the note position
            // in the commitment tree, which can only be determined when the transaction has been mined.
            SaplingOutPoint op {hash, i};
            SaplingNoteData nd;
            nd.ivk = ivk;
            noteData.insert(std::make_pair(op, nd));
            break;
        }
    }

    return std::make_pair(noteData, viewingKeysToAdd);
}

bool CWallet::IsSproutNullifierFromMe(const uint256& nullifier) const
{
    {
        LOCK(cs_wallet);
        if (mapSproutNullifiersToNotes.count(nullifier) &&
                mapWallet.count(mapSproutNullifiersToNotes.at(nullifier).hash)) {
            return true;
        }
    }
    return false;
}

bool CWallet::IsSaplingNullifierFromMe(const uint256& nullifier) const
{
    {
        LOCK(cs_wallet);
        if (mapSaplingNullifiersToNotes.count(nullifier) &&
                mapWallet.count(mapSaplingNullifiersToNotes.at(nullifier).hash)) {
            return true;
        }
    }
    return false;
}

void CWallet::GetSproutNoteWitnesses(std::vector<JSOutPoint> notes,
                                     std::vector<boost::optional<SproutWitness>>& witnesses,
                                     uint256 &final_anchor)
{
    LOCK(cs_wallet);
    witnesses.resize(notes.size());
    boost::optional<uint256> rt;
    int i = 0;
    for (JSOutPoint note : notes) {
        if (mapWallet.count(note.hash) &&
                mapWallet[note.hash].mapSproutNoteData.count(note) &&
                mapWallet[note.hash].mapSproutNoteData[note].witnesses.size() > 0) {
            witnesses[i] = mapWallet[note.hash].mapSproutNoteData[note].witnesses.front();
            if (!rt) {
                rt = witnesses[i]->root();
            } else {
                assert(*rt == witnesses[i]->root());
            }
        }
        i++;
    }
    // All returned witnesses have the same anchor
    if (rt) {
        final_anchor = *rt;
    }
}

void CWallet::GetSaplingNoteWitnesses(std::vector<SaplingOutPoint> notes,
                                      std::vector<boost::optional<SaplingWitness>>& witnesses,
                                      uint256 &final_anchor)
{
    LOCK(cs_wallet);
    witnesses.resize(notes.size());
    boost::optional<uint256> rt;
    int i = 0;
    for (SaplingOutPoint note : notes) {
        if (mapWallet.count(note.hash) &&
                mapWallet[note.hash].mapSaplingNoteData.count(note) &&
                mapWallet[note.hash].mapSaplingNoteData[note].witnesses.size() > 0) {
            witnesses[i] = mapWallet[note.hash].mapSaplingNoteData[note].witnesses.front();
            if (!rt) {
                rt = witnesses[i]->root();
            } else {
                assert(*rt == witnesses[i]->root());
            }
        }
        i++;
    }
    // All returned witnesses have the same anchor
    if (rt) {
        final_anchor = *rt;
    }
}

isminetype CWallet::IsMine(const CTxIn &txin) const
{
    {
        LOCK(cs_wallet);
        map<uint256, CWalletTx>::const_iterator mi = mapWallet.find(txin.prevout.hash);
        if (mi != mapWallet.end())
        {
            const CWalletTx& prev = (*mi).second;
            if (txin.prevout.n < prev.vout.size())
                return (::IsMine(*this, prev.vout[txin.prevout.n].scriptPubKey));
        }
    }
    return ISMINE_NO;
}

CAmount CWallet::GetDebit(const CTxIn &txin, const isminefilter& filter) const
{
    {
        LOCK(cs_wallet);
        map<uint256, CWalletTx>::const_iterator mi = mapWallet.find(txin.prevout.hash);
        if (mi != mapWallet.end())
        {
            const CWalletTx& prev = (*mi).second;
            if (txin.prevout.n < prev.vout.size())
                if (::IsMine(*this, prev.vout[txin.prevout.n].scriptPubKey) & filter)
                    return prev.vout[txin.prevout.n].nValue; // komodo_interest?
        }
    }
    return 0;
}

isminetype CWallet::IsMine(const CTxOut& txout) const
{
    return ::IsMine(*this, txout.scriptPubKey);
}

CAmount CWallet::GetCredit(const CTxOut& txout, const isminefilter& filter) const
{
    if (!MoneyRange(txout.nValue))
        throw std::runtime_error("CWallet::GetCredit(): value out of range");
    return ((IsMine(txout) & filter) ? txout.nValue : 0);
}

bool CWallet::IsChange(const CTxOut& txout) const
{
    // TODO: fix handling of 'change' outputs. The assumption is that any
    // payment to a script that is ours, but is not in the address book
    // is change. That assumption is likely to break when we implement multisignature
    // wallets that return change back into a multi-signature-protected address;
    // a better way of identifying which outputs are 'the send' and which are
    // 'the change' will need to be implemented (maybe extend CWalletTx to remember
    // which output, if any, was change).
    if (::IsMine(*this, txout.scriptPubKey))
    {
        CTxDestination address;
        if (!ExtractDestination(txout.scriptPubKey, address))
            return true;

        LOCK(cs_wallet);
        if (!mapAddressBook.count(address))
            return true;
    }
    return false;
}

CAmount CWallet::GetChange(const CTxOut& txout) const
{
    if (!MoneyRange(txout.nValue))
        throw std::runtime_error("CWallet::GetChange(): value out of range");
    return (IsChange(txout) ? txout.nValue : 0);
}

typedef vector<unsigned char> valtype;
unsigned int HaveKeys(const vector<valtype>& pubkeys, const CKeyStore& keystore);

unsigned int HaveKeys(const vector<valtype>& pubkeys, const CKeyStore& keystore)
{
    unsigned int nResult = 0;
    BOOST_FOREACH(const valtype& pubkey, pubkeys)
    {
        CKeyID keyID = CPubKey(pubkey).GetID();
        if (keystore.HaveKey(keyID))
            ++nResult;
    }
    return nResult;
}

bool CWallet::IsMine(const CTransaction& tx)
{
    for (int i = 0; i < tx.vout.size(); i++)
    {
        if (IsMine(tx, i))
            return true;
    }
    return false;
}

// special case handling for non-standard/Verus OP_RETURN script outputs, which need the transaction
// to determine ownership
isminetype CWallet::IsMine(const CTransaction& tx, uint32_t voutNum)
{
    vector<valtype> vSolutions;
    txnouttype whichType;
    const CScriptExt scriptPubKey = CScriptExt(tx.vout[voutNum].scriptPubKey);

    if (!Solver(scriptPubKey, whichType, vSolutions)) {
        if (this->HaveWatchOnly(scriptPubKey))
            return ISMINE_WATCH_ONLY;
        return ISMINE_NO;
    }

    CKeyID keyID;
    CScriptID scriptID;
    CScriptExt subscript;
    int voutNext = voutNum + 1;

    switch (whichType)
    {
        case TX_NONSTANDARD:
        case TX_NULL_DATA:
            break;

        case TX_CRYPTOCONDITION:
            // for now, default is that the first value returned will be the script, subsequent values will be
            // pubkeys. if we have the first pub key in our wallet, we consider this spendable
            if (vSolutions.size() > 1)
            {
                keyID = CPubKey(vSolutions[1]).GetID();
                if (this->HaveKey(keyID))
                    return ISMINE_SPENDABLE;
            }
            break;

        case TX_PUBKEY:
            keyID = CPubKey(vSolutions[0]).GetID();
            if (this->HaveKey(keyID))
                return ISMINE_SPENDABLE;
            break;

        case TX_PUBKEYHASH:
            keyID = CKeyID(uint160(vSolutions[0]));
            if (this->HaveKey(keyID))
                return ISMINE_SPENDABLE;
            break;

        case TX_SCRIPTHASH:
            scriptID = CScriptID(uint160(vSolutions[0]));
            if (this->GetCScript(scriptID, subscript))
            {
                // if this is a CLTV, handle it differently
                if (subscript.IsCheckLockTimeVerify())
                {
                    return (::IsMine(*this, subscript));
                }
                else
                {
                    isminetype ret = ::IsMine(*this, subscript);
                    if (ret == ISMINE_SPENDABLE)
                        return ret;
                }
            }
            else if (tx.vout.size() > (voutNext = voutNum + 1) &&
                tx.vout[voutNext].scriptPubKey.size() > 7 &&
                tx.vout[voutNext].scriptPubKey[0] == OP_RETURN)
            {
                // get the opret script from next vout, verify that the front is CLTV and hash matches
                // if so, remove it and use the solver
                opcodetype op;
                std::vector<uint8_t> opretData;
                CScript::const_iterator it = tx.vout[voutNext].scriptPubKey.begin() + 1;
                if (tx.vout[voutNext].scriptPubKey.GetOp2(it, op, &opretData))
                {
                    if (opretData.size() > 0 && opretData[0] == OPRETTYPE_TIMELOCK)
                    {
                        CScript opretScript = CScript(opretData.begin() + 1, opretData.end());

                        if (CScriptID(opretScript) == scriptID &&
                            opretScript.IsCheckLockTimeVerify())
                        {
                            // if we find that this is ours, we need to add this script to the wallet,
                            // and we can then recognize this transaction
                            isminetype t = ::IsMine(*this, opretScript);
                            if (t != ISMINE_NO)
                            {
                                this->AddCScript(opretScript);
                            }
                            return t;
                        }
                    }
                }
            }
            break;

        case TX_MULTISIG:
            // Only consider transactions "mine" if we own ALL the
            // keys involved. Multi-signature transactions that are
            // partially owned (somebody else has a key that can spend
            // them) enable spend-out-from-under-you attacks, especially
            // in shared-wallet situations.
            vector<valtype> keys(vSolutions.begin()+1, vSolutions.begin()+vSolutions.size()-1);
            if (HaveKeys(keys, *this) == keys.size())
                return ISMINE_SPENDABLE;
            break;
    }

    if (this->HaveWatchOnly(scriptPubKey))
        return ISMINE_WATCH_ONLY;

    return ISMINE_NO;
}

bool CWallet::IsFromMe(const CTransaction& tx) const
{
    if (GetDebit(tx, ISMINE_ALL) > 0) {
        return true;
    }
    for (const JSDescription& jsdesc : tx.vjoinsplit) {
        for (const uint256& nullifier : jsdesc.nullifiers) {
            if (IsSproutNullifierFromMe(nullifier)) {
                return true;
            }
        }
    }
    for (const SpendDescription &spend : tx.vShieldedSpend) {
        if (IsSaplingNullifierFromMe(spend.nullifier)) {
            return true;
        }
    }
    return false;
}

CAmount CWallet::GetDebit(const CTransaction& tx, const isminefilter& filter) const
{
    CAmount nDebit = 0;
    BOOST_FOREACH(const CTxIn& txin, tx.vin)
    {
        nDebit += GetDebit(txin, filter);
        if (!MoneyRange(nDebit))
            throw std::runtime_error("CWallet::GetDebit(): value out of range");
    }
    return nDebit;
}

CAmount CWallet::GetCredit(const CTransaction& tx, int32_t voutNum, const isminefilter& filter) const
{
    if (voutNum >= tx.vout.size() || !MoneyRange(tx.vout[voutNum].nValue))
        throw std::runtime_error("CWallet::GetCredit(): value out of range");
    return ((IsMine(tx.vout[voutNum]) & filter) ? tx.vout[voutNum].nValue : 0);
}

CAmount CWallet::GetCredit(const CTransaction& tx, const isminefilter& filter) const
{
    CAmount nCredit = 0;
    for (int i = 0; i < tx.vout.size(); i++)
    {
        nCredit += GetCredit(tx, i, filter);
    }
    return nCredit;
}

CAmount CWallet::GetChange(const CTransaction& tx) const
{
    CAmount nChange = 0;
    BOOST_FOREACH(const CTxOut& txout, tx.vout)
    {
        nChange += GetChange(txout);
        if (!MoneyRange(nChange))
            throw std::runtime_error("CWallet::GetChange(): value out of range");
    }
    return nChange;
}

bool CWallet::IsHDFullyEnabled() const
{
    // Only Sapling addresses are HD for now
    return false;
}

void CWallet::GenerateNewSeed()
{
    LOCK(cs_wallet);

    auto seed = HDSeed::Random(HD_WALLET_SEED_LENGTH);

    int64_t nCreationTime = GetTime();

    // If the wallet is encrypted and locked, this will fail.
    if (!SetHDSeed(seed))
        throw std::runtime_error(std::string(__func__) + ": SetHDSeed failed");

    // store the key creation time together with
    // the child index counter in the database
    // as a hdchain object
    CHDChain newHdChain;
    newHdChain.nVersion = CHDChain::VERSION_HD_BASE;
    newHdChain.seedFp = seed.Fingerprint();
    newHdChain.nCreateTime = nCreationTime;
    SetHDChain(newHdChain, false);
}

bool CWallet::SetHDSeed(const HDSeed& seed)
{
    if (!CCryptoKeyStore::SetHDSeed(seed)) {
        return false;
    }

    if (!fFileBacked) {
        return true;
    }

    {
        LOCK(cs_wallet);
        if (!IsCrypted()) {
            return CWalletDB(strWalletFile).WriteHDSeed(seed);
        }
    }
    return true;
}

bool CWallet::SetCryptedHDSeed(const uint256& seedFp, const std::vector<unsigned char> &vchCryptedSecret)
{
    if (!CCryptoKeyStore::SetCryptedHDSeed(seedFp, vchCryptedSecret)) {
        return false;
    }

    if (!fFileBacked) {
        return true;
    }

    {
        LOCK(cs_wallet);
        if (pwalletdbEncryption)
            return pwalletdbEncryption->WriteCryptedHDSeed(seedFp, vchCryptedSecret);
        else
            return CWalletDB(strWalletFile).WriteCryptedHDSeed(seedFp, vchCryptedSecret);
    }
    return false;
}

void CWallet::SetHDChain(const CHDChain& chain, bool memonly)
{
    LOCK(cs_wallet);
    if (!memonly && fFileBacked && !CWalletDB(strWalletFile).WriteHDChain(chain))
        throw std::runtime_error(std::string(__func__) + ": writing chain failed");

    hdChain = chain;
}

bool CWallet::LoadHDSeed(const HDSeed& seed)
{
    return CBasicKeyStore::SetHDSeed(seed);
}

bool CWallet::LoadCryptedHDSeed(const uint256& seedFp, const std::vector<unsigned char>& seed)
{
    return CCryptoKeyStore::SetCryptedHDSeed(seedFp, seed);
}

void CWalletTx::SetSproutNoteData(mapSproutNoteData_t &noteData)
{
    mapSproutNoteData.clear();
    for (const std::pair<JSOutPoint, SproutNoteData> nd : noteData) {
        if (nd.first.js < vjoinsplit.size() &&
                nd.first.n < vjoinsplit[nd.first.js].ciphertexts.size()) {
            // Store the address and nullifier for the Note
            mapSproutNoteData[nd.first] = nd.second;
        } else {
            // If FindMySproutNotes() was used to obtain noteData,
            // this should never happen
            throw std::logic_error("CWalletTx::SetSproutNoteData(): Invalid note");
        }
    }
}

void CWalletTx::SetSaplingNoteData(mapSaplingNoteData_t &noteData)
{
    mapSaplingNoteData.clear();
    for (const std::pair<SaplingOutPoint, SaplingNoteData> nd : noteData) {
        if (nd.first.n < vShieldedOutput.size()) {
            mapSaplingNoteData[nd.first] = nd.second;
        } else {
            throw std::logic_error("CWalletTx::SetSaplingNoteData(): Invalid note");
        }
    }
}

std::pair<SproutNotePlaintext, SproutPaymentAddress> CWalletTx::DecryptSproutNote(
    JSOutPoint jsop) const
{
    LOCK(pwallet->cs_wallet);

    auto nd = this->mapSproutNoteData.at(jsop);
    SproutPaymentAddress pa = nd.address;

    // Get cached decryptor
    ZCNoteDecryption decryptor;
    if (!pwallet->GetNoteDecryptor(pa, decryptor)) {
        // Note decryptors are created when the wallet is loaded, so it should always exist
        throw std::runtime_error(strprintf(
            "Could not find note decryptor for payment address %s",
            EncodePaymentAddress(pa)));
    }

    auto hSig = this->vjoinsplit[jsop.js].h_sig(*pzcashParams, this->joinSplitPubKey);
    try {
        SproutNotePlaintext plaintext = SproutNotePlaintext::decrypt(
                decryptor,
                this->vjoinsplit[jsop.js].ciphertexts[jsop.n],
                this->vjoinsplit[jsop.js].ephemeralKey,
                hSig,
                (unsigned char) jsop.n);

        return std::make_pair(plaintext, pa);
    } catch (const note_decryption_failed &err) {
        // Couldn't decrypt with this spending key
        throw std::runtime_error(strprintf(
            "Could not decrypt note for payment address %s",
            EncodePaymentAddress(pa)));
    } catch (const std::exception &exc) {
        // Unexpected failure
        throw std::runtime_error(strprintf(
            "Error while decrypting note for payment address %s: %s",
            EncodePaymentAddress(pa), exc.what()));
    }
}

boost::optional<std::pair<
    SaplingNotePlaintext,
    SaplingPaymentAddress>> CWalletTx::DecryptSaplingNote(const Consensus::Params& params, int height, SaplingOutPoint op) const
{
    // Check whether we can decrypt this SaplingOutPoint
    if (this->mapSaplingNoteData.count(op) == 0) {
        return boost::none;
    }

    auto output = this->vShieldedOutput[op.n];
    auto nd = this->mapSaplingNoteData.at(op);

    auto maybe_pt = SaplingNotePlaintext::decrypt(
        params,
        height,
        output.encCiphertext,
        nd.ivk,
        output.ephemeralKey,
        output.cmu);
    assert(maybe_pt != boost::none);
    auto notePt = maybe_pt.get();

    auto maybe_pa = nd.ivk.address(notePt.d);
    assert(maybe_pa != boost::none);
    auto pa = maybe_pa.get();

    return std::make_pair(notePt, pa);
}

boost::optional<std::pair<
    SaplingNotePlaintext,
    SaplingPaymentAddress>> CWalletTx::DecryptSaplingNoteWithoutLeadByteCheck(SaplingOutPoint op) const
{
    // Check whether we can decrypt this SaplingOutPoint
    if (this->mapSaplingNoteData.count(op) == 0) {
        return boost::none;
    }

    auto output = this->vShieldedOutput[op.n];
    auto nd = this->mapSaplingNoteData.at(op);

    auto optDeserialized = SaplingNotePlaintext::attempt_sapling_enc_decryption_deserialization(output.encCiphertext, nd.ivk, output.ephemeralKey);

    // The transaction would not have entered the wallet unless
    // its plaintext had been successfully decrypted previously.
    assert(optDeserialized != boost::none);

    auto maybe_pt = SaplingNotePlaintext::plaintext_checks_without_height(
        *optDeserialized,
        nd.ivk,
        output.ephemeralKey,
        output.cmu);
    assert(maybe_pt != boost::none);
    auto notePt = maybe_pt.get();

    auto maybe_pa = nd.ivk.address(notePt.d);
    assert(static_cast<bool>(maybe_pa));
    auto pa = maybe_pa.get();

    return std::make_pair(notePt, pa);
}

boost::optional<std::pair<
    SaplingNotePlaintext,
    SaplingPaymentAddress>> CWalletTx::RecoverSaplingNote(const Consensus::Params& params, int height, SaplingOutPoint op, std::set<uint256>& ovks) const
{
    auto output = this->vShieldedOutput[op.n];

    for (auto ovk : ovks) {
        auto outPt = SaplingOutgoingPlaintext::decrypt(
            output.outCiphertext,
            ovk,
            output.cv,
            output.cmu,
            output.ephemeralKey);
        if (!outPt) {
            // Try decrypting with the next ovk
            continue;
        }

        auto maybe_pt = SaplingNotePlaintext::decrypt(
            params,
            height,
            output.encCiphertext,
            output.ephemeralKey,
            outPt->esk,
            outPt->pk_d,
            output.cmu);
        assert(static_cast<bool>(maybe_pt));
        auto notePt = maybe_pt.get();

        return std::make_pair(notePt, SaplingPaymentAddress(notePt.d, outPt->pk_d));
    }

    // Couldn't recover with any of the provided OutgoingViewingKeys
    return boost::none;
}

boost::optional<std::pair<
    SaplingNotePlaintext,
    SaplingPaymentAddress>> CWalletTx::RecoverSaplingNoteWithoutLeadByteCheck(SaplingOutPoint op, std::set<uint256>& ovks) const
{
    auto output = this->vShieldedOutput[op.n];

    for (auto ovk : ovks) {
        auto outPt = SaplingOutgoingPlaintext::decrypt(
            output.outCiphertext,
            ovk,
            output.cv,
            output.cmu,
            output.ephemeralKey);
        if (!outPt) {
            // Try decrypting with the next ovk
            continue;
        }

        auto optDeserialized = SaplingNotePlaintext::attempt_sapling_enc_decryption_deserialization(output.encCiphertext, output.ephemeralKey, outPt->esk, outPt->pk_d);

        // The transaction would not have entered the wallet unless
        // its plaintext had been successfully decrypted previously.
        assert(optDeserialized != boost::none);

        auto maybe_pt = SaplingNotePlaintext::plaintext_checks_without_height(
            *optDeserialized,
            output.ephemeralKey,
            outPt->esk,
            outPt->pk_d,
            output.cmu);
        assert(static_cast<bool>(maybe_pt));
        auto notePt = maybe_pt.get();

        return std::make_pair(notePt, SaplingPaymentAddress(notePt.d, outPt->pk_d));
    }

    // Couldn't recover with any of the provided OutgoingViewingKeys
    return boost::none;
}

int64_t CWalletTx::GetTxTime() const
{
    int64_t n = nTimeSmart;
    return n ? n : nTimeReceived;
}

int CWalletTx::GetRequestCount() const
{
    // Returns -1 if it wasn't being tracked
    int nRequests = -1;
    {
        LOCK(pwallet->cs_wallet);
        if (IsCoinBase())
        {
            // Generated block
            if (!hashBlock.IsNull())
            {
                map<uint256, int>::const_iterator mi = pwallet->mapRequestCount.find(hashBlock);
                if (mi != pwallet->mapRequestCount.end())
                    nRequests = (*mi).second;
            }
        }
        else
        {
            // Did anyone request this transaction?
            map<uint256, int>::const_iterator mi = pwallet->mapRequestCount.find(GetHash());
            if (mi != pwallet->mapRequestCount.end())
            {
                nRequests = (*mi).second;

                // How about the block it's in?
                if (nRequests == 0 && !hashBlock.IsNull())
                {
                    map<uint256, int>::const_iterator mi = pwallet->mapRequestCount.find(hashBlock);
                    if (mi != pwallet->mapRequestCount.end())
                        nRequests = (*mi).second;
                    else
                        nRequests = 1; // If it's in someone else's block it must have got out
                }
            }
        }
    }
    return nRequests;
}

// GetAmounts will determine the transparent debits and credits for a given wallet tx.
void CWalletTx::GetAmounts(list<COutputEntry>& listReceived,
                           list<COutputEntry>& listSent, CAmount& nFee, string& strSentAccount, const isminefilter& filter) const
{
    nFee = 0;
    listReceived.clear();
    listSent.clear();
    strSentAccount = strFromAccount;

    // Is this tx sent/signed by me?
    CAmount nDebit = GetDebit(filter);
    bool isFromMyTaddr = nDebit > 0; // debit>0 means we signed/sent this transaction

    // Compute fee if we sent this transaction.
    if (isFromMyTaddr) {
        CAmount nValueOut = GetValueOut();  // transparent outputs plus all Sprout vpub_old and negative Sapling valueBalance
        CAmount nValueIn = GetShieldedValueIn();
        nFee = nDebit - nValueOut + nValueIn;
    }

    // Create output entry for vpub_old/new, if we sent utxos from this transaction
    if (isFromMyTaddr) {
        CAmount myVpubOld = 0;
        CAmount myVpubNew = 0;
        for (const JSDescription& js : vjoinsplit) {
            bool fMyJSDesc = false;

            // Check input side
            for (const uint256& nullifier : js.nullifiers) {
                if (pwallet->IsSproutNullifierFromMe(nullifier)) {
                    fMyJSDesc = true;
                    break;
                }
            }

            // Check output side
            if (!fMyJSDesc) {
                for (const std::pair<JSOutPoint, SproutNoteData> nd : this->mapSproutNoteData) {
                    if (nd.first.js < vjoinsplit.size() && nd.first.n < vjoinsplit[nd.first.js].ciphertexts.size()) {
                        fMyJSDesc = true;
                        break;
                    }
                }
            }

            if (fMyJSDesc) {
                myVpubOld += js.vpub_old;
                myVpubNew += js.vpub_new;
            }

            if (!MoneyRange(js.vpub_old) || !MoneyRange(js.vpub_new) || !MoneyRange(myVpubOld) || !MoneyRange(myVpubNew)) {
                 throw std::runtime_error("CWalletTx::GetAmounts: value out of range");
            }
        }

        // Create an output for the value taken from or added to the transparent value pool by JoinSplits
        if (myVpubOld > myVpubNew) {
            COutputEntry output = {CNoDestination(), myVpubOld - myVpubNew, (int)vout.size()};
            listSent.push_back(output);
        } else if (myVpubNew > myVpubOld) {
            COutputEntry output = {CNoDestination(), myVpubNew - myVpubOld, (int)vout.size()};
            listReceived.push_back(output);
        }
    }

    // If we sent utxos from this transaction, create output for value taken from (negative valueBalance)
    // or added (positive valueBalance) to the transparent value pool by Sapling shielding and unshielding.
    if (isFromMyTaddr) {
        if (valueBalance < 0) {
            COutputEntry output = {CNoDestination(), -valueBalance, (int) vout.size()};
            listSent.push_back(output);
        } else if (valueBalance > 0) {
            COutputEntry output = {CNoDestination(), valueBalance, (int) vout.size()};
            listReceived.push_back(output);
        }
    }

    // Sent/received.
    int32_t oneshot = 0;
    for (unsigned int i = 0; i < vout.size(); ++i)
    {
        const CTxOut& txout = vout[i];
        isminetype fIsMine = pwallet->IsMine(txout);
        // Only need to handle txouts if AT LEAST one of these is true:
        //   1) they debit from us (sent)
        //   2) the output is to us (received)
        if (nDebit > 0)
        {
            // Don't report 'change' txouts
            if (!(filter & ISMINE_CHANGE) && pwallet->IsChange(txout))
            {
                if ( oneshot++ > 1 )
                {
                    //fprintf(stderr,"skip change vout\n");
                    continue;
                }
            }
        }
        else if (!(fIsMine & filter))
        {
            //fprintf(stderr,"skip filtered vout %d %d\n",(int32_t)fIsMine,(int32_t)filter);
            continue;
        }
        // In either case, we need to get the destination address
        CTxDestination address;
        if (!ExtractDestination(txout.scriptPubKey, address))
        {
            //LogPrintf("CWalletTx::GetAmounts: Unknown transaction type found, txid %s\n",this->GetHash().ToString()); complains on the opreturns
            address = CNoDestination();
        }

        COutputEntry output = {address, txout.nValue, (int)i};

        // If we are debited by the transaction, add the output as a "sent" entry
        if (nDebit > 0)
            listSent.push_back(output);
        //else fprintf(stderr,"not sent vout %d %d\n",(int32_t)fIsMine,(int32_t)filter);

        // If we are receiving the output, add it as a "received" entry
        if (fIsMine & filter)
            listReceived.push_back(output);
        //else fprintf(stderr,"not received vout %d %d\n",(int32_t)fIsMine,(int32_t)filter);
    }

}

void CWalletTx::GetAccountAmounts(const string& strAccount, CAmount& nReceived,
                                  CAmount& nSent, CAmount& nFee, const isminefilter& filter) const
{
    nReceived = nSent = nFee = 0;

    CAmount allFee;
    string strSentAccount;
    list<COutputEntry> listReceived;
    list<COutputEntry> listSent;
    GetAmounts(listReceived, listSent, allFee, strSentAccount, filter);

    if (strAccount == strSentAccount)
    {
        BOOST_FOREACH(const COutputEntry& s, listSent)
            nSent += s.amount;
        nFee = allFee;
    }
    {
        LOCK(pwallet->cs_wallet);
        BOOST_FOREACH(const COutputEntry& r, listReceived)
        {
            if (pwallet->mapAddressBook.count(r.destination))
            {
                map<CTxDestination, CAddressBookData>::const_iterator mi = pwallet->mapAddressBook.find(r.destination);
                if (mi != pwallet->mapAddressBook.end() && (*mi).second.name == strAccount)
                    nReceived += r.amount;
            }
            else if (strAccount.empty())
            {
                nReceived += r.amount;
            }
        }
    }
}


bool CWalletTx::WriteToDisk(CWalletDB *pwalletdb, ArchiveTxPoint &arcTxPt, bool updateArcTxPt)
{
    bool txWrite = pwalletdb->WriteTx(GetHash(), *this, true);
    bool arcTxWrite = false;

    if (updateArcTxPt) {
        arcTxWrite = pwalletdb->WriteArcTx(GetHash(), arcTxPt, true);
    } else {
        arcTxWrite = true;
    }


    if (!txWrite || !arcTxWrite)
        return false;

    return true;
}

bool CWalletTx::WriteArcSproutOpToDisk(CWalletDB *pwalletdb, uint256 nullifier, JSOutPoint op)
{
    return pwalletdb->WriteArcSproutOp(nullifier, op);
}

bool CWalletTx::WriteArcSaplingOpToDisk(CWalletDB *pwalletdb, uint256 nullifier, SaplingOutPoint op)
{
    return pwalletdb->WriteArcSaplingOp(nullifier, op);
}

void CWallet::WitnessNoteCommitment(std::vector<uint256> commitments,
                                    std::vector<boost::optional<SproutWitness>>& witnesses,
                                    uint256 &final_anchor)
{
    witnesses.resize(commitments.size());
    CBlockIndex* pindex = chainActive.Genesis();
    SproutMerkleTree tree;

    while (pindex) {
        CBlock block;
        ReadBlockFromDisk(block, pindex,1);

        BOOST_FOREACH(const CTransaction& tx, block.vtx)
        {
            BOOST_FOREACH(const JSDescription& jsdesc, tx.vjoinsplit)
            {
                BOOST_FOREACH(const uint256 &note_commitment, jsdesc.commitments)
                {
                    tree.append(note_commitment);

                    BOOST_FOREACH(boost::optional<SproutWitness>& wit, witnesses) {
                        if (wit) {
                            wit->append(note_commitment);
                        }
                    }

                    size_t i = 0;
                    BOOST_FOREACH(uint256& commitment, commitments) {
                        if (note_commitment == commitment) {
                            witnesses.at(i) = tree.witness();
                        }
                        i++;
                    }
                }
            }
        }

        uint256 current_anchor = tree.root();

        // Consistency check: we should be able to find the current tree
        // in our CCoins view.
        SproutMerkleTree dummy_tree;
        assert(pcoinsTip->GetSproutAnchorAt(current_anchor, dummy_tree));

        pindex = chainActive.Next(pindex);
    }

    // TODO: #93; Select a root via some heuristic.
    final_anchor = tree.root();

    BOOST_FOREACH(boost::optional<SproutWitness>& wit, witnesses) {
        if (wit) {
            assert(final_anchor == wit->root());
        }
    }
}
/**
 * Reorder the transactions based on block hieght and block index.
 * Transactions can get out of order when they are deleted and subsequently
 * re-added during intial load rescan.
 */

void CWallet::ReorderWalletTransactions(std::map<std::pair<int,int>, CWalletTx> &mapSorted, int64_t &maxOrderPos) {
    LOCK2(cs_main, cs_wallet);

    int maxSortNumber = chainActive.Tip()->GetHeight() + 1;

    for (map<uint256, CWalletTx>::iterator it = mapWallet.begin(); it != mapWallet.end(); ++it)
    {
        CWalletTx wtx = it->second;
        int confirms = wtx.GetDepthInMainChain();
        maxOrderPos = max(maxOrderPos, wtx.nOrderPos);

        if (confirms > 0) {
            int wtxHeight = mapBlockIndex[wtx.hashBlock]->GetHeight();
            auto key = std::make_pair(wtxHeight, wtx.nIndex);
            mapSorted.insert(make_pair(key, wtx));
        }
        else {
          auto key = std::make_pair(maxSortNumber, 0);
          mapSorted.insert(std::make_pair(key, wtx));
          maxSortNumber++;
        }
    }
}
 /**Update the nOrderPos with passed in ordered map.
 */

void CWallet::UpdateWalletTransactionOrder(std::map<std::pair<int,int>, CWalletTx> &mapSorted, bool resetOrder) {
  LOCK2(cs_main, cs_wallet);

  int64_t previousPosition = 0;
  std::map<const uint256, CWalletTx> mapUpdatedTxs;

  //Check the postion of each transaction relative to the previous one.
  for (map<std::pair<int,int>, CWalletTx>::iterator it = mapSorted.begin(); it != mapSorted.end(); ++it) {
      CWalletTx wtx = it->second;
      const uint256 wtxid = wtx.GetHash();

      if (wtx.nOrderPos <= previousPosition || resetOrder) {
          previousPosition++;
          wtx.nOrderPos = previousPosition;
          mapUpdatedTxs.insert(std::make_pair(wtxid, wtx));
      }
      else {
          previousPosition = wtx.nOrderPos;
      }
  }

  //Update transactions nOrderPos for transactions that changed
  CWalletDB walletdb(strWalletFile, "r+", false);
  ArchiveTxPoint arcTxPt;
  for (map<const uint256, CWalletTx>::iterator it = mapUpdatedTxs.begin(); it != mapUpdatedTxs.end(); ++it) {
    CWalletTx wtx = it->second;
    LogPrint("deletetx","Reorder Tx - Updating Positon to %i for Tx %s\n ", wtx.nOrderPos, wtx.GetHash().ToString());
    wtx.WriteToDisk(&walletdb, arcTxPt, false);
    mapWallet[wtx.GetHash()].nOrderPos = wtx.nOrderPos;
  }

  //Update Next Wallet Tx Positon
  nOrderPosNext = previousPosition++;
  CWalletDB(strWalletFile).WriteOrderPosNext(nOrderPosNext);
  LogPrint("deletetx","Reorder Tx - Total Transactions Reordered %i, Next Position %i\n ", mapUpdatedTxs.size(), nOrderPosNext);

}

/**
 * Delete transactions from the Wallet
 */
void CWallet::DeleteTransactions(std::vector<uint256> &removeTxs, std::vector<uint256> &removeArcTxs) {
    LOCK(cs_wallet);

    CWalletDB walletdb(strWalletFile, "r+", false);

    for (int i = 0; i < removeTxs.size(); i++) {
        if (mapWallet.erase(removeTxs[i])) {
            walletdb.EraseTx(removeTxs[i]);
            LogPrint("deletetx","Delete Tx - Deleting tx %s, %i.\n", removeTxs[i].ToString(),i);
        } else {
            LogPrint("deletetx","Delete Tx - Deleting tx %failed.\n", removeTxs[i].ToString());
            return;
        }
    }

    //Remove Conflicted ArcTx transactions from the wallet database
    for (int i = 0; i < removeArcTxs.size(); i++) {
        if (mapArcTxs.erase(removeArcTxs[i])) {
            walletdb.EraseArcTx(removeArcTxs[i]);
            //remove conflicted transactions from GUI
            NotifyTransactionChanged(this, removeArcTxs[i], CT_DELETED);
            LogPrint("deletetx","Delete Tx - Deleting Arc tx %s, %i.\n", removeArcTxs[i].ToString(),i);
        } else {
            LogPrint("deletetx","Delete Tx - Deleting Arc tx %failed.\n", removeArcTxs[i].ToString());
            return;
        }
    }
}

void CWallet::DeleteWalletTransactions(const CBlockIndex* pindex) {

      LOCK2(cs_main, cs_wallet);

      int nDeleteAfter = (int)fDeleteTransactionsAfterNBlocks;
      bool runCompact = false;
      auto startTime = GetTime();

      if (pindex && fTxDeleteEnabled) {

        //Check for acentries - exit function if found
        {
            std::list<CAccountingEntry> acentries;
            CWalletDB walletdb(strWalletFile);
            walletdb.ListAccountCreditDebit("*", acentries);
            if (acentries.size() > 0) {
                LogPrintf("deletetx not compatible to account entries\n");
                return;
            }
        }
        //delete transactions

        //Sort Transactions by block and block index
        int64_t maxOrderPos = 0;
        std::map<std::pair<int,int>, CWalletTx> mapSorted;
        ReorderWalletTransactions(mapSorted, maxOrderPos);
        if (maxOrderPos > int64_t(mapSorted.size())*10) {
          //reset the postion when the max postion is 10x bigger than the
          //number of transactions in the wallet
          UpdateWalletTransactionOrder(mapSorted, true);
        }
        else {
          UpdateWalletTransactionOrder(mapSorted, false);
        }
        auto reorderTime = GetTime();
        LogPrint("deletetx","Delete Tx - Time to Reorder %s\n", DateTimeStrFormat("%H:%M:%S", reorderTime-startTime));

        //Process Transactions in sorted order
        int txConflictCount = 0;
        int txUnConfirmed = 0;
        int txCount = 0;
        int txSaveCount = 0;
        std::vector<uint256> removeTxs;
        std::vector<uint256> removeArcTxs;

        for (auto & item : mapSorted)
        {

          CWalletTx& wtx = item.second;
          const uint256& wtxid = wtx.GetHash();
          bool deleteTx = true;
          txCount += 1;
          int wtxDepth = wtx.GetDepthInMainChain();

          //Keep anything newer than N Blocks
          if (wtxDepth == 0)
            txUnConfirmed++;

          if (wtxDepth < nDeleteAfter && wtxDepth >= 0) {
            deleteTx = false;
            txSaveCount++;
            continue;
          } else if (wtxDepth == -1) {
            //Enabled by default
            if (!fTxConflictDeleteEnabled) {
              deleteTx = false;
              txSaveCount++;
              continue;
            } else {
              removeArcTxs.push_back(wtxid);
              txConflictCount++;
            }
          } else {

            //Check for unspent inputs or spend less than N Blocks ago. (Sapling)
            for (auto & pair : wtx.mapSaplingNoteData) {
              SaplingNoteData nd = pair.second;
              if (!nd.nullifier || pwalletMain->GetSaplingSpendDepth(*nd.nullifier) <= fDeleteTransactionsAfterNBlocks) {
                deleteTx = false;
                continue;
              }
            }

            if (!deleteTx) {
              txSaveCount++;
              continue;
            }

            //Check for outputs that no longer have parents in the wallet. Exclude parents that are in the same transaction. (Sapling)
            for (int i = 0; i < wtx.vShieldedSpend.size(); i++) {
              const SpendDescription& spendDesc = wtx.vShieldedSpend[i];
              if (pwalletMain->IsSaplingNullifierFromMe(spendDesc.nullifier)) {
                const uint256& parentHash = pwalletMain->mapSaplingNullifiersToNotes[spendDesc.nullifier].hash;
                const CWalletTx* parent = pwalletMain->GetWalletTx(parentHash);
                if (parent != NULL && parentHash != wtxid) {
                  deleteTx = false;
                  continue;
                }
              }
            }

            if (!deleteTx) {
              txSaveCount++;
              continue;
            }

            //Check for unspent inputs or spend less than N Blocks ago. (Sprout)
            for (auto & pair : wtx.mapSproutNoteData) {
              SproutNoteData nd = pair.second;
              if (!nd.nullifier || pwalletMain->GetSproutSpendDepth(*nd.nullifier) <= fDeleteTransactionsAfterNBlocks) {
                deleteTx = false;
                continue;
              }
            }

            if (!deleteTx) {
              txSaveCount++;
              continue;
            }

            //Check for outputs that no longer have parents in the wallet. Exclude parents that are in the same transaction. (Sprout)
            for (int i = 0; i < wtx.vjoinsplit.size(); i++) {
              const JSDescription& jsdesc = wtx.vjoinsplit[i];
              for (const uint256 &nullifier : jsdesc.nullifiers) {
                // JSOutPoint op = pwalletMain->mapSproutNullifiersToNotes[nullifier];
                if (pwalletMain->IsSproutNullifierFromMe(nullifier)) {
                  const uint256& parentHash = pwalletMain->mapSproutNullifiersToNotes[nullifier].hash;
                  const CWalletTx* parent = pwalletMain->GetWalletTx(parentHash);
                  if (parent != NULL && parentHash != wtxid) {
                    deleteTx = false;
                    continue;
                  }
                }
              }
            }

            if (!deleteTx) {
              txSaveCount++;
              continue;
            }

            //Check for unspent inputs or spend less than N Blocks ago. (Transparent)
            for (unsigned int i = 0; i < wtx.vout.size(); i++) {
              CTxDestination address;
              ExtractDestination(wtx.vout[i].scriptPubKey, address);
              if(IsMine(wtx.vout[i])) {
                if (pwalletMain->GetSpendDepth(wtx.GetHash(), i) <= fDeleteTransactionsAfterNBlocks) {
                  deleteTx = false;
                  continue;
                }
              }
            }

            if (!deleteTx) {
              txSaveCount++;
              continue;
            }

            //Chcek for output with that no longer have parents in the wallet. (Transparent)
            for (int i = 0; i < wtx.vin.size(); i++) {
              const CTxIn& txin = wtx.vin[i];
              const uint256& parentHash = txin.prevout.hash;
              const CWalletTx* parent = pwalletMain->GetWalletTx(txin.prevout.hash);
              if (parent != NULL && parentHash != wtxid) {
                deleteTx = false;
                continue;
              }
            }

            if (!deleteTx) {
              txSaveCount++;
              continue;
            }

            //Keep Last N Transactions
            if (mapSorted.size() - txCount < fKeepLastNTransactions + txConflictCount + txUnConfirmed) {
              deleteTx = false;
              txSaveCount++;
              continue;
            }
          }

          //Collect everything else for deletion
          if (deleteTx && int(removeTxs.size()) < MAX_DELETE_TX_SIZE) {
            removeTxs.push_back(wtxid);
            runCompact = true;
          } else {
            break; //no need to continue with the loop
          }
        }

        auto selectTime = GetTime();
        LogPrint("deletetx","Delete Tx - Time to Select %s\n", DateTimeStrFormat("%H:%M:%S", selectTime - reorderTime));

        //Delete Transactions from wallet
        DeleteTransactions(removeTxs, removeArcTxs);

        auto deleteTime = GetTime();
        LogPrint("deletetx","Delete Tx - Time to Delete %s\n", DateTimeStrFormat("%H:%M:%S", deleteTime - selectTime));
        LogPrintf("Delete Tx - Total Transaction Count %i, Transactions Deleted %i\n ", txCount, int(removeTxs.size()));

        if (runCompact) {
          CWalletDB::Compact(bitdb,strWalletFile);
        }

        auto totalTime = GetTime();
        LogPrint("deletetx","Delete Tx - Time to Run Total Function %s\n", DateTimeStrFormat("%H:%M:%S", totalTime - startTime));
      }


}


bool CWallet::initalizeArcTx() {
    for (map<uint256, CWalletTx>::iterator it = mapWallet.begin(); it != mapWallet.end(); ++it) {
        const uint256& wtxid = (*it).first;
        const CWalletTx wtx = (*it).second;

        if (wtx.GetDepthInMainChain() > 0) {
            map<uint256, ArchiveTxPoint>::iterator ait = mapArcTxs.find(wtxid);
            if (ait == mapArcTxs.end()){
                return false;
            }
        }

        //Check for sporutdata and rescan if found to remove
        if (wtx.mapSproutNoteData.size() > 0) {
            return false;
        }

        //Initalize in memory saplingnotedata
        for (uint32_t i = 0; i < wtx.vShieldedOutput.size(); ++i) {
            auto op = SaplingOutPoint(wtxid, i);

            if (wtx.mapSaplingNoteData.count(op) != 0) {
                auto nd = wtx.mapSaplingNoteData.at(op);
                auto decrypted = wtx.DecryptSaplingNote(op);
                if (decrypted) {
                    nd.value = decrypted->first.value();
                    nd.address = decrypted->second;
                    //Set the updated Sapling Note Data
                    it->second.mapSaplingNoteData[op] = nd;
                }
            }
        }
    }

    for (map<uint256, ArchiveTxPoint>::iterator it = mapArcTxs.begin(); it != mapArcTxs.end(); it++) {
        //Add to mapAddessTxids
        AddToArcTxs(it->first, it->second, false);
    }

  return true;

}

/**
 * Scan the block chain (starting in pindexStart) for transactions
 * from or to us. If fUpdate is true, found transactions that already
 * exist in the wallet will be updated.
 */
int CWallet::ScanForWalletTransactions(CBlockIndex* pindexStart, bool fUpdate, bool fIgnoreBirthday)
{
    int ret = 0;
    int64_t nNow = GetTime();
    const CChainParams& chainParams = Params();

    CBlockIndex* pindex = pindexStart;

    std::set<uint256> txList;
    std::set<uint256> txListOriginal;

    {
        LOCK2(cs_main, cs_wallet);

        //Get List of current list of txids
        for (map<uint256, ArchiveTxPoint>::iterator it = pwalletMain->mapArcTxs.begin(); it != pwalletMain->mapArcTxs.end(); ++it)
        {
            txListOriginal.insert((*it).first);
        }
        for (map<uint256, CWalletTx>::iterator it = pwalletMain->mapWallet.begin(); it != pwalletMain->mapWallet.end(); ++it)
        {
            txListOriginal.insert((*it).first);
        }

        // no need to read and scan block, if block was created before
        // our wallet birthday (as adjusted for block time variability)
        while (!fIgnoreBirthday && pindex && nTimeFirstKey && (pindex->GetBlockTime() < (nTimeFirstKey - 7200)))
            pindex = chainActive.Next(pindex);

        uiInterface.ShowProgress(_("Rescanning..."), 0, false); // show rescan progress in GUI as dialog or on splashscreen, if -rescan on startup
        double dProgressStart = Checkpoints::GuessVerificationProgress(chainParams.Checkpoints(), pindex, false);
        double dProgressTip = Checkpoints::GuessVerificationProgress(chainParams.Checkpoints(), chainActive.LastTip(), false);
        while (pindex)
        {
            if (pindex->GetHeight() % 100 == 0 && dProgressTip - dProgressStart > 0.0)
            {
                scanperc = (int)((Checkpoints::GuessVerificationProgress(chainParams.Checkpoints(), pindex, false) - dProgressStart) / (dProgressTip - dProgressStart) * 100);
                uiInterface.ShowProgress(_(("Rescanning - Currently on block " + std::to_string(pindex->GetHeight()) + "...").c_str()), std::max(1, std::min(99, scanperc)), false);
                uiInterface.InitMessage(_(("Rescanning - Currently on block " + std::to_string(pindex->GetHeight())).c_str()) + ((" " + std::to_string(scanperc)).c_str()) + ("%"));
            }

            bool blockInvolvesMe = false;
            CBlock block;
            ReadBlockFromDisk(block, pindex,1);
            BOOST_FOREACH(CTransaction& tx, block.vtx)
            {
<<<<<<< HEAD
                if (AddToWalletIfInvolvingMe(tx, &block, fUpdate, true)) {
                    blockInvolvesMe = true;
                    txList.insert(tx.GetHash());
=======
                if (AddToWalletIfInvolvingMe(tx, &block, pindex->nHeight, fUpdate)) {
                    myTxHashes.push_back(tx.GetHash());
>>>>>>> 92c8682c
                    ret++;
                }
            }

            SproutMerkleTree sproutTree;
            SaplingMerkleTree saplingTree;
            // This should never fail: we should always be able to get the tree
            // state on the path to the tip of our chain
            assert(pcoinsTip->GetSproutAnchorAt(pindex->hashSproutAnchor, sproutTree));
            if (pindex->pprev) {
                if (NetworkUpgradeActive(pindex->pprev->GetHeight(), Params().GetConsensus(), Consensus::UPGRADE_SAPLING)) {
                    assert(pcoinsTip->GetSaplingAnchorAt(pindex->pprev->hashFinalSaplingRoot, saplingTree));
                }
            }

            // Build inital witness caches
            if (blockInvolvesMe)
                BuildWitnessCache(pindex, true);

            //Delete Transactions
            if (pindex->GetHeight() % fDeleteInterval == 0)
                DeleteWalletTransactions(pindex);

            if (GetTime() >= nNow + 60) {
                nNow = GetTime();
                LogPrintf("Still rescanning. At block %d. Progress=%f\n", pindex->GetHeight(), Checkpoints::GuessVerificationProgress(chainParams.Checkpoints(), pindex));
            }
            pindex = chainActive.Next(pindex);
        }

        uiInterface.ShowProgress(_("Rescanning..."), 100, false); // hide progress dialog in GUI

        //Update all witness caches
        BuildWitnessCache(chainActive.Tip(), false);

    }

    for (set<uint256>::iterator it = txList.begin(); it != txList.end(); ++it)
    {
        bool fInsertedNew = (txListOriginal.count(*it) == 0);
        NotifyTransactionChanged(this, *it, fInsertedNew ? CT_NEW : CT_UPDATED);
    }

    NotifyBalanceChanged();
    return ret;
}

void CWallet::ReacceptWalletTransactions()
{
    if ( IsInitialBlockDownload() )
        return;
    // If transactions aren't being broadcasted, don't let them into local mempool either
    if (!fBroadcastTransactions)
        return;
    LOCK2(cs_main, cs_wallet);
    std::map<int64_t, CWalletTx*> mapSorted;

    // Sort pending wallet transactions based on their initial wallet insertion order
    BOOST_FOREACH(PAIRTYPE(const uint256, CWalletTx)& item, mapWallet)
    {
        const uint256& wtxid = item.first;
        CWalletTx& wtx = item.second;
        assert(wtx.GetHash() == wtxid);

        int nDepth = wtx.GetDepthInMainChain();

        if (!wtx.IsCoinBase() && nDepth < 0) {
            mapSorted.insert(std::make_pair(wtx.nOrderPos, &wtx));
        }
    }

    std::vector<uint256> vwtxh;

    // Try to add wallet transactions to memory pool
    BOOST_FOREACH(PAIRTYPE(const int64_t, CWalletTx*)& item, mapSorted)
    {
        CWalletTx& wtx = *(item.second);

        LOCK(mempool.cs);
        CValidationState state;
        // attempt to add them, but don't set any DOS level
        if (!::AcceptToMemoryPool(mempool, state, wtx, false, NULL, true, 0))
        {
            int nDoS;
            bool invalid = state.IsInvalid(nDoS);

            // log rejection and deletion
            //printf("ERROR reaccepting wallet transaction %s to mempool, reason: %s, DoS: %d\n", wtx.GetHash().ToString().c_str(), state.GetRejectReason().c_str(), nDoS);

            if (!wtx.IsCoinBase() && invalid && nDoS > 0 && state.GetRejectReason() != "tx-overwinter-expired")
            {
                LogPrintf("erasing transaction %s\n", wtx.GetHash().GetHex().c_str());
                vwtxh.push_back(wtx.GetHash());
            }
        }
    }
    for (auto hash : vwtxh)
    {
        EraseFromWallet(hash);
    }
}

bool CWalletTx::RelayWalletTransaction()
{
    if ( pwallet == 0 )
    {
        //fprintf(stderr,"unexpected null pwallet in RelayWalletTransaction\n");
        return(false);
    }
    assert(pwallet->GetBroadcastTransactions());
    if (!IsCoinBase())
    {
        if (GetDepthInMainChain() == 0)
        {
            // if tx is expired, dont relay
            LogPrintf("Relaying wtx %s\n", GetHash().ToString());
            RelayTransaction((CTransaction)*this);
            return true;
        }
    }
    return false;
}

set<uint256> CWalletTx::GetConflicts() const
{
    set<uint256> result;
    if (pwallet != NULL)
    {
        uint256 myHash = GetHash();
        result = pwallet->GetConflicts(myHash);
        result.erase(myHash);
    }
    return result;
}

CAmount CWalletTx::GetDebit(const isminefilter& filter) const
{
    if (vin.empty())
        return 0;

    CAmount debit = 0;
    if(filter & ISMINE_SPENDABLE)
    {
        if (fDebitCached)
            debit += nDebitCached;
        else
        {
            nDebitCached = pwallet->GetDebit(*this, ISMINE_SPENDABLE);
            fDebitCached = true;
            debit += nDebitCached;
        }
    }
    if(filter & ISMINE_WATCH_ONLY)
    {
        if(fWatchDebitCached)
            debit += nWatchDebitCached;
        else
        {
            nWatchDebitCached = pwallet->GetDebit(*this, ISMINE_WATCH_ONLY);
            fWatchDebitCached = true;
            debit += nWatchDebitCached;
        }
    }
    return debit;
}

CAmount CWalletTx::GetCredit(const isminefilter& filter) const
{
    // Must wait until coinbase is safely deep enough in the chain before valuing it
    if (IsCoinBase() && GetBlocksToMaturity() > 0)
        return 0;

    int64_t credit = 0;
    if (filter & ISMINE_SPENDABLE)
    {
        // GetBalance can assume transactions in mapWallet won't change
        if (fCreditCached)
            credit += nCreditCached;
        else
        {
            nCreditCached = pwallet->GetCredit(*this, ISMINE_SPENDABLE);
            fCreditCached = true;
            credit += nCreditCached;
        }
    }
    if (filter & ISMINE_WATCH_ONLY)
    {
        if (fWatchCreditCached)
            credit += nWatchCreditCached;
        else
        {
            nWatchCreditCached = pwallet->GetCredit(*this, ISMINE_WATCH_ONLY);
            fWatchCreditCached = true;
            credit += nWatchCreditCached;
        }
    }
    return credit;
}

CAmount CWalletTx::GetImmatureCredit(bool fUseCache) const
{
    if (IsCoinBase() && GetBlocksToMaturity() > 0 && IsInMainChain())
    {
        if (fUseCache && fImmatureCreditCached)
            return nImmatureCreditCached;
        nImmatureCreditCached = pwallet->GetCredit(*this, ISMINE_SPENDABLE);
        fImmatureCreditCached = true;
        return nImmatureCreditCached;
    }

    return 0;
}

CAmount CWalletTx::GetAvailableCredit(bool fUseCache) const
{
    if (pwallet == 0)
        return 0;

    // Must wait until coinbase is safely deep enough in the chain before valuing it
    if (IsCoinBase() && GetBlocksToMaturity() > 0)
        return 0;

    if (fUseCache && fAvailableCreditCached)
        return nAvailableCreditCached;

    CAmount nCredit = 0;
    uint256 hashTx = GetHash();
    for (unsigned int i = 0; i < vout.size(); i++)
    {
        if (!pwallet->IsSpent(hashTx, i))
        {
            nCredit += pwallet->GetCredit(*this, i, ISMINE_SPENDABLE);
            if (!MoneyRange(nCredit))
                throw std::runtime_error("CWalletTx::GetAvailableCredit() : value out of range");
        }
    }

    nAvailableCreditCached = nCredit;
    fAvailableCreditCached = true;
    return nCredit;
}

CAmount CWalletTx::GetImmatureWatchOnlyCredit(const bool& fUseCache) const
{
    if (IsCoinBase() && GetBlocksToMaturity() > 0 && IsInMainChain())
    {
        if (fUseCache && fImmatureWatchCreditCached)
            return nImmatureWatchCreditCached;
        nImmatureWatchCreditCached = pwallet->GetCredit(*this, ISMINE_WATCH_ONLY);
        fImmatureWatchCreditCached = true;
        return nImmatureWatchCreditCached;
    }

    return 0;
}

CAmount CWalletTx::GetAvailableWatchOnlyCredit(const bool& fUseCache) const
{
    if (pwallet == 0)
        return 0;

    // Must wait until coinbase is safely deep enough in the chain before valuing it
    if (IsCoinBase() && GetBlocksToMaturity() > 0)
        return 0;

    if (fUseCache && fAvailableWatchCreditCached)
        return nAvailableWatchCreditCached;

    CAmount nCredit = 0;
    for (unsigned int i = 0; i < vout.size(); i++)
    {
        if (!pwallet->IsSpent(GetHash(), i))
        {
            nCredit += pwallet->GetCredit(*this, i, ISMINE_WATCH_ONLY);
            if (!MoneyRange(nCredit))
                throw std::runtime_error("CWalletTx::GetAvailableCredit() : value out of range");
        }
    }

    nAvailableWatchCreditCached = nCredit;
    fAvailableWatchCreditCached = true;
    return nCredit;
}

CAmount CWalletTx::GetChange() const
{
    if (fChangeCached)
        return nChangeCached;
    nChangeCached = pwallet->GetChange(*this);
    fChangeCached = true;
    return nChangeCached;
}

bool CWalletTx::InMempool() const
{
    LOCK(mempool.cs);
    return mempool.exists(GetHash());
}

bool CWalletTx::IsTrusted() const
{
    // Quick answer in most cases
    if (!CheckFinalTx(*this))
        return false;
    int nDepth = GetDepthInMainChain();
    if (nDepth >= 1)
        return true;
    if (nDepth < 0)
        return false;
    if (!bSpendZeroConfChange || !IsFromMe(ISMINE_ALL)) // using wtx's cached debit
        return false;

    // Trusted if all inputs are from us and are in the mempool:
    BOOST_FOREACH(const CTxIn& txin, vin)
    {
        // Transactions not sent by us: not trusted
        const CWalletTx* parent = pwallet->GetWalletTx(txin.prevout.hash);
        if (parent == NULL)
            return false;
        const CTxOut& parentOut = parent->vout[txin.prevout.n];
        if (pwallet->IsMine(parentOut) != ISMINE_SPENDABLE)
            return false;
    }
    return true;
}

std::vector<uint256> CWallet::ResendWalletTransactionsBefore(int64_t nTime)
{
    std::vector<uint256> result;

    LOCK(cs_wallet);
    // Sort them in chronological order
    multimap<unsigned int, CWalletTx*> mapSorted;
    uint32_t now = (uint32_t)time(NULL);
    std::vector<uint256> vwtxh;
    BOOST_FOREACH(PAIRTYPE(const uint256, CWalletTx)& item, mapWallet)
    {
        CWalletTx& wtx = item.second;
        // Don't rebroadcast if newer than nTime:
        if (wtx.nTimeReceived > nTime)
            continue;

        if ( (wtx.nLockTime >= LOCKTIME_THRESHOLD && wtx.nLockTime < now-KOMODO_MAXMEMPOOLTIME) )
        {
            //LogPrintf("skip Relaying wtx %s nLockTime %u vs now.%u\n", wtx.GetHash().ToString(),(uint32_t)wtx.nLockTime,now);
            //vwtxh.push_back(wtx.GetHash());
            continue;
        }
        mapSorted.insert(make_pair(wtx.nTimeReceived, &wtx));
    }
    BOOST_FOREACH(PAIRTYPE(const unsigned int, CWalletTx*)& item, mapSorted)
    {
        if ( item.second != 0 )
        {
            CWalletTx &wtx = *item.second;
            if (wtx.RelayWalletTransaction())
                result.push_back(wtx.GetHash());
        }
    }
    for (auto hash : vwtxh)
    {
        EraseFromWallets(hash);
    }
    return result;
}

void CWallet::ResendWalletTransactions(int64_t nBestBlockTime)
{
    // Do this infrequently and randomly to avoid giving away
    // that these are our transactions.
    if (GetTime() < nNextResend || !fBroadcastTransactions)
        return;
    bool fFirst = (nNextResend == 0);
    nNextResend = GetTime() + GetRand(30 * 60);
    if (fFirst)
        return;

    // Only do it if there's been a new block since last time
    if (nBestBlockTime < nLastResend)
        return;
    nLastResend = GetTime();

    // Rebroadcast unconfirmed txes older than 5 minutes before the last
    // block was found:
    std::vector<uint256> relayed = ResendWalletTransactionsBefore(nBestBlockTime-5*60);
    if (!relayed.empty())
        LogPrintf("%s: rebroadcast %u unconfirmed transactions\n", __func__, relayed.size());
}

/** @} */ // end of mapWallet




/** @defgroup Actions
 *
 * @{
 */


CAmount CWallet::GetBalance() const
{
    CAmount nTotal = 0;
    {
        LOCK2(cs_main, cs_wallet);
        for (map<uint256, CWalletTx>::const_iterator it = mapWallet.begin(); it != mapWallet.end(); ++it)
        {
            const CWalletTx* pcoin = &(*it).second;
            if (pcoin->IsTrusted())
                nTotal += pcoin->GetAvailableCredit();
        }
    }

    return nTotal;
}

CAmount CWallet::GetUnconfirmedBalance() const
{
    CAmount nTotal = 0;
    {
        LOCK2(cs_main, cs_wallet);
        for (map<uint256, CWalletTx>::const_iterator it = mapWallet.begin(); it != mapWallet.end(); ++it)
        {
            const CWalletTx* pcoin = &(*it).second;
            if (!CheckFinalTx(*pcoin) || (!pcoin->IsTrusted() && pcoin->GetDepthInMainChain() == 0))
                nTotal += pcoin->GetAvailableCredit();
        }
    }
    return nTotal;
}

CAmount CWallet::GetImmatureBalance() const
{
    CAmount nTotal = 0;
    {
        LOCK2(cs_main, cs_wallet);
        for (map<uint256, CWalletTx>::const_iterator it = mapWallet.begin(); it != mapWallet.end(); ++it)
        {
            const CWalletTx* pcoin = &(*it).second;
            nTotal += pcoin->GetImmatureCredit();
        }
    }
    return nTotal;
}

CAmount CWallet::GetWatchOnlyBalance() const
{
    CAmount nTotal = 0;
    {
        LOCK2(cs_main, cs_wallet);
        for (map<uint256, CWalletTx>::const_iterator it = mapWallet.begin(); it != mapWallet.end(); ++it)
        {
            const CWalletTx* pcoin = &(*it).second;
            if (pcoin->IsTrusted())
                nTotal += pcoin->GetAvailableWatchOnlyCredit();
        }
    }

    return nTotal;
}

CAmount CWallet::GetUnconfirmedWatchOnlyBalance() const
{
    CAmount nTotal = 0;
    {
        LOCK2(cs_main, cs_wallet);
        for (map<uint256, CWalletTx>::const_iterator it = mapWallet.begin(); it != mapWallet.end(); ++it)
        {
            const CWalletTx* pcoin = &(*it).second;
            if (!CheckFinalTx(*pcoin) || (!pcoin->IsTrusted() && pcoin->GetDepthInMainChain() == 0))
                nTotal += pcoin->GetAvailableWatchOnlyCredit();
        }
    }
    return nTotal;
}

CAmount CWallet::GetImmatureWatchOnlyBalance() const
{
    CAmount nTotal = 0;
    {
        LOCK2(cs_main, cs_wallet);
        for (map<uint256, CWalletTx>::const_iterator it = mapWallet.begin(); it != mapWallet.end(); ++it)
        {
            const CWalletTx* pcoin = &(*it).second;
            nTotal += pcoin->GetImmatureWatchOnlyCredit();
        }
    }
    return nTotal;
}

CAmount CWallet::GetAvailableBalance(const CCoinControl *coinControl) const
{
    LOCK2(cs_main, cs_wallet);

    CAmount balance = 0;
    std::vector<COutput> vCoins;
    AvailableCoins(vCoins, true, coinControl, true, true);
    for (const COutput &out : vCoins)
    {
        if (out.fSpendable)
        {
            balance += out.tx->vout[out.i].nValue;
        }
    }
    return balance;
}

/**
 * populate vCoins with vector of available COutputs.
 */
uint64_t komodo_interestnew(int32_t txheight,uint64_t nValue,uint32_t nLockTime,uint32_t tiptime);
uint64_t komodo_accrued_interest(int32_t *txheightp,uint32_t *locktimep,uint256 hash,int32_t n,int32_t checkheight,uint64_t checkvalue,int32_t tipheight);

void CWallet::AvailableCoins(vector<COutput>& vCoins, bool fOnlyConfirmed, const CCoinControl *coinControl, bool fIncludeZeroValue, bool fIncludeCoinBase) const
{
    uint64_t interest,*ptr;
    vCoins.clear();

    {
        LOCK2(cs_main, cs_wallet);
        for (map<uint256, CWalletTx>::const_iterator it = mapWallet.begin(); it != mapWallet.end(); ++it)
        {
            const uint256& wtxid = it->first;
            const CWalletTx* pcoin = &(*it).second;

            if (!CheckFinalTx(*pcoin))
                continue;

            if (fOnlyConfirmed && !pcoin->IsTrusted())
                continue;

            if (pcoin->IsCoinBase() && !fIncludeCoinBase)
                continue;

            if (pcoin->IsCoinBase() && pcoin->GetBlocksToMaturity() > 0)
                continue;

            int nDepth = pcoin->GetDepthInMainChain();
            if (nDepth < 0)
                continue;

            for (int i = 0; i < pcoin->vout.size(); i++)
            {
                isminetype mine = IsMine(pcoin->vout[i]);
                if (!(IsSpent(wtxid, i)) && mine != ISMINE_NO &&
                    !IsLockedCoin((*it).first, i) && (pcoin->vout[i].nValue > 0 || fIncludeZeroValue) &&
                    (!coinControl || !coinControl->HasSelected() || coinControl->IsSelected((*it).first, i)))
                {
                    if ( KOMODO_EXCHANGEWALLET == 0 )
                    {
                        uint32_t locktime; int32_t txheight; CBlockIndex *tipindex;
                        if ( ASSETCHAINS_SYMBOL[0] == 0 && chainActive.LastTip() != 0 && chainActive.LastTip()->GetHeight() >= 60000 )
                        {
                            if ( pcoin->vout[i].nValue >= 10*COIN )
                            {
                                if ( (tipindex= chainActive.LastTip()) != 0 )
                                {
                                    komodo_accrued_interest(&txheight,&locktime,wtxid,i,0,pcoin->vout[i].nValue,(int32_t)tipindex->GetHeight());
                                    interest = komodo_interestnew(txheight,pcoin->vout[i].nValue,locktime,tipindex->nTime);
                                } else interest = 0;
                                //interest = komodo_interestnew(chainActive.LastTip()->GetHeight()+1,pcoin->vout[i].nValue,pcoin->nLockTime,chainActive.LastTip()->nTime);
                                if ( interest != 0 )
                                {
                                    //printf("wallet nValueRet %.8f += interest %.8f ht.%d lock.%u/%u tip.%u\n",(double)pcoin->vout[i].nValue/COIN,(double)interest/COIN,txheight,locktime,pcoin->nLockTime,tipindex->nTime);
                                    //fprintf(stderr,"wallet nValueRet %.8f += interest %.8f ht.%d lock.%u tip.%u\n",(double)pcoin->vout[i].nValue/COIN,(double)interest/COIN,chainActive.LastTip()->GetHeight()+1,pcoin->nLockTime,chainActive.LastTip()->nTime);
                                    //ptr = (uint64_t *)&pcoin->vout[i].nValue;
                                    //(*ptr) += interest;
                                    ptr = (uint64_t *)&pcoin->vout[i].interest;
                                    (*ptr) = interest;
                                    //pcoin->vout[i].nValue += interest;
                                }
                                else
                                {
                                    ptr = (uint64_t *)&pcoin->vout[i].interest;
                                    (*ptr) = 0;
                                }
                            }
                            else
                            {
                                ptr = (uint64_t *)&pcoin->vout[i].interest;
                                (*ptr) = 0;
                            }
                        }
                        else
                        {
                            ptr = (uint64_t *)&pcoin->vout[i].interest;
                            (*ptr) = 0;
                        }
                    }
                    vCoins.push_back(COutput(pcoin, i, nDepth, (mine & ISMINE_SPENDABLE) != ISMINE_NO));
                }
            }
        }
    }
}

std::map<CTxDestination, std::vector<COutput>> CWallet::ListCoins() const
{
    // TODO: Add AssertLockHeld(cs_wallet) here.
    //
    // Because the return value from this function contains pointers to
    // CWalletTx objects, callers to this function really should acquire the
    // cs_wallet lock before calling it. However, the current caller doesn't
    // acquire this lock yet. There was an attempt to add the missing lock in
    // https://github.com/bitcoin/bitcoin/pull/10340, but that change has been
    // postponed until after https://github.com/bitcoin/bitcoin/pull/10244 to
    // avoid adding some extra complexity to the Qt code.

    std::map<CTxDestination, std::vector<COutput>> result;

    std::vector<COutput> availableCoins;
    AvailableCoins(availableCoins, false, NULL, true, true);

    LOCK2(cs_main, cs_wallet);
    for (auto &coin : availableCoins)
    {
        CTxDestination address;
        if (coin.fSpendable &&
            ExtractDestination(FindNonChangeParentOutput(*coin.tx, coin.i).scriptPubKey, address))
        {
            result[address].emplace_back(std::move(coin));
        }
    }

    std::vector<COutPoint> lockedCoins;
    ListLockedCoins(lockedCoins);
    for (const auto &output : lockedCoins)
    {
        auto it = mapWallet.find(output.hash);
        if (it != mapWallet.end())
        {
            int depth = it->second.GetDepthInMainChain();
            if (depth >= 0 && output.n < it->second.vout.size() &&
                IsMine(it->second.vout[output.n]) == ISMINE_SPENDABLE)
            {
                CTxDestination address;
                if (ExtractDestination(FindNonChangeParentOutput(it->second, output.n).scriptPubKey, address))
                {
                    result[address].emplace_back(
                        &it->second, output.n, depth, true /* spendable */);
                }
            }
        }
    }

    return result;
}

const CTxOut &CWallet::FindNonChangeParentOutput(const CWalletTx &tx, int output) const
{
    const CWalletTx *ptx = &tx;
    int n = output;
    while (IsChange(ptx->vout[n]) && ptx->vin.size() > 0)
    {
        const COutPoint &prevout = ptx->vin[0].prevout;
        auto it = mapWallet.find(prevout.hash);
        if (it == mapWallet.end() || it->second.vout.size() <= prevout.n ||
            !IsMine(it->second.vout[prevout.n]))
        {
            break;
        }
        //        ptx = it->second.get();
        ptx = &it->second;
        n = prevout.n;
    }
    return ptx->vout[n];
}

static void ApproximateBestSubset(vector<pair<CAmount, pair<const CWalletTx*,unsigned int> > >vValue, const CAmount& nTotalLower, const CAmount& nTargetValue,vector<char>& vfBest, CAmount& nBest, int iterations = 1000)
{
    vector<char> vfIncluded;

    vfBest.assign(vValue.size(), true);
    nBest = nTotalLower;

    seed_insecure_rand();

    for (int nRep = 0; nRep < iterations && nBest != nTargetValue; nRep++)
    {
        vfIncluded.assign(vValue.size(), false);
        CAmount nTotal = 0;
        bool fReachedTarget = false;
        for (int nPass = 0; nPass < 2 && !fReachedTarget; nPass++)
        {
            for (unsigned int i = 0; i < vValue.size(); i++)
            {
                //The solver here uses a randomized algorithm,
                //the randomness serves no real security purpose but is just
                //needed to prevent degenerate behavior and it is important
                //that the rng is fast. We do not use a constant random sequence,
                //because there may be some privacy improvement by making
                //the selection random.
                if (nPass == 0 ? insecure_rand()&1 : !vfIncluded[i])
                {
                    nTotal += vValue[i].first;
                    vfIncluded[i] = true;
                    if (nTotal >= nTargetValue)
                    {
                        fReachedTarget = true;
                        if (nTotal < nBest)
                        {
                            nBest = nTotal;
                            vfBest = vfIncluded;
                        }
                        nTotal -= vValue[i].first;
                        vfIncluded[i] = false;
                    }
                }
            }
        }
    }
}

bool CWallet::SelectCoinsMinConf(const CAmount& nTargetValue, int nConfMine, int nConfTheirs, vector<COutput> vCoins,set<pair<const CWalletTx*,unsigned int> >& setCoinsRet, CAmount& nValueRet) const
{
    int32_t count = 0; //uint64_t lowest_interest = 0;
    setCoinsRet.clear();
    //memset(interests,0,sizeof(interests));
    nValueRet = 0;
    // List of values less than target
    pair<CAmount, pair<const CWalletTx*,unsigned int> > coinLowestLarger;
    coinLowestLarger.first = std::numeric_limits<CAmount>::max();
    coinLowestLarger.second.first = NULL;
    vector<pair<CAmount, pair<const CWalletTx*,unsigned int> > > vValue;
    CAmount nTotalLower = 0;

    random_shuffle(vCoins.begin(), vCoins.end(), GetRandInt);

    BOOST_FOREACH(const COutput &output, vCoins)
    {
        if (!output.fSpendable)
            continue;

        const CWalletTx *pcoin = output.tx;

        if (output.nDepth < (pcoin->IsFromMe(ISMINE_ALL) ? nConfMine : nConfTheirs))
            continue;

        int i = output.i;
        CAmount n = pcoin->vout[i].nValue;

        pair<CAmount,pair<const CWalletTx*,unsigned int> > coin = make_pair(n,make_pair(pcoin, i));

        if (n == nTargetValue)
        {
            setCoinsRet.insert(coin.second);
            nValueRet += coin.first;
            //if ( KOMODO_EXCHANGEWALLET == 0 )
            //    *interestp += pcoin->vout[i].interest;
            return true;
        }
        else if (n < nTargetValue + CENT)
        {
            vValue.push_back(coin);
            nTotalLower += n;
            //if ( KOMODO_EXCHANGEWALLET == 0 && count < sizeof(interests)/sizeof(*interests) )
            //{
                //fprintf(stderr,"count.%d %.8f\n",count,(double)pcoin->vout[i].interest/COIN);
                //interests[count++] = pcoin->vout[i].interest;
            //}
            if ( nTotalLower > 4*nTargetValue + CENT )
            {
                //fprintf(stderr,"why bother with all the utxo if we have double what is needed?\n");
                break;
            }
        }
        else if (n < coinLowestLarger.first)
        {
            coinLowestLarger = coin;
            //if ( KOMODO_EXCHANGEWALLET == 0 )
            //    lowest_interest = pcoin->vout[i].interest;
        }
    }

    if (nTotalLower == nTargetValue)
    {
        for (unsigned int i = 0; i < vValue.size(); ++i)
        {
            setCoinsRet.insert(vValue[i].second);
            nValueRet += vValue[i].first;
            //if ( KOMODO_EXCHANGEWALLET == 0 && i < count )
            //    *interestp += interests[i];
        }
        return true;
    }

    if (nTotalLower < nTargetValue)
    {
        if (coinLowestLarger.second.first == NULL)
            return false;
        setCoinsRet.insert(coinLowestLarger.second);
        nValueRet += coinLowestLarger.first;
        //if ( KOMODO_EXCHANGEWALLET == 0 )
        //    *interestp += lowest_interest;
        return true;
    }

    // Solve subset sum by stochastic approximation
    sort(vValue.rbegin(), vValue.rend(), CompareValueOnly());
    vector<char> vfBest;
    CAmount nBest;

    ApproximateBestSubset(vValue, nTotalLower, nTargetValue, vfBest, nBest, 1000);
    if (nBest != nTargetValue && nTotalLower >= nTargetValue + CENT)
        ApproximateBestSubset(vValue, nTotalLower, nTargetValue + CENT, vfBest, nBest, 1000);

    // If we have a bigger coin and (either the stochastic approximation didn't find a good solution,
    //                                   or the next bigger coin is closer), return the bigger coin
    if (coinLowestLarger.second.first &&
        ((nBest != nTargetValue && nBest < nTargetValue + CENT) || coinLowestLarger.first <= nBest))
    {
        setCoinsRet.insert(coinLowestLarger.second);
        nValueRet += coinLowestLarger.first;
        //if ( KOMODO_EXCHANGEWALLET == 0 )
        //    *interestp += lowest_interest;
    }
    else {
        for (unsigned int i = 0; i < vValue.size(); i++)
            if (vfBest[i])
            {
                setCoinsRet.insert(vValue[i].second);
                nValueRet += vValue[i].first;
                //if ( KOMODO_EXCHANGEWALLET == 0 && i < count )
                //    *interestp += interests[i];
            }

        LogPrint("selectcoins", "SelectCoins() best subset: ");
        for (unsigned int i = 0; i < vValue.size(); i++)
            if (vfBest[i])
                LogPrint("selectcoins", "%s", FormatMoney(vValue[i].first));
        LogPrint("selectcoins", "total %s\n", FormatMoney(nBest));
    }

    return true;
}

bool CWallet::SelectCoins(const CAmount& nTargetValue, set<pair<const CWalletTx*,unsigned int> >& setCoinsRet, CAmount& nValueRet,  bool& fOnlyCoinbaseCoinsRet, bool& fNeedCoinbaseCoinsRet, const CCoinControl* coinControl) const
{
    // Output parameter fOnlyCoinbaseCoinsRet is set to true when the only available coins are coinbase utxos.
    uint64_t tmp; int32_t retval;
    //if ( interestp == 0 )
    //{
    //    interestp = &tmp;
    //    *interestp = 0;
    //}
    vector<COutput> vCoinsNoCoinbase, vCoinsWithCoinbase;
    AvailableCoins(vCoinsNoCoinbase, true, coinControl, false, false);
    AvailableCoins(vCoinsWithCoinbase, true, coinControl, false, true);
    fOnlyCoinbaseCoinsRet = vCoinsNoCoinbase.size() == 0 && vCoinsWithCoinbase.size() > 0;

    // If coinbase utxos can only be sent to zaddrs, exclude any coinbase utxos from coin selection.
    bool fProtectCoinbase = Params().GetConsensus().fCoinbaseMustBeProtected;
    vector<COutput> vCoins = (fProtectCoinbase) ? vCoinsNoCoinbase : vCoinsWithCoinbase;

    // Output parameter fNeedCoinbaseCoinsRet is set to true if coinbase utxos need to be spent to meet target amount
    if (fProtectCoinbase && vCoinsWithCoinbase.size() > vCoinsNoCoinbase.size()) {
        CAmount value = 0;
        for (const COutput& out : vCoinsNoCoinbase) {
            if (!out.fSpendable) {
                continue;
            }
            value += out.tx->vout[out.i].nValue;
            if ( KOMODO_EXCHANGEWALLET == 0 )
                value += out.tx->vout[out.i].interest;
        }
        if (value <= nTargetValue) {
            CAmount valueWithCoinbase = 0;
            for (const COutput& out : vCoinsWithCoinbase) {
                if (!out.fSpendable) {
                    continue;
                }
                valueWithCoinbase += out.tx->vout[out.i].nValue;
                if ( KOMODO_EXCHANGEWALLET == 0 )
                    valueWithCoinbase += out.tx->vout[out.i].interest;
            }
            fNeedCoinbaseCoinsRet = (valueWithCoinbase >= nTargetValue);
        }
    }
    // coin control -> return all selected outputs (we want all selected to go into the transaction for sure)
    if (coinControl && coinControl->HasSelected() && !coinControl->fAllowOtherInputs)
    {
        BOOST_FOREACH(const COutput& out, vCoins)
        {
            if (!out.fSpendable)
                 continue;
            nValueRet += out.tx->vout[out.i].nValue;
            //if ( KOMODO_EXCHANGEWALLET == 0 )
            //    *interestp += out.tx->vout[out.i].interest;
            setCoinsRet.insert(make_pair(out.tx, out.i));
        }
        return (nValueRet >= nTargetValue);
    }
    // calculate value from preset inputs and store them
    set<pair<const CWalletTx*, uint32_t> > setPresetCoins;
    CAmount nValueFromPresetInputs = 0;

    std::vector<COutPoint> vPresetInputs;
    if (coinControl)
        coinControl->ListSelected(vPresetInputs);
    BOOST_FOREACH(const COutPoint& outpoint, vPresetInputs)
    {
        map<uint256, CWalletTx>::const_iterator it = mapWallet.find(outpoint.hash);
        if (it != mapWallet.end())
        {
            const CWalletTx* pcoin = &it->second;
            // Clearly invalid input, fail
            if (pcoin->vout.size() <= outpoint.n)
                return false;
            nValueFromPresetInputs += pcoin->vout[outpoint.n].nValue;
            if ( KOMODO_EXCHANGEWALLET == 0 )
                nValueFromPresetInputs += pcoin->vout[outpoint.n].interest;
            setPresetCoins.insert(make_pair(pcoin, outpoint.n));
        } else
            return false; // TODO: Allow non-wallet inputs
    }

    // remove preset inputs from vCoins
    for (vector<COutput>::iterator it = vCoins.begin(); it != vCoins.end() && coinControl && coinControl->HasSelected();)
    {
        if (setPresetCoins.count(make_pair(it->tx, it->i)))
            it = vCoins.erase(it);
        else
            ++it;
    }
    retval = false;
    if ( nTargetValue <= nValueFromPresetInputs )
        retval = true;
    else if ( SelectCoinsMinConf(nTargetValue, 1, 6, vCoins, setCoinsRet, nValueRet) != 0 )
        retval = true;
    else if ( SelectCoinsMinConf(nTargetValue, 1, 1, vCoins, setCoinsRet, nValueRet) != 0 )
        retval = true;
    else if ( bSpendZeroConfChange && SelectCoinsMinConf(nTargetValue, 0, 1, vCoins, setCoinsRet, nValueRet) != 0 )
        retval = true;
    // because SelectCoinsMinConf clears the setCoinsRet, we now add the possible inputs to the coinset
    setCoinsRet.insert(setPresetCoins.begin(), setPresetCoins.end());
    // add preset inputs to the total value selected
    nValueRet += nValueFromPresetInputs;
    return retval;
}

bool CWallet::FundTransaction(CMutableTransaction& tx, CAmount &nFeeRet, int& nChangePosRet, std::string& strFailReason)
{
    vector<CRecipient> vecSend;

    // Turn the txout set into a CRecipient vector
    BOOST_FOREACH(const CTxOut& txOut, tx.vout)
    {
        CRecipient recipient = {txOut.scriptPubKey, txOut.nValue, false};
        vecSend.push_back(recipient);
    }

    CCoinControl coinControl;
    coinControl.fAllowOtherInputs = true;
    BOOST_FOREACH(const CTxIn& txin, tx.vin)
        coinControl.Select(txin.prevout);

    CReserveKey reservekey(this);
    CWalletTx wtx;

    if (!CreateTransaction(vecSend, wtx, reservekey, nFeeRet, nChangePosRet, strFailReason, &coinControl, false))
        return false;

    if (nChangePosRet != -1)
        tx.vout.insert(tx.vout.begin() + nChangePosRet, wtx.vout[nChangePosRet]);

    // Add new txins (keeping original txin scriptSig/order)
    BOOST_FOREACH(const CTxIn& txin, wtx.vin)
    {
        bool found = false;
        BOOST_FOREACH(const CTxIn& origTxIn, tx.vin)
        {
            if (txin.prevout.hash == origTxIn.prevout.hash && txin.prevout.n == origTxIn.prevout.n)
            {
                found = true;
                break;
            }
        }
        if (!found)
            tx.vin.push_back(txin);
    }

    return true;
}

bool CWallet::CreateTransaction(const vector<CRecipient>& vecSend, CWalletTx& wtxNew, CReserveKey& reservekey, CAmount& nFeeRet,
                                int& nChangePosRet, std::string& strFailReason, const CCoinControl* coinControl, bool sign)
{
    uint64_t interest2 = 0; CAmount nValue = 0; unsigned int nSubtractFeeFromAmount = 0;
    BOOST_FOREACH (const CRecipient& recipient, vecSend)
    {
        if (nValue < 0 || recipient.nAmount < 0)
        {
            strFailReason = _("Transaction amounts must be positive");
            return false;
        }
        nValue += recipient.nAmount;

        if (recipient.fSubtractFeeFromAmount)
            nSubtractFeeFromAmount++;
    }
    if (vecSend.empty() || nValue < 0)
    {
        strFailReason = _("Transaction amounts must be positive");
        return false;
    }

    wtxNew.fTimeReceivedIsTxTime = true;
    wtxNew.BindWallet(this);
    int nextBlockHeight = chainActive.Height() + 1;
    CMutableTransaction txNew = CreateNewContextualCMutableTransaction(Params().GetConsensus(), nextBlockHeight);

    //if ((uint32_t)chainActive.LastTip()->nTime < ASSETCHAINS_STAKED_HF_TIMESTAMP)
    if ( !komodo_hardfork_active((uint32_t)chainActive.LastTip()->nTime) )
        txNew.nLockTime = (uint32_t)chainActive.LastTip()->nTime + 1; // set to a time close to now
    else
        txNew.nLockTime = (uint32_t)chainActive.Tip()->GetMedianTimePast();

    // Activates after Overwinter network upgrade
    if (NetworkUpgradeActive(nextBlockHeight, Params().GetConsensus(), Consensus::UPGRADE_OVERWINTER)) {
        if (txNew.nExpiryHeight >= TX_EXPIRY_HEIGHT_THRESHOLD){
            strFailReason = _("nExpiryHeight must be less than TX_EXPIRY_HEIGHT_THRESHOLD.");
            return false;
        }
    }

    unsigned int max_tx_size = MAX_TX_SIZE_AFTER_SAPLING;
    if (!NetworkUpgradeActive(nextBlockHeight, Params().GetConsensus(), Consensus::UPGRADE_SAPLING)) {
        max_tx_size = MAX_TX_SIZE_BEFORE_SAPLING;
    }
/*
    // Discourage fee sniping.
    //
    // However because of a off-by-one-error in previous versions we need to
    // neuter it by setting nLockTime to at least one less than nBestHeight.
    // Secondly currently propagation of transactions created for block heights
    // corresponding to blocks that were just mined may be iffy - transactions
    // aren't re-accepted into the mempool - we additionally neuter the code by
    // going ten blocks back. Doesn't yet do anything for sniping, but does act
    // to shake out wallet bugs like not showing nLockTime'd transactions at
    // all.
    txNew.nLockTime = std::max(0, chainActive.Height() - 10);

    // Secondly occasionally randomly pick a nLockTime even further back, so
    // that transactions that are delayed after signing for whatever reason,
    // e.g. high-latency mix networks and some CoinJoin implementations, have
    // better privacy.
    if (GetRandInt(10) == 0)
        txNew.nLockTime = std::max(0, (int)txNew.nLockTime - GetRandInt(100));

    assert(txNew.nLockTime <= (unsigned int)chainActive.Height());
    assert(txNew.nLockTime < LOCKTIME_THRESHOLD);*/

    {
        FeeCalculation feeCalc;

        LOCK2(cs_main, cs_wallet);
        {
            nFeeRet = 0;
            while (true)
            {
                //interest = 0;
                txNew.vin.clear();
                txNew.vout.clear();
                wtxNew.fFromMe = true;
                nChangePosRet = -1;
                bool fFirst = true;

                CAmount nTotalValue = nValue;
                if (nSubtractFeeFromAmount == 0)
                    nTotalValue += nFeeRet;
                double dPriority = 0;
                // vouts to the payees
                BOOST_FOREACH (const CRecipient& recipient, vecSend)
                {
                    CTxOut txout(recipient.nAmount, recipient.scriptPubKey);

                    if (recipient.fSubtractFeeFromAmount)
                    {
                        txout.nValue -= nFeeRet / nSubtractFeeFromAmount; // Subtract fee equally from each selected recipient

                        if (fFirst) // first receiver pays the remainder not divisible by output count
                        {
                            fFirst = false;
                            txout.nValue -= nFeeRet % nSubtractFeeFromAmount;
                        }
                    }

                    if (txout.IsDust(::minRelayTxFee))
                    {
                        if (recipient.fSubtractFeeFromAmount && nFeeRet > 0)
                        {
                            if (txout.nValue < 0)
                                strFailReason = _("The transaction amount is too small to pay the fee");
                            else
                                strFailReason = _("The transaction amount is too small to send after the fee has been deducted");
                        }
                        else
                            strFailReason = _("Transaction amount too small");
                        return false;
                    }
                    txNew.vout.push_back(txout);
                }

                // Choose coins to use
                set<pair<const CWalletTx*,unsigned int> > setCoins;
                CAmount nValueIn = 0;
                bool fOnlyCoinbaseCoins = false;
                bool fNeedCoinbaseCoins = false;
                interest2 = 0;
                if (!SelectCoins(nTotalValue, setCoins, nValueIn, fOnlyCoinbaseCoins, fNeedCoinbaseCoins, coinControl))
                {
                    if (fOnlyCoinbaseCoins && Params().GetConsensus().fCoinbaseMustBeProtected) {
                        strFailReason = _("Coinbase funds can only be sent to a zaddr");
                    } else if (fNeedCoinbaseCoins) {
                        strFailReason = _("Insufficient funds, coinbase funds can only be spent after they have been sent to a zaddr");
                    } else {
                        strFailReason = _("Insufficient funds");
                    }
                    return false;
                }
                BOOST_FOREACH(PAIRTYPE(const CWalletTx*, unsigned int) pcoin, setCoins)
                {
                    CAmount nCredit = pcoin.first->vout[pcoin.second].nValue;
                    //The coin age after the next block (depth+1) is used instead of the current,
                    //reflecting an assumption the user would accept a bit more delay for
                    //a chance at a free transaction.
                    //But mempool inputs might still be in the mempool, so their age stays 0
                    //fprintf(stderr,"nCredit %.8f interest %.8f\n",(double)nCredit/COIN,(double)pcoin.first->vout[pcoin.second].interest/COIN);
                    if ( KOMODO_EXCHANGEWALLET == 0 && ASSETCHAINS_SYMBOL[0] == 0 )
                    {
                        interest2 += pcoin.first->vout[pcoin.second].interest;
                        //fprintf(stderr,"%.8f ",(double)pcoin.first->vout[pcoin.second].interest/COIN);
                    }
                    int age = pcoin.first->GetDepthInMainChain();
                    if (age != 0)
                        age += 1;
                    dPriority += (double)nCredit * age;
                }
                //if ( KOMODO_EXCHANGEWALLET != 0 )
                //{
                    //fprintf(stderr,"KOMODO_EXCHANGEWALLET disable interest sum %.8f, interest2 %.8f\n",(double)interest/COIN,(double)interest2/COIN);
                    //interest = 0; // interest2 also
                //}
                if ( ASSETCHAINS_SYMBOL[0] == 0 && DONATION_PUBKEY.size() == 66 && interest2 > 5000 )
                {
                    CScript scriptDonation = CScript() << ParseHex(DONATION_PUBKEY) << OP_CHECKSIG;
                    CTxOut newTxOut(interest2,scriptDonation);
                    int32_t nDonationPosRet = txNew.vout.size() - 1; // dont change first or last
                    vector<CTxOut>::iterator position = txNew.vout.begin()+nDonationPosRet;
                    txNew.vout.insert(position, newTxOut);
                    interest2 = 0;
                }
                CAmount nChange = (nValueIn - nValue + interest2);
//fprintf(stderr,"wallet change %.8f (%.8f - %.8f) interest2 %.8f total %.8f\n",(double)nChange/COIN,(double)nValueIn/COIN,(double)nValue/COIN,(double)interest2/COIN,(double)nTotalValue/COIN);
                if (nSubtractFeeFromAmount == 0)
                    nChange -= nFeeRet;

                if (nChange > 0)
                {
                    // Fill a vout to ourself
                    // TODO: pass in scriptChange instead of reservekey so
                    // change transaction isn't always pay-to-bitcoin-address
                    CScript scriptChange;

                    // coin control: send change to custom address
                    if (coinControl && !boost::get<CNoDestination>(&coinControl->destChange))
                        scriptChange = GetScriptForDestination(coinControl->destChange);

                    // no coin control: send change to newly generated address
                    else
                    {
                        // Note: We use a new key here to keep it from being obvious which side is the change.
                        //  The drawback is that by not reusing a previous key, the change may be lost if a
                        //  backup is restored, if the backup doesn't have the new private key for the change.
                        //  If we reused the old key, it would be possible to add code to look for and
                        //  rediscover unknown transactions that were written with keys of ours to recover
                        //  post-backup change.

                        // Reserve a new key pair from key pool
                        CPubKey vchPubKey;
                        extern int32_t USE_EXTERNAL_PUBKEY; extern std::string NOTARY_PUBKEY;
                        if ( USE_EXTERNAL_PUBKEY == 0 )
                        {
                            bool ret;
                            ret = reservekey.GetReservedKey(vchPubKey);
                            assert(ret); // should never fail, as we just unlocked
                            scriptChange = GetScriptForDestination(vchPubKey.GetID());
                        }
                        else
                        {
                            //fprintf(stderr,"use notary pubkey\n");
                            scriptChange = CScript() << ParseHex(NOTARY_PUBKEY) << OP_CHECKSIG;
                        }
                    }

                    CTxOut newTxOut(nChange, scriptChange);

                    // We do not move dust-change to fees, because the sender would end up paying more than requested.
                    // This would be against the purpose of the all-inclusive feature.
                    // So instead we raise the change and deduct from the recipient.
                    if (nSubtractFeeFromAmount > 0 && newTxOut.IsDust(::minRelayTxFee))
                    {
                        CAmount nDust = newTxOut.GetDustThreshold(::minRelayTxFee) - newTxOut.nValue;
                        newTxOut.nValue += nDust; // raise change until no more dust
                        for (unsigned int i = 0; i < vecSend.size(); i++) // subtract from first recipient
                        {
                            if (vecSend[i].fSubtractFeeFromAmount)
                            {
                                txNew.vout[i].nValue -= nDust;
                                if (txNew.vout[i].IsDust(::minRelayTxFee))
                                {
                                    strFailReason = _("The transaction amount is too small to send after the fee has been deducted");
                                    return false;
                                }
                                break;
                            }
                        }
                    }

                    // Never create dust outputs; if we would, just
                    // add the dust to the fee.
                    if (newTxOut.IsDust(::minRelayTxFee))
                    {
                        nFeeRet += nChange;
                        reservekey.ReturnKey();
                    }
                    else
                    {
                        nChangePosRet = txNew.vout.size() - 1; // dont change first or last
                        vector<CTxOut>::iterator position = txNew.vout.begin()+nChangePosRet;
                        txNew.vout.insert(position, newTxOut);
                    }
                } else reservekey.ReturnKey();

                // Fill vin
                //
                // Note how the sequence number is set to max()-1 so that the
                // nLockTime set above actually works.
                BOOST_FOREACH(const PAIRTYPE(const CWalletTx*,unsigned int)& coin, setCoins)
                    txNew.vin.push_back(CTxIn(coin.first->GetHash(),coin.second,CScript(),
                                              std::numeric_limits<unsigned int>::max()-1));

                // Check mempooltxinputlimit to avoid creating a transaction which the local mempool rejects
                size_t limit = (size_t)GetArg("-mempooltxinputlimit", 0);
                {
                    if (NetworkUpgradeActive(chainActive.Height() + 1, Params().GetConsensus(), Consensus::UPGRADE_OVERWINTER)) {
                        limit = 0;
                    }
                }
                if (limit > 0) {
                    size_t n = txNew.vin.size();
                    if (n > limit) {
                        strFailReason = _(strprintf("Too many transparent inputs %zu > limit %zu", n, limit).c_str());
                        return false;
                    }
                }

                // Grab the current consensus branch ID
                auto consensusBranchId = CurrentEpochBranchId(chainActive.Height() + 1, Params().GetConsensus());

                // Sign
                int nIn = 0;
                CTransaction txNewConst(txNew);
                BOOST_FOREACH(const PAIRTYPE(const CWalletTx*,unsigned int)& coin, setCoins)
                {
                    bool signSuccess;
                    const CScript& scriptPubKey = coin.first->vout[coin.second].scriptPubKey;
                    SignatureData sigdata;
                    if (sign)
                        signSuccess = ProduceSignature(TransactionSignatureCreator(this, &txNewConst, nIn, coin.first->vout[coin.second].nValue, SIGHASH_ALL), scriptPubKey, sigdata, consensusBranchId);
                    else
                        signSuccess = ProduceSignature(DummySignatureCreator(this), scriptPubKey, sigdata, consensusBranchId);

                    if (!signSuccess)
                    {
                        strFailReason = _("Signing transaction failed");
                        return false;
                    } else {
                        UpdateTransaction(txNew, nIn, sigdata);
                    }

                    nIn++;
                }

                unsigned int nBytes = ::GetSerializeSize(txNew, SER_NETWORK, PROTOCOL_VERSION);

                // Remove scriptSigs if we used dummy signatures for fee calculation
                if (!sign) {
                    BOOST_FOREACH (CTxIn& vin, txNew.vin)
                        vin.scriptSig = CScript();
                }

                // Embed the constructed transaction data in wtxNew.
                *static_cast<CTransaction*>(&wtxNew) = CTransaction(txNew);

                // Limit size
                if (nBytes >= max_tx_size)
                {
                    strFailReason = _("Transaction too large");
                    return false;
                }

                dPriority = wtxNew.ComputePriority(dPriority, nBytes);

                // Can we complete this as a free transaction?
                if (fSendFreeTransactions && nBytes <= MAX_FREE_TRANSACTION_CREATE_SIZE)
                {
                    // Not enough fee: enough priority?
                    double dPriorityNeeded = mempool.estimatePriority(nTxConfirmTarget);
                    // Not enough mempool history to estimate: use hard-coded AllowFree.
                    if (dPriorityNeeded <= 0 && AllowFree(dPriority))
                        break;

                    // Small enough, and priority high enough, to send for free
                    if (dPriorityNeeded > 0 && dPriority >= dPriorityNeeded)
                        break;
                }

                CAmount nFeeNeeded = GetMinimumFee(nBytes, *coinControl, ::mempool, ::feeEstimator, &feeCalc);
                // CAmount nFeeNeeded = GetMinimumFee(nBytes, nTxConfirmTarget, mempool);
                // if ( nFeeNeeded < 5000 )
                //     nFeeNeeded = 5000;

                // If we made it here and we aren't even able to meet the relay fee on the next pass, give up
                // because we must be at the maximum allowed fee.
                if (nFeeNeeded < ::minRelayTxFee.GetFee(nBytes))
                {
                    strFailReason = _("Transaction too large for fee policy");
                    return false;
                }

                if (nFeeRet >= nFeeNeeded)
                    break; // Done, enough fee included.

                // Include more fee and try again.
                nFeeRet = nFeeNeeded;
                continue;
            }
        }
    }

    return true;
}

/**
 * Call after CreateTransaction unless you want to abort
 */
bool CWallet::CommitTransaction(CWalletTx& wtxNew, CReserveKey& reservekey)
{
    {
        LOCK2(cs_main, cs_wallet);
        LogPrintf("CommitTransaction:\n%s", wtxNew.ToString());
        {
            // This is only to keep the database open to defeat the auto-flush for the
            // duration of this scope.  This is the only place where this optimization
            // maybe makes sense; please don't do it anywhere else.
            CWalletDB* pwalletdb = fFileBacked ? new CWalletDB(strWalletFile,"r+") : NULL;

            // Take key pair from key pool so it won't be used again
            reservekey.KeepKey();

            // Add tx to wallet, because if it has change it's also ours,
            // otherwise just for transaction history.
            AddToWallet(wtxNew, false, pwalletdb);

            // Notify that old coins are spent
            set<CWalletTx*> setCoins;
            BOOST_FOREACH(const CTxIn& txin, wtxNew.vin)
            {
                CWalletTx &coin = mapWallet[txin.prevout.hash];
                coin.BindWallet(this);
                NotifyTransactionChanged(this, coin.GetHash(), CT_UPDATED);
                NotifyBalanceChanged();
            }

            if (fFileBacked)
                delete pwalletdb;
        }

        // Track how many getdata requests our transaction gets
        mapRequestCount[wtxNew.GetHash()] = 0;

        if (fBroadcastTransactions)
        {
            // Broadcast
            if (!wtxNew.AcceptToMemoryPool(false))
            {
                fprintf(stderr,"commit failed\n");
                // This must not fail. The transaction has already been signed and recorded.
                LogPrintf("CommitTransaction(): Error: Transaction not valid\n");
                return false;
            }
            wtxNew.RelayWalletTransaction();
        }
    }
    return true;
}

// CAmount CWallet::GetMinimumFee(unsigned int nTxBytes, unsigned int nConfirmTarget, const CTxMemPool& pool)
// {
//     // payTxFee is user-set "I want to pay this much"
//     CAmount nFeeNeeded = payTxFee.GetFee(nTxBytes);
//     // user selected total at least (default=true)
//     if (fPayAtLeastCustomFee && nFeeNeeded > 0 && nFeeNeeded < payTxFee.GetFeePerK())
//         nFeeNeeded = payTxFee.GetFeePerK();
//     // User didn't set: use -txconfirmtarget to estimate...
//     if (nFeeNeeded == 0)
//         nFeeNeeded = pool.estimateFee(nConfirmTarget).GetFee(nTxBytes);
//     // ... unless we don't have enough mempool data, in which case fall
//     // back to a hard-coded fee
//     if (nFeeNeeded == 0)
//         nFeeNeeded = minTxFee.GetFee(nTxBytes);
//     // prevent user from paying a non-sense fee (like 1 satoshi): 0 < fee < minRelayFee
//     if (nFeeNeeded < ::minRelayTxFee.GetFee(nTxBytes))
//         nFeeNeeded = ::minRelayTxFee.GetFee(nTxBytes);
//     // But always obey the maximum
//     if (nFeeNeeded > maxTxFee)
//         nFeeNeeded = maxTxFee;
//     return nFeeNeeded;
// }


void komodo_prefetch(FILE *fp);

DBErrors CWallet::LoadWallet(bool& fFirstRunRet)
{
    if (!fFileBacked)
        return DB_LOAD_OK;
    fFirstRunRet = false;
    if ( 0 ) // doesnt help
    {
        fprintf(stderr,"loading wallet %s %u\n",strWalletFile.c_str(),(uint32_t)time(NULL));
        FILE *fp;
        if ( (fp= fopen(strWalletFile.c_str(),"rb")) != 0 )
        {
            komodo_prefetch(fp);
            fclose(fp);
        }
    }
    //fprintf(stderr,"prefetched wallet %s %u\n",strWalletFile.c_str(),(uint32_t)time(NULL));
    DBErrors nLoadWalletRet = CWalletDB(strWalletFile,"cr+").LoadWallet(this);
    //fprintf(stderr,"loaded wallet %s %u\n",strWalletFile.c_str(),(uint32_t)time(NULL));
    if (nLoadWalletRet == DB_NEED_REWRITE)
    {
        if (CDB::Rewrite(strWalletFile, "\x04pool"))
        {
            LOCK(cs_wallet);
            setKeyPool.clear();
            // Note: can't top-up keypool here, because wallet is locked.
            // User will be prompted to unlock wallet the next operation
            // that requires a new key.
        }
    }

    if (nLoadWalletRet != DB_LOAD_OK)
        return nLoadWalletRet;
    fFirstRunRet = !vchDefaultKey.IsValid();

    uiInterface.LoadWallet(this);

    return DB_LOAD_OK;
}


DBErrors CWallet::ZapWalletTx(std::vector<CWalletTx>& vWtx)
{
    if (!fFileBacked)
        return DB_LOAD_OK;
    DBErrors nZapWalletTxRet = CWalletDB(strWalletFile,"cr+").ZapWalletTx(this, vWtx);
    if (nZapWalletTxRet == DB_NEED_REWRITE)
    {
        if (CDB::Rewrite(strWalletFile, "\x04pool"))
        {
            LOCK(cs_wallet);
            setKeyPool.clear();
            // Note: can't top-up keypool here, because wallet is locked.
            // User will be prompted to unlock wallet the next operation
            // that requires a new key.
        }
    }

    if (nZapWalletTxRet != DB_LOAD_OK)
        return nZapWalletTxRet;

    return DB_LOAD_OK;
}


bool CWallet::SetAddressBook(const CTxDestination& address, const string& strName, const string& strPurpose)
{
    bool fUpdated = false;
    {
        LOCK(cs_wallet); // mapAddressBook
        std::map<CTxDestination, CAddressBookData>::iterator mi = mapAddressBook.find(address);
        fUpdated = mi != mapAddressBook.end();
        mapAddressBook[address].name = strName;
        if (!strPurpose.empty()) /* update purpose only if requested */
            mapAddressBook[address].purpose = strPurpose;
    }
    NotifyAddressBookChanged(this, address, strName, ::IsMine(*this, address) != ISMINE_NO,
                             strPurpose, (fUpdated ? CT_UPDATED : CT_NEW) );
    if (!fFileBacked)
        return false;
    if (!strPurpose.empty() && !CWalletDB(strWalletFile).WritePurpose(EncodeDestination(address), strPurpose))
        return false;
    return CWalletDB(strWalletFile).WriteName(EncodeDestination(address), strName);
}

bool CWallet::SetZAddressBook(const libzcash::PaymentAddress &address, const string &strName, const string &strPurpose)
{
    bool fUpdated = false;
    {
        LOCK(cs_wallet); // mapZAddressBook
        std::map<libzcash::PaymentAddress, CAddressBookData>::iterator mi = mapZAddressBook.find(address);
        fUpdated = mi != mapZAddressBook.end();
        mapZAddressBook[address].name = strName;
        if (!strPurpose.empty()) /* update purpose only if requested */
            mapZAddressBook[address].purpose = strPurpose;
    }
    NotifyZAddressBookChanged(this, address, strName, boost::apply_visitor(HaveSpendingKeyForPaymentAddress(this), address),
                              strPurpose, (fUpdated ? CT_UPDATED : CT_NEW));
    if (!fFileBacked)
        return false;

    //!!!!! wallet db doesn't have name and purpose for z-addresses
    //    if (!strPurpose.empty() && !CWalletDB(strWalletFile).WritePurpose(CZCPaymentAddress(address).ToString(), strPurpose))
    //        return false;
    //    return CWalletDB(strWalletFile).WriteName(CZCPaymentAddress(address).ToString(), strName);
    return true;
}

bool CWallet::DelAddressBook(const CTxDestination& address)
{
    {
        LOCK(cs_wallet); // mapAddressBook

        if(fFileBacked)
        {
            // Delete destdata tuples associated with address
            std::string strAddress = EncodeDestination(address);
            BOOST_FOREACH(const PAIRTYPE(string, string) &item, mapAddressBook[address].destdata)
            {
                CWalletDB(strWalletFile).EraseDestData(strAddress, item.first);
            }
        }
        mapAddressBook.erase(address);
    }

    NotifyAddressBookChanged(this, address, "", ::IsMine(*this, address) != ISMINE_NO, "", CT_DELETED);

    if (!fFileBacked)
        return false;
    CWalletDB(strWalletFile).ErasePurpose(EncodeDestination(address));
    return CWalletDB(strWalletFile).EraseName(EncodeDestination(address));
}

bool CWallet::DelZAddressBook(const libzcash::PaymentAddress &address)
{
    {
        LOCK(cs_wallet); // mapZAddressBook

        if (fFileBacked)
        {
            // Delete destdata tuples associated with address
            std::string strAddress = EncodePaymentAddress(address);
            //!!!!! we don't delete data for z-addresses for now
            //            BOOST_FOREACH(const PAIRTYPE(string, string) &item, mapZAddressBook[address].destdata)
            //            {
            //                CWalletDB(strWalletFile).EraseDestData(strAddress, item.first);
            //            }
        }
        mapZAddressBook.erase(address);
    }

    NotifyZAddressBookChanged(this, address, "", boost::apply_visitor(HaveSpendingKeyForPaymentAddress(this), address), "", CT_DELETED);

    if (!fFileBacked)
        return false;
    //!!!!! we don't delete data for z-addresses for now
    //    CWalletDB(strWalletFile).ErasePurpose(CBitcoinAddress(address).ToString());
    //    return CWalletDB(strWalletFile).EraseName(CBitcoinAddress(address).ToString());
    return true;
}

bool CWallet::SetDefaultKey(const CPubKey &vchPubKey)
{
    if (fFileBacked)
    {
        if (!CWalletDB(strWalletFile).WriteDefaultKey(vchPubKey))
            return false;
    }
    vchDefaultKey = vchPubKey;
    return true;
}

/**
 * Mark old keypool keys as used,
 * and generate all new keys
 */
bool CWallet::NewKeyPool()
{
    {
        LOCK(cs_wallet);
        CWalletDB walletdb(strWalletFile);
        BOOST_FOREACH(int64_t nIndex, setKeyPool)
            walletdb.ErasePool(nIndex);
        setKeyPool.clear();

        if (IsLocked())
            return false;

        int64_t nKeys = max(GetArg("-keypool", 100), (int64_t)0);
        for (int i = 0; i < nKeys; i++)
        {
            int64_t nIndex = i+1;
            walletdb.WritePool(nIndex, CKeyPool(GenerateNewKey()));
            setKeyPool.insert(nIndex);
        }
        LogPrintf("CWallet::NewKeyPool wrote %d new keys\n", nKeys);
    }
    return true;
}

bool CWallet::TopUpKeyPool(unsigned int kpSize)
{
    {
        LOCK(cs_wallet);

        if (IsLocked())
            return false;

        CWalletDB walletdb(strWalletFile);

        // Top up key pool
        unsigned int nTargetSize;
        if (kpSize > 0)
            nTargetSize = kpSize;
        else
            nTargetSize = max(GetArg("-keypool", 100), (int64_t) 0);

        while (setKeyPool.size() < (nTargetSize + 1))
        {
            int64_t nEnd = 1;
            if (!setKeyPool.empty())
                nEnd = *(--setKeyPool.end()) + 1;
            if (!walletdb.WritePool(nEnd, CKeyPool(GenerateNewKey())))
                throw runtime_error("TopUpKeyPool(): writing generated key failed");
            setKeyPool.insert(nEnd);
            LogPrintf("keypool added key %d, size=%u\n", nEnd, setKeyPool.size());
        }
    }
    return true;
}

void CWallet::ReserveKeyFromKeyPool(int64_t& nIndex, CKeyPool& keypool)
{
    nIndex = -1;
    keypool.vchPubKey = CPubKey();
    {
        LOCK(cs_wallet);

        if (!IsLocked())
            TopUpKeyPool();

        // Get the oldest key
        if(setKeyPool.empty())
            return;

        CWalletDB walletdb(strWalletFile);

        nIndex = *(setKeyPool.begin());
        setKeyPool.erase(setKeyPool.begin());
        if (!walletdb.ReadPool(nIndex, keypool))
            throw runtime_error("ReserveKeyFromKeyPool(): read failed");
        if (!HaveKey(keypool.vchPubKey.GetID()))
            throw runtime_error("ReserveKeyFromKeyPool(): unknown key in key pool");
        assert(keypool.vchPubKey.IsValid());
        //LogPrintf("keypool reserve %d\n", nIndex);
    }
}

void CWallet::KeepKey(int64_t nIndex)
{
    // Remove from key pool
    if (fFileBacked)
    {
        CWalletDB walletdb(strWalletFile);
        walletdb.ErasePool(nIndex);
    }
    LogPrintf("keypool keep %d\n", nIndex);
}

void CWallet::ReturnKey(int64_t nIndex)
{
    // Return to key pool
    {
        LOCK(cs_wallet);
        setKeyPool.insert(nIndex);
    }
    //LogPrintf("keypool return %d\n", nIndex);
}

bool CWallet::GetKeyFromPool(CPubKey& result)
{
    int64_t nIndex = 0;
    CKeyPool keypool;
    {
        LOCK(cs_wallet);
        ReserveKeyFromKeyPool(nIndex, keypool);
        if (nIndex == -1)
        {
            if (IsLocked()) return false;
            result = GenerateNewKey();
            return true;
        }
        KeepKey(nIndex);
        result = keypool.vchPubKey;
    }
    return true;
}

int64_t CWallet::GetOldestKeyPoolTime()
{
    int64_t nIndex = 0;
    CKeyPool keypool;
    ReserveKeyFromKeyPool(nIndex, keypool);
    if (nIndex == -1)
        return GetTime();
    ReturnKey(nIndex);
    return keypool.nTime;
}

std::map<CTxDestination, CAmount> CWallet::GetAddressBalances()
{
    map<CTxDestination, CAmount> balances;

    {
        LOCK(cs_wallet);
        BOOST_FOREACH(PAIRTYPE(uint256, CWalletTx) walletEntry, mapWallet)
        {
            CWalletTx *pcoin = &walletEntry.second;

            if (!CheckFinalTx(*pcoin) || !pcoin->IsTrusted())
                continue;

            if (pcoin->IsCoinBase() && pcoin->GetBlocksToMaturity() > 0)
                continue;

            int nDepth = pcoin->GetDepthInMainChain();
            if (nDepth < (pcoin->IsFromMe(ISMINE_ALL) ? 0 : 1))
                continue;

            for (unsigned int i = 0; i < pcoin->vout.size(); i++)
            {
                CTxDestination addr;
                if (!IsMine(pcoin->vout[i]))
                    continue;
                if(!ExtractDestination(pcoin->vout[i].scriptPubKey, addr))
                    continue;

                CAmount n = IsSpent(walletEntry.first, i) ? 0 : pcoin->vout[i].nValue;

                if (!balances.count(addr))
                    balances[addr] = 0;
                balances[addr] += n;
            }
        }
    }

    return balances;
}

set< set<CTxDestination> > CWallet::GetAddressGroupings()
{
    AssertLockHeld(cs_wallet); // mapWallet
    set< set<CTxDestination> > groupings;
    set<CTxDestination> grouping;

    BOOST_FOREACH(PAIRTYPE(uint256, CWalletTx) walletEntry, mapWallet)
    {
        CWalletTx *pcoin = &walletEntry.second;

        if (pcoin->vin.size() > 0)
        {
            bool any_mine = false;
            // group all input addresses with each other
            BOOST_FOREACH(CTxIn txin, pcoin->vin)
            {
                CTxDestination address;
                if(!IsMine(txin)) /* If this input isn't mine, ignore it */
                    continue;
                if(!ExtractDestination(mapWallet[txin.prevout.hash].vout[txin.prevout.n].scriptPubKey, address))
                    continue;
                grouping.insert(address);
                any_mine = true;
            }

            // group change with input addresses
            if (any_mine)
            {
               BOOST_FOREACH(CTxOut txout, pcoin->vout)
                   if (IsChange(txout))
                   {
                       CTxDestination txoutAddr;
                       if(!ExtractDestination(txout.scriptPubKey, txoutAddr))
                           continue;
                       grouping.insert(txoutAddr);
                   }
            }
            if (grouping.size() > 0)
            {
                groupings.insert(grouping);
                grouping.clear();
            }
        }

        // group lone addrs by themselves
        for (unsigned int i = 0; i < pcoin->vout.size(); i++)
            if (IsMine(pcoin->vout[i]))
            {
                CTxDestination address;
                if(!ExtractDestination(pcoin->vout[i].scriptPubKey, address))
                    continue;
                grouping.insert(address);
                groupings.insert(grouping);
                grouping.clear();
            }
    }

    set< set<CTxDestination>* > uniqueGroupings; // a set of pointers to groups of addresses
    map< CTxDestination, set<CTxDestination>* > setmap;  // map addresses to the unique group containing it
    BOOST_FOREACH(set<CTxDestination> grouping, groupings)
    {
        // make a set of all the groups hit by this new group
        set< set<CTxDestination>* > hits;
        map< CTxDestination, set<CTxDestination>* >::iterator it;
        BOOST_FOREACH(CTxDestination address, grouping)
            if ((it = setmap.find(address)) != setmap.end())
                hits.insert((*it).second);

        // merge all hit groups into a new single group and delete old groups
        set<CTxDestination>* merged = new set<CTxDestination>(grouping);
        BOOST_FOREACH(set<CTxDestination>* hit, hits)
        {
            merged->insert(hit->begin(), hit->end());
            uniqueGroupings.erase(hit);
            delete hit;
        }
        uniqueGroupings.insert(merged);

        // update setmap
        BOOST_FOREACH(CTxDestination element, *merged)
            setmap[element] = merged;
    }

    set< set<CTxDestination> > ret;
    BOOST_FOREACH(set<CTxDestination>* uniqueGrouping, uniqueGroupings)
    {
        ret.insert(*uniqueGrouping);
        delete uniqueGrouping;
    }

    return ret;
}

std::set<CTxDestination> CWallet::GetAccountAddresses(const std::string& strAccount) const
{
    LOCK(cs_wallet);
    set<CTxDestination> result;
    BOOST_FOREACH(const PAIRTYPE(CTxDestination, CAddressBookData)& item, mapAddressBook)
    {
        const CTxDestination& address = item.first;
        const string& strName = item.second.name;
        if (strName == strAccount)
            result.insert(address);
    }
    return result;
}

bool CReserveKey::GetReservedKey(CPubKey& pubkey)
{
    if (nIndex == -1)
    {
        CKeyPool keypool;
        pwallet->ReserveKeyFromKeyPool(nIndex, keypool);
        if (nIndex != -1)
            vchPubKey = keypool.vchPubKey;
        else {
            return false;
        }
    }
    assert(vchPubKey.IsValid());
    pubkey = vchPubKey;
    return true;
}

void CReserveKey::KeepKey()
{
    if (nIndex != -1)
        pwallet->KeepKey(nIndex);
    nIndex = -1;
    vchPubKey = CPubKey();
}

void CReserveKey::ReturnKey()
{
    if (nIndex != -1)
        pwallet->ReturnKey(nIndex);
    nIndex = -1;
    vchPubKey = CPubKey();
}

void CWallet::GetAllReserveKeys(set<CKeyID>& setAddress) const
{
    setAddress.clear();

    CWalletDB walletdb(strWalletFile);

    LOCK2(cs_main, cs_wallet);
    BOOST_FOREACH(const int64_t& id, setKeyPool)
    {
        CKeyPool keypool;
        if (!walletdb.ReadPool(id, keypool))
            throw runtime_error("GetAllReserveKeyHashes(): read failed");
        assert(keypool.vchPubKey.IsValid());
        CKeyID keyID = keypool.vchPubKey.GetID();
        if (!HaveKey(keyID))
            throw runtime_error("GetAllReserveKeyHashes(): unknown key in key pool");
        setAddress.insert(keyID);
    }
}

void CWallet::UpdatedTransaction(const uint256 &hashTx)
{
    {
        LOCK(cs_wallet);
        // Only notify UI if this transaction is in this wallet
        map<uint256, CWalletTx>::const_iterator mi = mapWallet.find(hashTx);
        if (mi != mapWallet.end()) {
            NotifyTransactionChanged(this, hashTx, CT_UPDATED);
            NotifyBalanceChanged();
        }
    }
}

void CWallet::LockCoin(COutPoint& output)
{
    AssertLockHeld(cs_wallet); // setLockedCoins
    setLockedCoins.insert(output);
}

void CWallet::UnlockCoin(COutPoint& output)
{
    AssertLockHeld(cs_wallet); // setLockedCoins
    setLockedCoins.erase(output);
}

void CWallet::UnlockAllCoins()
{
    AssertLockHeld(cs_wallet); // setLockedCoins
    setLockedCoins.clear();
}

bool CWallet::IsLockedCoin(uint256 hash, unsigned int n) const
{
    AssertLockHeld(cs_wallet); // setLockedCoins
    COutPoint outpt(hash, n);

    return (setLockedCoins.count(outpt) > 0);
}

void CWallet::ListLockedCoins(std::vector<COutPoint>& vOutpts) const
{
    AssertLockHeld(cs_wallet); // setLockedCoins
    for (std::set<COutPoint>::iterator it = setLockedCoins.begin();
         it != setLockedCoins.end(); it++) {
        COutPoint outpt = (*it);
        vOutpts.push_back(outpt);
    }
}


// Note Locking Operations

void CWallet::LockNote(const JSOutPoint& output)
{
    AssertLockHeld(cs_wallet); // setLockedSproutNotes
    setLockedSproutNotes.insert(output);
}

void CWallet::UnlockNote(const JSOutPoint& output)
{
    AssertLockHeld(cs_wallet); // setLockedSproutNotes
    setLockedSproutNotes.erase(output);
}

void CWallet::UnlockAllSproutNotes()
{
    AssertLockHeld(cs_wallet); // setLockedSproutNotes
    setLockedSproutNotes.clear();
}

bool CWallet::IsLockedNote(const JSOutPoint& outpt) const
{
    AssertLockHeld(cs_wallet); // setLockedSproutNotes

    return (setLockedSproutNotes.count(outpt) > 0);
}

std::vector<JSOutPoint> CWallet::ListLockedSproutNotes()
{
    AssertLockHeld(cs_wallet); // setLockedSproutNotes
    std::vector<JSOutPoint> vOutpts(setLockedSproutNotes.begin(), setLockedSproutNotes.end());
    return vOutpts;
}

void CWallet::LockNote(const SaplingOutPoint& output)
{
    AssertLockHeld(cs_wallet);
    setLockedSaplingNotes.insert(output);
}

void CWallet::UnlockNote(const SaplingOutPoint& output)
{
    AssertLockHeld(cs_wallet);
    setLockedSaplingNotes.erase(output);
}

void CWallet::UnlockAllSaplingNotes()
{
    AssertLockHeld(cs_wallet);
    setLockedSaplingNotes.clear();
}

bool CWallet::IsLockedNote(const SaplingOutPoint& output) const
{
    AssertLockHeld(cs_wallet);
    return (setLockedSaplingNotes.count(output) > 0);
}

std::vector<SaplingOutPoint> CWallet::ListLockedSaplingNotes()
{
    AssertLockHeld(cs_wallet);
    std::vector<SaplingOutPoint> vOutputs(setLockedSaplingNotes.begin(), setLockedSaplingNotes.end());
    return vOutputs;
}

/** @} */ // end of Actions

class CAffectedKeysVisitor : public boost::static_visitor<void> {
private:
    const CKeyStore &keystore;
    std::vector<CKeyID> &vKeys;

public:
    CAffectedKeysVisitor(const CKeyStore &keystoreIn, std::vector<CKeyID> &vKeysIn) : keystore(keystoreIn), vKeys(vKeysIn) {}

    void Process(const CScript &script) {
        txnouttype type;
        std::vector<CTxDestination> vDest;
        int nRequired;
        if (ExtractDestinations(script, type, vDest, nRequired)) {
            BOOST_FOREACH(const CTxDestination &dest, vDest)
                boost::apply_visitor(*this, dest);
        }
    }

    void operator()(const CKeyID &keyId) {
        if (keystore.HaveKey(keyId))
            vKeys.push_back(keyId);
    }

    void operator()(const CPubKey &key) {
        CKeyID keyId = key.GetID();
        if (keystore.HaveKey(keyId))
            vKeys.push_back(keyId);
    }

    void operator()(const CScriptID &scriptId) {
        CScript script;
        if (keystore.GetCScript(scriptId, script))
            Process(script);
    }

    void operator()(const CNoDestination &none) {}
};

void CWallet::GetKeyBirthTimes(std::map<CKeyID, int64_t> &mapKeyBirth) const {
    AssertLockHeld(cs_wallet); // mapKeyMetadata
    mapKeyBirth.clear();

    // get birth times for keys with metadata
    for (std::map<CKeyID, CKeyMetadata>::const_iterator it = mapKeyMetadata.begin(); it != mapKeyMetadata.end(); it++)
        if (it->second.nCreateTime)
            mapKeyBirth[it->first] = it->second.nCreateTime;

    // map in which we'll infer heights of other keys
    CBlockIndex *pindexMax = chainActive[std::max(0, chainActive.Height() - 144)]; // the tip can be reorganised; use a 144-block safety margin
    std::map<CKeyID, CBlockIndex*> mapKeyFirstBlock;
    std::set<CKeyID> setKeys;
    GetKeys(setKeys);
    BOOST_FOREACH(const CKeyID &keyid, setKeys) {
        if (mapKeyBirth.count(keyid) == 0)
            mapKeyFirstBlock[keyid] = pindexMax;
    }
    setKeys.clear();

    // if there are no such keys, we're done
    if (mapKeyFirstBlock.empty())
        return;

    // find first block that affects those keys, if there are any left
    std::vector<CKeyID> vAffected;
    for (std::map<uint256, CWalletTx>::const_iterator it = mapWallet.begin(); it != mapWallet.end(); it++) {
        // iterate over all wallet transactions...
        const CWalletTx &wtx = (*it).second;
        BlockMap::const_iterator blit = mapBlockIndex.find(wtx.hashBlock);
        if (blit != mapBlockIndex.end() && chainActive.Contains(blit->second)) {
            // ... which are already in a block
            int nHeight = blit->second->GetHeight();
            BOOST_FOREACH(const CTxOut &txout, wtx.vout) {
                // iterate over all their outputs
                CAffectedKeysVisitor(*this, vAffected).Process(txout.scriptPubKey);
                BOOST_FOREACH(const CKeyID &keyid, vAffected) {
                    // ... and all their affected keys
                    std::map<CKeyID, CBlockIndex*>::iterator rit = mapKeyFirstBlock.find(keyid);
                    if (rit != mapKeyFirstBlock.end() && nHeight < rit->second->GetHeight())
                        rit->second = blit->second;
                }
                vAffected.clear();
            }
        }
    }

    // Extract block timestamps for those keys
    for (std::map<CKeyID, CBlockIndex*>::const_iterator it = mapKeyFirstBlock.begin(); it != mapKeyFirstBlock.end(); it++)
        mapKeyBirth[it->first] = it->second->GetBlockTime() - 7200; // block times can be 2h off
}

bool CWallet::AddDestData(const CTxDestination &dest, const std::string &key, const std::string &value)
{
    if (boost::get<CNoDestination>(&dest))
        return false;

    mapAddressBook[dest].destdata.insert(std::make_pair(key, value));
    if (!fFileBacked)
        return true;
    return CWalletDB(strWalletFile).WriteDestData(EncodeDestination(dest), key, value);
}

bool CWallet::EraseDestData(const CTxDestination &dest, const std::string &key)
{
    if (!mapAddressBook[dest].destdata.erase(key))
        return false;
    if (!fFileBacked)
        return true;
    return CWalletDB(strWalletFile).EraseDestData(EncodeDestination(dest), key);
}

bool CWallet::LoadDestData(const CTxDestination &dest, const std::string &key, const std::string &value)
{
    mapAddressBook[dest].destdata.insert(std::make_pair(key, value));
    return true;
}

bool CWallet::GetDestData(const CTxDestination &dest, const std::string &key, std::string *value) const
{
    std::map<CTxDestination, CAddressBookData>::const_iterator i = mapAddressBook.find(dest);
    if(i != mapAddressBook.end())
    {
        CAddressBookData::StringMap::const_iterator j = i->second.destdata.find(key);
        if(j != i->second.destdata.end())
        {
            if(value)
                *value = j->second;
            return true;
        }
    }
    return false;
}

std::vector<std::string> CWallet::GetDestValues(const std::string &prefix) const
{
    LOCK(cs_wallet);
    std::vector<std::string> values;
    for (const auto &address : mapAddressBook)
    {
        for (const auto &data : address.second.destdata)
        {
            if (!data.first.compare(0, prefix.size(), prefix))
            {
                values.emplace_back(data.second);
            }
        }
    }
    return values;
}

CKeyPool::CKeyPool()
{
    nTime = GetTime();
}

CKeyPool::CKeyPool(const CPubKey& vchPubKeyIn)
{
    nTime = GetTime();
    vchPubKey = vchPubKeyIn;
}

CWalletKey::CWalletKey(int64_t nExpires)
{
    nTimeCreated = (nExpires ? GetTime() : 0);
    nTimeExpires = nExpires;
}

void CMerkleTx::SetMerkleBranch(const CBlock& block)
{
    CBlock blockTmp;

    // Update the tx's hashBlock
    hashBlock = block.GetHash();

    // Locate the transaction
    for (nIndex = 0; nIndex < (int)block.vtx.size(); nIndex++)
        if (block.vtx[nIndex] == *(CTransaction*)this)
            break;
    if (nIndex == (int)block.vtx.size())
    {
        vMerkleBranch.clear();
        nIndex = -1;
        LogPrintf("ERROR: SetMerkleBranch(): couldn't find tx in block\n");
    }

    // Fill in merkle branch
    vMerkleBranch = block.GetMerkleBranch(nIndex);
}

int CMerkleTx::GetDepthInMainChainINTERNAL(const CBlockIndex* &pindexRet) const
{
    if (hashBlock.IsNull() || nIndex == -1)
        return 0;
    AssertLockHeld(cs_main);

    // Find the block it claims to be in
    BlockMap::iterator mi = mapBlockIndex.find(hashBlock);
    if (mi == mapBlockIndex.end())
        return 0;
    CBlockIndex* pindex = (*mi).second;
    if (!pindex || !chainActive.Contains(pindex))
        return 0;

    // Make sure the merkle branch connects to this block
    if (!fMerkleVerified)
    {
        if (CBlock::CheckMerkleBranch(GetHash(), vMerkleBranch, nIndex) != pindex->hashMerkleRoot)
            return 0;
        fMerkleVerified = true;
    }

    pindexRet = pindex;
    return chainActive.Height() - pindex->GetHeight() + 1;
}

int CMerkleTx::GetDepthInMainChain(const CBlockIndex* &pindexRet) const
{
    AssertLockHeld(cs_main);
    int nResult = GetDepthInMainChainINTERNAL(pindexRet);
    if (nResult == 0 && !mempool.exists(GetHash()))
        return -1; // Not in chain, not in mempool

    return nResult;
}

int CMerkleTx::GetBlocksToMaturity() const
{
    if ( ASSETCHAINS_SYMBOL[0] == 0 )
        COINBASE_MATURITY = _COINBASE_MATURITY;
    if (!IsCoinBase())
        return 0;
    int32_t depth = GetDepthInMainChain();
    int32_t ut = UnlockTime(0);
    int32_t toMaturity = (ut - chainActive.Height()) < 0 ? 0 : ut - chainActive.Height();
    //printf("depth.%i, unlockTime.%i, toMaturity.%i\n", depth, ut, toMaturity);
    ut = (COINBASE_MATURITY - depth) < 0 ? 0 : COINBASE_MATURITY - depth;
    return(ut < toMaturity ? toMaturity : ut);
}

bool CMerkleTx::AcceptToMemoryPool(bool fLimitFree, bool fRejectAbsurdFee)
{
    CValidationState state;
    return ::AcceptToMemoryPool(mempool, state, *this, fLimitFree, NULL, fRejectAbsurdFee);
}

//Get Address balances for the GUI
void CWallet::getZAddressBalances(std::map<libzcash::PaymentAddress, CAmount> &balances, int minDepth, bool requireSpendingKey)
{

    LOCK2(cs_main, cs_wallet);

    for (auto & item : mapWallet) {
        CWalletTx wtx = item.second;

        // Filter the transactions before checking for notes
        if (!CheckFinalTx(wtx) || wtx.GetBlocksToMaturity() > 0)
            continue;

        //Confirmed Balance Only
        if (wtx.GetDepthInMainChain() < minDepth)
            continue;

        for (auto & pair : wtx.mapSaplingNoteData) {
            SaplingOutPoint op = pair.first;
            SaplingNoteData nd = pair.second;

            if (nd.nullifier && IsSaplingSpent(*nd.nullifier)) {
                continue;
            }

            // skip notes which cannot be spent
            if (requireSpendingKey) {
                libzcash::SaplingExtendedFullViewingKey extfvk;
                if (!(GetSaplingFullViewingKey(nd.ivk, extfvk) &&
                    HaveSaplingSpendingKey(extfvk))) {
                    continue;
                }
            }

            if (!balances.count(nd.address))
                balances[nd.address] = 0;
            balances[nd.address] += CAmount(nd.value);
        }
    }
}

/**
 * Find notes in the wallet filtered by payment address, min depth and ability to spend.
 * These notes are decrypted and added to the output parameter vector, outEntries.
 */
void CWallet::GetFilteredNotes(
    std::vector<CSproutNotePlaintextEntry>& sproutEntries,
    std::vector<SaplingNoteEntry>& saplingEntries,
    std::string address,
    int minDepth,
    bool ignoreSpent,
    bool requireSpendingKey)
{
    std::set<PaymentAddress> filterAddresses;

    if (address.length() > 0) {
        filterAddresses.insert(DecodePaymentAddress(address));
    }

    GetFilteredNotes(sproutEntries, saplingEntries, filterAddresses, minDepth, INT_MAX, ignoreSpent, requireSpendingKey);
}

/**
 * Find notes in the wallet filtered by payment addresses, min depth, max depth,
 * if the note is spent, if a spending key is required, and if the notes are locked.
 * These notes are decrypted and added to the output parameter vector, outEntries.
 */
void CWallet::GetFilteredNotes(
    std::vector<CSproutNotePlaintextEntry>& sproutEntries,
    std::vector<SaplingNoteEntry>& saplingEntries,
    std::set<PaymentAddress>& filterAddresses,
    int minDepth,
    int maxDepth,
    bool ignoreSpent,
    bool requireSpendingKey,
    bool ignoreLocked)
{
    LOCK2(cs_main, cs_wallet);

    for (auto & p : mapWallet) {
        CWalletTx wtx = p.second;

        // Filter the transactions before checking for notes
        if (!CheckFinalTx(wtx) || wtx.GetBlocksToMaturity() > 0)
            continue;

        if (minDepth > 1) {
            int nHeight    = tx_height(wtx.GetHash());
            int nDepth     = wtx.GetDepthInMainChain();
            int dpowconfs  = komodo_dpowconfs(nHeight,nDepth);
            if ( dpowconfs < minDepth || dpowconfs > maxDepth) {
                continue;
            }
        } else {
            if ( wtx.GetDepthInMainChain() < minDepth ||
                wtx.GetDepthInMainChain() > maxDepth) {
                continue;
            }
        }

        // for (auto & pair : wtx.mapSproutNoteData) {
        //     JSOutPoint jsop = pair.first;
        //     SproutNoteData nd = pair.second;
        //     SproutPaymentAddress pa = nd.address;
        //
        //     // skip notes which belong to a different payment address in the wallet
        //     if (!(filterAddresses.empty() || filterAddresses.count(pa))) {
        //         continue;
        //     }
        //
        //     // skip note which has been spent
        //     if (ignoreSpent && nd.nullifier && IsSproutSpent(*nd.nullifier)) {
        //         continue;
        //     }
        //
        //     // skip notes which cannot be spent
        //     if (requireSpendingKey && !HaveSproutSpendingKey(pa)) {
        //         continue;
        //     }
        //
        //     // skip locked notes
        //     if (ignoreLocked && IsLockedNote(jsop)) {
        //         continue;
        //     }
        //
        //     int i = jsop.js; // Index into CTransaction.vjoinsplit
        //     int j = jsop.n; // Index into JSDescription.ciphertexts
        //
        //     // Get cached decryptor
        //     ZCNoteDecryption decryptor;
        //     if (!GetNoteDecryptor(pa, decryptor)) {
        //         // Note decryptors are created when the wallet is loaded, so it should always exist
        //         throw std::runtime_error(strprintf("Could not find note decryptor for payment address %s", EncodePaymentAddress(pa)));
        //     }
        //
        //     // determine amount of funds in the note
        //     auto hSig = wtx.vjoinsplit[i].h_sig(*pzcashParams, wtx.joinSplitPubKey);
        //     try {
        //         SproutNotePlaintext plaintext = SproutNotePlaintext::decrypt(
        //                 decryptor,
        //                 wtx.vjoinsplit[i].ciphertexts[j],
        //                 wtx.vjoinsplit[i].ephemeralKey,
        //                 hSig,
        //                 (unsigned char) j);
        //
        //         sproutEntries.push_back(CSproutNotePlaintextEntry{jsop, pa, plaintext, wtx.GetDepthInMainChain()});
        //
        //     } catch (const note_decryption_failed &err) {
        //         // Couldn't decrypt with this spending key
        //         throw std::runtime_error(strprintf("Could not decrypt note for payment address %s", EncodePaymentAddress(pa)));
        //     } catch (const std::exception &exc) {
        //         // Unexpected failure
        //         throw std::runtime_error(strprintf("Error while decrypting note for payment address %s: %s", EncodePaymentAddress(pa), exc.what()));
        //     }
        // }

        for (auto & pair : wtx.mapSaplingNoteData) {
            SaplingOutPoint op = pair.first;
            SaplingNoteData nd = pair.second;

            auto optDeserialized = SaplingNotePlaintext::attempt_sapling_enc_decryption_deserialization(wtx.vShieldedOutput[op.n].encCiphertext, nd.ivk, wtx.vShieldedOutput[op.n].ephemeralKey);

            // The transaction would not have entered the wallet unless
            // its plaintext had been successfully decrypted previously.
            assert(optDeserialized != boost::none);

            auto notePt = optDeserialized.get();
            auto maybe_pa = nd.ivk.address(notePt.d);
            assert(static_cast<bool>(maybe_pa));
            auto pa = maybe_pa.get();

            // skip notes which belong to a different payment address in the wallet
            if (!(filterAddresses.empty() || filterAddresses.count(pa))) {
                continue;
            }

            if (ignoreSpent && nd.nullifier && IsSaplingSpent(*nd.nullifier)) {
                continue;
            }

            // skip notes which cannot be spent
            if (requireSpendingKey) {
                libzcash::SaplingExtendedFullViewingKey extfvk;
                if (!(GetSaplingFullViewingKey(nd.ivk, extfvk) &&
                    HaveSaplingSpendingKey(extfvk))) {
                    continue;
                }
            }

            // skip locked notes
            // TODO: Add locking for Sapling notes -> done
             if (ignoreLocked && IsLockedNote(op)) {
                 continue;
             }

            auto note = notePt.note(nd.ivk).get();
            saplingEntries.push_back(SaplingNoteEntry {
                op, pa, note, notePt.memo(), wtx.GetDepthInMainChain() });
        }
    }
}


//
// Shielded key and address generalizations
//

bool IncomingViewingKeyBelongsToWallet::operator()(const libzcash::SproutPaymentAddress &zaddr) const
{
    return m_wallet->HaveSproutViewingKey(zaddr);
}

bool IncomingViewingKeyBelongsToWallet::operator()(const libzcash::SaplingPaymentAddress &zaddr) const
{
    libzcash::SaplingIncomingViewingKey ivk;
    return m_wallet->GetSaplingIncomingViewingKey(zaddr, ivk);
}

bool IncomingViewingKeyBelongsToWallet::operator()(const libzcash::InvalidEncoding& no) const
{
    return false;
}

bool PaymentAddressBelongsToWallet::operator()(const libzcash::SproutPaymentAddress &zaddr) const
{
    return m_wallet->HaveSproutSpendingKey(zaddr) || m_wallet->HaveSproutViewingKey(zaddr);
}

bool PaymentAddressBelongsToWallet::operator()(const libzcash::SaplingPaymentAddress &zaddr) const
{
    libzcash::SaplingIncomingViewingKey ivk;

    // If we have a SaplingExtendedSpendingKey in the wallet, then we will
    // also have the corresponding SaplingFullViewingKey.
    return m_wallet->GetSaplingIncomingViewingKey(zaddr, ivk) &&
        m_wallet->HaveSaplingFullViewingKey(ivk);
}

bool PaymentAddressBelongsToWallet::operator()(const libzcash::InvalidEncoding& no) const
{
    return false;
}

boost::optional<libzcash::ViewingKey> GetViewingKeyForPaymentAddress::operator()(
    const libzcash::SproutPaymentAddress &zaddr) const
{
    libzcash::SproutViewingKey vk;
    if (!m_wallet->GetSproutViewingKey(zaddr, vk)) {
        libzcash::SproutSpendingKey k;
        if (!m_wallet->GetSproutSpendingKey(zaddr, k)) {
            return boost::none;
        }
        vk = k.viewing_key();
    }
    return libzcash::ViewingKey(vk);
}

boost::optional<libzcash::ViewingKey> GetViewingKeyForPaymentAddress::operator()(
    const libzcash::SaplingPaymentAddress &zaddr) const
{
    libzcash::SaplingIncomingViewingKey ivk;
    libzcash::SaplingExtendedFullViewingKey extfvk;

    if (m_wallet->GetSaplingIncomingViewingKey(zaddr, ivk) &&
        m_wallet->GetSaplingFullViewingKey(ivk, extfvk))
    {
        return libzcash::ViewingKey(extfvk);
    } else {
        return boost::none;
    }
}

boost::optional<libzcash::ViewingKey> GetViewingKeyForPaymentAddress::operator()(
    const libzcash::InvalidEncoding& no) const
{
    // Defaults to InvalidEncoding
    return libzcash::ViewingKey();
}

bool HaveSpendingKeyForPaymentAddress::operator()(const libzcash::SproutPaymentAddress &zaddr) const
{
    return m_wallet->HaveSproutSpendingKey(zaddr);
}

bool HaveSpendingKeyForPaymentAddress::operator()(const libzcash::SaplingPaymentAddress &zaddr) const
{
    libzcash::SaplingIncomingViewingKey ivk;
    libzcash::SaplingExtendedFullViewingKey extfvk;

    return m_wallet->GetSaplingIncomingViewingKey(zaddr, ivk) &&
        m_wallet->GetSaplingFullViewingKey(ivk, extfvk) &&
        m_wallet->HaveSaplingSpendingKey(extfvk);
}

bool HaveSpendingKeyForPaymentAddress::operator()(const libzcash::InvalidEncoding& no) const
{
    return false;
}

boost::optional<libzcash::SpendingKey> GetSpendingKeyForPaymentAddress::operator()(
    const libzcash::SproutPaymentAddress &zaddr) const
{
    libzcash::SproutSpendingKey k;
    if (m_wallet->GetSproutSpendingKey(zaddr, k)) {
        return libzcash::SpendingKey(k);
    } else {
        return boost::none;
    }
}

boost::optional<libzcash::SpendingKey> GetSpendingKeyForPaymentAddress::operator()(
    const libzcash::SaplingPaymentAddress &zaddr) const
{
    libzcash::SaplingExtendedSpendingKey extsk;
    if (m_wallet->GetSaplingExtendedSpendingKey(zaddr, extsk)) {
        return libzcash::SpendingKey(extsk);
    } else {
        return boost::none;
    }
}

boost::optional<libzcash::SpendingKey> GetSpendingKeyForPaymentAddress::operator()(
    const libzcash::InvalidEncoding& no) const
{
    // Defaults to InvalidEncoding
    return libzcash::SpendingKey();
}

KeyAddResult AddViewingKeyToWallet::operator()(const libzcash::SproutViewingKey &vkey) const {
    auto addr = vkey.address();

    if (m_wallet->HaveSproutSpendingKey(addr)) {
        return SpendingKeyExists;
    } else if (m_wallet->HaveSproutViewingKey(addr)) {
        return KeyAlreadyExists;
    } else if (m_wallet->AddSproutViewingKey(vkey)) {
        return KeyAdded;
    } else {
        return KeyNotAdded;
    }
}

KeyAddResult AddViewingKeyToWallet::operator()(const libzcash::SaplingExtendedFullViewingKey &extfvk) const {
    if (m_wallet->HaveSaplingSpendingKey(extfvk)) {
        return SpendingKeyExists;
    } else if (m_wallet->HaveSaplingFullViewingKey(extfvk.fvk.in_viewing_key())) {
        return KeyAlreadyExists;
    } else if (m_wallet->AddSaplingFullViewingKey(extfvk)) {
        m_wallet->LoadSaplingWatchOnly(extfvk);
        return KeyAdded;
    } else {
        return KeyNotAdded;
    }
}

KeyAddResult AddViewingKeyToWallet::operator()(const libzcash::InvalidEncoding& no) const {
    throw JSONRPCError(RPC_INVALID_ADDRESS_OR_KEY, "Invalid viewing key");
}

KeyAddResult AddSpendingKeyToWallet::operator()(const libzcash::SproutSpendingKey &sk) const {
    auto addr = sk.address();
    if (log){
        LogPrint("zrpc", "Importing zaddr %s...\n", EncodePaymentAddress(addr));
    }
    if (m_wallet->HaveSproutSpendingKey(addr)) {
        return KeyAlreadyExists;
    } else if (m_wallet-> AddSproutZKey(sk)) {
        m_wallet->mapSproutZKeyMetadata[addr].nCreateTime = nTime;
        return KeyAdded;
    } else {
        return KeyNotAdded;
    }
}

KeyAddResult AddSpendingKeyToWallet::operator()(const libzcash::SaplingExtendedSpendingKey &sk) const {
    auto extfvk = sk.ToXFVK();
    auto ivk = extfvk.fvk.in_viewing_key();
    auto addr = sk.DefaultAddress();
    {
        if (log){
            LogPrint("zrpc", "Importing zaddr %s...\n", EncodePaymentAddress(addr));
        }
        // Don't throw error in case a key is already there
        if (m_wallet->HaveSaplingSpendingKey(extfvk)) {
            return KeyAlreadyExists;
        } else {
            if (!m_wallet-> AddSaplingZKey(sk, addr)) {
                return KeyNotAdded;
            }

            // Sapling addresses can't have been used in transactions prior to activation.
            if (params.vUpgrades[Consensus::UPGRADE_SAPLING].nActivationHeight == Consensus::NetworkUpgrade::ALWAYS_ACTIVE) {
                m_wallet->mapSaplingZKeyMetadata[ivk].nCreateTime = nTime;
            } else {
                // 154051200 seconds from epoch is Friday, 26 October 2018 00:00:00 GMT - definitely before Sapling activates
                m_wallet->mapSaplingZKeyMetadata[ivk].nCreateTime = std::max((int64_t) 154051200, nTime);
            }
            if (hdKeypath) {
                m_wallet->mapSaplingZKeyMetadata[ivk].hdKeypath = hdKeypath.get();
            }
            if (seedFpStr) {
                uint256 seedFp;
                seedFp.SetHex(seedFpStr.get());
                m_wallet->mapSaplingZKeyMetadata[ivk].seedFp = seedFp;
            }
            return KeyAdded;
        }
    }
}

KeyAddResult AddSpendingKeyToWallet::operator()(const libzcash::InvalidEncoding& no) const {
    throw JSONRPCError(RPC_INVALID_ADDRESS_OR_KEY, "Invalid spending key");
}<|MERGE_RESOLUTION|>--- conflicted
+++ resolved
@@ -1808,13 +1808,6 @@
             nd->witnessHeight = pblockindex->GetHeight();
           }
         }
-<<<<<<< HEAD
-=======
-        // Sapling
-        for (uint32_t i = 0; i < tx.vShieldedOutput.size(); i++) {
-            const uint256& note_commitment = tx.vShieldedOutput[i].cmu;
-            saplingTree.append(note_commitment);
->>>>>>> 92c8682c
 
         //Sapling
         for (mapSaplingNoteData_t::value_type& item : wtxItem.second.mapSaplingNoteData) {
@@ -2264,7 +2257,6 @@
                 assert(optPlaintext != boost::none);
 
                 auto optNote = optPlaintext.get().note(nd.ivk);
-<<<<<<< HEAD
                 if (!optNote) {
                     assert(false);
                 }
@@ -2273,13 +2265,6 @@
                     // This should not happen.  If it does, maybe the position has been corrupted or miscalculated?
                     assert(false);
                 }
-=======
-                assert(optNote != boost::none);
-
-                auto optNullifier = optNote.get().nullifier(fvk, position);
-                // This should not happen.  If it does, maybe the position has been corrupted or miscalculated?
-                assert(optNullifier != boost::none);
->>>>>>> 92c8682c
                 uint256 nullifier = optNullifier.get();
                 mapSaplingNullifiersToNotes[nullifier] = op;
                 mapArcSaplingOutPoints[nullifier] = op;
@@ -2482,11 +2467,7 @@
  * pblock is optional, but should be provided if the transaction is known to be in a block.
  * If fUpdate is true, existing transactions will be updated.
  */
-<<<<<<< HEAD
-bool CWallet::AddToWalletIfInvolvingMe(const CTransaction& tx, const CBlock* pblock, bool fUpdate, bool fRescan)
-=======
-bool CWallet::AddToWalletIfInvolvingMe(const CTransaction& tx, const CBlock* pblock, const int nHeight, bool fUpdate)
->>>>>>> 92c8682c
+bool CWallet::AddToWalletIfInvolvingMe(const CTransaction& tx, const CBlock* pblock, const int nHeight, bool fUpdate, bool fRescan)
 {
     {
         AssertLockHeld(cs_wallet);
@@ -2733,7 +2714,6 @@
         bool found = false;
         for (auto it = mapSaplingFullViewingKeys.begin(); it != mapSaplingFullViewingKeys.end(); ++it) {
             SaplingIncomingViewingKey ivk = it->first;
-<<<<<<< HEAD
             keysTried.insert(ivk);
             auto result = SaplingNotePlaintext::decrypt(output.encCiphertext, ivk, output.ephemeralKey, output.cm);
             if (result) {
@@ -2788,16 +2768,6 @@
                   noteData.insert(std::make_pair(op, nd));
                   break;
                 }
-=======
-
-            auto result = SaplingNotePlaintext::decrypt(Params().GetConsensus(), height, output.encCiphertext, ivk, output.ephemeralKey, output.cmu);
-            if (!result) {
-                continue;
-            }
-            auto address = ivk.address(result.value().d);
-            if (address && mapSaplingIncomingViewingKeys.count(address.value()) == 0) {
-                viewingKeysToAdd[address.value()] = ivk;
->>>>>>> 92c8682c
             }
             // We don't cache the nullifier here as computing it requires knowledge of the note position
             // in the commitment tree, which can only be determined when the transaction has been mined.
@@ -4154,14 +4124,9 @@
             ReadBlockFromDisk(block, pindex,1);
             BOOST_FOREACH(CTransaction& tx, block.vtx)
             {
-<<<<<<< HEAD
-                if (AddToWalletIfInvolvingMe(tx, &block, fUpdate, true)) {
+                if (AddToWalletIfInvolvingMe(tx, &block, pindex->nHeight, fUpdate, true)) {
                     blockInvolvesMe = true;
-                    txList.insert(tx.GetHash());
-=======
-                if (AddToWalletIfInvolvingMe(tx, &block, pindex->nHeight, fUpdate)) {
                     myTxHashes.push_back(tx.GetHash());
->>>>>>> 92c8682c
                     ret++;
                 }
             }

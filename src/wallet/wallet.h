// Copyright (c) 2009-2010 Satoshi Nakamoto
// Copyright (c) 2009-2014 The Bitcoin Core developers
// Distributed under the MIT software license, see the accompanying
// file COPYING or http://www.opensource.org/licenses/mit-license.php.

/******************************************************************************
 * Copyright © 2014-2019 The SuperNET Developers.                             *
 *                                                                            *
 * See the AUTHORS, DEVELOPER-AGREEMENT and LICENSE files at                  *
 * the top-level directory of this distribution for the individual copyright  *
 * holder information and the developer policies on copyright and licensing.  *
 *                                                                            *
 * Unless otherwise agreed in a custom licensing agreement, no part of the    *
 * SuperNET software, including this file may be copied, modified, propagated *
 * or distributed except according to the terms contained in the LICENSE file *
 *                                                                            *
 * Removal or modification of this copyright notice is prohibited.            *
 *                                                                            *
 ******************************************************************************/

#ifndef BITCOIN_WALLET_WALLET_H
#define BITCOIN_WALLET_WALLET_H

#include "amount.h"
#include "asyncrpcoperation.h"
#include "coins.h"
#include "key.h"
#include "keystore.h"
#include "main.h"
#include "primitives/block.h"
#include "primitives/transaction.h"
#include "tinyformat.h"
#include "ui_interface.h"
#include "util.h"
#include "utilstrencodings.h"
#include "validationinterface.h"
#include "wallet/crypter.h"
#include "wallet/wallet_ismine.h"
#include "wallet/walletdb.h"
#include "wallet/rpcwallet.h"
#include "zcash/Address.hpp"
#include "zcash/address/zip32.h"
#include "base58.h"

#include <algorithm>
#include <map>
#include <set>
#include <stdexcept>
#include <stdint.h>
#include <string>
#include <utility>
#include <vector>

typedef CWallet* CWalletRef;
extern std::vector<CWalletRef> vpwallets;

/**
 * Settings
 */
extern CFeeRate payTxFee;
extern CAmount maxTxFee;
extern unsigned int nTxConfirmTarget;
extern bool bSpendZeroConfChange;
extern bool fSendFreeTransactions;
extern bool fPayAtLeastCustomFee;
extern bool fWalletRbf;
extern bool fTxDeleteEnabled;
extern bool fTxConflictDeleteEnabled;
extern int fDeleteInterval;
extern unsigned int fDeleteTransactionsAfterNBlocks;
extern unsigned int fKeepLastNTransactions;



//! -paytxfee default
static const CAmount DEFAULT_TRANSACTION_FEE = 0;
//! -fallbackfee default
static const CAmount DEFAULT_FALLBACK_FEE = 20000;
//! -paytxfee will warn if called with a higher fee than this amount (in satoshis) per KB
static const CAmount nHighTransactionFeeWarning = 0.01 * COIN;
//! -maxtxfee default
static const CAmount DEFAULT_TRANSACTION_MAXFEE = 0.1 * COIN;
//! -txconfirmtarget default
static const unsigned int DEFAULT_TX_CONFIRM_TARGET = 2;
//! -maxtxfee will warn if called with a higher fee than this amount (in satoshis)
static const CAmount nHighTransactionMaxFeeWarning = 100 * nHighTransactionFeeWarning;
//! Largest (in bytes) free transaction we're willing to create
static const unsigned int MAX_FREE_TRANSACTION_CREATE_SIZE = 1000;
//! target minimum change amount
static const CAmount MIN_CHANGE = CENT;

static const bool DEFAULT_DISABLE_WALLET = false;
static const bool DEFAULT_WALLET_RBF = false;

//! Size of witness cache
//  Should be large enough that we can expect not to reorg beyond our cache
//  unless there is some exceptional network disruption.
extern unsigned int WITNESS_CACHE_SIZE;

//! Size of HD seed in bytes
static const size_t HD_WALLET_SEED_LENGTH = 32;

//Default Transaction Rentention N-BLOCKS
static const int DEFAULT_TX_DELETE_INTERVAL = 10000;

//Default Transaction Rentention N-BLOCKS
static const unsigned int DEFAULT_TX_RETENTION_BLOCKS = 10000;

//Default Retenion Last N-Transactions
static const unsigned int DEFAULT_TX_RETENTION_LASTTX = 200;

//Amount of transactions to delete per run while syncing
static const int MAX_DELETE_TX_SIZE = 50000;

class CBlockIndex;
class CCoinControl;
class COutput;
class CReserveKey;
class CScript;
class CTxMemPool;
class CWalletTx;

/** (client) version numbers for particular wallet features */
enum WalletFeature
{
    FEATURE_BASE = 10500, // the earliest version new wallets supports (only useful for getinfo's clientversion output)

    FEATURE_WALLETCRYPT = 40000, // wallet encryption
    FEATURE_COMPRPUBKEY = 60000, // compressed public keys

    FEATURE_LATEST = 60000
};


/** A key pool entry */
class CKeyPool
{
public:
    int64_t nTime;
    CPubKey vchPubKey;

    CKeyPool();
    CKeyPool(const CPubKey& vchPubKeyIn);

    ADD_SERIALIZE_METHODS;

    template <typename Stream, typename Operation>
    inline void SerializationOp(Stream& s, Operation ser_action) {
        int nVersion = s.GetVersion();
        if (!(s.GetType() & SER_GETHASH))
            READWRITE(nVersion);
        READWRITE(nTime);
        READWRITE(vchPubKey);
    }
};

/** Address book data */
class CAddressBookData
{
public:
    std::string name;
    std::string purpose;

    CAddressBookData()
    {
        purpose = "unknown";
    }

    typedef std::map<std::string, std::string> StringMap;
    StringMap destdata;
};

struct CRecipient
{
    CScript scriptPubKey;
    CAmount nAmount;
    bool fSubtractFeeFromAmount;
};

typedef std::map<std::string, std::string> mapValue_t;


static void ReadOrderPos(int64_t& nOrderPos, mapValue_t& mapValue)
{
    if (!mapValue.count("n"))
    {
        nOrderPos = -1; // TODO: calculate elsewhere
        return;
    }
    nOrderPos = atoi64(mapValue["n"].c_str());
}


static void WriteOrderPos(const int64_t& nOrderPos, mapValue_t& mapValue)
{
    if (nOrderPos == -1)
        return;
    mapValue["n"] = i64tostr(nOrderPos);
}

struct COutputEntry
{
    CTxDestination destination;
    CAmount amount;
    int vout;
};

/** A note outpoint */
class JSOutPoint
{
public:
    // Transaction hash
    uint256 hash;
    // Index into CTransaction.vjoinsplit
    uint64_t js;
    // Index into JSDescription fields of length ZC_NUM_JS_OUTPUTS
    uint8_t n;

    JSOutPoint() { SetNull(); }
    JSOutPoint(uint256 h, uint64_t js, uint8_t n) : hash {h}, js {js}, n {n} { }

    ADD_SERIALIZE_METHODS;

    template <typename Stream, typename Operation>
    inline void SerializationOp(Stream& s, Operation ser_action) {
        READWRITE(hash);
        READWRITE(js);
        READWRITE(n);
    }

    void SetNull() { hash.SetNull(); }
    bool IsNull() const { return hash.IsNull(); }

    friend bool operator<(const JSOutPoint& a, const JSOutPoint& b) {
        return (a.hash < b.hash ||
                (a.hash == b.hash && a.js < b.js) ||
                (a.hash == b.hash && a.js == b.js && a.n < b.n));
    }

    friend bool operator==(const JSOutPoint& a, const JSOutPoint& b) {
        return (a.hash == b.hash && a.js == b.js && a.n == b.n);
    }

    friend bool operator!=(const JSOutPoint& a, const JSOutPoint& b) {
        return !(a == b);
    }

    std::string ToString() const;
};

class SproutNoteData
{
public:
    libzcash::SproutPaymentAddress address;

    /**
     * Cached note nullifier. May not be set if the wallet was not unlocked when
     * this was SproutNoteData was created. If not set, we always assume that the
     * note has not been spent.
     *
     * It's okay to cache the nullifier in the wallet, because we are storing
     * the spending key there too, which could be used to derive this.
     * If the wallet is encrypted, this means that someone with access to the
     * locked wallet cannot spend notes, but can connect received notes to the
     * transactions they are spent in. This is the same security semantics as
     * for transparent addresses.
     */
    boost::optional<uint256> nullifier;

    /**
     * Cached incremental witnesses for spendable Notes.
     * Beginning of the list is the most recent witness.
     */
    std::list<SproutWitness> witnesses;

    /**
     * Block height corresponding to the most current witness.
     *
     * When we first create a SproutNoteData in CWallet::FindMySproutNotes, this is set to
     * -1 as a placeholder. The next time CWallet::ChainTip is called, we can
     * determine what height the witness cache for this note is valid for (even
     * if no witnesses were cached), and so can set the correct value in
     * CWallet::BuildWitnessCache and CWallet::DecrementNoteWitnesses.
     */
    int witnessHeight;

    //In Memory Only
    bool witnessRootValidated;

    SproutNoteData() : address(), nullifier(), witnessHeight {-1}, witnessRootValidated {false} { }
    SproutNoteData(libzcash::SproutPaymentAddress a) :
            address {a}, nullifier(), witnessHeight {-1}, witnessRootValidated {false} { }
    SproutNoteData(libzcash::SproutPaymentAddress a, uint256 n) :
            address {a}, nullifier {n}, witnessHeight {-1}, witnessRootValidated {false} { }

    ADD_SERIALIZE_METHODS;

    template <typename Stream, typename Operation>
    inline void SerializationOp(Stream& s, Operation ser_action) {
        READWRITE(address);
        READWRITE(nullifier);
        READWRITE(witnesses);
        READWRITE(witnessHeight);
    }

    friend bool operator<(const SproutNoteData& a, const SproutNoteData& b) {
        return (a.address < b.address ||
                (a.address == b.address && a.nullifier < b.nullifier));
    }

    friend bool operator==(const SproutNoteData& a, const SproutNoteData& b) {
        return (a.address == b.address && a.nullifier == b.nullifier);
    }

    friend bool operator!=(const SproutNoteData& a, const SproutNoteData& b) {
        return !(a == b);
    }
};

class SaplingNoteData
{
public:
    /**
     * We initialize the height to -1 for the same reason as we do in SproutNoteData.
     * See the comment in that class for a full description.
     */
    SaplingNoteData() : witnessHeight {-1}, nullifier(), witnessRootValidated {false}, value {0} { }
    SaplingNoteData(libzcash::SaplingIncomingViewingKey ivk) : ivk {ivk}, witnessHeight {-1}, nullifier(), witnessRootValidated {false}, value {0} { }
    SaplingNoteData(libzcash::SaplingIncomingViewingKey ivk, uint256 n) : ivk {ivk}, witnessHeight {-1}, nullifier(n), witnessRootValidated {false}, value {0} { }

    std::list<SaplingWitness> witnesses;
    int witnessHeight;
    libzcash::SaplingIncomingViewingKey ivk;
    boost::optional<uint256> nullifier;

    //In Memory Only
    bool witnessRootValidated;
    CAmount value;
    libzcash::SaplingPaymentAddress address;

    ADD_SERIALIZE_METHODS;

    template <typename Stream, typename Operation>
    inline void SerializationOp(Stream& s, Operation ser_action) {
        int nVersion = s.GetVersion();
        if (!(s.GetType() & SER_GETHASH)) {
            READWRITE(nVersion);
        }
        READWRITE(ivk);
        READWRITE(nullifier);
        READWRITE(witnesses);
        READWRITE(witnessHeight);
    }

    friend bool operator==(const SaplingNoteData& a, const SaplingNoteData& b) {
        return (a.ivk == b.ivk && a.nullifier == b.nullifier && a.witnessHeight == b.witnessHeight);
    }

    friend bool operator!=(const SaplingNoteData& a, const SaplingNoteData& b) {
        return !(a == b);
    }
};

typedef std::map<JSOutPoint, SproutNoteData> mapSproutNoteData_t;
typedef std::map<SaplingOutPoint, SaplingNoteData> mapSaplingNoteData_t;

/** Decrypted note, its location in a transaction, and number of confirmations. */
struct CSproutNotePlaintextEntry
{
    JSOutPoint jsop;
    libzcash::SproutPaymentAddress address;
    libzcash::SproutNotePlaintext plaintext;
    int confirmations;
};

/** Sapling note, its location in a transaction, and number of confirmations. */
struct SaplingNoteEntry
{
    SaplingOutPoint op;
    libzcash::SaplingPaymentAddress address;
    libzcash::SaplingNote note;
    std::array<unsigned char, ZC_MEMO_SIZE> memo;
    int confirmations;
};

/** A transaction with a merkle branch linking it to the block chain. */
class CMerkleTx : public CTransaction
{
private:
    /** Constant used in hashBlock to indicate tx has been abandoned */
    static const uint256 ABANDON_HASH;

    int GetDepthInMainChainINTERNAL(const CBlockIndex* &pindexRet) const;

public:
    uint256 hashBlock;
    std::vector<uint256> vMerkleBranch;
    int nIndex;

    // memory only
    mutable bool fMerkleVerified;


    CMerkleTx()
    {
        Init();
    }

    CMerkleTx(const CTransaction& txIn) : CTransaction(txIn)
    {
        Init();
    }

    void Init()
    {
        hashBlock = uint256();
        nIndex = -1;
        fMerkleVerified = false;
    }

    ADD_SERIALIZE_METHODS;

    template <typename Stream, typename Operation>
    inline void SerializationOp(Stream& s, Operation ser_action) {
        READWRITE(*(CTransaction*)this);
        READWRITE(hashBlock);
        READWRITE(vMerkleBranch);
        READWRITE(nIndex);
    }

    void SetMerkleBranch(const CBlock& block);


    /**
     * Return depth of transaction in blockchain:
     * -1  : not in blockchain, and not in memory pool (conflicted transaction)
     *  0  : in memory pool, waiting to be included in a block
     * >=1 : this many blocks deep in the main chain
     */
    int GetDepthInMainChain(const CBlockIndex* &pindexRet) const;
    int GetDepthInMainChain() const { const CBlockIndex *pindexRet; return GetDepthInMainChain(pindexRet); }
    bool IsInMainChain() const { const CBlockIndex *pindexRet; return GetDepthInMainChainINTERNAL(pindexRet) > 0; }
    int GetBlocksToMaturity() const;
    bool AcceptToMemoryPool(bool fLimitFree=true, bool fRejectAbsurdFee=true);

    bool isAbandoned() const { return (hashBlock == ABANDON_HASH); }
};

/**
 * A transaction with a bunch of additional info that only the owner cares about.
 * It includes any unrecorded transactions needed to link it back to the block chain.
 */
class CWalletTx : public CMerkleTx
{
private:
    const CWallet* pwallet;

public:
    mapValue_t mapValue;
    mapSproutNoteData_t mapSproutNoteData;
    mapSaplingNoteData_t mapSaplingNoteData;
    std::vector<std::pair<std::string, std::string> > vOrderForm;
    unsigned int fTimeReceivedIsTxTime;
    unsigned int nTimeReceived; //! time received by this node
    unsigned int nTimeSmart;
    char fFromMe;
    std::string strFromAccount;
    int64_t nOrderPos; //! position in ordered transaction list

    // memory only
    mutable bool fDebitCached;
    mutable bool fCreditCached;
    mutable bool fImmatureCreditCached;
    mutable bool fAvailableCreditCached;
    mutable bool fWatchDebitCached;
    mutable bool fWatchCreditCached;
    mutable bool fImmatureWatchCreditCached;
    mutable bool fAvailableWatchCreditCached;
    mutable bool fChangeCached;
    mutable CAmount nDebitCached;
    mutable CAmount nCreditCached;
    mutable CAmount nImmatureCreditCached;
    mutable CAmount nAvailableCreditCached;
    mutable CAmount nWatchDebitCached;
    mutable CAmount nWatchCreditCached;
    mutable CAmount nImmatureWatchCreditCached;
    mutable CAmount nAvailableWatchCreditCached;
    mutable CAmount nChangeCached;

    CWalletTx()
    {
        Init(NULL);
    }

    CWalletTx(const CWallet* pwalletIn)
    {
        Init(pwalletIn);
    }

    CWalletTx(const CWallet* pwalletIn, const CMerkleTx& txIn) : CMerkleTx(txIn)
    {
        Init(pwalletIn);
    }

    CWalletTx(const CWallet* pwalletIn, const CTransaction& txIn) : CMerkleTx(txIn)
    {
        Init(pwalletIn);
    }

    void Init(const CWallet* pwalletIn)
    {
        pwallet = pwalletIn;
        mapValue.clear();
        mapSproutNoteData.clear();
        mapSaplingNoteData.clear();
        vOrderForm.clear();
        fTimeReceivedIsTxTime = false;
        nTimeReceived = 0;
        nTimeSmart = 0;
        fFromMe = false;
        strFromAccount.clear();
        fDebitCached = false;
        fCreditCached = false;
        fImmatureCreditCached = false;
        fAvailableCreditCached = false;
        fWatchDebitCached = false;
        fWatchCreditCached = false;
        fImmatureWatchCreditCached = false;
        fAvailableWatchCreditCached = false;
        fChangeCached = false;
        nDebitCached = 0;
        nCreditCached = 0;
        nImmatureCreditCached = 0;
        nAvailableCreditCached = 0;
        nWatchDebitCached = 0;
        nWatchCreditCached = 0;
        nAvailableWatchCreditCached = 0;
        nImmatureWatchCreditCached = 0;
        nChangeCached = 0;
        nOrderPos = -1;
    }

    ADD_SERIALIZE_METHODS;

    template <typename Stream, typename Operation>
    inline void SerializationOp(Stream& s, Operation ser_action) {
        if (ser_action.ForRead())
            Init(NULL);
        char fSpent = false;

        if (!ser_action.ForRead())
        {
            mapValue["fromaccount"] = strFromAccount;

            WriteOrderPos(nOrderPos, mapValue);

            if (nTimeSmart)
                mapValue["timesmart"] = strprintf("%u", nTimeSmart);
        }

        READWRITE(*(CMerkleTx*)this);
        std::vector<CMerkleTx> vUnused; //! Used to be vtxPrev
        READWRITE(vUnused);
        READWRITE(mapValue);
        READWRITE(mapSproutNoteData);
        READWRITE(vOrderForm);
        READWRITE(fTimeReceivedIsTxTime);
        READWRITE(nTimeReceived);
        READWRITE(fFromMe);
        READWRITE(fSpent);

        if (fOverwintered && nVersion >= SAPLING_TX_VERSION) {
            READWRITE(mapSaplingNoteData);
        }

        if (ser_action.ForRead())
        {
            strFromAccount = mapValue["fromaccount"];

            ReadOrderPos(nOrderPos, mapValue);

            nTimeSmart = mapValue.count("timesmart") ? (unsigned int)atoi64(mapValue["timesmart"]) : 0;
        }

        mapValue.erase("fromaccount");
        mapValue.erase("version");
        mapValue.erase("spent");
        mapValue.erase("n");
        mapValue.erase("timesmart");
    }

    //! make sure balances are recalculated
    void MarkDirty()
    {
        fCreditCached = false;
        fAvailableCreditCached = false;
        fWatchDebitCached = false;
        fWatchCreditCached = false;
        fAvailableWatchCreditCached = false;
        fImmatureWatchCreditCached = false;
        fDebitCached = false;
        fChangeCached = false;
    }

    void BindWallet(CWallet *pwalletIn)
    {
        pwallet = pwalletIn;
        MarkDirty();
    }

    void SetSproutNoteData(mapSproutNoteData_t &noteData);
    void SetSaplingNoteData(mapSaplingNoteData_t &noteData);

    std::pair<libzcash::SproutNotePlaintext, libzcash::SproutPaymentAddress> DecryptSproutNote(
	JSOutPoint jsop) const;
    boost::optional<std::pair<
        libzcash::SaplingNotePlaintext,
        libzcash::SaplingPaymentAddress>> DecryptSaplingNote(const Consensus::Params& params, int height, SaplingOutPoint op) const;
    boost::optional<std::pair<
<<<<<<< HEAD
	libzcash::SaplingNotePlaintext,
	libzcash::SaplingPaymentAddress>> RecoverSaplingNote(
            SaplingOutPoint op, std::set<uint256>& ovks) const;
=======
        libzcash::SaplingNotePlaintext,
        libzcash::SaplingPaymentAddress>> DecryptSaplingNoteWithoutLeadByteCheck(SaplingOutPoint op) const;
    boost::optional<std::pair<
        libzcash::SaplingNotePlaintext,
        libzcash::SaplingPaymentAddress>> RecoverSaplingNote(const Consensus::Params& params, int height,
            SaplingOutPoint op, std::set<uint256>& ovks) const;
    boost::optional<std::pair<
        libzcash::SaplingNotePlaintext,
        libzcash::SaplingPaymentAddress>> RecoverSaplingNoteWithoutLeadByteCheck(SaplingOutPoint op, std::set<uint256>& ovks) const;
>>>>>>> 92c8682c

    //! filter decides which addresses will count towards the debit
    CAmount GetDebit(const isminefilter& filter) const;
    CAmount GetCredit(const isminefilter& filter) const;
    CAmount GetImmatureCredit(bool fUseCache=true) const;
    CAmount GetAvailableCredit(bool fUseCache=true) const;
    CAmount GetImmatureWatchOnlyCredit(const bool& fUseCache=true) const;
    CAmount GetAvailableWatchOnlyCredit(const bool& fUseCache=true) const;
    CAmount GetChange() const;

    void GetAmounts(std::list<COutputEntry>& listReceived,
                    std::list<COutputEntry>& listSent, CAmount& nFee, std::string& strSentAccount, const isminefilter& filter) const;

    void GetAccountAmounts(const std::string& strAccount, CAmount& nReceived,
                           CAmount& nSent, CAmount& nFee, const isminefilter& filter) const;

    bool IsFromMe(const isminefilter& filter) const
    {
        return (GetDebit(filter) > 0);
    }

    bool InMempool() const;
    bool IsTrusted() const;

    bool WriteToDisk(CWalletDB *pwalletdb, ArchiveTxPoint &arcTxPt, bool updateArcTxPt = false);
    bool WriteArcSproutOpToDisk(CWalletDB *pwalletdb, uint256 nullifier, JSOutPoint op);
    bool WriteArcSaplingOpToDisk(CWalletDB *pwalletdb, uint256 nullifier, SaplingOutPoint op);

    int64_t GetTxTime() const;
    int GetRequestCount() const;

    bool RelayWalletTransaction();

    std::set<uint256> GetConflicts() const;
};




class COutput
{
public:
    const CWalletTx *tx;
    int i;
    int nDepth;
    bool fSpendable;

    COutput(const CWalletTx *txIn, int iIn, int nDepthIn, bool fSpendableIn)
    {
        tx = txIn; i = iIn; nDepth = nDepthIn; fSpendable = fSpendableIn;
    }

    std::string ToString() const;
};




/** Private key that includes an expiration date in case it never gets used. */
class CWalletKey
{
public:
    CPrivKey vchPrivKey;
    int64_t nTimeCreated;
    int64_t nTimeExpires;
    std::string strComment;
    //! todo: add something to note what created it (user, getnewaddress, change)
    //!   maybe should have a map<string, string> property map

    CWalletKey(int64_t nExpires=0);

    ADD_SERIALIZE_METHODS;

    template <typename Stream, typename Operation>
    inline void SerializationOp(Stream& s, Operation ser_action) {
        int nVersion = s.GetVersion();
        if (!(s.GetType() & SER_GETHASH))
            READWRITE(nVersion);
        READWRITE(vchPrivKey);
        READWRITE(nTimeCreated);
        READWRITE(nTimeExpires);
        READWRITE(LIMITED_STRING(strComment, 65536));
    }
};

/**
 * Internal transfers.
 * Database key is acentry<account><counter>.
 */
class CAccountingEntry
{
public:
    std::string strAccount;
    CAmount nCreditDebit;
    int64_t nTime;
    std::string strOtherAccount;
    std::string strComment;
    mapValue_t mapValue;
    int64_t nOrderPos;  //! position in ordered transaction list
    uint64_t nEntryNo;

    CAccountingEntry()
    {
        SetNull();
    }

    void SetNull()
    {
        nCreditDebit = 0;
        nTime = 0;
        strAccount.clear();
        strOtherAccount.clear();
        strComment.clear();
        nOrderPos = -1;
        nEntryNo = 0;
    }

    ADD_SERIALIZE_METHODS;

    template <typename Stream, typename Operation>
    inline void SerializationOp(Stream& s, Operation ser_action) {
        int nVersion = s.GetVersion();
        if (!(s.GetType() & SER_GETHASH))
            READWRITE(nVersion);
        //! Note: strAccount is serialized as part of the key, not here.
        READWRITE(nCreditDebit);
        READWRITE(nTime);
        READWRITE(LIMITED_STRING(strOtherAccount, 65536));

        if (!ser_action.ForRead())
        {
            WriteOrderPos(nOrderPos, mapValue);

            if (!(mapValue.empty() && _ssExtra.empty()))
            {
                CDataStream ss(s.GetType(), s.GetVersion());
                ss.insert(ss.begin(), '\0');
                ss << mapValue;
                ss.insert(ss.end(), _ssExtra.begin(), _ssExtra.end());
                strComment.append(ss.str());
            }
        }

        READWRITE(LIMITED_STRING(strComment, 65536));

        size_t nSepPos = strComment.find("\0", 0, 1);
        if (ser_action.ForRead())
        {
            mapValue.clear();
            if (std::string::npos != nSepPos)
            {
                CDataStream ss(std::vector<char>(strComment.begin() + nSepPos + 1, strComment.end()), s.GetType(), s.GetVersion());
                ss >> mapValue;
                _ssExtra = std::vector<char>(ss.begin(), ss.end());
            }
            ReadOrderPos(nOrderPos, mapValue);
        }
        if (std::string::npos != nSepPos)
            strComment.erase(nSepPos);

        mapValue.erase("n");
    }

private:
    std::vector<char> _ssExtra;
};


/**
 * A CWallet is an extension of a keystore, which also maintains a set of transactions and balances,
 * and provides the ability to create new transactions.
 */
class CWallet : public CCryptoKeyStore, public CValidationInterface
{
private:
    bool SelectCoins(const CAmount& nTargetValue, std::set<std::pair<const CWalletTx*,unsigned int> >& setCoinsRet, CAmount& nValueRet, bool& fOnlyCoinbaseCoinsRet, bool& fNeedCoinbaseCoinsRet, const CCoinControl *coinControl = NULL) const;

    CWalletDB *pwalletdbEncryption;

    //! the current wallet version: clients below this version are not able to load the wallet
    int nWalletVersion;

    //! the maximum wallet format version: memory-only variable that specifies to what version this wallet may be upgraded
    int nWalletMaxVersion;

    int64_t nNextResend;
    int64_t nLastResend;
    bool fBroadcastTransactions;

    template <class T>
    using TxSpendMap = std::multimap<T, uint256>;
    /**
     * Used to keep track of spent outpoints, and
     * detect and report conflicts (double-spends or
     * mutated transactions where the mutant gets mined).
     */
    typedef TxSpendMap<COutPoint> TxSpends;
    TxSpends mapTxSpends;
    /**
     * Used to keep track of spent Notes, and
     * detect and report conflicts (double-spends).
     */
    typedef TxSpendMap<uint256> TxNullifiers;
    TxNullifiers mapTxSproutNullifiers;
    TxNullifiers mapTxSaplingNullifiers;

    std::vector<CTransaction> pendingSaplingSweepTxs;
    AsyncRPCOperationId saplingSweepOperationId;

    std::vector<CTransaction> pendingSaplingConsolidationTxs;
    AsyncRPCOperationId saplingConsolidationOperationId;

    void AddToTransparentSpends(const COutPoint& outpoint, const uint256& wtxid);
    void AddToSproutSpends(const uint256& nullifier, const uint256& wtxid);
    void AddToSaplingSpends(const uint256& nullifier, const uint256& wtxid);
    void AddToSpends(const uint256& wtxid);

public:
    /*
     * Size of the incremental witness cache for the notes in our wallet.
     * This will always be greater than or equal to the size of the largest
     * incremental witness cache in any transaction in mapWallet.
     */
    int64_t nWitnessCacheSize;
    bool needsRescan = false;
    bool fSaplingConsolidationEnabled = false;
    bool fConsolidationRunning = false;
    int initializeConsolidationInterval = (Params().GetConsensus().nPowTargetSpacing/60) * 60 * 24 * 7; //Intialize 1 per week
    int nextConsolidation = 0;
    int targetConsolidationQty = 100;

    bool fSaplingSweepEnabled = false;
    bool fSweepRunning = false;
    int sweepInterval = (Params().GetConsensus().nPowTargetSpacing/60) * 15; //Intialize every 15 minutes
    int nextSweep = 0;
    int targetSweepQty = 0;


    void ClearNoteWitnessCache();

    int64_t NullifierCount();
    std::set<uint256> GetNullifiers();

    std::map<std::string, std::set<uint256>> mapAddressTxids;
    std::map<uint256, ArchiveTxPoint> mapArcTxs;
    void LoadArcTxs(const uint256& wtxid, const ArchiveTxPoint& arcTxPt);
    void AddToArcTxs(const uint256& wtxid, ArchiveTxPoint& arcTxPt, bool rescan);
    void AddToArcTxs(const CWalletTx& wtx, ArchiveTxPoint& arcTxPt, bool rescan);

    std::map<uint256, JSOutPoint> mapArcJSOutPoints;
    void AddToArcJSOutPoints(const uint256& nullifier, const JSOutPoint& op);

    std::map<uint256, SaplingOutPoint> mapArcSaplingOutPoints;
    void AddToArcSaplingOutPoints(const uint256& nullifier, const SaplingOutPoint& op);

protected:

    int SproutWitnessMinimumHeight(const uint256& nullifier, int nWitnessHeight, int nMinimumHeight);
    int SaplingWitnessMinimumHeight(const uint256& nullifier, int nWitnessHeight, int nMinimumHeight);

    /**
     * pindex is the new tip being connected.
     */
     int VerifyAndSetInitialWitness(const CBlockIndex* pindex, bool witnessOnly);
     void BuildWitnessCache(const CBlockIndex* pindex, bool witnessOnly);
    /**
     * pindex is the old tip being disconnected.
     */
    void DecrementNoteWitnesses(const CBlockIndex* pindex);

    template <typename WalletDB>
    void SetBestChainINTERNAL(WalletDB& walletdb, const CBlockLocator& loc) {
        if (!walletdb.TxnBegin()) {
            // This needs to be done atomically, so don't do it at all
            LogPrintf("SetBestChain(): Couldn't start atomic write\n");
            return;
        }
        try {
            for (std::pair<const uint256, CWalletTx>& wtxItem : mapWallet) {
                auto wtx = wtxItem.second;
                // We skip transactions for which mapSproutNoteData and mapSaplingNoteData
                // are empty. This covers transactions that have no Sprout or Sapling data
                // (i.e. are purely transparent), as well as shielding and unshielding
                // transactions in which we only have transparent addresses involved.
                if (!(wtx.mapSproutNoteData.empty() && wtx.mapSaplingNoteData.empty())) {
                    if (!walletdb.WriteTx(wtxItem.first, wtx, false)) {
                        LogPrintf("SetBestChain(): Failed to write CWalletTx, aborting atomic write\n");
                        walletdb.TxnAbort();
                        return;
                    }
                }
            }
            if (!walletdb.WriteWitnessCacheSize(nWitnessCacheSize)) {
                LogPrintf("SetBestChain(): Failed to write nWitnessCacheSize, aborting atomic write\n");
                walletdb.TxnAbort();
                return;
            }
            if (!walletdb.WriteBestBlock(loc)) {
                LogPrintf("SetBestChain(): Failed to write best block, aborting atomic write\n");
                walletdb.TxnAbort();
                return;
            }
        } catch (const std::exception &exc) {
            // Unexpected failure
            LogPrintf("SetBestChain(): Unexpected error during atomic write:\n");
            LogPrintf("%s\n", exc.what());
            walletdb.TxnAbort();
            return;
        }
        if (!walletdb.TxnCommit()) {
            // Couldn't commit all to db, but in-memory state is fine
            LogPrintf("SetBestChain(): Couldn't commit atomic write\n");
            return;
        }
    }

private:
    template <class T>
    void SyncMetaData(std::pair<typename TxSpendMap<T>::iterator, typename TxSpendMap<T>::iterator>);

protected:
    bool UpdatedNoteData(const CWalletTx& wtxIn, CWalletTx& wtx);
    void MarkAffectedTransactionsDirty(const CTransaction& tx);

    /* the hd chain data model (chain counters) */
    CHDChain hdChain;

public:
    /*
     * Main wallet lock.
     * This lock protects all the fields added by CWallet
     *   except for:
     *      fFileBacked (immutable after instantiation)
     *      strWalletFile (immutable after instantiation)
     */
    mutable CCriticalSection cs_wallet;

    bool fFileBacked;
    std::string strWalletFile;

    std::set<int64_t> setKeyPool;
    std::map<CKeyID, CKeyMetadata> mapKeyMetadata;
    std::map<libzcash::SproutPaymentAddress, CKeyMetadata> mapSproutZKeyMetadata;
    std::map<libzcash::SaplingIncomingViewingKey, CKeyMetadata> mapSaplingZKeyMetadata;

    //Key used to create diversified address
    boost::optional<libzcash::SaplingExtendedSpendingKey> primarySaplingSpendingKey;
    typedef std::map<unsigned int, CMasterKey> MasterKeyMap;
    MasterKeyMap mapMasterKeys;
    unsigned int nMasterKeyMaxID;

    std::string GetName() const
    {
        return "dummy";
    }

    CWallet()
    {
        SetNull();
    }

    CWallet(const std::string& strWalletFileIn)
    {
        SetNull();

        strWalletFile = strWalletFileIn;
        fFileBacked = true;
    }

    ~CWallet()
    {
        delete pwalletdbEncryption;
        pwalletdbEncryption = NULL;
    }

    void SetNull()
    {
        nWalletVersion = FEATURE_BASE;
        nWalletMaxVersion = FEATURE_BASE;
        fFileBacked = false;
        nMasterKeyMaxID = 0;
        pwalletdbEncryption = NULL;
        nOrderPosNext = 0;
        nNextResend = 0;
        nLastResend = 0;
        nTimeFirstKey = 0;
        fBroadcastTransactions = false;
        nWitnessCacheSize = 0;
    }

    /**
     * The reverse mapping of nullifiers to notes.
     *
     * The mapping cannot be updated while an encrypted wallet is locked,
     * because we need the SpendingKey to create the nullifier (#1502). This has
     * several implications for transactions added to the wallet while locked:
     *
     * - Parent transactions can't be marked dirty when a child transaction that
     *   spends their output notes is updated.
     *
     *   - We currently don't cache any note values, so this is not a problem,
     *     yet.
     *
     * - GetFilteredNotes can't filter out spent notes.
     *
     *   - Per the comment in SproutNoteData, we assume that if we don't have a
     *     cached nullifier, the note is not spent.
     *
     * Another more problematic implication is that the wallet can fail to
     * detect transactions on the blockchain that spend our notes. There are two
     * possible cases in which this could happen:
     *
     * - We receive a note when the wallet is locked, and then spend it using a
     *   different wallet client.
     *
     * - We spend from a PaymentAddress we control, then we export the
     *   SpendingKey and import it into a new wallet, and reindex/rescan to find
     *   the old transactions.
     *
     * The wallet will only miss "pure" spends - transactions that are only
     * linked to us by the fact that they contain notes we spent. If it also
     * sends notes to us, or interacts with our transparent addresses, we will
     * detect the transaction and add it to the wallet (again without caching
     * nullifiers for new notes). As by default JoinSplits send change back to
     * the origin PaymentAddress, the wallet should rarely miss transactions.
     *
     * To work around these issues, whenever the wallet is unlocked, we scan all
     * cached notes, and cache any missing nullifiers. Since the wallet must be
     * unlocked in order to spend notes, this means that GetFilteredNotes will
     * always behave correctly within that context (and any other uses will give
     * correct responses afterwards), for the transactions that the wallet was
     * able to detect. Any missing transactions can be rediscovered by:
     *
     * - Unlocking the wallet (to fill all nullifier caches).
     *
     * - Restarting the node with -reindex (which operates on a locked wallet
     *   but with the now-cached nullifiers).
     */
    std::map<uint256, JSOutPoint> mapSproutNullifiersToNotes;

    std::map<uint256, SaplingOutPoint> mapSaplingNullifiersToNotes;

    std::map<uint256, CWalletTx> mapWallet;
    bool writeTxFailed = false;

    int64_t nOrderPosNext;
    std::map<uint256, int> mapRequestCount;

    std::map<CTxDestination, CAddressBookData> mapAddressBook;
    std::map<libzcash::PaymentAddress, CAddressBookData> mapZAddressBook;

    CPubKey vchDefaultKey;

    std::set<COutPoint> setLockedCoins;
    std::set<JSOutPoint> setLockedSproutNotes;
    std::set<SaplingOutPoint> setLockedSaplingNotes;

    int64_t nTimeFirstKey;

    const CWalletTx* GetWalletTx(const uint256& hash) const;

    //! check whether we are allowed to upgrade (or already support) to the named feature
    bool CanSupportFeature(enum WalletFeature wf) { AssertLockHeld(cs_wallet); return nWalletMaxVersion >= wf; }

    void AvailableCoins(std::vector<COutput>& vCoins, bool fOnlyConfirmed=true, const CCoinControl *coinControl = NULL, bool fIncludeZeroValue=false, bool fIncludeCoinBase=true) const;
    /**
     * Return list of available coins and locked coins grouped by non-change output address.
     */
    std::map<CTxDestination, std::vector<COutput>> ListCoins() const;

    /**
     * Find non-change parent output.
     */
    const CTxOut& FindNonChangeParentOutput(const CWalletTx& tx, int output) const;

    bool SelectCoinsMinConf(const CAmount& nTargetValue, int nConfMine, int nConfTheirs, std::vector<COutput> vCoins, std::set<std::pair<const CWalletTx*,unsigned int> >& setCoinsRet, CAmount& nValueRet) const;

    bool IsSpent(const uint256& hash, unsigned int n) const;
    unsigned int GetSpendDepth(const uint256& hash, unsigned int n) const;
    bool IsSproutSpent(const uint256& nullifier) const;
    unsigned int GetSproutSpendDepth(const uint256& nullifier) const;
    bool IsSaplingSpent(const uint256& nullifier) const;
    unsigned int GetSaplingSpendDepth(const uint256& nullifier) const;

    bool IsLockedCoin(uint256 hash, unsigned int n) const;
    void LockCoin(COutPoint& output);
    void UnlockCoin(COutPoint& output);
    void UnlockAllCoins();
    void ListLockedCoins(std::vector<COutPoint>& vOutpts) const;

    bool IsLockedNote(const JSOutPoint& outpt) const;
    void LockNote(const JSOutPoint& output);
    void UnlockNote(const JSOutPoint& output);
    void UnlockAllSproutNotes();
    std::vector<JSOutPoint> ListLockedSproutNotes();

    bool IsLockedNote(const SaplingOutPoint& output) const;
    void LockNote(const SaplingOutPoint& output);
    void UnlockNote(const SaplingOutPoint& output);
    void UnlockAllSaplingNotes();
    std::vector<SaplingOutPoint> ListLockedSaplingNotes();

    /**
     * keystore implementation
     * Generate a new key
     */
    CPubKey GenerateNewKey();
    //! Adds a key to the store, and saves it to disk.
    bool AddKeyPubKey(const CKey& key, const CPubKey &pubkey);
    //! Adds a key to the store, without saving it to disk (used by LoadWallet)
    bool LoadKey(const CKey& key, const CPubKey &pubkey) { return CCryptoKeyStore::AddKeyPubKey(key, pubkey); }
    //! Load metadata (used by LoadWallet)
    bool LoadKeyMetadata(const CPubKey &pubkey, const CKeyMetadata &metadata);

    bool LoadMinVersion(int nVersion) { AssertLockHeld(cs_wallet); nWalletVersion = nVersion; nWalletMaxVersion = std::max(nWalletMaxVersion, nVersion); return true; }

    //! Adds an encrypted key to the store, and saves it to disk.
    bool AddCryptedKey(const CPubKey &vchPubKey, const std::vector<unsigned char> &vchCryptedSecret);
    //! Adds an encrypted key to the store, without saving it to disk (used by LoadWallet)
    bool LoadCryptedKey(const CPubKey &vchPubKey, const std::vector<unsigned char> &vchCryptedSecret);
    bool AddCScript(const CScript& redeemScript);
    bool LoadCScript(const CScript& redeemScript);

    //! Adds a destination data tuple to the store, and saves it to disk
    bool AddDestData(const CTxDestination &dest, const std::string &key, const std::string &value);
    //! Erases a destination data tuple in the store and on disk
    bool EraseDestData(const CTxDestination &dest, const std::string &key);
    //! Adds a destination data tuple to the store, without saving it to disk
    bool LoadDestData(const CTxDestination &dest, const std::string &key, const std::string &value);
    //! Look up a destination data tuple in the store, return true if found false otherwise
    bool GetDestData(const CTxDestination &dest, const std::string &key, std::string *value) const;
    //! Get all destination values matching a prefix.
    std::vector<std::string> GetDestValues(const std::string& prefix) const;

    //! Adds a watch-only address to the store, and saves it to disk.
    bool AddWatchOnly(const CScript &dest);
    bool RemoveWatchOnly(const CScript &dest);
    //! Adds a watch-only address to the store, without saving it to disk (used by LoadWallet)
    bool LoadWatchOnly(const CScript &dest);
    bool LoadSaplingWatchOnly(const libzcash::SaplingExtendedFullViewingKey &extfvk);

    bool Unlock(const SecureString& strWalletPassphrase);
    bool ChangeWalletPassphrase(const SecureString& strOldWalletPassphrase, const SecureString& strNewWalletPassphrase);
    bool EncryptWallet(const SecureString& strWalletPassphrase);

    void GetKeyBirthTimes(std::map<CKeyID, int64_t> &mapKeyBirth) const;

    /**
      * Sprout ZKeys
      */
    //! Generates a new Sprout zaddr
    libzcash::SproutPaymentAddress GenerateNewSproutZKey();
    //! Adds spending key to the store, and saves it to disk
    bool AddSproutZKey(const libzcash::SproutSpendingKey &key);
    //! Adds spending key to the store, without saving it to disk (used by LoadWallet)
    bool LoadZKey(const libzcash::SproutSpendingKey &key);
    //! Load spending key metadata (used by LoadWallet)
    bool LoadZKeyMetadata(const libzcash::SproutPaymentAddress &addr, const CKeyMetadata &meta);
    //! Adds an encrypted spending key to the store, without saving it to disk (used by LoadWallet)
    bool LoadCryptedZKey(const libzcash::SproutPaymentAddress &addr, const libzcash::ReceivingKey &rk, const std::vector<unsigned char> &vchCryptedSecret);
    //! Adds an encrypted spending key to the store, and saves it to disk (virtual method, declared in crypter.h)
    bool AddCryptedSproutSpendingKey(
        const libzcash::SproutPaymentAddress &address,
        const libzcash::ReceivingKey &rk,
        const std::vector<unsigned char> &vchCryptedSecret);

    //! Adds a Sprout viewing key to the store, and saves it to disk.
    bool AddSproutViewingKey(const libzcash::SproutViewingKey &vk);
    bool RemoveSproutViewingKey(const libzcash::SproutViewingKey &vk);
    //! Adds a Sprout viewing key to the store, without saving it to disk (used by LoadWallet)
    bool LoadSproutViewingKey(const libzcash::SproutViewingKey &dest);

    /**
      * Sapling ZKeys
      */
    //! Generates new Sapling key
    libzcash::SaplingPaymentAddress GenerateNewSaplingZKey();
    //! Generates new Sapling diversified payment address
    libzcash::SaplingPaymentAddress GenerateNewSaplingDiversifiedAddress();
    //Set Primary key for address diversification
    bool SetPrimarySpendingKey(
        const libzcash::SaplingExtendedSpendingKey &extsk);
    //! Adds Sapling spending key to the store, and saves it to disk
    bool AddSaplingZKey(
        const libzcash::SaplingExtendedSpendingKey &key,
        const libzcash::SaplingPaymentAddress &defaultAddr);
      bool AddSaplingFullViewingKey(const libzcash::SaplingExtendedFullViewingKey &extfvk);
    bool AddSaplingIncomingViewingKey(
        const libzcash::SaplingIncomingViewingKey &ivk,
        const libzcash::SaplingPaymentAddress &addr);
    bool AddSaplingDiversifiedAddess(
        const libzcash::SaplingPaymentAddress &addr,
        const libzcash::SaplingIncomingViewingKey &ivk,
        const blob88 &path);
    bool AddLastDiversifierUsed(
        const libzcash::SaplingIncomingViewingKey &ivk,
        const blob88 &path);
    bool AddCryptedSaplingSpendingKey(
        const libzcash::SaplingExtendedFullViewingKey &extfvk,
        const std::vector<unsigned char> &vchCryptedSecret);
    //! Adds spending key to the store, without saving it to disk (used by LoadWallet)
    bool LoadSaplingZKey(const libzcash::SaplingExtendedSpendingKey &key);
    //! Load spending key metadata (used by LoadWallet)
    bool LoadSaplingZKeyMetadata(const libzcash::SaplingIncomingViewingKey &ivk, const CKeyMetadata &meta);
    //! Add Sapling full viewing key to the store, without saving it to disk (used by LoadWallet)
    bool LoadSaplingFullViewingKey(const libzcash::SaplingExtendedFullViewingKey &extfvk);
    //! Adds a Sapling payment address -> incoming viewing key map entry,
    //! without saving it to disk (used by LoadWallet)
    bool LoadSaplingPaymentAddress(
        const libzcash::SaplingPaymentAddress &addr,
        const libzcash::SaplingIncomingViewingKey &ivk);

    bool LoadSaplingDiversifiedAddess(
        const libzcash::SaplingPaymentAddress &addr,
        const libzcash::SaplingIncomingViewingKey &ivk,
        const blob88 &path);
    bool LoadLastDiversifierUsed(
        const libzcash::SaplingIncomingViewingKey &ivk,
        const blob88 &path);
    //! Adds an encrypted spending key to the store, without saving it to disk (used by LoadWallet)
    bool LoadCryptedSaplingZKey(const libzcash::SaplingExtendedFullViewingKey &extfvk,
                                const std::vector<unsigned char> &vchCryptedSecret);

    /**
     * Increment the next transaction order id
     * @return next transaction order id
     */
    int64_t IncOrderPosNext(CWalletDB *pwalletdb = NULL);

    typedef std::pair<CWalletTx*, CAccountingEntry*> TxPair;
    typedef std::multimap<int64_t, TxPair > TxItems;

    /**
     * Get the wallet's activity log
     * @return multimap of ordered transactions and accounting entries
     * @warning Returned pointers are *only* valid within the scope of passed acentries
     */
    TxItems OrderedTxItems(std::list<CAccountingEntry>& acentries, std::string strAccount = "");

    void MarkDirty();
    bool UpdateNullifierNoteMap();
    void UpdateNullifierNoteMapWithTx(const CWalletTx& wtx);
    void UpdateSproutNullifierNoteMapWithTx(CWalletTx& wtx);
    void UpdateSaplingNullifierNoteMapWithTx(CWalletTx& wtx);
    void UpdateNullifierNoteMapForBlock(const CBlock* pblock);
    bool AddToWallet(const CWalletTx& wtxIn, bool fFromLoadWallet, CWalletDB* pwalletdb, bool fRescan = false);
    void EraseFromWallet(const uint256 &hash);
    void SyncTransaction(const CTransaction& tx, const CBlock* pblock, const int nHeight);
    void RescanWallet();
<<<<<<< HEAD
    bool AddToWalletIfInvolvingMe(const CTransaction& tx, const CBlock* pblock, bool fUpdate, bool fRescan = false);
=======
    bool AddToWalletIfInvolvingMe(const CTransaction& tx, const CBlock* pblock, const int nHeight, bool fUpdate);
>>>>>>> 92c8682c
    void WitnessNoteCommitment(
         std::vector<uint256> commitments,
         std::vector<boost::optional<SproutWitness>>& witnesses,
         uint256 &final_anchor);
    void ReorderWalletTransactions(std::map<std::pair<int,int>, CWalletTx> &mapSorted, int64_t &maxOrderPos);
    void UpdateWalletTransactionOrder(std::map<std::pair<int,int>, CWalletTx> &mapSorted, bool resetOrder);
    void DeleteTransactions(std::vector<uint256> &removeTxs, std::vector<uint256> &removeArcTxs);
    void DeleteWalletTransactions(const CBlockIndex* pindex);
    bool initalizeArcTx();
    int ScanForWalletTransactions(CBlockIndex* pindexStart, bool fUpdate = false, bool fIgnoreBirthday = false);
    void ReacceptWalletTransactions();
    void ResendWalletTransactions(int64_t nBestBlockTime);
    std::vector<uint256> ResendWalletTransactionsBefore(int64_t nTime);
    CAmount GetBalance() const;
    CAmount GetUnconfirmedBalance() const;
    CAmount GetImmatureBalance() const;
    CAmount GetWatchOnlyBalance() const;
    CAmount GetUnconfirmedWatchOnlyBalance() const;
    CAmount GetImmatureWatchOnlyBalance() const;
    CAmount GetAvailableBalance(const CCoinControl* coinControl = nullptr) const;

    bool FundTransaction(CMutableTransaction& tx, CAmount& nFeeRet, int& nChangePosRet, std::string& strFailReason);
    bool CreateTransaction(const std::vector<CRecipient>& vecSend, CWalletTx& wtxNew, CReserveKey& reservekey, CAmount& nFeeRet, int& nChangePosRet,
                           std::string& strFailReason, const CCoinControl *coinControl = NULL, bool sign = true);
    bool CommitTransaction(CWalletTx& wtxNew, CReserveKey& reservekey);

    static CFeeRate minTxFee;
    static CFeeRate fallbackFee;

    // static CAmount GetMinimumFee(unsigned int nTxBytes, unsigned int nConfirmTarget, const CTxMemPool& pool);

    bool NewKeyPool();
    bool TopUpKeyPool(unsigned int kpSize = 0);
    void ReserveKeyFromKeyPool(int64_t& nIndex, CKeyPool& keypool);
    void KeepKey(int64_t nIndex);
    void ReturnKey(int64_t nIndex);
    bool GetKeyFromPool(CPubKey &key);
    int64_t GetOldestKeyPoolTime();
    void GetAllReserveKeys(std::set<CKeyID>& setAddress) const;

    std::set< std::set<CTxDestination> > GetAddressGroupings();
    std::map<CTxDestination, CAmount> GetAddressBalances();

    std::set<CTxDestination> GetAccountAddresses(const std::string& strAccount) const;

    boost::optional<uint256> GetSproutNoteNullifier(
        const JSDescription& jsdesc,
        const libzcash::SproutPaymentAddress& address,
        const ZCNoteDecryption& dec,
        const uint256& hSig,
        uint8_t n) const;
    mapSproutNoteData_t FindMySproutNotes(const CTransaction& tx) const;
    std::pair<mapSaplingNoteData_t, SaplingIncomingViewingKeyMap> FindMySaplingNotes(const CTransaction& tx, int height) const;
    bool IsSproutNullifierFromMe(const uint256& nullifier) const;
    bool IsSaplingNullifierFromMe(const uint256& nullifier) const;

    void GetSproutNoteWitnesses(
         std::vector<JSOutPoint> notes,
         std::vector<boost::optional<SproutWitness>>& witnesses,
         uint256 &final_anchor);
    void GetSaplingNoteWitnesses(
         std::vector<SaplingOutPoint> notes,
         std::vector<boost::optional<SaplingWitness>>& witnesses,
         uint256 &final_anchor);

    isminetype IsMine(const CTxIn& txin) const;
    CAmount GetDebit(const CTxIn& txin, const isminefilter& filter) const;
    isminetype IsMine(const CTxOut& txout) const;
    isminetype IsMine(const CTransaction& tx, uint32_t voutNum);
    CAmount GetCredit(const CTxOut& txout, const isminefilter& filter) const;
    bool IsChange(const CTxOut& txout) const;
    CAmount GetChange(const CTxOut& txout) const;
    bool IsMine(const CTransaction& tx);
    /** should probably be renamed to IsRelevantToMe */
    bool IsFromMe(const CTransaction& tx) const;
    CAmount GetDebit(const CTransaction& tx, const isminefilter& filter) const;
    CAmount GetCredit(const CTransaction& tx, int32_t voutNum, const isminefilter& filter) const;
    CAmount GetCredit(const CTransaction& tx, const isminefilter& filter) const;
    CAmount GetChange(const CTransaction& tx) const;
    void ChainTip(const CBlockIndex *pindex, const CBlock *pblock, SproutMerkleTree sproutTree, SaplingMerkleTree saplingTree, bool added);
    void RunSaplingSweep(int blockHeight);
    void RunSaplingConsolidation(int blockHeight);
    void CommitAutomatedTx(const CTransaction& tx);
    /** Saves witness caches and best block locator to disk. */
    void SetBestChain(const CBlockLocator& loc);
    std::set<std::pair<libzcash::PaymentAddress, uint256>> GetNullifiersForAddresses(const std::set<libzcash::PaymentAddress> & addresses);
    bool IsNoteSproutChange(const std::set<std::pair<libzcash::PaymentAddress, uint256>> & nullifierSet, const libzcash::PaymentAddress & address, const JSOutPoint & entry);
    bool IsNoteSaplingChange(const std::set<std::pair<libzcash::PaymentAddress, uint256>> & nullifierSet, const libzcash::PaymentAddress & address, const SaplingOutPoint & entry);

    DBErrors LoadWallet(bool& fFirstRunRet);
    DBErrors ZapWalletTx(std::vector<CWalletTx>& vWtx);

    bool SetAddressBook(const CTxDestination& address, const std::string& strName, const std::string& purpose);
    bool SetZAddressBook(const libzcash::PaymentAddress& address, const std::string& strName, const std::string& purpose);

    bool DelAddressBook(const CTxDestination& address);
    bool DelZAddressBook(const libzcash::PaymentAddress& address);

    void UpdatedTransaction(const uint256 &hashTx);

    void Inventory(const uint256 &hash)
    {
        {
            LOCK(cs_wallet);
            std::map<uint256, int>::iterator mi = mapRequestCount.find(hash);
            if (mi != mapRequestCount.end())
                (*mi).second++;
        }
    }

    unsigned int GetKeyPoolSize()
    {
        AssertLockHeld(cs_wallet); // setKeyPool
        return setKeyPool.size();
    }

    bool SetDefaultKey(const CPubKey &vchPubKey);

    //! signify that a particular wallet feature is now used. this may change nWalletVersion and nWalletMaxVersion if those are lower
    bool SetMinVersion(enum WalletFeature, CWalletDB* pwalletdbIn = NULL, bool fExplicit = false);

    //! change which version we're allowed to upgrade to (note that this does not immediately imply upgrading to that format)
    bool SetMaxVersion(int nVersion);

    //! get the current wallet format (the oldest client version guaranteed to understand this wallet)
    int GetVersion() { LOCK(cs_wallet); return nWalletVersion; }

    //! Get wallet transactions that conflict with given transaction (spend same outputs)
    std::set<uint256> GetConflicts(const uint256& txid) const;

    //! Flush wallet (bitdb flush)
    void Flush(bool shutdown=false);

    //! Verify the wallet database and perform salvage if required
    static bool Verify(const std::string& walletFile, std::string& warningString, std::string& errorString);

    /**
     * Address book entry changed.
     * @note called with lock cs_wallet held.
     */
    boost::signals2::signal<void (CWallet *wallet, const CTxDestination
            &address, const std::string &label, bool isMine,
            const std::string &purpose,
            ChangeType status)> NotifyAddressBookChanged;

    boost::signals2::signal<void (CWallet *wallet, const libzcash::PaymentAddress
            &address, const std::string &label, bool isMine,
            const std::string &purpose,
            ChangeType status)> NotifyZAddressBookChanged;

    /**
     * Wallet transaction added, removed or updated.
     * @note called with lock cs_wallet held.
     */
    boost::signals2::signal<void (CWallet *wallet, const uint256 &hashTx,
            ChangeType status)> NotifyTransactionChanged;

    boost::signals2::signal<void ()> NotifyBalanceChanged;
    /** Show progress e.g. for rescan */
    boost::signals2::signal<void (const std::string &title, int nProgress)> ShowProgress;

    /** Watch-only address added */
    boost::signals2::signal<void (bool fHaveWatchOnly)> NotifyWatchonlyChanged;

    /** Inquire whether this wallet broadcasts transactions. */
    bool GetBroadcastTransactions() const { return fBroadcastTransactions; }
    /** Set whether this wallet broadcasts transactions. */
    void SetBroadcastTransactions(bool broadcast) { fBroadcastTransactions = broadcast; }

    /* Returns true if HD is enabled for all address types, false if only for Sapling */
    bool IsHDFullyEnabled() const;

    /* Generates a new HD seed (will reset the chain child index counters)
       Sets the seed's version based on the current wallet version (so the
       caller must ensure the current wallet version is correct before calling
       this function). */
    void GenerateNewSeed();

    bool SetHDSeed(const HDSeed& seed);
    bool SetCryptedHDSeed(const uint256& seedFp, const std::vector<unsigned char> &vchCryptedSecret);

    /* Set the HD chain model (chain child index counters) */
    void SetHDChain(const CHDChain& chain, bool memonly);
    const CHDChain& GetHDChain() const { return hdChain; }

    /* Set the current HD seed, without saving it to disk (used by LoadWallet) */
    bool LoadHDSeed(const HDSeed& key);

    /* Set the current encrypted HD seed, without saving it to disk (used by LoadWallet) */
    bool LoadCryptedHDSeed(const uint256& seedFp, const std::vector<unsigned char>& seed);

    //Get Address balance for the GUI
    void getZAddressBalances(std::map<libzcash::PaymentAddress, CAmount> &balances, int minDepth, bool requireSpendingKey);

    /* Find notes filtered by payment address, min depth, ability to spend */
    void GetFilteredNotes(std::vector<CSproutNotePlaintextEntry>& sproutEntries,
                          std::vector<SaplingNoteEntry>& saplingEntries,
                          std::string address,
                          int minDepth=1,
                          bool ignoreSpent=true,
                          bool requireSpendingKey=true);

    /* Find notes filtered by payment addresses, min depth, max depth, if they are spent,
       if a spending key is required, and if they are locked */
    void GetFilteredNotes(std::vector<CSproutNotePlaintextEntry>& sproutEntries,
                          std::vector<SaplingNoteEntry>& saplingEntries,
                          std::set<libzcash::PaymentAddress>& filterAddresses,
                          int minDepth=1,
                          int maxDepth=INT_MAX,
                          bool ignoreSpent=true,
                          bool requireSpendingKey=true,
                          bool ignoreLocked=true);

    // staking functions
    bool VerusSelectStakeOutput(CBlock *pBlock, arith_uint256 &hashResult, CTransaction &stakeSource, int32_t &voutNum, int32_t nHeight, uint32_t &bnTarget) const;
    int32_t VerusStakeTransaction(CBlock *pBlock, CMutableTransaction &txNew, uint32_t &bnTarget, arith_uint256 &hashResult, uint8_t *utxosig, CPubKey pk) const;
};

/** A key allocated from the key pool. */
class CReserveKey
{
protected:
    CWallet* pwallet;
    int64_t nIndex;
    CPubKey vchPubKey;
public:
    CReserveKey(CWallet* pwalletIn)
    {
        nIndex = -1;
        pwallet = pwalletIn;
    }

    ~CReserveKey()
    {
        ReturnKey();
    }

    void ReturnKey();
    virtual bool GetReservedKey(CPubKey &pubkey);
    void KeepKey();
};


/**
 * Account information.
 * Stored in wallet with key "acc"+string account name.
 */
class CAccount
{
public:
    CPubKey vchPubKey;

    CAccount()
    {
        SetNull();
    }

    void SetNull()
    {
        vchPubKey = CPubKey();
    }

    ADD_SERIALIZE_METHODS;

    template <typename Stream, typename Operation>
    inline void SerializationOp(Stream& s, Operation ser_action) {
        int nVersion = s.GetVersion();
        if (!(s.GetType() & SER_GETHASH))
            READWRITE(nVersion);
        READWRITE(vchPubKey);
    }
};

/** Error status printout */
#define ERR_RESULT(x) result.push_back(Pair("result", "error")) , result.push_back(Pair("error", x));

//
// Shielded key and address generalizations
//

class PaymentAddressBelongsToWallet : public boost::static_visitor<bool>
{
private:
    CWallet *m_wallet;
public:
    PaymentAddressBelongsToWallet(CWallet *wallet) : m_wallet(wallet) {}

    bool operator()(const libzcash::SproutPaymentAddress &zaddr) const;
    bool operator()(const libzcash::SaplingPaymentAddress &zaddr) const;
    bool operator()(const libzcash::InvalidEncoding& no) const;
};

class GetViewingKeyForPaymentAddress : public boost::static_visitor<boost::optional<libzcash::ViewingKey>>
{
private:
    CWallet *m_wallet;
public:
    GetViewingKeyForPaymentAddress(CWallet *wallet) : m_wallet(wallet) {}

    boost::optional<libzcash::ViewingKey> operator()(const libzcash::SproutPaymentAddress &zaddr) const;
    boost::optional<libzcash::ViewingKey> operator()(const libzcash::SaplingPaymentAddress &zaddr) const;
    boost::optional<libzcash::ViewingKey> operator()(const libzcash::InvalidEncoding& no) const;
};

class IncomingViewingKeyBelongsToWallet : public boost::static_visitor<bool>
{
private:
    CWallet *m_wallet;
public:
    IncomingViewingKeyBelongsToWallet(CWallet *wallet) : m_wallet(wallet) {}

    bool operator()(const libzcash::SproutPaymentAddress &zaddr) const;
    bool operator()(const libzcash::SaplingPaymentAddress &zaddr) const;
    bool operator()(const libzcash::InvalidEncoding& no) const;
};

class HaveSpendingKeyForPaymentAddress : public boost::static_visitor<bool>
{
private:
    CWallet *m_wallet;
public:
    HaveSpendingKeyForPaymentAddress(CWallet *wallet) : m_wallet(wallet) {}

    bool operator()(const libzcash::SproutPaymentAddress &zaddr) const;
    bool operator()(const libzcash::SaplingPaymentAddress &zaddr) const;
    bool operator()(const libzcash::InvalidEncoding& no) const;
};

class GetSpendingKeyForPaymentAddress : public boost::static_visitor<boost::optional<libzcash::SpendingKey>>
{
private:
    CWallet *m_wallet;
public:
    GetSpendingKeyForPaymentAddress(CWallet *wallet) : m_wallet(wallet) {}

    boost::optional<libzcash::SpendingKey> operator()(const libzcash::SproutPaymentAddress &zaddr) const;
    boost::optional<libzcash::SpendingKey> operator()(const libzcash::SaplingPaymentAddress &zaddr) const;
    boost::optional<libzcash::SpendingKey> operator()(const libzcash::InvalidEncoding& no) const;
};

class GetPubKeyForPubKey : public boost::static_visitor<CPubKey> {
public:
    GetPubKeyForPubKey() {}

    CPubKey operator()(const CKeyID &id) const {
        return CPubKey();
    }

    CPubKey operator()(const CPubKey &key) const {
        return key;
    }

    CPubKey operator()(const CScriptID &sid) const {
        return CPubKey();
    }

    CPubKey operator()(const CNoDestination &no) const {
        return CPubKey();
    }
};

class AddressVisitorString : public boost::static_visitor<std::string>
{
public:
    std::string operator()(const CNoDestination &dest) const { return ""; }

    std::string operator()(const CKeyID &keyID) const {
        return "key hash: " + keyID.ToString();
    }

    std::string operator()(const CPubKey &key) const {
        return "public key: " + HexStr(key);
    }

    std::string operator()(const CScriptID &scriptID) const {
        return "script hash: " + scriptID.ToString();
    }
};

enum KeyAddResult {
    SpendingKeyExists,
    KeyAlreadyExists,
    KeyAdded,
    KeyNotAdded,
};

class AddViewingKeyToWallet : public boost::static_visitor<KeyAddResult>
{
private:
    CWallet *m_wallet;
public:
    AddViewingKeyToWallet(CWallet *wallet) : m_wallet(wallet) {}

    KeyAddResult operator()(const libzcash::SproutViewingKey &sk) const;
    KeyAddResult operator()(const libzcash::SaplingExtendedFullViewingKey &sk) const;
    KeyAddResult operator()(const libzcash::InvalidEncoding& no) const;
};

class AddSpendingKeyToWallet : public boost::static_visitor<KeyAddResult>
{
private:
    CWallet *m_wallet;
    const Consensus::Params &params;
    int64_t nTime;
    boost::optional<std::string> hdKeypath; // currently sapling only
    boost::optional<std::string> seedFpStr; // currently sapling only
    bool log;
public:
    AddSpendingKeyToWallet(CWallet *wallet, const Consensus::Params &params) :
        m_wallet(wallet), params(params), nTime(1), hdKeypath(boost::none), seedFpStr(boost::none), log(false) {}
    AddSpendingKeyToWallet(
        CWallet *wallet,
        const Consensus::Params &params,
        int64_t _nTime,
        boost::optional<std::string> _hdKeypath,
        boost::optional<std::string> _seedFp,
        bool _log
    ) : m_wallet(wallet), params(params), nTime(_nTime), hdKeypath(_hdKeypath), seedFpStr(_seedFp), log(_log) {}


    KeyAddResult operator()(const libzcash::SproutSpendingKey &sk) const;
    KeyAddResult operator()(const libzcash::SaplingExtendedSpendingKey &sk) const;
    KeyAddResult operator()(const libzcash::InvalidEncoding& no) const;
};

#define RETURN_IF_ERROR(CCerror) if ( CCerror != "" ) { ERR_RESULT(CCerror); return(result); }

#endif // BITCOIN_WALLET_WALLET_H<|MERGE_RESOLUTION|>--- conflicted
+++ resolved
@@ -617,11 +617,6 @@
         libzcash::SaplingNotePlaintext,
         libzcash::SaplingPaymentAddress>> DecryptSaplingNote(const Consensus::Params& params, int height, SaplingOutPoint op) const;
     boost::optional<std::pair<
-<<<<<<< HEAD
-	libzcash::SaplingNotePlaintext,
-	libzcash::SaplingPaymentAddress>> RecoverSaplingNote(
-            SaplingOutPoint op, std::set<uint256>& ovks) const;
-=======
         libzcash::SaplingNotePlaintext,
         libzcash::SaplingPaymentAddress>> DecryptSaplingNoteWithoutLeadByteCheck(SaplingOutPoint op) const;
     boost::optional<std::pair<
@@ -631,7 +626,6 @@
     boost::optional<std::pair<
         libzcash::SaplingNotePlaintext,
         libzcash::SaplingPaymentAddress>> RecoverSaplingNoteWithoutLeadByteCheck(SaplingOutPoint op, std::set<uint256>& ovks) const;
->>>>>>> 92c8682c
 
     //! filter decides which addresses will count towards the debit
     CAmount GetDebit(const isminefilter& filter) const;
@@ -1281,11 +1275,7 @@
     void EraseFromWallet(const uint256 &hash);
     void SyncTransaction(const CTransaction& tx, const CBlock* pblock, const int nHeight);
     void RescanWallet();
-<<<<<<< HEAD
-    bool AddToWalletIfInvolvingMe(const CTransaction& tx, const CBlock* pblock, bool fUpdate, bool fRescan = false);
-=======
-    bool AddToWalletIfInvolvingMe(const CTransaction& tx, const CBlock* pblock, const int nHeight, bool fUpdate);
->>>>>>> 92c8682c
+    bool AddToWalletIfInvolvingMe(const CTransaction& tx, const CBlock* pblock, const int nHeight, bool fUpdate, bool fRescan = false);
     void WitnessNoteCommitment(
          std::vector<uint256> commitments,
          std::vector<boost::optional<SproutWitness>>& witnesses,

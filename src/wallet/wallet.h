// Copyright (c) 2009-2010 Satoshi Nakamoto
// Copyright (c) 2009-2014 The Bitcoin Core developers
// Distributed under the MIT software license, see the accompanying
// file COPYING or http://www.opensource.org/licenses/mit-license.php.

#ifndef BITCOIN_WALLET_WALLET_H
#define BITCOIN_WALLET_WALLET_H

#include "amount.h"
#include "coins.h"
#include "key.h"
#include "keystore.h"
#include "main.h"
#include "primitives/block.h"
#include "primitives/transaction.h"
#include "tinyformat.h"
#include "ui_interface.h"
#include "util.h"
#include "utilstrencodings.h"
#include "validationinterface.h"
#include "wallet/crypter.h"
#include "wallet/wallet_ismine.h"
#include "wallet/walletdb.h"
#include "wallet/rpcwallet.h"
#include "zcash/Address.hpp"
#include "zcash/zip32.h"
#include "base58.h"

#include <algorithm>
#include <map>
#include <set>
#include <stdexcept>
#include <stdint.h>
#include <string>
#include <utility>
#include <vector>

/**
 * Settings
 */
extern CFeeRate payTxFee;
extern CAmount maxTxFee;
extern unsigned int nTxConfirmTarget;
extern bool bSpendZeroConfChange;
extern bool fSendFreeTransactions;
extern bool fPayAtLeastCustomFee;

//! -paytxfee default
static const CAmount DEFAULT_TRANSACTION_FEE = 0;
//! -paytxfee will warn if called with a higher fee than this amount (in satoshis) per KB
static const CAmount nHighTransactionFeeWarning = 0.01 * COIN;
//! -maxtxfee default
static const CAmount DEFAULT_TRANSACTION_MAXFEE = 0.1 * COIN;
//! -txconfirmtarget default
static const unsigned int DEFAULT_TX_CONFIRM_TARGET = 2;
//! -maxtxfee will warn if called with a higher fee than this amount (in satoshis)
static const CAmount nHighTransactionMaxFeeWarning = 100 * nHighTransactionFeeWarning;
//! Largest (in bytes) free transaction we're willing to create
static const unsigned int MAX_FREE_TRANSACTION_CREATE_SIZE = 1000;
//! Size of witness cache
//  Should be large enough that we can expect not to reorg beyond our cache
//  unless there is some exceptional network disruption.
#define _COINBASE_MATURITY 100
static const unsigned int WITNESS_CACHE_SIZE = _COINBASE_MATURITY+10;

//! Size of HD seed in bytes
static const size_t HD_WALLET_SEED_LENGTH = 32;

class CBlockIndex;
class CCoinControl;
class COutput;
class CReserveKey;
class CScript;
class CTxMemPool;
class CWalletTx;

/** (client) version numbers for particular wallet features */
enum WalletFeature
{
    FEATURE_BASE = 10500, // the earliest version new wallets supports (only useful for getinfo's clientversion output)

    FEATURE_WALLETCRYPT = 40000, // wallet encryption
    FEATURE_COMPRPUBKEY = 60000, // compressed public keys

    FEATURE_LATEST = 60000
};


/** A key pool entry */
class CKeyPool
{
public:
    int64_t nTime;
    CPubKey vchPubKey;

    CKeyPool();
    CKeyPool(const CPubKey& vchPubKeyIn);

    ADD_SERIALIZE_METHODS;

    template <typename Stream, typename Operation>
    inline void SerializationOp(Stream& s, Operation ser_action) {
        int nVersion = s.GetVersion();
        if (!(s.GetType() & SER_GETHASH))
            READWRITE(nVersion);
        READWRITE(nTime);
        READWRITE(vchPubKey);
    }
};

/** Address book data */
class CAddressBookData
{
public:
    std::string name;
    std::string purpose;

    CAddressBookData()
    {
        purpose = "unknown";
    }

    typedef std::map<std::string, std::string> StringMap;
    StringMap destdata;
};

struct CRecipient
{
    CScript scriptPubKey;
    CAmount nAmount;
    bool fSubtractFeeFromAmount;
};

typedef std::map<std::string, std::string> mapValue_t;


static void ReadOrderPos(int64_t& nOrderPos, mapValue_t& mapValue)
{
    if (!mapValue.count("n"))
    {
        nOrderPos = -1; // TODO: calculate elsewhere
        return;
    }
    nOrderPos = atoi64(mapValue["n"].c_str());
}


static void WriteOrderPos(const int64_t& nOrderPos, mapValue_t& mapValue)
{
    if (nOrderPos == -1)
        return;
    mapValue["n"] = i64tostr(nOrderPos);
}

struct COutputEntry
{
    CTxDestination destination;
    CAmount amount;
    int vout;
};

/** A note outpoint */
class JSOutPoint
{
public:
    // Transaction hash
    uint256 hash;
    // Index into CTransaction.vjoinsplit
    uint64_t js;
    // Index into JSDescription fields of length ZC_NUM_JS_OUTPUTS
    uint8_t n;

    JSOutPoint() { SetNull(); }
    JSOutPoint(uint256 h, uint64_t js, uint8_t n) : hash {h}, js {js}, n {n} { }

    ADD_SERIALIZE_METHODS;

    template <typename Stream, typename Operation>
    inline void SerializationOp(Stream& s, Operation ser_action) {
        READWRITE(hash);
        READWRITE(js);
        READWRITE(n);
    }

    void SetNull() { hash.SetNull(); }
    bool IsNull() const { return hash.IsNull(); }

    friend bool operator<(const JSOutPoint& a, const JSOutPoint& b) {
        return (a.hash < b.hash ||
                (a.hash == b.hash && a.js < b.js) ||
                (a.hash == b.hash && a.js == b.js && a.n < b.n));
    }

    friend bool operator==(const JSOutPoint& a, const JSOutPoint& b) {
        return (a.hash == b.hash && a.js == b.js && a.n == b.n);
    }

    friend bool operator!=(const JSOutPoint& a, const JSOutPoint& b) {
        return !(a == b);
    }

    std::string ToString() const;
};

class SproutNoteData
{
public:
    libzcash::SproutPaymentAddress address;

    /**
     * Cached note nullifier. May not be set if the wallet was not unlocked when
     * this was SproutNoteData was created. If not set, we always assume that the
     * note has not been spent.
     *
     * It's okay to cache the nullifier in the wallet, because we are storing
     * the spending key there too, which could be used to derive this.
     * If the wallet is encrypted, this means that someone with access to the
     * locked wallet cannot spend notes, but can connect received notes to the
     * transactions they are spent in. This is the same security semantics as
     * for transparent addresses.
     */
    boost::optional<uint256> nullifier;

    /**
     * Cached incremental witnesses for spendable Notes.
     * Beginning of the list is the most recent witness.
     */
    std::list<SproutWitness> witnesses;

    /**
     * Block height corresponding to the most current witness.
     *
     * When we first create a SproutNoteData in CWallet::FindMySproutNotes, this is set to
     * -1 as a placeholder. The next time CWallet::ChainTip is called, we can
     * determine what height the witness cache for this note is valid for (even
     * if no witnesses were cached), and so can set the correct value in
     * CWallet::IncrementNoteWitnesses and CWallet::DecrementNoteWitnesses.
     */
    int witnessHeight;

    SproutNoteData() : address(), nullifier(), witnessHeight {-1} { }
    SproutNoteData(libzcash::SproutPaymentAddress a) :
            address {a}, nullifier(), witnessHeight {-1} { }
    SproutNoteData(libzcash::SproutPaymentAddress a, uint256 n) :
            address {a}, nullifier {n}, witnessHeight {-1} { }

    ADD_SERIALIZE_METHODS;

    template <typename Stream, typename Operation>
    inline void SerializationOp(Stream& s, Operation ser_action) {
        READWRITE(address);
        READWRITE(nullifier);
        READWRITE(witnesses);
        READWRITE(witnessHeight);
    }

    friend bool operator<(const SproutNoteData& a, const SproutNoteData& b) {
        return (a.address < b.address ||
                (a.address == b.address && a.nullifier < b.nullifier));
    }

    friend bool operator==(const SproutNoteData& a, const SproutNoteData& b) {
        return (a.address == b.address && a.nullifier == b.nullifier);
    }

    friend bool operator!=(const SproutNoteData& a, const SproutNoteData& b) {
        return !(a == b);
    }
};

class SaplingNoteData
{
public:
    /**
     * We initialize the height to -1 for the same reason as we do in SproutNoteData.
     * See the comment in that class for a full description.
     */
    SaplingNoteData() : witnessHeight {-1}, nullifier() { }
    SaplingNoteData(libzcash::SaplingIncomingViewingKey ivk) : ivk {ivk}, witnessHeight {-1}, nullifier() { }
    SaplingNoteData(libzcash::SaplingIncomingViewingKey ivk, uint256 n) : ivk {ivk}, witnessHeight {-1}, nullifier(n) { }

    std::list<SaplingWitness> witnesses;
    int witnessHeight;
    libzcash::SaplingIncomingViewingKey ivk;
    boost::optional<uint256> nullifier;

    ADD_SERIALIZE_METHODS;

    template <typename Stream, typename Operation>
    inline void SerializationOp(Stream& s, Operation ser_action) {
        int nVersion = s.GetVersion();
        if (!(s.GetType() & SER_GETHASH)) {
            READWRITE(nVersion);
        }
        READWRITE(ivk);
        READWRITE(nullifier);
        READWRITE(witnesses);
        READWRITE(witnessHeight);
    }

    friend bool operator==(const SaplingNoteData& a, const SaplingNoteData& b) {
        return (a.ivk == b.ivk && a.nullifier == b.nullifier && a.witnessHeight == b.witnessHeight);
    }

    friend bool operator!=(const SaplingNoteData& a, const SaplingNoteData& b) {
        return !(a == b);
    }
};

typedef std::map<JSOutPoint, SproutNoteData> mapSproutNoteData_t;
typedef std::map<SaplingOutPoint, SaplingNoteData> mapSaplingNoteData_t;

/** Decrypted note, its location in a transaction, and number of confirmations. */
struct CSproutNotePlaintextEntry
{
    JSOutPoint jsop;
    libzcash::SproutPaymentAddress address;
    libzcash::SproutNotePlaintext plaintext;
    int confirmations;
};

/** Sapling note, its location in a transaction, and number of confirmations. */
struct SaplingNoteEntry
{
    SaplingOutPoint op;
    libzcash::SaplingPaymentAddress address;
    libzcash::SaplingNote note;
    std::array<unsigned char, ZC_MEMO_SIZE> memo;
    int confirmations;
};

/** A transaction with a merkle branch linking it to the block chain. */
class CMerkleTx : public CTransaction
{
private:
    int GetDepthInMainChainINTERNAL(const CBlockIndex* &pindexRet) const;

public:
    uint256 hashBlock;
    std::vector<uint256> vMerkleBranch;
    int nIndex;

    // memory only
    mutable bool fMerkleVerified;


    CMerkleTx()
    {
        Init();
    }

    CMerkleTx(const CTransaction& txIn) : CTransaction(txIn)
    {
        Init();
    }

    void Init()
    {
        hashBlock = uint256();
        nIndex = -1;
        fMerkleVerified = false;
    }

    ADD_SERIALIZE_METHODS;

    template <typename Stream, typename Operation>
    inline void SerializationOp(Stream& s, Operation ser_action) {
        READWRITE(*(CTransaction*)this);
        READWRITE(hashBlock);
        READWRITE(vMerkleBranch);
        READWRITE(nIndex);
    }

    int SetMerkleBranch(const CBlock& block);


    /**
     * Return depth of transaction in blockchain:
     * -1  : not in blockchain, and not in memory pool (conflicted transaction)
     *  0  : in memory pool, waiting to be included in a block
     * >=1 : this many blocks deep in the main chain
     */
    int GetDepthInMainChain(const CBlockIndex* &pindexRet) const;
    int GetDepthInMainChain() const { const CBlockIndex *pindexRet; return GetDepthInMainChain(pindexRet); }
    bool IsInMainChain() const { const CBlockIndex *pindexRet; return GetDepthInMainChainINTERNAL(pindexRet) > 0; }
    int GetBlocksToMaturity() const;
    bool AcceptToMemoryPool(bool fLimitFree=true, bool fRejectAbsurdFee=true);
};

/**
 * A transaction with a bunch of additional info that only the owner cares about.
 * It includes any unrecorded transactions needed to link it back to the block chain.
 */
class CWalletTx : public CMerkleTx
{
private:
    const CWallet* pwallet;

public:
    mapValue_t mapValue;
    mapSproutNoteData_t mapSproutNoteData;
    mapSaplingNoteData_t mapSaplingNoteData;
    std::vector<std::pair<std::string, std::string> > vOrderForm;
    unsigned int fTimeReceivedIsTxTime;
    unsigned int nTimeReceived; //! time received by this node
    unsigned int nTimeSmart;
    char fFromMe;
    std::string strFromAccount;
    int64_t nOrderPos; //! position in ordered transaction list

    // memory only
    mutable bool fDebitCached;
    mutable bool fCreditCached;
    mutable bool fImmatureCreditCached;
    mutable bool fAvailableCreditCached;
    mutable bool fWatchDebitCached;
    mutable bool fWatchCreditCached;
    mutable bool fImmatureWatchCreditCached;
    mutable bool fAvailableWatchCreditCached;
    mutable bool fChangeCached;
    mutable CAmount nDebitCached;
    mutable CAmount nCreditCached;
    mutable CAmount nImmatureCreditCached;
    mutable CAmount nAvailableCreditCached;
    mutable CAmount nWatchDebitCached;
    mutable CAmount nWatchCreditCached;
    mutable CAmount nImmatureWatchCreditCached;
    mutable CAmount nAvailableWatchCreditCached;
    mutable CAmount nChangeCached;

    CWalletTx()
    {
        Init(NULL);
    }

    CWalletTx(const CWallet* pwalletIn)
    {
        Init(pwalletIn);
    }

    CWalletTx(const CWallet* pwalletIn, const CMerkleTx& txIn) : CMerkleTx(txIn)
    {
        Init(pwalletIn);
    }

    CWalletTx(const CWallet* pwalletIn, const CTransaction& txIn) : CMerkleTx(txIn)
    {
        Init(pwalletIn);
    }

    void Init(const CWallet* pwalletIn)
    {
        pwallet = pwalletIn;
        mapValue.clear();
        mapSproutNoteData.clear();
        mapSaplingNoteData.clear();
        vOrderForm.clear();
        fTimeReceivedIsTxTime = false;
        nTimeReceived = 0;
        nTimeSmart = 0;
        fFromMe = false;
        strFromAccount.clear();
        fDebitCached = false;
        fCreditCached = false;
        fImmatureCreditCached = false;
        fAvailableCreditCached = false;
        fWatchDebitCached = false;
        fWatchCreditCached = false;
        fImmatureWatchCreditCached = false;
        fAvailableWatchCreditCached = false;
        fChangeCached = false;
        nDebitCached = 0;
        nCreditCached = 0;
        nImmatureCreditCached = 0;
        nAvailableCreditCached = 0;
        nWatchDebitCached = 0;
        nWatchCreditCached = 0;
        nAvailableWatchCreditCached = 0;
        nImmatureWatchCreditCached = 0;
        nChangeCached = 0;
        nOrderPos = -1;
    }

    ADD_SERIALIZE_METHODS;

    template <typename Stream, typename Operation>
    inline void SerializationOp(Stream& s, Operation ser_action) {
        if (ser_action.ForRead())
            Init(NULL);
        char fSpent = false;

        if (!ser_action.ForRead())
        {
            mapValue["fromaccount"] = strFromAccount;

            WriteOrderPos(nOrderPos, mapValue);

            if (nTimeSmart)
                mapValue["timesmart"] = strprintf("%u", nTimeSmart);
        }

        READWRITE(*(CMerkleTx*)this);
        std::vector<CMerkleTx> vUnused; //! Used to be vtxPrev
        READWRITE(vUnused);
        READWRITE(mapValue);
        READWRITE(mapSproutNoteData);
        READWRITE(vOrderForm);
        READWRITE(fTimeReceivedIsTxTime);
        READWRITE(nTimeReceived);
        READWRITE(fFromMe);
        READWRITE(fSpent);

        if (fOverwintered && nVersion >= SAPLING_TX_VERSION) {
            READWRITE(mapSaplingNoteData);
        }

        if (ser_action.ForRead())
        {
            strFromAccount = mapValue["fromaccount"];

            ReadOrderPos(nOrderPos, mapValue);

            nTimeSmart = mapValue.count("timesmart") ? (unsigned int)atoi64(mapValue["timesmart"]) : 0;
        }

        mapValue.erase("fromaccount");
        mapValue.erase("version");
        mapValue.erase("spent");
        mapValue.erase("n");
        mapValue.erase("timesmart");
    }

    //! make sure balances are recalculated
    void MarkDirty()
    {
        fCreditCached = false;
        fAvailableCreditCached = false;
        fWatchDebitCached = false;
        fWatchCreditCached = false;
        fAvailableWatchCreditCached = false;
        fImmatureWatchCreditCached = false;
        fDebitCached = false;
        fChangeCached = false;
    }

    void BindWallet(CWallet *pwalletIn)
    {
        pwallet = pwalletIn;
        MarkDirty();
    }

    void SetSproutNoteData(mapSproutNoteData_t &noteData);
    void SetSaplingNoteData(mapSaplingNoteData_t &noteData);

    //! filter decides which addresses will count towards the debit
    CAmount GetDebit(const isminefilter& filter) const;
    CAmount GetCredit(const isminefilter& filter) const;
    CAmount GetImmatureCredit(bool fUseCache=true) const;
    CAmount GetAvailableCredit(bool fUseCache=true) const;
    CAmount GetImmatureWatchOnlyCredit(const bool& fUseCache=true) const;
    CAmount GetAvailableWatchOnlyCredit(const bool& fUseCache=true) const;
    CAmount GetChange() const;

    void GetAmounts(std::list<COutputEntry>& listReceived,
                    std::list<COutputEntry>& listSent, CAmount& nFee, std::string& strSentAccount, const isminefilter& filter) const;

    void GetAccountAmounts(const std::string& strAccount, CAmount& nReceived,
                           CAmount& nSent, CAmount& nFee, const isminefilter& filter) const;

    bool IsFromMe(const isminefilter& filter) const
    {
        return (GetDebit(filter) > 0);
    }

    bool IsTrusted() const;

    bool WriteToDisk(CWalletDB *pwalletdb);

    int64_t GetTxTime() const;
    int GetRequestCount() const;

    bool RelayWalletTransaction();

    std::set<uint256> GetConflicts() const;
};




class COutput
{
public:
    const CWalletTx *tx;
    int i;
    int nDepth;
    bool fSpendable;

    COutput(const CWalletTx *txIn, int iIn, int nDepthIn, bool fSpendableIn)
    {
        tx = txIn; i = iIn; nDepth = nDepthIn; fSpendable = fSpendableIn;
    }

    std::string ToString() const;
};




/** Private key that includes an expiration date in case it never gets used. */
class CWalletKey
{
public:
    CPrivKey vchPrivKey;
    int64_t nTimeCreated;
    int64_t nTimeExpires;
    std::string strComment;
    //! todo: add something to note what created it (user, getnewaddress, change)
    //!   maybe should have a map<string, string> property map

    CWalletKey(int64_t nExpires=0);

    ADD_SERIALIZE_METHODS;

    template <typename Stream, typename Operation>
    inline void SerializationOp(Stream& s, Operation ser_action) {
        int nVersion = s.GetVersion();
        if (!(s.GetType() & SER_GETHASH))
            READWRITE(nVersion);
        READWRITE(vchPrivKey);
        READWRITE(nTimeCreated);
        READWRITE(nTimeExpires);
        READWRITE(LIMITED_STRING(strComment, 65536));
    }
};

/**
 * Internal transfers.
 * Database key is acentry<account><counter>.
 */
class CAccountingEntry
{
public:
    std::string strAccount;
    CAmount nCreditDebit;
    int64_t nTime;
    std::string strOtherAccount;
    std::string strComment;
    mapValue_t mapValue;
    int64_t nOrderPos;  //! position in ordered transaction list
    uint64_t nEntryNo;

    CAccountingEntry()
    {
        SetNull();
    }

    void SetNull()
    {
        nCreditDebit = 0;
        nTime = 0;
        strAccount.clear();
        strOtherAccount.clear();
        strComment.clear();
        nOrderPos = -1;
        nEntryNo = 0;
    }

    ADD_SERIALIZE_METHODS;

    template <typename Stream, typename Operation>
    inline void SerializationOp(Stream& s, Operation ser_action) {
        int nVersion = s.GetVersion();
        if (!(s.GetType() & SER_GETHASH))
            READWRITE(nVersion);
        //! Note: strAccount is serialized as part of the key, not here.
        READWRITE(nCreditDebit);
        READWRITE(nTime);
        READWRITE(LIMITED_STRING(strOtherAccount, 65536));

        if (!ser_action.ForRead())
        {
            WriteOrderPos(nOrderPos, mapValue);

            if (!(mapValue.empty() && _ssExtra.empty()))
            {
                CDataStream ss(s.GetType(), s.GetVersion());
                ss.insert(ss.begin(), '\0');
                ss << mapValue;
                ss.insert(ss.end(), _ssExtra.begin(), _ssExtra.end());
                strComment.append(ss.str());
            }
        }

        READWRITE(LIMITED_STRING(strComment, 65536));

        size_t nSepPos = strComment.find("\0", 0, 1);
        if (ser_action.ForRead())
        {
            mapValue.clear();
            if (std::string::npos != nSepPos)
            {
                CDataStream ss(std::vector<char>(strComment.begin() + nSepPos + 1, strComment.end()), s.GetType(), s.GetVersion());
                ss >> mapValue;
                _ssExtra = std::vector<char>(ss.begin(), ss.end());
            }
            ReadOrderPos(nOrderPos, mapValue);
        }
        if (std::string::npos != nSepPos)
            strComment.erase(nSepPos);

        mapValue.erase("n");
    }

private:
    std::vector<char> _ssExtra;
};


/**
 * A CWallet is an extension of a keystore, which also maintains a set of transactions and balances,
 * and provides the ability to create new transactions.
 */
class CWallet : public CCryptoKeyStore, public CValidationInterface
{
private:
    bool SelectCoins(const CAmount& nTargetValue, std::set<std::pair<const CWalletTx*,unsigned int> >& setCoinsRet, CAmount& nValueRet, bool& fOnlyCoinbaseCoinsRet, bool& fNeedCoinbaseCoinsRet, const CCoinControl *coinControl = NULL) const;

    CWalletDB *pwalletdbEncryption;

    //! the current wallet version: clients below this version are not able to load the wallet
    int nWalletVersion;

    //! the maximum wallet format version: memory-only variable that specifies to what version this wallet may be upgraded
    int nWalletMaxVersion;

    int64_t nNextResend;
    int64_t nLastResend;
    bool fBroadcastTransactions;

    template <class T>
    using TxSpendMap = std::multimap<T, uint256>;
    /**
     * Used to keep track of spent outpoints, and
     * detect and report conflicts (double-spends or
     * mutated transactions where the mutant gets mined).
     */
    typedef TxSpendMap<COutPoint> TxSpends;
    TxSpends mapTxSpends;
    /**
     * Used to keep track of spent Notes, and
     * detect and report conflicts (double-spends).
     */
    typedef TxSpendMap<uint256> TxNullifiers;
    TxNullifiers mapTxSproutNullifiers;
    TxNullifiers mapTxSaplingNullifiers;

    void AddToTransparentSpends(const COutPoint& outpoint, const uint256& wtxid);
    void AddToSproutSpends(const uint256& nullifier, const uint256& wtxid);
    void AddToSaplingSpends(const uint256& nullifier, const uint256& wtxid);
    void AddToSpends(const uint256& wtxid);

public:
    /*
     * Size of the incremental witness cache for the notes in our wallet.
     * This will always be greater than or equal to the size of the largest
     * incremental witness cache in any transaction in mapWallet.
     */
    int64_t nWitnessCacheSize;
    bool needsRescan = false;

    void ClearNoteWitnessCache();

protected:
    /**
     * pindex is the new tip being connected.
     */
    void IncrementNoteWitnesses(const CBlockIndex* pindex,
                                const CBlock* pblock,
                                SproutMerkleTree& sproutTree,
                                SaplingMerkleTree& saplingTree);
    /**
     * pindex is the old tip being disconnected.
     */
    void DecrementNoteWitnesses(const CBlockIndex* pindex);

    template <typename WalletDB>
    void SetBestChainINTERNAL(WalletDB& walletdb, const CBlockLocator& loc) {
        if (!walletdb.TxnBegin()) {
            // This needs to be done atomically, so don't do it at all
            LogPrintf("SetBestChain(): Couldn't start atomic write\n");
            return;
        }
        try {
            for (std::pair<const uint256, CWalletTx>& wtxItem : mapWallet) {
                if (!walletdb.WriteTx(wtxItem.first, wtxItem.second)) {
                    LogPrintf("SetBestChain(): Failed to write CWalletTx, aborting atomic write\n");
                    walletdb.TxnAbort();
                    return;
                }
            }
            if (!walletdb.WriteWitnessCacheSize(nWitnessCacheSize)) {
                LogPrintf("SetBestChain(): Failed to write nWitnessCacheSize, aborting atomic write\n");
                walletdb.TxnAbort();
                return;
            }
            if (!walletdb.WriteBestBlock(loc)) {
                LogPrintf("SetBestChain(): Failed to write best block, aborting atomic write\n");
                walletdb.TxnAbort();
                return;
            }
        } catch (const std::exception &exc) {
            // Unexpected failure
            LogPrintf("SetBestChain(): Unexpected error during atomic write:\n");
            LogPrintf("%s\n", exc.what());
            walletdb.TxnAbort();
            return;
        }
        if (!walletdb.TxnCommit()) {
            // Couldn't commit all to db, but in-memory state is fine
            LogPrintf("SetBestChain(): Couldn't commit atomic write\n");
            return;
        }
    }

private:
    template <class T>
    void SyncMetaData(std::pair<typename TxSpendMap<T>::iterator, typename TxSpendMap<T>::iterator>);

protected:
    bool UpdatedNoteData(const CWalletTx& wtxIn, CWalletTx& wtx);
    void MarkAffectedTransactionsDirty(const CTransaction& tx);

    /* the hd chain data model (chain counters) */
    CHDChain hdChain;

public:
    /*
     * Main wallet lock.
     * This lock protects all the fields added by CWallet
     *   except for:
     *      fFileBacked (immutable after instantiation)
     *      strWalletFile (immutable after instantiation)
     */
    mutable CCriticalSection cs_wallet;

    bool fFileBacked;
    std::string strWalletFile;

    std::set<int64_t> setKeyPool;
    std::map<CKeyID, CKeyMetadata> mapKeyMetadata;
    std::map<libzcash::SproutPaymentAddress, CKeyMetadata> mapSproutZKeyMetadata;
    std::map<libzcash::SaplingIncomingViewingKey, CKeyMetadata> mapSaplingZKeyMetadata;

    typedef std::map<unsigned int, CMasterKey> MasterKeyMap;
    MasterKeyMap mapMasterKeys;
    unsigned int nMasterKeyMaxID;

    CWallet()
    {
        SetNull();
    }

    CWallet(const std::string& strWalletFileIn)
    {
        SetNull();

        strWalletFile = strWalletFileIn;
        fFileBacked = true;
    }

    ~CWallet()
    {
        delete pwalletdbEncryption;
        pwalletdbEncryption = NULL;
    }

    void SetNull()
    {
        nWalletVersion = FEATURE_BASE;
        nWalletMaxVersion = FEATURE_BASE;
        fFileBacked = false;
        nMasterKeyMaxID = 0;
        pwalletdbEncryption = NULL;
        nOrderPosNext = 0;
        nNextResend = 0;
        nLastResend = 0;
        nTimeFirstKey = 0;
        fBroadcastTransactions = false;
        nWitnessCacheSize = 0;
    }

    /**
     * The reverse mapping of nullifiers to notes.
     *
     * The mapping cannot be updated while an encrypted wallet is locked,
     * because we need the SpendingKey to create the nullifier (#1502). This has
     * several implications for transactions added to the wallet while locked:
     *
     * - Parent transactions can't be marked dirty when a child transaction that
     *   spends their output notes is updated.
     *
     *   - We currently don't cache any note values, so this is not a problem,
     *     yet.
     *
     * - GetFilteredNotes can't filter out spent notes.
     *
     *   - Per the comment in SproutNoteData, we assume that if we don't have a
     *     cached nullifier, the note is not spent.
     *
     * Another more problematic implication is that the wallet can fail to
     * detect transactions on the blockchain that spend our notes. There are two
     * possible cases in which this could happen:
     *
     * - We receive a note when the wallet is locked, and then spend it using a
     *   different wallet client.
     *
     * - We spend from a PaymentAddress we control, then we export the
     *   SpendingKey and import it into a new wallet, and reindex/rescan to find
     *   the old transactions.
     *
     * The wallet will only miss "pure" spends - transactions that are only
     * linked to us by the fact that they contain notes we spent. If it also
     * sends notes to us, or interacts with our transparent addresses, we will
     * detect the transaction and add it to the wallet (again without caching
     * nullifiers for new notes). As by default JoinSplits send change back to
     * the origin PaymentAddress, the wallet should rarely miss transactions.
     *
     * To work around these issues, whenever the wallet is unlocked, we scan all
     * cached notes, and cache any missing nullifiers. Since the wallet must be
     * unlocked in order to spend notes, this means that GetFilteredNotes will
     * always behave correctly within that context (and any other uses will give
     * correct responses afterwards), for the transactions that the wallet was
     * able to detect. Any missing transactions can be rediscovered by:
     *
     * - Unlocking the wallet (to fill all nullifier caches).
     *
     * - Restarting the node with -reindex (which operates on a locked wallet
     *   but with the now-cached nullifiers).
     */
    std::map<uint256, JSOutPoint> mapSproutNullifiersToNotes;

    std::map<uint256, SaplingOutPoint> mapSaplingNullifiersToNotes;

    std::map<uint256, CWalletTx> mapWallet;

    int64_t nOrderPosNext;
    std::map<uint256, int> mapRequestCount;

    std::map<CTxDestination, CAddressBookData> mapAddressBook;

    CPubKey vchDefaultKey;

    std::set<COutPoint> setLockedCoins;
    std::set<JSOutPoint> setLockedSproutNotes;
    std::set<SaplingOutPoint> setLockedSaplingNotes;

    int64_t nTimeFirstKey;

    const CWalletTx* GetWalletTx(const uint256& hash) const;

    //! check whether we are allowed to upgrade (or already support) to the named feature
    bool CanSupportFeature(enum WalletFeature wf) { AssertLockHeld(cs_wallet); return nWalletMaxVersion >= wf; }

    void AvailableCoins(std::vector<COutput>& vCoins, bool fOnlyConfirmed=true, const CCoinControl *coinControl = NULL, bool fIncludeZeroValue=false, bool fIncludeCoinBase=true) const;
    bool SelectCoinsMinConf(const CAmount& nTargetValue, int nConfMine, int nConfTheirs, std::vector<COutput> vCoins, std::set<std::pair<const CWalletTx*,unsigned int> >& setCoinsRet, CAmount& nValueRet) const;

    bool IsSpent(const uint256& hash, unsigned int n) const;
    bool IsSproutSpent(const uint256& nullifier) const;
    bool IsSaplingSpent(const uint256& nullifier) const;

    bool IsLockedCoin(uint256 hash, unsigned int n) const;
    void LockCoin(COutPoint& output);
    void UnlockCoin(COutPoint& output);
    void UnlockAllCoins();
    void ListLockedCoins(std::vector<COutPoint>& vOutpts);

    bool IsLockedNote(const JSOutPoint& outpt) const;
    void LockNote(const JSOutPoint& output);
    void UnlockNote(const JSOutPoint& output);
    void UnlockAllSproutNotes();
    std::vector<JSOutPoint> ListLockedSproutNotes();

    bool IsLockedNote(const SaplingOutPoint& output) const;
    void LockNote(const SaplingOutPoint& output);
    void UnlockNote(const SaplingOutPoint& output);
    void UnlockAllSaplingNotes();
    std::vector<SaplingOutPoint> ListLockedSaplingNotes();

    /**
     * keystore implementation
     * Generate a new key
     */
    CPubKey GenerateNewKey();
    //! Adds a key to the store, and saves it to disk.
    bool AddKeyPubKey(const CKey& key, const CPubKey &pubkey);
    //! Adds a key to the store, without saving it to disk (used by LoadWallet)
    bool LoadKey(const CKey& key, const CPubKey &pubkey) { return CCryptoKeyStore::AddKeyPubKey(key, pubkey); }
    //! Load metadata (used by LoadWallet)
    bool LoadKeyMetadata(const CPubKey &pubkey, const CKeyMetadata &metadata);

    bool LoadMinVersion(int nVersion) { AssertLockHeld(cs_wallet); nWalletVersion = nVersion; nWalletMaxVersion = std::max(nWalletMaxVersion, nVersion); return true; }

    //! Adds an encrypted key to the store, and saves it to disk.
    bool AddCryptedKey(const CPubKey &vchPubKey, const std::vector<unsigned char> &vchCryptedSecret);
    //! Adds an encrypted key to the store, without saving it to disk (used by LoadWallet)
    bool LoadCryptedKey(const CPubKey &vchPubKey, const std::vector<unsigned char> &vchCryptedSecret);
    bool AddCScript(const CScript& redeemScript);
    bool LoadCScript(const CScript& redeemScript);

    //! Adds a destination data tuple to the store, and saves it to disk
    bool AddDestData(const CTxDestination &dest, const std::string &key, const std::string &value);
    //! Erases a destination data tuple in the store and on disk
    bool EraseDestData(const CTxDestination &dest, const std::string &key);
    //! Adds a destination data tuple to the store, without saving it to disk
    bool LoadDestData(const CTxDestination &dest, const std::string &key, const std::string &value);
    //! Look up a destination data tuple in the store, return true if found false otherwise
    bool GetDestData(const CTxDestination &dest, const std::string &key, std::string *value) const;

    //! Adds a watch-only address to the store, and saves it to disk.
    bool AddWatchOnly(const CScript &dest);
    bool RemoveWatchOnly(const CScript &dest);
    //! Adds a watch-only address to the store, without saving it to disk (used by LoadWallet)
    bool LoadWatchOnly(const CScript &dest);

    bool Unlock(const SecureString& strWalletPassphrase);
    bool ChangeWalletPassphrase(const SecureString& strOldWalletPassphrase, const SecureString& strNewWalletPassphrase);
    bool EncryptWallet(const SecureString& strWalletPassphrase);

    void GetKeyBirthTimes(std::map<CKeyID, int64_t> &mapKeyBirth) const;

    /**
      * Sprout ZKeys
      */
    //! Generates a new Sprout zaddr
    libzcash::SproutPaymentAddress GenerateNewSproutZKey();
    //! Adds spending key to the store, and saves it to disk
    bool AddSproutZKey(const libzcash::SproutSpendingKey &key);
    //! Adds spending key to the store, without saving it to disk (used by LoadWallet)
    bool LoadZKey(const libzcash::SproutSpendingKey &key);
    //! Load spending key metadata (used by LoadWallet)
    bool LoadZKeyMetadata(const libzcash::SproutPaymentAddress &addr, const CKeyMetadata &meta);
    //! Adds an encrypted spending key to the store, without saving it to disk (used by LoadWallet)
    bool LoadCryptedZKey(const libzcash::SproutPaymentAddress &addr, const libzcash::ReceivingKey &rk, const std::vector<unsigned char> &vchCryptedSecret);
    //! Adds an encrypted spending key to the store, and saves it to disk (virtual method, declared in crypter.h)
    bool AddCryptedSproutSpendingKey(
        const libzcash::SproutPaymentAddress &address,
        const libzcash::ReceivingKey &rk,
        const std::vector<unsigned char> &vchCryptedSecret);

    //! Adds a Sprout viewing key to the store, and saves it to disk.
    bool AddSproutViewingKey(const libzcash::SproutViewingKey &vk);
    bool RemoveSproutViewingKey(const libzcash::SproutViewingKey &vk);
    //! Adds a Sprout viewing key to the store, without saving it to disk (used by LoadWallet)
    bool LoadSproutViewingKey(const libzcash::SproutViewingKey &dest);

    /**
      * Sapling ZKeys
      */
    //! Generates new Sapling key
    libzcash::SaplingPaymentAddress GenerateNewSaplingZKey();
    //! Adds Sapling spending key to the store, and saves it to disk
    bool AddSaplingZKey(
        const libzcash::SaplingExtendedSpendingKey &key,
        const libzcash::SaplingPaymentAddress &defaultAddr);
    bool AddSaplingIncomingViewingKey(
        const libzcash::SaplingIncomingViewingKey &ivk,
        const libzcash::SaplingPaymentAddress &addr);
    bool AddCryptedSaplingSpendingKey(
        const libzcash::SaplingExtendedFullViewingKey &extfvk,
        const std::vector<unsigned char> &vchCryptedSecret,
        const libzcash::SaplingPaymentAddress &defaultAddr);
    //! Adds spending key to the store, without saving it to disk (used by LoadWallet)
    bool LoadSaplingZKey(const libzcash::SaplingExtendedSpendingKey &key);
    //! Load spending key metadata (used by LoadWallet)
    bool LoadSaplingZKeyMetadata(const libzcash::SaplingIncomingViewingKey &ivk, const CKeyMetadata &meta);
    //! Adds a Sapling payment address -> incoming viewing key map entry,
    //! without saving it to disk (used by LoadWallet)
    bool LoadSaplingPaymentAddress(
        const libzcash::SaplingPaymentAddress &addr,
        const libzcash::SaplingIncomingViewingKey &ivk);
    //! Adds an encrypted spending key to the store, without saving it to disk (used by LoadWallet)
    bool LoadCryptedSaplingZKey(const libzcash::SaplingExtendedFullViewingKey &extfvk,
                                const std::vector<unsigned char> &vchCryptedSecret);

    /**
     * Increment the next transaction order id
     * @return next transaction order id
     */
    int64_t IncOrderPosNext(CWalletDB *pwalletdb = NULL);

    typedef std::pair<CWalletTx*, CAccountingEntry*> TxPair;
    typedef std::multimap<int64_t, TxPair > TxItems;

    /**
     * Get the wallet's activity log
     * @return multimap of ordered transactions and accounting entries
     * @warning Returned pointers are *only* valid within the scope of passed acentries
     */
    TxItems OrderedTxItems(std::list<CAccountingEntry>& acentries, std::string strAccount = "");

    void MarkDirty();
    bool UpdateNullifierNoteMap();
    void UpdateNullifierNoteMapWithTx(const CWalletTx& wtx);
    void UpdateSaplingNullifierNoteMapWithTx(CWalletTx& wtx);
    void UpdateSaplingNullifierNoteMapForBlock(const CBlock* pblock);
    bool AddToWallet(const CWalletTx& wtxIn, bool fFromLoadWallet, CWalletDB* pwalletdb);
    void EraseFromWallet(const uint256 &hash);
    void SyncTransaction(const CTransaction& tx, const CBlock* pblock);
    void RescanWallet();
    bool AddToWalletIfInvolvingMe(const CTransaction& tx, const CBlock* pblock, bool fUpdate);
    void WitnessNoteCommitment(
         std::vector<uint256> commitments,
         std::vector<boost::optional<SproutWitness>>& witnesses,
         uint256 &final_anchor);
    int ScanForWalletTransactions(CBlockIndex* pindexStart, bool fUpdate = false);
    void ReacceptWalletTransactions();
    void ResendWalletTransactions(int64_t nBestBlockTime);
    std::vector<uint256> ResendWalletTransactionsBefore(int64_t nTime);
    CAmount GetBalance() const;
    CAmount GetUnconfirmedBalance() const;
    CAmount GetImmatureBalance() const;
    CAmount GetWatchOnlyBalance() const;
    CAmount GetUnconfirmedWatchOnlyBalance() const;
    CAmount GetImmatureWatchOnlyBalance() const;
    bool FundTransaction(CMutableTransaction& tx, CAmount& nFeeRet, int& nChangePosRet, std::string& strFailReason);
    bool CreateTransaction(const std::vector<CRecipient>& vecSend, CWalletTx& wtxNew, CReserveKey& reservekey, CAmount& nFeeRet, int& nChangePosRet,
                           std::string& strFailReason, const CCoinControl *coinControl = NULL, bool sign = true);
    bool CommitTransaction(CWalletTx& wtxNew, CReserveKey& reservekey);

    static CFeeRate minTxFee;
    static CAmount GetMinimumFee(unsigned int nTxBytes, unsigned int nConfirmTarget, const CTxMemPool& pool);

    bool NewKeyPool();
    bool TopUpKeyPool(unsigned int kpSize = 0);
    void ReserveKeyFromKeyPool(int64_t& nIndex, CKeyPool& keypool);
    void KeepKey(int64_t nIndex);
    void ReturnKey(int64_t nIndex);
    bool GetKeyFromPool(CPubKey &key);
    int64_t GetOldestKeyPoolTime();
    void GetAllReserveKeys(std::set<CKeyID>& setAddress) const;

    std::set< std::set<CTxDestination> > GetAddressGroupings();
    std::map<CTxDestination, CAmount> GetAddressBalances();

    std::set<CTxDestination> GetAccountAddresses(const std::string& strAccount) const;

    boost::optional<uint256> GetSproutNoteNullifier(
        const JSDescription& jsdesc,
        const libzcash::SproutPaymentAddress& address,
        const ZCNoteDecryption& dec,
        const uint256& hSig,
        uint8_t n) const;
    mapSproutNoteData_t FindMySproutNotes(const CTransaction& tx) const;
    std::pair<mapSaplingNoteData_t, SaplingIncomingViewingKeyMap> FindMySaplingNotes(const CTransaction& tx) const;
    bool IsSproutNullifierFromMe(const uint256& nullifier) const;
    bool IsSaplingNullifierFromMe(const uint256& nullifier) const;

    void GetSproutNoteWitnesses(
         std::vector<JSOutPoint> notes,
         std::vector<boost::optional<SproutWitness>>& witnesses,
         uint256 &final_anchor);
    void GetSaplingNoteWitnesses(
         std::vector<SaplingOutPoint> notes,
         std::vector<boost::optional<SaplingWitness>>& witnesses,
         uint256 &final_anchor);

    isminetype IsMine(const CTxIn& txin) const;
    CAmount GetDebit(const CTxIn& txin, const isminefilter& filter) const;
    isminetype IsMine(const CTxOut& txout) const;
    isminetype IsMine(const CTransaction& tx, uint32_t voutNum);
    CAmount GetCredit(const CTxOut& txout, const isminefilter& filter) const;
    bool IsChange(const CTxOut& txout) const;
    CAmount GetChange(const CTxOut& txout) const;
    bool IsMine(const CTransaction& tx);
    /** should probably be renamed to IsRelevantToMe */
    bool IsFromMe(const CTransaction& tx) const;
    CAmount GetDebit(const CTransaction& tx, const isminefilter& filter) const;
    CAmount GetCredit(const CTransaction& tx, int32_t voutNum, const isminefilter& filter) const;
    CAmount GetCredit(const CTransaction& tx, const isminefilter& filter) const;
    CAmount GetChange(const CTransaction& tx) const;
    void ChainTip(const CBlockIndex *pindex, const CBlock *pblock, SproutMerkleTree sproutTree, SaplingMerkleTree saplingTree, bool added);
    /** Saves witness caches and best block locator to disk. */
    void SetBestChain(const CBlockLocator& loc);
    std::set<std::pair<libzcash::PaymentAddress, uint256>> GetNullifiersForAddresses(const std::set<libzcash::PaymentAddress> & addresses);
    bool IsNoteSproutChange(const std::set<std::pair<libzcash::PaymentAddress, uint256>> & nullifierSet, const libzcash::PaymentAddress & address, const JSOutPoint & entry);
    bool IsNoteSaplingChange(const std::set<std::pair<libzcash::PaymentAddress, uint256>> & nullifierSet, const libzcash::PaymentAddress & address, const SaplingOutPoint & entry);

    DBErrors LoadWallet(bool& fFirstRunRet);
    DBErrors ZapWalletTx(std::vector<CWalletTx>& vWtx);

    bool SetAddressBook(const CTxDestination& address, const std::string& strName, const std::string& purpose);

    bool DelAddressBook(const CTxDestination& address);

    void UpdatedTransaction(const uint256 &hashTx);

    void Inventory(const uint256 &hash)
    {
        {
            LOCK(cs_wallet);
            std::map<uint256, int>::iterator mi = mapRequestCount.find(hash);
            if (mi != mapRequestCount.end())
                (*mi).second++;
        }
    }

    unsigned int GetKeyPoolSize()
    {
        AssertLockHeld(cs_wallet); // setKeyPool
        return setKeyPool.size();
    }

    bool SetDefaultKey(const CPubKey &vchPubKey);

    //! signify that a particular wallet feature is now used. this may change nWalletVersion and nWalletMaxVersion if those are lower
    bool SetMinVersion(enum WalletFeature, CWalletDB* pwalletdbIn = NULL, bool fExplicit = false);

    //! change which version we're allowed to upgrade to (note that this does not immediately imply upgrading to that format)
    bool SetMaxVersion(int nVersion);

    //! get the current wallet format (the oldest client version guaranteed to understand this wallet)
    int GetVersion() { LOCK(cs_wallet); return nWalletVersion; }

    //! Get wallet transactions that conflict with given transaction (spend same outputs)
    std::set<uint256> GetConflicts(const uint256& txid) const;

    //! Flush wallet (bitdb flush)
    void Flush(bool shutdown=false);

    //! Verify the wallet database and perform salvage if required
    static bool Verify(const std::string& walletFile, std::string& warningString, std::string& errorString);

    /**
     * Address book entry changed.
     * @note called with lock cs_wallet held.
     */
    boost::signals2::signal<void (CWallet *wallet, const CTxDestination
            &address, const std::string &label, bool isMine,
            const std::string &purpose,
            ChangeType status)> NotifyAddressBookChanged;

    /**
     * Wallet transaction added, removed or updated.
     * @note called with lock cs_wallet held.
     */
    boost::signals2::signal<void (CWallet *wallet, const uint256 &hashTx,
            ChangeType status)> NotifyTransactionChanged;

    /** Show progress e.g. for rescan */
    boost::signals2::signal<void (const std::string &title, int nProgress)> ShowProgress;

    /** Watch-only address added */
    boost::signals2::signal<void (bool fHaveWatchOnly)> NotifyWatchonlyChanged;

    /** Inquire whether this wallet broadcasts transactions. */
    bool GetBroadcastTransactions() const { return fBroadcastTransactions; }
    /** Set whether this wallet broadcasts transactions. */
    void SetBroadcastTransactions(bool broadcast) { fBroadcastTransactions = broadcast; }

    /* Returns true if HD is enabled for all address types, false if only for Sapling */
    bool IsHDFullyEnabled() const;

    /* Generates a new HD seed (will reset the chain child index counters)
       Sets the seed's version based on the current wallet version (so the
       caller must ensure the current wallet version is correct before calling
       this function). */
    void GenerateNewSeed();

    bool SetHDSeed(const HDSeed& seed);
    bool SetCryptedHDSeed(const uint256& seedFp, const std::vector<unsigned char> &vchCryptedSecret);

    /* Set the HD chain model (chain child index counters) */
    void SetHDChain(const CHDChain& chain, bool memonly);
    const CHDChain& GetHDChain() const { return hdChain; }

    /* Set the current HD seed, without saving it to disk (used by LoadWallet) */
    bool LoadHDSeed(const HDSeed& key);

    /* Set the current encrypted HD seed, without saving it to disk (used by LoadWallet) */
    bool LoadCryptedHDSeed(const uint256& seedFp, const std::vector<unsigned char>& seed);
    
    /* Find notes filtered by payment address, min depth, ability to spend */
    void GetFilteredNotes(std::vector<CSproutNotePlaintextEntry>& sproutEntries,
                          std::vector<SaplingNoteEntry>& saplingEntries,
                          std::string address,
                          int minDepth=1,
                          bool ignoreSpent=true,
                          bool requireSpendingKey=true);

    /* Find notes filtered by payment addresses, min depth, max depth, if they are spent,
       if a spending key is required, and if they are locked */
    void GetFilteredNotes(std::vector<CSproutNotePlaintextEntry>& sproutEntries,
                          std::vector<SaplingNoteEntry>& saplingEntries,
                          std::set<libzcash::PaymentAddress>& filterAddresses,
                          int minDepth=1,
                          int maxDepth=INT_MAX,
                          bool ignoreSpent=true,
<<<<<<< HEAD
                          bool ignoreUnspendable=true);
    
    // staking functions
    bool VerusSelectStakeOutput(CBlock *pBlock, arith_uint256 &hashResult, CTransaction &stakeSource, int32_t &voutNum, int32_t nHeight, uint32_t &bnTarget) const;
    int32_t VerusStakeTransaction(CBlock *pBlock, CMutableTransaction &txNew, uint32_t &bnTarget, arith_uint256 &hashResult, uint8_t *utxosig, CPubKey pk) const;

    /* Find unspent notes filtered by payment address, min depth and max depth */
    void GetUnspentFilteredNotes(std::vector<CUnspentSproutNotePlaintextEntry>& sproutEntries,
                                 std::vector<UnspentSaplingNoteEntry>& saplingEntries,
                                 std::set<libzcash::PaymentAddress>& filterAddresses,
                                 int minDepth=1,
                                 int maxDepth=INT_MAX,
                                 bool requireSpendingKey=true);
=======
                          bool requireSpendingKey=true,
                          bool ignoreLocked=true);
>>>>>>> 11fa1277
};

/** A key allocated from the key pool. */
class CReserveKey
{
protected:
    CWallet* pwallet;
    int64_t nIndex;
    CPubKey vchPubKey;
public:
    CReserveKey(CWallet* pwalletIn)
    {
        nIndex = -1;
        pwallet = pwalletIn;
    }

    ~CReserveKey()
    {
        ReturnKey();
    }

    void ReturnKey();
    virtual bool GetReservedKey(CPubKey &pubkey);
    void KeepKey();
};


/**
 * Account information.
 * Stored in wallet with key "acc"+string account name.
 */
class CAccount
{
public:
    CPubKey vchPubKey;

    CAccount()
    {
        SetNull();
    }

    void SetNull()
    {
        vchPubKey = CPubKey();
    }

    ADD_SERIALIZE_METHODS;

    template <typename Stream, typename Operation>
    inline void SerializationOp(Stream& s, Operation ser_action) {
        int nVersion = s.GetVersion();
        if (!(s.GetType() & SER_GETHASH))
            READWRITE(nVersion);
        READWRITE(vchPubKey);
    }
};

/** Error status printout */
#define ERR_RESULT(x) result.push_back(Pair("result", "error")) , result.push_back(Pair("error", x));

//
// Shielded key and address generalizations
//

class PaymentAddressBelongsToWallet : public boost::static_visitor<bool>
{
private:
    CWallet *m_wallet;
public:
    PaymentAddressBelongsToWallet(CWallet *wallet) : m_wallet(wallet) {}

    bool operator()(const libzcash::SproutPaymentAddress &zaddr) const;
    bool operator()(const libzcash::SaplingPaymentAddress &zaddr) const;
    bool operator()(const libzcash::InvalidEncoding& no) const;
};

class HaveSpendingKeyForPaymentAddress : public boost::static_visitor<bool>
{
private:
    CWallet *m_wallet;
public:
    HaveSpendingKeyForPaymentAddress(CWallet *wallet) : m_wallet(wallet) {}

    bool operator()(const libzcash::SproutPaymentAddress &zaddr) const;
    bool operator()(const libzcash::SaplingPaymentAddress &zaddr) const;
    bool operator()(const libzcash::InvalidEncoding& no) const;
};

class GetSpendingKeyForPaymentAddress : public boost::static_visitor<boost::optional<libzcash::SpendingKey>>
{
private:
    CWallet *m_wallet;
public:
    GetSpendingKeyForPaymentAddress(CWallet *wallet) : m_wallet(wallet) {}

    boost::optional<libzcash::SpendingKey> operator()(const libzcash::SproutPaymentAddress &zaddr) const;
    boost::optional<libzcash::SpendingKey> operator()(const libzcash::SaplingPaymentAddress &zaddr) const;
    boost::optional<libzcash::SpendingKey> operator()(const libzcash::InvalidEncoding& no) const;
};

class GetPubKeyForPubKey : public boost::static_visitor<CPubKey> {
public:
    GetPubKeyForPubKey() {}

    CPubKey operator()(const CKeyID &id) const {
        return CPubKey();
    }

    CPubKey operator()(const CPubKey &key) const {
        return key;
    }

    CPubKey operator()(const CScriptID &sid) const {
        return CPubKey();
    }

    CPubKey operator()(const CNoDestination &no) const {
        return CPubKey();
    }
};

class AddressVisitorString : public boost::static_visitor<std::string>
{
public:
    std::string operator()(const CNoDestination &dest) const { return ""; }

    std::string operator()(const CKeyID &keyID) const {
        return "key hash: " + keyID.ToString();
    }

    std::string operator()(const CPubKey &key) const {
        return "public key: " + HexStr(key);
    }

    std::string operator()(const CScriptID &scriptID) const {
        return "script hash: " + scriptID.ToString();
    }
};

enum SpendingKeyAddResult {
    KeyAlreadyExists,
    KeyAdded,
    KeyNotAdded,
};

class AddSpendingKeyToWallet : public boost::static_visitor<SpendingKeyAddResult>
{
private:
    CWallet *m_wallet;
    const Consensus::Params &params;
    int64_t nTime;
    boost::optional<std::string> hdKeypath; // currently sapling only
    boost::optional<std::string> seedFpStr; // currently sapling only
    bool log;
public: 
    AddSpendingKeyToWallet(CWallet *wallet, const Consensus::Params &params) :
        m_wallet(wallet), params(params), nTime(1), hdKeypath(boost::none), seedFpStr(boost::none), log(false) {}
    AddSpendingKeyToWallet(
        CWallet *wallet,
        const Consensus::Params &params,
        int64_t _nTime,
        boost::optional<std::string> _hdKeypath,
        boost::optional<std::string> _seedFp,
        bool _log
    ) : m_wallet(wallet), params(params), nTime(_nTime), hdKeypath(_hdKeypath), seedFpStr(_seedFp), log(_log) {}


    SpendingKeyAddResult operator()(const libzcash::SproutSpendingKey &sk) const;
    SpendingKeyAddResult operator()(const libzcash::SaplingExtendedSpendingKey &sk) const;
    SpendingKeyAddResult operator()(const libzcash::InvalidEncoding& no) const;    
};


#endif // BITCOIN_WALLET_WALLET_H<|MERGE_RESOLUTION|>--- conflicted
+++ resolved
@@ -1295,24 +1295,12 @@
                           int minDepth=1,
                           int maxDepth=INT_MAX,
                           bool ignoreSpent=true,
-<<<<<<< HEAD
-                          bool ignoreUnspendable=true);
-    
+                          bool requireSpendingKey=true,
+                          bool ignoreLocked=true);
+
     // staking functions
     bool VerusSelectStakeOutput(CBlock *pBlock, arith_uint256 &hashResult, CTransaction &stakeSource, int32_t &voutNum, int32_t nHeight, uint32_t &bnTarget) const;
     int32_t VerusStakeTransaction(CBlock *pBlock, CMutableTransaction &txNew, uint32_t &bnTarget, arith_uint256 &hashResult, uint8_t *utxosig, CPubKey pk) const;
-
-    /* Find unspent notes filtered by payment address, min depth and max depth */
-    void GetUnspentFilteredNotes(std::vector<CUnspentSproutNotePlaintextEntry>& sproutEntries,
-                                 std::vector<UnspentSaplingNoteEntry>& saplingEntries,
-                                 std::set<libzcash::PaymentAddress>& filterAddresses,
-                                 int minDepth=1,
-                                 int maxDepth=INT_MAX,
-                                 bool requireSpendingKey=true);
-=======
-                          bool requireSpendingKey=true,
-                          bool ignoreLocked=true);
->>>>>>> 11fa1277
 };
 
 /** A key allocated from the key pool. */

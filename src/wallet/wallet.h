--- conflicted
+++ resolved
@@ -826,12 +826,8 @@
 
     int64_t nNextResend;
     int64_t nLastResend;
-<<<<<<< HEAD
     int64_t nLastSetChain;
     int nSetChainUpdates;
-    bool fBroadcastTransactions;
-=======
->>>>>>> 68a4f520
 
     template <class T>
     using TxSpendMap = std::multimap<T, uint256>;

--- conflicted
+++ resolved
@@ -360,19 +360,9 @@
             {info.vjsin[0], info.vjsin[1]};
     std::array<libzcash::JSOutput, ZC_NUM_JS_OUTPUTS> outputs
             {info.vjsout[0], info.vjsout[1]};
-<<<<<<< HEAD
-
-    #ifdef __LP64__
-    boost::array<uint64_t, ZC_NUM_JS_INPUTS> inputMap;
-    boost::array<uint64_t, ZC_NUM_JS_OUTPUTS> outputMap;
-    #else
-    boost::array<size_t, ZC_NUM_JS_INPUTS> inputMap;
-    boost::array<size_t, ZC_NUM_JS_OUTPUTS> outputMap;
-    #endif
-=======
+
     std::array<size_t, ZC_NUM_JS_INPUTS> inputMap;
     std::array<size_t, ZC_NUM_JS_OUTPUTS> outputMap;
->>>>>>> 0e0f5e4e
 
     uint256 esk; // payment disclosure - secret
 

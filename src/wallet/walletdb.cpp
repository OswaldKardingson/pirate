// Copyright (c) 2009-2010 Satoshi Nakamoto
// Copyright (c) 2009-2014 The Bitcoin Core developers
// Distributed under the MIT software license, see the accompanying
// file COPYING or http://www.opensource.org/licenses/mit-license.php.

/******************************************************************************
 * Copyright © 2014-2019 The SuperNET Developers.                             *
 *                                                                            *
 * See the AUTHORS, DEVELOPER-AGREEMENT and LICENSE files at                  *
 * the top-level directory of this distribution for the individual copyright  *
 * holder information and the developer policies on copyright and licensing.  *
 *                                                                            *
 * Unless otherwise agreed in a custom licensing agreement, no part of the    *
 * SuperNET software, including this file may be copied, modified, propagated *
 * or distributed except according to the terms contained in the LICENSE file *
 *                                                                            *
 * Removal or modification of this copyright notice is prohibited.            *
 *                                                                            *
 ******************************************************************************/

#include "wallet/walletdb.h"

#include "consensus/validation.h"
#include "keystore.h"
#include "key_io.h"
#include "main.h"
#include "protocol.h"
#include "serialize.h"
#include "sync.h"
#include "util.h"
#include "utiltime.h"
#include "wallet/wallet.h"
#include "zcash/Proof.hpp"
#include "komodo_defs.h"
#include "komodo_bitcoind.h"

#include <boost/filesystem.hpp>
#include <boost/foreach.hpp>
#include <boost/scoped_ptr.hpp>
#include <boost/thread.hpp>

using namespace std;

static uint64_t nAccountingEntryNumber = 0;
<<<<<<< HEAD
static list<uint256> deadTxns;
extern CBlockIndex *komodo_blockindex(uint256 hash);
=======
static list<uint256> deadTxns; 
>>>>>>> 68a4f520

//
// CWalletDB
//

bool CWalletDB::WriteName(const string& strAddress, const string& strName)
{
    nWalletDBUpdated++;
    return Write(make_pair(string("name"), strAddress), strName);
}

bool CWalletDB::WriteCryptedName(const string& strAddress, const uint256& chash, const std::vector<unsigned char>& vchCryptedSecret)
{
    nWalletDBUpdated++;
    if (!Write(make_pair(string("cname"), chash), vchCryptedSecret)) {
        return false;
    }

    Erase(make_pair(string("name"), strAddress));
    return true;
}

bool CWalletDB::EraseName(const string& strAddress)
{
    // This should only be used for sending addresses, never for receiving addresses,
    // receiving addresses must always have an address book entry if they're not change return.
    nWalletDBUpdated++;
    return Erase(make_pair(string("name"), strAddress));
}

bool CWalletDB::EraseCryptedName(const uint256& chash)
{
    // This should only be used for sending addresses, never for receiving addresses,
    // receiving addresses must always have an address book entry if they're not change return.
    nWalletDBUpdated++;
    return Erase(make_pair(string("cname"), chash));
}

bool CWalletDB::WritePurpose(const string& strAddress, const string& strPurpose)
{
    nWalletDBUpdated++;
    return Write(make_pair(string("purpose"), strAddress), strPurpose);
}

bool CWalletDB::WriteCryptedPurpose(const string& strAddress, const uint256& chash, const std::vector<unsigned char>& vchCryptedSecret)
{
    nWalletDBUpdated++;
    if (!Write(make_pair(string("cpurpose"), chash), vchCryptedSecret)) {
        return false;
    }

    Erase(make_pair(string("purpose"), strAddress));
    return true;
}

bool CWalletDB::ErasePurpose(const string& strPurpose)
{
    nWalletDBUpdated++;
    return Erase(make_pair(string("purpose"), strPurpose));
}

bool CWalletDB::EraseCryptedPurpose(const uint256& chash)
{
    nWalletDBUpdated++;
    return Erase(make_pair(string("cpurpose"), chash));
}

//Begin Sapling Address book
bool CWalletDB::WriteSaplingName(const string& strAddress, const string& strName)
{
    nWalletDBUpdated++;
    return Write(make_pair(string("zname"), strAddress), strName);
}

bool CWalletDB::WriteCryptedSaplingName(const string& strAddress, const uint256& chash, const std::vector<unsigned char>& vchCryptedSecret)
{
    nWalletDBUpdated++;
    if (!Write(make_pair(string("czname"), chash), vchCryptedSecret)) {
        return false;
    }

    Erase(make_pair(string("zname"), strAddress));
    return true;
}

bool CWalletDB::EraseSaplingName(const string& strAddress)
{
    // This should only be used for sending addresses, never for receiving addresses,
    // receiving addresses must always have an address book entry if they're not change return.
    nWalletDBUpdated++;
    return Erase(make_pair(string("zname"), strAddress));
}

bool CWalletDB::EraseCryptedSaplingName(const uint256& chash)
{
    // This should only be used for sending addresses, never for receiving addresses,
    // receiving addresses must always have an address book entry if they're not change return.
    nWalletDBUpdated++;
    return Erase(make_pair(string("czname"), chash));
}

bool CWalletDB::WriteSaplingPurpose(const string& strAddress, const string& strPurpose)
{
    nWalletDBUpdated++;
    return Write(make_pair(string("zpurpose"), strAddress), strPurpose);
}

bool CWalletDB::WriteCryptedSaplingPurpose(const string& strAddress, const uint256& chash, const std::vector<unsigned char>& vchCryptedSecret)
{
    nWalletDBUpdated++;
    if (!Write(make_pair(string("czpurpose"), chash), vchCryptedSecret)) {
        return false;
    }

    Erase(make_pair(string("zpurpose"), strAddress));
    return true;
}

bool CWalletDB::EraseSaplingPurpose(const string& strPurpose)
{
    nWalletDBUpdated++;
    return Erase(make_pair(string("zpurpose"), strPurpose));
}

bool CWalletDB::EraseCryptedSaplingPurpose(const uint256& chash)
{
    nWalletDBUpdated++;
    return Erase(make_pair(string("czpurpose"), chash));
}

//Begin Historical Wallet Tx
bool CWalletDB::WriteArcTx(uint256 hash, ArchiveTxPoint arcTxPoint, bool txnProtected)
{
    nWalletDBUpdated++;
    if (txnProtected) {
        return WriteTxn(std::make_pair(std::string("arctx"), hash), arcTxPoint, __FUNCTION__);
    } else {
        return Write(std::make_pair(std::string("arctx"), hash), arcTxPoint);
    }
}

bool CWalletDB::WriteCryptedArcTx(uint256 txid, uint256 chash, const std::vector<unsigned char>& vchCryptedSecret, bool txnProtected)
{
    nWalletDBUpdated++;
    if (txnProtected) {
        if (!WriteTxn(std::make_pair(std::string("carctx"), chash), vchCryptedSecret, __FUNCTION__)) {
            return false;
        }
    } else {
        if (!Write(std::make_pair(std::string("carctx"), chash), vchCryptedSecret)) {
            return false;
        }
    }

    Erase(std::make_pair(std::string("arctx"), txid));

    return true;
}

bool CWalletDB::EraseArcTx(uint256 hash)
{
    nWalletDBUpdated++;
    return Erase(std::make_pair(std::string("arctx"), hash));
}

bool CWalletDB::EraseCryptedArcTx(uint256 hash)
{
    nWalletDBUpdated++;
    return Erase(std::make_pair(std::string("carctx"), hash));
}

bool CWalletDB::WriteArcSaplingOp(uint256 nullifier, SaplingOutPoint op, bool txnProtected)
{
    nWalletDBUpdated++;
    if (txnProtected) {
        if (!WriteTxn(std::make_pair(std::string("arczsop"), nullifier), op, __FUNCTION__)) {
            return false;
        }
    } else {
        if (!Write(std::make_pair(std::string("arczsop"), nullifier), op)) {
            return false;
        }
    }
    return true;
}

bool CWalletDB::WriteCryptedArcSaplingOp(uint256 nullifier, uint256 chash, const std::vector<unsigned char>& vchCryptedSecret, bool txnProtected)
{
    nWalletDBUpdated++;
    if (txnProtected) {
        if (!WriteTxn(std::make_pair(std::string("carczsop"), chash), vchCryptedSecret, __FUNCTION__)) {
            return false;
        }
    } else {
        if (!Write(std::make_pair(std::string("carczsop"), chash), vchCryptedSecret)) {
            return false;
        }
    }

    Erase(std::make_pair(std::string("arczsop"), nullifier));
    return true;
}

bool CWalletDB::EraseArcSaplingOp(uint256 nullifier)
{
    nWalletDBUpdated++;
    return Erase(std::make_pair(std::string("arczsop"), nullifier));
}

bool CWalletDB::EraseCryptedArcSaplingOp(uint256 chash)
{
    nWalletDBUpdated++;
    return Erase(std::make_pair(std::string("carczsop"), chash));
}
//End Historical Wallet Tx

bool CWalletDB::WriteTx(uint256 hash, const CWalletTx& wtx, bool txnProtected)
{
    nWalletDBUpdated++;
    if (txnProtected) {
        return WriteTxn(std::make_pair(std::string("tx"), hash), wtx, __FUNCTION__);
    } else {
        return Write(std::make_pair(std::string("tx"), hash), wtx);
    }
}

bool CWalletDB::WriteCryptedTx(
  uint256 txid,
  uint256 hash,
  const std::vector<unsigned char>& vchCryptedSecret,
  bool txnProtected)
{
    nWalletDBUpdated++;
    if (txnProtected) {
        if (!WriteTxn(std::make_pair(std::string("ctx"), hash), vchCryptedSecret, __FUNCTION__)) {
            return false;
        }
    } else {
        if (!Write(std::make_pair(std::string("ctx"), hash), vchCryptedSecret)) {
            return false;
        }
    }

    Erase(std::make_pair(std::string("tx"), txid));

    return true;

}

bool CWalletDB::EraseTx(uint256 hash)
{
    nWalletDBUpdated++;
    return Erase(std::make_pair(std::string("tx"), hash));
}

bool CWalletDB::EraseCryptedTx(uint256 hash)
{
    nWalletDBUpdated++;
    return Erase(std::make_pair(std::string("ctx"), hash));
}

bool CWalletDB::WriteKey(const CPubKey& vchPubKey, const CPrivKey& vchPrivKey, const CKeyMetadata& keyMeta)
{
    nWalletDBUpdated++;

    if (!Write(std::make_pair(std::string("keymeta"), vchPubKey), keyMeta, false))
        return false;

    // hash pubkey/privkey to accelerate wallet load
    std::vector<unsigned char> vchKey;
    vchKey.reserve(vchPubKey.size() + vchPrivKey.size());
    vchKey.insert(vchKey.end(), vchPubKey.begin(), vchPubKey.end());
    vchKey.insert(vchKey.end(), vchPrivKey.begin(), vchPrivKey.end());

    return Write(std::make_pair(std::string("key"), vchPubKey), std::make_pair(vchPrivKey, Hash(vchKey.begin(), vchKey.end())), false);
}

bool CWalletDB::WriteCryptedKey(const CPubKey& vchPubKey,
                                const std::vector<unsigned char>& vchCryptedSecret,
                                const uint256 chash,
                                const std::vector<unsigned char> &vchCryptedMetaDataSecret)
{
    const bool fEraseUnencryptedKey = true;
    nWalletDBUpdated++;

    if (!Write(std::make_pair(std::string("ckeymeta"), chash), vchCryptedMetaDataSecret))
        return false;

    if (!Write(std::make_pair(std::string("ckey"), chash), vchCryptedSecret, false))
        return false;
    if (fEraseUnencryptedKey)
    {
        Erase(std::make_pair(std::string("key"), vchPubKey));
        Erase(std::make_pair(std::string("wkey"), vchPubKey));
        Erase(std::make_pair(std::string("keymeta"), vchPubKey));
    }
    return true;
}

bool CWalletDB::WriteCryptedZKey(const libzcash::SproutPaymentAddress & addr,
                                 const libzcash::ReceivingKey &rk,
                                 const std::vector<unsigned char>& vchCryptedSecret,
                                 const CKeyMetadata &keyMeta)
{
    const bool fEraseUnencryptedKey = true;
    nWalletDBUpdated++;

    if (!Write(std::make_pair(std::string("zkeymeta"), addr), keyMeta))
        return false;

    if (!Write(std::make_pair(std::string("czkey"), addr), std::make_pair(rk, vchCryptedSecret), false))
        return false;
    if (fEraseUnencryptedKey)
    {
        Erase(std::make_pair(std::string("zkey"), addr));
    }
    return true;
}

bool CWalletDB::WriteCryptedSaplingZKey(
    const libzcash::SaplingExtendedFullViewingKey &extfvk,
    const std::vector<unsigned char>& vchCryptedSecret,
    const std::vector<unsigned char>& vchCryptedMetaDataSecret)
{
    const bool fEraseUnencryptedKey = true;
    nWalletDBUpdated++;
    auto ivk = extfvk.fvk.in_viewing_key();
    uint256 extfvkFinger = extfvk.fvk.GetFingerprint();

    if (!WriteTxn(std::make_pair(std::string("csapzkeymeta"), extfvkFinger), vchCryptedMetaDataSecret, __FUNCTION__))
        return false;

    if (!WriteTxn(std::make_pair(std::string("csapzkey"), extfvkFinger), vchCryptedSecret, __FUNCTION__, false))
        return false;

    if (fEraseUnencryptedKey)
    {
      //Update the key to something invalid before deleting it, so any if the record ends up in the slack space it contains an invalid key
        if (!WriteTxn(std::make_pair(std::string("sapzkey"), ivk), 0, __FUNCTION__))
            return false;

        Erase(std::make_pair(std::string("sapzkey"), ivk));
        Erase(std::make_pair(std::string("sapzkeymeta"), ivk));

        //Erase the extended fullviewing key record when it's corresponding spending key is added
        Erase(std::make_pair(std::string("sapextfvk"), extfvk));
        Erase(std::make_pair(std::string("csapextfvk"), extfvkFinger));
    }
    return true;
}

bool CWalletDB::WriteCryptedSaplingExtendedFullViewingKey(
    const libzcash::SaplingExtendedFullViewingKey &extfvk,
    const std::vector<unsigned char>& vchCryptedSecret)
{
    const bool fEraseUnencryptedKey = true;
    nWalletDBUpdated++;
    uint256 extfvkFinger = extfvk.fvk.GetFingerprint();

    if (!WriteTxn(std::make_pair(std::string("csapextfvk"), extfvkFinger), vchCryptedSecret, __FUNCTION__))
      return false;

    if (fEraseUnencryptedKey)
    {
        Erase(std::make_pair(std::string("sapextfvk"), extfvk));
    }
    return true;
}

bool CWalletDB::WriteCryptedPrimarySaplingSpendingKey(
    const libzcash::SaplingExtendedSpendingKey &extsk,
    const std::vector<unsigned char>& vchCryptedSecret)
{
    nWalletDBUpdated++;
    uint256 extfvkFinger = extsk.ToXFVK().fvk.GetFingerprint();

    if (!WriteTxn(std::string("cpspendkey"), std::make_pair(extfvkFinger, vchCryptedSecret), __FUNCTION__, true)) {
        return false;
    }

    Erase(std::string("pspendkey"));

    return true;
}

bool CWalletDB::WriteMasterKey(unsigned int nID, const CMasterKey& kMasterKey)
{
    nWalletDBUpdated++;
    return WriteTxn(std::make_pair(std::string("mkey"), nID), kMasterKey, __FUNCTION__, true);
}

bool CWalletDB::WriteZKey(const libzcash::SproutPaymentAddress& addr, const libzcash::SproutSpendingKey& key, const CKeyMetadata &keyMeta)
{
    nWalletDBUpdated++;

    if (!Write(std::make_pair(std::string("zkeymeta"), addr), keyMeta))
        return false;

    // pair is: tuple_key("zkey", paymentaddress) --> secretkey
    return Write(std::make_pair(std::string("zkey"), addr), key, false);
}
bool CWalletDB::WriteSaplingZKey(const libzcash::SaplingIncomingViewingKey &ivk,
                const libzcash::SaplingExtendedSpendingKey &key,
                const CKeyMetadata &keyMeta)
{
    nWalletDBUpdated++;

    if (!Write(std::make_pair(std::string("sapzkeymeta"), ivk), keyMeta))
        return false;

    return Write(std::make_pair(std::string("sapzkey"), ivk), key, false);

    //Erase the extended full viewing key record when it's corresponding spending key is added
    Erase(std::make_pair(std::string("sapextfvk"), key.ToXFVK()));
}

bool CWalletDB::WriteSaplingPaymentAddress(
    const libzcash::SaplingIncomingViewingKey &ivk,
    const libzcash::SaplingPaymentAddress &addr)
{
    nWalletDBUpdated++;

    return Write(std::make_pair(std::string("sapzaddr"), addr), ivk);
}

bool CWalletDB::WriteCryptedSaplingPaymentAddress(
    const libzcash::SaplingPaymentAddress &addr,
    const uint256 chash,
    const std::vector<unsigned char> &vchCryptedSecret)
{
    nWalletDBUpdated++;

    if (!Write(std::make_pair(std::string("csapzaddr"), chash), vchCryptedSecret)) {
        return false;
    }

    Erase(std::make_pair(std::string("sapzaddr"), addr));
    return true;
}

bool CWalletDB::WriteSaplingDiversifiedAddress(
    const libzcash::SaplingPaymentAddress &addr,
    const libzcash::SaplingIncomingViewingKey &ivk,
    const blob88 &path)
{
    nWalletDBUpdated++;

    return Write(std::make_pair(std::string("sapzdivaddr"), addr), std::make_pair(ivk, path));
}

bool CWalletDB::WriteCryptedSaplingDiversifiedAddress(
    const libzcash::SaplingPaymentAddress &addr,
    const uint256 chash,
    const std::vector<unsigned char> &vchCryptedSecret)
{
    nWalletDBUpdated++;

    if (!Write(std::make_pair(std::string("csapzdivaddr"), chash), vchCryptedSecret, false)) {
        return false;
    }

    Erase(std::make_pair(std::string("sapzdivaddr"), addr));
    return true;
}

bool CWalletDB::WriteLastDiversifierUsed(
    const libzcash::SaplingIncomingViewingKey &ivk,
    const blob88 &path)
{
    nWalletDBUpdated++;

    return Write(std::make_pair(std::string("sapzlastdiv"), ivk), path);
}

bool CWalletDB::WriteLastCryptedDiversifierUsed(
    const uint256 chash,
    const libzcash::SaplingIncomingViewingKey &ivk,
    const std::vector<unsigned char> &vchCryptedSecret)
{
    nWalletDBUpdated++;

    if (!Write(std::make_pair(std::string("csapzlastdiv"), chash), vchCryptedSecret)) {
        return false;
    }

    Erase(std::make_pair(std::string("sapzlastdiv"), ivk));
    return true;
}

bool CWalletDB::WritePrimarySaplingSpendingKey(
    const libzcash::SaplingExtendedSpendingKey &key)
{
    nWalletDBUpdated++;
    return Write(std::string("pspendkey"), key);
}

bool CWalletDB::WriteSproutViewingKey(const libzcash::SproutViewingKey &vk)
{
    nWalletDBUpdated++;
    return Write(std::make_pair(std::string("vkey"), vk), '1');
}

bool CWalletDB::EraseSproutViewingKey(const libzcash::SproutViewingKey &vk)
{
    nWalletDBUpdated++;
    return Erase(std::make_pair(std::string("vkey"), vk));
}

bool CWalletDB::WriteSaplingExtendedFullViewingKey(
    const libzcash::SaplingExtendedFullViewingKey &extfvk)
{
    nWalletDBUpdated++;
    return Write(std::make_pair(std::string("sapextfvk"), extfvk), '1');
}

bool CWalletDB::EraseSaplingExtendedFullViewingKey(
    const libzcash::SaplingExtendedFullViewingKey &extfvk)
{
    nWalletDBUpdated++;
    return Erase(std::make_pair(std::string("sapextfvk"), extfvk));
}

bool CWalletDB::WriteCScript(const uint160& hash, const CScript& redeemScript)
{
    nWalletDBUpdated++;
    return Write(std::make_pair(std::string("cscript"), hash), *(const CScriptBase*)(&redeemScript), false);
}

bool CWalletDB::WriteCryptedCScript(const uint256 chash, const uint160& hash, const std::vector<unsigned char> &vchCryptedSecret)
{
    nWalletDBUpdated++;

    if (!Write(std::make_pair(std::string("ccscript"), chash), vchCryptedSecret, false)) {
        return false;
    }

    Erase(std::make_pair(std::string("cscript"), hash));
    return true;
}

bool CWalletDB::WriteWatchOnly(const CScript &dest)
{
    nWalletDBUpdated++;
    return Write(std::make_pair(std::string("watchs"), *(const CScriptBase*)(&dest)), '1');
}

bool CWalletDB::WriteCryptedWatchOnly(const uint256 chash, const CScript &dest, const std::vector<unsigned char> &vchCryptedSecret)
{
    nWalletDBUpdated++;
    if (!Write(std::make_pair(std::string("cwatchs"), chash), vchCryptedSecret)) {
        return false;
    }

    Erase(std::make_pair(std::string("watchs"), *(const CScriptBase*)(&dest)));
    return true;
}

bool CWalletDB::EraseWatchOnly(const CScript &dest)
{
    nWalletDBUpdated++;
    return Erase(std::make_pair(std::string("watchs"), *(const CScriptBase*)(&dest)));
}

bool CWalletDB::EraseCryptedWatchOnly(const uint256 chash)
{
    nWalletDBUpdated++;
    return Erase(std::make_pair(std::string("cwatchs"), chash));
}

bool CWalletDB::WriteIsCrypted(const bool &crypted)
{
    nWalletDBUpdated++;
    return Write(std::string("iscrypted"), crypted);
}

bool CWalletDB::WriteWalletBirthday(const int& nHeight)
{
    nWalletDBUpdated++;
    return Write(std::string("walletbirthday"), nHeight);
}

bool CWalletDB::ReadWalletBirthday(int& nHeight)
{
    return Read(std::string("walletbirthday"), nHeight);
}

bool CWalletDB::WriteWalletBip39Enabled(const bool& enabled)
{
    nWalletDBUpdated++;
    return Write(std::string("walletbip39enabled"), enabled);
}

bool CWalletDB::ReadWalletBip39Enabled(bool& enabled)
{
    return Read(std::string("walletbip39enabled"), enabled);
}

bool CWalletDB::WriteBestBlock(const CBlockLocator& locator)
{
    nWalletDBUpdated++;
    return Write(std::string("bestblock"), locator);
}

bool CWalletDB::ReadBestBlock(CBlockLocator& locator)
{
    return Read(std::string("bestblock"), locator);
}

bool CWalletDB::WriteOrderPosNext(int64_t nOrderPosNext)
{
    nWalletDBUpdated++;
    return Write(std::string("orderposnext"), nOrderPosNext);
}

bool CWalletDB::WriteDefaultKey(const CPubKey& vchPubKey)
{
    nWalletDBUpdated++;
    return Write(std::string("defaultkey"), vchPubKey);
}

bool CWalletDB::WriteCryptedDefaultKey(const uint256 chash, const std::vector<unsigned char> &vchCryptedSecret)
{
    nWalletDBUpdated++;
    if (!Write(std::string("cdefaultkey"), make_pair(chash, vchCryptedSecret))) {
        return false;
    }
    Erase(std::string("defaultkey"));
    return true;
}

bool CWalletDB::ReadPool(int64_t nPool, CKeyPool& keypool)
{
    return Read(std::make_pair(std::string("pool"), nPool), keypool);
}

bool CWalletDB::ReadCryptedPool(int64_t nPool, std::pair<uint256, std::vector<unsigned char>> &vchCryptedSecretPair)
{
    return Read(std::make_pair(std::string("cpool"), nPool), vchCryptedSecretPair);
}

bool CWalletDB::WritePool(int64_t nPool, const CKeyPool& keypool)
{
    nWalletDBUpdated++;
    return Write(std::make_pair(std::string("pool"), nPool), keypool);
}

bool CWalletDB::WriteCryptedPool(int64_t nPool, const uint256 chash, const std::vector<unsigned char> &vchCryptedSecret)
{
    nWalletDBUpdated++;
    if (!Write(std::make_pair(std::string("cpool"), nPool), std::make_pair(chash, vchCryptedSecret))) {
        return false;
    }

    Erase(std::make_pair(std::string("pool"), nPool));
    return true;
}

bool CWalletDB::ErasePool(int64_t nPool)
{
    nWalletDBUpdated++;
    if (!Erase(std::make_pair(std::string("pool"), nPool))) {
        return false;
    }
    if (!Erase(std::make_pair(std::string("cpool"), nPool))) {
        return false;
    }
    return true;
}

bool CWalletDB::WriteMinVersion(int nVersion)
{
    return Write(std::string("minversion"), nVersion);
}

bool CWalletDB::ReadAccount(const string& strAccount, CAccount& account)
{
    account.SetNull();
    return Read(make_pair(string("acc"), strAccount), account);
}

bool CWalletDB::WriteAccount(const string& strAccount, const CAccount& account)
{
    return Write(make_pair(string("acc"), strAccount), account);
}

bool CWalletDB::WriteAccountingEntry(const uint64_t nAccEntryNum, const CAccountingEntry& acentry)
{
    return Write(std::make_pair(std::string("acentry"), std::make_pair(acentry.strAccount, nAccEntryNum)), acentry);
}

bool CWalletDB::WriteAccountingEntry(const CAccountingEntry& acentry)
{
    return WriteAccountingEntry(++nAccountingEntryNumber, acentry);
}

CAmount CWalletDB::GetAccountCreditDebit(const string& strAccount)
{
    list<CAccountingEntry> entries;
    ListAccountCreditDebit(strAccount, entries);

    CAmount nCreditDebit = 0;
    BOOST_FOREACH (const CAccountingEntry& entry, entries)
        nCreditDebit += entry.nCreditDebit;

    return nCreditDebit;
}

void CWalletDB::ListAccountCreditDebit(const string& strAccount, list<CAccountingEntry>& entries)
{
    return;
}


class CWalletScanState {
public:
    unsigned int nKeys;
    unsigned int nCKeys;
    unsigned int nKeyMeta;
    unsigned int nZKeys;
    unsigned int nCZKeys;
    unsigned int nZKeyMeta;
    unsigned int nCZKeyMeta;
    unsigned int nSapZAddrs;
    unsigned int nCSapZAddrs;
    unsigned int nArcTx;
    unsigned int nWalletTx;
    bool fIsEncrypted;
    bool fAnyUnordered;
    int nFileVersion;
    vector<uint256> vWalletUpgrade;

    CWalletScanState() {
        nKeys = nCKeys = nKeyMeta = nZKeys = nCZKeys = nZKeyMeta = nCZKeyMeta = nSapZAddrs = nCSapZAddrs = 0;
        nArcTx = nWalletTx = 0;
        fIsEncrypted = false;
        fAnyUnordered = false;
        nFileVersion = 0;
    }
};

bool
ReadKeyValue(CWallet* pwallet, CDataStream& ssKey, CDataStream& ssValue,
             CWalletScanState &wss, string& strType, string& strErr)
{
    try {
        // Unserialize
        // Taking advantage of the fact that pair serialization
        // is just the two items serialized one after the other
        ssKey >> strType;

        //General Wallet Info
        if (strType == "hdseed") // encypted type is chdseed
        {
            uint256 seedFp;
            RawHDSeed rawSeed;
            ssKey >> seedFp;
            ssValue >> rawSeed;
            HDSeed seed(rawSeed);

            if (seed.Fingerprint() != seedFp)
            {
                strErr = "Error reading wallet database: HDSeed corrupt";
                return false;
            }

            if (!pwallet->LoadHDSeed(seed))
            {
                strErr = "Error reading wallet database: LoadHDSeed failed";
                return false;
            }
        }
        else if (strType == "hdchain") //no need to encrypt
        {
            CHDChain chain;
            ssValue >> chain;
            pwallet->SetHDChain(chain, true);
        }
        else if (strType == "version") //no need to encrypt
        {
            ssValue >> wss.nFileVersion;
            if (wss.nFileVersion == 10300)
                wss.nFileVersion = 300;
        }
        //End general wallet data records

        //Begin Transaction Data records
        else if (strType == "orderposnext") //no need to encrypt
        {
            ssValue >> pwallet->nOrderPosNext;
        }

        else if (strType == "tx" || strType == "ctx") //ctx is encrypted tx
        {

            if (nMaxConnections > 0) {
                uint256 hash;
                CWalletTx wtx;

                if (strType == "tx") {
                    ssKey >> hash;
                    ssValue >> wtx;
                } else {
                    uint256 chash;
                    ssKey >> chash;
                    vector<unsigned char> vchCryptedSecret;
                    ssValue >> vchCryptedSecret;

                    if (!pwallet->DecryptWalletTransaction(chash, vchCryptedSecret, hash, wtx))
                    {
                        strErr = "Error reading wallet database: DecryptWalletTransaction failed";
                        return false;
                    }
                }

                CValidationState state;
                auto verifier = libzcash::ProofVerifier::Strict();
                // ac_public chains set at height like KMD and ZEX, will force a rescan if we dont ignore this error: bad-txns-acpublic-chain
                // there cannot be any ztx in the wallet on ac_public chains that started from block 1, so this wont affect those.
                // PIRATE fails this check for notary nodes, need exception. Triggers full rescan without it.
                if ( !(CheckTransaction(0,wtx, state, verifier, 0, 0) && (wtx.GetHash() == hash) && state.IsValid()) && (state.GetRejectReason() != "bad-txns-acpublic-chain" && state.GetRejectReason() != "bad-txns-acprivacy-chain" && state.GetRejectReason() != "bad-txns-stakingtx") )
                {
                    //fprintf(stderr, "tx failed: %s rejectreason.%s\n", wtx.GetHash().GetHex().c_str(), state.GetRejectReason().c_str());
                    // vin-empty on staking chains is error relating to a failed staking tx, that for some unknown reason did not fully erase. save them here to erase and re-add later on.
                    if ( ASSETCHAINS_STAKED != 0 && state.GetRejectReason() == "bad-txns-vin-empty" )
                        deadTxns.push_back(hash);
                    return false;
                }
                // Undo serialize changes in 31600
                if (31404 <= wtx.fTimeReceivedIsTxTime && wtx.fTimeReceivedIsTxTime <= 31703)
                {
                    if (!ssValue.empty())
                    {
                        char fTmp;
                        char fUnused;
                        ssValue >> fTmp >> fUnused >> wtx.strFromAccount;
                        strErr = strprintf("LoadWallet() upgrading tx ver=%d %d '%s' %s",
                                           wtx.fTimeReceivedIsTxTime, fTmp, wtx.strFromAccount, hash.ToString());
                        wtx.fTimeReceivedIsTxTime = fTmp;
                    }
                    else
                    {
                        strErr = strprintf("LoadWallet() repairing tx ver=%d %s", wtx.fTimeReceivedIsTxTime, hash.ToString());
                        wtx.fTimeReceivedIsTxTime = 0;
                    }
                    wss.vWalletUpgrade.push_back(hash);
                }

                if (wtx.nOrderPos == -1)
                    wss.fAnyUnordered = true;

                wss.nWalletTx++;
                pwallet->AddToWallet(wtx, true, NULL, 0);
            }
        }
        else if (strType == "arctx" || strType == "carctx") //carctx is encrypted arctx
        {
            //The ArchiveTxPoint structure was changed. An older version will fail
            //to deserialize and not be added to the mapArcTx, triggering a full
            //ZapWalletTxes and Rescan.
            if (nMaxConnections > 0) {
                try
                {
                    uint256 txid;
                    ArchiveTxPoint arcTxPt;
                    if (strType == "arctx") {
                        ssKey >> txid;
                        ssValue >> arcTxPt;
                    } else {
                        uint256 chash;
                        ssKey >> chash;
                        vector<unsigned char> vchCryptedSecret;
                        ssValue >> vchCryptedSecret;

                        if (!pwallet->DecryptWalletArchiveTransaction(chash, vchCryptedSecret, txid, arcTxPt))
                        {
                            strErr = "Error reading wallet database: DecryptWalletArchiveTransaction failed";
                            return false;
                        }
                    }

                    wss.nArcTx++;
                    pwallet->LoadArcTxs(txid, arcTxPt);
                }
                catch (...) {}
            }

        }
        else if (strType == "arczsop" || strType == "carczsop") //carczsop is encrypted arczsop
        {
            if (nMaxConnections > 0) {
                uint256 nullifier;
                SaplingOutPoint op;
                if (strType == "arczsop") {
                    ssKey >> nullifier;
                    ssValue >> op;
                } else {
                    uint256 chash;
                    ssKey >> chash;
                    vector<unsigned char> vchCryptedSecret;
                    ssValue >> vchCryptedSecret;

                    if (!pwallet->DecryptArchivedSaplingOutpoint(chash, vchCryptedSecret, nullifier, op))
                    {
                        strErr = "Error reading wallet database: DecryptArchivedSaplingOutpoint failed";
                        return false;
                    }
                }

                pwallet->AddToArcSaplingOutPoints(nullifier, op);
            }
        }
        //End transaction data records

        //Begin t-address data records
        else if (strType == "name")
        {
            string strAddress;
            ssKey >> strAddress;
            ssValue >> pwallet->mapAddressBook[DecodeDestination(strAddress)].name;
        }
        else if (strType =="cname")
        {
            string strAddress;
            string strName;
            uint256 chash;
            ssKey >> chash;
            vector<unsigned char> vchCryptedSecret;
            ssValue >> vchCryptedSecret;

            pwallet->DecryptAddressBookEntry(chash, vchCryptedSecret, strAddress, strName);
            if (strName == "None")
                strName = "";

            pwallet->mapAddressBook[DecodeDestination(strAddress)].name = strName;
        }
        else if (strType == "purpose")
        {
            string strAddress;
            ssKey >> strAddress;
            ssValue >> pwallet->mapAddressBook[DecodeDestination(strAddress)].purpose;
        }
        else if (strType =="cpurpose")
        {
          string strAddress;
          string strPurpose;
          uint256 chash;
          ssKey >> chash;
          vector<unsigned char> vchCryptedSecret;
          ssValue >> vchCryptedSecret;

          pwallet->DecryptAddressBookEntry(chash, vchCryptedSecret, strAddress, strPurpose);
          if (strPurpose == "None")
              strPurpose = "";

          pwallet->mapAddressBook[DecodeDestination(strAddress)].purpose = strPurpose;
        }
        else if (strType == "watchs")
        {
            CScript script;
            ssKey >> *(CScriptBase*)(&script);
            char fYes;
            ssValue >> fYes;
            if (fYes == '1')
                pwallet->LoadWatchOnly(script);

            // Watch-only addresses have no birthday information for now,
            // so set the wallet birthday to the beginning of time.
            pwallet->nTimeFirstKey = 1;
        }
        else if (strType == "cwatchs")
        {
            uint256 chash;
            ssKey >> chash;
            vector<unsigned char> vchCryptedSecret;
            ssValue >> vchCryptedSecret;

            if (!pwallet->LoadCryptedWatchOnly(chash, vchCryptedSecret)) {
                strErr = "Error reading wallet database: LoadCryptedWatchOnly failed";
                return false;
            }

            // Watch-only addresses have no birthday information for now,
            // so set the wallet birthday to the beginning of time.
            pwallet->nTimeFirstKey = 1;
        }
        else if (strType == "cscript")
        {
            uint160 hash;
            ssKey >> hash;
            CScript script;
            ssValue >> *(CScriptBase*)(&script);

            if (!pwallet->LoadCScript(script))
            {
                strErr = "Error reading wallet database: LoadCScript failed";
                return false;
            }
        }
        else if (strType == "ccscript")
        {
            uint256 chash;
            ssKey >> chash;
            vector<unsigned char> vchCryptedSecret;
            ssValue >> vchCryptedSecret;

            if (!pwallet->LoadCryptedCScript(chash, vchCryptedSecret))
            {
                strErr = "Error reading wallet database: LoadCryptedCScript failed";
                return false;
            }
        }
        else if (strType == "key" || strType == "wkey") //encrypt type of key is ckey
        {
            CPubKey vchPubKey;
            ssKey >> vchPubKey;
            if (!vchPubKey.IsValid())
            {
                strErr = "Error reading wallet database: CPubKey corrupt";
                return false;
            }
            CKey key;
            CPrivKey pkey;
            uint256 hash;

            if (strType == "key")
            {
                wss.nKeys++;
                ssValue >> pkey;
            } else {
                CWalletKey wkey;
                ssValue >> wkey;
                pkey = wkey.vchPrivKey;
            }

            // Old wallets store keys as "key" [pubkey] => [privkey]
            // ... which was slow for wallets with lots of keys, because the public key is re-derived from the private key
            // using EC operations as a checksum.
            // Newer wallets store keys as "key"[pubkey] => [privkey][hash(pubkey,privkey)], which is much faster while
            // remaining backwards-compatible.
            try
            {
                ssValue >> hash;
            }
            catch (...) {}

            bool fSkipCheck = false;

            if (!hash.IsNull())
            {
                // hash pubkey/privkey to accelerate wallet load
                std::vector<unsigned char> vchKey;
                vchKey.reserve(vchPubKey.size() + pkey.size());
                vchKey.insert(vchKey.end(), vchPubKey.begin(), vchPubKey.end());
                vchKey.insert(vchKey.end(), pkey.begin(), pkey.end());

                if (Hash(vchKey.begin(), vchKey.end()) != hash)
                {
                    strErr = "Error reading wallet database: CPubKey/CPrivKey corrupt";
                    return false;
                }

                fSkipCheck = true;
            }

            if (!key.Load(pkey, vchPubKey, fSkipCheck))
            {
                strErr = "Error reading wallet database: CPrivKey corrupt";
                return false;
            }
            if (!pwallet->LoadKey(key, vchPubKey))
            {
                strErr = "Error reading wallet database: LoadKey failed";
                return false;
            }
        }
        else if (strType == "ckey") //ckey is encrypt key (transparent)
        {
            uint256 chash;
            ssKey >> chash;
            vector<unsigned char> vchCryptedSecret;
            ssValue >> vchCryptedSecret;
            wss.nCKeys++;

            if (!pwallet->LoadCryptedKey(chash, vchCryptedSecret))
            {
                strErr = "Error reading wallet database: LoadCryptedKey failed";
                return false;
            }
            wss.fIsEncrypted = true;
        }
        else if (strType == "keymeta")
        {
            CPubKey vchPubKey;
            ssKey >> vchPubKey;
            CKeyMetadata keyMeta;
            ssValue >> keyMeta;
            wss.nKeyMeta++;

            pwallet->LoadKeyMetadata(vchPubKey, keyMeta);

            // find earliest key creation time, as wallet birthday
            if (!pwallet->nTimeFirstKey ||
                (keyMeta.nCreateTime < pwallet->nTimeFirstKey))
                pwallet->nTimeFirstKey = keyMeta.nCreateTime;
        }

        else if (strType == "ckeymeta")
        {
            CKeyMetadata keyMeta;
            uint256 chash;
            ssKey >> chash;
            vector<unsigned char> vchCryptedSecret;
            ssValue >> vchCryptedSecret;

            wss.nKeyMeta++;

            pwallet->LoadCryptedKeyMetadata(chash, vchCryptedSecret, keyMeta);

            // find earliest key creation time, as wallet birthday
            if (!pwallet->nTimeFirstKey ||
                (keyMeta.nCreateTime < pwallet->nTimeFirstKey))
                pwallet->nTimeFirstKey = keyMeta.nCreateTime;
        }

        else if (strType == "defaultkey")
        {
            ssValue >> pwallet->vchDefaultKey;
        }
        else if (strType == "cdefaultkey")
        {
            CPubKey vchPubKey;
            uint256 chash;
            ssValue >> chash;
            vector<unsigned char> vchCryptedSecret;
            ssValue >> vchCryptedSecret;

            if (!pwallet->DecryptDefaultKey(chash, vchCryptedSecret, vchPubKey)) {
              strErr = "Error reading wallet database: DecryptDefaultKey failed";
              return false;
            }

            pwallet->vchDefaultKey = vchPubKey;
        }
        else if (strType == "pool")
        {
            int64_t nIndex;
            ssKey >> nIndex;
            CKeyPool keypool;
            ssValue >> keypool;
            pwallet->setKeyPool.insert(nIndex);

            // If no metadata exists yet, create a default with the pool key's
            // creation time. Note that this may be overwritten by actually
            // stored metadata for that key later, which is fine.
            CKeyID keyid = keypool.vchPubKey.GetID();
            if (pwallet->mapKeyMetadata.count(keyid) == 0)
                pwallet->mapKeyMetadata[keyid] = CKeyMetadata(keypool.nTime);
        }
        //End transparent data records


        //Sapling Address data
        else if (strType == "zname")
        {
            string strAddress;
            ssKey >> strAddress;
            ssValue >> pwallet->mapZAddressBook[DecodePaymentAddress(strAddress)].name;
        }
        else if (strType =="czname")
        {
            string strAddress;
            string strName;
            uint256 chash;
            ssKey >> chash;
            vector<unsigned char> vchCryptedSecret;
            ssValue >> vchCryptedSecret;

            pwallet->DecryptAddressBookEntry(chash, vchCryptedSecret, strAddress, strName);
            if (strName == "None")
                strName = "";

            pwallet->mapZAddressBook[DecodePaymentAddress(strAddress)].name = strName;
        }
        else if (strType == "zpurpose")
        {
            string strAddress;
            ssKey >> strAddress;
            ssValue >> pwallet->mapZAddressBook[DecodePaymentAddress(strAddress)].purpose;
        }
        else if (strType =="czpurpose")
        {
          string strAddress;
          string strPurpose;
          uint256 chash;
          ssKey >> chash;
          vector<unsigned char> vchCryptedSecret;
          ssValue >> vchCryptedSecret;

          pwallet->DecryptAddressBookEntry(chash, vchCryptedSecret, strAddress, strPurpose);
          if (strPurpose == "None")
              strPurpose = "";

          pwallet->mapZAddressBook[DecodePaymentAddress(strAddress)].purpose = strPurpose;
        }
        else if (strType == "sapzkey")
        {
            libzcash::SaplingIncomingViewingKey ivk;
            ssKey >> ivk;
            libzcash::SaplingExtendedSpendingKey key;
            ssValue >> key;

            if (!pwallet->LoadSaplingZKey(key))
            {
                strErr = "Error reading wallet database: LoadSaplingZKey failed";
                return false;
            }

            //Insert if not found, don't overwrite if found
            auto r = pwallet->mapZAddressBook.find(key.DefaultAddress());
            if (r == pwallet->mapZAddressBook.end()) {
                pwallet->mapZAddressBook[key.DefaultAddress()].name = "z-sapling";
                pwallet->mapZAddressBook[key.DefaultAddress()].purpose = "unknown";
            }

            //add checks for integrity
            wss.nZKeys++;
        }
        else if (strType == "csapzkey")
        {
            uint256 extfvkFinger;
            ssKey >> extfvkFinger;
            vector<unsigned char> vchCryptedSecret;
            ssValue >> vchCryptedSecret;
            libzcash::SaplingExtendedFullViewingKey extfvk;
            wss.nCZKeys++;

            if (!pwallet->LoadCryptedSaplingZKey(extfvkFinger, vchCryptedSecret, extfvk))
            {
                strErr = "Error reading wallet database: LoadCryptedSaplingZKey failed";
                return false;
            }

            //Insert if not found, don't overwrite if found
            auto r = pwallet->mapZAddressBook.find(extfvk.DefaultAddress());
            if (r == pwallet->mapZAddressBook.end()) {
                pwallet->mapZAddressBook[extfvk.DefaultAddress()].name = "z-sapling";
                pwallet->mapZAddressBook[extfvk.DefaultAddress()].purpose = "unknown";
            }

            wss.fIsEncrypted = true;
        }
        else if (strType == "sapextfvk")
        {
            libzcash::SaplingExtendedFullViewingKey extfvk;
            ssKey >> extfvk;
            char fYes;
            ssValue >> fYes;
            if (fYes == '1') {
                if(!pwallet->LoadSaplingFullViewingKey(extfvk))
                {
                    strErr = "Error reading wallet database: LoadSaplingFullViewingKey failed";
                    return false;
                }
                if(!pwallet->LoadSaplingWatchOnly(extfvk))
                {
                    strErr = "Error reading wallet database: LoadSaplingWatchOnly failed";
                    return false;
                }
            }

            //Insert if not found, don't overwrite if found
            auto r = pwallet->mapZAddressBook.find(extfvk.DefaultAddress());
            if (r == pwallet->mapZAddressBook.end()) {
                pwallet->mapZAddressBook[extfvk.DefaultAddress()].name = "z-sapling";
                pwallet->mapZAddressBook[extfvk.DefaultAddress()].purpose = "unknown";
            }

            // Viewing keys have no birthday information for now,
            // so set the wallet birthday to the beginning of time.
            pwallet->nTimeFirstKey = 1;
        }
        else if (strType == "csapextfvk")
        {
            uint256 extfvkFinger;
            ssKey >> extfvkFinger;
            vector<unsigned char> vchCryptedSecret;
            ssValue >> vchCryptedSecret;
            libzcash::SaplingExtendedFullViewingKey extfvk;
            if (!pwallet->LoadCryptedSaplingExtendedFullViewingKey(extfvkFinger, vchCryptedSecret, extfvk))
            {
                strErr = "Error reading wallet database: LoadCryptedSaplingExtendedFullViewingKey failed";
                return false;
            }

            pwallet->LoadSaplingWatchOnly(extfvk);

            //Insert if not found, don't overwrite if found
            auto r = pwallet->mapZAddressBook.find(extfvk.DefaultAddress());
            if (r == pwallet->mapZAddressBook.end()) {
                pwallet->mapZAddressBook[extfvk.DefaultAddress()].name = "z-sapling";
                pwallet->mapZAddressBook[extfvk.DefaultAddress()].purpose = "unknown";
            }

            // Viewing keys have no birthday information for now,
            // so set the wallet birthday to the beginning of time.
            pwallet->nTimeFirstKey = 1;
        }
        else if (strType == "sapzkeymeta")
        {
            libzcash::SaplingIncomingViewingKey ivk;
            ssKey >> ivk;
            CKeyMetadata keyMeta;
            ssValue >> keyMeta;

            wss.nZKeyMeta++;

            pwallet->LoadSaplingZKeyMetadata(ivk, keyMeta);
        }
        else if (strType == "csapzkeymeta")
        {
            uint256 extfvkFinger;
            ssKey >> extfvkFinger;
            vector<unsigned char> vchCryptedSecret;
            ssValue >> vchCryptedSecret;

            wss.nCZKeyMeta++;

            pwallet->mapTempHoldCryptedSaplingMetadata[extfvkFinger] = vchCryptedSecret;
        }
        else if (strType == "sapzaddr")
        {
            libzcash::SaplingPaymentAddress addr;
            ssKey >> addr;
            libzcash::SaplingIncomingViewingKey ivk;
            ssValue >> ivk;

            wss.nSapZAddrs++;

            if (!pwallet->LoadSaplingPaymentAddress(addr, ivk))
            {
                strErr = "Error reading wallet database: LoadSaplingPaymentAddress failed";
                return false;
            }

            //Insert if not found, don't overwrite if found
            auto r = pwallet->mapZAddressBook.find(addr);
            if (r == pwallet->mapZAddressBook.end()) {
                pwallet->mapZAddressBook[addr].name = "z-sapling";
                pwallet->mapZAddressBook[addr].purpose = "unknown";
            }
        }
        else if (strType == "csapzaddr")
        {
            uint256 chash;
            ssKey >> chash;
            vector<unsigned char> vchCryptedSecret;
            ssValue >> vchCryptedSecret;
            libzcash::SaplingPaymentAddress addr;

            wss.nCSapZAddrs++;

            if (!pwallet->LoadCryptedSaplingPaymentAddress(chash, vchCryptedSecret, addr))
            {
                strErr = "Error reading wallet database: LoadCryptedSaplingPaymentAddress failed";
                return false;
            }

            //Insert if not found, don't overwrite if found
            auto r = pwallet->mapZAddressBook.find(addr);
            if (r == pwallet->mapZAddressBook.end()) {
                pwallet->mapZAddressBook[addr].name = "z-sapling";
                pwallet->mapZAddressBook[addr].purpose = "unknown";
            }
        }
        else if (strType == "sapzdivaddr")
        {
            libzcash::SaplingPaymentAddress addr;
            ssKey >> addr;
            DiversifierPath dPath;
            ssValue >> dPath;

            if (!pwallet->LoadSaplingDiversifiedAddress(addr, dPath.first, dPath.second))
            {
                strErr = "Error reading wallet database: LoadSaplingDiversifiedAddress failed";
                return false;
            }
        }
        else if (strType == "csapzdivaddr")
        {
            uint256 chash;
            ssKey >> chash;
            vector<unsigned char> vchCryptedSecret;
            ssValue >> vchCryptedSecret;

            if (!pwallet->LoadCryptedSaplingDiversifiedAddress(chash, vchCryptedSecret))
            {
                strErr = "Error reading wallet database: LoadCryptedSaplingDiversifiedAddress failed";
                return false;
            }
        }
        else if (strType == "pspendkey")
        {
            libzcash::SaplingExtendedSpendingKey key;
            ssValue >> key;

            pwallet->primarySaplingSpendingKey = key;
        }
        else if (strType == "cpspendkey")
        {
            uint256 extfvkFinger;
            ssValue >> extfvkFinger;
            vector<unsigned char> vchCryptedSecret;
            ssValue >> vchCryptedSecret;

            if (!pwallet->LoadCryptedPrimarySaplingSpendingKey(extfvkFinger, vchCryptedSecret))
            {
                strErr = "Error reading wallet database: LoadCryptedPrimarySaplingSpendingKey failed";
                return false;
            }
        }

        else if (strType == "sapzlastdiv")
        {
            libzcash::SaplingIncomingViewingKey ivk;
            ssKey >> ivk;
            blob88 path;
            ssValue >> path;

            if (!pwallet->LoadLastDiversifierUsed(ivk, path))
            {
                strErr = "Error reading wallet database: LoadLastDiversifierUsed failed";
                return false;
            }
        }
        else if (strType == "csapzlastdiv")
        {
            uint256 chash;
            ssKey >> chash;
            vector<unsigned char> vchCryptedSecret;
            ssValue >> vchCryptedSecret;

            if (!pwallet->LoadLastCryptedDiversifierUsed(chash, vchCryptedSecret))
            {
                strErr = "Error reading wallet database: LoadLastDiversifierUsed failed";
                return false;
            }
        }

    } catch (...)
    {
        return false;
    }
    return true;
}

static bool IsKeyType(string strType)
{
    return (strType == "key" || strType == "wkey" ||
            strType == "hdseed" || strType == "chdseed" ||
            strType == "zkey" || strType == "czkey" ||
            strType == "sapzkey" || strType == "csapzkey" ||
            strType == "vkey" ||
            strType == "mkey" || strType == "ckey");
}

bool ReadCryptedSeedValue(CWallet* pwallet, CDataStream& ssKey, CDataStream& ssValue,
             CWalletScanState &wss, string& strType, string& strErr)
{
    try {
        // Unserialize
        // Taking advantage of the fact that pair serialization
        // is just the two items serialized one after the other
        ssKey >> strType;
        if (strType == "chdseed")
        {
            uint256 chash;
            vector<unsigned char> vchCryptedSecret;
            ssKey >> chash;
            ssValue >> vchCryptedSecret;
            if (!pwallet->LoadCryptedHDSeed(chash, vchCryptedSecret))
            {
                strErr = "Error reading wallet database: LoadCryptedHDSeed failed";
                return false;
            }
            wss.fIsEncrypted = true;
        }
        else if (strType == "mkey")
        {
            unsigned int nID;
            ssKey >> nID;
            CMasterKey kMasterKey;
            ssValue >> kMasterKey;
            if(pwallet->mapMasterKeys.count(nID) != 0)
            {
                strErr = strprintf("Error reading wallet database: duplicate CMasterKey id %u", nID);
                return false;
            }
            pwallet->mapMasterKeys[nID] = kMasterKey;
            if (pwallet->nMasterKeyMaxID < nID)
                pwallet->nMasterKeyMaxID = nID;
        }
    } catch (...)
    {
        return false;
    }
    return true;
}

DBErrors CWalletDB::InitalizeCryptedLoad(CWallet* pwallet) {
    LOCK(pwallet->cs_wallet);
    bool isCrypted = false;

    if (Read((string)"iscrypted", isCrypted)) {
        return DB_LOAD_CRYPTED;
    }
    return DB_LOAD_OK;
}

DBErrors CWalletDB::LoadCryptedSeedFromDB(CWallet* pwallet) {
    LOCK(pwallet->cs_wallet);
    CWalletScanState wss;

    // Get cursor
    Dbc* pcursor = GetCursor();
    if (!pcursor)
    {
        LogPrintf("Error getting wallet database cursor\n");
        return DB_CORRUPT;
    }


    while (true)
    {
        // Read next record
        CDataStream ssKey(SER_DISK, CLIENT_VERSION);
        CDataStream ssValue(SER_DISK, CLIENT_VERSION);
        int ret = ReadAtCursor(pcursor, ssKey, ssValue);
        if (ret == DB_NOTFOUND)
            break;
        else if (ret != 0)
        {
            LogPrintf("Error reading next record from wallet database\n");
            return DB_CORRUPT;
        }


        string strType, strErr;
        if (!ReadCryptedSeedValue(pwallet, ssKey, ssValue, wss, strType, strErr))
        {
            LogPrintf("DB_Corrupt reading crypted seed\n");
            return DB_CORRUPT;
        }

    }
    pcursor->close();
    return DB_LOAD_OK;
}


DBErrors CWalletDB::LoadWallet(CWallet* pwallet)
{
    LOCK(pwallet->cs_wallet);
    pwallet->vchDefaultKey = CPubKey();
    CWalletScanState wss;
    bool fNoncriticalErrors = false;
    DBErrors result = DB_LOAD_OK;

    try {
        int nMinVersion = 0;
        if (Read((string)"minversion", nMinVersion))
        {
            if (nMinVersion > CLIENT_VERSION)
                return DB_TOO_NEW;
            pwallet->LoadMinVersion(nMinVersion);
        }

        // Get cursor
        Dbc* pcursor = GetCursor();
        if (!pcursor)
        {
            LogPrintf("Error getting wallet database cursor\n");
            return DB_CORRUPT;
        }

        while (true)
        {
            // Read next record
            CDataStream ssKey(SER_DISK, CLIENT_VERSION);
            CDataStream ssValue(SER_DISK, CLIENT_VERSION);
            int ret = ReadAtCursor(pcursor, ssKey, ssValue);
            if (ret == DB_NOTFOUND)
                break;
            else if (ret != 0)
            {
                LogPrintf("Error reading next record from wallet database\n");
                return DB_CORRUPT;
            }

            // Try to be tolerant of single corrupt records:
            string strType, strErr;
            if (!ReadKeyValue(pwallet, ssKey, ssValue, wss, strType, strErr))
            {
                // losing keys is considered a catastrophic error, anything else
                // we assume the user can live with:
                if (IsKeyType(strType))
                    result = DB_CORRUPT;
                else
                {
                    // Leave other errors alone, if we try to fix them we might make things worse.
                    fNoncriticalErrors = true; // ... but do warn the user there is something wrong.
                    // set rescan for any error that is not vin-empty on staking chains.
                    if ( deadTxns.empty() && strType == "tx")
                        SoftSetBoolArg("-rescan", true);
                }
            }
            if (!strErr.empty())
                LogPrintf("%s\n", strErr);
        }
        pcursor->close();
    }
    catch (const boost::thread_interrupted&) {
        throw;
    }
    catch (...) {
        result = DB_CORRUPT;
    }

    if(!pwallet->LoadTempHeldCryptedData()) {
        LogPrintf("Loading Temp Held crypted data failed!!!\n");
    }

    if ( !deadTxns.empty() )
    {
        // staking chains with vin-empty error is a failed staking tx.
        // we remove then re add the tx here to stop needing a full rescan, which does not actually fix the problem.
        int32_t reAdded = 0;
        BOOST_FOREACH (uint256& hash, deadTxns)
        {
            fprintf(stderr, "Removing possible orphaned staking transaction from wallet.%s\n", hash.ToString().c_str());
            if (!pwallet->EraseFromWallet(hash))
                fprintf(stderr, "could not delete tx.%s\n",hash.ToString().c_str());
            uint256 blockhash; CTransaction tx; CBlockIndex* pindex;
            if ( GetTransaction(hash,tx,blockhash,false) && (pindex= komodo_blockindex(blockhash)) != 0 && chainActive.Contains(pindex) )
            {
                CWalletTx wtx(pwallet,tx);
                pwallet->AddToWallet(wtx, true, NULL, 0);
                reAdded++;
            }
        }
        fprintf(stderr, "Cleared %li orphaned staking transactions from wallet. Readded %i real transactions.\n",deadTxns.size(),reAdded);
        fNoncriticalErrors = false;
        deadTxns.clear();
    }

    if (fNoncriticalErrors && result == DB_LOAD_OK)
        result = DB_NONCRITICAL_ERROR;

    // Any wallet corruption at all: skip any rewriting or
    // upgrading, we don't want to make it worse.
    if (result != DB_LOAD_OK)
        return result;

    LogPrintf("nFileVersion = %d\n", wss.nFileVersion);

    LogPrintf("Keys: %u plaintext, %u encrypted, %u w/ metadata, %u total\n",
           wss.nKeys, wss.nCKeys, wss.nKeyMeta, wss.nKeys + wss.nCKeys);

    LogPrintf("ZKeys: %u plaintext, %u w/metadata\n",
           wss.nZKeys, wss.nZKeyMeta);

     LogPrintf("ZKeys: %u encrypted, %u w/encrypted metadata\n",
           wss.nCZKeys, wss.nCZKeyMeta);

    LogPrintf("Sapling Addresses: %u \n",wss.nSapZAddrs);
    LogPrintf("Encrypted Sapling Addresses: %u \n",wss.nCSapZAddrs);
    LogPrintf("Transactions: %u wallet transactions, %u archived transactions\n", wss.nWalletTx, wss.nArcTx);

    // nTimeFirstKey is only reliable if all keys have metadata
    if ((wss.nKeys + wss.nCKeys) != wss.nKeyMeta)
        pwallet->nTimeFirstKey = 1; // 0 would be considered 'no value'

    BOOST_FOREACH(uint256 hash, wss.vWalletUpgrade)
        WriteTx(hash, pwallet->mapWallet[hash], true);

    // Rewrite encrypted wallets of versions 0.4.0 and 0.5.0rc:
    if (wss.fIsEncrypted && (wss.nFileVersion == 40000 || wss.nFileVersion == 50000))
        return DB_NEED_REWRITE;

    if (wss.nFileVersion < CLIENT_VERSION) // Update
        WriteVersion(CLIENT_VERSION);

    return result;
}

DBErrors CWalletDB::FindWalletTxToZap(
  CWallet* pwallet, vector<uint256>& vTxHash,
  vector<CWalletTx>& vWtx, vector<uint256>& vCTxHash,
  vector<uint256>& vArcHash, vector<uint256>& vCArcHash,
  vector<uint256>& vArcSaplingNullifier, vector<uint256>& vCArcSaplingNullifier)
{
    pwallet->vchDefaultKey = CPubKey();
    bool fNoncriticalErrors = false;
    DBErrors result = DB_LOAD_OK;

    try {
        LOCK(pwallet->cs_wallet);
        int nMinVersion = 0;
        if (Read((string)"minversion", nMinVersion))
        {
            if (nMinVersion > CLIENT_VERSION)
                return DB_TOO_NEW;
            pwallet->LoadMinVersion(nMinVersion);
        }

        // Get cursor
        Dbc* pcursor = GetCursor();
        if (!pcursor)
        {
            LogPrintf("Error getting wallet database cursor\n");
            return DB_CORRUPT;
        }

        while (true)
        {
            // Read next record
            CDataStream ssKey(SER_DISK, CLIENT_VERSION);
            CDataStream ssValue(SER_DISK, CLIENT_VERSION);
            int ret = ReadAtCursor(pcursor, ssKey, ssValue);
            if (ret == DB_NOTFOUND)
                break;
            else if (ret != 0)
            {
                LogPrintf("Error reading next record from wallet database\n");
                return DB_CORRUPT;
            }

            string strType;
            ssKey >> strType;
            if (strType == "tx") {
                uint256 hash;
                ssKey >> hash;
                vTxHash.push_back(hash);
            } if (strType == "ctx") {
                uint256 hash;
                ssKey >> hash;
                vCTxHash.push_back(hash);
            } if (strType == "arctx") {
                uint256 hash;
                ssKey >> hash;
                vArcHash.push_back(hash);
            } if (strType == "carctx") {
                uint256 hash;
                ssKey >> hash;
                vCArcHash.push_back(hash);
            } if (strType == "arczsop") {
                uint256 nullifier;
                ssKey >> nullifier;
                vArcSaplingNullifier.push_back(nullifier);
            } if (strType == "carczsop") {
                uint256 hash;
                ssKey >> hash;
                vCArcSaplingNullifier.push_back(hash);
            }
        }
        pcursor->close();
    }
    catch (const boost::thread_interrupted&) {
        throw;
    }
    catch (...) {
        result = DB_CORRUPT;
    }

    if (fNoncriticalErrors && result == DB_LOAD_OK)
        result = DB_NONCRITICAL_ERROR;

    return result;
}

DBErrors CWalletDB::ZapWalletTx(CWallet* pwallet, vector<CWalletTx>& vWtx)
{
    // build list of wallet TXs
    vector<uint256> vTxHash;
    vector<uint256> vCTxHash;
    vector<uint256> vArcTxHash;
    vector<uint256> vCArcTxHash;
    vector<uint256> vArcSaplingNullifier;
    vector<uint256> vCArcSaplingNullifier;
    DBErrors err = FindWalletTxToZap(pwallet, vTxHash, vWtx, vCTxHash, vArcTxHash, vCArcTxHash, vArcSaplingNullifier, vCArcSaplingNullifier);
    if (err != DB_LOAD_OK)
        return err;

    // erase each wallet TX
    BOOST_FOREACH (uint256& hash, vTxHash) {
        if (!EraseTx(hash))
            return DB_CORRUPT;
    }

    // erase each crypted wallet TX
    BOOST_FOREACH (uint256& hash, vCTxHash) {
        if (!EraseCryptedTx(hash))
            return DB_CORRUPT;
    }

    // erase each archive TX
    BOOST_FOREACH (uint256& arcHash, vArcTxHash) {
        if (!EraseArcTx(arcHash))
            return DB_CORRUPT;
    }

    // erase each crypted archive TX
    BOOST_FOREACH (uint256& arcHash, vCArcTxHash) {
        if (!EraseCryptedArcTx(arcHash))
            return DB_CORRUPT;
    }
    // erase each archive Nullier SaplingOutput set
    BOOST_FOREACH (uint256& arcNullifier, vArcSaplingNullifier) {
        if (!EraseArcSaplingOp(arcNullifier))
            return DB_CORRUPT;
    }

    // erase each crypted archive Nullier SaplingOutput set
    BOOST_FOREACH (uint256& arcNullifier, vCArcSaplingNullifier) {
        if (!EraseCryptedArcSaplingOp(arcNullifier))
            return DB_CORRUPT;
    }
    return DB_LOAD_OK;
}

DBErrors CWalletDB::FindOldRecordsToZap(
  CWallet* pwallet,
  vector<uint256>& vArcSproutNullifier,
  vector<libzcash::SproutViewingKey>& vSproutViewingKeys,
  vector<libzcash::SproutPaymentAddress>& vSproutPaymentAddresses,
  vector<libzcash::SproutPaymentAddress>& vCSproutPaymentAddresses,
  vector<libzcash::SproutPaymentAddress>& vSproutMetaData)
{

    DBErrors result = DB_LOAD_OK;

    try {
        LOCK(pwallet->cs_wallet);

        // Get cursor
        Dbc* pcursor = GetCursor();
        if (!pcursor)
        {
            LogPrintf("Error getting wallet database cursor\n");
            return DB_CORRUPT;
        }

        while (true)
        {
            // Read next record
            CDataStream ssKey(SER_DISK, CLIENT_VERSION);
            CDataStream ssValue(SER_DISK, CLIENT_VERSION);
            int ret = ReadAtCursor(pcursor, ssKey, ssValue);
            if (ret == DB_NOTFOUND)
                break;
            else if (ret != 0)
            {
                LogPrintf("Error reading next record from wallet database\n");
                return DB_CORRUPT;
            }

            string strType;
            ssKey >> strType;
            if (strType == "arczcop") {
                uint256 nullifier;
                ssKey >> nullifier;
                vArcSproutNullifier.push_back(nullifier);
            } else if (strType == "vkey") {
                libzcash::SproutViewingKey vk;
                ssKey >> vk;
                vSproutViewingKeys.push_back(vk);
            } else if (strType == "zkey") {
                libzcash::SproutPaymentAddress addr;
                ssKey >> addr;
                vSproutPaymentAddresses.push_back(addr);
            } else if (strType == "czkey") {
                libzcash::SproutPaymentAddress addr;
                ssKey >> addr;
                vCSproutPaymentAddresses.push_back(addr);
            } else if (strType == "zkeymeta") {
                libzcash::SproutPaymentAddress addr;
                ssKey >> addr;
                vCSproutPaymentAddresses.push_back(addr);
            }


        }
        pcursor->close();
    }
    catch (const boost::thread_interrupted&) {
        throw;
    }
    catch (...) {
        result = DB_CORRUPT;
    }

    return result;
}

DBErrors CWalletDB::ZapOldRecords(CWallet* pwallet)
{
    // build list of obsolete records
    vector<uint256> vArcSproutNullifier;
    vector<libzcash::SproutViewingKey> vSproutViewingKeys;
    vector<libzcash::SproutPaymentAddress> vSproutPaymentAddresses;
    vector<libzcash::SproutPaymentAddress> vCSproutPaymentAddresses;
    vector<libzcash::SproutPaymentAddress> vSproutMetaData;


    LOCK(pwallet->cs_wallet);

    DBErrors err = FindOldRecordsToZap(pwallet
                                    , vArcSproutNullifier
                                    , vSproutViewingKeys
                                    , vSproutPaymentAddresses
                                    , vCSproutPaymentAddresses
                                    , vSproutMetaData);
    if (err != DB_LOAD_OK)
        return err;


    // erase each archive Nullier Sprout Output set
    BOOST_FOREACH (uint256& arcNullifier, vArcSproutNullifier) {
        if (!Erase(std::make_pair(std::string("arczcop"), arcNullifier))) {
            return DB_CORRUPT;
        }
    }

    // erase each sprout viewing key
    BOOST_FOREACH (libzcash::SproutViewingKey& sproutViewingKey, vSproutViewingKeys) {
        if (!Erase(std::make_pair(std::string("vkey"), sproutViewingKey))) {
            return DB_CORRUPT;
        }
    }

    // erase each sprout spending key
    BOOST_FOREACH (libzcash::SproutPaymentAddress& sproutPaymentAddress, vSproutPaymentAddresses) {
        if (!Erase(std::make_pair(std::string("zkey"), sproutPaymentAddress))) {
            return DB_CORRUPT;
        }
    }

    // erase each crypted sprout spending key
    BOOST_FOREACH (libzcash::SproutPaymentAddress& sproutPaymentAddress, vCSproutPaymentAddresses) {
        if (!Erase(std::make_pair(std::string("czkey"), sproutPaymentAddress))) {
            return DB_CORRUPT;
        }
    }

    // erase each sprout spending key metadata
    BOOST_FOREACH (libzcash::SproutPaymentAddress& sproutPaymentAddress, vSproutMetaData) {
        if (!Erase(std::make_pair(std::string("zkeymeta"), sproutPaymentAddress))) {
            return DB_CORRUPT;
        }
    }

    if(!Erase(std::string("witnesscachesize"))) {
        return DB_CORRUPT;
    }

    return DB_LOAD_OK;
}

void ThreadFlushWalletDB(const string& strFile)
{
    // Make this thread recognisable as the wallet flushing thread
    RenameThread("zcash-wallet");

    static bool fOneThread;
    if (fOneThread)
        return;
    fOneThread = true;
    if (!GetBoolArg("-flushwallet", true))
        return;

    unsigned int nLastSeen = nWalletDBUpdated;
    unsigned int nLastFlushed = nWalletDBUpdated;
    int64_t nLastWalletUpdate = GetTime();
    while (true)
    {
        MilliSleep(500);

        int* aborted = 0;
        int ret = bitdb.dbenv->lock_detect(0, DB_LOCK_EXPIRE, aborted);
        if (ret != 0) {
            LogPrintf("DB Lock detection, %d\n", ret);
        }

        if (nLastSeen != nWalletDBUpdated)
        {
            nLastSeen = nWalletDBUpdated;
            nLastWalletUpdate = GetTime();
        }

        if (nLastFlushed != nWalletDBUpdated && GetTime() - nLastWalletUpdate >= 2)
        {
            TRY_LOCK(bitdb->cs_db,lockDb);
            if (lockDb)
            {
                // Don't do this if any databases are in use
                int nRefCount = 0;
                map<string, int>::iterator mi = bitdb->mapFileUseCount.begin();
                while (mi != bitdb->mapFileUseCount.end())
                {
                    nRefCount += (*mi).second;
                    mi++;
                }

                if (nRefCount == 0)
                {
                    boost::this_thread::interruption_point();
                    map<string, int>::iterator mi = bitdb->mapFileUseCount.find(strFile);
                    if (mi != bitdb->mapFileUseCount.end())
                    {
                        LogPrint("db", "Flushing wallet.dat\n");
                        nLastFlushed = nWalletDBUpdated;
                        int64_t nStart = GetTimeMillis();

                        // Flush wallet.dat so it's self contained
                        bitdb->CloseDb(strFile);
                        bitdb->CheckpointLSN(strFile);

                        bitdb->mapFileUseCount.erase(mi++);
                        LogPrint("db", "Flushed wallet.dat %dms\n", GetTimeMillis() - nStart);
                    }
                }
            }
        }
    }
}

bool BackupWallet(const CWallet& wallet, const string& strDest)
{
    if (!wallet.fFileBacked)
        return false;
    while (true)
    {
        {
<<<<<<< HEAD
            if (!bitdb.mapFileUseCount.count(wallet.strWalletFile) || bitdb.mapFileUseCount[wallet.strWalletFile] == 0)
=======
            LOCK(bitdb->cs_db);
            if (!bitdb->mapFileUseCount.count(wallet.strWalletFile) || bitdb->mapFileUseCount[wallet.strWalletFile] == 0)
>>>>>>> 68a4f520
            {
                // Flush log data to the dat file
                bitdb->CloseDb(wallet.strWalletFile);
                bitdb->CheckpointLSN(wallet.strWalletFile);
                bitdb->mapFileUseCount.erase(wallet.strWalletFile);

                // Copy wallet.dat
                boost::filesystem::path pathSrc = GetDataDir() / wallet.strWalletFile;
                boost::filesystem::path pathDest(strDest);
                if (boost::filesystem::is_directory(pathDest))
                    pathDest /= wallet.strWalletFile;

                try {
                    boost::filesystem::copy_file(pathSrc, pathDest, boost::filesystem::copy_option::overwrite_if_exists);
                    LogPrintf("copied wallet.dat to %s\n", pathDest.string());
                    return true;
                } catch (const boost::filesystem::filesystem_error& e) {
                    LogPrintf("error copying wallet.dat to %s - %s\n", pathDest.string(), e.what());
                    return false;
                }
            }
        }
        MilliSleep(100);
    }
    return false;
}

bool CWalletDB::Compact(CDBEnv& dbenv, const std::string& strFile)
{
  bool fSuccess = dbenv.Compact(strFile);
  return fSuccess;
}
//
// Try to (very carefully!) recover wallet.dat if there is a problem.
//
bool CWalletDB::Recover(CDBEnv& dbenv, const std::string& filename, bool fOnlyKeys)
{
    // Recovery procedure:
    // move wallet.dat to wallet.timestamp.bak
    // Call Salvage with fAggressive=true to
    // get as much data as possible.
    // Rewrite salvaged data to wallet.dat
    // Set -rescan so any missing transactions will be
    // found.
    int64_t now = GetTime();
    std::string newFilename = strprintf("wallet.%d.bak", now);

    int result = dbenv.dbenv->dbrename(NULL, filename.c_str(), NULL,
                                       newFilename.c_str(), DB_AUTO_COMMIT);
    if (result == 0)
        LogPrintf("Renamed %s to %s\n", filename, newFilename);
    else
    {
        LogPrintf("Failed to rename %s to %s\n", filename, newFilename);
        return false;
    }

    std::vector<CDBEnv::KeyValPair> salvagedData;
    bool fSuccess = dbenv.Salvage(newFilename, true, salvagedData);
    if (salvagedData.empty())
    {
        LogPrintf("Salvage(aggressive) found no records in %s.\n", newFilename);
        return false;
    }
    LogPrintf("Salvage(aggressive) found %u records\n", salvagedData.size());

    boost::scoped_ptr<Db> pdbCopy(new Db(dbenv.dbenv, 0));
    int ret = pdbCopy->open(NULL,               // Txn pointer
                            filename.c_str(),   // Filename
                            "main",             // Logical db name
                            DB_BTREE,           // Database type
                            DB_CREATE,          // Flags
                            0);
    if (ret > 0)
    {
        LogPrintf("Cannot create database file %s\n", filename);
        return false;
    }
    CWallet dummyWallet;
    CWalletScanState wss;

    DbTxn* ptxn = dbenv.TxnBegin();
    BOOST_FOREACH(CDBEnv::KeyValPair& row, salvagedData)
    {
        if (fOnlyKeys)
        {
            CDataStream ssKey(row.first, SER_DISK, CLIENT_VERSION);
            CDataStream ssValue(row.second, SER_DISK, CLIENT_VERSION);
            string strType, strErr;
            bool fReadOK = ReadKeyValue(&dummyWallet, ssKey, ssValue,
                                        wss, strType, strErr);
            if (!IsKeyType(strType))
                continue;
            if (!fReadOK)
            {
                LogPrintf("WARNING: CWalletDB::Recover skipping %s: %s\n", strType, strErr);
                continue;
            }
        }
        Dbt datKey(&row.first[0], row.first.size());
        Dbt datValue(&row.second[0], row.second.size());
        int ret2 = pdbCopy->put(ptxn, &datKey, &datValue, DB_NOOVERWRITE);
        if (ret2 > 0)
            fSuccess = false;
    }
    ptxn->commit(0);
    pdbCopy->close(0);

    return fSuccess;
}

bool CWalletDB::Recover(CDBEnv& dbenv, const std::string& filename)
{
    return CWalletDB::Recover(dbenv, filename, false);
}

bool CWalletDB::WriteDestData(const std::string &address, const std::string &key, const std::string &value)
{
    nWalletDBUpdated++;
    return Write(std::make_pair(std::string("destdata"), std::make_pair(address, key)), value);
}

bool CWalletDB::EraseDestData(const std::string &address, const std::string &key)
{
    nWalletDBUpdated++;
    return Erase(std::make_pair(std::string("destdata"), std::make_pair(address, key)));
}


bool CWalletDB::WriteHDSeed(const HDSeed& seed)
{
    nWalletDBUpdated++;
    return Write(std::make_pair(std::string("hdseed"), seed.Fingerprint()), seed.RawSeed());
}

bool CWalletDB::WriteCryptedHDSeed(const uint256& seedFp, const uint256& chash, const std::vector<unsigned char>& vchCryptedSecret)
{
    nWalletDBUpdated++;
    if (!WriteTxn(std::make_pair(std::string("chdseed"), chash), vchCryptedSecret, __FUNCTION__)) {
        return false;
    }

    Erase(std::make_pair(std::string("hdseed"), seedFp));

    return true;
}

bool CWalletDB::WriteHDChain(const CHDChain& chain)
{
    nWalletDBUpdated++;
    return Write(std::string("hdchain"), chain);
}<|MERGE_RESOLUTION|>--- conflicted
+++ resolved
@@ -42,12 +42,7 @@
 using namespace std;
 
 static uint64_t nAccountingEntryNumber = 0;
-<<<<<<< HEAD
 static list<uint256> deadTxns;
-extern CBlockIndex *komodo_blockindex(uint256 hash);
-=======
-static list<uint256> deadTxns; 
->>>>>>> 68a4f520
 
 //
 // CWalletDB
@@ -2035,7 +2030,7 @@
         MilliSleep(500);
 
         int* aborted = 0;
-        int ret = bitdb.dbenv->lock_detect(0, DB_LOCK_EXPIRE, aborted);
+        int ret = bitdb->dbenv->lock_detect(0, DB_LOCK_EXPIRE, aborted);
         if (ret != 0) {
             LogPrintf("DB Lock detection, %d\n", ret);
         }
@@ -2090,12 +2085,8 @@
     while (true)
     {
         {
-<<<<<<< HEAD
-            if (!bitdb.mapFileUseCount.count(wallet.strWalletFile) || bitdb.mapFileUseCount[wallet.strWalletFile] == 0)
-=======
             LOCK(bitdb->cs_db);
             if (!bitdb->mapFileUseCount.count(wallet.strWalletFile) || bitdb->mapFileUseCount[wallet.strWalletFile] == 0)
->>>>>>> 68a4f520
             {
                 // Flush log data to the dat file
                 bitdb->CloseDb(wallet.strWalletFile);

--- conflicted
+++ resolved
@@ -5137,29 +5137,16 @@
                   } else {
                     result.push_back(Pair("error", "pubkey entered is invalid."));
                 }
-<<<<<<< HEAD
-=======
-                NOTARY_PUBKEY = params[0].get_str();
-                decode_hex(NOTARY_PUBKEY33,33,(char *)NOTARY_PUBKEY.c_str());
-                USE_EXTERNAL_PUBKEY = 1;
->>>>>>> c1cf0231
             }
         } else {
             result.push_back(Pair("error", "pubkey is wrong length, must be 66 char hex string."));
         }
     } else {
-<<<<<<< HEAD
         if ( NOTARY_ADDRESS.empty() ) {
           pubkey2addr((char *)Raddress,(uint8_t *)NOTARY_PUBKEY33);
           NOTARY_ADDRESS.assign(Raddress);
-        }    
+        }
         result.push_back(Pair("error", "Can only set pubkey once, to change it you need to restart your daemon."));
-=======
-        result.push_back(Pair("error", "Can only set pubkey once, to change it you need to restart your daemon, pubkey in use is below."));
-        pubkey2addr((char *)Raddress,(uint8_t *)NOTARY_PUBKEY33);
-        std::string address_ret; address_ret.assign(Raddress);
-        result.push_back(Pair("address",address_ret));
->>>>>>> c1cf0231
     }
     if ( NOTARY_PUBKEY33[0] != 0 && !NOTARY_ADDRESS.empty() ) {
         result.push_back(Pair("address", NOTARY_ADDRESS));

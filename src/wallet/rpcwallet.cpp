// Copyright (c) 2010 Satoshi Nakamoto
// Copyright (c) 2009-2014 The Bitcoin Core developers
// Distributed under the MIT software license, see the accompanying
// file COPYING or http://www.opensource.org/licenses/mit-license.php.

/******************************************************************************
 * Copyright © 2014-2019 The SuperNET Developers.                             *
 *                                                                            *
 * See the AUTHORS, DEVELOPER-AGREEMENT and LICENSE files at                  *
 * the top-level directory of this distribution for the individual copyright  *
 * holder information and the developer policies on copyright and licensing.  *
 *                                                                            *
 * Unless otherwise agreed in a custom licensing agreement, no part of the    *
 * SuperNET software, including this file may be copied, modified, propagated *
 * or distributed except according to the terms contained in the LICENSE file *
 *                                                                            *
 * Removal or modification of this copyright notice is prohibited.            *
 *                                                                            *
 ******************************************************************************/

#include "amount.h"
#include "consensus/upgrades.h"
#include "core_io.h"
#include "init.h"
#include "key_io.h"
#include "main.h"
#include "net.h"
#include "netbase.h"
#include "rpc/server.h"
#include "timedata.h"
#include "transaction_builder.h"
#include "util.h"
#include "utilmoneystr.h"
#include "wallet.h"
#include "walletdb.h"
#include "primitives/transaction.h"
#include "zcbenchmarks.h"
#include "script/interpreter.h"
#include "zcash/zip32.h"

#include "utiltime.h"
#include "asyncrpcoperation.h"
#include "asyncrpcqueue.h"
#include "wallet/asyncrpcoperation_mergetoaddress.h"
#include "wallet/asyncrpcoperation_sendmany.h"
#include "wallet/asyncrpcoperation_shieldcoinbase.h"

#include "consensus/upgrades.h"

#include "sodium.h"

#include <stdint.h>

#include <boost/assign/list_of.hpp>

#include <univalue.h>

#include <numeric>

#include "komodo_defs.h"

using namespace std;

using namespace libzcash;

extern char ASSETCHAINS_SYMBOL[KOMODO_ASSETCHAIN_MAXLEN];
const std::string ADDR_TYPE_SPROUT = "sprout";
const std::string ADDR_TYPE_SAPLING = "sapling";

extern UniValue TxJoinSplitToJSON(const CTransaction& tx);
uint32_t komodo_segid32(char *coinaddr);
int32_t komodo_dpowconfs(int32_t height,int32_t numconfs);
int32_t komodo_isnotaryvout(char *coinaddr); // from ac_private chains only
CBlockIndex *komodo_getblockindex(uint256 hash);

int64_t nWalletUnlockTime;
static CCriticalSection cs_nWalletUnlockTime;
std::string CCerror;

// Private method:
UniValue z_getoperationstatus_IMPL(const UniValue&, bool);

#define PLAN_NAME_MAX   8
#define VALID_PLAN_NAME(x)  (strlen(x) <= PLAN_NAME_MAX)

std::string HelpRequiringPassphrase()
{
    return pwalletMain && pwalletMain->IsCrypted()
        ? "\nRequires wallet passphrase to be set with walletpassphrase call."
        : "";
}

bool EnsureWalletIsAvailable(bool avoidException)
{
    if (!pwalletMain)
    {
        if (!avoidException)
            throw JSONRPCError(RPC_METHOD_NOT_FOUND, "Method not found (disabled)");
        else
            return false;
    }
    return true;
}

void EnsureWalletIsUnlocked()
{
    if (pwalletMain->IsLocked())
        throw JSONRPCError(RPC_WALLET_UNLOCK_NEEDED, "Error: Please enter the wallet passphrase with walletpassphrase first.");
}

uint64_t komodo_accrued_interest(int32_t *txheightp,uint32_t *locktimep,uint256 hash,int32_t n,int32_t checkheight,uint64_t checkvalue,int32_t tipheight);

void WalletTxToJSON(const CWalletTx& wtx, UniValue& entry)
{
    //int32_t i,n,txheight; uint32_t locktime; uint64_t interest = 0;
    int confirms = wtx.GetDepthInMainChain();
    entry.push_back(Pair("rawconfirmations", confirms));
    if (wtx.IsCoinBase())
        entry.push_back(Pair("generated", true));
    if (confirms > 0)
    {
        entry.push_back(Pair("confirmations", komodo_dpowconfs((int32_t)mapBlockIndex[wtx.hashBlock]->GetHeight(),confirms)));
        entry.push_back(Pair("blockhash", wtx.hashBlock.GetHex()));
        entry.push_back(Pair("blockindex", wtx.nIndex));
        entry.push_back(Pair("blocktime", mapBlockIndex[wtx.hashBlock]->GetBlockTime()));
        entry.push_back(Pair("expiryheight", (int64_t)wtx.nExpiryHeight));
    } else entry.push_back(Pair("confirmations", confirms));
    uint256 hash = wtx.GetHash();
    entry.push_back(Pair("txid", hash.GetHex()));
    UniValue conflicts(UniValue::VARR);
    BOOST_FOREACH(const uint256& conflict, wtx.GetConflicts())
        conflicts.push_back(conflict.GetHex());
    entry.push_back(Pair("walletconflicts", conflicts));
    entry.push_back(Pair("time", wtx.GetTxTime()));
    entry.push_back(Pair("timereceived", (int64_t)wtx.nTimeReceived));
    BOOST_FOREACH(const PAIRTYPE(string,string)& item, wtx.mapValue)
        entry.push_back(Pair(item.first, item.second));

    entry.push_back(Pair("vjoinsplit", TxJoinSplitToJSON(wtx)));
}

string AccountFromValue(const UniValue& value)
{
    string strAccount = value.get_str();
    //if (strAccount != "")
    //    throw JSONRPCError(RPC_WALLET_ACCOUNTS_UNSUPPORTED, "Accounts are unsupported");
    return strAccount;
}

char *komodo_chainname()
{
     return(ASSETCHAINS_SYMBOL[0] == 0 ? (char *)"KMD" : ASSETCHAINS_SYMBOL);
}

UniValue getnewaddress(const UniValue& params, bool fHelp)
{
    if (!EnsureWalletIsAvailable(fHelp))
        return NullUniValue;

    if (fHelp || params.size() > 1)
        throw runtime_error(
            "getnewaddress ( \"account\" )\n"
            "\nReturns a new " + strprintf("%s",komodo_chainname()) + " address for receiving payments.\n"
            "\nArguments:\n"
            "1. \"account\"        (string, optional) DEPRECATED. If provided, it MUST be set to the empty string \"\" to represent the default account. Passing any other string will result in an error.\n"
            "\nResult:\n"
            "\"" + strprintf("%s",komodo_chainname()) + "_address\"    (string) The new " + strprintf("%s",komodo_chainname()) + " address\n"
            "\nExamples:\n"
            + HelpExampleCli("getnewaddress", "")
            + HelpExampleRpc("getnewaddress", "")
        );

    LOCK2(cs_main, pwalletMain->cs_wallet);

    // Parse the account first so we don't generate a key if there's an error
    string strAccount;
    if (params.size() > 0)
        strAccount = AccountFromValue(params[0]);

    if (!pwalletMain->IsLocked())
        pwalletMain->TopUpKeyPool();

    // Generate a new key that is added to wallet
    CPubKey newKey;
    if (!pwalletMain->GetKeyFromPool(newKey))
        throw JSONRPCError(RPC_WALLET_KEYPOOL_RAN_OUT, "Error: Keypool ran out, please call keypoolrefill first");
    CKeyID keyID = newKey.GetID();

    pwalletMain->SetAddressBook(keyID, strAccount, "receive");

    return EncodeDestination(keyID);
}


CTxDestination GetAccountAddress(std::string strAccount, bool bForceNew=false)
{
    CWalletDB walletdb(pwalletMain->strWalletFile);

    CAccount account;
    walletdb.ReadAccount(strAccount, account);

    bool bKeyUsed = false;

    // Check if the current key has been used
    if (account.vchPubKey.IsValid())
    {
        CScript scriptPubKey = GetScriptForDestination(account.vchPubKey.GetID());
        for (map<uint256, CWalletTx>::iterator it = pwalletMain->mapWallet.begin();
             it != pwalletMain->mapWallet.end() && account.vchPubKey.IsValid();
             ++it)
        {
            const CWalletTx& wtx = (*it).second;
            BOOST_FOREACH(const CTxOut& txout, wtx.vout)
                if (txout.scriptPubKey == scriptPubKey)
                    bKeyUsed = true;
        }
    }

    // Generate a new key
    if (!account.vchPubKey.IsValid() || bForceNew || bKeyUsed)
    {
        if (!pwalletMain->GetKeyFromPool(account.vchPubKey))
            throw JSONRPCError(RPC_WALLET_KEYPOOL_RAN_OUT, "Error: Keypool ran out, please call keypoolrefill first");

        pwalletMain->SetAddressBook(account.vchPubKey.GetID(), strAccount, "receive");
        walletdb.WriteAccount(strAccount, account);
    }

    return account.vchPubKey.GetID();
}

UniValue getaccountaddress(const UniValue& params, bool fHelp)
{
    if (!EnsureWalletIsAvailable(fHelp))
        return NullUniValue;

    if (fHelp || params.size() != 1)
        throw runtime_error(
            "getaccountaddress \"account\"\n"
            "\nDEPRECATED. Returns the current " + strprintf("%s",komodo_chainname()) + " address for receiving payments to this account.\n"
            "\nArguments:\n"
            "1. \"account\"       (string, required) MUST be set to the empty string \"\" to represent the default account. Passing any other string will result in an error.\n"
            "\nResult:\n"
            "\"" + strprintf("%s",komodo_chainname()) + "_address\"   (string) The account " + strprintf("%s",komodo_chainname()) + " address\n"
            "\nExamples:\n"
            + HelpExampleCli("getaccountaddress", "")
            + HelpExampleCli("getaccountaddress", "\"\"")
            + HelpExampleCli("getaccountaddress", "\"myaccount\"")
            + HelpExampleRpc("getaccountaddress", "\"myaccount\"")
        );

    LOCK2(cs_main, pwalletMain->cs_wallet);

    // Parse the account first so we don't generate a key if there's an error
    string strAccount = AccountFromValue(params[0]);

    UniValue ret(UniValue::VSTR);

    ret = EncodeDestination(GetAccountAddress(strAccount));
    return ret;
}


UniValue getrawchangeaddress(const UniValue& params, bool fHelp)
{
    if (!EnsureWalletIsAvailable(fHelp))
        return NullUniValue;

    if (fHelp || params.size() > 1)
        throw runtime_error(
            "getrawchangeaddress\n"
            "\nReturns a new " + strprintf("%s",komodo_chainname()) + " address, for receiving change.\n"
            "This is for use with raw transactions, NOT normal use.\n"
            "\nResult:\n"
            "\"address\"    (string) The address\n"
            "\nExamples:\n"
            + HelpExampleCli("getrawchangeaddress", "")
            + HelpExampleRpc("getrawchangeaddress", "")
       );

    LOCK2(cs_main, pwalletMain->cs_wallet);

    if (!pwalletMain->IsLocked())
        pwalletMain->TopUpKeyPool();

    CReserveKey reservekey(pwalletMain);
    CPubKey vchPubKey;
    if (!reservekey.GetReservedKey(vchPubKey))
        throw JSONRPCError(RPC_WALLET_KEYPOOL_RAN_OUT, "Error: Keypool ran out, please call keypoolrefill first");

    reservekey.KeepKey();

    CKeyID keyID = vchPubKey.GetID();

    return EncodeDestination(keyID);
}


UniValue setaccount(const UniValue& params, bool fHelp)
{
    if (!EnsureWalletIsAvailable(fHelp))
        return NullUniValue;

    if (fHelp || params.size() < 1 || params.size() > 2)
        throw runtime_error(
            "setaccount \"" + strprintf("%s",komodo_chainname()) + "_address\" \"account\"\n"
            "\nDEPRECATED. Sets the account associated with the given address.\n"
            "\nArguments:\n"
            "1. \"" + strprintf("%s",komodo_chainname()) + "_address\"  (string, required) The " + strprintf("%s",komodo_chainname()) + " address to be associated with an account.\n"
            "2. \"account\"         (string, required) MUST be set to the empty string \"\" to represent the default account. Passing any other string will result in an error.\n"
            "\nExamples:\n"
            + HelpExampleCli("setaccount", "\"RD6GgnrMpPaTSMn8vai6yiGA7mN4QGPV\" \"tabby\"")
            + HelpExampleRpc("setaccount", "\"RD6GgnrMpPaTSMn8vai6yiGA7mN4QGPV\", \"tabby\"")
        );

    LOCK2(cs_main, pwalletMain->cs_wallet);

    CTxDestination dest = DecodeDestination(params[0].get_str());
    if (!IsValidDestination(dest)) {
        throw JSONRPCError(RPC_INVALID_ADDRESS_OR_KEY, "Invalid Zcash address");
    }

    string strAccount;
    if (params.size() > 1)
        strAccount = AccountFromValue(params[1]);

    // Only add the account if the address is yours.
    if (IsMine(*pwalletMain, dest)) {
        // Detect when changing the account of an address that is the 'unused current key' of another account:
        if (pwalletMain->mapAddressBook.count(dest)) {
            std::string strOldAccount = pwalletMain->mapAddressBook[dest].name;
            if (dest == GetAccountAddress(strOldAccount)) {
                GetAccountAddress(strOldAccount, true);
            }
        }
        pwalletMain->SetAddressBook(dest, strAccount, "receive");
    }
    else
        throw JSONRPCError(RPC_MISC_ERROR, "setaccount can only be used with own address");

    return NullUniValue;
}


UniValue getaccount(const UniValue& params, bool fHelp)
{
    if (!EnsureWalletIsAvailable(fHelp))
        return NullUniValue;

    if (fHelp || params.size() != 1)
        throw runtime_error(
            "getaccount \"" + strprintf("%s",komodo_chainname()) + "_address\"\n"
            "\nDEPRECATED. Returns the account associated with the given address.\n"
            "\nArguments:\n"
            "1. \"" + strprintf("%s",komodo_chainname()) + "_address\"  (string, required) The " + strprintf("%s",komodo_chainname()) + " address for account lookup.\n"
            "\nResult:\n"
            "\"accountname\"        (string) the account address\n"
            "\nExamples:\n"
            + HelpExampleCli("getaccount", "\"RD6GgnrMpPaTSMn8vai6yiGA7mN4QGPV\"")
            + HelpExampleRpc("getaccount", "\"RD6GgnrMpPaTSMn8vai6yiGA7mN4QGPV\"")
        );

    LOCK2(cs_main, pwalletMain->cs_wallet);

    CTxDestination dest = DecodeDestination(params[0].get_str());
    if (!IsValidDestination(dest)) {
        throw JSONRPCError(RPC_INVALID_ADDRESS_OR_KEY, "Invalid Zcash address");
    }

    std::string strAccount;
    std::map<CTxDestination, CAddressBookData>::iterator mi = pwalletMain->mapAddressBook.find(dest);
    if (mi != pwalletMain->mapAddressBook.end() && !(*mi).second.name.empty()) {
        strAccount = (*mi).second.name;
    }
    return strAccount;
}


UniValue getaddressesbyaccount(const UniValue& params, bool fHelp)
{
    if (!EnsureWalletIsAvailable(fHelp))
        return NullUniValue;

    if (fHelp || params.size() != 1)
        throw runtime_error(
            "getaddressesbyaccount \"account\"\n"
            "\nDEPRECATED. Returns the list of addresses for the given account.\n"
            "\nArguments:\n"
            "1. \"account\"  (string, required) MUST be set to the empty string \"\" to represent the default account. Passing any other string will result in an error.\n"
            "\nResult:\n"
            "[                     (json array of string)\n"
            "  \"" + strprintf("%s",komodo_chainname()) + "_address\"  (string) a " + strprintf("%s",komodo_chainname()) + " address associated with the given account\n"
            "  ,...\n"
            "]\n"
            "\nExamples:\n"
            + HelpExampleCli("getaddressesbyaccount", "\"tabby\"")
            + HelpExampleRpc("getaddressesbyaccount", "\"tabby\"")
        );

    LOCK2(cs_main, pwalletMain->cs_wallet);

    string strAccount = AccountFromValue(params[0]);

    // Find all addresses that have the given account
    UniValue ret(UniValue::VARR);
    for (const std::pair<CTxDestination, CAddressBookData>& item : pwalletMain->mapAddressBook) {
        const CTxDestination& dest = item.first;
        const std::string& strName = item.second.name;
        if (strName == strAccount) {
            ret.push_back(EncodeDestination(dest));
        }
    }
    return ret;
}

static void SendMoney(const CTxDestination &address, CAmount nValue, bool fSubtractFeeFromAmount, CWalletTx& wtxNew,uint8_t *opretbuf,int32_t opretlen,long int opretValue)
{
    CAmount curBalance = pwalletMain->GetBalance();

    // Check amount
    if (nValue <= 0)
        throw JSONRPCError(RPC_INVALID_PARAMETER, "Invalid amount");

    if (nValue > curBalance)
        throw JSONRPCError(RPC_WALLET_INSUFFICIENT_FUNDS, "Insufficient funds");

    // Parse Zcash address
    CScript scriptPubKey = GetScriptForDestination(address);

    // Create and send the transaction
    CReserveKey reservekey(pwalletMain);
    CAmount nFeeRequired;
    std::string strError;
    vector<CRecipient> vecSend;
    int nChangePosRet = -1;
    CRecipient recipient = {scriptPubKey, nValue, fSubtractFeeFromAmount};
    vecSend.push_back(recipient);
    if ( opretlen > 0 && opretbuf != 0 )
    {
        CScript opretpubkey; int32_t i; uint8_t *ptr;
        opretpubkey.resize(opretlen);
        for (i=0; i<opretlen; i++)
        {
            opretpubkey[i] = opretbuf[i];
            //printf("%02x",ptr[i]);
        }
        //printf(" opretbuf[%d]\n",opretlen);
        CRecipient opret = { opretpubkey, opretValue, false };
        vecSend.push_back(opret);
    }
    if (!pwalletMain->CreateTransaction(vecSend, wtxNew, reservekey, nFeeRequired, nChangePosRet, strError)) {
        if (!fSubtractFeeFromAmount && nValue + nFeeRequired > pwalletMain->GetBalance())
            strError = strprintf("Error: This transaction requires a transaction fee of at least %s because of its amount, complexity, or use of recently received funds!", FormatMoney(nFeeRequired));
        throw JSONRPCError(RPC_WALLET_ERROR, strError);
    }
    if (!pwalletMain->CommitTransaction(wtxNew, reservekey))
        throw JSONRPCError(RPC_WALLET_ERROR, "Error: The transaction was rejected! This might happen if some of the coins in your wallet were already spent, such as if you used a copy of wallet.dat and coins were spent in the copy but not marked as spent here.");
}

int32_t komodo_isnotaryvout(char *coinaddr);

UniValue sendtoaddress(const UniValue& params, bool fHelp)
{
    if (!EnsureWalletIsAvailable(fHelp))
        return NullUniValue;

    if (fHelp || params.size() < 2 || params.size() > 5)
        throw runtime_error(
            "sendtoaddress \"" + strprintf("%s",komodo_chainname()) + "_address\" amount ( \"comment\" \"comment-to\" subtractfeefromamount )\n"
            "\nSend an amount to a given address. The amount is a real and is rounded to the nearest 0.00000001\n"
            + HelpRequiringPassphrase() +
            "\nArguments:\n"
            "1. \"" + strprintf("%s",komodo_chainname()) + "_address\"  (string, required) The " + strprintf("%s",komodo_chainname()) + " address to send to.\n"
            "2. \"amount\"      (numeric, required) The amount in " + strprintf("%s",komodo_chainname()) + " to send. eg 0.1\n"
            "3. \"comment\"     (string, optional) A comment used to store what the transaction is for. \n"
            "                             This is not part of the transaction, just kept in your wallet.\n"
            "4. \"comment-to\"  (string, optional) A comment to store the name of the person or organization \n"
            "                             to which you're sending the transaction. This is not part of the \n"
            "                             transaction, just kept in your wallet.\n"
            "5. subtractfeefromamount  (boolean, optional, default=false) The fee will be deducted from the amount being sent.\n"
            "                             The recipient will receive less " + strprintf("%s",komodo_chainname()) + " than you enter in the amount field.\n"
            "\nResult:\n"
            "\"transactionid\"  (string) The transaction id.\n"
            "\nExamples:\n"
            + HelpExampleCli("sendtoaddress", "\"RD6GgnrMpPaTSMn8vai6yiGA7mN4QGPV\" 0.1")
            + HelpExampleCli("sendtoaddress", "\"RD6GgnrMpPaTSMn8vai6yiGA7mN4QGPV\" 0.1 \"donation\" \"seans outpost\"")
            + HelpExampleCli("sendtoaddress", "\"RD6GgnrMpPaTSMn8vai6yiGA7mN4QGPV\" 0.1 \"\" \"\" true")
            + HelpExampleRpc("sendtoaddress", "\"RD6GgnrMpPaTSMn8vai6yiGA7mN4QGPV\", 0.1, \"donation\", \"seans outpost\"")
        );

    if ( ASSETCHAINS_PRIVATE != 0 && AmountFromValue(params[1]) > 0 )
    {
        if ( komodo_isnotaryvout((char *)params[0].get_str().c_str()) == 0 )
        {
            throw JSONRPCError(RPC_INVALID_ADDRESS_OR_KEY, "Invalid " + strprintf("%s",komodo_chainname()) + " address");
        }
    }
    LOCK2(cs_main, pwalletMain->cs_wallet);

    CTxDestination dest = DecodeDestination(params[0].get_str());
    if (!IsValidDestination(dest)) {
        throw JSONRPCError(RPC_INVALID_ADDRESS_OR_KEY, "Invalid Zcash address");
    }

    // Amount
    CAmount nAmount = AmountFromValue(params[1]);
    if (nAmount <= 0)
        throw JSONRPCError(RPC_TYPE_ERROR, "Invalid amount for send");

    // Wallet comments
    CWalletTx wtx;
    if (params.size() > 2 && !params[2].isNull() && !params[2].get_str().empty())
        wtx.mapValue["comment"] = params[2].get_str();
    if (params.size() > 3 && !params[3].isNull() && !params[3].get_str().empty())
        wtx.mapValue["to"]      = params[3].get_str();

    bool fSubtractFeeFromAmount = false;
    if (params.size() > 4)
        fSubtractFeeFromAmount = params[4].get_bool();

    EnsureWalletIsUnlocked();

    SendMoney(dest, nAmount, fSubtractFeeFromAmount, wtx,0,0,0);

    return wtx.GetHash().GetHex();
}

#include "komodo_defs.h"

#define KOMODO_KVPROTECTED 1
#define KOMODO_KVBINARY 2
#define KOMODO_KVDURATION 1440
#define IGUANA_MAXSCRIPTSIZE 10001
uint64_t PAX_fiatdest(uint64_t *seedp,int32_t tokomodo,char *destaddr,uint8_t pubkey37[37],char *coinaddr,int32_t height,char *base,int64_t fiatoshis);
int32_t komodo_opreturnscript(uint8_t *script,uint8_t type,uint8_t *opret,int32_t opretlen);
#define CRYPTO777_KMDADDR "RXL3YXG2ceaB6C5hfJcN4fvmLH2C34knhA"
extern int32_t KOMODO_PAX;
extern uint64_t KOMODO_INTERESTSUM,KOMODO_WALLETBALANCE;
int32_t komodo_is_issuer();
int32_t iguana_rwnum(int32_t rwflag,uint8_t *serialized,int32_t len,void *endianedp);
int32_t komodo_isrealtime(int32_t *kmdheightp);
int32_t pax_fiatstatus(uint64_t *available,uint64_t *deposited,uint64_t *issued,uint64_t *withdrawn,uint64_t *approved,uint64_t *redeemed,char *base);
int32_t komodo_kvsearch(uint256 *refpubkeyp,int32_t current_height,uint32_t *flagsp,int32_t *heightp,uint8_t value[IGUANA_MAXSCRIPTSIZE],uint8_t *key,int32_t keylen);
int32_t komodo_kvcmp(uint8_t *refvalue,uint16_t refvaluesize,uint8_t *value,uint16_t valuesize);
uint64_t komodo_kvfee(uint32_t flags,int32_t opretlen,int32_t keylen);
uint256 komodo_kvsig(uint8_t *buf,int32_t len,uint256 privkey);
int32_t komodo_kvduration(uint32_t flags);
uint256 komodo_kvprivkey(uint256 *pubkeyp,char *passphrase);
int32_t komodo_kvsigverify(uint8_t *buf,int32_t len,uint256 _pubkey,uint256 sig);

UniValue kvupdate(const UniValue& params, bool fHelp)
{
    static uint256 zeroes;
    CWalletTx wtx; UniValue ret(UniValue::VOBJ);
    uint8_t keyvalue[IGUANA_MAXSCRIPTSIZE*8],opretbuf[IGUANA_MAXSCRIPTSIZE*8]; int32_t i,coresize,haveprivkey,duration,opretlen,height; uint16_t keylen=0,valuesize=0,refvaluesize=0; uint8_t *key,*value=0; uint32_t flags,tmpflags,n; struct komodo_kv *ptr; uint64_t fee; uint256 privkey,pubkey,refpubkey,sig;
    if (fHelp || params.size() < 3 )
        throw runtime_error(
            "kvupdate key \"value\" days passphrase\n"
            "\nStore a key value. This feature is only available for asset chains.\n"
            "\nArguments:\n"
            "1. key                      (string, required) key\n"
            "2. \"value\"                (string, required) value\n"
            "3. days                     (numeric, required) amount of days(1440 blocks/day) before the key expires. Minimum 1 day\n"
            "4. passphrase               (string, optional) passphrase required to update this key\n"
            "\nResult:\n"
            "{\n"
            "  \"coin\": \"xxxxx\",          (string) chain the key is stored on\n"
            "  \"height\": xxxxx,            (numeric) height the key was stored at\n"
            "  \"expiration\": xxxxx,        (numeric) height the key will expire\n"
            "  \"flags\": x,                 (string) amount of days the key will be stored \n"
            "  \"key\": \"xxxxx\",           (numeric) stored key\n"
            "  \"keylen\": xxxxx,            (numeric) length of the key\n"
            "  \"value\": \"xxxxx\"          (numeric) stored value\n"
            "  \"valuesize\": xxxxx,         (string) length of the stored value\n"
            "  \"fee\": xxxxx                (string) transaction fee paid to store the key\n"
            "  \"txid\": \"xxxxx\"           (string) transaction id\n"
            "}\n"
            "\nExamples:\n"
            + HelpExampleCli("kvupdate", "examplekey \"examplevalue\" 2 examplepassphrase")
            + HelpExampleRpc("kvupdate", "\"examplekey\",\"examplevalue\",\"2\",\"examplepassphrase\"")
        );
    if (!EnsureWalletIsAvailable(fHelp))
        return 0;
    if ( ASSETCHAINS_SYMBOL[0] == 0 )
        return(0);
    haveprivkey = 0;
    memset(&sig,0,sizeof(sig));
    memset(&privkey,0,sizeof(privkey));
    memset(&refpubkey,0,sizeof(refpubkey));
    memset(&pubkey,0,sizeof(pubkey));
    if ( (n= (int32_t)params.size()) >= 3 )
    {
        flags = atoi(params[2].get_str().c_str());
        //printf("flags.%d (%s) n.%d\n",flags,params[2].get_str().c_str(),n);
    } else flags = 0;
    if ( n >= 4 )
        privkey = komodo_kvprivkey(&pubkey,(char *)(n >= 4 ? params[3].get_str().c_str() : "password"));
    haveprivkey = 1;
    flags |= 1;
    /*for (i=0; i<32; i++)
        printf("%02x",((uint8_t *)&privkey)[i]);
    printf(" priv, ");
    for (i=0; i<32; i++)
        printf("%02x",((uint8_t *)&pubkey)[i]);
    printf(" pubkey, privkey derived from (%s)\n",(char *)params[3].get_str().c_str());
    */
    LOCK2(cs_main, pwalletMain->cs_wallet);
    if ( (keylen= (int32_t)strlen(params[0].get_str().c_str())) > 0 )
    {
        key = (uint8_t *)params[0].get_str().c_str();
        if ( n >= 2 && params[1].get_str().c_str() != 0 )
        {
            value = (uint8_t *)params[1].get_str().c_str();
            valuesize = (int32_t)strlen(params[1].get_str().c_str());
        }
        memcpy(keyvalue,key,keylen);
        if ( (refvaluesize= komodo_kvsearch(&refpubkey,chainActive.LastTip()->GetHeight(),&tmpflags,&height,&keyvalue[keylen],key,keylen)) >= 0 )
        {
            if ( (tmpflags & KOMODO_KVPROTECTED) != 0 )
            {
                if ( memcmp(&refpubkey,&pubkey,sizeof(refpubkey)) != 0 )
                {
                    ret.push_back(Pair("error",(char *)"cant modify write once key without passphrase"));
                    return ret;
                }
            }
            if ( keylen+refvaluesize <= sizeof(keyvalue) )
            {
                sig = komodo_kvsig(keyvalue,keylen+refvaluesize,privkey);
                if ( komodo_kvsigverify(keyvalue,keylen+refvaluesize,refpubkey,sig) < 0 )
                {
                    ret.push_back(Pair("error",(char *)"error verifying sig, passphrase is probably wrong"));
                    printf("VERIFY ERROR\n");
                    return ret;
                } // else printf("verified immediately\n");
            }
        }
        //for (i=0; i<32; i++)
        //    printf("%02x",((uint8_t *)&sig)[i]);
        //printf(" sig for keylen.%d + valuesize.%d\n",keylen,refvaluesize);
        ret.push_back(Pair("coin",(char *)(ASSETCHAINS_SYMBOL[0] == 0 ? "KMD" : ASSETCHAINS_SYMBOL)));
        height = chainActive.LastTip()->GetHeight();
        if ( memcmp(&zeroes,&refpubkey,sizeof(refpubkey)) != 0 )
            ret.push_back(Pair("owner",refpubkey.GetHex()));
        ret.push_back(Pair("height", (int64_t)height));
        duration = komodo_kvduration(flags); //((flags >> 2) + 1) * KOMODO_KVDURATION;
        ret.push_back(Pair("expiration", (int64_t)(height+duration)));
        ret.push_back(Pair("flags",(int64_t)flags));
        ret.push_back(Pair("key",params[0].get_str()));
        ret.push_back(Pair("keylen",(int64_t)keylen));
        if ( n >= 2 && params[1].get_str().c_str() != 0 )
        {
            ret.push_back(Pair("value",params[1].get_str()));
            ret.push_back(Pair("valuesize",valuesize));
        }
        iguana_rwnum(1,&keyvalue[0],sizeof(keylen),&keylen);
        iguana_rwnum(1,&keyvalue[2],sizeof(valuesize),&valuesize);
        iguana_rwnum(1,&keyvalue[4],sizeof(height),&height);
        iguana_rwnum(1,&keyvalue[8],sizeof(flags),&flags);
        memcpy(&keyvalue[12],key,keylen);
        if ( value != 0 )
            memcpy(&keyvalue[12 + keylen],value,valuesize);
        coresize = (int32_t)(sizeof(flags)+sizeof(height)+sizeof(uint16_t)*2+keylen+valuesize);
        if ( haveprivkey != 0 )
        {
            for (i=0; i<32; i++)
                keyvalue[12 + keylen + valuesize + i] = ((uint8_t *)&pubkey)[i];
            coresize += 32;
            if ( refvaluesize >=0 )
            {
                for (i=0; i<32; i++)
                    keyvalue[12 + keylen + valuesize + 32 + i] = ((uint8_t *)&sig)[i];
                coresize += 32;
            }
        }
        if ( (opretlen= komodo_opreturnscript(opretbuf,'K',keyvalue,coresize)) == 40 )
            opretlen++;
        //for (i=0; i<opretlen; i++)
        //    printf("%02x",opretbuf[i]);
        //printf(" opretbuf keylen.%d valuesize.%d height.%d (%02x %02x %02x)\n",*(uint16_t *)&keyvalue[0],*(uint16_t *)&keyvalue[2],*(uint32_t *)&keyvalue[4],keyvalue[8],keyvalue[9],keyvalue[10]);
        EnsureWalletIsUnlocked();
        fee = komodo_kvfee(flags,opretlen,keylen);
        ret.push_back(Pair("fee",(double)fee/COIN));
        CBitcoinAddress destaddress(CRYPTO777_KMDADDR);
        if (!destaddress.IsValid())
            throw JSONRPCError(RPC_INVALID_ADDRESS_OR_KEY, "Invalid dest Bitcoin address");
        SendMoney(destaddress.Get(),10000,false,wtx,opretbuf,opretlen,fee);
        ret.push_back(Pair("txid",wtx.GetHash().GetHex()));
    } else ret.push_back(Pair("error",(char *)"null key"));
    return ret;
}

UniValue paxdeposit(const UniValue& params, bool fHelp)
{
    uint64_t available,deposited,issued,withdrawn,approved,redeemed,seed,komodoshis = 0; int32_t height; char destaddr[64]; uint8_t i,pubkey37[33];
    bool fSubtractFeeFromAmount = false;
    if ( KOMODO_PAX == 0 )
    {
        throw runtime_error("paxdeposit disabled without -pax");
    }
    if ( komodo_is_issuer() != 0 )
        throw JSONRPCError(RPC_INVALID_ADDRESS_OR_KEY, "paxdeposit only from KMD");
    if (!EnsureWalletIsAvailable(fHelp))
        throw runtime_error("paxdeposit needs wallet"); //return Value::null;
    if (fHelp || params.size() != 3)
        throw runtime_error("paxdeposit address fiatoshis base");
    LOCK2(cs_main, pwalletMain->cs_wallet);
    CBitcoinAddress address(params[0].get_str());
    if (!address.IsValid())
        throw JSONRPCError(RPC_INVALID_ADDRESS_OR_KEY, "Invalid Bitcoin address");
    int64_t fiatoshis = atof(params[1].get_str().c_str()) * COIN;
    std::string base = params[2].get_str();
    std::string dest;
    height = chainActive.LastTip()->GetHeight();
    if ( pax_fiatstatus(&available,&deposited,&issued,&withdrawn,&approved,&redeemed,(char *)base.c_str()) != 0 || available < fiatoshis )
    {
        fprintf(stderr,"available %llu vs fiatoshis %llu\n",(long long)available,(long long)fiatoshis);
        throw runtime_error("paxdeposit not enough available inventory");
    }
    komodoshis = PAX_fiatdest(&seed,0,destaddr,pubkey37,(char *)params[0].get_str().c_str(),height,(char *)base.c_str(),fiatoshis);
    dest.append(destaddr);
    CBitcoinAddress destaddress(CRYPTO777_KMDADDR);
    if (!destaddress.IsValid())
        throw JSONRPCError(RPC_INVALID_ADDRESS_OR_KEY, "Invalid dest Bitcoin address");
    for (i=0; i<33; i++)
        fprintf(stderr,"%02x",pubkey37[i]);
    fprintf(stderr," ht.%d srcaddr.(%s) %s fiatoshis.%lld -> dest.(%s) komodoshis.%llu seed.%llx\n",height,(char *)params[0].get_str().c_str(),(char *)base.c_str(),(long long)fiatoshis,destaddr,(long long)komodoshis,(long long)seed);
    EnsureWalletIsUnlocked();
    CWalletTx wtx;
    uint8_t opretbuf[64]; int32_t opretlen; uint64_t fee = komodoshis / 1000;
    if ( fee < 10000 )
        fee = 10000;
    iguana_rwnum(1,&pubkey37[33],sizeof(height),&height);
    opretlen = komodo_opreturnscript(opretbuf,'D',pubkey37,37);
    SendMoney(address.Get(),fee,fSubtractFeeFromAmount,wtx,opretbuf,opretlen,komodoshis);
    return wtx.GetHash().GetHex();
}

UniValue paxwithdraw(const UniValue& params, bool fHelp)
{
    CWalletTx wtx; std::string dest; int32_t kmdheight; uint64_t seed,komodoshis = 0; char destaddr[64]; uint8_t i,pubkey37[37]; bool fSubtractFeeFromAmount = false;
    if ( ASSETCHAINS_SYMBOL[0] == 0 )
        return(0);
    if (!EnsureWalletIsAvailable(fHelp))
        return 0;
    throw runtime_error("paxwithdraw deprecated");
    if (fHelp || params.size() != 2)
        throw runtime_error("paxwithdraw address fiatamount");
    if ( komodo_isrealtime(&kmdheight) == 0 )
        return(0);
    LOCK2(cs_main, pwalletMain->cs_wallet);
    CBitcoinAddress address(params[0].get_str());
    if (!address.IsValid())
        throw JSONRPCError(RPC_INVALID_ADDRESS_OR_KEY, "Invalid Bitcoin address");
    int64_t fiatoshis = atof(params[1].get_str().c_str()) * COIN;
    komodoshis = PAX_fiatdest(&seed,1,destaddr,pubkey37,(char *)params[0].get_str().c_str(),kmdheight,ASSETCHAINS_SYMBOL,fiatoshis);
    dest.append(destaddr);
    CBitcoinAddress destaddress(CRYPTO777_KMDADDR);
    if (!destaddress.IsValid())
        throw JSONRPCError(RPC_INVALID_ADDRESS_OR_KEY, "Invalid dest Bitcoin address");
    for (i=0; i<33; i++)
        printf("%02x",pubkey37[i]);
    printf(" kmdheight.%d srcaddr.(%s) %s fiatoshis.%lld -> dest.(%s) komodoshis.%llu seed.%llx\n",kmdheight,(char *)params[0].get_str().c_str(),ASSETCHAINS_SYMBOL,(long long)fiatoshis,destaddr,(long long)komodoshis,(long long)seed);
    EnsureWalletIsUnlocked();
    uint8_t opretbuf[64]; int32_t opretlen; uint64_t fee = fiatoshis / 1000;
    if ( fee < 10000 )
        fee = 10000;
    iguana_rwnum(1,&pubkey37[33],sizeof(kmdheight),&kmdheight);
    opretlen = komodo_opreturnscript(opretbuf,'W',pubkey37,37);
    SendMoney(destaddress.Get(),fee,fSubtractFeeFromAmount,wtx,opretbuf,opretlen,fiatoshis);
    return wtx.GetHash().GetHex();
}

UniValue listaddressgroupings(const UniValue& params, bool fHelp)
{
    if (!EnsureWalletIsAvailable(fHelp))
        return NullUniValue;

    if (fHelp)
        throw runtime_error(
            "listaddressgroupings\n"
            "\nLists groups of addresses which have had their common ownership\n"
            "made public by common use as inputs or as the resulting change\n"
            "in past transactions\n"
            "\nResult:\n"
            "[\n"
            "  [\n"
            "    [\n"
            "      \"" + strprintf("%s",komodo_chainname()) + " address\",     (string) The " + strprintf("%s",komodo_chainname()) + " address\n"
            "      amount,                 (numeric) The amount in " + strprintf("%s",komodo_chainname()) + "\n"
            "      \"account\"             (string, optional) The account (DEPRECATED)\n"
            "    ]\n"
            "    ,...\n"
            "  ]\n"
            "  ,...\n"
            "]\n"
            "\nExamples:\n"
            + HelpExampleCli("listaddressgroupings", "")
            + HelpExampleRpc("listaddressgroupings", "")
        );

    LOCK2(cs_main, pwalletMain->cs_wallet);

    UniValue jsonGroupings(UniValue::VARR);
    std::map<CTxDestination, CAmount> balances = pwalletMain->GetAddressBalances();
    for (const std::set<CTxDestination>& grouping : pwalletMain->GetAddressGroupings()) {
        UniValue jsonGrouping(UniValue::VARR);
        for (const CTxDestination& address : grouping)
        {
            UniValue addressInfo(UniValue::VARR);
            addressInfo.push_back(EncodeDestination(address));
            addressInfo.push_back(ValueFromAmount(balances[address]));
            {
                if (pwalletMain->mapAddressBook.find(address) != pwalletMain->mapAddressBook.end()) {
                    addressInfo.push_back(pwalletMain->mapAddressBook.find(address)->second.name);
                }
            }
            jsonGrouping.push_back(addressInfo);
        }
        jsonGroupings.push_back(jsonGrouping);
    }
    return jsonGroupings;
}

UniValue signmessage(const UniValue& params, bool fHelp)
{
    if (!EnsureWalletIsAvailable(fHelp))
        return NullUniValue;

    if (fHelp || params.size() != 2)
        throw runtime_error(
            "signmessage \"t-addr\" \"message\"\n"
            "\nSign a message with the private key of a t-addr"
            + HelpRequiringPassphrase() + "\n"
            "\nArguments:\n"
            "1. \"t-addr\"  (string, required) The transparent address to use for the private key.\n"
            "2. \"message\"         (string, required) The message to create a signature of.\n"
            "\nResult:\n"
            "\"signature\"          (string) The signature of the message encoded in base 64\n"
            "\nExamples:\n"
            "\nUnlock the wallet for 30 seconds\n"
            + HelpExampleCli("walletpassphrase", "\"mypassphrase\" 30") +
            "\nCreate the signature\n"
            + HelpExampleCli("signmessage", "\"RD6GgnrMpPaTSMn8vai6yiGA7mN4QGPV\" \"my message\"") +
            "\nVerify the signature\n"
            + HelpExampleCli("verifymessage", "\"RD6GgnrMpPaTSMn8vai6yiGA7mN4QGPV\" \"signature\" \"my message\"") +
            "\nAs json rpc\n"
            + HelpExampleRpc("signmessage", "\"RD6GgnrMpPaTSMn8vai6yiGA7mN4QGPV\", \"my message\"")
        );

    LOCK2(cs_main, pwalletMain->cs_wallet);

    EnsureWalletIsUnlocked();

    string strAddress = params[0].get_str();
    string strMessage = params[1].get_str();

    CTxDestination dest = DecodeDestination(strAddress);
    if (!IsValidDestination(dest)) {
        throw JSONRPCError(RPC_TYPE_ERROR, "Invalid address");
    }

    const CKeyID *keyID = boost::get<CKeyID>(&dest);
    if (!keyID) {
        throw JSONRPCError(RPC_TYPE_ERROR, "Address does not refer to key");
    }

    CKey key;
    if (!pwalletMain->GetKey(*keyID, key)) {
        throw JSONRPCError(RPC_WALLET_ERROR, "Private key not available");
    }

    CHashWriter ss(SER_GETHASH, 0);
    ss << strMessageMagic;
    ss << strMessage;

    vector<unsigned char> vchSig;
    if (!key.SignCompact(ss.GetHash(), vchSig))
        throw JSONRPCError(RPC_INVALID_ADDRESS_OR_KEY, "Sign failed");

    return EncodeBase64(&vchSig[0], vchSig.size());
}

UniValue getreceivedbyaddress(const UniValue& params, bool fHelp)
{
    if (!EnsureWalletIsAvailable(fHelp))
        return NullUniValue;

    if (fHelp || params.size() < 1 || params.size() > 2)
        throw runtime_error(
            "getreceivedbyaddress \"" + strprintf("%s",komodo_chainname()) + "_address\" ( minconf )\n"
            "\nReturns the total amount received by the given " + strprintf("%s",komodo_chainname()) + " address in transactions with at least minconf confirmations.\n"
            "\nArguments:\n"
            "1. \"" + strprintf("%s",komodo_chainname()) + "_address\"  (string, required) The " + strprintf("%s",komodo_chainname()) + " address for transactions.\n"
            "2. minconf             (numeric, optional, default=1) Only include transactions confirmed at least this many times.\n"
            "\nResult:\n"
            "amount   (numeric) The total amount in " + strprintf("%s",komodo_chainname()) + " received at this address.\n"
            "\nExamples:\n"
            "\nThe amount from transactions with at least 1 confirmation\n"
            + HelpExampleCli("getreceivedbyaddress", "\"RD6GgnrMpPaTSMn8vai6yiGA7mN4QGPV\"") +
            "\nThe amount including unconfirmed transactions, zero confirmations\n"
            + HelpExampleCli("getreceivedbyaddress", "\"RD6GgnrMpPaTSMn8vai6yiGA7mN4QGPV\" 0") +
            "\nThe amount with at least 6 confirmations, very safe\n"
            + HelpExampleCli("getreceivedbyaddress", "\"RD6GgnrMpPaTSMn8vai6yiGA7mN4QGPV\" 6") +
            "\nAs a json rpc call\n"
            + HelpExampleRpc("getreceivedbyaddress", "\"RD6GgnrMpPaTSMn8vai6yiGA7mN4QGPV\", 6")
       );

    LOCK2(cs_main, pwalletMain->cs_wallet);

    // Bitcoin address
    CTxDestination dest = DecodeDestination(params[0].get_str());
    if (!IsValidDestination(dest)) {
        throw JSONRPCError(RPC_INVALID_ADDRESS_OR_KEY, "Invalid Zcash address");
    }
    CScript scriptPubKey = GetScriptForDestination(dest);
    if (!IsMine(*pwalletMain, scriptPubKey)) {
        return ValueFromAmount(0);
    }

    // Minimum confirmations
    int nMinDepth = 1;
    if (params.size() > 1)
        nMinDepth = params[1].get_int();

    // Tally
    CAmount nAmount = 0;
    for (map<uint256, CWalletTx>::iterator it = pwalletMain->mapWallet.begin(); it != pwalletMain->mapWallet.end(); ++it)
    {
        const CWalletTx& wtx = (*it).second;
        if (wtx.IsCoinBase() || !CheckFinalTx(wtx))
            continue;

        BOOST_FOREACH(const CTxOut& txout, wtx.vout)
            if (txout.scriptPubKey == scriptPubKey)
                if (wtx.GetDepthInMainChain() >= nMinDepth)
                    nAmount += txout.nValue; // komodo_interest?
    }

    return  ValueFromAmount(nAmount);
}


UniValue getreceivedbyaccount(const UniValue& params, bool fHelp)
{
    if (!EnsureWalletIsAvailable(fHelp))
        return NullUniValue;

    if (fHelp || params.size() < 1 || params.size() > 2)
        throw runtime_error(
            "getreceivedbyaccount \"account\" ( minconf )\n"
            "\nDEPRECATED. Returns the total amount received by addresses with <account> in transactions with at least [minconf] confirmations.\n"
            "\nArguments:\n"
            "1. \"account\"      (string, required) MUST be set to the empty string \"\" to represent the default account. Passing any other string will result in an error.\n"
            "2. minconf          (numeric, optional, default=1) Only include transactions confirmed at least this many times.\n"
            "\nResult:\n"
            "amount              (numeric) The total amount in " + strprintf("%s",komodo_chainname()) + " received for this account.\n"
            "\nExamples:\n"
            "\nAmount received by the default account with at least 1 confirmation\n"
            + HelpExampleCli("getreceivedbyaccount", "\"\"") +
            "\nAmount received at the tabby account including unconfirmed amounts with zero confirmations\n"
            + HelpExampleCli("getreceivedbyaccount", "\"tabby\" 0") +
            "\nThe amount with at least 6 confirmation, very safe\n"
            + HelpExampleCli("getreceivedbyaccount", "\"tabby\" 6") +
            "\nAs a json rpc call\n"
            + HelpExampleRpc("getreceivedbyaccount", "\"tabby\", 6")
        );

    LOCK2(cs_main, pwalletMain->cs_wallet);

    // Minimum confirmations
    int nMinDepth = 1;
    if (params.size() > 1)
        nMinDepth = params[1].get_int();

    // Get the set of pub keys assigned to account
    string strAccount = AccountFromValue(params[0]);
    set<CTxDestination> setAddress = pwalletMain->GetAccountAddresses(strAccount);

    // Tally
    CAmount nAmount = 0;
    for (map<uint256, CWalletTx>::iterator it = pwalletMain->mapWallet.begin(); it != pwalletMain->mapWallet.end(); ++it)
    {
        const CWalletTx& wtx = (*it).second;
        if (wtx.IsCoinBase() || !CheckFinalTx(wtx))
            continue;

        BOOST_FOREACH(const CTxOut& txout, wtx.vout)
        {
            CTxDestination address;
            if (ExtractDestination(txout.scriptPubKey, address) && IsMine(*pwalletMain, address) && setAddress.count(address))
                if (wtx.GetDepthInMainChain() >= nMinDepth)
                    nAmount += txout.nValue; // komodo_interest?
        }
    }

    return ValueFromAmount(nAmount);
}


CAmount GetAccountBalance(CWalletDB& walletdb, const string& strAccount, int nMinDepth, const isminefilter& filter)
{
    CAmount nBalance = 0;

    // Tally wallet transactions
    for (map<uint256, CWalletTx>::iterator it = pwalletMain->mapWallet.begin(); it != pwalletMain->mapWallet.end(); ++it)
    {
        const CWalletTx& wtx = (*it).second;
        if (!CheckFinalTx(wtx) || wtx.GetBlocksToMaturity() > 0 || wtx.GetDepthInMainChain() < 0)
            continue;

        CAmount nReceived, nSent, nFee;
        wtx.GetAccountAmounts(strAccount, nReceived, nSent, nFee, filter);

        if (nReceived != 0 && wtx.GetDepthInMainChain() >= nMinDepth)
            nBalance += nReceived;
        nBalance -= nSent + nFee;
    }

    // Tally internal accounting entries
    nBalance += walletdb.GetAccountCreditDebit(strAccount);

    return nBalance;
}

CAmount GetAccountBalance(const string& strAccount, int nMinDepth, const isminefilter& filter)
{
    CWalletDB walletdb(pwalletMain->strWalletFile);
    return GetAccountBalance(walletdb, strAccount, nMinDepth, filter);
}


UniValue getbalance(const UniValue& params, bool fHelp)
{
    if (!EnsureWalletIsAvailable(fHelp))
        return NullUniValue;

    if (fHelp || params.size() > 3)
        throw runtime_error(
            "getbalance ( \"account\" minconf includeWatchonly )\n"
            "\nReturns the server's total available balance.\n"
            "\nArguments:\n"
            "1. \"account\"      (string, optional) DEPRECATED. If provided, it MUST be set to the empty string \"\" or to the string \"*\", either of which will give the total available balance. Passing any other string will result in an error.\n"
            "2. minconf          (numeric, optional, default=1) Only include transactions confirmed at least this many times.\n"
            "3. includeWatchonly (bool, optional, default=false) Also include balance in watchonly addresses (see 'importaddress')\n"
            "\nResult:\n"
            "amount              (numeric) The total amount in " + strprintf("%s",komodo_chainname()) + " received for this account.\n"
            "\nExamples:\n"
            "\nThe total amount in the wallet\n"
            + HelpExampleCli("getbalance", "") +
            "\nThe total amount in the wallet at least 5 blocks confirmed\n"
            + HelpExampleCli("getbalance", "\"*\" 6") +
            "\nAs a json rpc call\n"
            + HelpExampleRpc("getbalance", "\"*\", 6")
        );

    LOCK2(cs_main, pwalletMain->cs_wallet);

    if (params.size() == 0)
        return  ValueFromAmount(pwalletMain->GetBalance());

    int nMinDepth = 1;
    if (params.size() > 1)
        nMinDepth = params[1].get_int();
    isminefilter filter = ISMINE_SPENDABLE;
    if(params.size() > 2)
        if(params[2].get_bool())
            filter = filter | ISMINE_WATCH_ONLY;

    if (params[0].get_str() == "*") {
        // Calculate total balance a different way from GetBalance()
        // (GetBalance() sums up all unspent TxOuts)
        // getbalance and "getbalance * 1 true" should return the same number
        CAmount nBalance = 0;
        for (map<uint256, CWalletTx>::iterator it = pwalletMain->mapWallet.begin(); it != pwalletMain->mapWallet.end(); ++it)
        {
            const CWalletTx& wtx = (*it).second;
            if (!CheckFinalTx(wtx) || wtx.GetBlocksToMaturity() > 0 || wtx.GetDepthInMainChain() < 0)
                continue;

            CAmount allFee;
            string strSentAccount;
            list<COutputEntry> listReceived;
            list<COutputEntry> listSent;
            wtx.GetAmounts(listReceived, listSent, allFee, strSentAccount, filter);
            if (wtx.GetDepthInMainChain() >= nMinDepth)
            {
                BOOST_FOREACH(const COutputEntry& r, listReceived)
                    nBalance += r.amount;
            }
            BOOST_FOREACH(const COutputEntry& s, listSent)
                nBalance -= s.amount;
            nBalance -= allFee;
        }
        return  ValueFromAmount(nBalance);
    }

    string strAccount = AccountFromValue(params[0]);

    CAmount nBalance = GetAccountBalance(strAccount, nMinDepth, filter);

    return ValueFromAmount(nBalance);
}

UniValue getunconfirmedbalance(const UniValue &params, bool fHelp)
{
    if (!EnsureWalletIsAvailable(fHelp))
        return NullUniValue;

    if (fHelp || params.size() > 0)
        throw runtime_error(
                "getunconfirmedbalance\n"
                "Returns the server's total unconfirmed balance\n");

    LOCK2(cs_main, pwalletMain->cs_wallet);

    return ValueFromAmount(pwalletMain->GetUnconfirmedBalance());
}


UniValue movecmd(const UniValue& params, bool fHelp)
{
    if (!EnsureWalletIsAvailable(fHelp))
        return NullUniValue;

    if (fHelp || params.size() < 3 || params.size() > 5)
        throw runtime_error(
            "move \"fromaccount\" \"toaccount\" amount ( minconf \"comment\" )\n"
            "\nDEPRECATED. Move a specified amount from one account in your wallet to another.\n"
            "\nArguments:\n"
            "1. \"fromaccount\"   (string, required) MUST be set to the empty string \"\" to represent the default account. Passing any other string will result in an error.\n"
            "2. \"toaccount\"     (string, required) MUST be set to the empty string \"\" to represent the default account. Passing any other string will result in an error.\n"
            "3. amount            (numeric) Quantity of " + strprintf("%s",komodo_chainname()) + " to move between accounts.\n"
            "4. minconf           (numeric, optional, default=1) Only use funds with at least this many confirmations.\n"
            "5. \"comment\"       (string, optional) An optional comment, stored in the wallet only.\n"
            "\nResult:\n"
            "true|false           (boolean) true if successful.\n"
            "\nExamples:\n"
            "\nMove 0.01 " + strprintf("%s",komodo_chainname()) + " from the default account to the account named tabby\n"
            + HelpExampleCli("move", "\"\" \"tabby\" 0.01") +
            "\nMove 0.01 " + strprintf("%s",komodo_chainname()) + " timotei to akiko with a comment and funds have 6 confirmations\n"
            + HelpExampleCli("move", "\"timotei\" \"akiko\" 0.01 6 \"happy birthday!\"") +
            "\nAs a json rpc call\n"
            + HelpExampleRpc("move", "\"timotei\", \"akiko\", 0.01, 6, \"happy birthday!\"")
        );
    if ( ASSETCHAINS_PRIVATE != 0 )
        throw JSONRPCError(RPC_INVALID_ADDRESS_OR_KEY, "cant use transparent addresses in private chain");

    LOCK2(cs_main, pwalletMain->cs_wallet);

    string strFrom = AccountFromValue(params[0]);
    string strTo = AccountFromValue(params[1]);
    CAmount nAmount = AmountFromValue(params[2]);
    if (nAmount <= 0)
        throw JSONRPCError(RPC_TYPE_ERROR, "Invalid amount for send");
    if (params.size() > 3)
        // unused parameter, used to be nMinDepth, keep type-checking it though
        (void)params[3].get_int();
    string strComment;
    if (params.size() > 4)
        strComment = params[4].get_str();

    CWalletDB walletdb(pwalletMain->strWalletFile);
    if (!walletdb.TxnBegin())
        throw JSONRPCError(RPC_DATABASE_ERROR, "database error");

    int64_t nNow = GetAdjustedTime();

    // Debit
    CAccountingEntry debit;
    debit.nOrderPos = pwalletMain->IncOrderPosNext(&walletdb);
    debit.strAccount = strFrom;
    debit.nCreditDebit = -nAmount;
    debit.nTime = nNow;
    debit.strOtherAccount = strTo;
    debit.strComment = strComment;
    walletdb.WriteAccountingEntry(debit);

    // Credit
    CAccountingEntry credit;
    credit.nOrderPos = pwalletMain->IncOrderPosNext(&walletdb);
    credit.strAccount = strTo;
    credit.nCreditDebit = nAmount;
    credit.nTime = nNow;
    credit.strOtherAccount = strFrom;
    credit.strComment = strComment;
    walletdb.WriteAccountingEntry(credit);

    if (!walletdb.TxnCommit())
        throw JSONRPCError(RPC_DATABASE_ERROR, "database error");

    return true;
}


UniValue sendfrom(const UniValue& params, bool fHelp)
{
    if (!EnsureWalletIsAvailable(fHelp))
        return NullUniValue;

    if (fHelp || params.size() < 3 || params.size() > 6)
        throw runtime_error(
            "sendfrom \"fromaccount\" \"to" + strprintf("%s",komodo_chainname()) + "address\" amount ( minconf \"comment\" \"comment-to\" )\n"
            "\nDEPRECATED (use sendtoaddress). Sent an amount from an account to a " + strprintf("%s",komodo_chainname()) + " address.\n"
            "The amount is a real and is rounded to the nearest 0.00000001."
            + HelpRequiringPassphrase() + "\n"
            "\nArguments:\n"
            "1. \"fromaccount\"       (string, required) MUST be set to the empty string \"\" to represent the default account. Passing any other string will result in an error.\n"
            "2. \"to" + strprintf("%s",komodo_chainname()) + "address\"  (string, required) The " + strprintf("%s",komodo_chainname()) + " address to send funds to.\n"
            "3. amount                (numeric, required) The amount in " + strprintf("%s",komodo_chainname()) + " (transaction fee is added on top).\n"
            "4. minconf               (numeric, optional, default=1) Only use funds with at least this many confirmations.\n"
            "5. \"comment\"           (string, optional) A comment used to store what the transaction is for. \n"
            "                                     This is not part of the transaction, just kept in your wallet.\n"
            "6. \"comment-to\"        (string, optional) An optional comment to store the name of the person or organization \n"
            "                                     to which you're sending the transaction. This is not part of the transaction, \n"
            "                                     it is just kept in your wallet.\n"
            "\nResult:\n"
            "\"transactionid\"        (string) The transaction id.\n"
            "\nExamples:\n"
            "\nSend 0.01 " + strprintf("%s",komodo_chainname()) + " from the default account to the address, must have at least 1 confirmation\n"
            + HelpExampleCli("sendfrom", "\"\" \"RD6GgnrMpPaTSMn8vai6yiGA7mN4QGPV\" 0.01") +
            "\nSend 0.01 from the tabby account to the given address, funds must have at least 6 confirmations\n"
            + HelpExampleCli("sendfrom", "\"tabby\" \"RD6GgnrMpPaTSMn8vai6yiGA7mN4QGPV\" 0.01 6 \"donation\" \"seans outpost\"") +
            "\nAs a json rpc call\n"
            + HelpExampleRpc("sendfrom", "\"tabby\", \"RD6GgnrMpPaTSMn8vai6yiGA7mN4QGPV\", 0.01, 6, \"donation\", \"seans outpost\"")
        );
    if ( ASSETCHAINS_PRIVATE != 0 )
        throw JSONRPCError(RPC_INVALID_ADDRESS_OR_KEY, "cant use transparent addresses in private chain");

    LOCK2(cs_main, pwalletMain->cs_wallet);

    std::string strAccount = AccountFromValue(params[0]);
    CTxDestination dest = DecodeDestination(params[1].get_str());
    if (!IsValidDestination(dest)) {
        throw JSONRPCError(RPC_INVALID_ADDRESS_OR_KEY, "Invalid Zcash address");
    }
    CAmount nAmount = AmountFromValue(params[2]);
    if (nAmount <= 0)
        throw JSONRPCError(RPC_TYPE_ERROR, "Invalid amount for send");
    int nMinDepth = 1;
    if (params.size() > 3)
        nMinDepth = params[3].get_int();

    CWalletTx wtx;
    wtx.strFromAccount = strAccount;
    if (params.size() > 4 && !params[4].isNull() && !params[4].get_str().empty())
        wtx.mapValue["comment"] = params[4].get_str();
    if (params.size() > 5 && !params[5].isNull() && !params[5].get_str().empty())
        wtx.mapValue["to"]      = params[5].get_str();

    EnsureWalletIsUnlocked();

    // Check funds
    CAmount nBalance = GetAccountBalance(strAccount, nMinDepth, ISMINE_SPENDABLE);
    if (nAmount > nBalance)
        throw JSONRPCError(RPC_WALLET_INSUFFICIENT_FUNDS, "Account has insufficient funds");

    SendMoney(dest, nAmount, false, wtx, 0, 0, 0);

    return wtx.GetHash().GetHex();
}


UniValue sendmany(const UniValue& params, bool fHelp)
{
    if (!EnsureWalletIsAvailable(fHelp))
        return NullUniValue;

    if (fHelp || params.size() < 2 || params.size() > 5)
        throw runtime_error(
            "sendmany \"fromaccount\" {\"address\":amount,...} ( minconf \"comment\" [\"address\",...] )\n"
            "\nSend multiple times. Amounts are decimal numbers with at most 8 digits of precision."
            + HelpRequiringPassphrase() + "\n"
            "\nArguments:\n"
            "1. \"fromaccount\"         (string, required) MUST be set to the empty string \"\" to represent the default account. Passing any other string will result in an error.\n"
            "2. \"amounts\"             (string, required) A json object with addresses and amounts\n"
            "    {\n"
            "      \"address\":amount   (numeric) The " + strprintf("%s",komodo_chainname()) + " address is the key, the numeric amount in " + strprintf("%s",komodo_chainname()) + " is the value\n"
            "      ,...\n"
            "    }\n"
            "3. minconf                 (numeric, optional, default=1) Only use the balance confirmed at least this many times.\n"
            "4. \"comment\"             (string, optional) A comment\n"
            "5. subtractfeefromamount   (string, optional) A json array with addresses.\n"
            "                           The fee will be equally deducted from the amount of each selected address.\n"
            "                           Those recipients will receive less " + strprintf("%s",komodo_chainname()) + " than you enter in their corresponding amount field.\n"
            "                           If no addresses are specified here, the sender pays the fee.\n"
            "    [\n"
            "      \"address\"            (string) Subtract fee from this address\n"
            "      ,...\n"
            "    ]\n"
            "\nResult:\n"
            "\"transactionid\"          (string) The transaction id for the send. Only 1 transaction is created regardless of \n"
            "                                    the number of addresses.\n"
            "\nExamples:\n"
            "\nSend two amounts to two different addresses:\n"
            + HelpExampleCli("sendmany", "\"\" \"{\\\"RD6GgnrMpPaTSMn8vai6yiGA7mN4QGPVMY\\\":0.01,\\\"RRyyejME7LRTuvdziWsXkAbSW1fdiohGwK\\\":0.02}\"") +
            "\nSend two amounts to two different addresses setting the confirmation and comment:\n"
            + HelpExampleCli("sendmany", "\"\" \"{\\\"RD6GgnrMpPaTSMn8vai6yiGA7mN4QGPVMY\\\":0.01,\\\"RRyyejME7LRTuvdziWsXkAbSW1fdiohGwK\\\":0.02}\" 6 \"testing\"") +
            "\nSend two amounts to two different addresses, subtract fee from amount:\n"
            + HelpExampleCli("sendmany", "\"\" \"{\\\"RD6GgnrMpPaTSMn8vai6yiGA7mN4QGPVMY\\\":0.01,\\\"RRyyejME7LRTuvdziWsXkAbSW1fdiohGwK\\\":0.02}\" 1 \"\" \"[\\\"RD6GgnrMpPaTSMn8vai6yiGA7mN4QGPVMY\\\",\\\"RRyyejME7LRTuvdziWsXkAbSW1fdiohGwK\\\"]\"") +
            "\nAs a json rpc call\n"
            + HelpExampleRpc("sendmany", "\"\", {\"RD6GgnrMpPaTSMn8vai6yiGA7mN4QGPVMY\":0.01,\"RRyyejME7LRTuvdziWsXkAbSW1fdiohGwK\":0.02}, 6, \"testing\"")
        );
    if ( ASSETCHAINS_PRIVATE != 0 )
        throw JSONRPCError(RPC_INVALID_ADDRESS_OR_KEY, "cant use transparent addresses in private chain");

    LOCK2(cs_main, pwalletMain->cs_wallet);

    string strAccount = AccountFromValue(params[0]);
    UniValue sendTo = params[1].get_obj();
    int nMinDepth = 1;
    if (params.size() > 2)
        nMinDepth = params[2].get_int();

    CWalletTx wtx;
    wtx.strFromAccount = strAccount;
    if (params.size() > 3 && !params[3].isNull() && !params[3].get_str().empty())
        wtx.mapValue["comment"] = params[3].get_str();

    UniValue subtractFeeFromAmount(UniValue::VARR);
    if (params.size() > 4)
        subtractFeeFromAmount = params[4].get_array();

    std::set<CTxDestination> destinations;
    std::vector<CRecipient> vecSend;

    CAmount totalAmount = 0;
    std::vector<std::string> keys = sendTo.getKeys();
    for (const std::string& name_ : keys) {
        CTxDestination dest = DecodeDestination(name_);
        if (!IsValidDestination(dest)) {
            throw JSONRPCError(RPC_INVALID_ADDRESS_OR_KEY, std::string("Invalid Zcash address: ") + name_);
        }

        /*if (destinations.count(dest)) {
            throw JSONRPCError(RPC_INVALID_PARAMETER, std::string("Invalid parameter, duplicated address: ") + name_);
        }*/
        destinations.insert(dest);

        CScript scriptPubKey = GetScriptForDestination(dest);
        CAmount nAmount = AmountFromValue(sendTo[name_]);
        if (nAmount <= 0)
            throw JSONRPCError(RPC_TYPE_ERROR, "Invalid amount for send");
        totalAmount += nAmount;

        bool fSubtractFeeFromAmount = false;
        for (size_t idx = 0; idx < subtractFeeFromAmount.size(); idx++) {
            const UniValue& addr = subtractFeeFromAmount[idx];
            if (addr.get_str() == name_)
                fSubtractFeeFromAmount = true;
        }

        CRecipient recipient = {scriptPubKey, nAmount, fSubtractFeeFromAmount};
        vecSend.push_back(recipient);
    }

    EnsureWalletIsUnlocked();

    // Check funds
    CAmount nBalance = pwalletMain->GetBalance();
    //CAmount nBalance = GetAccountBalance(strAccount, nMinDepth, ISMINE_SPENDABLE);
    if (totalAmount > nBalance)
        throw JSONRPCError(RPC_WALLET_INSUFFICIENT_FUNDS, "Account has insufficient funds");

    // Send
    CReserveKey keyChange(pwalletMain);
    CAmount nFeeRequired = 0;
    int nChangePosRet = -1;
    string strFailReason;
    bool fCreated = pwalletMain->CreateTransaction(vecSend, wtx, keyChange, nFeeRequired, nChangePosRet, strFailReason);
    if (!fCreated)
        throw JSONRPCError(RPC_WALLET_INSUFFICIENT_FUNDS, strFailReason);
    if (!pwalletMain->CommitTransaction(wtx, keyChange))
        throw JSONRPCError(RPC_WALLET_ERROR, "Transaction commit failed");

    return wtx.GetHash().GetHex();
}

// Defined in rpc/misc.cpp
extern CScript _createmultisig_redeemScript(const UniValue& params);

UniValue addmultisigaddress(const UniValue& params, bool fHelp)
{
    if (!EnsureWalletIsAvailable(fHelp))
        return NullUniValue;

    if (fHelp || params.size() < 2 || params.size() > 3)
    {
        string msg = "addmultisigaddress nrequired [\"key\",...] ( \"account\" )\n"
            "\nAdd a nrequired-to-sign multisignature address to the wallet.\n"
            "Each key is a " + strprintf("%s",komodo_chainname()) + " address or hex-encoded public key.\n"
            "If 'account' is specified (DEPRECATED), assign address to that account.\n"

            "\nArguments:\n"
            "1. nrequired        (numeric, required) The number of required signatures out of the n keys or addresses.\n"
            "2. \"keysobject\"   (string, required) A json array of " + strprintf("%s",komodo_chainname()) + " addresses or hex-encoded public keys\n"
            "     [\n"
            "       \"address\"  (string) " + strprintf("%s",komodo_chainname()) + " address or hex-encoded public key\n"
            "       ...,\n"
            "     ]\n"
            "3. \"account\"      (string, optional) DEPRECATED. If provided, MUST be set to the empty string \"\" to represent the default account. Passing any other string will result in an error.\n"

            "\nResult:\n"
            "\"" + strprintf("%s",komodo_chainname()) + "_address\"  (string) A " + strprintf("%s",komodo_chainname()) + " address associated with the keys.\n"

            "\nExamples:\n"
            "\nAdd a multisig address from 2 addresses\n"
            + HelpExampleCli("addmultisigaddress", "2 \"[\\\"RD6GgnrMpPaTSMn8vai6yiGA7mN4QGPV\\\",\\\"RD6GgnrMpPaTSMn8vai6yiGA7mN4QGPV\\\"]\"") +
            "\nAs json rpc call\n"
            + HelpExampleRpc("addmultisigaddress", "2, \"[\\\"RD6GgnrMpPaTSMn8vai6yiGA7mN4QGPV\\\",\\\"RD6GgnrMpPaTSMn8vai6yiGA7mN4QGPV\\\"]\"")
        ;
        throw runtime_error(msg);
    }

    LOCK2(cs_main, pwalletMain->cs_wallet);

    string strAccount;
    if (params.size() > 2)
        strAccount = AccountFromValue(params[2]);

    // Construct using pay-to-script-hash:
    CScript inner = _createmultisig_redeemScript(params);
    CScriptID innerID(inner);
    pwalletMain->AddCScript(inner);

    pwalletMain->SetAddressBook(innerID, strAccount, "send");
    return EncodeDestination(innerID);
}


struct tallyitem
{
    CAmount nAmount;
    int nConf;
    vector<uint256> txids;
    bool fIsWatchonly;
    int nHeight;
    tallyitem()
    {
        nAmount = 0;
        nConf = std::numeric_limits<int>::max();
        fIsWatchonly = false;
        nHeight = 0;
    }
};

UniValue ListReceived(const UniValue& params, bool fByAccounts)
{
    // Minimum confirmations
    int nMinDepth = 1;
    if (params.size() > 0)
        nMinDepth = params[0].get_int();

    // Whether to include empty accounts
    bool fIncludeEmpty = false;
    if (params.size() > 1)
        fIncludeEmpty = params[1].get_bool();

    isminefilter filter = ISMINE_SPENDABLE;
    if(params.size() > 2)
        if(params[2].get_bool())
            filter = filter | ISMINE_WATCH_ONLY;

    // Tally
    std::map<CTxDestination, tallyitem> mapTally;
    for (const std::pair<uint256, CWalletTx>& pairWtx : pwalletMain->mapWallet) {
        const CWalletTx& wtx = pairWtx.second;

        if (wtx.IsCoinBase() || !CheckFinalTx(wtx))
            continue;

        int nDepth = wtx.GetDepthInMainChain();
        if (nDepth < nMinDepth)
            continue;

        BOOST_FOREACH(const CTxOut& txout, wtx.vout)
        {
            CTxDestination address;
            if (!ExtractDestination(txout.scriptPubKey, address))
                continue;

            isminefilter mine = IsMine(*pwalletMain, address);
            if(!(mine & filter))
                continue;

            tallyitem& item = mapTally[address];
            item.nAmount += txout.nValue; // komodo_interest?
            item.nConf = min(item.nConf, nDepth);
            item.nHeight = mapBlockIndex[wtx.hashBlock]->GetHeight();
            item.txids.push_back(wtx.GetHash());
            if (mine & ISMINE_WATCH_ONLY)
                item.fIsWatchonly = true;
        }
    }

    // Reply
    UniValue ret(UniValue::VARR);
    std::map<std::string, tallyitem> mapAccountTally;
    for (const std::pair<CTxDestination, CAddressBookData>& item : pwalletMain->mapAddressBook) {
        const CTxDestination& dest = item.first;
        const std::string& strAccount = item.second.name;
        std::map<CTxDestination, tallyitem>::iterator it = mapTally.find(dest);
        if (it == mapTally.end() && !fIncludeEmpty)
            continue;

        CAmount nAmount = 0;
        int nConf = std::numeric_limits<int>::max();
        bool fIsWatchonly = false;
        int nHeight=0;
        if (it != mapTally.end())
        {
            nAmount = (*it).second.nAmount;
            nConf = (*it).second.nConf;
            fIsWatchonly = (*it).second.fIsWatchonly;
            nHeight = (*it).second.nHeight;
        }

        if (fByAccounts)
        {
            tallyitem& item = mapAccountTally[strAccount];
            item.nAmount += nAmount;
            item.nConf = min(item.nConf, nConf);
            item.fIsWatchonly = fIsWatchonly;
        }
        else
        {
            UniValue obj(UniValue::VOBJ);

            if(fIsWatchonly)
                obj.push_back(Pair("involvesWatchonly", true));
            obj.push_back(Pair("address",       EncodeDestination(dest)));
            obj.push_back(Pair("account",       strAccount));
            obj.push_back(Pair("amount",        ValueFromAmount(nAmount)));
            obj.push_back(Pair("rawconfirmations", (nConf == std::numeric_limits<int>::max() ? 0 : nConf)));
            obj.push_back(Pair("confirmations", (nConf == std::numeric_limits<int>::max() ? 0 : komodo_dpowconfs(nHeight, nConf))));
            UniValue transactions(UniValue::VARR);
            if (it != mapTally.end())
            {
                BOOST_FOREACH(const uint256& item, (*it).second.txids)
                {
                    transactions.push_back(item.GetHex());
                }
            }
            obj.push_back(Pair("txids", transactions));
            ret.push_back(obj);
        }
    }

    if (fByAccounts)
    {
        for (map<string, tallyitem>::iterator it = mapAccountTally.begin(); it != mapAccountTally.end(); ++it)
        {
            CAmount nAmount = (*it).second.nAmount;
            int nConf = (*it).second.nConf;
            int nHeight = (*it).second.nHeight;
            UniValue obj(UniValue::VOBJ);
            if((*it).second.fIsWatchonly)
                obj.push_back(Pair("involvesWatchonly", true));
            obj.push_back(Pair("account",       (*it).first));
            obj.push_back(Pair("amount",        ValueFromAmount(nAmount)));
            obj.push_back(Pair("rawconfirmations", (nConf == std::numeric_limits<int>::max() ? 0 : nConf)));
            obj.push_back(Pair("confirmations", (nConf == std::numeric_limits<int>::max() ? 0 : komodo_dpowconfs(nHeight, nConf))));
            ret.push_back(obj);
        }
    }

    return ret;
}

UniValue listreceivedbyaddress(const UniValue& params, bool fHelp)
{
    if (!EnsureWalletIsAvailable(fHelp))
        return NullUniValue;

    if (fHelp || params.size() > 3)
        throw runtime_error(
            "listreceivedbyaddress ( minconf includeempty includeWatchonly)\n"
            "\nList balances by receiving address.\n"
            "\nArguments:\n"
            "1. minconf       (numeric, optional, default=1) The minimum number of confirmations before payments are included.\n"
            "2. includeempty  (numeric, optional, default=false) Whether to include addresses that haven't received any payments.\n"
            "3. includeWatchonly (bool, optional, default=false) Whether to include watchonly addresses (see 'importaddress').\n"

            "\nResult:\n"
            "[\n"
            "  {\n"
            "    \"involvesWatchonly\" : true,        (bool) Only returned if imported addresses were involved in transaction\n"
            "    \"address\" : \"receivingaddress\",  (string) The receiving address\n"
            "    \"account\" : \"accountname\",       (string) DEPRECATED. The account of the receiving address. The default account is \"\".\n"
            "    \"amount\" : x.xxx,                  (numeric) The total amount in " + strprintf("%s",komodo_chainname()) + " received by the address\n"
            "    \"confirmations\" : n                (numeric) The number of confirmations of the most recent transaction included\n"
            "  }\n"
            "  ,...\n"
            "]\n"

            "\nExamples:\n"
            + HelpExampleCli("listreceivedbyaddress", "")
            + HelpExampleCli("listreceivedbyaddress", "6 true")
            + HelpExampleRpc("listreceivedbyaddress", "6, true, true")
        );

    LOCK2(cs_main, pwalletMain->cs_wallet);

    return ListReceived(params, false);
}

UniValue listreceivedbyaccount(const UniValue& params, bool fHelp)
{
    if (!EnsureWalletIsAvailable(fHelp))
        return NullUniValue;

    if (fHelp || params.size() > 3)
        throw runtime_error(
            "listreceivedbyaccount ( minconf includeempty includeWatchonly)\n"
            "\nDEPRECATED. List balances by account.\n"
            "\nArguments:\n"
            "1. minconf      (numeric, optional, default=1) The minimum number of confirmations before payments are included.\n"
            "2. includeempty (boolean, optional, default=false) Whether to include accounts that haven't received any payments.\n"
            "3. includeWatchonly (bool, optional, default=false) Whether to include watchonly addresses (see 'importaddress').\n"

            "\nResult:\n"
            "[\n"
            "  {\n"
            "    \"involvesWatchonly\" : true,   (bool) Only returned if imported addresses were involved in transaction\n"
            "    \"account\" : \"accountname\",  (string) The account name of the receiving account\n"
            "    \"amount\" : x.xxx,             (numeric) The total amount received by addresses with this account\n"
            "    \"confirmations\" : n           (numeric) The number of confirmations of the most recent transaction included\n"
            "  }\n"
            "  ,...\n"
            "]\n"

            "\nExamples:\n"
            + HelpExampleCli("listreceivedbyaccount", "")
            + HelpExampleCli("listreceivedbyaccount", "6 true")
            + HelpExampleRpc("listreceivedbyaccount", "6, true, true")
        );

    LOCK2(cs_main, pwalletMain->cs_wallet);

    return ListReceived(params, true);
}

static void MaybePushAddress(UniValue & entry, const CTxDestination &dest)
{
    if (IsValidDestination(dest)) {
        entry.push_back(Pair("address", EncodeDestination(dest)));
    }
}

void ListTransactions(const CWalletTx& wtx, const string& strAccount, int nMinDepth, bool fLong, UniValue& ret, const isminefilter& filter)
{
    CAmount nFee;
    string strSentAccount;
    list<COutputEntry> listReceived;
    list<COutputEntry> listSent;

    bool bIsCoinbase = wtx.IsCoinBase();

    wtx.GetAmounts(listReceived, listSent, nFee, strSentAccount, filter);

    bool fAllAccounts = (strAccount == string("*"));
    bool involvesWatchonly = wtx.IsFromMe(ISMINE_WATCH_ONLY);

    // Sent
    if ((!listSent.empty() || nFee != 0) && (fAllAccounts || strAccount == strSentAccount))
    {
        BOOST_FOREACH(const COutputEntry& s, listSent)
        {
            UniValue entry(UniValue::VOBJ);
            if(involvesWatchonly || (::IsMine(*pwalletMain, s.destination) & ISMINE_WATCH_ONLY))
                entry.push_back(Pair("involvesWatchonly", true));
            entry.push_back(Pair("account", strSentAccount));
            MaybePushAddress(entry, s.destination);
            entry.push_back(Pair("category", "send"));
            entry.push_back(Pair("amount", ValueFromAmount(-s.amount)));
            entry.push_back(Pair("vout", s.vout));
            entry.push_back(Pair("fee", ValueFromAmount(-nFee)));
            if (fLong)
                WalletTxToJSON(wtx, entry);
            entry.push_back(Pair("size", static_cast<uint64_t>(GetSerializeSize(static_cast<CTransaction>(wtx), SER_NETWORK, PROTOCOL_VERSION))));
            ret.push_back(entry);
        }
    }

    // Received
    if (listReceived.size() > 0 && wtx.GetDepthInMainChain() >= nMinDepth)
    {
        BOOST_FOREACH(const COutputEntry& r, listReceived)
        {
            string account;
            //fprintf(stderr,"recv iter %s\n",wtx.GetHash().GetHex().c_str());
            if (pwalletMain->mapAddressBook.count(r.destination))
                account = pwalletMain->mapAddressBook[r.destination].name;
            if (fAllAccounts || (account == strAccount))
            {
                UniValue entry(UniValue::VOBJ);
                if(involvesWatchonly || (::IsMine(*pwalletMain, r.destination) & ISMINE_WATCH_ONLY))
                    entry.push_back(Pair("involvesWatchonly", true));
                entry.push_back(Pair("account", account));

                CTxDestination dest;
                if (CScriptExt::ExtractVoutDestination(wtx, r.vout, dest))
                    MaybePushAddress(entry, dest);
                else
                    MaybePushAddress(entry, r.destination);

                if (bIsCoinbase)
                {
                    int btm;
                    if (wtx.GetDepthInMainChain() < 1)
                        entry.push_back(Pair("category", "orphan"));
                    else if ((btm = wtx.GetBlocksToMaturity()) > 0)
                    {
                        entry.push_back(Pair("category", "immature"));
                        entry.push_back(Pair("blockstomaturity", btm));
                    }
                    else
                        entry.push_back(Pair("category", "generate"));
                }
                else
                {
                    entry.push_back(Pair("category", "receive"));
                }

                entry.push_back(Pair("amount", ValueFromAmount(r.amount)));
                entry.push_back(Pair("vout", r.vout));
                if (fLong)
                    WalletTxToJSON(wtx, entry);
                entry.push_back(Pair("size", static_cast<uint64_t>(GetSerializeSize(static_cast<CTransaction>(wtx), SER_NETWORK, PROTOCOL_VERSION))));
                ret.push_back(entry);
            }
        }
    }
}

void AcentryToJSON(const CAccountingEntry& acentry, const string& strAccount, UniValue& ret)
{
    bool fAllAccounts = (strAccount == string("*"));

    if (fAllAccounts || acentry.strAccount == strAccount)
    {
        UniValue entry(UniValue::VOBJ);
        entry.push_back(Pair("account", acentry.strAccount));
        entry.push_back(Pair("category", "move"));
        entry.push_back(Pair("time", acentry.nTime));
        entry.push_back(Pair("amount", ValueFromAmount(acentry.nCreditDebit)));
        entry.push_back(Pair("otheraccount", acentry.strOtherAccount));
        entry.push_back(Pair("comment", acentry.strComment));
        ret.push_back(entry);
    }
}

UniValue listtransactions(const UniValue& params, bool fHelp)
{
    if (!EnsureWalletIsAvailable(fHelp))
        return NullUniValue;

    if (fHelp || params.size() > 4)
        throw runtime_error(
            "listtransactions ( \"account\" count from includeWatchonly)\n"
            "\nReturns up to 'count' most recent transactions skipping the first 'from' transactions for account 'account'.\n"
            "\nArguments:\n"
            "1. \"account\"    (string, optional) DEPRECATED. The account name. Should be \"*\".\n"
            "2. count          (numeric, optional, default=10) The number of transactions to return\n"
            "3. from           (numeric, optional, default=0) The number of transactions to skip\n"
            "4. includeWatchonly (bool, optional, default=false) Include transactions to watchonly addresses (see 'importaddress')\n"
            "\nResult:\n"
            "[\n"
            "  {\n"
            "    \"account\":\"accountname\",       (string) DEPRECATED. The account name associated with the transaction. \n"
            "                                                It will be \"\" for the default account.\n"
            "    \"address\":\"" + strprintf("%s",komodo_chainname()) + "_address\",    (string) The " + strprintf("%s",komodo_chainname()) + " address of the transaction. Not present for \n"
            "                                                move transactions (category = move).\n"
            "    \"category\":\"send|receive|move\", (string) The transaction category. 'move' is a local (off blockchain)\n"
            "                                                transaction between accounts, and not associated with an address,\n"
            "                                                transaction id or block. 'send' and 'receive' transactions are \n"
            "                                                associated with an address, transaction id and block details\n"
            "    \"amount\": x.xxx,          (numeric) The amount in " + strprintf("%s",komodo_chainname()) + ". This is negative for the 'send' category, and for the\n"
            "                                         'move' category for moves outbound. It is positive for the 'receive' category,\n"
            "                                         and for the 'move' category for inbound funds.\n"
            "    \"vout\" : n,               (numeric) the vout value\n"
            "    \"fee\": x.xxx,             (numeric) The amount of the fee in " + strprintf("%s",komodo_chainname()) + ". This is negative and only available for the \n"
            "                                         'send' category of transactions.\n"
            "    \"confirmations\": n,       (numeric) The number of confirmations for the transaction. Available for 'send' and \n"
            "                                         'receive' category of transactions.\n"
            "    \"blockhash\": \"hashvalue\", (string) The block hash containing the transaction. Available for 'send' and 'receive'\n"
            "                                          category of transactions.\n"
            "    \"blockindex\": n,          (numeric) The block index containing the transaction. Available for 'send' and 'receive'\n"
            "                                          category of transactions.\n"
            "    \"txid\": \"transactionid\", (string) The transaction id. Available for 'send' and 'receive' category of transactions.\n"
            "    \"time\": xxx,              (numeric) The transaction time in seconds since epoch (midnight Jan 1 1970 GMT).\n"
            "    \"timereceived\": xxx,      (numeric) The time received in seconds since epoch (midnight Jan 1 1970 GMT). Available \n"
            "                                          for 'send' and 'receive' category of transactions.\n"
            "    \"comment\": \"...\",       (string) If a comment is associated with the transaction.\n"
            "    \"otheraccount\": \"accountname\",  (string) For the 'move' category of transactions, the account the funds came \n"
            "                                          from (for receiving funds, positive amounts), or went to (for sending funds,\n"
            "                                          negative amounts).\n"
            "    \"size\": n,                (numeric) Transaction size in bytes\n"
            "  }\n"
            "]\n"

            "\nExamples:\n"
            "\nList the most recent 10 transactions in the systems\n"
            + HelpExampleCli("listtransactions", "") +
            "\nList transactions 100 to 120\n"
            + HelpExampleCli("listtransactions", "\"*\" 20 100") +
            "\nAs a json rpc call\n"
            + HelpExampleRpc("listtransactions", "\"*\", 20, 100")
        );

    LOCK2(cs_main, pwalletMain->cs_wallet);

    string strAccount = "*";
    if (params.size() > 0)
        strAccount = params[0].get_str();
    int nCount = 10;
    if (params.size() > 1)
        nCount = params[1].get_int();
    int nFrom = 0;
    if (params.size() > 2)
        nFrom = params[2].get_int();
    isminefilter filter = ISMINE_SPENDABLE;
    if(params.size() > 3)
        if(params[3].get_bool())
            filter = filter | ISMINE_WATCH_ONLY;

    if (nCount < 0)
        throw JSONRPCError(RPC_INVALID_PARAMETER, "Negative count");
    if (nFrom < 0)
        throw JSONRPCError(RPC_INVALID_PARAMETER, "Negative from");

    UniValue ret(UniValue::VARR);

    std::list<CAccountingEntry> acentries;
    CWallet::TxItems txOrdered = pwalletMain->OrderedTxItems(acentries, strAccount);

    // iterate backwards until we have nCount items to return:
    for (CWallet::TxItems::reverse_iterator it = txOrdered.rbegin(); it != txOrdered.rend(); ++it)
    {
        CWalletTx *const pwtx = (*it).second.first;
        if (pwtx != 0)
        {
            //fprintf(stderr,"pwtx iter.%d %s\n",(int32_t)pwtx->nOrderPos,pwtx->GetHash().GetHex().c_str());
            ListTransactions(*pwtx, strAccount, 0, true, ret, filter);
        } //else fprintf(stderr,"null pwtx\n");
        CAccountingEntry *const pacentry = (*it).second.second;
        if (pacentry != 0)
            AcentryToJSON(*pacentry, strAccount, ret);

        if ((int)ret.size() >= (nCount+nFrom)) break;
    }
    // ret is newest to oldest

    if (nFrom > (int)ret.size())
        nFrom = ret.size();
    if ((nFrom + nCount) > (int)ret.size())
        nCount = ret.size() - nFrom;

    vector<UniValue> arrTmp = ret.getValues();

    vector<UniValue>::iterator first = arrTmp.begin();
    std::advance(first, nFrom);
    vector<UniValue>::iterator last = arrTmp.begin();
    std::advance(last, nFrom+nCount);

    if (last != arrTmp.end()) arrTmp.erase(last, arrTmp.end());
    if (first != arrTmp.begin()) arrTmp.erase(arrTmp.begin(), first);

    std::reverse(arrTmp.begin(), arrTmp.end()); // Return oldest to newest

    ret.clear();
    ret.setArray();
    ret.push_backV(arrTmp);

    return ret;
}

UniValue listaccounts(const UniValue& params, bool fHelp)
{
    if (!EnsureWalletIsAvailable(fHelp))
        return NullUniValue;

    if (fHelp || params.size() > 2)
        throw runtime_error(
            "listaccounts ( minconf includeWatchonly)\n"
            "\nDEPRECATED. Returns Object that has account names as keys, account balances as values.\n"
            "\nArguments:\n"
            "1. minconf          (numeric, optional, default=1) Only include transactions with at least this many confirmations\n"
            "2. includeWatchonly (bool, optional, default=false) Include balances in watchonly addresses (see 'importaddress')\n"
            "\nResult:\n"
            "{                      (json object where keys are account names, and values are numeric balances\n"
            "  \"account\": x.xxx,  (numeric) The property name is the account name, and the value is the total balance for the account.\n"
            "  ...\n"
            "}\n"
            "\nExamples:\n"
            "\nList account balances where there at least 1 confirmation\n"
            + HelpExampleCli("listaccounts", "") +
            "\nList account balances including zero confirmation transactions\n"
            + HelpExampleCli("listaccounts", "0") +
            "\nList account balances for 6 or more confirmations\n"
            + HelpExampleCli("listaccounts", "6") +
            "\nAs json rpc call\n"
            + HelpExampleRpc("listaccounts", "6")
        );

    LOCK2(cs_main, pwalletMain->cs_wallet);

    int nMinDepth = 1;
    if (params.size() > 0)
        nMinDepth = params[0].get_int();
    isminefilter includeWatchonly = ISMINE_SPENDABLE;
    if(params.size() > 1)
        if(params[1].get_bool())
            includeWatchonly = includeWatchonly | ISMINE_WATCH_ONLY;

    map<string, CAmount> mapAccountBalances;
    BOOST_FOREACH(const PAIRTYPE(CTxDestination, CAddressBookData)& entry, pwalletMain->mapAddressBook) {
        if (IsMine(*pwalletMain, entry.first) & includeWatchonly) // This address belongs to me
            mapAccountBalances[entry.second.name] = 0;
    }

    for (map<uint256, CWalletTx>::iterator it = pwalletMain->mapWallet.begin(); it != pwalletMain->mapWallet.end(); ++it)
    {
        const CWalletTx& wtx = (*it).second;
        CAmount nFee;
        string strSentAccount;
        list<COutputEntry> listReceived;
        list<COutputEntry> listSent;
        int nDepth = wtx.GetDepthInMainChain();
        if (wtx.GetBlocksToMaturity() > 0 || nDepth < 0)
            continue;
        wtx.GetAmounts(listReceived, listSent, nFee, strSentAccount, includeWatchonly);
        mapAccountBalances[strSentAccount] -= nFee;
        BOOST_FOREACH(const COutputEntry& s, listSent)
            mapAccountBalances[strSentAccount] -= s.amount;
        if (nDepth >= nMinDepth)
        {
            BOOST_FOREACH(const COutputEntry& r, listReceived)
                if (pwalletMain->mapAddressBook.count(r.destination))
                    mapAccountBalances[pwalletMain->mapAddressBook[r.destination].name] += r.amount;
                else
                    mapAccountBalances[""] += r.amount;
        }
    }

    list<CAccountingEntry> acentries;
    CWalletDB(pwalletMain->strWalletFile).ListAccountCreditDebit("*", acentries);
    BOOST_FOREACH(const CAccountingEntry& entry, acentries)
        mapAccountBalances[entry.strAccount] += entry.nCreditDebit;

    UniValue ret(UniValue::VOBJ);
    BOOST_FOREACH(const PAIRTYPE(string, CAmount)& accountBalance, mapAccountBalances) {
        ret.push_back(Pair(accountBalance.first, ValueFromAmount(accountBalance.second)));
    }
    return ret;
}

UniValue listsinceblock(const UniValue& params, bool fHelp)
{
    if (!EnsureWalletIsAvailable(fHelp))
        return NullUniValue;

    if (fHelp)
        throw runtime_error(
            "listsinceblock ( \"blockhash\" target-confirmations includeWatchonly)\n"
            "\nGet all transactions in blocks since block [blockhash], or all transactions if omitted\n"
            "\nArguments:\n"
            "1. \"blockhash\"   (string, optional) The block hash to list transactions since\n"
            "2. target-confirmations:    (numeric, optional) The confirmations required, must be 1 or more\n"
            "3. includeWatchonly:        (bool, optional, default=false) Include transactions to watchonly addresses (see 'importaddress')"
            "\nResult:\n"
            "{\n"
            "  \"transactions\": [\n"
            "    \"account\":\"accountname\",       (string) DEPRECATED. The account name associated with the transaction. Will be \"\" for the default account.\n"
            "    \"address\":\"" + strprintf("%s",komodo_chainname()) + "_address\",    (string) The " + strprintf("%s",komodo_chainname()) + " address of the transaction. Not present for move transactions (category = move).\n"
            "    \"category\":\"send|receive\",     (string) The transaction category. 'send' has negative amounts, 'receive' has positive amounts.\n"
            "    \"amount\": x.xxx,          (numeric) The amount in " + strprintf("%s",komodo_chainname()) + ". This is negative for the 'send' category, and for the 'move' category for moves \n"
            "                                          outbound. It is positive for the 'receive' category, and for the 'move' category for inbound funds.\n"
            "    \"vout\" : n,               (numeric) the vout value\n"
            "    \"fee\": x.xxx,             (numeric) The amount of the fee in " + strprintf("%s",komodo_chainname()) + ". This is negative and only available for the 'send' category of transactions.\n"
            "    \"confirmations\": n,       (numeric) The number of confirmations for the transaction. Available for 'send' and 'receive' category of transactions.\n"
            "    \"blockhash\": \"hashvalue\",     (string) The block hash containing the transaction. Available for 'send' and 'receive' category of transactions.\n"
            "    \"blockindex\": n,          (numeric) The block index containing the transaction. Available for 'send' and 'receive' category of transactions.\n"
            "    \"blocktime\": xxx,         (numeric) The block time in seconds since epoch (1 Jan 1970 GMT).\n"
            "    \"txid\": \"transactionid\",  (string) The transaction id. Available for 'send' and 'receive' category of transactions.\n"
            "    \"time\": xxx,              (numeric) The transaction time in seconds since epoch (Jan 1 1970 GMT).\n"
            "    \"timereceived\": xxx,      (numeric) The time received in seconds since epoch (Jan 1 1970 GMT). Available for 'send' and 'receive' category of transactions.\n"
            "    \"comment\": \"...\",       (string) If a comment is associated with the transaction.\n"
            "    \"to\": \"...\",            (string) If a comment to is associated with the transaction.\n"
             "  ],\n"
            "  \"lastblock\": \"lastblockhash\"     (string) The hash of the last block\n"
            "}\n"
            "\nExamples:\n"
            + HelpExampleCli("listsinceblock", "")
            + HelpExampleCli("listsinceblock", "\"000000000000000bacf66f7497b7dc45ef753ee9a7d38571037cdb1a57f663ad\" 6")
            + HelpExampleRpc("listsinceblock", "\"000000000000000bacf66f7497b7dc45ef753ee9a7d38571037cdb1a57f663ad\", 6")
        );

    LOCK2(cs_main, pwalletMain->cs_wallet);

    CBlockIndex *pindex = NULL;
    int target_confirms = 1;
    isminefilter filter = ISMINE_SPENDABLE;

    if (params.size() > 0)
    {
        uint256 blockId;

        blockId.SetHex(params[0].get_str());
        BlockMap::iterator it = mapBlockIndex.find(blockId);
        if (it != mapBlockIndex.end())
            pindex = it->second;
    }

    if (params.size() > 1)
    {
        target_confirms = params[1].get_int();

        if (target_confirms < 1)
            throw JSONRPCError(RPC_INVALID_PARAMETER, "Invalid parameter");
    }

    if(params.size() > 2)
        if(params[2].get_bool())
            filter = filter | ISMINE_WATCH_ONLY;

    int depth = pindex ? (1 + chainActive.Height() - pindex->GetHeight()) : -1;

    UniValue transactions(UniValue::VARR);

    for (map<uint256, CWalletTx>::iterator it = pwalletMain->mapWallet.begin(); it != pwalletMain->mapWallet.end(); it++)
    {
        CWalletTx tx = (*it).second;

        if (depth == -1 || tx.GetDepthInMainChain() < depth)
            ListTransactions(tx, "*", 0, true, transactions, filter);
    }

    CBlockIndex *pblockLast = chainActive[chainActive.Height() + 1 - target_confirms];
    uint256 lastblock = pblockLast ? pblockLast->GetBlockHash() : uint256();

    UniValue ret(UniValue::VOBJ);
    ret.push_back(Pair("transactions", transactions));
    ret.push_back(Pair("lastblock", lastblock.GetHex()));

    return ret;
}

UniValue gettransaction(const UniValue& params, bool fHelp)
{
    if (!EnsureWalletIsAvailable(fHelp))
        return NullUniValue;

    if (fHelp || params.size() < 1 || params.size() > 2)
        throw runtime_error(
            "gettransaction \"txid\" ( includeWatchonly )\n"
            "\nGet detailed information about in-wallet transaction <txid>\n"
            "\nArguments:\n"
            "1. \"txid\"    (string, required) The transaction id\n"
            "2. \"includeWatchonly\"    (bool, optional, default=false) Whether to include watchonly addresses in balance calculation and details[]\n"
            "\nResult:\n"
            "{\n"
            "  \"amount\" : x.xxx,        (numeric) The transaction amount in " + strprintf("%s",komodo_chainname()) + "\n"
            "  \"confirmations\" : n,     (numeric) The number of confirmations\n"
            "  \"blockhash\" : \"hash\",  (string) The block hash\n"
            "  \"blockindex\" : xx,       (numeric) The block index\n"
            "  \"blocktime\" : ttt,       (numeric) The time in seconds since epoch (1 Jan 1970 GMT)\n"
            "  \"txid\" : \"transactionid\",   (string) The transaction id.\n"
            "  \"time\" : ttt,            (numeric) The transaction time in seconds since epoch (1 Jan 1970 GMT)\n"
            "  \"timereceived\" : ttt,    (numeric) The time received in seconds since epoch (1 Jan 1970 GMT)\n"
            "  \"details\" : [\n"
            "    {\n"
            "      \"account\" : \"accountname\",  (string) DEPRECATED. The account name involved in the transaction, can be \"\" for the default account.\n"
            "      \"address\" : \"" + strprintf("%s",komodo_chainname()) + "_address\",   (string) The " + strprintf("%s",komodo_chainname()) + " address involved in the transaction\n"
            "      \"category\" : \"send|receive\",    (string) The category, either 'send' or 'receive'\n"
            "      \"amount\" : x.xxx                  (numeric) The amount in " + strprintf("%s",komodo_chainname()) + "\n"
            "      \"vout\" : n,                       (numeric) the vout value\n"
            "    }\n"
            "    ,...\n"
            "  ],\n"
            "  \"vjoinsplit\" : [\n"
            "    {\n"
            "      \"anchor\" : \"treestateref\",          (string) Merkle root of note commitment tree\n"
            "      \"nullifiers\" : [ string, ... ]      (string) Nullifiers of input notes\n"
            "      \"commitments\" : [ string, ... ]     (string) Note commitments for note outputs\n"
            "      \"macs\" : [ string, ... ]            (string) Message authentication tags\n"
            "      \"vpub_old\" : x.xxx                  (numeric) The amount removed from the transparent value pool\n"
            "      \"vpub_new\" : x.xxx,                 (numeric) The amount added to the transparent value pool\n"
            "    }\n"
            "    ,...\n"
            "  ],\n"
            "  \"hex\" : \"data\"         (string) Raw data for transaction\n"
            "}\n"

            "\nExamples:\n"
            + HelpExampleCli("gettransaction", "\"1075db55d416d3ca199f55b6084e2115b9345e16c5cf302fc80e9d5fbf5d48d\"")
            + HelpExampleCli("gettransaction", "\"1075db55d416d3ca199f55b6084e2115b9345e16c5cf302fc80e9d5fbf5d48d\" true")
            + HelpExampleRpc("gettransaction", "\"1075db55d416d3ca199f55b6084e2115b9345e16c5cf302fc80e9d5fbf5d48d\"")
        );

    LOCK2(cs_main, pwalletMain->cs_wallet);

    uint256 hash;
    hash.SetHex(params[0].get_str());

    isminefilter filter = ISMINE_SPENDABLE;
    if(params.size() > 1)
        if(params[1].get_bool())
            filter = filter | ISMINE_WATCH_ONLY;

    UniValue entry(UniValue::VOBJ);
    if (!pwalletMain->mapWallet.count(hash))
        throw JSONRPCError(RPC_INVALID_ADDRESS_OR_KEY, "Invalid or non-wallet transaction id");
    const CWalletTx& wtx = pwalletMain->mapWallet[hash];

    CAmount nCredit = wtx.GetCredit(filter);
    CAmount nDebit = wtx.GetDebit(filter);
    CAmount nNet = nCredit - nDebit;
    CAmount nFee = (wtx.IsFromMe(filter) ? wtx.GetValueOut() - nDebit : 0);

    entry.push_back(Pair("amount", ValueFromAmount(nNet - nFee)));
    if (wtx.IsFromMe(filter))
        entry.push_back(Pair("fee", ValueFromAmount(nFee)));

    WalletTxToJSON(wtx, entry);

    UniValue details(UniValue::VARR);
    ListTransactions(wtx, "*", 0, false, details, filter);
    entry.push_back(Pair("details", details));

    string strHex = EncodeHexTx(static_cast<CTransaction>(wtx));
    entry.push_back(Pair("hex", strHex));

    return entry;
}


UniValue backupwallet(const UniValue& params, bool fHelp)
{
    if (!EnsureWalletIsAvailable(fHelp))
        return NullUniValue;

    if (fHelp || params.size() != 1)
        throw runtime_error(
            "backupwallet \"destination\"\n"
            "\nSafely copies wallet.dat to destination filename\n"
            "\nArguments:\n"
            "1. \"destination\"   (string, required) The destination filename, saved in the directory set by -exportdir option.\n"
            "\nResult:\n"
            "\"path\"             (string) The full path of the destination file\n"
            "\nExamples:\n"
            + HelpExampleCli("backupwallet", "\"backupdata\"")
            + HelpExampleRpc("backupwallet", "\"backupdata\"")
        );

    LOCK2(cs_main, pwalletMain->cs_wallet);

    boost::filesystem::path exportdir;
    try {
        exportdir = GetExportDir();
    } catch (const std::runtime_error& e) {
        throw JSONRPCError(RPC_INTERNAL_ERROR, e.what());
    }
    if (exportdir.empty()) {
        throw JSONRPCError(RPC_WALLET_ERROR, "Cannot backup wallet until the -exportdir option has been set");
    }
    std::string unclean = params[0].get_str();
    std::string clean = SanitizeFilename(unclean);
    if (clean.compare(unclean) != 0) {
        throw JSONRPCError(RPC_WALLET_ERROR, strprintf("Filename is invalid as only alphanumeric characters are allowed.  Try '%s' instead.", clean));
    }
    boost::filesystem::path exportfilepath = exportdir / clean;

    if (!BackupWallet(*pwalletMain, exportfilepath.string()))
        throw JSONRPCError(RPC_WALLET_ERROR, "Error: Wallet backup failed!");

    return exportfilepath.string();
}


UniValue keypoolrefill(const UniValue& params, bool fHelp)
{
    if (!EnsureWalletIsAvailable(fHelp))
        return NullUniValue;

    if (fHelp || params.size() > 1)
        throw runtime_error(
            "keypoolrefill ( newsize )\n"
            "\nFills the keypool."
            + HelpRequiringPassphrase() + "\n"
            "\nArguments\n"
            "1. newsize     (numeric, optional, default=100) The new keypool size\n"
            "\nExamples:\n"
            + HelpExampleCli("keypoolrefill", "")
            + HelpExampleRpc("keypoolrefill", "")
        );

    LOCK2(cs_main, pwalletMain->cs_wallet);

    // 0 is interpreted by TopUpKeyPool() as the default keypool size given by -keypool
    unsigned int kpSize = 0;
    if (params.size() > 0) {
        if (params[0].get_int() < 0)
            throw JSONRPCError(RPC_INVALID_PARAMETER, "Invalid parameter, expected valid size.");
        kpSize = (unsigned int)params[0].get_int();
    }

    EnsureWalletIsUnlocked();
    pwalletMain->TopUpKeyPool(kpSize);

    if (pwalletMain->GetKeyPoolSize() < kpSize)
        throw JSONRPCError(RPC_WALLET_ERROR, "Error refreshing keypool.");

    return NullUniValue;
}


static void LockWallet(CWallet* pWallet)
{
    LOCK(cs_nWalletUnlockTime);
    nWalletUnlockTime = 0;
    pWallet->Lock();
}

UniValue walletpassphrase(const UniValue& params, bool fHelp)
{
    if (!EnsureWalletIsAvailable(fHelp))
        return NullUniValue;

    if (pwalletMain->IsCrypted() && (fHelp || params.size() != 2))
        throw runtime_error(
            "walletpassphrase \"passphrase\" timeout\n"
            "\nStores the wallet decryption key in memory for 'timeout' seconds.\n"
            "This is needed prior to performing transactions related to private keys such as sending " + strprintf("%s",komodo_chainname()) + "\n"
            "\nArguments:\n"
            "1. \"passphrase\"     (string, required) The wallet passphrase\n"
            "2. timeout            (numeric, required) The time to keep the decryption key in seconds.\n"
            "\nNote:\n"
            "Issuing the walletpassphrase command while the wallet is already unlocked will set a new unlock\n"
            "time that overrides the old one.\n"
            "\nExamples:\n"
            "\nunlock the wallet for 60 seconds\n"
            + HelpExampleCli("walletpassphrase", "\"my pass phrase\" 60") +
            "\nLock the wallet again (before 60 seconds)\n"
            + HelpExampleCli("walletlock", "") +
            "\nAs json rpc call\n"
            + HelpExampleRpc("walletpassphrase", "\"my pass phrase\", 60")
        );

    LOCK2(cs_main, pwalletMain->cs_wallet);

    if (fHelp)
        return true;
    if (!pwalletMain->IsCrypted())
        throw JSONRPCError(RPC_WALLET_WRONG_ENC_STATE, "Error: running with an unencrypted wallet, but walletpassphrase was called.");

    // Note that the walletpassphrase is stored in params[0] which is not mlock()ed
    SecureString strWalletPass;
    strWalletPass.reserve(100);
    // TODO: get rid of this .c_str() by implementing SecureString::operator=(std::string)
    // Alternately, find a way to make params[0] mlock()'d to begin with.
    strWalletPass = params[0].get_str().c_str();

    if (strWalletPass.length() > 0)
    {
        if (!pwalletMain->Unlock(strWalletPass))
            throw JSONRPCError(RPC_WALLET_PASSPHRASE_INCORRECT, "Error: The wallet passphrase entered was incorrect.");
    }
    else
        throw runtime_error(
            "walletpassphrase <passphrase> <timeout>\n"
            "Stores the wallet decryption key in memory for <timeout> seconds.");

    // No need to check return values, because the wallet was unlocked above
    pwalletMain->UpdateNullifierNoteMap();
    pwalletMain->TopUpKeyPool();

    int64_t nSleepTime = params[1].get_int64();
    LOCK(cs_nWalletUnlockTime);
    nWalletUnlockTime = GetTime() + nSleepTime;
    RPCRunLater("lockwallet", boost::bind(LockWallet, pwalletMain), nSleepTime);

    return NullUniValue;
}


UniValue walletpassphrasechange(const UniValue& params, bool fHelp)
{
    if (!EnsureWalletIsAvailable(fHelp))
        return NullUniValue;

    if (pwalletMain->IsCrypted() && (fHelp || params.size() != 2))
        throw runtime_error(
            "walletpassphrasechange \"oldpassphrase\" \"newpassphrase\"\n"
            "\nChanges the wallet passphrase from 'oldpassphrase' to 'newpassphrase'.\n"
            "\nArguments:\n"
            "1. \"oldpassphrase\"      (string) The current passphrase\n"
            "2. \"newpassphrase\"      (string) The new passphrase\n"
            "\nExamples:\n"
            + HelpExampleCli("walletpassphrasechange", "\"old one\" \"new one\"")
            + HelpExampleRpc("walletpassphrasechange", "\"old one\", \"new one\"")
        );

    LOCK2(cs_main, pwalletMain->cs_wallet);

    if (fHelp)
        return true;
    if (!pwalletMain->IsCrypted())
        throw JSONRPCError(RPC_WALLET_WRONG_ENC_STATE, "Error: running with an unencrypted wallet, but walletpassphrasechange was called.");

    // TODO: get rid of these .c_str() calls by implementing SecureString::operator=(std::string)
    // Alternately, find a way to make params[0] mlock()'d to begin with.
    SecureString strOldWalletPass;
    strOldWalletPass.reserve(100);
    strOldWalletPass = params[0].get_str().c_str();

    SecureString strNewWalletPass;
    strNewWalletPass.reserve(100);
    strNewWalletPass = params[1].get_str().c_str();

    if (strOldWalletPass.length() < 1 || strNewWalletPass.length() < 1)
        throw runtime_error(
            "walletpassphrasechange <oldpassphrase> <newpassphrase>\n"
            "Changes the wallet passphrase from <oldpassphrase> to <newpassphrase>.");

    if (!pwalletMain->ChangeWalletPassphrase(strOldWalletPass, strNewWalletPass))
        throw JSONRPCError(RPC_WALLET_PASSPHRASE_INCORRECT, "Error: The wallet passphrase entered was incorrect.");

    return NullUniValue;
}


UniValue walletlock(const UniValue& params, bool fHelp)
{
    if (!EnsureWalletIsAvailable(fHelp))
        return NullUniValue;

    if (pwalletMain->IsCrypted() && (fHelp || params.size() != 0))
        throw runtime_error(
            "walletlock\n"
            "\nRemoves the wallet encryption key from memory, locking the wallet.\n"
            "After calling this method, you will need to call walletpassphrase again\n"
            "before being able to call any methods which require the wallet to be unlocked.\n"
            "\nExamples:\n"
            "\nSet the passphrase for 2 minutes to perform a transaction\n"
            + HelpExampleCli("walletpassphrase", "\"my pass phrase\" 120") +
            "\nPerform a send (requires passphrase set)\n"
            + HelpExampleCli("sendtoaddress", "\"RD6GgnrMpPaTSMn8vai6yiGA7mN4QGPV\" 1.0") +
            "\nClear the passphrase since we are done before 2 minutes is up\n"
            + HelpExampleCli("walletlock", "") +
            "\nAs json rpc call\n"
            + HelpExampleRpc("walletlock", "")
        );

    LOCK2(cs_main, pwalletMain->cs_wallet);

    if (fHelp)
        return true;
    if (!pwalletMain->IsCrypted())
        throw JSONRPCError(RPC_WALLET_WRONG_ENC_STATE, "Error: running with an unencrypted wallet, but walletlock was called.");

    {
        LOCK(cs_nWalletUnlockTime);
        pwalletMain->Lock();
        nWalletUnlockTime = 0;
    }

    return NullUniValue;
}

int32_t komodo_acpublic(uint32_t tiptime);

UniValue encryptwallet(const UniValue& params, bool fHelp)
{
    if (!EnsureWalletIsAvailable(fHelp))
        return NullUniValue;

    string enableArg = "developerencryptwallet";
    int32_t flag = (komodo_acpublic(0) || ASSETCHAINS_SYMBOL[0] == 0);
    auto fEnableWalletEncryption = fExperimentalMode && GetBoolArg("-" + enableArg, flag);

    std::string strWalletEncryptionDisabledMsg = "";
    if (!fEnableWalletEncryption) {
        strWalletEncryptionDisabledMsg = experimentalDisabledHelpMsg("encryptwallet", enableArg);
    }

    if (!pwalletMain->IsCrypted() && (fHelp || params.size() != 1))
        throw runtime_error(
            "encryptwallet \"passphrase\"\n"
            + strWalletEncryptionDisabledMsg +
            "\nEncrypts the wallet with 'passphrase'. This is for first time encryption.\n"
            "After this, any calls that interact with private keys such as sending or signing \n"
            "will require the passphrase to be set prior the making these calls.\n"
            "Use the walletpassphrase call for this, and then walletlock call.\n"
            "If the wallet is already encrypted, use the walletpassphrasechange call.\n"
            "Note that this will shutdown the server.\n"
            "\nArguments:\n"
            "1. \"passphrase\"    (string) The pass phrase to encrypt the wallet with. It must be at least 1 character, but should be long.\n"
            "\nExamples:\n"
            "\nEncrypt you wallet\n"
            + HelpExampleCli("encryptwallet", "\"my pass phrase\"") +
            "\nNow set the passphrase to use the wallet, such as for signing or sending " + strprintf("%s",komodo_chainname()) + "\n"
            + HelpExampleCli("walletpassphrase", "\"my pass phrase\"") +
            "\nNow we can so something like sign\n"
            + HelpExampleCli("signmessage", "\"" + strprintf("%s",komodo_chainname()) + "_address\" \"test message\"") +
            "\nNow lock the wallet again by removing the passphrase\n"
            + HelpExampleCli("walletlock", "") +
            "\nAs a json rpc call\n"
            + HelpExampleRpc("encryptwallet", "\"my pass phrase\"")
        );

    LOCK2(cs_main, pwalletMain->cs_wallet);

    if (fHelp)
        return true;
    if (!fEnableWalletEncryption) {
        throw JSONRPCError(RPC_WALLET_ENCRYPTION_FAILED, "Error: wallet encryption is disabled.");
    }
    if (pwalletMain->IsCrypted())
        throw JSONRPCError(RPC_WALLET_WRONG_ENC_STATE, "Error: running with an encrypted wallet, but encryptwallet was called.");

    // TODO: get rid of this .c_str() by implementing SecureString::operator=(std::string)
    // Alternately, find a way to make params[0] mlock()'d to begin with.
    SecureString strWalletPass;
    strWalletPass.reserve(100);
    strWalletPass = params[0].get_str().c_str();

    if (strWalletPass.length() < 1)
        throw runtime_error(
            "encryptwallet <passphrase>\n"
            "Encrypts the wallet with <passphrase>.");

    if (!pwalletMain->EncryptWallet(strWalletPass))
        throw JSONRPCError(RPC_WALLET_ENCRYPTION_FAILED, "Error: Failed to encrypt the wallet.");

    // BDB seems to have a bad habit of writing old data into
    // slack space in .dat files; that is bad if the old data is
    // unencrypted private keys. So:
    StartShutdown();
    return "wallet encrypted; Komodo server stopping, restart to run with encrypted wallet. The keypool has been flushed, you need to make a new backup.";
}

UniValue lockunspent(const UniValue& params, bool fHelp)
{
    if (!EnsureWalletIsAvailable(fHelp))
        return NullUniValue;

    if (fHelp || params.size() < 1 || params.size() > 2)
        throw runtime_error(
            "lockunspent unlock [{\"txid\":\"txid\",\"vout\":n},...]\n"
            "\nUpdates list of temporarily unspendable outputs.\n"
            "Temporarily lock (unlock=false) or unlock (unlock=true) specified transaction outputs.\n"
            "A locked transaction output will not be chosen by automatic coin selection, when spending " + strprintf("%s",komodo_chainname()) + ".\n"
            "Locks are stored in memory only. Nodes start with zero locked outputs, and the locked output list\n"
            "is always cleared (by virtue of process exit) when a node stops or fails.\n"
            "Also see the listunspent call\n"
            "\nArguments:\n"
            "1. unlock            (boolean, required) Whether to unlock (true) or lock (false) the specified transactions\n"
            "2. \"transactions\"  (string, required) A json array of objects. Each object the txid (string) vout (numeric)\n"
            "     [           (json array of json objects)\n"
            "       {\n"
            "         \"txid\":\"id\",    (string) The transaction id\n"
            "         \"vout\": n         (numeric) The output number\n"
            "       }\n"
            "       ,...\n"
            "     ]\n"

            "\nResult:\n"
            "true|false    (boolean) Whether the command was successful or not\n"

            "\nExamples:\n"
            "\nList the unspent transactions\n"
            + HelpExampleCli("listunspent", "") +
            "\nLock an unspent transaction\n"
            + HelpExampleCli("lockunspent", "false \"[{\\\"txid\\\":\\\"a08e6907dbbd3d809776dbfc5d82e371b764ed838b5655e72f463568df1aadf0\\\",\\\"vout\\\":1}]\"") +
            "\nList the locked transactions\n"
            + HelpExampleCli("listlockunspent", "") +
            "\nUnlock the transaction again\n"
            + HelpExampleCli("lockunspent", "true \"[{\\\"txid\\\":\\\"a08e6907dbbd3d809776dbfc5d82e371b764ed838b5655e72f463568df1aadf0\\\",\\\"vout\\\":1}]\"") +
            "\nAs a json rpc call\n"
            + HelpExampleRpc("lockunspent", "false, \"[{\\\"txid\\\":\\\"a08e6907dbbd3d809776dbfc5d82e371b764ed838b5655e72f463568df1aadf0\\\",\\\"vout\\\":1}]\"")
        );

    LOCK2(cs_main, pwalletMain->cs_wallet);

    if (params.size() == 1)
        RPCTypeCheck(params, boost::assign::list_of(UniValue::VBOOL));
    else
        RPCTypeCheck(params, boost::assign::list_of(UniValue::VBOOL)(UniValue::VARR));

    bool fUnlock = params[0].get_bool();

    if (params.size() == 1) {
        if (fUnlock)
            pwalletMain->UnlockAllCoins();
        return true;
    }

    UniValue outputs = params[1].get_array();
    for (size_t idx = 0; idx < outputs.size(); idx++) {
        const UniValue& output = outputs[idx];
        if (!output.isObject())
            throw JSONRPCError(RPC_INVALID_PARAMETER, "Invalid parameter, expected object");
        const UniValue& o = output.get_obj();

        RPCTypeCheckObj(o, boost::assign::map_list_of("txid", UniValue::VSTR)("vout", UniValue::VNUM));

        string txid = find_value(o, "txid").get_str();
        if (!IsHex(txid))
            throw JSONRPCError(RPC_INVALID_PARAMETER, "Invalid parameter, expected hex txid");

        int nOutput = find_value(o, "vout").get_int();
        if (nOutput < 0)
            throw JSONRPCError(RPC_INVALID_PARAMETER, "Invalid parameter, vout must be positive");

        COutPoint outpt(uint256S(txid), nOutput);

        if (fUnlock)
            pwalletMain->UnlockCoin(outpt);
        else
            pwalletMain->LockCoin(outpt);
    }

    return true;
}

UniValue listlockunspent(const UniValue& params, bool fHelp)
{
    if (!EnsureWalletIsAvailable(fHelp))
        return NullUniValue;

    if (fHelp || params.size() > 0)
        throw runtime_error(
            "listlockunspent\n"
            "\nReturns list of temporarily unspendable outputs.\n"
            "See the lockunspent call to lock and unlock transactions for spending.\n"
            "\nResult:\n"
            "[\n"
            "  {\n"
            "    \"txid\" : \"transactionid\",     (string) The transaction id locked\n"
            "    \"vout\" : n                      (numeric) The vout value\n"
            "  }\n"
            "  ,...\n"
            "]\n"
            "\nExamples:\n"
            "\nList the unspent transactions\n"
            + HelpExampleCli("listunspent", "") +
            "\nLock an unspent transaction\n"
            + HelpExampleCli("lockunspent", "false \"[{\\\"txid\\\":\\\"a08e6907dbbd3d809776dbfc5d82e371b764ed838b5655e72f463568df1aadf0\\\",\\\"vout\\\":1}]\"") +
            "\nList the locked transactions\n"
            + HelpExampleCli("listlockunspent", "") +
            "\nUnlock the transaction again\n"
            + HelpExampleCli("lockunspent", "true \"[{\\\"txid\\\":\\\"a08e6907dbbd3d809776dbfc5d82e371b764ed838b5655e72f463568df1aadf0\\\",\\\"vout\\\":1}]\"") +
            "\nAs a json rpc call\n"
            + HelpExampleRpc("listlockunspent", "")
        );

    LOCK2(cs_main, pwalletMain->cs_wallet);

    vector<COutPoint> vOutpts;
    pwalletMain->ListLockedCoins(vOutpts);

    UniValue ret(UniValue::VARR);

    BOOST_FOREACH(COutPoint &outpt, vOutpts) {
        UniValue o(UniValue::VOBJ);

        o.push_back(Pair("txid", outpt.hash.GetHex()));
        o.push_back(Pair("vout", (int)outpt.n));
        ret.push_back(o);
    }

    return ret;
}

UniValue settxfee(const UniValue& params, bool fHelp)
{
    if (!EnsureWalletIsAvailable(fHelp))
        return NullUniValue;

    if (fHelp || params.size() < 1 || params.size() > 1)
        throw runtime_error(
            "settxfee amount\n"
            "\nSet the transaction fee per kB.\n"
            "\nArguments:\n"
            "1. amount         (numeric, required) The transaction fee in " + strprintf("%s",komodo_chainname()) + "/kB rounded to the nearest 0.00000001\n"
            "\nResult\n"
            "true|false        (boolean) Returns true if successful\n"
            "\nExamples:\n"
            + HelpExampleCli("settxfee", "0.00001")
            + HelpExampleRpc("settxfee", "0.00001")
        );

    LOCK2(cs_main, pwalletMain->cs_wallet);

    // Amount
    CAmount nAmount = AmountFromValue(params[0]);

    payTxFee = CFeeRate(nAmount, 1000);
    return true;
}

UniValue getwalletinfo(const UniValue& params, bool fHelp)
{
    if (!EnsureWalletIsAvailable(fHelp))
        return NullUniValue;

    if (fHelp || params.size() != 0)
        throw runtime_error(
            "getwalletinfo\n"
            "Returns an object containing various wallet state info.\n"
            "\nResult:\n"
            "{\n"
            "  \"walletversion\": xxxxx,     (numeric) the wallet version\n"
            "  \"balance\": xxxxxxx,         (numeric) the total confirmed balance of the wallet in " + strprintf("%s",komodo_chainname()) + "\n"
            "  \"unconfirmed_balance\": xxx, (numeric) the total unconfirmed balance of the wallet in " + strprintf("%s",komodo_chainname()) + "\n"
            "  \"immature_balance\": xxxxxx, (numeric) the total immature balance of the wallet in " + strprintf("%s",komodo_chainname()) + "\n"
            "  \"txcount\": xxxxxxx,         (numeric) the total number of transactions in the wallet\n"
            "  \"keypoololdest\": xxxxxx,    (numeric) the timestamp (seconds since GMT epoch) of the oldest pre-generated key in the key pool\n"
            "  \"keypoolsize\": xxxx,        (numeric) how many new keys are pre-generated\n"
            "  \"unlocked_until\": ttt,      (numeric) the timestamp in seconds since epoch (midnight Jan 1 1970 GMT) that the wallet is unlocked for transfers, or 0 if the wallet is locked\n"
            "  \"paytxfee\": x.xxxx,         (numeric) the transaction fee configuration, set in " + CURRENCY_UNIT + "/kB\n"
            "  \"seedfp\": \"uint256\",        (string) the BLAKE2b-256 hash of the HD seed\n"
            "}\n"
            "\nExamples:\n"
            + HelpExampleCli("getwalletinfo", "")
            + HelpExampleRpc("getwalletinfo", "")
        );

    LOCK2(cs_main, pwalletMain->cs_wallet);

    UniValue obj(UniValue::VOBJ);
    obj.push_back(Pair("walletversion", pwalletMain->GetVersion()));
    obj.push_back(Pair("balance",       ValueFromAmount(pwalletMain->GetBalance())));
    obj.push_back(Pair("unconfirmed_balance", ValueFromAmount(pwalletMain->GetUnconfirmedBalance())));
    obj.push_back(Pair("immature_balance",    ValueFromAmount(pwalletMain->GetImmatureBalance())));
    obj.push_back(Pair("txcount",       (int)pwalletMain->mapWallet.size()));
    obj.push_back(Pair("keypoololdest", pwalletMain->GetOldestKeyPoolTime()));
    obj.push_back(Pair("keypoolsize",   (int)pwalletMain->GetKeyPoolSize()));
    if (pwalletMain->IsCrypted())
        obj.push_back(Pair("unlocked_until", nWalletUnlockTime));
    obj.push_back(Pair("paytxfee",      ValueFromAmount(payTxFee.GetFeePerK())));
    uint256 seedFp = pwalletMain->GetHDChain().seedFp;
    if (!seedFp.IsNull())
         obj.push_back(Pair("seedfp", seedFp.GetHex()));
    return obj;
}

UniValue resendwallettransactions(const UniValue& params, bool fHelp)
{
    if (!EnsureWalletIsAvailable(fHelp))
        return NullUniValue;

    if (fHelp || params.size() != 0)
        throw runtime_error(
            "resendwallettransactions\n"
            "Immediately re-broadcast unconfirmed wallet transactions to all peers.\n"
            "Intended only for testing; the wallet code periodically re-broadcasts\n"
            "automatically.\n"
            "Returns array of transaction ids that were re-broadcast.\n"
            );

    LOCK2(cs_main, pwalletMain->cs_wallet);

    std::vector<uint256> txids = pwalletMain->ResendWalletTransactionsBefore(GetTime());
    UniValue result(UniValue::VARR);
    BOOST_FOREACH(const uint256& txid, txids)
    {
        result.push_back(txid.ToString());
    }
    return result;
}

UniValue listunspent(const UniValue& params, bool fHelp)
{
    if (!EnsureWalletIsAvailable(fHelp))
        return NullUniValue;

    if (fHelp || params.size() > 3)
        throw runtime_error(
            "listunspent ( minconf maxconf  [\"address\",...] )\n"
            "\nReturns array of unspent transaction outputs\n"
            "with between minconf and maxconf (inclusive) confirmations.\n"
            "Optionally filter to only include txouts paid to specified addresses.\n"
            "Results are an array of Objects, each of which has:\n"
            "{txid, vout, scriptPubKey, amount, confirmations}\n"
            "\nArguments:\n"
            "1. minconf          (numeric, optional, default=1) The minimum confirmations to filter\n"
            "2. maxconf          (numeric, optional, default=9999999) The maximum confirmations to filter\n"
            "3. \"addresses\"    (string) A json array of " + strprintf("%s",komodo_chainname()) + " addresses to filter\n"
            "    [\n"
            "      \"address\"   (string) " + strprintf("%s",komodo_chainname()) + " address\n"
            "      ,...\n"
            "    ]\n"
            "\nResult\n"
            "[                   (array of json object)\n"
            "  {\n"
            "    \"txid\" : \"txid\",          (string) the transaction id \n"
            "    \"vout\" : n,               (numeric) the vout value\n"
            "    \"generated\" : true|false  (boolean) true if txout is a coinbase transaction output\n"
            "    \"address\" : \"address\",    (string) the Zcash address\n"
            "    \"account\" : \"account\",    (string) DEPRECATED. The associated account, or \"\" for the default account\n"
            "    \"scriptPubKey\" : \"key\",   (string) the script key\n"
            "    \"amount\" : x.xxx,         (numeric) the transaction amount in " + CURRENCY_UNIT + "\n"
            "    \"confirmations\" : n,      (numeric) The number of confirmations\n"
            "    \"redeemScript\" : n        (string) The redeemScript if scriptPubKey is P2SH\n"
            "    \"spendable\" : xxx         (bool) Whether we have the private keys to spend this output\n"
            "  }\n"
            "  ,...\n"
            "]\n"

            "\nExamples\n"
            + HelpExampleCli("listunspent", "")
            + HelpExampleCli("listunspent", "6 9999999 \"[\\\"RD6GgnrMpPaTSMn8vai6yiGA7mN4QGPV\\\",\\\"RD6GgnrMpPaTSMn8vai6yiGA7mN4QGPV\\\"]\"")
            + HelpExampleRpc("listunspent", "6, 9999999 \"[\\\"RD6GgnrMpPaTSMn8vai6yiGA7mN4QGPV\\\",\\\"RD6GgnrMpPaTSMn8vai6yiGA7mN4QGPV\\\"]\"")
        );

    RPCTypeCheck(params, boost::assign::list_of(UniValue::VNUM)(UniValue::VNUM)(UniValue::VARR));

    int nMinDepth = 1;
    if (params.size() > 0)
        nMinDepth = params[0].get_int();

    int nMaxDepth = 9999999;
    if (params.size() > 1)
        nMaxDepth = params[1].get_int();

    std::set<CTxDestination> destinations;
    if (params.size() > 2) {
        UniValue inputs = params[2].get_array();
        for (size_t idx = 0; idx < inputs.size(); idx++) {
            const UniValue& input = inputs[idx];
            CTxDestination dest = DecodeDestination(input.get_str());
            if (!IsValidDestination(dest)) {
                throw JSONRPCError(RPC_INVALID_ADDRESS_OR_KEY, std::string("Invalid Zcash address: ") + input.get_str());
            }
            if (!destinations.insert(dest).second) {
                throw JSONRPCError(RPC_INVALID_PARAMETER, std::string("Invalid parameter, duplicated address: ") + input.get_str());
            }
        }
    }

    UniValue results(UniValue::VARR);
    vector<COutput> vecOutputs;
    assert(pwalletMain != NULL);
    LOCK2(cs_main, pwalletMain->cs_wallet);
    pwalletMain->AvailableCoins(vecOutputs, false, NULL, true);
    BOOST_FOREACH(const COutput& out, vecOutputs) {
        if (out.nDepth < nMinDepth || out.nDepth > nMaxDepth)
            continue;

        CTxDestination address;
        const CScript& scriptPubKey = out.tx->vout[out.i].scriptPubKey;
        bool fValidAddress = ExtractDestination(scriptPubKey, address);

        if (destinations.size() && (!fValidAddress || !destinations.count(address)))
            continue;

        CAmount nValue = out.tx->vout[out.i].nValue;
        const CScript& pk = out.tx->vout[out.i].scriptPubKey;
        UniValue entry(UniValue::VOBJ); int32_t txheight = 0;
        entry.push_back(Pair("txid", out.tx->GetHash().GetHex()));
        entry.push_back(Pair("vout", out.i));
        entry.push_back(Pair("generated", out.tx->IsCoinBase()));

        if (fValidAddress) {
            entry.push_back(Pair("address", EncodeDestination(address)));

            if (pwalletMain->mapAddressBook.count(address))
                entry.push_back(Pair("account", pwalletMain->mapAddressBook[address].name));

            if (scriptPubKey.IsPayToScriptHash()) {
                const CScriptID& hash = boost::get<CScriptID>(address);
                CScript redeemScript;
                if (pwalletMain->GetCScript(hash, redeemScript))
                    entry.push_back(Pair("redeemScript", HexStr(redeemScript.begin(), redeemScript.end())));
            }
        }
        entry.push_back(Pair("amount", ValueFromAmount(nValue)));
        if ( out.tx->nLockTime != 0 )
        {
            BlockMap::iterator it = mapBlockIndex.find(pcoinsTip->GetBestBlock());
            CBlockIndex *tipindex,*pindex = it->second;
            uint64_t interest; uint32_t locktime;
            if ( pindex != 0 && (tipindex= chainActive.LastTip()) != 0 )
            {
                interest = komodo_accrued_interest(&txheight,&locktime,out.tx->GetHash(),out.i,0,nValue,(int32_t)tipindex->GetHeight());
                //interest = komodo_interest(txheight,nValue,out.tx->nLockTime,tipindex->nTime);
                entry.push_back(Pair("interest",ValueFromAmount(interest)));
            }
            //fprintf(stderr,"nValue %.8f pindex.%p tipindex.%p locktime.%u txheight.%d pindexht.%d\n",(double)nValue/COIN,pindex,chainActive.LastTip(),locktime,txheight,pindex->GetHeight());
        }
        else if ( chainActive.LastTip() != 0 )
            txheight = (chainActive.LastTip()->GetHeight() - out.nDepth - 1);
        entry.push_back(Pair("scriptPubKey", HexStr(scriptPubKey.begin(), scriptPubKey.end())));
        entry.push_back(Pair("rawconfirmations",out.nDepth));
        entry.push_back(Pair("confirmations",komodo_dpowconfs(txheight,out.nDepth)));
        entry.push_back(Pair("spendable", out.fSpendable));
        results.push_back(entry);
    }
    return results;
}

uint64_t komodo_interestsum()
{
#ifdef ENABLE_WALLET
    if ( ASSETCHAINS_SYMBOL[0] == 0 && GetBoolArg("-disablewallet", false) == 0 )
    {
        uint64_t interest,sum = 0; int32_t txheight; uint32_t locktime;
        vector<COutput> vecOutputs;
        assert(pwalletMain != NULL);
        LOCK2(cs_main, pwalletMain->cs_wallet);
        pwalletMain->AvailableCoins(vecOutputs, false, NULL, true);
        BOOST_FOREACH(const COutput& out,vecOutputs)
        {
            CAmount nValue = out.tx->vout[out.i].nValue;
            if ( out.tx->nLockTime != 0 && out.fSpendable != 0 )
            {
                BlockMap::iterator it = mapBlockIndex.find(pcoinsTip->GetBestBlock());
                CBlockIndex *tipindex,*pindex = it->second;
                if ( pindex != 0 && (tipindex= chainActive.LastTip()) != 0 )
                {
                    interest = komodo_accrued_interest(&txheight,&locktime,out.tx->GetHash(),out.i,0,nValue,(int32_t)tipindex->GetHeight());
                    //interest = komodo_interest(pindex->GetHeight(),nValue,out.tx->nLockTime,tipindex->nTime);
                    sum += interest;
                }
            }
        }
        KOMODO_INTERESTSUM = sum;
        KOMODO_WALLETBALANCE = pwalletMain->GetBalance();
        return(sum);
    }
#endif
    return(0);
}


UniValue z_listunspent(const UniValue& params, bool fHelp)
{
    if (!EnsureWalletIsAvailable(fHelp))
        return NullUniValue;

    if (fHelp || params.size() > 4)
        throw runtime_error(
            "z_listunspent ( minconf maxconf includeWatchonly [\"zaddr\",...] )\n"
            "\nReturns array of unspent shielded notes with between minconf and maxconf (inclusive) confirmations.\n"
            "Optionally filter to only include notes sent to specified addresses.\n"
            "When minconf is 0, unspent notes with zero confirmations are returned, even though they are not immediately spendable.\n"
            "Results are an array of Objects, each of which has:\n"
            "{txid, jsindex, jsoutindex, confirmations, address, amount, memo} (Sprout)\n"
            "{txid, outindex, confirmations, address, amount, memo} (Sapling)\n"
            "\nArguments:\n"
            "1. minconf          (numeric, optional, default=1) The minimum confirmations to filter\n"
            "2. maxconf          (numeric, optional, default=9999999) The maximum confirmations to filter\n"
            "3. includeWatchonly (bool, optional, default=false) Also include watchonly addresses (see 'z_importviewingkey')\n"
            "4. \"addresses\"      (string) A json array of zaddrs (both Sprout and Sapling) to filter on.  Duplicate addresses not allowed.\n"
            "    [\n"
            "      \"address\"     (string) zaddr\n"
            "      ,...\n"
            "    ]\n"
            "\nResult\n"
            "[                             (array of json object)\n"
            "  {\n"
            "    \"txid\" : \"txid\",          (string) the transaction id \n"
            "    \"jsindex\" : n             (numeric) the joinsplit index\n"
            "    \"jsoutindex\" (sprout) : n          (numeric) the output index of the joinsplit\n"
            "    \"outindex\" (sapling) : n          (numeric) the output index\n"
            "    \"confirmations\" : n       (numeric) the number of confirmations\n"
            "    \"spendable\" : true|false  (boolean) true if note can be spent by wallet, false if note has zero confirmations, false if address is watchonly\n"
            "    \"address\" : \"address\",    (string) the shielded address\n"
            "    \"amount\": xxxxx,          (numeric) the amount of value in the note\n"
            "    \"memo\": xxxxx,            (string) hexademical string representation of memo field\n"
            "    \"change\": true|false,     (boolean) true if the address that received the note is also one of the sending addresses\n"
            "  }\n"
            "  ,...\n"
            "]\n"

            "\nExamples\n"
            + HelpExampleCli("z_listunspent", "")
            + HelpExampleCli("z_listunspent", "6 9999999 false \"[\\\"zs14d8tc0hl9q0vg5l28uec5vk6sk34fkj2n8s7jalvw5fxpy6v39yn4s2ga082lymrkjk0x2nqg37\\\",\\\"zs14d8tc0hl9q0vg5l28uec5vk6sk34fkj2n8s7jalvw5fxpy6v39yn4s2ga082lymrkjk0x2nqg37\\\"]\"")
            + HelpExampleRpc("z_listunspent", "6 9999999 false \"[\\\"zs14d8tc0hl9q0vg5l28uec5vk6sk34fkj2n8s7jalvw5fxpy6v39yn4s2ga082lymrkjk0x2nqg37\\\",\\\"zs14d8tc0hl9q0vg5l28uec5vk6sk34fkj2n8s7jalvw5fxpy6v39yn4s2ga082lymrkjk0x2nqg37\\\"]\"")
        );

    RPCTypeCheck(params, boost::assign::list_of(UniValue::VNUM)(UniValue::VNUM)(UniValue::VBOOL)(UniValue::VARR));

    int nMinDepth = 1;
    if (params.size() > 0) {
        nMinDepth = params[0].get_int();
    }
    if (nMinDepth < 0) {
        throw JSONRPCError(RPC_INVALID_PARAMETER, "Minimum number of confirmations cannot be less than 0");
    }

    int nMaxDepth = 9999999;
    if (params.size() > 1) {
        nMaxDepth = params[1].get_int();
    }
    if (nMaxDepth < nMinDepth) {
        throw JSONRPCError(RPC_INVALID_PARAMETER, "Maximum number of confirmations must be greater or equal to the minimum number of confirmations");
    }

    std::set<libzcash::PaymentAddress> zaddrs = {};

    bool fIncludeWatchonly = false;
    if (params.size() > 2) {
        fIncludeWatchonly = params[2].get_bool();
    }

    LOCK2(cs_main, pwalletMain->cs_wallet);

    // User has supplied zaddrs to filter on
    if (params.size() > 3) {
        UniValue addresses = params[3].get_array();
        if (addresses.size()==0)
            throw JSONRPCError(RPC_INVALID_PARAMETER, "Invalid parameter, addresses array is empty.");

        // Keep track of addresses to spot duplicates
        set<std::string> setAddress;

        // Sources
        for (const UniValue& o : addresses.getValues()) {
            if (!o.isStr()) {
                throw JSONRPCError(RPC_INVALID_PARAMETER, "Invalid parameter, expected string");
            }
            string address = o.get_str();
            auto zaddr = DecodePaymentAddress(address);
            if (!IsValidPaymentAddress(zaddr)) {
                throw JSONRPCError(RPC_INVALID_PARAMETER, string("Invalid parameter, address is not a valid zaddr: ") + address);
            }
            auto hasSpendingKey = boost::apply_visitor(HaveSpendingKeyForPaymentAddress(pwalletMain), zaddr);
            if (!fIncludeWatchonly && !hasSpendingKey) {
                throw JSONRPCError(RPC_INVALID_PARAMETER, string("Invalid parameter, spending key for address does not belong to wallet: ") + address);
            }
            zaddrs.insert(zaddr);

            if (setAddress.count(address)) {
                throw JSONRPCError(RPC_INVALID_PARAMETER, string("Invalid parameter, duplicated address: ") + address);
            }
            setAddress.insert(address);
        }
    }
    else {
        // User did not provide zaddrs, so use default i.e. all addresses
        std::set<libzcash::SproutPaymentAddress> sproutzaddrs = {};
        pwalletMain->GetSproutPaymentAddresses(sproutzaddrs);

        // Sapling support
        std::set<libzcash::SaplingPaymentAddress> saplingzaddrs = {};
        pwalletMain->GetSaplingPaymentAddresses(saplingzaddrs);

        zaddrs.insert(sproutzaddrs.begin(), sproutzaddrs.end());
        zaddrs.insert(saplingzaddrs.begin(), saplingzaddrs.end());
    }

    UniValue results(UniValue::VARR);

    if (zaddrs.size() > 0) {
        std::vector<CSproutNotePlaintextEntry> sproutEntries;
        std::vector<SaplingNoteEntry> saplingEntries;
        pwalletMain->GetFilteredNotes(sproutEntries, saplingEntries, zaddrs, nMinDepth, nMaxDepth, true, !fIncludeWatchonly, false);
        std::set<std::pair<PaymentAddress, uint256>> nullifierSet = pwalletMain->GetNullifiersForAddresses(zaddrs);

        for (auto & entry : sproutEntries) {
            UniValue obj(UniValue::VOBJ);
            int nHeight = 0;
            CTransaction tx;
            uint256 hashBlock;

            obj.push_back(Pair("txid", entry.jsop.hash.ToString()));
            obj.push_back(Pair("jsindex", (int)entry.jsop.js ));
            obj.push_back(Pair("jsoutindex", (int)entry.jsop.n));

            if (!GetTransaction(entry.jsop.hash, tx, hashBlock, true)) {
                // TODO: should we throw JSONRPCError ?
                fprintf(stderr,"tx hash %s does not exist!\n", entry.jsop.hash.ToString().c_str() );
            }

            BlockMap::const_iterator it = mapBlockIndex.find(hashBlock);
            if (it != mapBlockIndex.end()) {
                nHeight = it->second->GetHeight();
                //fprintf(stderr,"blockHash %s height %d\n",hashBlock.ToString().c_str(), nHeight);
            } else {
                // TODO: should we throw JSONRPCError ?
                fprintf(stderr,"block hash %s does not exist!\n", hashBlock.ToString().c_str() );
            }
            obj.push_back(Pair("confirmations", komodo_dpowconfs(nHeight, entry.confirmations)));
            obj.push_back(Pair("rawconfirmations", entry.confirmations));
            bool hasSproutSpendingKey = pwalletMain->HaveSproutSpendingKey(boost::get<libzcash::SproutPaymentAddress>(entry.address));
            obj.push_back(Pair("spendable", hasSproutSpendingKey));
            obj.push_back(Pair("address", EncodePaymentAddress(entry.address)));
            obj.push_back(Pair("amount", ValueFromAmount(CAmount(entry.plaintext.value()))));
            std::string data(entry.plaintext.memo().begin(), entry.plaintext.memo().end());
            obj.push_back(Pair("memo", HexStr(data)));
            if (hasSproutSpendingKey) {
                obj.push_back(Pair("change", pwalletMain->IsNoteSproutChange(nullifierSet, entry.address, entry.jsop)));
            }
            results.push_back(obj);
        }

        for (auto & entry : saplingEntries) {
            UniValue obj(UniValue::VOBJ);
            obj.push_back(Pair("txid", entry.op.hash.ToString()));
            obj.push_back(Pair("outindex", (int)entry.op.n));
            int nHeight = 0;
            CTransaction tx;
            uint256 hashBlock;
            if (!GetTransaction(entry.op.hash, tx, hashBlock, true)) {
                // TODO: should we throw JSONRPCError ?
                fprintf(stderr,"tx hash %s does not exist!\n", entry.op.hash.ToString().c_str() );
            }

            BlockMap::const_iterator it = mapBlockIndex.find(hashBlock);
            if (it != mapBlockIndex.end()) {
                nHeight = it->second->GetHeight();
                //fprintf(stderr,"blockHash %s height %d\n",hashBlock.ToString().c_str(), nHeight);
            } else {
                // TODO: should we throw JSONRPCError ?
                fprintf(stderr,"block hash %s does not exist!\n", hashBlock.ToString().c_str() );
            }
            obj.push_back(Pair("confirmations", komodo_dpowconfs(nHeight, entry.confirmations)));
            obj.push_back(Pair("rawconfirmations", entry.confirmations));
            libzcash::SaplingIncomingViewingKey ivk;
            libzcash::SaplingFullViewingKey fvk;
            pwalletMain->GetSaplingIncomingViewingKey(boost::get<libzcash::SaplingPaymentAddress>(entry.address), ivk);
            pwalletMain->GetSaplingFullViewingKey(ivk, fvk);
            bool hasSaplingSpendingKey = pwalletMain->HaveSaplingSpendingKey(fvk);
            obj.push_back(Pair("spendable", hasSaplingSpendingKey));
            obj.push_back(Pair("address", EncodePaymentAddress(entry.address)));
            obj.push_back(Pair("amount", ValueFromAmount(CAmount(entry.note.value())))); // note.value() is equivalent to plaintext.value()
            obj.push_back(Pair("memo", HexStr(entry.memo)));
            if (hasSaplingSpendingKey) {
                obj.push_back(Pair("change", pwalletMain->IsNoteSaplingChange(nullifierSet, entry.address, entry.op)));
            }
            results.push_back(obj);
        }
    }

    return results;
}


UniValue fundrawtransaction(const UniValue& params, bool fHelp)
{
    if (!EnsureWalletIsAvailable(fHelp))
        return NullUniValue;

    if (fHelp || params.size() != 1)
        throw runtime_error(
                            "fundrawtransaction \"hexstring\"\n"
                            "\nAdd inputs to a transaction until it has enough in value to meet its out value.\n"
                            "This will not modify existing inputs, and will add one change output to the outputs.\n"
                            "Note that inputs which were signed may need to be resigned after completion since in/outputs have been added.\n"
                            "The inputs added will not be signed, use signrawtransaction for that.\n"
                            "\nArguments:\n"
                            "1. \"hexstring\"    (string, required) The hex string of the raw transaction\n"
                            "\nResult:\n"
                            "{\n"
                            "  \"hex\":       \"value\", (string)  The resulting raw transaction (hex-encoded string)\n"
                            "  \"fee\":       n,         (numeric) The fee added to the transaction\n"
                            "  \"changepos\": n          (numeric) The position of the added change output, or -1\n"
                            "}\n"
                            "\"hex\"             \n"
                            "\nExamples:\n"
                            "\nCreate a transaction with no inputs\n"
                            + HelpExampleCli("createrawtransaction", "\"[]\" \"{\\\"myaddress\\\":0.01}\"") +
                            "\nAdd sufficient unsigned inputs to meet the output value\n"
                            + HelpExampleCli("fundrawtransaction", "\"rawtransactionhex\"") +
                            "\nSign the transaction\n"
                            + HelpExampleCli("signrawtransaction", "\"fundedtransactionhex\"") +
                            "\nSend the transaction\n"
                            + HelpExampleCli("sendrawtransaction", "\"signedtransactionhex\"")
                            );

    RPCTypeCheck(params, boost::assign::list_of(UniValue::VSTR));

    // parse hex string from parameter
    CTransaction origTx;
    if (!DecodeHexTx(origTx, params[0].get_str()))
        throw JSONRPCError(RPC_DESERIALIZATION_ERROR, "TX decode failed");

    CMutableTransaction tx(origTx);
    CAmount nFee;
    string strFailReason;
    int nChangePos = -1;
    if(!pwalletMain->FundTransaction(tx, nFee, nChangePos, strFailReason))
        throw JSONRPCError(RPC_INTERNAL_ERROR, strFailReason);

    UniValue result(UniValue::VOBJ);
    result.push_back(Pair("hex", EncodeHexTx(tx)));
    result.push_back(Pair("changepos", nChangePos));
    result.push_back(Pair("fee", ValueFromAmount(nFee)));

    return result;
}

UniValue zc_sample_joinsplit(const UniValue& params, bool fHelp)
{
    if (fHelp) {
        throw runtime_error(
            "zcsamplejoinsplit\n"
            "\n"
            "Perform a joinsplit and return the JSDescription.\n"
            );
    }

    LOCK(cs_main);

    uint256 joinSplitPubKey;
    uint256 anchor = SproutMerkleTree().root();
    JSDescription samplejoinsplit(true,
                                  *pzcashParams,
                                  joinSplitPubKey,
                                  anchor,
                                  {JSInput(), JSInput()},
                                  {JSOutput(), JSOutput()},
                                  0,
                                  0);

    CDataStream ss(SER_NETWORK, SAPLING_TX_VERSION | (1 << 31));
    ss << samplejoinsplit;

    return HexStr(ss.begin(), ss.end());
}

UniValue zc_benchmark(const UniValue& params, bool fHelp)
{
    if (!EnsureWalletIsAvailable(fHelp)) {
        return NullUniValue;
    }

    if (fHelp || params.size() < 2) {
        throw runtime_error(
            "zcbenchmark benchmarktype samplecount\n"
            "\n"
            "Runs a benchmark of the selected type samplecount times,\n"
            "returning the running times of each sample.\n"
            "\n"
            "Output: [\n"
            "  {\n"
            "    \"runningtime\": runningtime\n"
            "  },\n"
            "  {\n"
            "    \"runningtime\": runningtime\n"
            "  }\n"
            "  ...\n"
            "]\n"
            );
    }

    LOCK(cs_main);

    std::string benchmarktype = params[0].get_str();
    int samplecount = params[1].get_int();

    if (samplecount <= 0) {
        throw JSONRPCError(RPC_TYPE_ERROR, "Invalid samplecount");
    }

    std::vector<double> sample_times;

    JSDescription samplejoinsplit;

    if (benchmarktype == "verifyjoinsplit") {
        CDataStream ss(ParseHexV(params[2].get_str(), "js"), SER_NETWORK, SAPLING_TX_VERSION | (1 << 31));
        ss >> samplejoinsplit;
    }

    for (int i = 0; i < samplecount; i++) {
        if (benchmarktype == "sleep") {
            sample_times.push_back(benchmark_sleep());
        } else if (benchmarktype == "parameterloading") {
            sample_times.push_back(benchmark_parameter_loading());
        } else if (benchmarktype == "createjoinsplit") {
            if (params.size() < 3) {
                sample_times.push_back(benchmark_create_joinsplit());
            } else {
                int nThreads = params[2].get_int();
                std::vector<double> vals = benchmark_create_joinsplit_threaded(nThreads);
                // Divide by nThreads^2 to get average seconds per JoinSplit because
                // we are running one JoinSplit per thread.
                sample_times.push_back(std::accumulate(vals.begin(), vals.end(), 0.0) / (nThreads*nThreads));
            }
        } else if (benchmarktype == "verifyjoinsplit") {
            sample_times.push_back(benchmark_verify_joinsplit(samplejoinsplit));
#ifdef ENABLE_MINING
        } else if (benchmarktype == "solveequihash") {
            if (params.size() < 3) {
                sample_times.push_back(benchmark_solve_equihash());
            } else {
                int nThreads = params[2].get_int();
                std::vector<double> vals = benchmark_solve_equihash_threaded(nThreads);
                sample_times.insert(sample_times.end(), vals.begin(), vals.end());
            }
#endif
        } else if (benchmarktype == "verifyequihash") {
            sample_times.push_back(benchmark_verify_equihash());
        } else if (benchmarktype == "validatelargetx") {
            // Number of inputs in the spending transaction that we will simulate
            int nInputs = 11130;
            if (params.size() >= 3) {
                nInputs = params[2].get_int();
            }
            sample_times.push_back(benchmark_large_tx(nInputs));
        } else if (benchmarktype == "trydecryptnotes") {
            int nAddrs = params[2].get_int();
            sample_times.push_back(benchmark_try_decrypt_notes(nAddrs));
        } else if (benchmarktype == "incnotewitnesses") {
            int nTxs = params[2].get_int();
            sample_times.push_back(benchmark_increment_note_witnesses(nTxs));
        } else if (benchmarktype == "connectblockslow") {
            if (Params().NetworkIDString() != "regtest") {
                throw JSONRPCError(RPC_TYPE_ERROR, "Benchmark must be run in regtest mode");
            }
            sample_times.push_back(benchmark_connectblock_slow());
        } else if (benchmarktype == "sendtoaddress") {
            if (Params().NetworkIDString() != "regtest") {
                throw JSONRPCError(RPC_TYPE_ERROR, "Benchmark must be run in regtest mode");
            }
            auto amount = AmountFromValue(params[2]);
            sample_times.push_back(benchmark_sendtoaddress(amount));
        } else if (benchmarktype == "loadwallet") {
            if (Params().NetworkIDString() != "regtest") {
                throw JSONRPCError(RPC_TYPE_ERROR, "Benchmark must be run in regtest mode");
            }
            sample_times.push_back(benchmark_loadwallet());
        } else if (benchmarktype == "listunspent") {
            sample_times.push_back(benchmark_listunspent());
        } else if (benchmarktype == "createsaplingspend") {
            sample_times.push_back(benchmark_create_sapling_spend());
        } else if (benchmarktype == "createsaplingoutput") {
            sample_times.push_back(benchmark_create_sapling_output());
        } else if (benchmarktype == "verifysaplingspend") {
            sample_times.push_back(benchmark_verify_sapling_spend());
        } else if (benchmarktype == "verifysaplingoutput") {
            sample_times.push_back(benchmark_verify_sapling_output());
        } else {
            throw JSONRPCError(RPC_TYPE_ERROR, "Invalid benchmarktype");
        }
    }

    UniValue results(UniValue::VARR);
    for (auto time : sample_times) {
        UniValue result(UniValue::VOBJ);
        result.push_back(Pair("runningtime", time));
        results.push_back(result);
    }

    return results;
}

UniValue zc_raw_receive(const UniValue& params, bool fHelp)
{
    if (!EnsureWalletIsAvailable(fHelp)) {
        return NullUniValue;
    }

    if (fHelp || params.size() != 2) {
        throw runtime_error(
            "zcrawreceive zcsecretkey encryptednote\n"
            "\n"
            "DEPRECATED. Decrypts encryptednote and checks if the coin commitments\n"
            "are in the blockchain as indicated by the \"exists\" result.\n"
            "\n"
            "Output: {\n"
            "  \"amount\": value,\n"
            "  \"note\": noteplaintext,\n"
            "  \"exists\": exists\n"
            "}\n"
            );
    }

    RPCTypeCheck(params, boost::assign::list_of(UniValue::VSTR)(UniValue::VSTR));

    LOCK(cs_main);

    auto spendingkey = DecodeSpendingKey(params[0].get_str());
    if (!IsValidSpendingKey(spendingkey)) {
        throw JSONRPCError(RPC_INVALID_ADDRESS_OR_KEY, "Invalid spending key");
    }
    if (boost::get<libzcash::SproutSpendingKey>(&spendingkey) == nullptr) {
        throw JSONRPCError(RPC_INVALID_ADDRESS_OR_KEY, "Only works with Sprout spending keys");
    }
    SproutSpendingKey k = boost::get<libzcash::SproutSpendingKey>(spendingkey);

    uint256 epk;
    unsigned char nonce;
    ZCNoteEncryption::Ciphertext ct;
    uint256 h_sig;

    {
        CDataStream ssData(ParseHexV(params[1], "encrypted_note"), SER_NETWORK, PROTOCOL_VERSION);
        try {
            ssData >> nonce;
            ssData >> epk;
            ssData >> ct;
            ssData >> h_sig;
        } catch(const std::exception &) {
            throw runtime_error(
                "encrypted_note could not be decoded"
            );
        }
    }

    ZCNoteDecryption decryptor(k.receiving_key());

    SproutNotePlaintext npt = SproutNotePlaintext::decrypt(
        decryptor,
        ct,
        epk,
        h_sig,
        nonce
    );
    SproutPaymentAddress payment_addr = k.address();
    SproutNote decrypted_note = npt.note(payment_addr);

    assert(pwalletMain != NULL);
    std::vector<boost::optional<SproutWitness>> witnesses;
    uint256 anchor;
    uint256 commitment = decrypted_note.cm();
    pwalletMain->WitnessNoteCommitment(
        {commitment},
        witnesses,
        anchor
    );

    CDataStream ss(SER_NETWORK, PROTOCOL_VERSION);
    ss << npt;

    UniValue result(UniValue::VOBJ);
    result.push_back(Pair("amount", ValueFromAmount(decrypted_note.value())));
    result.push_back(Pair("note", HexStr(ss.begin(), ss.end())));
    result.push_back(Pair("exists", (bool) witnesses[0]));
    return result;
}



UniValue zc_raw_joinsplit(const UniValue& params, bool fHelp)
{
    if (!EnsureWalletIsAvailable(fHelp)) {
        return NullUniValue;
    }

    if (fHelp || params.size() != 5) {
        throw runtime_error(
            "zcrawjoinsplit rawtx inputs outputs vpub_old vpub_new\n"
            "  inputs: a JSON object mapping {note: zcsecretkey, ...}\n"
            "  outputs: a JSON object mapping {zcaddr: value, ...}\n"
            "\n"
            "DEPRECATED. Splices a joinsplit into rawtx. Inputs are unilaterally confidential.\n"
            "Outputs are confidential between sender/receiver. The vpub_old and\n"
            "vpub_new values are globally public and move transparent value into\n"
            "or out of the confidential value store, respectively.\n"
            "\n"
            "Note: The caller is responsible for delivering the output enc1 and\n"
            "enc2 to the appropriate recipients, as well as signing rawtxout and\n"
            "ensuring it is mined. (A future RPC call will deliver the confidential\n"
            "payments in-band on the blockchain.)\n"
            "\n"
            "Output: {\n"
            "  \"encryptednote1\": enc1,\n"
            "  \"encryptednote2\": enc2,\n"
            "  \"rawtxn\": rawtxout\n"
            "}\n"
            );
    }

    LOCK(cs_main);

    CTransaction tx;
    if (!DecodeHexTx(tx, params[0].get_str()))
        throw JSONRPCError(RPC_DESERIALIZATION_ERROR, "TX decode failed");

    UniValue inputs = params[1].get_obj();
    UniValue outputs = params[2].get_obj();

    CAmount vpub_old(0);
    CAmount vpub_new(0);

    if (params[3].get_real() != 0.0)
        vpub_old = AmountFromValue(params[3]);

    if (params[4].get_real() != 0.0)
        vpub_new = AmountFromValue(params[4]);

    std::vector<JSInput> vjsin;
    std::vector<JSOutput> vjsout;
    std::vector<SproutNote> notes;
    std::vector<SproutSpendingKey> keys;
    std::vector<uint256> commitments;

    for (const string& name_ : inputs.getKeys()) {
        auto spendingkey = DecodeSpendingKey(inputs[name_].get_str());
        if (!IsValidSpendingKey(spendingkey)) {
            throw JSONRPCError(RPC_INVALID_ADDRESS_OR_KEY, "Invalid spending key");
        }
        if (boost::get<libzcash::SproutSpendingKey>(&spendingkey) == nullptr) {
            throw JSONRPCError(RPC_INVALID_ADDRESS_OR_KEY, "Only works with Sprout spending keys");
        }
        SproutSpendingKey k = boost::get<libzcash::SproutSpendingKey>(spendingkey);

        keys.push_back(k);

        SproutNotePlaintext npt;

        {
            CDataStream ssData(ParseHexV(name_, "note"), SER_NETWORK, PROTOCOL_VERSION);
            ssData >> npt;
        }

        SproutPaymentAddress addr = k.address();
        SproutNote note = npt.note(addr);
        notes.push_back(note);
        commitments.push_back(note.cm());
    }

    uint256 anchor;
    std::vector<boost::optional<SproutWitness>> witnesses;
    pwalletMain->WitnessNoteCommitment(commitments, witnesses, anchor);

    assert(witnesses.size() == notes.size());
    assert(notes.size() == keys.size());

    {
        for (size_t i = 0; i < witnesses.size(); i++) {
            if (!witnesses[i]) {
                throw runtime_error(
                    "joinsplit input could not be found in tree"
                );
            }

            vjsin.push_back(JSInput(*witnesses[i], notes[i], keys[i]));
        }
    }

    while (vjsin.size() < ZC_NUM_JS_INPUTS) {
        vjsin.push_back(JSInput());
    }

    for (const string& name_ : outputs.getKeys()) {
        auto addrTo = DecodePaymentAddress(name_);
        if (!IsValidPaymentAddress(addrTo)) {
            throw JSONRPCError(RPC_INVALID_ADDRESS_OR_KEY, "Invalid recipient address.");
        }
        if (boost::get<libzcash::SproutPaymentAddress>(&addrTo) == nullptr) {
            throw JSONRPCError(RPC_INVALID_ADDRESS_OR_KEY, "Only works with Sprout payment addresses");
        }
        CAmount nAmount = AmountFromValue(outputs[name_]);

        vjsout.push_back(JSOutput(boost::get<libzcash::SproutPaymentAddress>(addrTo), nAmount));
    }

    while (vjsout.size() < ZC_NUM_JS_OUTPUTS) {
        vjsout.push_back(JSOutput());
    }

    // TODO
    if (vjsout.size() != ZC_NUM_JS_INPUTS || vjsin.size() != ZC_NUM_JS_OUTPUTS) {
        throw runtime_error("unsupported joinsplit input/output counts");
    }

    uint256 joinSplitPubKey;
    unsigned char joinSplitPrivKey[crypto_sign_SECRETKEYBYTES];
    crypto_sign_keypair(joinSplitPubKey.begin(), joinSplitPrivKey);

    CMutableTransaction mtx(tx);
    mtx.nVersion = 2;
    mtx.joinSplitPubKey = joinSplitPubKey;

    JSDescription jsdesc(false,
                         *pzcashParams,
                         joinSplitPubKey,
                         anchor,
                         {vjsin[0], vjsin[1]},
                         {vjsout[0], vjsout[1]},
                         vpub_old,
                         vpub_new);

    {
        auto verifier = libzcash::ProofVerifier::Strict();
        assert(jsdesc.Verify(*pzcashParams, verifier, joinSplitPubKey));
    }

    mtx.vjoinsplit.push_back(jsdesc);

    // Empty output script.
    CScript scriptCode;
    CTransaction signTx(mtx);
    auto consensusBranchId = CurrentEpochBranchId(chainActive.Height() + 1, Params().GetConsensus());
    uint256 dataToBeSigned = SignatureHash(scriptCode, signTx, NOT_AN_INPUT, SIGHASH_ALL, 0, consensusBranchId);

    // Add the signature
    assert(crypto_sign_detached(&mtx.joinSplitSig[0], NULL,
                         dataToBeSigned.begin(), 32,
                         joinSplitPrivKey
                        ) == 0);

    // Sanity check
    assert(crypto_sign_verify_detached(&mtx.joinSplitSig[0],
                                       dataToBeSigned.begin(), 32,
                                       mtx.joinSplitPubKey.begin()
                                      ) == 0);

    CTransaction rawTx(mtx);

    CDataStream ss(SER_NETWORK, PROTOCOL_VERSION);
    ss << rawTx;

    std::string encryptedNote1;
    std::string encryptedNote2;
    {
        CDataStream ss2(SER_NETWORK, PROTOCOL_VERSION);
        ss2 << ((unsigned char) 0x00);
        ss2 << jsdesc.ephemeralKey;
        ss2 << jsdesc.ciphertexts[0];
        ss2 << jsdesc.h_sig(*pzcashParams, joinSplitPubKey);

        encryptedNote1 = HexStr(ss2.begin(), ss2.end());
    }
    {
        CDataStream ss2(SER_NETWORK, PROTOCOL_VERSION);
        ss2 << ((unsigned char) 0x01);
        ss2 << jsdesc.ephemeralKey;
        ss2 << jsdesc.ciphertexts[1];
        ss2 << jsdesc.h_sig(*pzcashParams, joinSplitPubKey);

        encryptedNote2 = HexStr(ss2.begin(), ss2.end());
    }

    UniValue result(UniValue::VOBJ);
    result.push_back(Pair("encryptednote1", encryptedNote1));
    result.push_back(Pair("encryptednote2", encryptedNote2));
    result.push_back(Pair("rawtxn", HexStr(ss.begin(), ss.end())));
    return result;
}

UniValue zc_raw_keygen(const UniValue& params, bool fHelp)
{
    if (!EnsureWalletIsAvailable(fHelp)) {
        return NullUniValue;
    }

    if (fHelp || params.size() != 0) {
        throw runtime_error(
            "zcrawkeygen\n"
            "\n"
            "DEPRECATED. Generate a zcaddr which can send and receive confidential values.\n"
            "\n"
            "Output: {\n"
            "  \"zcaddress\": zcaddr,\n"
            "  \"zcsecretkey\": zcsecretkey,\n"
            "  \"zcviewingkey\": zcviewingkey,\n"
            "}\n"
            );
    }

    auto k = SproutSpendingKey::random();
    auto addr = k.address();
    auto viewing_key = k.viewing_key();

    UniValue result(UniValue::VOBJ);
    result.push_back(Pair("zcaddress", EncodePaymentAddress(addr)));
    result.push_back(Pair("zcsecretkey", EncodeSpendingKey(k)));
    result.push_back(Pair("zcviewingkey", EncodeViewingKey(viewing_key)));
    return result;
}


UniValue z_getnewaddress(const UniValue& params, bool fHelp)
{
    if (!EnsureWalletIsAvailable(fHelp))
        return NullUniValue;

    bool allowSapling = (Params().GetConsensus().vUpgrades[Consensus::UPGRADE_SAPLING].nActivationHeight <= chainActive.LastTip()->GetHeight());

    std::string defaultType;
    if ( GetTime() < KOMODO_SAPLING_ACTIVATION )
        defaultType = ADDR_TYPE_SPROUT;
    else defaultType = ADDR_TYPE_SAPLING;

    if (fHelp || params.size() > 1)
        throw runtime_error(
            "z_getnewaddress ( type )\n"
            "\nReturns a new shielded address for receiving payments.\n"
            "\nWith no arguments, returns a Sprout address.\n"
            "\nArguments:\n"
            "1. \"type\"         (string, optional, default=\"" + defaultType + "\") The type of address. One of [\""
            + ADDR_TYPE_SPROUT + "\", \"" + ADDR_TYPE_SAPLING + "\"].\n"
            "\nResult:\n"
            "\"" + strprintf("%s",komodo_chainname()) + "_address\"    (string) The new shielded address.\n"
            "\nExamples:\n"
            + HelpExampleCli("z_getnewaddress", "")
            + HelpExampleCli("z_getnewaddress", ADDR_TYPE_SAPLING)
            + HelpExampleRpc("z_getnewaddress", "")
        );

    LOCK2(cs_main, pwalletMain->cs_wallet);

    EnsureWalletIsUnlocked();

    auto addrType = defaultType;
    if (params.size() > 0) {
        addrType = params[0].get_str();
    }

    if (addrType == ADDR_TYPE_SPROUT) {
        if ( GetTime() >= KOMODO_SAPLING_DEADLINE )
            throw JSONRPCError(RPC_INVALID_PARAMETER, "sprout not valid anymore");
        return EncodePaymentAddress(pwalletMain->GenerateNewSproutZKey());
    } else if (addrType == ADDR_TYPE_SAPLING) {
        return EncodePaymentAddress(pwalletMain->GenerateNewSaplingZKey());
    } else {
        throw JSONRPCError(RPC_INVALID_PARAMETER, "Invalid address type");
    }
}


UniValue z_listaddresses(const UniValue& params, bool fHelp)
{
    if (!EnsureWalletIsAvailable(fHelp))
        return NullUniValue;

    if (fHelp || params.size() > 1)
        throw runtime_error(
            "z_listaddresses ( includeWatchonly )\n"
            "\nReturns the list of Sprout and Sapling shielded addresses belonging to the wallet.\n"
            "\nArguments:\n"
            "1. includeWatchonly (bool, optional, default=false) Also include watchonly addresses (see 'z_importviewingkey')\n"
            "\nResult:\n"
            "[                     (json array of string)\n"
            "  \"zaddr\"           (string) a zaddr belonging to the wallet\n"
            "  ,...\n"
            "]\n"
            "\nExamples:\n"
            + HelpExampleCli("z_listaddresses", "")
            + HelpExampleRpc("z_listaddresses", "")
        );

    LOCK2(cs_main, pwalletMain->cs_wallet);

    bool fIncludeWatchonly = false;
    if (params.size() > 0) {
        fIncludeWatchonly = params[0].get_bool();
    }

    UniValue ret(UniValue::VARR);
    {
        std::set<libzcash::SproutPaymentAddress> addresses;
        pwalletMain->GetSproutPaymentAddresses(addresses);
        for (auto addr : addresses) {
            if (fIncludeWatchonly || pwalletMain->HaveSproutSpendingKey(addr)) {
                ret.push_back(EncodePaymentAddress(addr));
            }
        }
    }
    {
        std::set<libzcash::SaplingPaymentAddress> addresses;
        pwalletMain->GetSaplingPaymentAddresses(addresses);
        libzcash::SaplingIncomingViewingKey ivk;
        libzcash::SaplingFullViewingKey fvk;
        for (auto addr : addresses) {
            if (fIncludeWatchonly || (
                pwalletMain->GetSaplingIncomingViewingKey(addr, ivk) &&
                pwalletMain->GetSaplingFullViewingKey(ivk, fvk) &&
                pwalletMain->HaveSaplingSpendingKey(fvk)
            )) {
                ret.push_back(EncodePaymentAddress(addr));
            }
        }
    }
    return ret;
}

CAmount getBalanceTaddr(std::string transparentAddress, int minDepth=1, bool ignoreUnspendable=true) {
    std::set<CTxDestination> destinations;
    vector<COutput> vecOutputs;
    CAmount balance = 0;

    if (transparentAddress.length() > 0) {
        CTxDestination taddr = DecodeDestination(transparentAddress);
        if (!IsValidDestination(taddr)) {
            throw std::runtime_error("invalid transparent address");
        }
        destinations.insert(taddr);
    }

    LOCK2(cs_main, pwalletMain->cs_wallet);

    pwalletMain->AvailableCoins(vecOutputs, false, NULL, true);

    BOOST_FOREACH(const COutput& out, vecOutputs) {
        if (out.nDepth < minDepth) {
            continue;
        }

        if (ignoreUnspendable && !out.fSpendable) {
            continue;
        }

        if (destinations.size()) {
            CTxDestination address;
            if (!ExtractDestination(out.tx->vout[out.i].scriptPubKey, address)) {
                continue;
            }

            if (!destinations.count(address)) {
                continue;
            }
        }

        CAmount nValue = out.tx->vout[out.i].nValue; // komodo_interest
        balance += nValue;
    }
    return balance;
}

CAmount getBalanceZaddr(std::string address, int minDepth = 1, bool ignoreUnspendable=true) {
    CAmount balance = 0;
    std::vector<CSproutNotePlaintextEntry> sproutEntries;
    std::vector<SaplingNoteEntry> saplingEntries;
    LOCK2(cs_main, pwalletMain->cs_wallet);
    pwalletMain->GetFilteredNotes(sproutEntries, saplingEntries, address, minDepth, true, ignoreUnspendable);
    for (auto & entry : sproutEntries) {
        balance += CAmount(entry.plaintext.value());
    }
    for (auto & entry : saplingEntries) {
        balance += CAmount(entry.note.value());
    }
    return balance;
}


UniValue z_listreceivedbyaddress(const UniValue& params, bool fHelp)
{
    if (!EnsureWalletIsAvailable(fHelp))
        return NullUniValue;

    if (fHelp || params.size()==0 || params.size() >2)
        throw runtime_error(
            "z_listreceivedbyaddress \"address\" ( minconf )\n"
            "\nReturn a list of amounts received by a zaddr belonging to the node’s wallet.\n"
            "\nArguments:\n"
            "1. \"address\"      (string) The private address.\n"
            "2. minconf          (numeric, optional, default=1) Only include transactions confirmed at least this many times.\n"
            "\nResult:\n"
            "{\n"
            "  \"txid\": xxxxx,           (string) the transaction id\n"
            "  \"amount\": xxxxx,         (numeric) the amount of value in the note\n"
            "  \"memo\": xxxxx,           (string) hexadecimal string representation of memo field\n"
            "  \"confirmations\" : n,     (numeric) the number of confirmations\n"
            "  \"jsindex\" (sprout) : n,     (numeric) the joinsplit index\n"
            "  \"jsoutindex\" (sprout) : n,     (numeric) the output index of the joinsplit\n"
            "  \"outindex\" (sapling) : n,     (numeric) the output index\n"
            "  \"change\": true|false,    (boolean) true if the address that received the note is also one of the sending addresses\n"
            "}\n"
            "\nExamples:\n"
            + HelpExampleCli("z_listreceivedbyaddress", "\"zs14d8tc0hl9q0vg5l28uec5vk6sk34fkj2n8s7jalvw5fxpy6v39yn4s2ga082lymrkjk0x2nqg37\"")
            + HelpExampleRpc("z_listreceivedbyaddress", "\"zs14d8tc0hl9q0vg5l28uec5vk6sk34fkj2n8s7jalvw5fxpy6v39yn4s2ga082lymrkjk0x2nqg37\"")
        );

    LOCK2(cs_main, pwalletMain->cs_wallet);

    int nMinDepth = 1;
    if (params.size() > 1) {
        nMinDepth = params[1].get_int();
    }
    if (nMinDepth < 0) {
        throw JSONRPCError(RPC_INVALID_PARAMETER, "Minimum number of confirmations cannot be less than 0");
    }

    // Check that the from address is valid.
    auto fromaddress = params[0].get_str();

    auto zaddr = DecodePaymentAddress(fromaddress);
    if (!IsValidPaymentAddress(zaddr)) {
        throw JSONRPCError(RPC_INVALID_ADDRESS_OR_KEY, "Invalid zaddr.");
    }

    // Visitor to support Sprout and Sapling addrs
    if (!boost::apply_visitor(PaymentAddressBelongsToWallet(pwalletMain), zaddr)) {
        throw JSONRPCError(RPC_INVALID_ADDRESS_OR_KEY, "From address does not belong to this node, zaddr spending key or viewing key not found.");
    }

    UniValue result(UniValue::VARR);
    std::vector<CSproutNotePlaintextEntry> sproutEntries;
    std::vector<SaplingNoteEntry> saplingEntries;
    pwalletMain->GetFilteredNotes(sproutEntries, saplingEntries, fromaddress, nMinDepth, false, false);

    std::set<std::pair<PaymentAddress, uint256>> nullifierSet;
    auto hasSpendingKey = boost::apply_visitor(HaveSpendingKeyForPaymentAddress(pwalletMain), zaddr);
    if (hasSpendingKey) {
        nullifierSet = pwalletMain->GetNullifiersForAddresses({zaddr});
    }

    if (boost::get<libzcash::SproutPaymentAddress>(&zaddr) != nullptr) {
        for (CSproutNotePlaintextEntry & entry : sproutEntries) {
            UniValue obj(UniValue::VOBJ);
            int nHeight = 0;
            CTransaction tx;
            uint256 hashBlock;

            if (GetTransaction(entry.jsop.hash, tx, hashBlock, true)) {
                BlockMap::const_iterator it = mapBlockIndex.find(hashBlock);
                if (it != mapBlockIndex.end()) {
                    nHeight = it->second->GetHeight();
                    //fprintf(stderr,"blockHash %s height %d\n",hashBlock.ToString().c_str(), nHeight);
                } else {
                    fprintf(stderr,"block hash %s does not exist!\n", hashBlock.ToString().c_str() );
                }
            } else {
                fprintf(stderr,"tx hash %s does not exist!\n", entry.jsop.hash.ToString().c_str() );
            }

            obj.push_back(Pair("txid", entry.jsop.hash.ToString()));
            obj.push_back(Pair("amount", ValueFromAmount(CAmount(entry.plaintext.value()))));
            std::string data(entry.plaintext.memo().begin(), entry.plaintext.memo().end());
            obj.push_back(Pair("memo", HexStr(data)));
            obj.push_back(Pair("jsindex", entry.jsop.js));
            obj.push_back(Pair("jsoutindex", entry.jsop.n));
            obj.push_back(Pair("rawconfirmations", entry.confirmations));
            obj.push_back(Pair("confirmations", komodo_dpowconfs(nHeight, entry.confirmations)));
            if (hasSpendingKey) {
                obj.push_back(Pair("change", pwalletMain->IsNoteSproutChange(nullifierSet, entry.address, entry.jsop)));
            }
            result.push_back(obj);
        }
    } else if (boost::get<libzcash::SaplingPaymentAddress>(&zaddr) != nullptr) {
        for (SaplingNoteEntry & entry : saplingEntries) {
            UniValue obj(UniValue::VOBJ);
            int nHeight = 0;
            CTransaction tx;
            uint256 hashBlock;

            if (GetTransaction(entry.op.hash, tx, hashBlock, true)) {
                BlockMap::const_iterator it = mapBlockIndex.find(hashBlock);
                if (it != mapBlockIndex.end()) {
                    nHeight = it->second->GetHeight();
                    //fprintf(stderr,"blockHash %s height %d\n",hashBlock.ToString().c_str(), nHeight);
                } else {
                    fprintf(stderr,"block hash %s does not exist!\n", hashBlock.ToString().c_str() );
                }
            } else {
                fprintf(stderr,"tx hash %s does not exist!\n", entry.op.hash.ToString().c_str() );
            }
            obj.push_back(Pair("txid", entry.op.hash.ToString()));
            obj.push_back(Pair("amount", ValueFromAmount(CAmount(entry.note.value()))));
            obj.push_back(Pair("memo", HexStr(entry.memo)));
            obj.push_back(Pair("outindex", (int)entry.op.n));
            obj.push_back(Pair("rawconfirmations", entry.confirmations));
            obj.push_back(Pair("confirmations", komodo_dpowconfs(nHeight, entry.confirmations)));
            if (hasSpendingKey) {
              obj.push_back(Pair("change", pwalletMain->IsNoteSaplingChange(nullifierSet, entry.address, entry.op)));
            }
            result.push_back(obj);
        }
    }
    return result;
}

UniValue z_getbalance(const UniValue& params, bool fHelp)
{
    if (!EnsureWalletIsAvailable(fHelp))
        return NullUniValue;

    if (fHelp || params.size()==0 || params.size() >2)
        throw runtime_error(
            "z_getbalance \"address\" ( minconf )\n"
            "\nReturns the balance of a taddr or zaddr belonging to the node’s wallet.\n"
            "\nCAUTION: If the wallet has only an incoming viewing key for this address, then spends cannot be"
            "\ndetected, and so the returned balance may be larger than the actual balance.\n"
            "\nArguments:\n"
            "1. \"address\"      (string) The selected address. It may be a transparent or private address.\n"
            "2. minconf          (numeric, optional, default=1) Only include transactions confirmed at least this many times.\n"
            "\nResult:\n"
            "amount              (numeric) The total amount in KMD received for this address.\n"
            "\nExamples:\n"
            "\nThe total amount received by address \"myaddress\"\n"
            + HelpExampleCli("z_getbalance", "\"myaddress\"") +
            "\nThe total amount received by address \"myaddress\" at least 5 blocks confirmed\n"
            + HelpExampleCli("z_getbalance", "\"myaddress\" 5") +
            "\nAs a json rpc call\n"
            + HelpExampleRpc("z_getbalance", "\"myaddress\", 5")
        );

    LOCK2(cs_main, pwalletMain->cs_wallet);

    int nMinDepth = 1;
    if (params.size() > 1) {
        nMinDepth = params[1].get_int();
    }
    if (nMinDepth < 0) {
        throw JSONRPCError(RPC_INVALID_PARAMETER, "Minimum number of confirmations cannot be less than 0");
    }

    // Check that the from address is valid.
    auto fromaddress = params[0].get_str();
    bool fromTaddr = false;
    CTxDestination taddr = DecodeDestination(fromaddress);
    fromTaddr = IsValidDestination(taddr);
    if (!fromTaddr) {
        auto res = DecodePaymentAddress(fromaddress);
        if (!IsValidPaymentAddress(res)) {
            throw JSONRPCError(RPC_INVALID_ADDRESS_OR_KEY, "Invalid from address, should be a taddr or zaddr.");
        }
        if (!boost::apply_visitor(PaymentAddressBelongsToWallet(pwalletMain), res)) {
             throw JSONRPCError(RPC_INVALID_ADDRESS_OR_KEY, "From address does not belong to this node, spending key or viewing key not found.");
        }
    }

    CAmount nBalance = 0;
    if (fromTaddr) {
        nBalance = getBalanceTaddr(fromaddress, nMinDepth, false);
    } else {
        nBalance = getBalanceZaddr(fromaddress, nMinDepth, false);
    }

    return ValueFromAmount(nBalance);
}


UniValue z_gettotalbalance(const UniValue& params, bool fHelp)
{
    if (!EnsureWalletIsAvailable(fHelp))
        return NullUniValue;

    if (fHelp || params.size() > 2)
        throw runtime_error(
            "z_gettotalbalance ( minconf includeWatchonly )\n"
            "\nReturn the total value of funds stored in the node’s wallet.\n"
            "\nCAUTION: If the wallet contains any addresses for which it only has incoming viewing keys,"
            "\nthe returned private balance may be larger than the actual balance, because spends cannot"
            "\nbe detected with incoming viewing keys.\n"
            "\nArguments:\n"
            "1. minconf          (numeric, optional, default=1) Only include private and transparent transactions confirmed at least this many times.\n"
            "2. includeWatchonly (bool, optional, default=false) Also include balance in watchonly addresses (see 'importaddress' and 'z_importviewingkey')\n"
            "\nResult:\n"
            "{\n"
            "  \"transparent\": xxxxx,     (numeric) the total balance of transparent funds\n"
            "  \"private\": xxxxx,         (numeric) the total balance of private funds (in both Sprout and Sapling addresses)\n"
            "  \"total\": xxxxx,           (numeric) the total balance of both transparent and private funds\n"
            "}\n"
            "\nExamples:\n"
            "\nThe total amount in the wallet\n"
            + HelpExampleCli("z_gettotalbalance", "") +
            "\nThe total amount in the wallet at least 5 blocks confirmed\n"
            + HelpExampleCli("z_gettotalbalance", "5") +
            "\nAs a json rpc call\n"
            + HelpExampleRpc("z_gettotalbalance", "5")
        );

    LOCK2(cs_main, pwalletMain->cs_wallet);

    int nMinDepth = 1;
    if (params.size() > 0) {
        nMinDepth = params[0].get_int();
    }
    if (nMinDepth < 0) {
        throw JSONRPCError(RPC_INVALID_PARAMETER, "Minimum number of confirmations cannot be less than 0");
    }

    bool fIncludeWatchonly = false;
    if (params.size() > 1) {
        fIncludeWatchonly = params[1].get_bool();
    }

    // getbalance and "getbalance * 1 true" should return the same number
    // but they don't because wtx.GetAmounts() does not handle tx where there are no outputs
    // pwalletMain->GetBalance() does not accept min depth parameter
    // so we use our own method to get balance of utxos.
    CAmount nBalance = getBalanceTaddr("", nMinDepth, !fIncludeWatchonly);
    CAmount nPrivateBalance = getBalanceZaddr("", nMinDepth, !fIncludeWatchonly);
    uint64_t interest = komodo_interestsum();
    CAmount nTotalBalance = nBalance + nPrivateBalance;
    UniValue result(UniValue::VOBJ);
    result.push_back(Pair("transparent", FormatMoney(nBalance)));
    result.push_back(Pair("interest", FormatMoney(interest)));
    result.push_back(Pair("private", FormatMoney(nPrivateBalance)));
    result.push_back(Pair("total", FormatMoney(nTotalBalance)));
    return result;
}

UniValue z_getoperationresult(const UniValue& params, bool fHelp)
{
    if (!EnsureWalletIsAvailable(fHelp))
        return NullUniValue;

    if (fHelp || params.size() > 1)
        throw runtime_error(
            "z_getoperationresult ([\"operationid\", ... ]) \n"
            "\nRetrieve the result and status of an operation which has finished, and then remove the operation from memory."
            + HelpRequiringPassphrase() + "\n"
            "\nArguments:\n"
            "1. \"operationid\"         (array, optional) A list of operation ids we are interested in.  If not provided, examine all operations known to the node.\n"
            "\nResult:\n"
            "\"    [object, ...]\"      (array) A list of JSON objects\n"
            "\nExamples:\n"
            + HelpExampleCli("z_getoperationresult", "'[\"operationid\", ... ]'")
            + HelpExampleRpc("z_getoperationresult", "'[\"operationid\", ... ]'")
        );

    // This call will remove finished operations
    return z_getoperationstatus_IMPL(params, true);
}

UniValue z_getoperationstatus(const UniValue& params, bool fHelp)
{
   if (!EnsureWalletIsAvailable(fHelp))
        return NullUniValue;

    if (fHelp || params.size() > 1)
        throw runtime_error(
            "z_getoperationstatus ([\"operationid\", ... ]) \n"
            "\nGet operation status and any associated result or error data.  The operation will remain in memory."
            + HelpRequiringPassphrase() + "\n"
            "\nArguments:\n"
            "1. \"operationid\"         (array, optional) A list of operation ids we are interested in.  If not provided, examine all operations known to the node.\n"
            "\nResult:\n"
            "\"    [object, ...]\"      (array) A list of JSON objects\n"
            "\nExamples:\n"
            + HelpExampleCli("z_getoperationstatus", "'[\"operationid\", ... ]'")
            + HelpExampleRpc("z_getoperationstatus", "'[\"operationid\", ... ]'")
        );

   // This call is idempotent so we don't want to remove finished operations
   return z_getoperationstatus_IMPL(params, false);
}

UniValue z_getoperationstatus_IMPL(const UniValue& params, bool fRemoveFinishedOperations=false)
{
    LOCK2(cs_main, pwalletMain->cs_wallet);

    std::set<AsyncRPCOperationId> filter;
    if (params.size()==1) {
        UniValue ids = params[0].get_array();
        for (const UniValue & v : ids.getValues()) {
            filter.insert(v.get_str());
        }
    }
    bool useFilter = (filter.size()>0);

    UniValue ret(UniValue::VARR);
    std::shared_ptr<AsyncRPCQueue> q = getAsyncRPCQueue();
    std::vector<AsyncRPCOperationId> ids = q->getAllOperationIds();

    for (auto id : ids) {
        if (useFilter && !filter.count(id))
            continue;

        std::shared_ptr<AsyncRPCOperation> operation = q->getOperationForId(id);
        if (!operation) {
            continue;
            // It's possible that the operation was removed from the internal queue and map during this loop
            // throw JSONRPCError(RPC_INVALID_PARAMETER, "No operation exists for that id.");
        }

        UniValue obj = operation->getStatus();
        std::string s = obj["status"].get_str();
        if (fRemoveFinishedOperations) {
            // Caller is only interested in retrieving finished results
            if ("success"==s || "failed"==s || "cancelled"==s) {
                ret.push_back(obj);
                q->popOperationForId(id);
            }
        } else {
            ret.push_back(obj);
        }
    }

    std::vector<UniValue> arrTmp = ret.getValues();

    // sort results chronologically by creation_time
    std::sort(arrTmp.begin(), arrTmp.end(), [](UniValue a, UniValue b) -> bool {
        const int64_t t1 = find_value(a.get_obj(), "creation_time").get_int64();
        const int64_t t2 = find_value(b.get_obj(), "creation_time").get_int64();
        return t1 < t2;
    });

    ret.clear();
    ret.setArray();
    ret.push_backV(arrTmp);

    return ret;
}


// JSDescription size depends on the transaction version
#define V3_JS_DESCRIPTION_SIZE    (GetSerializeSize(JSDescription(), SER_NETWORK, (OVERWINTER_TX_VERSION | (1 << 31))))
// Here we define the maximum number of zaddr outputs that can be included in a transaction.
// If input notes are small, we might actually require more than one joinsplit per zaddr output.
// For now though, we assume we use one joinsplit per zaddr output (and the second output note is change).
// We reduce the result by 1 to ensure there is room for non-joinsplit CTransaction data.
#define Z_SENDMANY_MAX_ZADDR_OUTPUTS_BEFORE_SAPLING    ((MAX_TX_SIZE_BEFORE_SAPLING / V3_JS_DESCRIPTION_SIZE) - 1)

// transaction.h comment: spending taddr output requires CTxIn >= 148 bytes and typical taddr txout is 34 bytes
#define CTXIN_SPEND_DUST_SIZE   148
#define CTXOUT_REGULAR_SIZE     34

UniValue z_sendmany(const UniValue& params, bool fHelp)
{
    if (!EnsureWalletIsAvailable(fHelp))
        return NullUniValue;

    if (fHelp || params.size() < 2 || params.size() > 4)
        throw runtime_error(
            "z_sendmany \"fromaddress\" [{\"address\":... ,\"amount\":...},...] ( minconf ) ( fee )\n"
            "\nSend multiple times. Amounts are decimal numbers with at most 8 digits of precision."
            "\nChange generated from a taddr flows to a new taddr address, while change generated from a zaddr returns to itself."
            "\nWhen sending coinbase UTXOs to a zaddr, change is not allowed. The entire value of the UTXO(s) must be consumed."
            + strprintf("\nBefore Sapling activates, the maximum number of zaddr outputs is %d due to transaction size limits.\n", Z_SENDMANY_MAX_ZADDR_OUTPUTS_BEFORE_SAPLING)
            + HelpRequiringPassphrase() + "\n"
            "\nArguments:\n"
            "1. \"fromaddress\"         (string, required) The taddr or zaddr to send the funds from.\n"
            "2. \"amounts\"             (array, required) An array of json objects representing the amounts to send.\n"
            "    [{\n"
            "      \"address\":address  (string, required) The address is a taddr or zaddr\n"
            "      \"amount\":amount    (numeric, required) The numeric amount in KMD is the value\n"
            "      \"memo\":memo        (string, optional) If the address is a zaddr, raw data represented in hexadecimal string format\n"
            "    }, ... ]\n"
            "3. minconf               (numeric, optional, default=1) Only use funds confirmed at least this many times.\n"
            "4. fee                   (numeric, optional, default="
            + strprintf("%s", FormatMoney(ASYNC_RPC_OPERATION_DEFAULT_MINERS_FEE)) + ") The fee amount to attach to this transaction.\n"
            "\nResult:\n"
            "\"operationid\"          (string) An operationid to pass to z_getoperationstatus to get the result of the operation.\n"
            "\nExamples:\n"
            + HelpExampleCli("z_sendmany", "\"RD6GgnrMpPaTSMn8vai6yiGA7mN4QGPV\" '[{\"address\": \"zs14d8tc0hl9q0vg5l28uec5vk6sk34fkj2n8s7jalvw5fxpy6v39yn4s2ga082lymrkjk0x2nqg37\" ,\"amount\": 5.0}]'")
            + HelpExampleRpc("z_sendmany", "\"RD6GgnrMpPaTSMn8vai6yiGA7mN4QGPV\", [{\"address\": \"zs14d8tc0hl9q0vg5l28uec5vk6sk34fkj2n8s7jalvw5fxpy6v39yn4s2ga082lymrkjk0x2nqg37\" ,\"amount\": 5.0}]")
        );

    LOCK2(cs_main, pwalletMain->cs_wallet);

    // Check that the from address is valid.
    auto fromaddress = params[0].get_str();
    bool fromTaddr = false;
    bool fromSapling = false;

    uint32_t branchId = CurrentEpochBranchId(chainActive.Height(), Params().GetConsensus());

    CTxDestination taddr = DecodeDestination(fromaddress);
    fromTaddr = IsValidDestination(taddr);
    if (!fromTaddr) {
        auto res = DecodePaymentAddress(fromaddress);
        if (!IsValidPaymentAddress(res, branchId)) {
            // invalid
            throw JSONRPCError(RPC_INVALID_ADDRESS_OR_KEY, "Invalid from address, should be a taddr or zaddr.");
        }

        // Check that we have the spending key
        if (!boost::apply_visitor(HaveSpendingKeyForPaymentAddress(pwalletMain), res)) {
             throw JSONRPCError(RPC_INVALID_ADDRESS_OR_KEY, "From address does not belong to this node, zaddr spending key not found.");
        }

        // Remember whether this is a Sprout or Sapling address
        fromSapling = boost::get<libzcash::SaplingPaymentAddress>(&res) != nullptr;
    }
    // This logic will need to be updated if we add a new shielded pool
    bool fromSprout = !(fromTaddr || fromSapling);

    UniValue outputs = params[1].get_array();

    if (outputs.size()==0)
        throw JSONRPCError(RPC_INVALID_PARAMETER, "Invalid parameter, amounts array is empty.");

    // Keep track of addresses to spot duplicates
    set<std::string> setAddress;

    // Track whether we see any Sprout addresses
    bool noSproutAddrs = !fromSprout;

    // Recipients
    std::vector<SendManyRecipient> taddrRecipients;
    std::vector<SendManyRecipient> zaddrRecipients;
    CAmount nTotalOut = 0;

    bool containsSproutOutput = false;
    bool containsSaplingOutput = false;

    for (const UniValue& o : outputs.getValues()) {
        if (!o.isObject())
            throw JSONRPCError(RPC_INVALID_PARAMETER, "Invalid parameter, expected object");

        // sanity check, report error if unknown key-value pairs
        for (const string& name_ : o.getKeys()) {
            std::string s = name_;
            if (s != "address" && s != "amount" && s!="memo")
                throw JSONRPCError(RPC_INVALID_PARAMETER, string("Invalid parameter, unknown key: ")+s);
        }

        string address = find_value(o, "address").get_str();
        bool isZaddr = false;
        CTxDestination taddr = DecodeDestination(address);
        if (!IsValidDestination(taddr)) {
            auto res = DecodePaymentAddress(address);
            if (IsValidPaymentAddress(res, branchId)) {
                isZaddr = true;

                bool toSapling = boost::get<libzcash::SaplingPaymentAddress>(&res) != nullptr;
                bool toSprout = !toSapling;
                noSproutAddrs = noSproutAddrs && toSapling;

                containsSproutOutput |= toSprout;
                containsSaplingOutput |= toSapling;

                // Sending to both Sprout and Sapling is currently unsupported using z_sendmany
                if (containsSproutOutput && containsSaplingOutput) {
                    throw JSONRPCError(
                        RPC_INVALID_PARAMETER,
                        "Cannot send to both Sprout and Sapling addresses using z_sendmany");
                }
                if ( GetTime() > KOMODO_SAPLING_DEADLINE )
                {
                    if ( fromSprout || toSprout )
                        throw JSONRPCError(RPC_INVALID_PARAMETER,"Sprout usage has expired");
                }
                if ( toSapling && ASSETCHAINS_SYMBOL[0] == 0 )
                    throw JSONRPCError(RPC_INVALID_PARAMETER,"Sprout usage will expire soon");

                // If we are sending from a shielded address, all recipient
                // shielded addresses must be of the same type.
                if ((fromSprout && toSapling) || (fromSapling && toSprout)) {
                    throw JSONRPCError(
                        RPC_INVALID_PARAMETER,
                                       "Cannot send between Sprout and Sapling addresses using z_sendmany");
                }
            } else {
                throw JSONRPCError(RPC_INVALID_PARAMETER, string("Invalid parameter, unknown address format: ")+address );
            }
        }
        //else if ( ASSETCHAINS_PRIVATE != 0 && komodo_isnotaryvout((char *)address.c_str()) == 0 )
        //    throw JSONRPCError(RPC_INVALID_ADDRESS_OR_KEY, "cant use transparent addresses in private chain");

        if (setAddress.count(address))
            throw JSONRPCError(RPC_INVALID_PARAMETER, string("Invalid parameter, duplicated address: ")+address);
        setAddress.insert(address);

        UniValue memoValue = find_value(o, "memo");
        string memo;
        if (!memoValue.isNull()) {
            memo = memoValue.get_str();
            if (!isZaddr) {
                throw JSONRPCError(RPC_INVALID_PARAMETER, "Memo cannot be used with a taddr.  It can only be used with a zaddr.");
            } else if (!IsHex(memo)) {
                throw JSONRPCError(RPC_INVALID_PARAMETER, "Invalid parameter, expected memo data in hexadecimal format.");
            }
            if (memo.length() > ZC_MEMO_SIZE*2) {
                throw JSONRPCError(RPC_INVALID_PARAMETER,  strprintf("Invalid parameter, size of memo is larger than maximum allowed %d", ZC_MEMO_SIZE ));
            }
        }

        UniValue av = find_value(o, "amount");
        CAmount nAmount = AmountFromValue( av );
        if (nAmount < 0)
            throw JSONRPCError(RPC_INVALID_PARAMETER, "Invalid parameter, amount must be positive");

        if (isZaddr) {
            zaddrRecipients.push_back( SendManyRecipient(address, nAmount, memo) );
        } else {
            taddrRecipients.push_back( SendManyRecipient(address, nAmount, memo) );
        }

        nTotalOut += nAmount;
    }

    int nextBlockHeight = chainActive.Height() + 1;
    CMutableTransaction mtx;
    mtx.fOverwintered = true;
    mtx.nVersionGroupId = SAPLING_VERSION_GROUP_ID;
    mtx.nVersion = SAPLING_TX_VERSION;
    unsigned int max_tx_size = MAX_TX_SIZE_AFTER_SAPLING;
    if (!NetworkUpgradeActive(nextBlockHeight, Params().GetConsensus(), Consensus::UPGRADE_SAPLING)) {
        if (NetworkUpgradeActive(nextBlockHeight, Params().GetConsensus(), Consensus::UPGRADE_OVERWINTER)) {
            mtx.nVersionGroupId = OVERWINTER_VERSION_GROUP_ID;
            mtx.nVersion = OVERWINTER_TX_VERSION;
        } else {
            mtx.fOverwintered = false;
            mtx.nVersion = 2;
        }

        max_tx_size = MAX_TX_SIZE_BEFORE_SAPLING;

        // Check the number of zaddr outputs does not exceed the limit.
        if (zaddrRecipients.size() > Z_SENDMANY_MAX_ZADDR_OUTPUTS_BEFORE_SAPLING)  {
            throw JSONRPCError(RPC_INVALID_PARAMETER, "Invalid parameter, too many zaddr outputs");
        }
    }

    // If Sapling is not active, do not allow sending from or sending to Sapling addresses.
    if (!NetworkUpgradeActive(nextBlockHeight, Params().GetConsensus(), Consensus::UPGRADE_SAPLING)) {
        if (fromSapling || containsSaplingOutput) {
            throw JSONRPCError(RPC_INVALID_PARAMETER, "Invalid parameter, Sapling has not activated");
        }
    }

    // As a sanity check, estimate and verify that the size of the transaction will be valid.
    // Depending on the input notes, the actual tx size may turn out to be larger and perhaps invalid.
    size_t txsize = 0;
    for (int i = 0; i < zaddrRecipients.size(); i++) {
        auto address = std::get<0>(zaddrRecipients[i]);
        auto res = DecodePaymentAddress(address);
        bool toSapling = boost::get<libzcash::SaplingPaymentAddress>(&res) != nullptr;
        if (toSapling) {
            mtx.vShieldedOutput.push_back(OutputDescription());
        } else {
            JSDescription jsdesc;
            if (mtx.fOverwintered && (mtx.nVersion >= SAPLING_TX_VERSION)) {
                jsdesc.proof = GrothProof();
            }
            mtx.vjoinsplit.push_back(jsdesc);
        }
    }
    CTransaction tx(mtx);
    txsize += GetSerializeSize(tx, SER_NETWORK, tx.nVersion);
    if (fromTaddr) {
        txsize += CTXIN_SPEND_DUST_SIZE;
        txsize += CTXOUT_REGULAR_SIZE;      // There will probably be taddr change
    }
    txsize += CTXOUT_REGULAR_SIZE * taddrRecipients.size();
    if (txsize > max_tx_size) {
        throw JSONRPCError(RPC_INVALID_PARAMETER, strprintf("Too many outputs, size of raw transaction would be larger than limit of %d bytes", max_tx_size ));
    }

    // Minimum confirmations
    int nMinDepth = 1;
    if (params.size() > 2) {
        nMinDepth = params[2].get_int();
    }
    if (nMinDepth < 0) {
        throw JSONRPCError(RPC_INVALID_PARAMETER, "Minimum number of confirmations cannot be less than 0");
    }

    // Fee in Zatoshis, not currency format)
    CAmount nFee        = ASYNC_RPC_OPERATION_DEFAULT_MINERS_FEE;
    CAmount nDefaultFee = nFee;

    if (params.size() > 3) {
        if (params[3].get_real() == 0.0) {
            nFee = 0;
        } else {
            nFee = AmountFromValue( params[3] );
        }

        // Check that the user specified fee is not absurd.
        // This allows amount=0 (and all amount < nDefaultFee) transactions to use the default network fee
        // or anything less than nDefaultFee instead of being forced to use a custom fee and leak metadata
        if (nTotalOut < nDefaultFee) {
            if (nFee > nDefaultFee) {
                throw JSONRPCError(RPC_INVALID_PARAMETER, strprintf("Small transaction amount %s has fee %s that is greater than the default fee %s", FormatMoney(nTotalOut), FormatMoney(nFee), FormatMoney(nDefaultFee)));
            }
        } else {
            // Check that the user specified fee is not absurd.
            if (nFee > nTotalOut) {
                throw JSONRPCError(RPC_INVALID_PARAMETER, strprintf("Fee %s is greater than the sum of outputs %s and also greater than the default fee", FormatMoney(nFee), FormatMoney(nTotalOut)));
            }
	}
    }

    // Use input parameters as the optional context info to be returned by z_getoperationstatus and z_getoperationresult.
    UniValue o(UniValue::VOBJ);
    o.push_back(Pair("fromaddress", params[0]));
    o.push_back(Pair("amounts", params[1]));
    o.push_back(Pair("minconf", nMinDepth));
    o.push_back(Pair("fee", std::stod(FormatMoney(nFee))));
    UniValue contextInfo = o;

    // Builder (used if Sapling addresses are involved)
    boost::optional<TransactionBuilder> builder;
    if (noSproutAddrs) {
        builder = TransactionBuilder(Params().GetConsensus(), nextBlockHeight, pwalletMain);
    }

    // Contextual transaction we will build on
    // (used if no Sapling addresses are involved)
    CMutableTransaction contextualTx = CreateNewContextualCMutableTransaction(Params().GetConsensus(), nextBlockHeight);
    bool isShielded = !fromTaddr || zaddrRecipients.size() > 0;
    if (contextualTx.nVersion == 1 && isShielded) {
        contextualTx.nVersion = 2; // Tx format should support vjoinsplits
    }

    // Create operation and add to global queue
    std::shared_ptr<AsyncRPCQueue> q = getAsyncRPCQueue();
    std::shared_ptr<AsyncRPCOperation> operation( new AsyncRPCOperation_sendmany(builder, contextualTx, fromaddress, taddrRecipients, zaddrRecipients, nMinDepth, nFee, contextInfo) );
    q->addOperation(operation);
    AsyncRPCOperationId operationId = operation->getId();
    return operationId;
}


/**
When estimating the number of coinbase utxos we can shield in a single transaction:
1. Joinsplit description is 1802 bytes.
2. Transaction overhead ~ 100 bytes
3. Spending a typical P2PKH is >=148 bytes, as defined in CTXIN_SPEND_DUST_SIZE.
4. Spending a multi-sig P2SH address can vary greatly:
   https://github.com/bitcoin/bitcoin/blob/c3ad56f4e0b587d8d763af03d743fdfc2d180c9b/src/main.cpp#L517
   In real-world coinbase utxos, we consider a 3-of-3 multisig, where the size is roughly:
    (3*(33+1))+3 = 105 byte redeem script
    105 + 1 + 3*(73+1) = 328 bytes of scriptSig, rounded up to 400 based on testnet experiments.
*/
#define CTXIN_SPEND_P2SH_SIZE 400

#define SHIELD_COINBASE_DEFAULT_LIMIT 50

UniValue z_shieldcoinbase(const UniValue& params, bool fHelp)
{
    if (!EnsureWalletIsAvailable(fHelp))
        return NullUniValue;

    if (fHelp || params.size() < 2 || params.size() > 4)
        throw runtime_error(
            "z_shieldcoinbase \"fromaddress\" \"tozaddress\" ( fee ) ( limit )\n"
            "\nShield transparent coinbase funds by sending to a shielded zaddr.  This is an asynchronous operation and utxos"
            "\nselected for shielding will be locked.  If there is an error, they are unlocked.  The RPC call `listlockunspent`"
            "\ncan be used to return a list of locked utxos.  The number of coinbase utxos selected for shielding can be limited"
            "\nby the caller.  If the limit parameter is set to zero, and Overwinter is not yet active, the -mempooltxinputlimit"
            "\noption will determine the number of uxtos.  Any limit is constrained by the consensus rule defining a maximum"
            "\ntransaction size of "
            + strprintf("%d bytes before Sapling, and %d bytes once Sapling activates.", MAX_TX_SIZE_BEFORE_SAPLING, MAX_TX_SIZE_AFTER_SAPLING)
            + HelpRequiringPassphrase() + "\n"
            "\nArguments:\n"
            "1. \"fromaddress\"         (string, required) The address is a taddr or \"*\" for all taddrs belonging to the wallet.\n"
            "2. \"toaddress\"           (string, required) The address is a zaddr.\n"
            "3. fee                   (numeric, optional, default="
            + strprintf("%s", FormatMoney(SHIELD_COINBASE_DEFAULT_MINERS_FEE)) + ") The fee amount to attach to this transaction.\n"
            "4. limit                 (numeric, optional, default="
            + strprintf("%d", SHIELD_COINBASE_DEFAULT_LIMIT) + ") Limit on the maximum number of utxos to shield.  Set to 0 to use node option -mempooltxinputlimit (before Overwinter), or as many as will fit in the transaction (after Overwinter).\n"
            "\nResult:\n"
            "{\n"
            "  \"remainingUTXOs\": xxx       (numeric) Number of coinbase utxos still available for shielding.\n"
            "  \"remainingValue\": xxx       (numeric) Value of coinbase utxos still available for shielding.\n"
            "  \"shieldingUTXOs\": xxx        (numeric) Number of coinbase utxos being shielded.\n"
            "  \"shieldingValue\": xxx        (numeric) Value of coinbase utxos being shielded.\n"
            "  \"opid\": xxx          (string) An operationid to pass to z_getoperationstatus to get the result of the operation.\n"
            "}\n"
            "\nExamples:\n"
            + HelpExampleCli("z_shieldcoinbase", "\"RD6GgnrMpPaTSMn8vai6yiGA7mN4QGPV\" \"zs14d8tc0hl9q0vg5l28uec5vk6sk34fkj2n8s7jalvw5fxpy6v39yn4s2ga082lymrkjk0x2nqg37\"")
            + HelpExampleRpc("z_shieldcoinbase", "\"RD6GgnrMpPaTSMn8vai6yiGA7mN4QGPV\", \"zs14d8tc0hl9q0vg5l28uec5vk6sk34fkj2n8s7jalvw5fxpy6v39yn4s2ga082lymrkjk0x2nqg37\"")
        );

    LOCK2(cs_main, pwalletMain->cs_wallet);

    // Validate the from address
    auto fromaddress = params[0].get_str();
    bool isFromWildcard = fromaddress == "*";
    CTxDestination taddr;
    if (!isFromWildcard) {
        taddr = DecodeDestination(fromaddress);
        if (!IsValidDestination(taddr)) {
            throw JSONRPCError(RPC_INVALID_ADDRESS_OR_KEY, "Invalid from address, should be a taddr or \"*\".");
        }
    }

    // Validate the destination address
    auto destaddress = params[1].get_str();
    if (!IsValidPaymentAddressString(destaddress, CurrentEpochBranchId(chainActive.Height(), Params().GetConsensus()))) {
        throw JSONRPCError(RPC_INVALID_PARAMETER, string("Invalid parameter, unknown address format: ") + destaddress );
    }

    // Convert fee from currency format to zatoshis
    CAmount nFee = SHIELD_COINBASE_DEFAULT_MINERS_FEE;
    if (params.size() > 2) {
        if (params[2].get_real() == 0.0) {
            nFee = 0;
        } else {
            nFee = AmountFromValue( params[2] );
        }
    }

    int nLimit = SHIELD_COINBASE_DEFAULT_LIMIT;
    if (params.size() > 3) {
        nLimit = params[3].get_int();
        if (nLimit < 0) {
            throw JSONRPCError(RPC_INVALID_PARAMETER, "Limit on maximum number of utxos cannot be negative");
        }
    }

    int nextBlockHeight = chainActive.Height() + 1;
    bool overwinterActive = NetworkUpgradeActive(nextBlockHeight, Params().GetConsensus(), Consensus::UPGRADE_OVERWINTER);
    unsigned int max_tx_size = MAX_TX_SIZE_AFTER_SAPLING;
    if (!NetworkUpgradeActive(nextBlockHeight, Params().GetConsensus(), Consensus::UPGRADE_SAPLING)) {
        max_tx_size = MAX_TX_SIZE_BEFORE_SAPLING;
    }

    // If Sapling is not active, do not allow sending to a Sapling address.
    if (!NetworkUpgradeActive(nextBlockHeight, Params().GetConsensus(), Consensus::UPGRADE_SAPLING)) {
        auto res = DecodePaymentAddress(destaddress);
        if (IsValidPaymentAddress(res)) {
            bool toSapling = boost::get<libzcash::SaplingPaymentAddress>(&res) != nullptr;
            if (toSapling) {
                throw JSONRPCError(RPC_INVALID_PARAMETER, "Invalid parameter, Sapling has not activated");
            }
        } else {
            throw JSONRPCError(RPC_INVALID_PARAMETER, string("Invalid parameter, unknown address format: ") + destaddress );
        }
    }

    // Prepare to get coinbase utxos
    std::vector<ShieldCoinbaseUTXO> inputs;
    CAmount shieldedValue = 0;
    CAmount remainingValue = 0;
    size_t estimatedTxSize = 2000;  // 1802 joinsplit description + tx overhead + wiggle room

    #ifdef __LP64__
    uint64_t utxoCounter = 0;
    #else
    size_t utxoCounter = 0;
    #endif

    bool maxedOutFlag = false;
    size_t mempoolLimit = (nLimit != 0) ? nLimit : (overwinterActive ? 0 : (size_t)GetArg("-mempooltxinputlimit", 0));

    // Set of addresses to filter utxos by
    std::set<CTxDestination> destinations = {};
    if (!isFromWildcard) {
        destinations.insert(taddr);
    }

    // Get available utxos
    vector<COutput> vecOutputs;
    pwalletMain->AvailableCoins(vecOutputs, true, NULL, false, true);

    // Find unspent coinbase utxos and update estimated size
    BOOST_FOREACH(const COutput& out, vecOutputs) {
        if (!out.fSpendable) {
            continue;
        }

        CTxDestination address;
        if (!ExtractDestination(out.tx->vout[out.i].scriptPubKey, address)) {
            continue;
        }

        // If taddr is not wildcard "*", filter utxos
        if (destinations.size() > 0 && !destinations.count(address)) {
            continue;
        }

        if (!out.tx->IsCoinBase()) {
            continue;
        }

        utxoCounter++;
        auto scriptPubKey = out.tx->vout[out.i].scriptPubKey;
        CAmount nValue = out.tx->vout[out.i].nValue;

        if (!maxedOutFlag) {
            size_t increase = (boost::get<CScriptID>(&address) != nullptr) ? CTXIN_SPEND_P2SH_SIZE : CTXIN_SPEND_DUST_SIZE;
            if (estimatedTxSize + increase >= max_tx_size ||
                (mempoolLimit > 0 && utxoCounter > mempoolLimit))
            {
                maxedOutFlag = true;
            } else {
                estimatedTxSize += increase;
                ShieldCoinbaseUTXO utxo = {out.tx->GetHash(), out.i, scriptPubKey, nValue};
                inputs.push_back(utxo);
                shieldedValue += nValue;
            }
        }

        if (maxedOutFlag) {
            remainingValue += nValue;
        }
    }

    #ifdef __LP64__
    uint64_t numUtxos = inputs.size();
    #else
    size_t numUtxos = inputs.size();
    #endif

    if (numUtxos == 0) {
        throw JSONRPCError(RPC_WALLET_INSUFFICIENT_FUNDS, "Could not find any coinbase funds to shield.");
    }

    if (shieldedValue < nFee) {
        throw JSONRPCError(RPC_WALLET_INSUFFICIENT_FUNDS,
            strprintf("Insufficient coinbase funds, have %s, which is less than miners fee %s",
            FormatMoney(shieldedValue), FormatMoney(nFee)));
    }

    // Check that the user specified fee is sane (if too high, it can result in error -25 absurd fee)
    CAmount netAmount = shieldedValue - nFee;
    if (nFee > netAmount) {
        throw JSONRPCError(RPC_INVALID_PARAMETER, strprintf("Fee %s is greater than the net amount to be shielded %s", FormatMoney(nFee), FormatMoney(netAmount)));
    }

    // Keep record of parameters in context object
    UniValue contextInfo(UniValue::VOBJ);
    contextInfo.push_back(Pair("fromaddress", params[0]));
    contextInfo.push_back(Pair("toaddress", params[1]));
    contextInfo.push_back(Pair("fee", ValueFromAmount(nFee)));

    // Builder (used if Sapling addresses are involved)
    TransactionBuilder builder = TransactionBuilder(
        Params().GetConsensus(), nextBlockHeight, pwalletMain);

    // Contextual transaction we will build on
    int blockHeight = chainActive.LastTip()->GetHeight();
    nextBlockHeight = blockHeight + 1;
    // (used if no Sapling addresses are involved)
    CMutableTransaction contextualTx = CreateNewContextualCMutableTransaction(
        Params().GetConsensus(), nextBlockHeight);
    contextualTx.nLockTime = chainActive.LastTip()->GetHeight();

    if (contextualTx.nVersion == 1) {
        contextualTx.nVersion = 2; // Tx format should support vjoinsplits
    }

    // Create operation and add to global queue
    std::shared_ptr<AsyncRPCQueue> q = getAsyncRPCQueue();
    std::shared_ptr<AsyncRPCOperation> operation( new AsyncRPCOperation_shieldcoinbase(builder, contextualTx, inputs, destaddress, nFee, contextInfo) );
    q->addOperation(operation);
    AsyncRPCOperationId operationId = operation->getId();

    // Return continuation information
    UniValue o(UniValue::VOBJ);
    o.push_back(Pair("remainingUTXOs", static_cast<uint64_t>(utxoCounter - numUtxos)));
    o.push_back(Pair("remainingValue", ValueFromAmount(remainingValue)));
    o.push_back(Pair("shieldingUTXOs", static_cast<uint64_t>(numUtxos)));
    o.push_back(Pair("shieldingValue", ValueFromAmount(shieldedValue)));
    o.push_back(Pair("opid", operationId));
    return o;
}

#define MERGE_TO_ADDRESS_DEFAULT_TRANSPARENT_LIMIT 50
#define MERGE_TO_ADDRESS_DEFAULT_SPROUT_LIMIT 10
#define MERGE_TO_ADDRESS_DEFAULT_SAPLING_LIMIT 90

#define JOINSPLIT_SIZE GetSerializeSize(JSDescription(), SER_NETWORK, PROTOCOL_VERSION)
#define OUTPUTDESCRIPTION_SIZE GetSerializeSize(OutputDescription(), SER_NETWORK, PROTOCOL_VERSION)
#define SPENDDESCRIPTION_SIZE GetSerializeSize(SpendDescription(), SER_NETWORK, PROTOCOL_VERSION)

UniValue z_mergetoaddress(const UniValue& params, bool fHelp)
{
    if (!EnsureWalletIsAvailable(fHelp))
        return NullUniValue;

    string enableArg = "zmergetoaddress";
    auto fEnableMergeToAddress = fExperimentalMode && GetBoolArg("-" + enableArg, true);
    std::string strDisabledMsg = "";
    if (!fEnableMergeToAddress) {
        strDisabledMsg = experimentalDisabledHelpMsg("z_mergetoaddress", enableArg);
    }

    if (fHelp || params.size() < 2 || params.size() > 6)
        throw runtime_error(
                            "z_mergetoaddress [\"fromaddress\", ... ] \"toaddress\" ( fee ) ( transparent_limit ) ( shielded_limit ) ( memo )\n"
                            + strDisabledMsg +
                            "\nMerge multiple UTXOs and notes into a single UTXO or note.  Coinbase UTXOs are ignored; use `z_shieldcoinbase`"
                            "\nto combine those into a single note."
                            "\n\nThis is an asynchronous operation, and UTXOs selected for merging will be locked.  If there is an error, they"
                            "\nare unlocked.  The RPC call `listlockunspent` can be used to return a list of locked UTXOs."
                            "\n\nThe number of UTXOs and notes selected for merging can be limited by the caller.  If the transparent limit"
                            "\nparameter is set to zero, and Overwinter is not yet active, the -mempooltxinputlimit option will determine the"
                            "\nnumber of UTXOs.  Any limit is constrained by the consensus rule defining a maximum transaction size of"
                            + strprintf("\n%d bytes before Sapling, and %d bytes once Sapling activates.", MAX_TX_SIZE_BEFORE_SAPLING, MAX_TX_SIZE_AFTER_SAPLING)
                            + HelpRequiringPassphrase() + "\n"
                            "\nArguments:\n"
                            "1. fromaddresses         (string, required) A JSON array with addresses.\n"
                            "                         The following special strings are accepted inside the array:\n"
                            "                             - \"ANY_TADDR\":   Merge UTXOs from any t-addrs belonging to the wallet.\n"
                            "                             - \"ANY_SPROUT\":  Merge notes from any Sprout z-addrs belonging to the wallet.\n"
                            "                             - \"ANY_SAPLING\": Merge notes from any Sapling z-addrs belonging to the wallet.\n"
                            "                         If a special string is given, any given addresses of that type will be ignored.\n"
                            "    [\n"
                            "      \"address\"          (string) Can be a t-addr or a z-addr\n"
                            "      ,...\n"
                            "    ]\n"
                            "2. \"toaddress\"           (string, required) The t-addr or z-addr to send the funds to.\n"
                            "3. fee                   (numeric, optional, default="
                            + strprintf("%s", FormatMoney(MERGE_TO_ADDRESS_OPERATION_DEFAULT_MINERS_FEE)) + ") The fee amount to attach to this transaction.\n"
                            "4. transparent_limit     (numeric, optional, default="
                            + strprintf("%d", MERGE_TO_ADDRESS_DEFAULT_TRANSPARENT_LIMIT) + ") Limit on the maximum number of UTXOs to merge.  Set to 0 to use node option -mempooltxinputlimit (before Overwinter), or as many as will fit in the transaction (after Overwinter).\n"
                            "4. shielded_limit        (numeric, optional, default="
                            + strprintf("%d Sprout or %d Sapling Notes", MERGE_TO_ADDRESS_DEFAULT_SPROUT_LIMIT, MERGE_TO_ADDRESS_DEFAULT_SAPLING_LIMIT) + ") Limit on the maximum number of notes to merge.  Set to 0 to merge as many as will fit in the transaction.\n"
                            "5. \"memo\"                (string, optional) Encoded as hex. When toaddress is a z-addr, this will be stored in the memo field of the new note.\n"
                            "\nResult:\n"
                            "{\n"
                            "  \"remainingUTXOs\": xxx               (numeric) Number of UTXOs still available for merging.\n"
                            "  \"remainingTransparentValue\": xxx    (numeric) Value of UTXOs still available for merging.\n"
                            "  \"remainingNotes\": xxx               (numeric) Number of notes still available for merging.\n"
                            "  \"remainingShieldedValue\": xxx       (numeric) Value of notes still available for merging.\n"
                            "  \"mergingUTXOs\": xxx                 (numeric) Number of UTXOs being merged.\n"
                            "  \"mergingTransparentValue\": xxx      (numeric) Value of UTXOs being merged.\n"
                            "  \"mergingNotes\": xxx                 (numeric) Number of notes being merged.\n"
                            "  \"mergingShieldedValue\": xxx         (numeric) Value of notes being merged.\n"
                            "  \"opid\": xxx          (string) An operationid to pass to z_getoperationstatus to get the result of the operation.\n"
                            "}\n"
                            "\nExamples:\n"
                            + HelpExampleCli("z_mergetoaddress", "'[\"RD6GgnrMpPaTSMn8vai6yiGA7mN4QGPV\"]' ztfaW34Gj9FrnGUEf833ywDVL62NWXBM81u6EQnM6VR45eYnXhwztecW1SjxA7JrmAXKJhxhj3vDNEpVCQoSvVoSpmbhtjf")
                            + HelpExampleRpc("z_mergetoaddress", "[\"RD6GgnrMpPaTSMn8vai6yiGA7mN4QGPV\"], \"zs14d8tc0hl9q0vg5l28uec5vk6sk34fkj2n8s7jalvw5fxpy6v39yn4s2ga082lymrkjk0x2nqg37\"")
                            );

    if (!fEnableMergeToAddress) {
        throw JSONRPCError(RPC_WALLET_ERROR, "Error: z_mergetoaddress is disabled.");
    }

    LOCK2(cs_main, pwalletMain->cs_wallet);

    bool useAnyUTXO = false;
    bool useAnySprout = false;
    bool useAnySapling = false;
    std::set<CTxDestination> taddrs = {};
    std::set<libzcash::PaymentAddress> zaddrs = {};

    UniValue addresses = params[0].get_array();
    if (addresses.size()==0)
        throw JSONRPCError(RPC_INVALID_PARAMETER, "Invalid parameter, fromaddresses array is empty.");

    // Keep track of addresses to spot duplicates
    std::set<std::string> setAddress;

    // Sources
    for (const UniValue& o : addresses.getValues()) {
        if (!o.isStr())
            throw JSONRPCError(RPC_INVALID_PARAMETER, "Invalid parameter, expected string");

        std::string address = o.get_str();

        if (address == "ANY_TADDR") {
            useAnyUTXO = true;
        } else if (address == "ANY_SPROUT") {
            useAnySprout = true;
        } else if (address == "ANY_SAPLING") {
            useAnySapling = true;
        } else {
            CTxDestination taddr = DecodeDestination(address);
            if (IsValidDestination(taddr)) {
                taddrs.insert(taddr);
            } else {
                auto zaddr = DecodePaymentAddress(address);
                if (IsValidPaymentAddress(zaddr)) {
                    zaddrs.insert(zaddr);
                } else {
                    throw JSONRPCError(RPC_INVALID_PARAMETER, string("Unknown address format: ") + address);
                }
            }
        }

        if (setAddress.count(address))
            throw JSONRPCError(RPC_INVALID_PARAMETER, string("Invalid parameter, duplicated address: ") + address);
        setAddress.insert(address);
    }

    if (useAnyUTXO && taddrs.size() > 0) {
        throw JSONRPCError(RPC_INVALID_PARAMETER, "Cannot specify specific t-addrs when using \"ANY_TADDR\"");
    }
    if ((useAnySprout || useAnySapling) && zaddrs.size() > 0) {
        throw JSONRPCError(RPC_INVALID_PARAMETER, "Cannot specify specific z-addrs when using \"ANY_SPROUT\" or \"ANY_SAPLING\"");
    }

    const int nextBlockHeight = chainActive.Height() + 1;
    const bool overwinterActive = NetworkUpgradeActive(nextBlockHeight, Params().GetConsensus(), Consensus::UPGRADE_OVERWINTER);
    const bool saplingActive = NetworkUpgradeActive(nextBlockHeight, Params().GetConsensus(), Consensus::UPGRADE_SAPLING);

    // Validate the destination address
    auto destaddress = params[1].get_str();
    bool isToSproutZaddr = false;
    bool isToSaplingZaddr = false;
    CTxDestination taddr = DecodeDestination(destaddress);
    if (!IsValidDestination(taddr)) {
        auto decodeAddr = DecodePaymentAddress(destaddress);
        if (IsValidPaymentAddress(decodeAddr)) {
            if (boost::get<libzcash::SaplingPaymentAddress>(&decodeAddr) != nullptr) {
                isToSaplingZaddr = true;
                // If Sapling is not active, do not allow sending to a sapling addresses.
                if (!saplingActive) {
                    throw JSONRPCError(RPC_INVALID_PARAMETER, "Invalid parameter, Sapling has not activated");
                }
            } else {
                isToSproutZaddr = true;
            }
        } else {
            throw JSONRPCError(RPC_INVALID_PARAMETER, string("Invalid parameter, unknown address format: ") + destaddress );
        }
    }

    // Convert fee from currency format to zatoshis
    CAmount nFee = SHIELD_COINBASE_DEFAULT_MINERS_FEE;
    if (params.size() > 2) {
        if (params[2].get_real() == 0.0) {
            nFee = 0;
        } else {
            nFee = AmountFromValue( params[2] );
        }
    }

    int nUTXOLimit = MERGE_TO_ADDRESS_DEFAULT_TRANSPARENT_LIMIT;
    if (params.size() > 3) {
        nUTXOLimit = params[3].get_int();
        if (nUTXOLimit < 0) {
            throw JSONRPCError(RPC_INVALID_PARAMETER, "Limit on maximum number of UTXOs cannot be negative");
        }
    }

    int sproutNoteLimit = MERGE_TO_ADDRESS_DEFAULT_SPROUT_LIMIT;
    int saplingNoteLimit = MERGE_TO_ADDRESS_DEFAULT_SAPLING_LIMIT;
    if (params.size() > 4) {
        int nNoteLimit = params[4].get_int();
        if (nNoteLimit < 0) {
            throw JSONRPCError(RPC_INVALID_PARAMETER, "Limit on maximum number of notes cannot be negative");
        }
        sproutNoteLimit = nNoteLimit;
        saplingNoteLimit = nNoteLimit;
    }

    std::string memo;
    if (params.size() > 5) {
        memo = params[5].get_str();
        if (!(isToSproutZaddr || isToSaplingZaddr)) {
            throw JSONRPCError(RPC_INVALID_PARAMETER, "Memo can not be used with a taddr.  It can only be used with a zaddr.");
        } else if (!IsHex(memo)) {
            throw JSONRPCError(RPC_INVALID_PARAMETER, "Invalid parameter, expected memo data in hexadecimal format.");
        }
        if (memo.length() > ZC_MEMO_SIZE*2) {
            throw JSONRPCError(RPC_INVALID_PARAMETER,  strprintf("Invalid parameter, size of memo is larger than maximum allowed %d", ZC_MEMO_SIZE ));
        }
    }

    MergeToAddressRecipient recipient(destaddress, memo);

    // Prepare to get UTXOs and notes
    std::vector<MergeToAddressInputUTXO> utxoInputs;
    std::vector<MergeToAddressInputSproutNote> sproutNoteInputs;
    std::vector<MergeToAddressInputSaplingNote> saplingNoteInputs;
    CAmount mergedUTXOValue = 0;
    CAmount mergedNoteValue = 0;
    CAmount remainingUTXOValue = 0;
    CAmount remainingNoteValue = 0;
    size_t utxoCounter = 0;
    size_t noteCounter = 0;
    bool maxedOutUTXOsFlag = false;
    bool maxedOutNotesFlag = false;
    size_t mempoolLimit = (nUTXOLimit != 0) ? nUTXOLimit : (overwinterActive ? 0 : (size_t)GetArg("-mempooltxinputlimit", 0));

    unsigned int max_tx_size = saplingActive ? MAX_TX_SIZE_AFTER_SAPLING : MAX_TX_SIZE_BEFORE_SAPLING;
    size_t estimatedTxSize = 200;  // tx overhead + wiggle room
    if (isToSproutZaddr) {
        estimatedTxSize += JOINSPLIT_SIZE;
    } else if (isToSaplingZaddr) {
        estimatedTxSize += OUTPUTDESCRIPTION_SIZE;
    }

    if (useAnyUTXO || taddrs.size() > 0) {
        // Get available utxos
        vector<COutput> vecOutputs;
        pwalletMain->AvailableCoins(vecOutputs, true, NULL, false, false);

        // Find unspent utxos and update estimated size
        for (const COutput& out : vecOutputs) {
            if (!out.fSpendable) {
                continue;
            }

            CScript scriptPubKey = out.tx->vout[out.i].scriptPubKey;

            CTxDestination address;
            if (!ExtractDestination(scriptPubKey, address)) {
                continue;
            }
            // If taddr is not wildcard "*", filter utxos
            if (taddrs.size() > 0 && !taddrs.count(address)) {
                continue;
            }

            utxoCounter++;
            CAmount nValue = out.tx->vout[out.i].nValue;

            if (!maxedOutUTXOsFlag) {
                size_t increase = (boost::get<CScriptID>(&address) != nullptr) ? CTXIN_SPEND_P2SH_SIZE : CTXIN_SPEND_DUST_SIZE;
                if (estimatedTxSize + increase >= max_tx_size ||
                    (mempoolLimit > 0 && utxoCounter > mempoolLimit))
                {
                    maxedOutUTXOsFlag = true;
                } else {
                    estimatedTxSize += increase;
                    COutPoint utxo(out.tx->GetHash(), out.i);
                    utxoInputs.emplace_back(utxo, nValue, scriptPubKey);
                    mergedUTXOValue += nValue;
                }
            }

            if (maxedOutUTXOsFlag) {
                remainingUTXOValue += nValue;
            }
        }
    }

    if (useAnySprout || useAnySapling || zaddrs.size() > 0) {
        // Get available notes
        std::vector<CSproutNotePlaintextEntry> sproutEntries;
        //std::vector<SaplingNoteEntry> saplingEntries;
        //pwalletMain->GetFilteredNotes(sproutEntries, saplingEntries, zaddrs);
        std::vector<SaplingNoteEntry> saplingEntries,skipsapling;
        pwalletMain->GetFilteredNotes(sproutEntries, useAnySprout == 0 ? saplingEntries : skipsapling, zaddrs);
        // If Sapling is not active, do not allow sending from a sapling addresses.
        if (!saplingActive && saplingEntries.size() > 0) {
            throw JSONRPCError(RPC_INVALID_PARAMETER, "Invalid parameter, Sapling has not activated");
        }
        // Sending from both Sprout and Sapling is currently unsupported using z_mergetoaddress
        if (sproutEntries.size() > 0 && saplingEntries.size() > 0) {
            throw JSONRPCError(
                               RPC_INVALID_PARAMETER,
                               "Cannot send from both Sprout and Sapling addresses using z_mergetoaddress");
        }
        // If sending between shielded addresses, they must be the same type
        if ((saplingEntries.size() > 0 && isToSproutZaddr) || (sproutEntries.size() > 0 && isToSaplingZaddr)) {
            throw JSONRPCError(
                               RPC_INVALID_PARAMETER,
                               "Cannot send between Sprout and Sapling addresses using z_mergetoaddress");
        }

        // Find unspent notes and update estimated size
        for (const CSproutNotePlaintextEntry& entry : sproutEntries) {
            noteCounter++;
            CAmount nValue = entry.plaintext.value();

            if (!maxedOutNotesFlag) {
                // If we haven't added any notes yet and the merge is to a
                // z-address, we have already accounted for the first JoinSplit.
                size_t increase = (sproutNoteInputs.empty() && !isToSproutZaddr) || (sproutNoteInputs.size() % 2 == 0) ? JOINSPLIT_SIZE : 0;
                if (estimatedTxSize + increase >= max_tx_size ||
                    (sproutNoteLimit > 0 && noteCounter > sproutNoteLimit))
                {
                    maxedOutNotesFlag = true;
                } else {
                    estimatedTxSize += increase;
                    auto zaddr = entry.address;
                    SproutSpendingKey zkey;
                    pwalletMain->GetSproutSpendingKey(zaddr, zkey);
                    sproutNoteInputs.emplace_back(entry.jsop, entry.plaintext.note(zaddr), nValue, zkey);
                    mergedNoteValue += nValue;
                }
            }

            if (maxedOutNotesFlag) {
                remainingNoteValue += nValue;
            }
        }

        for (const SaplingNoteEntry& entry : saplingEntries) {
            noteCounter++;
            CAmount nValue = entry.note.value();
            if (!maxedOutNotesFlag) {
                size_t increase = SPENDDESCRIPTION_SIZE;
                if (estimatedTxSize + increase >= max_tx_size ||
                    (saplingNoteLimit > 0 && noteCounter > saplingNoteLimit))
                {
                    maxedOutNotesFlag = true;
                } else {
                    estimatedTxSize += increase;
                    libzcash::SaplingExtendedSpendingKey extsk;
                    if (!pwalletMain->GetSaplingExtendedSpendingKey(entry.address, extsk)) {
                        throw JSONRPCError(RPC_INVALID_PARAMETER, "Could not find spending key for payment address.");
                    }
                    saplingNoteInputs.emplace_back(entry.op, entry.note, nValue, extsk.expsk);
                    mergedNoteValue += nValue;
                }
            }

            if (maxedOutNotesFlag) {
                remainingNoteValue += nValue;
            }
        }
    }

    size_t numUtxos = utxoInputs.size();
    size_t numNotes = sproutNoteInputs.size() + saplingNoteInputs.size();

    if (numUtxos == 0 && numNotes == 0) {
        throw JSONRPCError(RPC_WALLET_INSUFFICIENT_FUNDS, "Could not find any funds to merge.");
    }

    // Sanity check: Don't do anything if:
    // - We only have one from address
    // - It's equal to toaddress
    // - The address only contains a single UTXO or note
    if (setAddress.size() == 1 && setAddress.count(destaddress) && (numUtxos + numNotes) == 1) {
        throw JSONRPCError(RPC_INVALID_PARAMETER, "Destination address is also the only source address, and all its funds are already merged.");
    }

    CAmount mergedValue = mergedUTXOValue + mergedNoteValue;
    if (mergedValue < nFee) {
        throw JSONRPCError(RPC_WALLET_INSUFFICIENT_FUNDS,
                           strprintf("Insufficient funds, have %s, which is less than miners fee %s",
                                     FormatMoney(mergedValue), FormatMoney(nFee)));
    }

    // Check that the user specified fee is sane (if too high, it can result in error -25 absurd fee)
    CAmount netAmount = mergedValue - nFee;
    if (nFee > netAmount) {
        throw JSONRPCError(RPC_INVALID_PARAMETER, strprintf("Fee %s is greater than the net amount to be shielded %s", FormatMoney(nFee), FormatMoney(netAmount)));
    }

    // Keep record of parameters in context object
    UniValue contextInfo(UniValue::VOBJ);
    contextInfo.push_back(Pair("fromaddresses", params[0]));
    contextInfo.push_back(Pair("toaddress", params[1]));
    contextInfo.push_back(Pair("fee", ValueFromAmount(nFee)));

    // Contextual transaction we will build on
    CMutableTransaction contextualTx = CreateNewContextualCMutableTransaction(
                                                                              Params().GetConsensus(),
                                                                              nextBlockHeight);
    bool isSproutShielded = sproutNoteInputs.size() > 0 || isToSproutZaddr;
    if (contextualTx.nVersion == 1 && isSproutShielded) {
        contextualTx.nVersion = 2; // Tx format should support vjoinsplit
    }

    // Builder (used if Sapling addresses are involved)
    boost::optional<TransactionBuilder> builder;
    if (isToSaplingZaddr || saplingNoteInputs.size() > 0) {
        builder = TransactionBuilder(Params().GetConsensus(), nextBlockHeight, pwalletMain);
    }
    // Create operation and add to global queue
    std::shared_ptr<AsyncRPCQueue> q = getAsyncRPCQueue();
    std::shared_ptr<AsyncRPCOperation> operation(
                                                 new AsyncRPCOperation_mergetoaddress(builder, contextualTx, utxoInputs, sproutNoteInputs, saplingNoteInputs, recipient, nFee, contextInfo) );
    q->addOperation(operation);
    AsyncRPCOperationId operationId = operation->getId();

    // Return continuation information
    UniValue o(UniValue::VOBJ);
    o.push_back(Pair("remainingUTXOs", static_cast<uint64_t>(utxoCounter - numUtxos)));
    o.push_back(Pair("remainingTransparentValue", ValueFromAmount(remainingUTXOValue)));
    o.push_back(Pair("remainingNotes", static_cast<uint64_t>(noteCounter - numNotes)));
    o.push_back(Pair("remainingShieldedValue", ValueFromAmount(remainingNoteValue)));
    o.push_back(Pair("mergingUTXOs", static_cast<uint64_t>(numUtxos)));
    o.push_back(Pair("mergingTransparentValue", ValueFromAmount(mergedUTXOValue)));
    o.push_back(Pair("mergingNotes", static_cast<uint64_t>(numNotes)));
    o.push_back(Pair("mergingShieldedValue", ValueFromAmount(mergedNoteValue)));
    o.push_back(Pair("opid", operationId));
    return o;
}

UniValue z_listoperationids(const UniValue& params, bool fHelp)
{
    if (!EnsureWalletIsAvailable(fHelp))
        return NullUniValue;

    if (fHelp || params.size() > 1)
        throw runtime_error(
            "z_listoperationids\n"
            "\nReturns the list of operation ids currently known to the wallet.\n"
            "\nArguments:\n"
            "1. \"status\"         (string, optional) Filter result by the operation's state e.g. \"success\".\n"
            "\nResult:\n"
            "[                     (json array of string)\n"
            "  \"operationid\"       (string) an operation id belonging to the wallet\n"
            "  ,...\n"
            "]\n"
            "\nExamples:\n"
            + HelpExampleCli("z_listoperationids", "")
            + HelpExampleRpc("z_listoperationids", "")
        );

    LOCK2(cs_main, pwalletMain->cs_wallet);

    std::string filter;
    bool useFilter = false;
    if (params.size()==1) {
        filter = params[0].get_str();
        useFilter = true;
    }

    UniValue ret(UniValue::VARR);
    std::shared_ptr<AsyncRPCQueue> q = getAsyncRPCQueue();
    std::vector<AsyncRPCOperationId> ids = q->getAllOperationIds();
    for (auto id : ids) {
        std::shared_ptr<AsyncRPCOperation> operation = q->getOperationForId(id);
        if (!operation) {
            continue;
        }
        std::string state = operation->getStateAsString();
        if (useFilter && filter.compare(state)!=0)
            continue;
        ret.push_back(id);
    }

    return ret;
}


#include "script/sign.h"
int32_t decode_hex(uint8_t *bytes,int32_t n,char *hex);
extern std::string NOTARY_PUBKEY;
uint32_t komodo_stake(int32_t validateflag,arith_uint256 bnTarget,int32_t nHeight,uint256 hash,int32_t n,uint32_t blocktime,uint32_t prevtime,char *destaddr);
int8_t komodo_stakehash(uint256 *hashp,char *address,uint8_t *hashbuf,uint256 txid,int32_t vout);
void komodo_segids(uint8_t *hashbuf,int32_t height,int32_t n);

int32_t komodo_notaryvin(CMutableTransaction &txNew,uint8_t *notarypub33)
{
    set<CBitcoinAddress> setAddress; uint8_t *script,utxosig[128]; uint256 utxotxid; uint64_t utxovalue; int32_t i,siglen=0,nMinDepth = 1,nMaxDepth = 9999999; vector<COutput> vecOutputs; uint32_t utxovout,eligible,earliest = 0; CScript best_scriptPubKey; bool fNegative,fOverflow;
    bool signSuccess; SignatureData sigdata; uint64_t txfee; uint8_t *ptr;
    auto consensusBranchId = CurrentEpochBranchId(chainActive.Height() + 1, Params().GetConsensus());
    if (!EnsureWalletIsAvailable(0))
        return 0;

    assert(pwalletMain != NULL);
    const CKeyStore& keystore = *pwalletMain;
    LOCK2(cs_main, pwalletMain->cs_wallet);
    utxovalue = 0;
    memset(&utxotxid,0,sizeof(utxotxid));
    memset(&utxovout,0,sizeof(utxovout));
    memset(utxosig,0,sizeof(utxosig));
    pwalletMain->AvailableCoins(vecOutputs, false, NULL, true);
    BOOST_FOREACH(const COutput& out, vecOutputs)
    {
        if ( out.nDepth < nMinDepth || out.nDepth > nMaxDepth )
            continue;
        if ( setAddress.size() )
        {
            CTxDestination address;
            if (!ExtractDestination(out.tx->vout[out.i].scriptPubKey, address))
                continue;
            if (!setAddress.count(address))
                continue;
        }
        CAmount nValue = out.tx->vout[out.i].nValue;
        if ( nValue != 10000 )
            continue;
        const CScript& pk = out.tx->vout[out.i].scriptPubKey;
        CTxDestination address;
        if (ExtractDestination(out.tx->vout[out.i].scriptPubKey, address))
        {
            //entry.push_back(Pair("address", CBitcoinAddress(address).ToString()));
            //if (pwalletMain->mapAddressBook.count(address))
            //    entry.push_back(Pair("account", pwalletMain->mapAddressBook[address].name));
        }
        script = (uint8_t *)&out.tx->vout[out.i].scriptPubKey[0];
        if ( out.tx->vout[out.i].scriptPubKey.size() != 35 || script[0] != 33 || script[34] != OP_CHECKSIG || memcmp(notarypub33,script+1,33) != 0 )
        {
            //fprintf(stderr,"scriptsize.%d [0] %02x\n",(int32_t)out.tx->vout[out.i].scriptPubKey.size(),script[0]);
            continue;
        }
        utxovalue = (uint64_t)nValue;
        //decode_hex((uint8_t *)&utxotxid,32,(char *)out.tx->GetHash().GetHex().c_str());
        utxotxid = out.tx->GetHash();
        utxovout = out.i;
        best_scriptPubKey = out.tx->vout[out.i].scriptPubKey;
        //fprintf(stderr,"check %s/v%d %llu\n",(char *)utxotxid.GetHex().c_str(),utxovout,(long long)utxovalue);

        txNew.vin.resize(1);
        txNew.vout.resize(1);
        txfee = utxovalue / 2;
        //for (i=0; i<32; i++)
        //    ((uint8_t *)&revtxid)[i] = ((uint8_t *)&utxotxid)[31 - i];
        txNew.vin[0].prevout.hash = utxotxid; //revtxid;
        txNew.vin[0].prevout.n = utxovout;
        txNew.vout[0].scriptPubKey = CScript() << ParseHex(CRYPTO777_PUBSECPSTR) << OP_CHECKSIG;
        txNew.vout[0].nValue = utxovalue - txfee;
        CTransaction txNewConst(txNew);
        signSuccess = ProduceSignature(TransactionSignatureCreator(&keystore, &txNewConst, 0, utxovalue, SIGHASH_ALL), best_scriptPubKey, sigdata, consensusBranchId);
        if (!signSuccess)
            fprintf(stderr,"notaryvin failed to create signature\n");
        else
        {
            UpdateTransaction(txNew,0,sigdata);
            ptr = (uint8_t *)&sigdata.scriptSig[0];
            siglen = sigdata.scriptSig.size();
            for (i=0; i<siglen; i++)
                utxosig[i] = ptr[i];//, fprintf(stderr,"%02x",ptr[i]);
            //fprintf(stderr," siglen.%d notaryvin %s/v%d\n",siglen,utxotxid.GetHex().c_str(),utxovout);
            break;
        }
    }
    return(siglen);
}

int32_t verus_staked(CBlock *pBlock, CMutableTransaction &txNew, uint32_t &nBits, arith_uint256 &hashResult, uint8_t *utxosig, CPubKey &pk)
{
    return pwalletMain->VerusStakeTransaction(pBlock, txNew, nBits, hashResult, utxosig, pk);
}

int32_t ensure_CCrequirements()
{
    CCerror = "";
    if ( NOTARY_PUBKEY33[0] == 0 )
    {
        fprintf(stderr,"no -pubkey set\n");
        return(-1);
    }
    else if ( GetBoolArg("-addressindex", DEFAULT_ADDRESSINDEX) == 0 )
    {
        fprintf(stderr,"no -addressindex\n");
        return(-1);
    }
    else if ( GetBoolArg("-spentindex", DEFAULT_SPENTINDEX) == 0 )
    {
        fprintf(stderr,"no -spentindex\n");
        return(-1);
    }
    else return(0);
}

#include "../cc/CCfaucet.h"
#include "../cc/CCassets.h"
#include "../cc/CCrewards.h"
#include "../cc/CCdice.h"
#include "../cc/CCfsm.h"
#include "../cc/CCauction.h"
#include "../cc/CClotto.h"
#include "../cc/CCchannels.h"
#include "../cc/CCOracles.h"
#include "../cc/CCGateways.h"
#include "../cc/CCPrices.h"
#include "../cc/CCHeir.h"
#include "../cc/CCMarmara.h"

UniValue CCaddress(struct CCcontract_info *cp,char *name,std::vector<unsigned char> &pubkey)
{
    UniValue result(UniValue::VOBJ); char destaddr[64],str[64]; CPubKey mypk,pk;
    pk = GetUnspendable(cp,0);
    GetCCaddress(cp,destaddr,pk);
    if ( strcmp(destaddr,cp->unspendableCCaddr) != 0 )
    {
        uint8_t priv[32];
        Myprivkey(priv); // it is assumed the CC's normal address'es -pubkey was used
        fprintf(stderr,"fix mismatched CCaddr %s -> %s\n",cp->unspendableCCaddr,destaddr);
        strcpy(cp->unspendableCCaddr,destaddr);
    }
    result.push_back(Pair("result", "success"));
    sprintf(str,"%sCCAddress",name);
    result.push_back(Pair(str,cp->unspendableCCaddr));
<<<<<<< HEAD
    result.push_back(Pair("CCbalance",ValueFromAmount(CCaddress_balance(cp->unspendableCCaddr))));
    sprintf(str,"%smarker",name);
=======
    sprintf(str,"%sNormalAddress",name);
>>>>>>> d34e8c24
    result.push_back(Pair(str,cp->normaladdr));
    if (strcmp(name,"Gateways")==0) result.push_back(Pair("GatewaysPubkey","03ea9c062b9652d8eff34879b504eda0717895d27597aaeb60347d65eed96ccb40"));
    if ((strcmp(name,"Channels")==0 || strcmp(name,"Heir")==0) && pubkey.size() == 33)
    {
        sprintf(str,"%sCC1of2Address",name);
        mypk = pubkey2pk(Mypubkey());
        GetCCaddress1of2(cp,destaddr,mypk,pubkey2pk(pubkey));
        result.push_back(Pair(str,destaddr));
        if (GetTokensCCaddress1of2(cp,destaddr,mypk,pubkey2pk(pubkey))>0)
        {
            sprintf(str,"%sCC1of2TokensAddress",name);
            result.push_back(Pair(str,destaddr));
        }
    }
    else if (strcmp(name,"Tokens")!=0)
    {
        if (GetTokensCCaddress(cp,destaddr,pk)>0)
        {
            sprintf(str,"%sCCTokensAddress",name);
            result.push_back(Pair(str,destaddr));
        }
    }
    if ( Getscriptaddress(destaddr,(CScript() << Mypubkey() << OP_CHECKSIG)) != 0 )
        result.push_back(Pair("myAddress",destaddr));
    if ( GetCCaddress(cp,destaddr,pubkey2pk(Mypubkey())) != 0 )
    {
        sprintf(str,"myCCAddress(%s)",name);
        result.push_back(Pair(str,destaddr));
    }    
    if ( pubkey.size() == 33 )
    {
        if ( GetCCaddress(cp,destaddr,pubkey2pk(pubkey)) != 0 )
        {
            sprintf(str,"PubkeyCCaddress(%s)",name);
            result.push_back(Pair(str,destaddr));
        }
    }
<<<<<<< HEAD
    if ( GetCCaddress(cp,destaddr,pubkey2pk(Mypubkey())) != 0 )
    {
        result.push_back(Pair("myCCaddress",destaddr));
        result.push_back(Pair("myCCbalance",ValueFromAmount(CCaddress_balance(destaddr))));
    }
    if ( Getscriptaddress(destaddr,(CScript() << Mypubkey() << OP_CHECKSIG)) != 0 )
    {
        result.push_back(Pair("myaddress",destaddr));
        result.push_back(Pair("mybalance",ValueFromAmount(CCaddress_balance(destaddr))));
    }
=======
>>>>>>> d34e8c24
    return(result);
}

bool pubkey2addr(char *destaddr,uint8_t *pubkey33);

UniValue setpubkey(const UniValue& params, bool fHelp)
{
    UniValue result(UniValue::VOBJ);
    if ( fHelp || params.size() != 1 )
        throw runtime_error(
        "setpubkey\n"
        "\nSets the -pubkey if the daemon was not started with it, if it was already set, it returns the pubkey, and its Raddress.\n"
        "\nArguments:\n"
        "1. \"pubkey\"         (string) pubkey to set.\n"
        "\nResult:\n"
        "  {\n"
        "    \"pubkey\" : \"pubkey\",     (string) The pubkey\n"
        "    \"ismine\" : \"true/false\",     (bool)\n"
        "    \"R-address\" : \"R address\",     (string) The pubkey\n"
        "  }\n"
        "\nExamples:\n"
        + HelpExampleCli("setpubkey", "02f7597468703c1c5c8465dd6d43acaae697df9df30bed21494d193412a1ea193e")
        + HelpExampleRpc("setpubkey", "02f7597468703c1c5c8465dd6d43acaae697df9df30bed21494d193412a1ea193e")
      );

#ifdef ENABLE_WALLET
    LOCK2(cs_main, pwalletMain ? &pwalletMain->cs_wallet : NULL);
#else
    LOCK(cs_main);
#endif

    char Raddress[18];
    uint8_t pubkey33[33];
    if ( NOTARY_PUBKEY33[0] == 0 ) {
        if (strlen(params[0].get_str().c_str()) == 66) {
            decode_hex(pubkey33,33,(char *)params[0].get_str().c_str());
            pubkey2addr((char *)Raddress,(uint8_t *)pubkey33);
            if (strcmp("RRmWExvapDM9YbLT9X9xAyzDgxomYf63ng",Raddress) == 0) {
                result.push_back(Pair("error", "pubkey entered is invalid."));
            } else {
                CBitcoinAddress address(Raddress);
                bool isValid = address.IsValid();
                if (isValid)
                {
                    CTxDestination dest = address.Get();
                    string currentAddress = address.ToString();
                    result.push_back(Pair("address", currentAddress));
#ifdef ENABLE_WALLET
                    isminetype mine = pwalletMain ? IsMine(*pwalletMain, dest) : ISMINE_NO;
                    result.push_back(Pair("ismine", (mine & ISMINE_SPENDABLE) ? true : false));
#endif
                }
                NOTARY_PUBKEY = params[0].get_str();
                decode_hex(NOTARY_PUBKEY33,33,(char *)NOTARY_PUBKEY.c_str());
                USE_EXTERNAL_PUBKEY = 1;
            }
        } else {
            result.push_back(Pair("error", "pubkey is wrong length, must be 66 char hex string."));
        }
    } else {
        result.push_back(Pair("error", "Can only set pubkey once, to change it you need to restart your daemon, pubkey in use is below."));
        pubkey2addr((char *)Raddress,(uint8_t *)NOTARY_PUBKEY33);
        std::string address_ret; address_ret.assign(Raddress);
        result.push_back(Pair("address",address_ret));
    }
    result.push_back(Pair("pubkey", NOTARY_PUBKEY));
    return result;
}

UniValue channelsaddress(const UniValue& params, bool fHelp)
{
    UniValue result(UniValue::VOBJ); struct CCcontract_info *cp,C; std::vector<unsigned char> pubkey;

    cp = CCinit(&C,EVAL_CHANNELS);
    if ( fHelp || params.size() != 1 )
        throw runtime_error("channelsaddress pubkey\n");
    if ( ensure_CCrequirements() < 0 )
        throw runtime_error("to use CC contracts, you need to launch daemon with valid -pubkey= for an address in your wallet\n");
    pubkey = ParseHex(params[0].get_str().c_str());
    return(CCaddress(cp,(char *)"Channels",pubkey));
}

UniValue cclibaddress(const UniValue& params, bool fHelp)
{
    struct CCcontract_info *cp,C; std::vector<unsigned char> pubkey; uint8_t evalcode = EVAL_FIRSTUSER;
    if ( fHelp || params.size() > 2 )
        throw runtime_error("cclibaddress [evalcode] [pubkey]\n");
    if ( ensure_CCrequirements() < 0 )
        throw runtime_error("to use CC contracts, you need to launch daemon with valid -pubkey= for an address in your wallet\n");
    if ( params.size() >= 1 )
    {
        evalcode = atoi(params[0].get_str().c_str());
        if ( evalcode < EVAL_FIRSTUSER || evalcode > EVAL_LASTUSER )
            throw runtime_error("evalcode not between EVAL_FIRSTUSER and EVAL_LASTUSER\n");
        if ( params.size() == 2 )
            pubkey = ParseHex(params[1].get_str().c_str());
    }
    cp = CCinit(&C,evalcode);
    if ( cp == 0 )
        throw runtime_error("error creating *cp\n");
    return(CCaddress(cp,(char *)"CClib",pubkey));
}

UniValue cclibinfo(const UniValue& params, bool fHelp)
{
    struct CCcontract_info *cp,C; uint8_t evalcode = EVAL_FIRSTUSER;
    if ( fHelp || params.size() > 0 )
        throw runtime_error("cclibinfo\n");
    if ( ensure_CCrequirements() < 0 )
        throw runtime_error("to use CC contracts, you need to launch daemon with valid -pubkey= for an address in your wallet\n");
    cp = CCinit(&C,evalcode);
    return(CClib_info(cp));
}

UniValue cclib(const UniValue& params, bool fHelp)
{
    struct CCcontract_info *cp,C; char *method; cJSON *jsonparams=0; uint8_t evalcode = EVAL_FIRSTUSER;
    if ( fHelp || params.size() > 3 )
        throw runtime_error("cclib method [evalcode] [JSON params]\n");
    if ( ensure_CCrequirements() < 0 )
        throw runtime_error("to use CC contracts, you need to launch daemon with valid -pubkey= for an address in your wallet\n");
    method = (char *)params[0].get_str().c_str();
    if ( params.size() >= 2 )
    {
        evalcode = atoi(params[1].get_str().c_str());
        if ( evalcode < EVAL_FIRSTUSER || evalcode > EVAL_LASTUSER )
        {
            //printf("evalcode.%d vs (%d, %d)\n",evalcode,EVAL_FIRSTUSER,EVAL_LASTUSER);
            throw runtime_error("evalcode not between EVAL_FIRSTUSER and EVAL_LASTUSER\n");
        }
        if ( params.size() == 3 )
        {
            jsonparams = cJSON_Parse(params[2].get_str().c_str());
        }
    }
    cp = CCinit(&C,evalcode);
    return(CClib(cp,method,jsonparams));
}

UniValue oraclesaddress(const UniValue& params, bool fHelp)
{
    struct CCcontract_info *cp,C; std::vector<unsigned char> pubkey;
    cp = CCinit(&C,EVAL_ORACLES);
    if ( fHelp || params.size() > 1 )
        throw runtime_error("oraclesaddress [pubkey]\n");
    if ( ensure_CCrequirements() < 0 )
        throw runtime_error("to use CC contracts, you need to launch daemon with valid -pubkey= for an address in your wallet\n");
    if ( params.size() == 1 )
        pubkey = ParseHex(params[0].get_str().c_str());
    return(CCaddress(cp,(char *)"Oracles",pubkey));
}

UniValue pricesaddress(const UniValue& params, bool fHelp)
{
    UniValue result(UniValue::VOBJ); struct CCcontract_info *cp,C,*assetscp,C2; std::vector<unsigned char> pubkey; CPubKey mypk,planpk,pricespk; char myaddr[64],houseaddr[64],exposureaddr[64];
    cp = CCinit(&C,EVAL_PRICES);
    assetscp = CCinit(&C2,EVAL_PRICES);
    if ( fHelp || params.size() > 1 )
        throw runtime_error("pricesaddress [pubkey]\n");
    if ( ensure_CCrequirements() < 0 )
        throw runtime_error("to use CC contracts, you need to launch daemon with valid -pubkey= for an address in your wallet\n");
    if ( params.size() == 1 )
        pubkey = ParseHex(params[0].get_str().c_str());
    result = CCaddress(cp,(char *)"Prices",pubkey);
    mypk = pubkey2pk(Mypubkey());
    pricespk = GetUnspendable(cp,0);
    GetCCaddress(assetscp,myaddr,mypk);
    GetCCaddress1of2(assetscp,houseaddr,pricespk,planpk);
    GetCCaddress1of2(assetscp,exposureaddr,pricespk,pricespk);
    result.push_back(Pair("myaddr",myaddr)); // for holding my asssets
    result.push_back(Pair("houseaddr",houseaddr)); // globally accessible house assets
    result.push_back(Pair("exposureaddr",exposureaddr)); // tracking of exposure
    return(result);
}

UniValue pegsaddress(const UniValue& params, bool fHelp)
{
    struct CCcontract_info *cp,C; std::vector<unsigned char> pubkey;
    cp = CCinit(&C,EVAL_PEGS);
    if ( fHelp || params.size() > 1 )
        throw runtime_error("pegssaddress [pubkey]\n");
    if ( ensure_CCrequirements() < 0 )
        throw runtime_error("to use CC contracts, you need to launch daemon with valid -pubkey= for an address in your wallet\n");
    if ( params.size() == 1 )
        pubkey = ParseHex(params[0].get_str().c_str());
    return(CCaddress(cp,(char *)"Pegs",pubkey));
}

UniValue marmaraaddress(const UniValue& params, bool fHelp)
{
    struct CCcontract_info *cp,C; std::vector<unsigned char> pubkey;
    cp = CCinit(&C,EVAL_MARMARA);
    if ( fHelp || params.size() > 1 )
        throw runtime_error("Marmaraaddress [pubkey]\n");
    if ( ensure_CCrequirements() < 0 )
        throw runtime_error("to use CC contracts, you need to launch daemon with valid -pubkey= for an address in your wallet\n");
    if ( params.size() == 1 )
        pubkey = ParseHex(params[0].get_str().c_str());
    return(CCaddress(cp,(char *)"Marmara",pubkey));
}

UniValue paymentsaddress(const UniValue& params, bool fHelp)
{
    struct CCcontract_info *cp,C; std::vector<unsigned char> pubkey;
    cp = CCinit(&C,EVAL_PAYMENTS);
    if ( fHelp || params.size() > 1 )
        throw runtime_error("paymentsaddress [pubkey]\n");
    if ( ensure_CCrequirements() < 0 )
        throw runtime_error("to use CC contracts, you need to launch daemon with valid -pubkey= for an address in your wallet\n");
    if ( params.size() == 1 )
        pubkey = ParseHex(params[0].get_str().c_str());
    return(CCaddress(cp,(char *)"Payments",pubkey));
}

UniValue gatewaysaddress(const UniValue& params, bool fHelp)
{
    struct CCcontract_info *cp,C; std::vector<unsigned char> pubkey;
    cp = CCinit(&C,EVAL_GATEWAYS);
    if ( fHelp || params.size() > 1 )
        throw runtime_error("gatewaysaddress [pubkey]\n");
    if ( ensure_CCrequirements() < 0 )
        throw runtime_error("to use CC contracts, you need to launch daemon with valid -pubkey= for an address in your wallet\n");
    if ( params.size() == 1 )
        pubkey = ParseHex(params[0].get_str().c_str());
    return(CCaddress(cp,(char *)"Gateways",pubkey));
}

UniValue heiraddress(const UniValue& params, bool fHelp)
{
	struct CCcontract_info *cp,C; std::vector<unsigned char> pubkey;
	cp = CCinit(&C,EVAL_HEIR);
    if ( fHelp || params.size() > 1 )
        throw runtime_error("heiraddress pubkey\n");
    if ( ensure_CCrequirements() < 0 )
        throw runtime_error("to use CC contracts, you need to launch daemon with valid -pubkey= for an address in your wallet\n");
    pubkey = ParseHex(params[0].get_str().c_str());
	return(CCaddress(cp,(char *)"Heir",pubkey));
}

UniValue lottoaddress(const UniValue& params, bool fHelp)
{
    struct CCcontract_info *cp,C; std::vector<unsigned char> pubkey;
    cp = CCinit(&C,EVAL_LOTTO);
    if ( fHelp || params.size() > 1 )
        throw runtime_error("lottoaddress [pubkey]\n");
    if ( ensure_CCrequirements() < 0 )
        throw runtime_error("to use CC contracts, you need to launch daemon with valid -pubkey= for an address in your wallet\n");
    if ( params.size() == 1 )
        pubkey = ParseHex(params[0].get_str().c_str());
    return(CCaddress(cp,(char *)"Lotto",pubkey));
}

UniValue FSMaddress(const UniValue& params, bool fHelp)
{
    struct CCcontract_info *cp,C; std::vector<unsigned char> pubkey;
    cp = CCinit(&C,EVAL_FSM);
    if ( fHelp || params.size() > 1 )
        throw runtime_error("FSMaddress [pubkey]\n");
    if ( ensure_CCrequirements() < 0 )
        throw runtime_error("to use CC contracts, you need to launch daemon with valid -pubkey= for an address in your wallet\n");
    if ( params.size() == 1 )
        pubkey = ParseHex(params[0].get_str().c_str());
    return(CCaddress(cp,(char *)"FSM",pubkey));
}

UniValue auctionaddress(const UniValue& params, bool fHelp)
{
    struct CCcontract_info *cp,C; std::vector<unsigned char> pubkey;
    cp = CCinit(&C,EVAL_AUCTION);
    if ( fHelp || params.size() > 1 )
        throw runtime_error("auctionaddress [pubkey]\n");
    if ( ensure_CCrequirements() < 0 )
        throw runtime_error("to use CC contracts, you need to launch daemon with valid -pubkey= for an address in your wallet\n");
    if ( params.size() == 1 )
        pubkey = ParseHex(params[0].get_str().c_str());
    return(CCaddress(cp,(char *)"Auction",pubkey));
}

UniValue diceaddress(const UniValue& params, bool fHelp)
{
    struct CCcontract_info *cp,C; std::vector<unsigned char> pubkey;
    cp = CCinit(&C,EVAL_DICE);
    if ( fHelp || params.size() > 1 )
        throw runtime_error("diceaddress [pubkey]\n");
    if ( ensure_CCrequirements() < 0 )
        throw runtime_error("to use CC contracts, you need to launch daemon with valid -pubkey= for an address in your wallet\n");
    if ( params.size() == 1 )
        pubkey = ParseHex(params[0].get_str().c_str());
    return(CCaddress(cp,(char *)"Dice",pubkey));
}

UniValue faucetaddress(const UniValue& params, bool fHelp)
{
    struct CCcontract_info *cp,C; std::vector<unsigned char> pubkey;
    int error;
    cp = CCinit(&C,EVAL_FAUCET);
    if ( fHelp || params.size() > 1 )
        throw runtime_error("faucetaddress [pubkey]\n");
    error = ensure_CCrequirements();
    if ( error < 0 )
        throw runtime_error(strprintf("to use CC contracts, you need to launch daemon with valid -pubkey= for an address in your wallet. ERR=%d\n", error));
    if ( params.size() == 1 )
        pubkey = ParseHex(params[0].get_str().c_str());
    return(CCaddress(cp,(char *)"Faucet",pubkey));
}

UniValue rewardsaddress(const UniValue& params, bool fHelp)
{
    struct CCcontract_info *cp,C; std::vector<unsigned char> pubkey;
    cp = CCinit(&C,EVAL_REWARDS);
    if ( fHelp || params.size() > 1 )
        throw runtime_error("rewardsaddress [pubkey]\n");
    if ( ensure_CCrequirements() < 0 )
        throw runtime_error("to use CC contracts, you need to launch daemon with valid -pubkey= for an address in your wallet\n");
    if ( params.size() == 1 )
        pubkey = ParseHex(params[0].get_str().c_str());
    return(CCaddress(cp,(char *)"Rewards",pubkey));
}

UniValue assetsaddress(const UniValue& params, bool fHelp)
{
	struct CCcontract_info *cp, C; std::vector<unsigned char> pubkey;
	cp = CCinit(&C, EVAL_ASSETS);
	if (fHelp || params.size() > 1)
		throw runtime_error("assetsaddress [pubkey]\n");
	if (ensure_CCrequirements() < 0)
		throw runtime_error("to use CC contracts, you need to launch daemon with valid -pubkey= for an address in your wallet\n");
	if (params.size() == 1)
		pubkey = ParseHex(params[0].get_str().c_str());
	return(CCaddress(cp, (char *)"Assets", pubkey));
}

UniValue tokenaddress(const UniValue& params, bool fHelp)
{
    struct CCcontract_info *cp,C; std::vector<unsigned char> pubkey;
    cp = CCinit(&C,EVAL_TOKENS);
    if ( fHelp || params.size() > 1 )
        throw runtime_error("tokenaddress [pubkey]\n");
    if ( ensure_CCrequirements() < 0 )
        throw runtime_error("to use CC contracts, you need to launch daemon with valid -pubkey= for an address in your wallet\n");
    if ( params.size() == 1 )
        pubkey = ParseHex(params[0].get_str().c_str());
    return(CCaddress(cp,(char *)"Tokens", pubkey));
}

UniValue marmara_poolpayout(const UniValue& params, bool fHelp)
{
    int32_t firstheight; double perc; char *jsonstr;
    if ( fHelp || params.size() != 3 )
    {
        // marmarapoolpayout 0.5 2 '[["024131032ed90941e714db8e6dd176fe5a86c9d873d279edecf005c06f773da686",1000],["02ebc786cb83de8dc3922ab83c21f3f8a2f3216940c3bf9da43ce39e2a3a882c92",100]]';
        //marmarapoolpayout 0 2 '[["024131032ed90941e714db8e6dd176fe5a86c9d873d279edecf005c06f773da686",1000]]'
        throw runtime_error("marmarapoolpayout perc firstheight \"[[\\\"pubkey\\\":shares], ...]\"\n");
    }
    if ( ensure_CCrequirements() < 0 )
        throw runtime_error("to use CC contracts, you need to launch daemon with valid -pubkey= for an address in your wallet\n");
    perc = atof(params[0].get_str().c_str()) / 100.;
    firstheight = atol(params[1].get_str().c_str());
    jsonstr = (char *)params[2].get_str().c_str();
    return(MarmaraPoolPayout(0,firstheight,perc,jsonstr)); // [[pk0, shares0], [pk1, shares1], ...]
}

UniValue marmara_receive(const UniValue& params, bool fHelp)
{
    UniValue result(UniValue::VOBJ); uint256 batontxid; std::vector<uint8_t> senderpub; int64_t amount; int32_t matures; std::string currency;
    if ( fHelp || (params.size() != 5 && params.size() != 4) )
    {
        // automatic flag -> lsb of matures
        // 1st marmarareceive 028076d42eb20efc10007fafb5ca66a2052523c0d2221e607adf958d1a332159f6 7.5 MARMARA 1440
        // after marmarareceive 039433dc3749aece1bd568f374a45da3b0bc6856990d7da3cd175399577940a775 7.5 MARMARA 1168 d72d87aa0d50436de695c93e2bf3d7273c63c92ef6307913aa01a6ee6a16548b
        throw runtime_error("marmarareceive senderpk amount currency matures batontxid\n");
    }
    if ( ensure_CCrequirements() < 0 )
        throw runtime_error("to use CC contracts, you need to launch daemon with valid -pubkey= for an address in your wallet\n");
    memset(&batontxid,0,sizeof(batontxid));
    senderpub = ParseHex(params[0].get_str().c_str());
    if (senderpub.size()!= 33)
    {
        ERR_RESULT("invalid sender pubkey");
        return result;
    }
    amount = atof(params[1].get_str().c_str()) * COIN + 0.00000000499999;
    currency = params[2].get_str();
    if ( params.size() == 5 )
    {
        matures = atol(params[3].get_str().c_str());
        batontxid = Parseuint256((char *)params[4].get_str().c_str());
    } else matures = atol(params[3].get_str().c_str()) + chainActive.LastTip()->GetHeight() + 1;
    return(MarmaraReceive(0,pubkey2pk(senderpub),amount,currency,matures,batontxid,true));
}

UniValue marmara_issue(const UniValue& params, bool fHelp)
{
    UniValue result(UniValue::VOBJ); uint256 approvaltxid; std::vector<uint8_t> receiverpub; int64_t amount; int32_t matures; std::string currency;
    if ( fHelp || params.size() != 5 )
    {
        // marmaraissue 039433dc3749aece1bd568f374a45da3b0bc6856990d7da3cd175399577940a775 7.5 MARMARA 1168 32da4cb3e886ee42de90b4a15042d71169077306badf909099c5c5c692df3f27
        // marmaraissue 039433dc3749aece1bd568f374a45da3b0bc6856990d7da3cd175399577940a775 700 MARMARA 2629 11fe8bf1de80c2ef69124d08907f259aef7f41e3a632ca2d48ad072a8c8f3078 -> 335df3a5dd6b92a3d020c9465d4d76e0d8242126106b83756dcecbad9813fdf3

        throw runtime_error("marmaraissue receiverpk amount currency matures approvaltxid\n");
    }
    if ( ensure_CCrequirements() < 0 )
        throw runtime_error("to use CC contracts, you need to launch daemon with valid -pubkey= for an address in your wallet\n");
    receiverpub = ParseHex(params[0].get_str().c_str());
    if (receiverpub.size()!= 33)
    {
        ERR_RESULT("invalid receiverpub pubkey");
        return result;
    }
    amount = atof(params[1].get_str().c_str()) * COIN + 0.00000000499999;
    currency = params[2].get_str();
    matures = atol(params[3].get_str().c_str());
    approvaltxid = Parseuint256((char *)params[4].get_str().c_str());
    return(MarmaraIssue(0,'I',pubkey2pk(receiverpub),amount,currency,matures,approvaltxid,zeroid));
}

UniValue marmara_transfer(const UniValue& params, bool fHelp)
{
    UniValue result(UniValue::VOBJ); uint256 approvaltxid,batontxid; std::vector<uint8_t> receiverpub; int64_t amount; int32_t matures; std::string currency; std::vector<uint256> creditloop;
    if ( fHelp || params.size() != 5 )
    {
        // marmaratransfer 028076d42eb20efc10007fafb5ca66a2052523c0d2221e607adf958d1a332159f6 7.5 MARMARA 1168 1506c774e4b2804a6e25260920840f4cfca8d1fb400e69fe6b74b8e593dbedc5
        throw runtime_error("marmaratransfer receiverpk amount currency matures approvaltxid\n");
    }
    if ( ensure_CCrequirements() < 0 )
        throw runtime_error("to use CC contracts, you need to launch daemon with valid -pubkey= for an address in your wallet\n");
    receiverpub = ParseHex(params[0].get_str().c_str());
    if (receiverpub.size()!= 33)
    {
        ERR_RESULT("invalid receiverpub pubkey");
        return result;
    }
    amount = atof(params[1].get_str().c_str()) * COIN + 0.00000000499999;
    currency = params[2].get_str();
    matures = atol(params[3].get_str().c_str());
    approvaltxid = Parseuint256((char *)params[4].get_str().c_str());
    if ( MarmaraGetbatontxid(creditloop,batontxid,approvaltxid) < 0 )
        throw runtime_error("couldnt find batontxid\n");
    return(MarmaraIssue(0,'T',pubkey2pk(receiverpub),amount,currency,matures,approvaltxid,batontxid));
}

UniValue marmara_info(const UniValue& params, bool fHelp)
{
    UniValue result(UniValue::VOBJ); CPubKey issuerpk; std::vector<uint8_t> issuerpub; int64_t minamount,maxamount; int32_t firstheight,lastheight; std::string currency;
    if ( fHelp || params.size() < 4 || params.size() > 6 )
    {
        throw runtime_error("marmarainfo firstheight lastheight minamount maxamount [currency issuerpk]\n");
    }
    if ( ensure_CCrequirements() < 0 )
        throw runtime_error("to use CC contracts, you need to launch daemon with valid -pubkey= for an address in your wallet\n");
    firstheight = atol(params[0].get_str().c_str());
    lastheight = atol(params[1].get_str().c_str());
    minamount = atof(params[2].get_str().c_str()) * COIN + 0.00000000499999;
    maxamount = atof(params[3].get_str().c_str()) * COIN + 0.00000000499999;
    if ( params.size() >= 5 )
        currency = params[4].get_str();
    if ( params.size() == 6 )
    {
        issuerpub = ParseHex(params[5].get_str().c_str());
        if ( issuerpub.size()!= 33 )
        {
            ERR_RESULT("invalid issuer pubkey");
            return result;
        }
        issuerpk = pubkey2pk(issuerpub);
    }
    result = MarmaraInfo(issuerpk,firstheight,lastheight,minamount,maxamount,currency);
    return(result);
}

UniValue marmara_creditloop(const UniValue& params, bool fHelp)
{
    UniValue result(UniValue::VOBJ); uint256 txid;
    if ( fHelp || params.size() != 1 )
    {
        // marmaracreditloop 010ff7f9256cefe3b5dee3d72c0eeae9fc6f34884e6f32ffe5b60916df54a9be
        throw runtime_error("marmaracreditloop txid\n");
    }
    if ( ensure_CCrequirements() < 0 )
        throw runtime_error("to use CC contracts, you need to launch daemon with valid -pubkey= for an address in your wallet\n");
    txid = Parseuint256((char *)params[0].get_str().c_str());
    result = MarmaraCreditloop(txid);
    return(result);
}

UniValue marmara_settlement(const UniValue& params, bool fHelp)
{
    UniValue result(UniValue::VOBJ); uint256 batontxid;
    if ( fHelp || params.size() != 1 )
    {
        // marmarasettlement 010ff7f9256cefe3b5dee3d72c0eeae9fc6f34884e6f32ffe5b60916df54a9be
        // marmarasettlement ff3e259869196f3da9b5ea3f9e088a76c4fc063cf36ab586b652e121d441a603
        throw runtime_error("marmarasettlement batontxid\n");
    }
    if ( ensure_CCrequirements() < 0 )
        throw runtime_error("to use CC contracts, you need to launch daemon with valid -pubkey= for an address in your wallet\n");
    batontxid = Parseuint256((char *)params[0].get_str().c_str());
    result = MarmaraSettlement(0,batontxid);
    return(result);
}

UniValue marmara_lock(const UniValue& params, bool fHelp)
{
    UniValue result(UniValue::VOBJ); int64_t amount; int32_t height;
    if ( fHelp || params.size() > 2 || params.size() == 0 )
    {
        throw runtime_error("marmaralock amount unlockht\n");
    }
    amount = atof(params[0].get_str().c_str()) * COIN + 0.00000000499999;
    if ( params.size() == 2 )
        height = atol(params[1].get_str().c_str());
    else height = chainActive.LastTip()->GetHeight() + 1;
    return(MarmaraLock(0,amount,height));
}

UniValue channelslist(const UniValue& params, bool fHelp)
{
    if ( fHelp || params.size() > 0 )
        throw runtime_error("channelsinfo\n");
    if ( ensure_CCrequirements() < 0 )
        throw runtime_error("to use CC contracts, you need to launch daemon with valid -pubkey= for an address in your wallet\n");
    return(ChannelsList());
}

UniValue channelsinfo(const UniValue& params, bool fHelp)
{
    uint256 opentxid;
    if ( fHelp || params.size() > 1 )
        throw runtime_error("channelsinfo [opentxid]\n");
    if ( ensure_CCrequirements() < 0 )
        throw runtime_error("to use CC contracts, you need to launch daemon with valid -pubkey= for an address in your wallet\n");
    opentxid=zeroid;
    if (params.size() > 0 && !params[0].isNull() && !params[0].get_str().empty())
        opentxid = Parseuint256((char *)params[0].get_str().c_str());
    return(ChannelsInfo(opentxid));
}

UniValue channelsopen(const UniValue& params, bool fHelp)
{
    UniValue result(UniValue::VOBJ); int32_t numpayments; int64_t payment; std::vector<unsigned char> destpub; struct CCcontract_info *cp,C; std::string hex;
    uint256 tokenid=zeroid;

    cp = CCinit(&C,EVAL_CHANNELS);
    if ( fHelp || params.size() < 3 || params.size() > 4)
        throw runtime_error("channelsopen destpubkey numpayments payment\n");
    if ( ensure_CCrequirements() < 0 )
        throw runtime_error("to use CC contracts, you need to launch daemon with valid -pubkey= for an address in your wallet\n");
    const CKeyStore& keystore = *pwalletMain;
    LOCK2(cs_main, pwalletMain->cs_wallet);
    destpub = ParseHex(params[0].get_str().c_str());
    if (destpub.size()!= 33)
    {
        ERR_RESULT("invalid destination pubkey");
        return result;
    }
    numpayments = atoi(params[1].get_str().c_str());
    if (numpayments <1)
    {
        ERR_RESULT("invalid number of payments, must be greater than 0");
        return result;
    }
    payment = atol(params[2].get_str().c_str());
    if (payment <1)
    {
        ERR_RESULT("invalid payment amount, must be greater than 0");
        return result;
    }
    if (params.size()==4)
    {
        tokenid=Parseuint256((char *)params[3].get_str().c_str());
    }
    hex = ChannelOpen(0,pubkey2pk(destpub),numpayments,payment,tokenid);
    if ( hex.size() > 0 )
    {
        result.push_back(Pair("result", "success"));
        result.push_back(Pair("hex", hex));
    } else ERR_RESULT("couldnt create channelsopen transaction");
    return(result);
}

UniValue channelspayment(const UniValue& params, bool fHelp)
{
    UniValue result(UniValue::VOBJ); struct CCcontract_info *cp,C; std::string hex; uint256 opentxid,secret=zeroid; int32_t n; int64_t amount;
    cp = CCinit(&C,EVAL_CHANNELS);
    if ( fHelp || params.size() < 2 ||  params.size() >3 )
        throw runtime_error("channelspayment opentxid amount [secret]\n");
    if ( ensure_CCrequirements() < 0 )
        throw runtime_error("to use CC contracts, you need to launch daemon with valid -pubkey= for an address in your wallet\n");
    const CKeyStore& keystore = *pwalletMain;
    LOCK2(cs_main, pwalletMain->cs_wallet);
    opentxid = Parseuint256((char *)params[0].get_str().c_str());
    amount = atoi((char *)params[1].get_str().c_str());
    if (amount <1)
    {
        ERR_RESULT("invalid payment amount, must be greater than 0");
        return result;
    }
    if (params.size() > 2 && !params[2].isNull() && !params[2].get_str().empty())
    {
        secret = Parseuint256((char *)params[2].get_str().c_str());
    }
    hex = ChannelPayment(0,opentxid,amount,secret);
    if ( hex.size() > 0 )
    {
        result.push_back(Pair("result", "success"));
        result.push_back(Pair("hex", hex));
    } else ERR_RESULT("couldnt create channelspayment transaction");
    return(result);
}

UniValue channelsclose(const UniValue& params, bool fHelp)
{
    UniValue result(UniValue::VOBJ); struct CCcontract_info *cp,C; std::string hex; uint256 opentxid;
    cp = CCinit(&C,EVAL_CHANNELS);
    if ( fHelp || params.size() != 1 )
        throw runtime_error("channelsclose opentxid\n");
    if ( ensure_CCrequirements() < 0 )
        throw runtime_error("to use CC contracts, you need to launch daemon with valid -pubkey= for an address in your wallet\n");
    const CKeyStore& keystore = *pwalletMain;
    LOCK2(cs_main, pwalletMain->cs_wallet);
    opentxid = Parseuint256((char *)params[0].get_str().c_str());
    hex = ChannelClose(0,opentxid);
    if ( hex.size() > 0 )
    {
        result.push_back(Pair("result", "success"));
        result.push_back(Pair("hex", hex));
    } else ERR_RESULT("couldnt create channelsclose transaction");
    return(result);
}

UniValue channelsrefund(const UniValue& params, bool fHelp)
{
    UniValue result(UniValue::VOBJ); struct CCcontract_info *cp,C; std::string hex; uint256 opentxid,closetxid;
    cp = CCinit(&C,EVAL_CHANNELS);
    if ( fHelp || params.size() != 2 )
        throw runtime_error("channelsrefund opentxid closetxid\n");
    if ( ensure_CCrequirements() < 0 )
        throw runtime_error("to use CC contracts, you need to launch daemon with valid -pubkey= for an address in your wallet\n");
    const CKeyStore& keystore = *pwalletMain;
    LOCK2(cs_main, pwalletMain->cs_wallet);
    opentxid = Parseuint256((char *)params[0].get_str().c_str());
    closetxid = Parseuint256((char *)params[1].get_str().c_str());
    hex = ChannelRefund(0,opentxid,closetxid);
    if ( hex.size() > 0 )
    {
        result.push_back(Pair("result", "success"));
        result.push_back(Pair("hex", hex));
    } else ERR_RESULT("couldnt create channelsrefund transaction");
    return(result);
}

UniValue rewardscreatefunding(const UniValue& params, bool fHelp)
{
    UniValue result(UniValue::VOBJ); char *name; int64_t funds,APR,minseconds,maxseconds,mindeposit; std::string hex;
    if ( fHelp || params.size() > 6 || params.size() < 2 )
        throw runtime_error("rewardscreatefunding name amount APR mindays maxdays mindeposit\n");
    if ( ensure_CCrequirements() < 0 )
        throw runtime_error("to use CC contracts, you need to launch daemon with valid -pubkey= for an address in your wallet\n");
    const CKeyStore& keystore = *pwalletMain;
    LOCK2(cs_main, pwalletMain->cs_wallet);
   // default to OOT params
    APR = 5 * COIN;
    minseconds = maxseconds = 60 * 3600 * 24;
    mindeposit = 100 * COIN;
    name = (char *)params[0].get_str().c_str();
    funds = atof(params[1].get_str().c_str()) * COIN + 0.00000000499999;

    if (!VALID_PLAN_NAME(name)) {
        ERR_RESULT(strprintf("Plan name can be at most %d ASCII characters",PLAN_NAME_MAX));
        return(result);
    }

    if ( funds <= 0 ) {
        ERR_RESULT("funds must be positive");
        return result;
    }
    if ( params.size() > 2 )
    {
        APR = atof(params[2].get_str().c_str()) * COIN;
        if ( APR > REWARDSCC_MAXAPR )
        {
            ERR_RESULT("25% APR is maximum");
            return result;
        }
        if ( params.size() > 3 )
        {
            minseconds = atol(params[3].get_str().c_str()) * 3600 * 24;
            if ( minseconds < 0 ) {
                ERR_RESULT("mindays must be non-negative");
                return result;
            }
            if ( params.size() > 4 )
            {
                maxseconds = atol(params[4].get_str().c_str()) * 3600 * 24;
                if ( maxseconds <= 0 ) {
                    ERR_RESULT("maxdays must be positive");
                    return result;
                }
                if ( maxseconds < minseconds ) {
                    ERR_RESULT("maxdays must be greater than mindays");
                    return result;
                }
                if ( params.size() > 5 )
                    mindeposit = atof(params[5].get_str().c_str()) * COIN + 0.00000000499999;
                    if ( mindeposit <= 0 ) {
                        ERR_RESULT("mindeposit must be positive");
                        return result;
                    }
            }
        }
    }
    hex = RewardsCreateFunding(0,name,funds,APR,minseconds,maxseconds,mindeposit);
    if ( hex.size() > 0 )
    {
        result.push_back(Pair("result", "success"));
        result.push_back(Pair("hex", hex));
    } else ERR_RESULT("couldnt create rewards funding transaction");
    return(result);
}

UniValue rewardslock(const UniValue& params, bool fHelp)
{
    UniValue result(UniValue::VOBJ); char *name; uint256 fundingtxid; int64_t amount; std::string hex;
    if ( fHelp || params.size() != 3 )
        throw runtime_error("rewardslock name fundingtxid amount\n");
    if ( ensure_CCrequirements() < 0 )
        throw runtime_error("to use CC contracts, you need to launch daemon with valid -pubkey= for an address in your wallet\n");
    const CKeyStore& keystore = *pwalletMain;
    LOCK2(cs_main, pwalletMain->cs_wallet);
    name = (char *)params[0].get_str().c_str();
    fundingtxid = Parseuint256((char *)params[1].get_str().c_str());
    amount = atof(params[2].get_str().c_str()) * COIN + 0.00000000499999;
    hex = RewardsLock(0,name,fundingtxid,amount);

    if (!VALID_PLAN_NAME(name)) {
            ERR_RESULT(strprintf("Plan name can be at most %d ASCII characters",PLAN_NAME_MAX));
            return(result);
    }
    if ( CCerror != "" ){
        ERR_RESULT(CCerror);
    } else if ( amount > 0 ) {
        if ( hex.size() > 0 )
        {
            result.push_back(Pair("result", "success"));
            result.push_back(Pair("hex", hex));
        } else ERR_RESULT( "couldnt create rewards lock transaction");
    } else ERR_RESULT("amount must be positive");
    return(result);
}

UniValue rewardsaddfunding(const UniValue& params, bool fHelp)
{
    UniValue result(UniValue::VOBJ); char *name; uint256 fundingtxid; int64_t amount; std::string hex;
    if ( fHelp || params.size() != 3 )
        throw runtime_error("rewardsaddfunding name fundingtxid amount\n");
    if ( ensure_CCrequirements() < 0 )
        throw runtime_error("to use CC contracts, you need to launch daemon with valid -pubkey= for an address in your wallet\n");
    const CKeyStore& keystore = *pwalletMain;
    LOCK2(cs_main, pwalletMain->cs_wallet);
    name = (char *)params[0].get_str().c_str();
    fundingtxid = Parseuint256((char *)params[1].get_str().c_str());
    amount = atof(params[2].get_str().c_str()) * COIN + 0.00000000499999;
    hex = RewardsAddfunding(0,name,fundingtxid,amount);

    if (!VALID_PLAN_NAME(name)) {
            ERR_RESULT(strprintf("Plan name can be at most %d ASCII characters",PLAN_NAME_MAX));
            return(result);
    }
    if (CCerror != "") {
        ERR_RESULT(CCerror);
    } else if (amount > 0) {
        if ( hex.size() > 0 )
        {
            result.push_back(Pair("result", "success"));
            result.push_back(Pair("hex", hex));
        } else {
            result.push_back(Pair("result", "error"));
            result.push_back(Pair("error", "couldnt create rewards addfunding transaction"));
        }
    } else {
            ERR_RESULT("funding amount must be positive");
    }
    return(result);
}

UniValue rewardsunlock(const UniValue& params, bool fHelp)
{
    UniValue result(UniValue::VOBJ); std::string hex; char *name; uint256 fundingtxid,txid;
    if ( fHelp || params.size() > 3 || params.size() < 2 )
        throw runtime_error("rewardsunlock name fundingtxid [txid]\n");
    if ( ensure_CCrequirements() < 0 )
        throw runtime_error("to use CC contracts, you need to launch daemon with valid -pubkey= for an address in your wallet\n");
    const CKeyStore& keystore = *pwalletMain;
    LOCK2(cs_main, pwalletMain->cs_wallet);
    name = (char *)params[0].get_str().c_str();
    fundingtxid = Parseuint256((char *)params[1].get_str().c_str());

    if (!VALID_PLAN_NAME(name)) {
            ERR_RESULT(strprintf("Plan name can be at most %d ASCII characters",PLAN_NAME_MAX));
            return(result);
    }
    if ( params.size() > 2 )
        txid = Parseuint256((char *)params[2].get_str().c_str());
    else memset(&txid,0,sizeof(txid));
    hex = RewardsUnlock(0,name,fundingtxid,txid);
    if (CCerror != "") {
        ERR_RESULT(CCerror);
    } else if ( hex.size() > 0 ) {
        result.push_back(Pair("result", "success"));
        result.push_back(Pair("hex", hex));
    } else ERR_RESULT("couldnt create rewards unlock transaction");
    return(result);
}

UniValue rewardslist(const UniValue& params, bool fHelp)
{
    if ( fHelp || params.size() > 0 )
        throw runtime_error("rewardslist\n");
    if ( ensure_CCrequirements() < 0 )
        throw runtime_error("to use CC contracts, you need to launch daemon with valid -pubkey= for an address in your wallet\n");
    return(RewardsList());
}

UniValue rewardsinfo(const UniValue& params, bool fHelp)
{
    uint256 fundingtxid;
    if ( fHelp || params.size() != 1 )
        throw runtime_error("rewardsinfo fundingtxid\n");
    if ( ensure_CCrequirements() < 0 )
        throw runtime_error("to use CC contracts, you need to launch daemon with valid -pubkey= for an address in your wallet\n");
    fundingtxid = Parseuint256((char *)params[0].get_str().c_str());
    return(RewardsInfo(fundingtxid));
}

UniValue gatewayslist(const UniValue& params, bool fHelp)
{
    if ( fHelp || params.size() > 0 )
        throw runtime_error("gatewayslist\n");
    if ( ensure_CCrequirements() < 0 )
        throw runtime_error("to use CC contracts, you need to launch daemon with valid -pubkey= for an address in your wallet\n");
    return(GatewaysList());
}

UniValue gatewaysinfo(const UniValue& params, bool fHelp)
{
    uint256 txid;
    if ( fHelp || params.size() != 1 )
        throw runtime_error("gatewaysinfo bindtxid\n");
    if ( ensure_CCrequirements() < 0 )
        throw runtime_error("to use CC contracts, you need to launch daemon with valid -pubkey= for an address in your wallet\n");
    txid = Parseuint256((char *)params[0].get_str().c_str());
    return(GatewaysInfo(txid));
}

UniValue gatewaysbind(const UniValue& params, bool fHelp)
{
    UniValue result(UniValue::VOBJ); uint256 tokenid,oracletxid; int32_t i; int64_t totalsupply; std::vector<CPubKey> pubkeys; uint8_t M,N; std::string hex,coin; std::vector<unsigned char> pubkey;
    if ( fHelp || params.size() < 6 )
        throw runtime_error("gatewaysbind tokenid oracletxid coin tokensupply M N pubkey(s)\n");
    if ( ensure_CCrequirements() < 0 )
        throw runtime_error("to use CC contracts, you need to launch daemon with valid -pubkey= for an address in your wallet\n");
    const CKeyStore& keystore = *pwalletMain;
    LOCK2(cs_main, pwalletMain->cs_wallet);
    tokenid = Parseuint256((char *)params[0].get_str().c_str());
    oracletxid = Parseuint256((char *)params[1].get_str().c_str());
    coin = params[2].get_str();
    totalsupply = atol((char *)params[3].get_str().c_str());
    M = atoi((char *)params[4].get_str().c_str());
    N = atoi((char *)params[5].get_str().c_str());
    if ( M > N || N == 0 || N > 15 || totalsupply < COIN/100 || tokenid == zeroid )
        throw runtime_error("illegal M or N > 15 or tokensupply or invalid tokenid\n");
    for (i=0; i<N; i++)
    {
        if ( params.size() < 6+i+1 )
            throw runtime_error("not enough parameters for N pubkeys\n");
        pubkey = ParseHex(params[6+i].get_str().c_str());
        if (pubkey.size()!= 33)
            throw runtime_error("invalid destination pubkey");
        pubkeys.push_back(pubkey2pk(pubkey));
    }
    hex = GatewaysBind(0,coin,tokenid,totalsupply,oracletxid,M,N,pubkeys);
    RETURN_IF_ERROR(CCerror);
    if ( hex.size() > 0 )
    {
        result.push_back(Pair("result", "success"));
        result.push_back(Pair("hex", hex));
    } else ERR_RESULT("couldnt gatewaysbind");
    return(result);
}

UniValue gatewaysdeposit(const UniValue& params, bool fHelp)
{
    UniValue result(UniValue::VOBJ); int32_t i,claimvout,height; int64_t amount; std::string hex,coin,deposithex; uint256 bindtxid,cointxid; std::vector<uint8_t>proof,destpub,pubkey;
    if ( fHelp || params.size() != 9 )
        throw runtime_error("gatewaysdeposit bindtxid height coin cointxid claimvout deposithex proof destpub amount\n");
    if ( ensure_CCrequirements() < 0 )
        throw runtime_error("to use CC contracts, you need to launch daemon with valid -pubkey= for an address in your wallet\n");
    const CKeyStore& keystore = *pwalletMain;
    LOCK2(cs_main, pwalletMain->cs_wallet);
    bindtxid = Parseuint256((char *)params[0].get_str().c_str());
    height = atoi((char *)params[1].get_str().c_str());
    coin = params[2].get_str();
    cointxid = Parseuint256((char *)params[3].get_str().c_str());
    claimvout = atoi((char *)params[4].get_str().c_str());
    deposithex = params[5].get_str();
    proof = ParseHex(params[6].get_str());
    destpub = ParseHex(params[7].get_str());
    amount = atof((char *)params[8].get_str().c_str()) * COIN + 0.00000000499999;
    if ( amount <= 0 || claimvout < 0 )
        throw runtime_error("invalid param: amount, numpks or claimvout\n");
    if (destpub.size()!= 33)
        throw runtime_error("invalid destination pubkey");
    hex = GatewaysDeposit(0,bindtxid,height,coin,cointxid,claimvout,deposithex,proof,pubkey2pk(destpub),amount);

    RETURN_IF_ERROR(CCerror);
    if ( hex.size() > 0 )
    {
        result.push_back(Pair("result", "success"));
        result.push_back(Pair("hex", hex));
    } else ERR_RESULT("couldnt gatewaysdeposit");
    return(result);
}

UniValue gatewaysclaim(const UniValue& params, bool fHelp)
{
    UniValue result(UniValue::VOBJ); std::string hex,coin; uint256 bindtxid,deposittxid; std::vector<uint8_t>destpub; int64_t amount;
    if ( fHelp || params.size() != 5 )
        throw runtime_error("gatewaysclaim bindtxid coin deposittxid destpub amount\n");
    if ( ensure_CCrequirements() < 0 )
        throw runtime_error("to use CC contracts, you need to launch daemon with valid -pubkey= for an address in your wallet\n");
    const CKeyStore& keystore = *pwalletMain;
    LOCK2(cs_main, pwalletMain->cs_wallet);
    bindtxid = Parseuint256((char *)params[0].get_str().c_str());
    coin = params[1].get_str();
    deposittxid = Parseuint256((char *)params[2].get_str().c_str());
    destpub = ParseHex(params[3].get_str());
    amount = atof((char *)params[4].get_str().c_str()) * COIN + 0.00000000499999;
    if (destpub.size()!= 33)
        throw runtime_error("invalid destination pubkey");
    hex = GatewaysClaim(0,bindtxid,coin,deposittxid,pubkey2pk(destpub),amount);
    RETURN_IF_ERROR(CCerror);
    if ( hex.size() > 0 )
    {
        result.push_back(Pair("result", "success"));
        result.push_back(Pair("hex", hex));
    } else ERR_RESULT("couldnt gatewaysclaim");
    return(result);
}

UniValue gatewayswithdraw(const UniValue& params, bool fHelp)
{
    UniValue result(UniValue::VOBJ); uint256 bindtxid; int64_t amount; std::string hex,coin; std::vector<uint8_t> withdrawpub;
    if ( fHelp || params.size() != 4 )
        throw runtime_error("gatewayswithdraw bindtxid coin withdrawpub amount\n");
    if ( ensure_CCrequirements() < 0 )
        throw runtime_error("to use CC contracts, you need to launch daemon with valid -pubkey= for an address in your wallet\n");
    const CKeyStore& keystore = *pwalletMain;
    LOCK2(cs_main, pwalletMain->cs_wallet);
    bindtxid = Parseuint256((char *)params[0].get_str().c_str());
    coin = params[1].get_str();
    withdrawpub = ParseHex(params[2].get_str());
    amount = atof((char *)params[3].get_str().c_str()) * COIN + 0.00000000499999;
    if (withdrawpub.size()!= 33)
        throw runtime_error("invalid destination pubkey");
    hex = GatewaysWithdraw(0,bindtxid,coin,pubkey2pk(withdrawpub),amount);
    RETURN_IF_ERROR(CCerror);
    if ( hex.size() > 0 )
    {
        result.push_back(Pair("result", "success"));
        result.push_back(Pair("hex", hex));
    } else ERR_RESULT("couldnt gatewayswithdraw");
    return(result);
}

UniValue gatewayspartialsign(const UniValue& params, bool fHelp)
{
    UniValue result(UniValue::VOBJ); std::string coin,parthex,hex; uint256 txid;
    if ( fHelp || params.size() != 3 )
        throw runtime_error("gatewayspartialsign txidaddr refcoin hex\n");
    if ( ensure_CCrequirements() < 0 )
        throw runtime_error("to use CC contracts, you need to launch daemon with valid -pubkey= for an address in your wallet\n");
    const CKeyStore& keystore = *pwalletMain;
    LOCK2(cs_main, pwalletMain->cs_wallet);
    txid = Parseuint256((char *)params[0].get_str().c_str());
    coin = params[1].get_str();
    parthex = params[2].get_str();
    hex = GatewaysPartialSign(0,txid,coin,parthex);
    if ( hex.size() > 0 )
    {
        result.push_back(Pair("result", "success"));
        result.push_back(Pair("hex",hex));
    } else ERR_RESULT("couldnt gatewayspartialsign");
    return(result);
}

UniValue gatewayscompletesigning(const UniValue& params, bool fHelp)
{
    UniValue result(UniValue::VOBJ); uint256 withdrawtxid; std::string txhex,hex,coin;
    if ( fHelp || params.size() != 3 )
        throw runtime_error("gatewayscompletesigning withdrawtxid coin hex\n");
    if ( ensure_CCrequirements() < 0 )
        throw runtime_error("to use CC contracts, you need to launch daemon with valid -pubkey= for an address in your wallet\n");
    const CKeyStore& keystore = *pwalletMain;
    LOCK2(cs_main, pwalletMain->cs_wallet);
    withdrawtxid = Parseuint256((char *)params[0].get_str().c_str());
    coin = params[1].get_str();
    txhex = params[2].get_str();
    hex = GatewaysCompleteSigning(0,withdrawtxid,coin,txhex);
    RETURN_IF_ERROR(CCerror);
    if ( hex.size() > 0 )
    {
        result.push_back(Pair("result", "success"));
        result.push_back(Pair("hex", hex));
    } else ERR_RESULT("couldnt gatewayscompletesigning");
    return(result);
}

UniValue gatewaysmarkdone(const UniValue& params, bool fHelp)
{
    UniValue result(UniValue::VOBJ); uint256 completetxid; std::string hex,coin;
    if ( fHelp || params.size() != 2 )
        throw runtime_error("gatewaysmarkdone completesigningtx coin\n");
    if ( ensure_CCrequirements() < 0 )
        throw runtime_error("to use CC contracts, you need to launch daemon with valid -pubkey= for an address in your wallet\n");
    const CKeyStore& keystore = *pwalletMain;
    LOCK2(cs_main, pwalletMain->cs_wallet);
    completetxid = Parseuint256((char *)params[0].get_str().c_str());
    coin = params[1].get_str();
    hex = GatewaysMarkDone(0,completetxid,coin);
    RETURN_IF_ERROR(CCerror);
    if ( hex.size() > 0 )
    {
        result.push_back(Pair("result", "success"));
        result.push_back(Pair("hex", hex));
    } else ERR_RESULT("couldnt gatewaysmarkdone");
    return(result);
}

UniValue gatewayspendingdeposits(const UniValue& params, bool fHelp)
{
    uint256 bindtxid; std::string coin;
    if ( fHelp || params.size() != 2 )
        throw runtime_error("gatewayspendingdeposits bindtxid coin\n");
    if ( ensure_CCrequirements() < 0 )
        throw runtime_error("to use CC contracts, you need to launch daemon with valid -pubkey= for an address in your wallet\n");
    bindtxid = Parseuint256((char *)params[0].get_str().c_str());
    coin = params[1].get_str();
    return(GatewaysPendingDeposits(bindtxid,coin));
}

UniValue gatewayspendingwithdraws(const UniValue& params, bool fHelp)
{
    uint256 bindtxid; std::string coin;
    if ( fHelp || params.size() != 2 )
        throw runtime_error("gatewayspendingwithdraws bindtxid coin\n");
    if ( ensure_CCrequirements() < 0 )
        throw runtime_error("to use CC contracts, you need to launch daemon with valid -pubkey= for an address in your wallet\n");
    bindtxid = Parseuint256((char *)params[0].get_str().c_str());
    coin = params[1].get_str();
    return(GatewaysPendingWithdraws(bindtxid,coin));
}

UniValue gatewaysprocessed(const UniValue& params, bool fHelp)
{
    uint256 bindtxid; std::string coin;
    if ( fHelp || params.size() != 2 )
        throw runtime_error("gatewaysprocessed bindtxid coin\n");
    if ( ensure_CCrequirements() < 0 )
        throw runtime_error("to use CC contracts, you need to launch daemon with valid -pubkey= for an address in your wallet\n");
    bindtxid = Parseuint256((char *)params[0].get_str().c_str());
    coin = params[1].get_str();
    return(GatewaysProcessedWithdraws(bindtxid,coin));
}

UniValue oracleslist(const UniValue& params, bool fHelp)
{
    if ( fHelp || params.size() > 0 )
        throw runtime_error("oracleslist\n");
    if ( ensure_CCrequirements() < 0 )
        throw runtime_error("to use CC contracts, you need to launch daemon with valid -pubkey= for an address in your wallet\n");
    return(OraclesList());
}

UniValue oraclesinfo(const UniValue& params, bool fHelp)
{
    uint256 txid;
    if ( fHelp || params.size() != 1 )
        throw runtime_error("oraclesinfo oracletxid\n");
    if ( ensure_CCrequirements() < 0 )
        throw runtime_error("to use CC contracts, you need to launch daemon with valid -pubkey= for an address in your wallet\n");
    txid = Parseuint256((char *)params[0].get_str().c_str());
    return(OracleInfo(txid));
}

UniValue oraclesregister(const UniValue& params, bool fHelp)
{
    UniValue result(UniValue::VOBJ); uint256 txid; int64_t datafee; std::string hex;
    if ( fHelp || params.size() != 2 )
        throw runtime_error("oraclesregister oracletxid datafee\n");
    if ( ensure_CCrequirements() < 0 )
        throw runtime_error("to use CC contracts, you need to launch daemon with valid -pubkey= for an address in your wallet\n");
    const CKeyStore& keystore = *pwalletMain;
    LOCK2(cs_main, pwalletMain->cs_wallet);
    txid = Parseuint256((char *)params[0].get_str().c_str());
    if ( (datafee= atol((char *)params[1].get_str().c_str())) == 0 )
        datafee = atof((char *)params[1].get_str().c_str()) * COIN + 0.00000000499999;
    hex = OracleRegister(0,txid,datafee);
    RETURN_IF_ERROR(CCerror);
    if ( hex.size() > 0 )
    {
        result.push_back(Pair("result", "success"));
        result.push_back(Pair("hex", hex));
    } else ERR_RESULT("couldnt register with oracle txid");
    return(result);
}

UniValue oraclessubscribe(const UniValue& params, bool fHelp)
{
    UniValue result(UniValue::VOBJ); uint256 txid; int64_t amount; std::string hex; std::vector<unsigned char> pubkey;
    if ( fHelp || params.size() != 3 )
        throw runtime_error("oraclessubscribe oracletxid publisher amount\n");
    if ( ensure_CCrequirements() < 0 )
        throw runtime_error("to use CC contracts, you need to launch daemon with valid -pubkey= for an address in your wallet\n");
    const CKeyStore& keystore = *pwalletMain;
    LOCK2(cs_main, pwalletMain->cs_wallet);
    txid = Parseuint256((char *)params[0].get_str().c_str());
    pubkey = ParseHex(params[1].get_str().c_str());
    amount = atof((char *)params[2].get_str().c_str()) * COIN + 0.00000000499999;
    hex = OracleSubscribe(0,txid,pubkey2pk(pubkey),amount);
    RETURN_IF_ERROR(CCerror);
    if ( hex.size() > 0 )
    {
        result.push_back(Pair("result", "success"));
        result.push_back(Pair("hex", hex));
    } else ERR_RESULT("couldnt subscribe with oracle txid");
    return(result);
}

UniValue oraclessamples(const UniValue& params, bool fHelp)
{
    UniValue result(UniValue::VOBJ); uint256 txid,batontxid; int32_t num;
    if ( fHelp || params.size() != 3 )
        throw runtime_error("oraclessamples oracletxid batonutxo num\n");
    if ( ensure_CCrequirements() < 0 )
        throw runtime_error("to use CC contracts, you need to launch daemon with valid -pubkey= for an address in your wallet\n");
    txid = Parseuint256((char *)params[0].get_str().c_str());
    batontxid = Parseuint256((char *)params[1].get_str().c_str());
    num = atoi((char *)params[2].get_str().c_str());
    return(OracleDataSamples(txid,batontxid,num));
}

UniValue oraclesdata(const UniValue& params, bool fHelp)
{
    UniValue result(UniValue::VOBJ); uint256 txid; std::vector<unsigned char> data; std::string hex;
    if ( fHelp || params.size() != 2 )
        throw runtime_error("oraclesdata oracletxid hexstr\n");
    if ( ensure_CCrequirements() < 0 )
        throw runtime_error("to use CC contracts, you need to launch daemon with valid -pubkey= for an address in your wallet\n");
    const CKeyStore& keystore = *pwalletMain;
    LOCK2(cs_main, pwalletMain->cs_wallet);
    txid = Parseuint256((char *)params[0].get_str().c_str());
    data = ParseHex(params[1].get_str().c_str());
    hex = OracleData(0,txid,data);
    RETURN_IF_ERROR(CCerror);
    if ( hex.size() > 0 )
    {
        result.push_back(Pair("result", "success"));
        result.push_back(Pair("hex", hex));
    } else ERR_RESULT("couldnt publish data with oracle txid");
    return(result);
}

UniValue oraclescreate(const UniValue& params, bool fHelp)
{
    UniValue result(UniValue::VOBJ); std::string name,description,format,hex;
    if ( fHelp || params.size() != 3 )
        throw runtime_error("oraclescreate name description format\n");
    if ( ensure_CCrequirements() < 0 )
        throw runtime_error("to use CC contracts, you need to launch daemon with valid -pubkey= for an address in your wallet\n");
    const CKeyStore& keystore = *pwalletMain;
    LOCK2(cs_main, pwalletMain->cs_wallet);
    name = params[0].get_str();
    if ( name.size() == 0 || name.size() > 32)
    {
        ERR_RESULT("oracles name must not be empty and up to 32 characters");
        return(result);
    }
    description = params[1].get_str();
    if ( description.size() > 4096 )
    {
        ERR_RESULT("oracles description must be <= 4096 characters");
        return(result);
    }
    format = params[2].get_str();
    if ( format.size() > 4096 )
    {
        ERR_RESULT("oracles format must be <= 4096 characters");
        return(result);
    }
    hex = OracleCreate(0,name,description,format);
    RETURN_IF_ERROR(CCerror);
    if ( hex.size() > 0 )
    {
        result.push_back(Pair("result", "success"));
        result.push_back(Pair("hex", hex));
    } else ERR_RESULT("couldnt create oracle");
    return(result);
}

UniValue FSMcreate(const UniValue& params, bool fHelp)
{
    UniValue result(UniValue::VOBJ); std::string name,states,hex;
    if ( fHelp || params.size() != 2 )
        throw runtime_error("FSMcreate name states\n");
    if ( ensure_CCrequirements() < 0 )
        throw runtime_error("to use CC contracts, you need to launch daemon with valid -pubkey= for an address in your wallet\n");
    const CKeyStore& keystore = *pwalletMain;
    LOCK2(cs_main, pwalletMain->cs_wallet);
    name = params[0].get_str();
    states = params[1].get_str();
    hex = FSMCreate(0,name,states);
    if ( hex.size() > 0 )
    {
        result.push_back(Pair("result", "success"));
        result.push_back(Pair("hex", hex));
    } else result.push_back(Pair("error", "couldnt create FSM transaction"));
    return(result);
}

UniValue FSMlist(const UniValue& params, bool fHelp)
{
    uint256 tokenid;
    if ( fHelp || params.size() > 0 )
        throw runtime_error("FSMlist\n");
    if ( ensure_CCrequirements() < 0 )
        throw runtime_error("to use CC contracts, you need to launch daemon with valid -pubkey= for an address in your wallet\n");
    return(FSMList());
}

UniValue FSMinfo(const UniValue& params, bool fHelp)
{
    uint256 FSMtxid;
    if ( fHelp || params.size() != 1 )
        throw runtime_error("FSMinfo fundingtxid\n");
    if ( ensure_CCrequirements() < 0 )
        throw runtime_error("to use CC contracts, you need to launch daemon with valid -pubkey= for an address in your wallet\n");
    FSMtxid = Parseuint256((char *)params[0].get_str().c_str());
    return(FSMInfo(FSMtxid));
}

UniValue faucetinfo(const UniValue& params, bool fHelp)
{
    uint256 fundingtxid;
    if ( fHelp || params.size() != 0 )
        throw runtime_error("faucetinfo\n");
    if ( ensure_CCrequirements() < 0 )
        throw runtime_error("to use CC contracts, you need to launch daemon with valid -pubkey= for an address in your wallet\n");
    return(FaucetInfo());
}

UniValue faucetfund(const UniValue& params, bool fHelp)
{
    UniValue result(UniValue::VOBJ); int64_t funds; std::string hex;
    if ( fHelp || params.size() > 1 )
        throw runtime_error("faucetfund amount\n");
    if ( ensure_CCrequirements() < 0 )
        throw runtime_error("to use CC contracts, you need to launch daemon with valid -pubkey= for an address in your wallet\n");
    const CKeyStore& keystore = *pwalletMain;
    LOCK2(cs_main, pwalletMain->cs_wallet);
    funds = atof(params[0].get_str().c_str()) * COIN + 0.00000000499999;
    if (funds > 0) {
        hex = FaucetFund(0,(uint64_t) funds);
        if ( hex.size() > 0 )
        {
            result.push_back(Pair("result", "success"));
            result.push_back(Pair("hex", hex));
        } else ERR_RESULT("couldnt create faucet funding transaction");
    } else ERR_RESULT( "funding amount must be positive");
    return(result);
}

UniValue faucetget(const UniValue& params, bool fHelp)
{
    UniValue result(UniValue::VOBJ); std::string hex;
    if ( fHelp || params.size() > 0 )
        throw runtime_error("faucetget\n");
    if ( ensure_CCrequirements() < 0 )
        throw runtime_error("to use CC contracts, you need to launch daemon with valid -pubkey= for an address in your wallet\n");
    const CKeyStore& keystore = *pwalletMain;
    LOCK2(cs_main, pwalletMain->cs_wallet);
    hex = FaucetGet(0);
    if ( hex.size() > 0 ) {
        result.push_back(Pair("result", "success"));
        result.push_back(Pair("hex", hex));
    } else ERR_RESULT("couldnt create faucet get transaction");
    return(result);
}

UniValue priceslist(const UniValue& params, bool fHelp)
{
    if ( fHelp || params.size() > 0 )
        throw runtime_error("priceslist\n");
    if ( ensure_CCrequirements() < 0 )
        throw runtime_error("to use CC contracts, you need to launch daemon with valid -pubkey= for an address in your wallet\n");
    return(PricesList());
}

UniValue pricesinfo(const UniValue& params, bool fHelp)
{
    uint256 fundingtxid;
    if ( fHelp || params.size() != 1 )
        throw runtime_error("pricesinfo fundingtxid\n");
    if ( ensure_CCrequirements() < 0 )
        throw runtime_error("to use CC contracts, you need to launch daemon with valid -pubkey= for an address in your wallet\n");
    fundingtxid = Parseuint256((char *)params[0].get_str().c_str());
    return(PricesInfo(fundingtxid));
}

UniValue pricescreate(const UniValue& params, bool fHelp)
{
    UniValue result(UniValue::VOBJ); uint64_t mode; int64_t funding; int32_t i,n,margin,maxleverage; std::string hex; uint256 oracletxid,longtoken,shorttoken,bettoken; std::vector<CPubKey> pubkeys; std::vector<uint8_t>pubkey;
    if ( fHelp || params.size() < 8 )
        throw runtime_error("pricescreate bettoken oracletxid margin mode longtoken shorttoken maxleverage funding N [pubkeys]\n");
    if ( ensure_CCrequirements() < 0 )
        throw runtime_error("to use CC contracts, you need to launch daemon with valid -pubkey= for an address in your wallet\n");
    const CKeyStore& keystore = *pwalletMain;
    LOCK2(cs_main, pwalletMain->cs_wallet);
    bettoken = Parseuint256((char *)params[0].get_str().c_str());
    oracletxid = Parseuint256((char *)params[1].get_str().c_str());
    margin = atof(params[2].get_str().c_str()) * 1000;
    mode = atol(params[3].get_str().c_str());
    longtoken = Parseuint256((char *)params[4].get_str().c_str());
    shorttoken = Parseuint256((char *)params[5].get_str().c_str());
    maxleverage = atol(params[6].get_str().c_str());
    funding = atof(params[7].get_str().c_str()) * COIN + 0.00000000499999;
    n = atoi(params[8].get_str().c_str());
    if ( n > 0 )
    {
        for (i=0; i<n; i++)
        {
            if ( params.size() < 9+i+1 )
                throw runtime_error("not enough parameters for N pubkeys\n");
            pubkey = ParseHex(params[9+i].get_str().c_str());
            pubkeys.push_back(pubkey2pk(pubkey));
        }
    }
    hex = PricesCreateFunding(0,bettoken,oracletxid,margin,mode,longtoken,shorttoken,maxleverage,funding,pubkeys);
    if ( hex.size() > 0 )
    {
        result.push_back(Pair("result", "success"));
        result.push_back(Pair("hex", hex));
    }
    else
    {
        ERR_RESULT("couldnt create prices funding transaction");
    }
    return(result);
}

UniValue pricesaddfunding(const UniValue& params, bool fHelp)
{
    UniValue result(UniValue::VOBJ); std::string hex; uint256 fundingtxid,bettoken; int64_t amount;
    if ( fHelp || params.size() != 3 )
        throw runtime_error("pricesaddfunding fundingtxid bettoken amount\n");
    if ( ensure_CCrequirements() < 0 )
        throw runtime_error("to use CC contracts, you need to launch daemon with valid -pubkey= for an address in your wallet\n");
    const CKeyStore& keystore = *pwalletMain;
    LOCK2(cs_main, pwalletMain->cs_wallet);
    fundingtxid = Parseuint256((char *)params[0].get_str().c_str());
    bettoken = Parseuint256((char *)params[1].get_str().c_str());
    amount = atof(params[2].get_str().c_str()) * COIN + 0.00000000499999;
    hex = PricesAddFunding(0,bettoken,fundingtxid,amount);
    if ( hex.size() > 0 )
    {
        result.push_back(Pair("result", "success"));
        result.push_back(Pair("hex", hex));
    }
    else
    {
        ERR_RESULT("couldnt create pricesaddfunding transaction");
    }
    return(result);
}

UniValue pricesbet(const UniValue& params, bool fHelp)
{
    UniValue result(UniValue::VOBJ); std::string hex; uint256 fundingtxid,bettoken; int64_t amount; int32_t leverage;
    if ( fHelp || params.size() != 4 )
        throw runtime_error("pricesbet fundingtxid bettoken amount leverage\n");
    if ( ensure_CCrequirements() < 0 )
        throw runtime_error("to use CC contracts, you need to launch daemon with valid -pubkey= for an address in your wallet\n");
    const CKeyStore& keystore = *pwalletMain;
    LOCK2(cs_main, pwalletMain->cs_wallet);
    fundingtxid = Parseuint256((char *)params[0].get_str().c_str());
    bettoken = Parseuint256((char *)params[1].get_str().c_str());
    amount = atof(params[2].get_str().c_str()) * COIN + 0.00000000499999;
    leverage = atoi(params[3].get_str().c_str());
    hex = PricesBet(0,bettoken,fundingtxid,amount,leverage);
    if ( hex.size() > 0 )
    {
        result.push_back(Pair("result", "success"));
        result.push_back(Pair("hex", hex));
    }
    else
    {
        ERR_RESULT("couldnt create pricesbet transaction");
    }
    return(result);
}

UniValue pricesstatus(const UniValue& params, bool fHelp)
{
    uint256 fundingtxid,bettxid,bettoken;
    if ( fHelp || params.size() != 3 )
        throw runtime_error("pricesstatus fundingtxid bettoken bettxid\n");
    if ( ensure_CCrequirements() < 0 )
        throw runtime_error("to use CC contracts, you need to launch daemon with valid -pubkey= for an address in your wallet\n");
    fundingtxid = Parseuint256((char *)params[0].get_str().c_str());
    bettoken = Parseuint256((char *)params[1].get_str().c_str());
    bettxid = Parseuint256((char *)params[2].get_str().c_str());
    return(PricesStatus(0,bettoken,fundingtxid,bettxid));
}

UniValue pricesfinish(const UniValue& params, bool fHelp)
{
    UniValue result(UniValue::VOBJ); uint256 fundingtxid,bettxid,bettoken; std::string hex;
    if ( fHelp || params.size() != 3 )
        throw runtime_error("pricesfinish fundingtxid bettoken bettxid\n");
    if ( ensure_CCrequirements() < 0 )
        throw runtime_error("to use CC contracts, you need to launch daemon with valid -pubkey= for an address in your wallet\n");
    const CKeyStore& keystore = *pwalletMain;
    LOCK2(cs_main, pwalletMain->cs_wallet);
    fundingtxid = Parseuint256((char *)params[0].get_str().c_str());
    bettoken = Parseuint256((char *)params[1].get_str().c_str());
    bettxid = Parseuint256((char *)params[2].get_str().c_str());
    hex = PricesFinish(0,bettoken,fundingtxid,bettxid);
    if ( hex.size() > 0 )
    {
        result.push_back(Pair("result", "success"));
        result.push_back(Pair("hex", hex));
    }
    else
    {
        ERR_RESULT("couldnt create pricesfinish transaction");
    }
    return(result);
}

UniValue dicefund(const UniValue& params, bool fHelp)
{
    UniValue result(UniValue::VOBJ); int64_t funds,minbet,maxbet,maxodds,timeoutblocks; std::string hex; char *name;
    if ( fHelp || params.size() != 6 )
        throw runtime_error("dicefund name funds minbet maxbet maxodds timeoutblocks\n");
    if ( ensure_CCrequirements() < 0 )
        throw runtime_error("to use CC contracts, you need to launch daemon with valid -pubkey= for an address in your wallet\n");
    const CKeyStore& keystore = *pwalletMain;
    LOCK2(cs_main, pwalletMain->cs_wallet);
    name = (char *)params[0].get_str().c_str();
    funds = atof(params[1].get_str().c_str()) * COIN + 0.00000000499999;
    minbet = atof(params[2].get_str().c_str()) * COIN + 0.00000000499999;
    maxbet = atof(params[3].get_str().c_str()) * COIN + 0.00000000499999;
    maxodds = atol(params[4].get_str().c_str());
    timeoutblocks = atol(params[5].get_str().c_str());

    if (!VALID_PLAN_NAME(name)) {
        ERR_RESULT(strprintf("Plan name can be at most %d ASCII characters",PLAN_NAME_MAX));
        return(result);
    }

    hex = DiceCreateFunding(0,name,funds,minbet,maxbet,maxodds,timeoutblocks);
    if (CCerror != "") {
        ERR_RESULT(CCerror);
    } else if ( hex.size() > 0 ) {
        result.push_back(Pair("result", "success"));
        result.push_back(Pair("hex", hex));
    } else  {
        ERR_RESULT( "couldnt create dice funding transaction");
    }
    return(result);
}

UniValue diceaddfunds(const UniValue& params, bool fHelp)
{
    UniValue result(UniValue::VOBJ); char *name; uint256 fundingtxid; int64_t amount; std::string hex;
    if ( fHelp || params.size() != 3 )
        throw runtime_error("diceaddfunds name fundingtxid amount\n");
    if ( ensure_CCrequirements() < 0 )
        throw runtime_error("to use CC contracts, you need to launch daemon with valid -pubkey= for an address in your wallet\n");
    const CKeyStore& keystore = *pwalletMain;
    LOCK2(cs_main, pwalletMain->cs_wallet);
    name = (char *)params[0].get_str().c_str();
    fundingtxid = Parseuint256((char *)params[1].get_str().c_str());
    amount = atof(params[2].get_str().c_str()) * COIN + 0.00000000499999;
    if (!VALID_PLAN_NAME(name)) {
        ERR_RESULT(strprintf("Plan name can be at most %d ASCII characters",PLAN_NAME_MAX));
        return(result);
    }
    if ( amount > 0 ) {
        hex = DiceAddfunding(0,name,fundingtxid,amount);
        if (CCerror != "") {
            ERR_RESULT(CCerror);
        } else if ( hex.size() > 0 ) {
            result.push_back(Pair("result", "success"));
            result.push_back(Pair("hex", hex));
        } else ERR_RESULT("couldnt create dice addfunding transaction");
    } else ERR_RESULT("amount must be positive");
    return(result);
}

UniValue dicebet(const UniValue& params, bool fHelp)
{
    UniValue result(UniValue::VOBJ); std::string hex,error; uint256 fundingtxid; int64_t amount,odds; char *name;
    if ( fHelp || params.size() != 4 )
        throw runtime_error("dicebet name fundingtxid amount odds\n");
    if ( ensure_CCrequirements() < 0 )
        throw runtime_error("to use CC contracts, you need to launch daemon with valid -pubkey= for an address in your wallet\n");
    const CKeyStore& keystore = *pwalletMain;
    LOCK2(cs_main, pwalletMain->cs_wallet);
    name = (char *)params[0].get_str().c_str();
    fundingtxid = Parseuint256((char *)params[1].get_str().c_str());
    amount = atof(params[2].get_str().c_str()) * COIN + 0.00000000499999;
    odds = atol(params[3].get_str().c_str());

    if (!VALID_PLAN_NAME(name)) {
        ERR_RESULT(strprintf("Plan name can be at most %d ASCII characters",PLAN_NAME_MAX));
        return(result);
    }
    if (amount > 0 && odds > 0) {
        hex = DiceBet(0,name,fundingtxid,amount,odds);
        RETURN_IF_ERROR(CCerror);
        if ( hex.size() > 0 )
        {
            result.push_back(Pair("result", "success"));
            result.push_back(Pair("hex", hex));
        }
    } else {
        ERR_RESULT("amount and odds must be positive");
    }
    return(result);
}

UniValue dicefinish(const UniValue& params, bool fHelp)
{
    UniValue result(UniValue::VOBJ); uint8_t funcid; char *name; uint256 entropyused,fundingtxid,bettxid; std::string hex; int32_t r,entropyvout;
    if ( fHelp || params.size() != 3 )
        throw runtime_error("dicefinish name fundingtxid bettxid\n");
    if ( ensure_CCrequirements() < 0 )
        throw runtime_error("to use CC contracts, you need to launch daemon with valid -pubkey= for an address in your wallet\n");
    const CKeyStore& keystore = *pwalletMain;
    LOCK2(cs_main, pwalletMain->cs_wallet);
    name = (char *)params[0].get_str().c_str();
    if (!VALID_PLAN_NAME(name)) {
        ERR_RESULT(strprintf("Plan name can be at most %d ASCII characters",PLAN_NAME_MAX));
        return(result);
    }
    fundingtxid = Parseuint256((char *)params[1].get_str().c_str());
    bettxid = Parseuint256((char *)params[2].get_str().c_str());
    hex = DiceBetFinish(funcid,entropyused,entropyvout,&r,0,name,fundingtxid,bettxid,1,zeroid,-1);
    if ( CCerror != "" )
    {
        ERR_RESULT(CCerror);
    } else if ( hex.size() > 0 )
    {
        result.push_back(Pair("result", "success"));
        result.push_back(Pair("hex", hex));
        if ( funcid != 0 )
        {
            char funcidstr[2];
            funcidstr[0] = funcid;
            funcidstr[1] = 0;
            result.push_back(Pair("funcid", funcidstr));
        }
    } else ERR_RESULT( "couldnt create dicefinish transaction");
    return(result);
}

UniValue dicestatus(const UniValue& params, bool fHelp)
{
    UniValue result(UniValue::VOBJ); char *name; uint256 fundingtxid,bettxid; std::string status,error; double winnings;
    if ( fHelp || (params.size() != 2 && params.size() != 3) )
        throw runtime_error("dicestatus name fundingtxid bettxid\n");
    if ( ensure_CCrequirements() < 0 )
        throw runtime_error("to use CC contracts, you need to launch daemon with valid -pubkey= for an address in your wallet\n");
    const CKeyStore& keystore = *pwalletMain;
    LOCK2(cs_main, pwalletMain->cs_wallet);
    name = (char *)params[0].get_str().c_str();
    if (!VALID_PLAN_NAME(name)) {
        ERR_RESULT(strprintf("Plan name can be at most %d ASCII characters",PLAN_NAME_MAX));
        return(result);
    }
    fundingtxid = Parseuint256((char *)params[1].get_str().c_str());
    memset(&bettxid,0,sizeof(bettxid));
    if ( params.size() == 3 )
        bettxid = Parseuint256((char *)params[2].get_str().c_str());
    winnings = DiceStatus(0,name,fundingtxid,bettxid);
    RETURN_IF_ERROR(CCerror);

    result.push_back(Pair("result", "success"));
    if ( winnings >= 0. )
    {
        if ( winnings > 0. )
        {
            if ( params.size() == 3 )
            {
                int64_t val;
                val = winnings * COIN + 0.00000000499999;
                result.push_back(Pair("status", "win"));
                result.push_back(Pair("won", ValueFromAmount(val)));
            }
            else
            {
                result.push_back(Pair("status", "finalized"));
                result.push_back(Pair("n", (int64_t)winnings));
            }
        }
        else
        {
            if ( params.size() == 3 )
                result.push_back(Pair("status", "loss"));
            else result.push_back(Pair("status", "no pending bets"));
        }
    } else result.push_back(Pair("status", "bet still pending"));
    return(result);
}

UniValue dicelist(const UniValue& params, bool fHelp)
{
    if ( fHelp || params.size() > 0 )
        throw runtime_error("dicelist\n");
    if ( ensure_CCrequirements() < 0 )
        throw runtime_error("to use CC contracts, you need to launch daemon with valid -pubkey= for an address in your wallet\n");
    return(DiceList());
}

UniValue diceinfo(const UniValue& params, bool fHelp)
{
    uint256 fundingtxid;
    if ( fHelp || params.size() != 1 )
        throw runtime_error("diceinfo fundingtxid\n");
    if ( ensure_CCrequirements() < 0 )
        throw runtime_error("to use CC contracts, you need to launch daemon with valid -pubkey= for an address in your wallet\n");
    fundingtxid = Parseuint256((char *)params[0].get_str().c_str());
    return(DiceInfo(fundingtxid));
}

UniValue tokenlist(const UniValue& params, bool fHelp)
{
    uint256 tokenid;
    if ( fHelp || params.size() > 0 )
        throw runtime_error("tokenlist\n");
    if ( ensure_CCrequirements() < 0 )
        throw runtime_error("to use CC contracts, you need to launch daemon with valid -pubkey= for an address in your wallet\n");
    return(TokenList());
}

UniValue tokeninfo(const UniValue& params, bool fHelp)
{
    uint256 tokenid;
    if ( fHelp || params.size() != 1 )
        throw runtime_error("tokeninfo tokenid\n");
    if ( ensure_CCrequirements() < 0 )
        throw runtime_error("to use CC contracts, you need to launch daemon with valid -pubkey= for an address in your wallet\n");
    tokenid = Parseuint256((char *)params[0].get_str().c_str());
    return(TokenInfo(tokenid));
}

UniValue tokenorders(const UniValue& params, bool fHelp)
{
    uint256 tokenid;
    if ( fHelp || params.size() > 1 )
        throw runtime_error("tokenorders [tokenid]\n");
    if ( ensure_CCrequirements() < 0 )
        throw runtime_error("to use CC contracts, you need to launch daemon with valid -pubkey= for an address in your wallet\n");
	if (params.size() == 1) {
		tokenid = Parseuint256((char *)params[0].get_str().c_str());
		if (tokenid == zeroid) 
			throw runtime_error("incorrect tokenid\n");
	}
    else 
		memset(&tokenid,0,sizeof(tokenid));
    return(AssetOrders(tokenid));
}

UniValue tokenbalance(const UniValue& params, bool fHelp)
{
    UniValue result(UniValue::VOBJ); uint256 tokenid; uint64_t balance; std::vector<unsigned char> pubkey; struct CCcontract_info *cp,C;
	CCerror.clear();

    if ( fHelp || params.size() > 2 )
        throw runtime_error("tokenbalance tokenid [pubkey]\n");
    if ( ensure_CCrequirements() < 0 )
        throw runtime_error("to use CC contracts, you need to launch daemon with valid -pubkey= for an address in your wallet\n");
    
	LOCK(cs_main);

    tokenid = Parseuint256((char *)params[0].get_str().c_str());
    if ( params.size() == 2 )
        pubkey = ParseHex(params[1].get_str().c_str());
    else 
		pubkey = Mypubkey();

    balance = GetTokenBalance(pubkey2pk(pubkey),tokenid);

	if (CCerror.empty()) {
		char destaddr[64];

		result.push_back(Pair("result", "success"));
        cp = CCinit(&C,EVAL_TOKENS);
		if (GetCCaddress(cp, destaddr, pubkey2pk(pubkey)) != 0)
			result.push_back(Pair("CCaddress", destaddr));

		result.push_back(Pair("tokenid", params[0].get_str()));
		result.push_back(Pair("balance", (int64_t)balance));
	}
	else {
		ERR_RESULT(CCerror);
	}

    return(result);
}

UniValue tokencreate(const UniValue& params, bool fHelp)
{
    UniValue result(UniValue::VOBJ); std::string name,description,hex; uint64_t supply;
    if ( fHelp || params.size() > 3 || params.size() < 2 )
        throw runtime_error("tokencreate name supply description\n");
    if ( ensure_CCrequirements() < 0 )
        throw runtime_error("to use CC contracts, you need to launch daemon with valid -pubkey= for an address in your wallet\n");
    const CKeyStore& keystore = *pwalletMain;
    LOCK2(cs_main, pwalletMain->cs_wallet);
    name = params[0].get_str();
    supply = atof(params[1].get_str().c_str()) * COIN + 0.00000000499999;   // what for is this '+0.00000000499999'? it will be lost while converting double to int64_t (dimxy)
    if ( name.size() == 0 || name.size() > 32)
    {
        ERR_RESULT("Token name must not be empty and up to 32 characters");
        return(result);
    }
    if ( supply <= 0 )
    {
        ERR_RESULT("Token supply must be positive");
        return(result);
    }
    if ( params.size() == 3 )
    {
        description = params[2].get_str();
        if ( description.size() > 4096 )
        {
            ERR_RESULT("Token description must be <= 4096 characters");
            return(result);
        }
    }
    hex = CreateToken(0,supply,name,description);
    if ( hex.size() > 0 )
    {
        result.push_back(Pair("result", "success"));
        result.push_back(Pair("hex", hex));
    } else ERR_RESULT("couldnt create transaction");
    return(result);
}

UniValue tokentransfer(const UniValue& params, bool fHelp)
{
    UniValue result(UniValue::VOBJ); std::string hex; int64_t amount; uint256 tokenid;
    if ( fHelp || params.size() != 3 )
        throw runtime_error("tokentransfer tokenid destpubkey amount\n");
    if ( ensure_CCrequirements() < 0 )
        throw runtime_error("to use CC contracts, you need to launch daemon with valid -pubkey= for an address in your wallet\n");
    const CKeyStore& keystore = *pwalletMain;
    LOCK2(cs_main, pwalletMain->cs_wallet);
    tokenid = Parseuint256((char *)params[0].get_str().c_str());
    std::vector<unsigned char> pubkey(ParseHex(params[1].get_str().c_str()));
    //amount = atol(params[2].get_str().c_str());
	amount = atoll(params[2].get_str().c_str()); // dimxy changed to prevent loss of significance
    if ( tokenid == zeroid )
    {
        ERR_RESULT("invalid tokenid");
        return(result);
    }
    if ( amount <= 0 )
    {
        ERR_RESULT("amount must be positive");
        return(result);
    }
    hex = TokenTransfer(0,tokenid,pubkey,amount);
    if (amount > 0) {
        if ( hex.size() > 0 )
        {
            result.push_back(Pair("result", "success"));
            result.push_back(Pair("hex", hex));
        } else ERR_RESULT("couldnt transfer assets");
    } else {
        ERR_RESULT("amount must be positive");
    }
    return(result);
}

UniValue tokenconvert(const UniValue& params, bool fHelp)
{
    UniValue result(UniValue::VOBJ); std::string hex; int32_t evalcode; int64_t amount; uint256 tokenid;
    if ( fHelp || params.size() != 4 )
        throw runtime_error("tokenconvert evalcode tokenid pubkey amount\n");
    if ( ensure_CCrequirements() < 0 )
        throw runtime_error("to use CC contracts, you need to launch daemon with valid -pubkey= for an address in your wallet\n");
    const CKeyStore& keystore = *pwalletMain;
    LOCK2(cs_main, pwalletMain->cs_wallet);
    evalcode = atoi(params[0].get_str().c_str());
    tokenid = Parseuint256((char *)params[1].get_str().c_str());
    std::vector<unsigned char> pubkey(ParseHex(params[2].get_str().c_str()));
    //amount = atol(params[3].get_str().c_str());
	amount = atoll(params[3].get_str().c_str()); // dimxy changed to prevent loss of significance
    if ( tokenid == zeroid )
    {
        ERR_RESULT("invalid tokenid");
        return(result);
    }
    if ( amount <= 0 )
    {
        ERR_RESULT("amount must be positive");
        return(result);
    }

	ERR_RESULT("deprecated");
	return(result);

/*    hex = AssetConvert(0,tokenid,pubkey,amount,evalcode);
    if (amount > 0) {
        if ( hex.size() > 0 )
        {
            result.push_back(Pair("result", "success"));
            result.push_back(Pair("hex", hex));
        } else ERR_RESULT("couldnt convert tokens");
    } else {
        ERR_RESULT("amount must be positive");
    }
    return(result); */
}

UniValue tokenbid(const UniValue& params, bool fHelp)
{
    UniValue result(UniValue::VOBJ); int64_t bidamount,numtokens; std::string hex; double price; uint256 tokenid;
    if ( fHelp || params.size() != 3 )
        throw runtime_error("tokenbid numtokens tokenid price\n");
    if ( ensure_CCrequirements() < 0 )
        throw runtime_error("to use CC contracts, you need to launch daemon with valid -pubkey= for an address in your wallet\n");
    const CKeyStore& keystore = *pwalletMain;
    LOCK2(cs_main, pwalletMain->cs_wallet);
    //numtokens = atoi(params[0].get_str().c_str());
	numtokens = atoll(params[0].get_str().c_str());  // dimxy changed to prevent loss of significance
    tokenid = Parseuint256((char *)params[1].get_str().c_str());
    price = atof(params[2].get_str().c_str());
    bidamount = (price * numtokens) * COIN + 0.0000000049999;
    if ( price <= 0 )
    {
        ERR_RESULT("price must be positive");
        return(result);
    }
    if ( tokenid == zeroid )
    {
        ERR_RESULT("invalid tokenid");
        return(result);
    }
    if ( bidamount <= 0 )
    {
        ERR_RESULT("bid amount must be positive");
        return(result);
    }
    hex = CreateBuyOffer(0,bidamount,tokenid,numtokens);
    if (price > 0 && numtokens > 0) {
        if ( hex.size() > 0 )
        {
            result.push_back(Pair("result", "success"));
            result.push_back(Pair("hex", hex));
        } else ERR_RESULT("couldnt create bid");
    } else {
        ERR_RESULT("price and numtokens must be positive");
    }
    return(result);
}

UniValue tokencancelbid(const UniValue& params, bool fHelp)
{
    UniValue result(UniValue::VOBJ); std::string hex; int32_t i; uint256 tokenid,bidtxid;
    if ( fHelp || params.size() != 2 )
        throw runtime_error("tokencancelbid tokenid bidtxid\n");
    if ( ensure_CCrequirements() < 0 )
        throw runtime_error("to use CC contracts, you need to launch daemon with valid -pubkey= for an address in your wallet\n");
    const CKeyStore& keystore = *pwalletMain;
    LOCK2(cs_main, pwalletMain->cs_wallet);
    tokenid = Parseuint256((char *)params[0].get_str().c_str());
    bidtxid = Parseuint256((char *)params[1].get_str().c_str());
    if ( tokenid == zeroid || bidtxid == zeroid )
    {
        result.push_back(Pair("error", "invalid parameter"));
        return(result);
    }
    hex = CancelBuyOffer(0,tokenid,bidtxid);
    if ( hex.size() > 0 )
    {
        result.push_back(Pair("result", "success"));
        result.push_back(Pair("hex", hex));
    } else ERR_RESULT("couldnt cancel bid");
    return(result);
}

UniValue tokenfillbid(const UniValue& params, bool fHelp)
{
    UniValue result(UniValue::VOBJ); int64_t fillamount; std::string hex; uint256 tokenid,bidtxid;
    if ( fHelp || params.size() != 3 )
        throw runtime_error("tokenfillbid tokenid bidtxid fillamount\n");
    if ( ensure_CCrequirements() < 0 )
        throw runtime_error("to use CC contracts, you need to launch daemon with valid -pubkey= for an address in your wallet\n");
    const CKeyStore& keystore = *pwalletMain;
    LOCK2(cs_main, pwalletMain->cs_wallet);
    tokenid = Parseuint256((char *)params[0].get_str().c_str());
    bidtxid = Parseuint256((char *)params[1].get_str().c_str());
    // fillamount = atol(params[2].get_str().c_str());
	fillamount = atoll(params[2].get_str().c_str());		// dimxy changed to prevent loss of significance
    if ( fillamount <= 0 )
    {
        ERR_RESULT("fillamount must be positive");
        return(result);
    }
    if ( tokenid == zeroid || bidtxid == zeroid )
    {
        ERR_RESULT("must provide tokenid and bidtxid");
        return(result);
    }
    hex = FillBuyOffer(0,tokenid,bidtxid,fillamount);
    if ( hex.size() > 0 )
    {
        result.push_back(Pair("result", "success"));
        result.push_back(Pair("hex", hex));
    } else ERR_RESULT("couldnt fill bid");
    return(result);
}

UniValue tokenask(const UniValue& params, bool fHelp)
{
    UniValue result(UniValue::VOBJ); int64_t askamount,numtokens; std::string hex; double price; uint256 tokenid;
    if ( fHelp || params.size() != 3 )
        throw runtime_error("tokenask numtokens tokenid price\n");
    if ( ensure_CCrequirements() < 0 )
        throw runtime_error("to use CC contracts, you need to launch daemon with valid -pubkey= for an address in your wallet\n");
    const CKeyStore& keystore = *pwalletMain;
    LOCK2(cs_main, pwalletMain->cs_wallet);
    //numtokens = atoi(params[0].get_str().c_str());
	numtokens = atoll(params[0].get_str().c_str());			// dimxy changed to prevent loss of significance
    tokenid = Parseuint256((char *)params[1].get_str().c_str());
    price = atof(params[2].get_str().c_str());
    askamount = (price * numtokens) * COIN + 0.0000000049999;
	//std::cerr << std::boolalpha << "tokenask(): (tokenid == zeroid) is "  << (tokenid == zeroid) << " (numtokens <= 0) is " << (numtokens <= 0) << " (price <= 0) is " << (price <= 0) << " (askamount <= 0) is " << (askamount <= 0) << std::endl;
    if ( tokenid == zeroid || numtokens <= 0 || price <= 0 || askamount <= 0 )
    {
        ERR_RESULT("invalid parameter");
        return(result);
    }
    hex = CreateSell(0,numtokens,tokenid,askamount);
    if (price > 0 && numtokens > 0) {
        if ( hex.size() > 0 )
        {
            result.push_back(Pair("result", "success"));
            result.push_back(Pair("hex", hex));
        } else ERR_RESULT("couldnt create ask");
    } else {
        ERR_RESULT("price and numtokens must be positive");
    }
    return(result);
}

UniValue tokenswapask(const UniValue& params, bool fHelp)
{
    static uint256 zeroid;
    UniValue result(UniValue::VOBJ); int64_t askamount,numtokens; std::string hex; double price; uint256 tokenid,otherid;
    if ( fHelp || params.size() != 4 )
        throw runtime_error("tokenswapask numtokens tokenid otherid price\n");
    if ( ensure_CCrequirements() < 0 )
        throw runtime_error("to use CC contracts, you need to launch daemon with valid -pubkey= for an address in your wallet\n");
    const CKeyStore& keystore = *pwalletMain;
    LOCK2(cs_main, pwalletMain->cs_wallet);
    //numtokens = atoi(params[0].get_str().c_str());
	numtokens = atoll(params[0].get_str().c_str());			// dimxy changed to prevent loss of significance
    tokenid = Parseuint256((char *)params[1].get_str().c_str());
    otherid = Parseuint256((char *)params[2].get_str().c_str());
    price = atof(params[3].get_str().c_str());
    askamount = (price * numtokens);
    hex = CreateSwap(0,numtokens,tokenid,otherid,askamount);
    if (price > 0 && numtokens > 0) {
        if ( hex.size() > 0 )
        {
            result.push_back(Pair("result", "success"));
            result.push_back(Pair("hex", hex));
        } else ERR_RESULT("couldnt create swap");
    } else {
        ERR_RESULT("price and numtokens must be positive");
    }
    return(result);
}

UniValue tokencancelask(const UniValue& params, bool fHelp)
{
    UniValue result(UniValue::VOBJ); std::string hex; int32_t i; uint256 tokenid,asktxid;
    if ( fHelp || params.size() != 2 )
        throw runtime_error("tokencancelask tokenid asktxid\n");
    if ( ensure_CCrequirements() < 0 )
        throw runtime_error("to use CC contracts, you need to launch daemon with valid -pubkey= for an address in your wallet\n");
    const CKeyStore& keystore = *pwalletMain;
    LOCK2(cs_main, pwalletMain->cs_wallet);
    tokenid = Parseuint256((char *)params[0].get_str().c_str());
    asktxid = Parseuint256((char *)params[1].get_str().c_str());
    if ( tokenid == zeroid || asktxid == zeroid )
    {
        result.push_back(Pair("error", "invalid parameter"));
        return(result);
    }
    hex = CancelSell(0,tokenid,asktxid);
    if ( hex.size() > 0 )
    {
        result.push_back(Pair("result", "success"));
        result.push_back(Pair("hex", hex));
    } else ERR_RESULT("couldnt cancel ask");
    return(result);
}

UniValue tokenfillask(const UniValue& params, bool fHelp)
{
    UniValue result(UniValue::VOBJ); int64_t fillunits; std::string hex; uint256 tokenid,asktxid;
    if ( fHelp || params.size() != 3 )
        throw runtime_error("tokenfillask tokenid asktxid fillunits\n");
    if ( ensure_CCrequirements() < 0 )
        throw runtime_error("to use CC contracts, you need to launch daemon with valid -pubkey= for an address in your wallet\n");
    const CKeyStore& keystore = *pwalletMain;
    LOCK2(cs_main, pwalletMain->cs_wallet);
    tokenid = Parseuint256((char *)params[0].get_str().c_str());
    asktxid = Parseuint256((char *)params[1].get_str().c_str());
    //fillunits = atol(params[2].get_str().c_str());
	fillunits = atoll(params[2].get_str().c_str());	 // dimxy changed to prevent loss of significance
    if ( fillunits <= 0 )
    {
        ERR_RESULT("fillunits must be positive");
        return(result);
    }
    if ( tokenid == zeroid || asktxid == zeroid )
    {
        result.push_back(Pair("error", "invalid parameter"));
        return(result);
    }
    hex = FillSell(0,tokenid,zeroid,asktxid,fillunits);
    if (fillunits > 0) {
        if (CCerror != "") {
            ERR_RESULT(CCerror);
        } else if ( hex.size() > 0) {
            result.push_back(Pair("result", "success"));
            result.push_back(Pair("hex", hex));
        } else {
            ERR_RESULT("couldnt fill ask");
        }
    } else {
        ERR_RESULT("fillunits must be positive");
    }
    return(result);
}

UniValue tokenfillswap(const UniValue& params, bool fHelp)
{
    static uint256 zeroid;
    UniValue result(UniValue::VOBJ); int64_t fillunits; std::string hex; uint256 tokenid,otherid,asktxid;
    if ( fHelp || params.size() != 4 )
        throw runtime_error("tokenfillswap tokenid otherid asktxid fillunits\n");
    if ( ensure_CCrequirements() < 0 )
        throw runtime_error("to use CC contracts, you need to launch daemon with valid -pubkey= for an address in your wallet\n");
    const CKeyStore& keystore = *pwalletMain;
    LOCK2(cs_main, pwalletMain->cs_wallet);
    tokenid = Parseuint256((char *)params[0].get_str().c_str());
    otherid = Parseuint256((char *)params[1].get_str().c_str());
    asktxid = Parseuint256((char *)params[2].get_str().c_str());
    //fillunits = atol(params[3].get_str().c_str());
	fillunits = atoll(params[3].get_str().c_str());  // dimxy changed to prevent loss of significance
    hex = FillSell(0,tokenid,otherid,asktxid,fillunits);
    if (fillunits > 0) {
        if ( hex.size() > 0 ) {
            result.push_back(Pair("result", "success"));
            result.push_back(Pair("hex", hex));
        } else ERR_RESULT("couldnt fill bid");
    } else {
        ERR_RESULT("fillunits must be positive");
    }
    return(result);
}

UniValue getbalance64(const UniValue& params, bool fHelp)
{
    set<CBitcoinAddress> setAddress; vector<COutput> vecOutputs;
    UniValue ret(UniValue::VOBJ); UniValue a(UniValue::VARR),b(UniValue::VARR); CTxDestination address;
    if (!EnsureWalletIsAvailable(fHelp))
        return NullUniValue;

    const CKeyStore& keystore = *pwalletMain;
    CAmount nValues[64],nValues2[64],nValue,total,total2; int32_t i,segid;
    if (!EnsureWalletIsAvailable(fHelp))
        return NullUniValue;
    if (params.size() > 0)
        throw runtime_error("getbalance64\n");
    total = total2 = 0;
    memset(nValues,0,sizeof(nValues));
    memset(nValues2,0,sizeof(nValues2));
    LOCK2(cs_main, pwalletMain->cs_wallet);
    pwalletMain->AvailableCoins(vecOutputs, false, NULL, true);
    BOOST_FOREACH(const COutput& out, vecOutputs)
    {
        nValue = out.tx->vout[out.i].nValue;
        if ( ExtractDestination(out.tx->vout[out.i].scriptPubKey, address) )
        {
            segid = (komodo_segid32((char *)CBitcoinAddress(address).ToString().c_str()) & 0x3f);
            if ( out.nDepth < 100 )
                nValues2[segid] += nValue, total2 += nValue;
            else nValues[segid] += nValue, total += nValue;
            //fprintf(stderr,"%s %.8f depth.%d segid.%d\n",(char *)CBitcoinAddress(address).ToString().c_str(),(double)nValue/COIN,(int32_t)out.nDepth,segid);
        } else fprintf(stderr,"no destination\n");
    }
    ret.push_back(Pair("mature",(double)total/COIN));
    ret.push_back(Pair("immature",(double)total2/COIN));
    for (i=0; i<64; i++)
    {
        a.push_back((uint64_t)nValues[i]);
        b.push_back((uint64_t)nValues2[i]);
    }
    ret.push_back(Pair("staking", a));
    ret.push_back(Pair("notstaking", b));
    return ret;
}


// heir contract functions for coins and tokens
UniValue heirfund(const UniValue& params, bool fHelp)
{
	UniValue result(UniValue::VOBJ);
	uint256 tokenid = zeroid;
	int64_t txfee;
	int64_t amount;
	int64_t inactivitytime;
	std::string hex;
	std::vector<unsigned char> pubkey;
	std::string name, memo;

	if (!EnsureWalletIsAvailable(fHelp))
	    return NullUniValue;

	if (fHelp || params.size() != 6 && params.size() != 7)
		throw runtime_error("heirfund txfee funds heirname heirpubkey inactivitytime memo [tokenid]\n");
	if (ensure_CCrequirements() < 0)
		throw runtime_error("to use CC contracts, you need to launch daemon with valid -pubkey= for an address in your wallet\n");

	const CKeyStore& keystore = *pwalletMain;
	LOCK2(cs_main, pwalletMain->cs_wallet);

	txfee = atoll(params[0].get_str().c_str());
	if (txfee < 0) {
		result.push_back(Pair("result", "error"));
		result.push_back(Pair("error", "incorrect txfee"));
		return result;	
	}

	if(params.size() == 7)	// tokens in satoshis:
		amount = atoll(params[1].get_str().c_str());
	else	// coins:
		amount = atof(params[1].get_str().c_str()) * COIN;
	if (amount <= 0) {
		result.push_back(Pair("result", "error"));
		result.push_back(Pair("error", "incorrect amount"));
		return result;
	}

	name = params[2].get_str();

	pubkey = ParseHex(params[3].get_str().c_str());
	if (!pubkey2pk(pubkey).IsValid()) {
		result.push_back(Pair("result", "error"));
		result.push_back(Pair("error", "incorrect pubkey"));
		return result;
	}

	inactivitytime = atoll(params[4].get_str().c_str());
	if (inactivitytime <= 0) {
		result.push_back(Pair("result", "error"));
		result.push_back(Pair("error", "incorrect inactivity time"));
		return result;
	}

	memo = params[5].get_str();

	if (params.size() == 7) {
		tokenid = Parseuint256((char*)params[6].get_str().c_str());
		if (tokenid == zeroid) {
			result.push_back(Pair("result", "error"));
			result.push_back(Pair("error", "incorrect tokenid"));
			return result;
		}
	}

	if( tokenid == zeroid )
		result = HeirFundCoinCaller(txfee, amount, name, pubkey2pk(pubkey), inactivitytime, memo);
	else
		result = HeirFundTokenCaller(txfee, amount, name, pubkey2pk(pubkey), inactivitytime, memo, tokenid);

	return result;
}

UniValue heiradd(const UniValue& params, bool fHelp)
{
	UniValue result; 
	uint256 fundingtxid;
	int64_t txfee;
	int64_t amount;
	int64_t inactivitytime;
	std::string hex;
	std::vector<unsigned char> pubkey;
	std::string name;

	if (!EnsureWalletIsAvailable(fHelp))
	    return NullUniValue;

	if (fHelp || params.size() != 3)
		throw runtime_error("heiradd txfee funds fundingtxid\n");
	if (ensure_CCrequirements() < 0)
		throw runtime_error("to use CC contracts, you need to launch daemon with valid -pubkey= for an address in your wallet\n");

	const CKeyStore& keystore = *pwalletMain;
	LOCK2(cs_main, pwalletMain->cs_wallet);

	txfee = atoll(params[0].get_str().c_str());
	if (txfee < 0) {
		result.push_back(Pair("result", "error"));
		result.push_back(Pair("error", "incorrect txfee"));
		return result;
	}

	fundingtxid = Parseuint256((char*)params[2].get_str().c_str());

	result = HeirAddCaller(fundingtxid, txfee, params[1].get_str());
	return result;
}

UniValue heirclaim(const UniValue& params, bool fHelp)
{
	UniValue result;
	uint256 fundingtxid;
	int64_t txfee;
	int64_t inactivitytime;
	std::string hex;
	std::vector<unsigned char> pubkey;
	std::string name;

	if (!EnsureWalletIsAvailable(fHelp))
	    return NullUniValue;

	if (fHelp || params.size() != 3)
		throw runtime_error("heirclaim txfee funds fundingtxid\n");
	if (ensure_CCrequirements() < 0)
		throw runtime_error("to use CC contracts, you need to launch daemon with valid -pubkey= for an address in your wallet\n");

	const CKeyStore& keystore = *pwalletMain;
	LOCK2(cs_main, pwalletMain->cs_wallet);

	txfee = atoll(params[0].get_str().c_str());
	if (txfee < 0) {
		result.push_back(Pair("result", "error"));
		result.push_back(Pair("error", "incorrect txfee"));
		return result;
	}

	fundingtxid = Parseuint256((char*)params[2].get_str().c_str());

	result = HeirClaimCaller(fundingtxid, txfee, params[1].get_str());
	return result;
}

UniValue heirinfo(const UniValue& params, bool fHelp)
{
	uint256 fundingtxid;
	if (fHelp || params.size() != 1) 
		throw runtime_error("heirinfo fundingtxid\n");

	//    if ( ensure_CCrequirements() < 0 )
	//        throw runtime_error("to use CC contracts, you need to launch daemon with valid -pubkey= for an address in your wallet\n");

	fundingtxid = Parseuint256((char*)params[0].get_str().c_str());
	return (HeirInfo(fundingtxid));
}

UniValue heirlist(const UniValue& params, bool fHelp)
{
	if (fHelp || params.size() != 0) 
		throw runtime_error("heirlist\n");

	//    if ( ensure_CCrequirements() < 0 )
	//        throw runtime_error("to use CC contracts, you need to launch daemon with valid -pubkey= for an address in your wallet\n");

	return (HeirList());
}




extern UniValue dumpprivkey(const UniValue& params, bool fHelp); // in rpcdump.cpp
extern UniValue importprivkey(const UniValue& params, bool fHelp);
extern UniValue importaddress(const UniValue& params, bool fHelp);
extern UniValue dumpwallet(const UniValue& params, bool fHelp);
extern UniValue importwallet(const UniValue& params, bool fHelp);
extern UniValue z_exportkey(const UniValue& params, bool fHelp);
extern UniValue z_importkey(const UniValue& params, bool fHelp);
extern UniValue z_exportviewingkey(const UniValue& params, bool fHelp);
extern UniValue z_importviewingkey(const UniValue& params, bool fHelp);
extern UniValue z_exportwallet(const UniValue& params, bool fHelp);
extern UniValue z_importwallet(const UniValue& params, bool fHelp);

extern UniValue z_getpaymentdisclosure(const UniValue& params, bool fHelp); // in rpcdisclosure.cpp
extern UniValue z_validatepaymentdisclosure(const UniValue &params, bool fHelp);

static const CRPCCommand commands[] =
{ //  category              name                        actor (function)           okSafeMode
    //  --------------------- ------------------------    -----------------------    ----------
    { "rawtransactions",    "fundrawtransaction",       &fundrawtransaction,       false },
    { "hidden",             "resendwallettransactions", &resendwallettransactions, true  },
    { "wallet",             "addmultisigaddress",       &addmultisigaddress,       true  },
    { "wallet",             "backupwallet",             &backupwallet,             true  },
    { "wallet",             "dumpprivkey",              &dumpprivkey,              true  },
    { "wallet",             "dumpwallet",               &dumpwallet,               true  },
    { "wallet",             "encryptwallet",            &encryptwallet,            true  },
    { "wallet",             "getaccountaddress",        &getaccountaddress,        true  },
    { "wallet",             "getaccount",               &getaccount,               true  },
    { "wallet",             "getaddressesbyaccount",    &getaddressesbyaccount,    true  },
    { "wallet",             "getbalance",               &getbalance,               false },
    { "wallet",             "getnewaddress",            &getnewaddress,            true  },
    { "wallet",             "getrawchangeaddress",      &getrawchangeaddress,      true  },
    { "wallet",             "getreceivedbyaccount",     &getreceivedbyaccount,     false },
    { "wallet",             "getreceivedbyaddress",     &getreceivedbyaddress,     false },
    { "wallet",             "gettransaction",           &gettransaction,           false },
    { "wallet",             "getunconfirmedbalance",    &getunconfirmedbalance,    false },
    { "wallet",             "getwalletinfo",            &getwalletinfo,            false },
    { "wallet",             "importprivkey",            &importprivkey,            true  },
    { "wallet",             "importwallet",             &importwallet,             true  },
    { "wallet",             "importaddress",            &importaddress,            true  },
    { "wallet",             "keypoolrefill",            &keypoolrefill,            true  },
    { "wallet",             "listaccounts",             &listaccounts,             false },
    { "wallet",             "listaddressgroupings",     &listaddressgroupings,     false },
    { "wallet",             "listlockunspent",          &listlockunspent,          false },
    { "wallet",             "listreceivedbyaccount",    &listreceivedbyaccount,    false },
    { "wallet",             "listreceivedbyaddress",    &listreceivedbyaddress,    false },
    { "wallet",             "listsinceblock",           &listsinceblock,           false },
    { "wallet",             "listtransactions",         &listtransactions,         false },
    { "wallet",             "listunspent",              &listunspent,              false },
    { "wallet",             "lockunspent",              &lockunspent,              true  },
    { "wallet",             "move",                     &movecmd,                  false },
    { "wallet",             "sendfrom",                 &sendfrom,                 false },
    { "wallet",             "sendmany",                 &sendmany,                 false },
    { "wallet",             "sendtoaddress",            &sendtoaddress,            false },
    { "wallet",             "setaccount",               &setaccount,               true  },
    { "wallet",             "settxfee",                 &settxfee,                 true  },
    { "wallet",             "signmessage",              &signmessage,              true  },
    { "wallet",             "walletlock",               &walletlock,               true  },
    { "wallet",             "walletpassphrasechange",   &walletpassphrasechange,   true  },
    { "wallet",             "walletpassphrase",         &walletpassphrase,         true  },
    { "wallet",             "zcbenchmark",              &zc_benchmark,             true  },
    { "wallet",             "zcrawkeygen",              &zc_raw_keygen,            true  },
    { "wallet",             "zcrawjoinsplit",           &zc_raw_joinsplit,         true  },
    { "wallet",             "zcrawreceive",             &zc_raw_receive,           true  },
    { "wallet",             "zcsamplejoinsplit",        &zc_sample_joinsplit,      true  },
    { "wallet",             "z_listreceivedbyaddress",  &z_listreceivedbyaddress,  false },
    { "wallet",             "z_listunspent",            &z_listunspent,            false },
    { "wallet",             "z_getbalance",             &z_getbalance,             false },
    { "wallet",             "z_gettotalbalance",        &z_gettotalbalance,        false },
    { "wallet",             "z_mergetoaddress",         &z_mergetoaddress,         false },
    { "wallet",             "z_sendmany",               &z_sendmany,               false },
    { "wallet",             "z_shieldcoinbase",         &z_shieldcoinbase,         false },
    { "wallet",             "z_getoperationstatus",     &z_getoperationstatus,     true  },
    { "wallet",             "z_getoperationresult",     &z_getoperationresult,     true  },
    { "wallet",             "z_listoperationids",       &z_listoperationids,       true  },
    { "wallet",             "z_getnewaddress",          &z_getnewaddress,          true  },
    { "wallet",             "z_listaddresses",          &z_listaddresses,          true  },
    { "wallet",             "z_exportkey",              &z_exportkey,              true  },
    { "wallet",             "z_importkey",              &z_importkey,              true  },
    { "wallet",             "z_exportviewingkey",       &z_exportviewingkey,       true  },
    { "wallet",             "z_importviewingkey",       &z_importviewingkey,       true  },
    { "wallet",             "z_exportwallet",           &z_exportwallet,           true  },
    { "wallet",             "z_importwallet",           &z_importwallet,           true  },
    // TODO: rearrange into another category
    { "disclosure",         "z_getpaymentdisclosure",   &z_getpaymentdisclosure,   true  },
    { "disclosure",         "z_validatepaymentdisclosure", &z_validatepaymentdisclosure, true }
};

void RegisterWalletRPCCommands(CRPCTable &tableRPC)
{
    for (unsigned int vcidx = 0; vcidx < ARRAYLEN(commands); vcidx++)
        tableRPC.appendCommand(commands[vcidx].name, &commands[vcidx]);
}

UniValue test_ac(const UniValue& params, bool fHelp)
{
	// make fake token tx: 
	struct CCcontract_info *cp, C;

	if (fHelp || (params.size() != 4))
		throw runtime_error("incorrect params\n");
	if (ensure_CCrequirements() < 0)
		throw runtime_error("to use CC contracts, you need to launch daemon with valid -pubkey= for an address in your wallet\n");

	std::vector<unsigned char> pubkey1;
	std::vector<unsigned char> pubkey2;

	pubkey1 = ParseHex(params[0].get_str().c_str());
	pubkey2 = ParseHex(params[1].get_str().c_str());

	CPubKey pk1 = pubkey2pk(pubkey1);
	CPubKey pk2 = pubkey2pk(pubkey2);

	if(!pk1.IsValid() || !pk2.IsValid())
		throw runtime_error("invalid pubkey\n");

	int64_t txfee = 10000;
	int64_t amount = atoll(params[2].get_str().c_str()) * COIN;
	uint256 fundingtxid = Parseuint256((char *)params[3].get_str().c_str());

	CPubKey myPubkey = pubkey2pk(Mypubkey());
	CMutableTransaction mtx = CreateNewContextualCMutableTransaction(Params().GetConsensus(), komodo_nextheight());

	int64_t normalInputs = AddNormalinputs(mtx, myPubkey, txfee + amount, 60);

	if( normalInputs < txfee + amount)
		throw runtime_error("not enough normals\n");

	mtx.vout.push_back(MakeCC1of2vout(EVAL_HEIR, amount, pk1, pk2));

	CScript opret;
	fundingtxid = revuint256(fundingtxid);

	opret << OP_RETURN << E_MARSHAL(ss << (uint8_t)EVAL_HEIR << (uint8_t)'A' << fundingtxid << (uint8_t)0);

	cp = CCinit(&C, EVAL_HEIR);
	return(FinalizeCCTx(0, cp, mtx, myPubkey, txfee, opret));
}

UniValue test_heirmarker(const UniValue& params, bool fHelp)
{
	// make fake token tx: 
	struct CCcontract_info *cp, C;

	if (fHelp || (params.size() != 1))
		throw runtime_error("incorrect params\n");
	if (ensure_CCrequirements() < 0)
		throw runtime_error("to use CC contracts, you need to launch daemon with valid -pubkey= for an address in your wallet\n");

	uint256 fundingtxid = Parseuint256((char *)params[0].get_str().c_str());

	CPubKey myPubkey = pubkey2pk(Mypubkey());
	CMutableTransaction mtx = CreateNewContextualCMutableTransaction(Params().GetConsensus(), komodo_nextheight());

	int64_t normalInputs = AddNormalinputs(mtx, myPubkey, 10000, 60);
	if (normalInputs < 10000)
		throw runtime_error("not enough normals\n");

	mtx.vin.push_back(CTxIn(fundingtxid, 1));
	mtx.vout.push_back(MakeCC1vout(EVAL_HEIR, 10000, myPubkey));

	CScript opret;
	fundingtxid = revuint256(fundingtxid);

	opret << OP_RETURN << E_MARSHAL(ss << (uint8_t)EVAL_HEIR << (uint8_t)'C' << fundingtxid << (uint8_t)0);

	cp = CCinit(&C, EVAL_HEIR);
	return(FinalizeCCTx(0, cp, mtx, myPubkey, 10000, opret));
}<|MERGE_RESOLUTION|>--- conflicted
+++ resolved
@@ -5220,12 +5220,8 @@
     result.push_back(Pair("result", "success"));
     sprintf(str,"%sCCAddress",name);
     result.push_back(Pair(str,cp->unspendableCCaddr));
-<<<<<<< HEAD
     result.push_back(Pair("CCbalance",ValueFromAmount(CCaddress_balance(cp->unspendableCCaddr))));
-    sprintf(str,"%smarker",name);
-=======
     sprintf(str,"%sNormalAddress",name);
->>>>>>> d34e8c24
     result.push_back(Pair(str,cp->normaladdr));
     if (strcmp(name,"Gateways")==0) result.push_back(Pair("GatewaysPubkey","03ea9c062b9652d8eff34879b504eda0717895d27597aaeb60347d65eed96ccb40"));
     if ((strcmp(name,"Channels")==0 || strcmp(name,"Heir")==0) && pubkey.size() == 33)
@@ -5263,7 +5259,6 @@
             result.push_back(Pair(str,destaddr));
         }
     }
-<<<<<<< HEAD
     if ( GetCCaddress(cp,destaddr,pubkey2pk(Mypubkey())) != 0 )
     {
         result.push_back(Pair("myCCaddress",destaddr));
@@ -5274,8 +5269,6 @@
         result.push_back(Pair("myaddress",destaddr));
         result.push_back(Pair("mybalance",ValueFromAmount(CCaddress_balance(destaddr))));
     }
-=======
->>>>>>> d34e8c24
     return(result);
 }
 

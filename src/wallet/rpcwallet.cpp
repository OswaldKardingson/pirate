// Copyright (c) 2010 Satoshi Nakamoto
// Copyright (c) 2009-2014 The Bitcoin Core developers
// Distributed under the MIT software license, see the accompanying
// file COPYING or http://www.opensource.org/licenses/mit-license.php.

/******************************************************************************
 * Copyright © 2014-2019 The SuperNET Developers.                             *
 *                                                                            *
 * See the AUTHORS, DEVELOPER-AGREEMENT and LICENSE files at                  *
 * the top-level directory of this distribution for the individual copyright  *
 * holder information and the developer policies on copyright and licensing.  *
 *                                                                            *
 * Unless otherwise agreed in a custom licensing agreement, no part of the    *
 * SuperNET software, including this file may be copied, modified, propagated *
 * or distributed except according to the terms contained in the LICENSE file *
 *                                                                            *
 * Removal or modification of this copyright notice is prohibited.            *
 *                                                                            *
 ******************************************************************************/

#include "amount.h"
#include "consensus/upgrades.h"
#include "consensus/params.h"
#include "core_io.h"
#include "init.h"
#include "key_io.h"
#include "main.h"
#include "net.h"
#include "netbase.h"
#include "rpc/server.h"
#include "timedata.h"
#include "transaction_builder.h"
#include "util.h"
#include "utilmoneystr.h"
#include "wallet.h"
#include "walletdb.h"
#include "primitives/transaction.h"
#include "zcbenchmarks.h"
#include "script/interpreter.h"
#include "zcash/address/zip32.h"
#include "notaries_staked.h"
#include "komodo.h"
#include "komodo_bitcoind.h"
#include "komodo_notary.h"
#include "komodo_kv.h"
#include "komodo_gateway.h"
#include "komodo_globals.h"

#include "util.h"
#include "utiltime.h"
#include "asyncrpcoperation.h"
#include "asyncrpcqueue.h"
#include "wallet/asyncrpcoperation_mergetoaddress.h"
#include "wallet/asyncrpcoperation_sendmany.h"
#include "wallet/asyncrpcoperation_shieldcoinbase.h"

#include "consensus/upgrades.h"

#include "sodium.h"

#include <stdint.h>

#include <boost/assign/list_of.hpp>

#include <univalue.h>

#include <numeric>

#include "main.h"
#include "rpc/rawtransaction.h"
#include "komodo_defs.h"
#include "komodo_interest.h"
#include "hex.h"
#include <string.h>
#include <regex>

using namespace std;

using namespace libzcash;

<<<<<<< HEAD
extern UniValue sendrawtransaction(const UniValue& params, bool fHelp, const CPubKey& mypk);

extern char ASSETCHAINS_SYMBOL[KOMODO_ASSETCHAIN_MAXLEN];
extern std::string ASSETCHAINS_OVERRIDE_PUBKEY;
=======
>>>>>>> 68a4f520
const std::string ADDR_TYPE_SPROUT = "sprout";
const std::string ADDR_TYPE_SAPLING = "sapling";

int64_t nWalletUnlockTime;
static CCriticalSection cs_nWalletUnlockTime;
std::string CCerror;

// Private method:
UniValue z_getoperationstatus_IMPL(const UniValue&, bool);

#define PLAN_NAME_MAX   8
#define VALID_PLAN_NAME(x)  (strlen(x) <= PLAN_NAME_MAX)
#define THROW_IF_SYNCING(INSYNC)  if (INSYNC == 0) { throw runtime_error(strprintf("%s: Chain still syncing at height %d, aborting to prevent linkability analysis!",__FUNCTION__,chainActive.Tip()->nHeight)); }

std::string HelpRequiringPassphrase()
{
    return pwalletMain && pwalletMain->IsCrypted()
        ? "\nRequires wallet passphrase to be set with walletpassphrase call."
        : "";
}

bool EnsureWalletIsAvailable(bool avoidException)
{
    if (!pwalletMain)
    {
        if (!avoidException)
            throw JSONRPCError(RPC_METHOD_NOT_FOUND, "Method not found (disabled)");
        else
            return false;
    }
    return true;
}

void EnsureWalletIsUnlocked()
{
    if (pwalletMain->IsLocked())
        throw JSONRPCError(RPC_WALLET_UNLOCK_NEEDED, "Error: Please enter the wallet passphrase with walletpassphrase first.");
}

void Lock2NSPV(const CPubKey &pk)
{
    if (!pk.IsValid())
    {
        ENTER_CRITICAL_SECTION(cs_main);
        ENTER_CRITICAL_SECTION(pwalletMain->cs_wallet);
    }
}

void Unlock2NSPV(const CPubKey &pk)
{
    if (!pk.IsValid())
    {
        LEAVE_CRITICAL_SECTION(cs_main);
        LEAVE_CRITICAL_SECTION(pwalletMain->cs_wallet);
    }
}

void WalletTxToJSON(const CWalletTx& wtx, UniValue& entry)
{
    //int32_t i,n,txheight; uint32_t locktime; uint64_t interest = 0;
    int confirms = wtx.GetDepthInMainChain();
    entry.push_back(Pair("rawconfirmations", confirms));
    if (wtx.IsCoinBase())
        entry.push_back(Pair("generated", true));
    if (confirms > 0)
    {
        entry.push_back(Pair("confirmations", komodo_dpowconfs((int32_t)komodo_blockheight(wtx.hashBlock),confirms)));
        entry.push_back(Pair("blockhash", wtx.hashBlock.GetHex()));
        entry.push_back(Pair("blockindex", wtx.nIndex));
        entry.push_back(Pair("blocktime", (uint64_t)komodo_blocktime(wtx.hashBlock)));
        entry.push_back(Pair("expiryheight", (int64_t)wtx.nExpiryHeight));
    } else entry.push_back(Pair("confirmations", confirms));
    uint256 hash = wtx.GetHash();
    entry.push_back(Pair("txid", hash.GetHex()));
    UniValue conflicts(UniValue::VARR);
    BOOST_FOREACH(const uint256& conflict, wtx.GetConflicts())
        conflicts.push_back(conflict.GetHex());
    entry.push_back(Pair("walletconflicts", conflicts));
    entry.push_back(Pair("time", wtx.GetTxTime()));
    entry.push_back(Pair("timereceived", (int64_t)wtx.nTimeReceived));
    BOOST_FOREACH(const PAIRTYPE(string,string)& item, wtx.mapValue)
        entry.push_back(Pair(item.first, item.second));

    entry.push_back(Pair("vjoinsplit", TxJoinSplitToJSON(wtx)));
}

const std::string AccountFromValue(const UniValue& value)
{
    return value.get_str();
}

void OS_randombytes(unsigned char *x,long xlen);

UniValue getnewaddress(const UniValue& params, bool fHelp, const CPubKey& mypk)
{
    if ( KOMODO_NSPV_FULLNODE && !EnsureWalletIsAvailable(fHelp) )
        return NullUniValue;

    if (fHelp || params.size() > 1)
        throw runtime_error(
            "getnewaddress ( \"account\" )\n"
            "\nReturns a new " + chainName.ToString() + " address for receiving payments.\n"
            "\nArguments:\n"
            "1. \"account\"        (string, optional) DEPRECATED. If provided, it MUST be set to the empty string \"\" to represent the default account. Passing any other string will result in an error.\n"
            "\nResult:\n"
            "\"" + chainName.ToString() + "_address\"    (string) The new " + chainName.ToString() + " address\n"
            "\nExamples:\n"
            + HelpExampleCli("getnewaddress", "")
            + HelpExampleRpc("getnewaddress", "")
        );

    if ( KOMODO_NSPV_SUPERLITE )
    {
        UniValue result(UniValue::VOBJ); uint8_t priv32[32];
#ifndef __WIN32
        OS_randombytes(priv32,sizeof(priv32));
#else
        randombytes_buf(priv32,sizeof(priv32));
#endif
        CKey key;
        key.Set(&priv32[0],&priv32[32], true);
        CPubKey pubkey = key.GetPubKey();
        CKeyID vchAddress = pubkey.GetID();
        result.push_back(Pair("wif",EncodeSecret(key)));
        result.push_back(Pair("address",EncodeDestination(vchAddress)));
        result.push_back(Pair("pubkey",HexStr(pubkey)));
        return(result);
    }
    LOCK2(cs_main, pwalletMain->cs_wallet);
    EnsureWalletIsUnlocked();

    // Parse the account first so we don't generate a key if there's an error
    string strAccount;
    if (params.size() > 0)
        strAccount = AccountFromValue(params[0]);

    if (!pwalletMain->IsLocked())
        pwalletMain->TopUpKeyPool();

    // Generate a new key that is added to wallet
    CPubKey newKey;
    if (!pwalletMain->GetKeyFromPool(newKey))
        throw JSONRPCError(RPC_WALLET_KEYPOOL_RAN_OUT, "Error: Keypool ran out, please call keypoolrefill first");
    CKeyID keyID = newKey.GetID();

    pwalletMain->SetAddressBook(keyID, strAccount, "receive");

    return EncodeDestination(keyID);
}


CTxDestination GetAccountAddress(std::string strAccount, bool bForceNew=false)
{
    CWalletDB walletdb(pwalletMain->strWalletFile);

    CAccount account;
    walletdb.ReadAccount(strAccount, account);

    bool bKeyUsed = false;

    // Check if the current key has been used
    if (account.vchPubKey.IsValid())
    {
        CScript scriptPubKey = GetScriptForDestination(account.vchPubKey.GetID());
        for (map<uint256, CWalletTx>::iterator it = pwalletMain->mapWallet.begin();
             it != pwalletMain->mapWallet.end() && account.vchPubKey.IsValid();
             ++it)
        {
            const CWalletTx& wtx = (*it).second;
            BOOST_FOREACH(const CTxOut& txout, wtx.vout)
                if (txout.scriptPubKey == scriptPubKey)
                    bKeyUsed = true;
        }
    }

    // Generate a new key
    if (!account.vchPubKey.IsValid() || bForceNew || bKeyUsed)
    {
        if (!pwalletMain->GetKeyFromPool(account.vchPubKey))
            throw JSONRPCError(RPC_WALLET_KEYPOOL_RAN_OUT, "Error: Keypool ran out, please call keypoolrefill first");

        pwalletMain->SetAddressBook(account.vchPubKey.GetID(), strAccount, "receive");
        walletdb.WriteAccount(strAccount, account);
    }

    return account.vchPubKey.GetID();
}

UniValue getaccountaddress(const UniValue& params, bool fHelp, const CPubKey& mypk)
{
    if (!EnsureWalletIsAvailable(fHelp))
        return NullUniValue;

    if (fHelp || params.size() != 1)
        throw runtime_error(
            "getaccountaddress \"account\"\n"
            "\nDEPRECATED. Returns the current " + chainName.ToString() + " address for receiving payments to this account.\n"
            "\nArguments:\n"
            "1. \"account\"       (string, required) MUST be set to the empty string \"\" to represent the default account. Passing any other string will result in an error.\n"
            "\nResult:\n"
            "\"" + chainName.ToString() + "_address\"   (string) The account " + chainName.ToString() + " address\n"
            "\nExamples:\n"
            + HelpExampleCli("getaccountaddress", "")
            + HelpExampleCli("getaccountaddress", "\"\"")
            + HelpExampleCli("getaccountaddress", "\"myaccount\"")
            + HelpExampleRpc("getaccountaddress", "\"myaccount\"")
        );

    LOCK2(cs_main, pwalletMain->cs_wallet);
    EnsureWalletIsUnlocked();

    // Parse the account first so we don't generate a key if there's an error
    string strAccount = AccountFromValue(params[0]);

    UniValue ret(UniValue::VSTR);

    ret = EncodeDestination(GetAccountAddress(strAccount));
    return ret;
}


UniValue getrawchangeaddress(const UniValue& params, bool fHelp, const CPubKey& mypk)
{
    if (!EnsureWalletIsAvailable(fHelp))
        return NullUniValue;

    if (fHelp || params.size() > 1)
        throw runtime_error(
            "getrawchangeaddress\n"
            "\nReturns a new " + chainName.ToString() + " address, for receiving change.\n"
            "This is for use with raw transactions, NOT normal use.\n"
            "\nResult:\n"
            "\"address\"    (string) The address\n"
            "\nExamples:\n"
            + HelpExampleCli("getrawchangeaddress", "")
            + HelpExampleRpc("getrawchangeaddress", "")
       );

    LOCK2(cs_main, pwalletMain->cs_wallet);
    EnsureWalletIsUnlocked();

    if (!pwalletMain->IsLocked())
        pwalletMain->TopUpKeyPool();

    CReserveKey reservekey(pwalletMain);
    CPubKey vchPubKey;
    if (!reservekey.GetReservedKey(vchPubKey))
        throw JSONRPCError(RPC_WALLET_KEYPOOL_RAN_OUT, "Error: Keypool ran out, please call keypoolrefill first");

    reservekey.KeepKey();

    CKeyID keyID = vchPubKey.GetID();

    return EncodeDestination(keyID);
}


UniValue setaccount(const UniValue& params, bool fHelp, const CPubKey& mypk)
{
    if (!EnsureWalletIsAvailable(fHelp))
        return NullUniValue;

    if (fHelp || params.size() < 1 || params.size() > 2)
        throw runtime_error(
            "setaccount \"" + chainName.ToString() + "_address\" \"account\"\n"
            "\nDEPRECATED. Sets the account associated with the given address.\n"
            "\nArguments:\n"
            "1. \"" + chainName.ToString() + "_address\"  (string, required) The " + chainName.ToString() + " address to be associated with an account.\n"
            "2. \"account\"         (string, required) MUST be set to the empty string \"\" to represent the default account. Passing any other string will result in an error.\n"
            "\nExamples:\n"
            + HelpExampleCli("setaccount", "\"RD6GgnrMpPaTSMn8vai6yiGA7mN4QGPV\" \"tabby\"")
            + HelpExampleRpc("setaccount", "\"RD6GgnrMpPaTSMn8vai6yiGA7mN4QGPV\", \"tabby\"")
        );

    LOCK2(cs_main, pwalletMain->cs_wallet);
    EnsureWalletIsUnlocked();

    CTxDestination dest = DecodeDestination(params[0].get_str());
    if (!IsValidDestination(dest)) {
        throw JSONRPCError(RPC_INVALID_ADDRESS_OR_KEY, "Invalid Komodo address");
    }

    string strAccount;
    if (params.size() > 1)
        strAccount = AccountFromValue(params[1]);

    // Only add the account if the address is yours.
    if (IsMine(*pwalletMain, dest)) {
        // Detect when changing the account of an address that is the 'unused current key' of another account:
        if (pwalletMain->mapAddressBook.count(dest)) {
            std::string strOldAccount = pwalletMain->mapAddressBook[dest].name;
            if (dest == GetAccountAddress(strOldAccount)) {
                GetAccountAddress(strOldAccount, true);
            }
        }
        pwalletMain->SetAddressBook(dest, strAccount, "receive");
    }
    else
        throw JSONRPCError(RPC_MISC_ERROR, "setaccount can only be used with own address");

    return NullUniValue;
}


UniValue getaccount(const UniValue& params, bool fHelp, const CPubKey& mypk)
{
    if (!EnsureWalletIsAvailable(fHelp))
        return NullUniValue;

    if (fHelp || params.size() != 1)
        throw runtime_error(
            "getaccount \"" + chainName.ToString() + "_address\"\n"
            "\nDEPRECATED. Returns the account associated with the given address.\n"
            "\nArguments:\n"
            "1. \"" + chainName.ToString() + "_address\"  (string, required) The " + chainName.ToString() + " address for account lookup.\n"
            "\nResult:\n"
            "\"accountname\"        (string) the account address\n"
            "\nExamples:\n"
            + HelpExampleCli("getaccount", "\"RD6GgnrMpPaTSMn8vai6yiGA7mN4QGPV\"")
            + HelpExampleRpc("getaccount", "\"RD6GgnrMpPaTSMn8vai6yiGA7mN4QGPV\"")
        );

    LOCK2(cs_main, pwalletMain->cs_wallet);

    CTxDestination dest = DecodeDestination(params[0].get_str());
    if (!IsValidDestination(dest)) {
        throw JSONRPCError(RPC_INVALID_ADDRESS_OR_KEY, "Invalid Komodo address");
    }

    std::string strAccount;
    std::map<CTxDestination, CAddressBookData>::iterator mi = pwalletMain->mapAddressBook.find(dest);
    if (mi != pwalletMain->mapAddressBook.end() && !(*mi).second.name.empty()) {
        strAccount = (*mi).second.name;
    }
    return strAccount;
}


UniValue getaddressesbyaccount(const UniValue& params, bool fHelp, const CPubKey& mypk)
{
    if (!EnsureWalletIsAvailable(fHelp))
        return NullUniValue;

    if (fHelp || params.size() != 1)
        throw runtime_error(
            "getaddressesbyaccount \"account\"\n"
            "\nDEPRECATED. Returns the list of addresses for the given account.\n"
            "\nArguments:\n"
            "1. \"account\"  (string, required) MUST be set to the empty string \"\" to represent the default account. Passing any other string will result in an error.\n"
            "\nResult:\n"
            "[                     (json array of string)\n"
            "  \"" + chainName.ToString() + "_address\"  (string) a " + chainName.ToString() + " address associated with the given account\n"
            "  ,...\n"
            "]\n"
            "\nExamples:\n"
            + HelpExampleCli("getaddressesbyaccount", "\"tabby\"")
            + HelpExampleRpc("getaddressesbyaccount", "\"tabby\"")
        );

    LOCK2(cs_main, pwalletMain->cs_wallet);

    string strAccount = AccountFromValue(params[0]);

    // Find all addresses that have the given account
    UniValue ret(UniValue::VARR);
    for (const std::pair<CTxDestination, CAddressBookData>& item : pwalletMain->mapAddressBook) {
        const CTxDestination& dest = item.first;
        const std::string& strName = item.second.name;
        if (strName == strAccount) {
            ret.push_back(EncodeDestination(dest));
        }
    }
    return ret;
}

static void SendMoney(const CTxDestination &address, CAmount nValue, bool fSubtractFeeFromAmount, CWalletTx& wtxNew,uint8_t *opretbuf,int32_t opretlen,long int opretValue)
{
    CAmount curBalance = pwalletMain->GetBalance();

    // Check amount
    if (nValue <= 0)
        throw JSONRPCError(RPC_INVALID_PARAMETER, "Invalid amount");
//fprintf(stderr,"nValue %.8f vs curBalance %.8f\n",(double)nValue/COIN,(double)curBalance/COIN);
    if (nValue > curBalance)
        throw JSONRPCError(RPC_WALLET_INSUFFICIENT_FUNDS, "Insufficient funds");

    // Parse Zcash address
    CScript scriptPubKey = GetScriptForDestination(address);

    // Create and send the transaction
    CReserveKey reservekey(pwalletMain);
    CAmount nFeeRequired;
    std::string strError;
    vector<CRecipient> vecSend;
    int nChangePosRet = -1;
    CRecipient recipient = {scriptPubKey, nValue, fSubtractFeeFromAmount};
    vecSend.push_back(recipient);
    if ( opretlen > 0 && opretbuf != 0 )
    {
        CScript opretpubkey; int32_t i; uint8_t *ptr;
        opretpubkey.resize(opretlen);
        for (i=0; i<opretlen; i++)
        {
            opretpubkey[i] = opretbuf[i];
            //printf("%02x",ptr[i]);
        }
        //printf(" opretbuf[%d]\n",opretlen);
        CRecipient opret = { opretpubkey, opretValue, false };
        vecSend.push_back(opret);
    }
    if (!pwalletMain->CreateTransaction(vecSend, wtxNew, reservekey, nFeeRequired, nChangePosRet, strError)) {
        if (!fSubtractFeeFromAmount && nValue + nFeeRequired > pwalletMain->GetBalance())
            strError = strprintf("Error: This transaction requires a transaction fee of at least %s because of its amount, complexity, or use of recently received funds!", FormatMoney(nFeeRequired));
        throw JSONRPCError(RPC_WALLET_ERROR, strError);
    }
    if (!pwalletMain->CommitTransaction(wtxNew, reservekey))
        throw JSONRPCError(RPC_WALLET_ERROR, "Error: The transaction was rejected! This might happen if some of the coins in your wallet were already spent, such as if you used a copy of wallet.dat and coins were spent in the copy but not marked as spent here.");
}


UniValue sendtoaddress(const UniValue& params, bool fHelp, const CPubKey& mypk)
{
    if (!EnsureWalletIsAvailable(fHelp))
        return NullUniValue;

    if (fHelp || params.size() < 2 || params.size() > 5)
        throw runtime_error(
            "sendtoaddress \"" + chainName.ToString() + "_address\" amount ( \"comment\" \"comment-to\" subtractfeefromamount )\n"
            "\nSend an amount to a given address. The amount is a real and is rounded to the nearest 0.00000001\n"
            + HelpRequiringPassphrase() +
            "\nArguments:\n"
            "1. \"" + chainName.ToString() + "_address\"  (string, required) The " + chainName.ToString() + " address to send to.\n"
            "2. \"amount\"      (numeric, required) The amount in " + chainName.ToString() + " to send. eg 0.1\n"
            "3. \"comment\"     (string, optional) A comment used to store what the transaction is for. \n"
            "                             This is not part of the transaction, just kept in your wallet.\n"
            "4. \"comment-to\"  (string, optional) A comment to store the name of the person or organization \n"
            "                             to which you're sending the transaction. This is not part of the \n"
            "                             transaction, just kept in your wallet.\n"
            "5. subtractfeefromamount  (boolean, optional, default=false) The fee will be deducted from the amount being sent.\n"
            "                             The recipient will receive less " + chainName.ToString() + " than you enter in the amount field.\n"
            "\nResult:\n"
            "\"transactionid\"  (string) The transaction id.\n"
            "\nExamples:\n"
            + HelpExampleCli("sendtoaddress", "\"RD6GgnrMpPaTSMn8vai6yiGA7mN4QGPV\" 0.1")
            + HelpExampleCli("sendtoaddress", "\"RD6GgnrMpPaTSMn8vai6yiGA7mN4QGPV\" 0.1 \"donation\" \"seans outpost\"")
            + HelpExampleCli("sendtoaddress", "\"RD6GgnrMpPaTSMn8vai6yiGA7mN4QGPV\" 0.1 \"\" \"\" true")
            + HelpExampleRpc("sendtoaddress", "\"RD6GgnrMpPaTSMn8vai6yiGA7mN4QGPV\", 0.1, \"donation\", \"seans outpost\"")
        );

    if ( ASSETCHAINS_PRIVATE != 0 && AmountFromValue(params[1]) > 0 )
    {
        if ( komodo_isnotaryvout((char *)params[0].get_str().c_str(),chainActive.Tip()->nTime) == 0 )
        {
            throw JSONRPCError(RPC_INVALID_ADDRESS_OR_KEY, "Invalid " + chainName.ToString() + " address");
        }
    }
    LOCK2(cs_main, pwalletMain->cs_wallet);
    EnsureWalletIsUnlocked();

    CTxDestination dest = DecodeDestination(params[0].get_str());
    if (!IsValidDestination(dest)) {
        throw JSONRPCError(RPC_INVALID_ADDRESS_OR_KEY, "Invalid Komodo address");
    }

    // Amount
    CAmount nAmount = AmountFromValue(params[1]);
    if (nAmount <= 0)
        throw JSONRPCError(RPC_TYPE_ERROR, "Invalid amount for send");

    // Wallet comments
    CWalletTx wtx;
    if (params.size() > 2 && !params[2].isNull() && !params[2].get_str().empty())
        wtx.mapValue["comment"] = params[2].get_str();
    if (params.size() > 3 && !params[3].isNull() && !params[3].get_str().empty())
        wtx.mapValue["to"]      = params[3].get_str();

    bool fSubtractFeeFromAmount = false;
    if (params.size() > 4)
        fSubtractFeeFromAmount = params[4].get_bool();

    SendMoney(dest, nAmount, fSubtractFeeFromAmount, wtx,0,0,0);

    return wtx.GetHash().GetHex();
}

/* TODO: remove
#define KOMODO_KVPROTECTED 1
#define KOMODO_KVBINARY 2
#define KOMODO_KVDURATION 1440
#define IGUANA_MAXSCRIPTSIZE 10001
#define CRYPTO777_KMDADDR "RXL3YXG2ceaB6C5hfJcN4fvmLH2C34knhA"
#include "komodo_defs.h"*/

/*
#define IGUANA_MAXSCRIPTSIZE 10001
int32_t komodo_opreturnscript(uint8_t *script,uint8_t type,uint8_t *opret,int32_t opretlen);
#define CRYPTO777_KMDADDR "RXL3YXG2ceaB6C5hfJcN4fvmLH2C34knhA"
extern uint64_t KOMODO_INTERESTSUM,KOMODO_WALLETBALANCE;
int32_t iguana_rwnum(int32_t rwflag,uint8_t *serialized,int32_t len,void *endianedp);
int32_t komodo_kvsearch(uint256 *refpubkeyp,int32_t current_height,uint32_t *flagsp,int32_t *heightp,uint8_t value[IGUANA_MAXSCRIPTSIZE],uint8_t *key,int32_t keylen);
uint64_t komodo_kvfee(uint32_t flags,int32_t opretlen,int32_t keylen);
uint256 komodo_kvsig(uint8_t *buf,int32_t len,uint256 privkey);
int32_t komodo_kvduration(uint32_t flags);
uint256 komodo_kvprivkey(uint256 *pubkeyp,char *passphrase);
int32_t komodo_kvsigverify(uint8_t *buf,int32_t len,uint256 _pubkey,uint256 sig);
*/

UniValue kvupdate(const UniValue& params, bool fHelp, const CPubKey& mypk)
{
    static uint256 zeroes;
    CWalletTx wtx; UniValue ret(UniValue::VOBJ);
    uint8_t keyvalue[IGUANA_MAXSCRIPTSIZE*8],opretbuf[IGUANA_MAXSCRIPTSIZE*8]; 
    int32_t i,coresize,haveprivkey,duration,opretlen,height; 
    uint16_t keylen=0,valuesize=0,refvaluesize=0; 
    uint8_t *key,*value=0; 
    uint32_t flags,tmpflags,n; 
    uint64_t fee; 
    uint256 privkey,pubkey,refpubkey,sig;
    if (fHelp || params.size() < 3 )
        throw runtime_error(
            "kvupdate key \"value\" days passphrase\n"
            "\nStore a key value. This feature is only available for asset chains.\n"
            "\nArguments:\n"
            "1. key                      (string, required) key\n"
            "2. \"value\"                (string, required) value\n"
            "3. days                     (numeric, required) amount of days(1440 blocks/day) before the key expires. Minimum 1 day\n"
            "4. passphrase               (string, optional) passphrase required to update this key\n"
            "\nResult:\n"
            "{\n"
            "  \"coin\": \"xxxxx\",          (string) chain the key is stored on\n"
            "  \"height\": xxxxx,            (numeric) height the key was stored at\n"
            "  \"expiration\": xxxxx,        (numeric) height the key will expire\n"
            "  \"flags\": x,                 (string) amount of days the key will be stored \n"
            "  \"key\": \"xxxxx\",           (numeric) stored key\n"
            "  \"keylen\": xxxxx,            (numeric) length of the key\n"
            "  \"value\": \"xxxxx\"          (numeric) stored value\n"
            "  \"valuesize\": xxxxx,         (string) length of the stored value\n"
            "  \"fee\": xxxxx                (string) transaction fee paid to store the key\n"
            "  \"txid\": \"xxxxx\"           (string) transaction id\n"
            "}\n"
            "\nExamples:\n"
            + HelpExampleCli("kvupdate", "examplekey \"examplevalue\" 2 examplepassphrase")
            + HelpExampleRpc("kvupdate", "\"examplekey\",\"examplevalue\",\"2\",\"examplepassphrase\"")
        );
    if (!EnsureWalletIsAvailable(fHelp))
        return 0;
    if ( chainName.isKMD() )
        return(0);
    haveprivkey = 0;
    memset(&sig,0,sizeof(sig));
    memset(&privkey,0,sizeof(privkey));
    memset(&refpubkey,0,sizeof(refpubkey));
    memset(&pubkey,0,sizeof(pubkey));
    if ( (n= (int32_t)params.size()) >= 3 )
    {
        flags = atoi(params[2].get_str().c_str());
        //printf("flags.%d (%s) n.%d\n",flags,params[2].get_str().c_str(),n);
    } else flags = 0;
    if ( n >= 4 )
        privkey = komodo_kvprivkey(&pubkey,(char *)(n >= 4 ? params[3].get_str().c_str() : "password"));
    haveprivkey = 1;
    flags |= 1;
    /*for (i=0; i<32; i++)
        //printf("%02x",((uint8_t *)&privkey)[i]);
    //printf(" priv, ");
    for (i=0; i<32; i++)
        //printf("%02x",((uint8_t *)&pubkey)[i]);
    //printf(" pubkey, privkey derived from (%s)\n",(char *)params[3].get_str().c_str());
    */
    LOCK2(cs_main, pwalletMain->cs_wallet);
    EnsureWalletIsUnlocked();

    if ( (keylen= (int32_t)strlen(params[0].get_str().c_str())) > 0 )
    {
        key = (uint8_t *)params[0].get_str().c_str();
        if ( n >= 2 && params[1].get_str().c_str() != 0 )
        {
            value = (uint8_t *)params[1].get_str().c_str();
            valuesize = (int32_t)strlen(params[1].get_str().c_str());
        }
        memcpy(keyvalue,key,keylen);
        if ( (refvaluesize= komodo_kvsearch(&refpubkey,chainActive.Tip()->nHeight,&tmpflags,&height,&keyvalue[keylen],key,keylen)) >= 0 )
        {
            if ( (tmpflags & KOMODO_KVPROTECTED) != 0 )
            {
                if ( memcmp(&refpubkey,&pubkey,sizeof(refpubkey)) != 0 )
                {
                    ret.push_back(Pair("error",(char *)"cant modify write once key without passphrase"));
                    return ret;
                }
            }
            if ( keylen+refvaluesize <= sizeof(keyvalue) )
            {
                sig = komodo_kvsig(keyvalue,keylen+refvaluesize,privkey);
                if ( komodo_kvsigverify(keyvalue,keylen+refvaluesize,refpubkey,sig) < 0 )
                {
                    ret.push_back(Pair("error",(char *)"error verifying sig, passphrase is probably wrong"));
                    //printf("VERIFY ERROR\n");
                    return ret;
<<<<<<< HEAD
                } // else //printf("verified immediately\n");
            }
        }
        //for (i=0; i<32; i++)
        //    //printf("%02x",((uint8_t *)&sig)[i]);
        //printf(" sig for keylen.%d + valuesize.%d\n",keylen,refvaluesize);
        ret.push_back(Pair("coin",(char *)(ASSETCHAINS_SYMBOL[0] == 0 ? "KMD" : ASSETCHAINS_SYMBOL)));
        height = chainActive.LastTip()->nHeight;
=======
                }
            }
        }
        ret.push_back(Pair("coin", chainName.ToString()));
        height = chainActive.Tip()->nHeight;
>>>>>>> 68a4f520
        if ( memcmp(&zeroes,&refpubkey,sizeof(refpubkey)) != 0 )
            ret.push_back(Pair("owner",refpubkey.GetHex()));
        ret.push_back(Pair("height", (int64_t)height));
        duration = komodo_kvduration(flags); //((flags >> 2) + 1) * KOMODO_KVDURATION;
        ret.push_back(Pair("expiration", (int64_t)(height+duration)));
        ret.push_back(Pair("flags",(int64_t)flags));
        ret.push_back(Pair("key",params[0].get_str()));
        ret.push_back(Pair("keylen",(int64_t)keylen));
        if ( n >= 2 && params[1].get_str().c_str() != 0 )
        {
            ret.push_back(Pair("value",params[1].get_str()));
            ret.push_back(Pair("valuesize",valuesize));
        }
        iguana_rwnum(1,&keyvalue[0],sizeof(keylen),&keylen);
        iguana_rwnum(1,&keyvalue[2],sizeof(valuesize),&valuesize);
        iguana_rwnum(1,&keyvalue[4],sizeof(height),&height);
        iguana_rwnum(1,&keyvalue[8],sizeof(flags),&flags);
        memcpy(&keyvalue[12],key,keylen);
        if ( value != 0 )
            memcpy(&keyvalue[12 + keylen],value,valuesize);
        coresize = (int32_t)(sizeof(flags)+sizeof(height)+sizeof(uint16_t)*2+keylen+valuesize);
        if ( haveprivkey != 0 )
        {
            for (i=0; i<32; i++)
                keyvalue[12 + keylen + valuesize + i] = ((uint8_t *)&pubkey)[i];
            coresize += 32;
            if ( refvaluesize >=0 )
            {
                for (i=0; i<32; i++)
                    keyvalue[12 + keylen + valuesize + 32 + i] = ((uint8_t *)&sig)[i];
                coresize += 32;
            }
        }
        if ( (opretlen= komodo_opreturnscript(opretbuf,'K',keyvalue,coresize)) == 40 )
            opretlen++;
        //for (i=0; i<opretlen; i++)
        //    //printf("%02x",opretbuf[i]);
        //printf(" opretbuf keylen.%d valuesize.%d height.%d (%02x %02x %02x)\n",*(uint16_t *)&keyvalue[0],*(uint16_t *)&keyvalue[2],*(uint32_t *)&keyvalue[4],keyvalue[8],keyvalue[9],keyvalue[10]);

        fee = komodo_kvfee(flags,opretlen,keylen);
        ret.push_back(Pair("fee",(double)fee/COIN));
        CBitcoinAddress destaddress(CRYPTO777_KMDADDR);
        if (!destaddress.IsValid())
            throw JSONRPCError(RPC_INVALID_ADDRESS_OR_KEY, "Invalid dest Bitcoin address");
        SendMoney(destaddress.Get(),10000,false,wtx,opretbuf,opretlen,fee);
        ret.push_back(Pair("txid",wtx.GetHash().GetHex()));
    } else ret.push_back(Pair("error",(char *)"null key"));
    return ret;
}

<<<<<<< HEAD
UniValue paxdeposit(const UniValue& params, bool fHelp, const CPubKey& mypk)
{
    uint64_t available,deposited,issued,withdrawn,approved,redeemed,seed,komodoshis = 0; int32_t height; char destaddr[64]; uint8_t i,pubkey37[33];
    bool fSubtractFeeFromAmount = false;
    if ( KOMODO_PAX == 0 )
    {
        throw runtime_error("paxdeposit disabled without -pax");
    }
    if ( komodo_is_issuer() != 0 )
        throw JSONRPCError(RPC_INVALID_ADDRESS_OR_KEY, "paxdeposit only from KMD");
    if (!EnsureWalletIsAvailable(fHelp))
        throw runtime_error("paxdeposit needs wallet"); //return Value::null;
    if (fHelp || params.size() != 3)
        throw runtime_error("paxdeposit address fiatoshis base");
    LOCK2(cs_main, pwalletMain->cs_wallet);
    CBitcoinAddress address(params[0].get_str());
    if (!address.IsValid())
        throw JSONRPCError(RPC_INVALID_ADDRESS_OR_KEY, "Invalid Bitcoin address");
    int64_t fiatoshis = atof(params[1].get_str().c_str()) * COIN;
    std::string base = params[2].get_str();
    std::string dest;
    height = chainActive.LastTip()->nHeight;
    if ( pax_fiatstatus(&available,&deposited,&issued,&withdrawn,&approved,&redeemed,(char *)base.c_str()) != 0 || available < fiatoshis )
    {
        fprintf(stderr,"available %llu vs fiatoshis %llu\n",(long long)available,(long long)fiatoshis);
        throw runtime_error("paxdeposit not enough available inventory");
    }
    komodoshis = PAX_fiatdest(&seed,0,destaddr,pubkey37,(char *)params[0].get_str().c_str(),height,(char *)base.c_str(),fiatoshis);
    dest.append(destaddr);
    CBitcoinAddress destaddress(CRYPTO777_KMDADDR);
    if (!destaddress.IsValid())
        throw JSONRPCError(RPC_INVALID_ADDRESS_OR_KEY, "Invalid dest Bitcoin address");
    for (i=0; i<33; i++)
        fprintf(stderr,"%02x",pubkey37[i]);
    fprintf(stderr," ht.%d srcaddr.(%s) %s fiatoshis.%lld -> dest.(%s) komodoshis.%llu seed.%llx\n",height,(char *)params[0].get_str().c_str(),(char *)base.c_str(),(long long)fiatoshis,destaddr,(long long)komodoshis,(long long)seed);
    EnsureWalletIsUnlocked();
    CWalletTx wtx;
    uint8_t opretbuf[64]; int32_t opretlen; uint64_t fee = komodoshis / 1000;
    if ( fee < 10000 )
        fee = 10000;
    iguana_rwnum(1,&pubkey37[33],sizeof(height),&height);
    opretlen = komodo_opreturnscript(opretbuf,'D',pubkey37,37);
    SendMoney(address.Get(),fee,fSubtractFeeFromAmount,wtx,opretbuf,opretlen,komodoshis);
    return wtx.GetHash().GetHex();
}

UniValue paxwithdraw(const UniValue& params, bool fHelp, const CPubKey& mypk)
{
    CWalletTx wtx; std::string dest; int32_t kmdheight; uint64_t seed,komodoshis = 0; char destaddr[64]; uint8_t i,pubkey37[37]; bool fSubtractFeeFromAmount = false;
    if ( ASSETCHAINS_SYMBOL[0] == 0 )
        return(0);
    if (!EnsureWalletIsAvailable(fHelp))
        return 0;
    throw runtime_error("paxwithdraw deprecated");
    if (fHelp || params.size() != 2)
        throw runtime_error("paxwithdraw address fiatamount");
    if ( komodo_isrealtime(&kmdheight) == 0 )
        return(0);
    LOCK2(cs_main, pwalletMain->cs_wallet);
    CBitcoinAddress address(params[0].get_str());
    if (!address.IsValid())
        throw JSONRPCError(RPC_INVALID_ADDRESS_OR_KEY, "Invalid Bitcoin address");
    int64_t fiatoshis = atof(params[1].get_str().c_str()) * COIN;
    komodoshis = PAX_fiatdest(&seed,1,destaddr,pubkey37,(char *)params[0].get_str().c_str(),kmdheight,ASSETCHAINS_SYMBOL,fiatoshis);
    dest.append(destaddr);
    CBitcoinAddress destaddress(CRYPTO777_KMDADDR);
    if (!destaddress.IsValid())
        throw JSONRPCError(RPC_INVALID_ADDRESS_OR_KEY, "Invalid dest Bitcoin address");
    for (i=0; i<33; i++)
        //printf("%02x",pubkey37[i]);
    //printf(" kmdheight.%d srcaddr.(%s) %s fiatoshis.%lld -> dest.(%s) komodoshis.%llu seed.%llx\n",kmdheight,(char *)params[0].get_str().c_str(),ASSETCHAINS_SYMBOL,(long long)fiatoshis,destaddr,(long long)komodoshis,(long long)seed);
    EnsureWalletIsUnlocked();
    uint8_t opretbuf[64]; int32_t opretlen; uint64_t fee = fiatoshis / 1000;
    if ( fee < 10000 )
        fee = 10000;
    iguana_rwnum(1,&pubkey37[33],sizeof(kmdheight),&kmdheight);
    opretlen = komodo_opreturnscript(opretbuf,'W',pubkey37,37);
    SendMoney(destaddress.Get(),fee,fSubtractFeeFromAmount,wtx,opretbuf,opretlen,fiatoshis);
    return wtx.GetHash().GetHex();
}

=======
>>>>>>> 68a4f520
UniValue listaddressgroupings(const UniValue& params, bool fHelp, const CPubKey& mypk)
{
    if (!EnsureWalletIsAvailable(fHelp))
        return NullUniValue;

    if (fHelp)
        throw runtime_error(
            "listaddressgroupings\n"
            "\nLists groups of addresses which have had their common ownership\n"
            "made public by common use as inputs or as the resulting change\n"
            "in past transactions\n"
            "\nResult:\n"
            "[\n"
            "  [\n"
            "    [\n"
            "      \"" + chainName.ToString() + " address\",     (string) The " + chainName.ToString() + " address\n"
            "      amount,                 (numeric) The amount in " + chainName.ToString() + "\n"
            "      \"account\"             (string, optional) The account (DEPRECATED)\n"
            "    ]\n"
            "    ,...\n"
            "  ]\n"
            "  ,...\n"
            "]\n"
            "\nExamples:\n"
            + HelpExampleCli("listaddressgroupings", "")
            + HelpExampleRpc("listaddressgroupings", "")
        );

    LOCK2(cs_main, pwalletMain->cs_wallet);

    UniValue jsonGroupings(UniValue::VARR);
    std::map<CTxDestination, CAmount> balances = pwalletMain->GetAddressBalances();
    for (const std::set<CTxDestination>& grouping : pwalletMain->GetAddressGroupings()) {
        UniValue jsonGrouping(UniValue::VARR);
        for (const CTxDestination& address : grouping)
        {
            UniValue addressInfo(UniValue::VARR);
            addressInfo.push_back(EncodeDestination(address));
            addressInfo.push_back(ValueFromAmount(balances[address]));
            {
                if (pwalletMain->mapAddressBook.find(address) != pwalletMain->mapAddressBook.end()) {
                    addressInfo.push_back(pwalletMain->mapAddressBook.find(address)->second.name);
                }
            }
            jsonGrouping.push_back(addressInfo);
        }
        jsonGroupings.push_back(jsonGrouping);
    }
    return jsonGroupings;
}

UniValue signmessage(const UniValue& params, bool fHelp, const CPubKey& mypk)
{
    if (!EnsureWalletIsAvailable(fHelp))
        return NullUniValue;

    if (fHelp || params.size() != 2)
        throw runtime_error(
            "signmessage \"t-addr\" \"message\"\n"
            "\nSign a message with the private key of a t-addr"
            + HelpRequiringPassphrase() + "\n"
            "\nArguments:\n"
            "1. \"t-addr\"  (string, required) The transparent address to use for the private key.\n"
            "2. \"message\"         (string, required) The message to create a signature of.\n"
            "\nResult:\n"
            "\"signature\"          (string) The signature of the message encoded in base 64\n"
            "\nExamples:\n"
            "\nUnlock the wallet for 30 seconds\n"
            + HelpExampleCli("walletpassphrase", "\"mypassphrase\" 30") +
            "\nCreate the signature\n"
            + HelpExampleCli("signmessage", "\"RD6GgnrMpPaTSMn8vai6yiGA7mN4QGPV\" \"my message\"") +
            "\nVerify the signature\n"
            + HelpExampleCli("verifymessage", "\"RD6GgnrMpPaTSMn8vai6yiGA7mN4QGPV\" \"signature\" \"my message\"") +
            "\nAs json rpc\n"
            + HelpExampleRpc("signmessage", "\"RD6GgnrMpPaTSMn8vai6yiGA7mN4QGPV\", \"my message\"")
        );

    LOCK2(cs_main, pwalletMain->cs_wallet);

    EnsureWalletIsUnlocked();

    string strAddress = params[0].get_str();
    string strMessage = params[1].get_str();

    CTxDestination dest = DecodeDestination(strAddress);
    if (!IsValidDestination(dest)) {
        throw JSONRPCError(RPC_TYPE_ERROR, "Invalid address");
    }

    const CKeyID *keyID = boost::get<CKeyID>(&dest);
    if (!keyID) {
        throw JSONRPCError(RPC_TYPE_ERROR, "Address does not refer to key");
    }

    CKey key;
    if (!pwalletMain->GetKey(*keyID, key)) {
        throw JSONRPCError(RPC_WALLET_ERROR, "Private key not available");
    }

    CHashWriter ss(SER_GETHASH, 0);
    ss << strMessageMagic;
    ss << strMessage;

    vector<unsigned char> vchSig;
    if (!key.SignCompact(ss.GetHash(), vchSig))
        throw JSONRPCError(RPC_INVALID_ADDRESS_OR_KEY, "Sign failed");

    return EncodeBase64(&vchSig[0], vchSig.size());
}

UniValue getreceivedbyaddress(const UniValue& params, bool fHelp, const CPubKey& mypk)
{
    if (!EnsureWalletIsAvailable(fHelp))
        return NullUniValue;

    if (fHelp || params.size() < 1 || params.size() > 2)
        throw runtime_error(
            "getreceivedbyaddress \"" + chainName.ToString() + "_address\" ( minconf )\n"
            "\nReturns the total amount received by the given " + chainName.ToString() + " address in transactions with at least minconf confirmations.\n"
            "\nArguments:\n"
            "1. \"" + chainName.ToString() + "_address\"  (string, required) The " + chainName.ToString() + " address for transactions.\n"
            "2. minconf             (numeric, optional, default=1) Only include transactions confirmed at least this many times.\n"
            "\nResult:\n"
            "amount   (numeric) The total amount in " + chainName.ToString() + " received at this address.\n"
            "\nExamples:\n"
            "\nThe amount from transactions with at least 1 confirmation\n"
            + HelpExampleCli("getreceivedbyaddress", "\"RD6GgnrMpPaTSMn8vai6yiGA7mN4QGPV\"") +
            "\nThe amount including unconfirmed transactions, zero confirmations\n"
            + HelpExampleCli("getreceivedbyaddress", "\"RD6GgnrMpPaTSMn8vai6yiGA7mN4QGPV\" 0") +
            "\nThe amount with at least 6 confirmations, very safe\n"
            + HelpExampleCli("getreceivedbyaddress", "\"RD6GgnrMpPaTSMn8vai6yiGA7mN4QGPV\" 6") +
            "\nAs a json rpc call\n"
            + HelpExampleRpc("getreceivedbyaddress", "\"RD6GgnrMpPaTSMn8vai6yiGA7mN4QGPV\", 6")
       );

    LOCK2(cs_main, pwalletMain->cs_wallet);

    // Bitcoin address
    CTxDestination dest = DecodeDestination(params[0].get_str());
    if (!IsValidDestination(dest)) {
        throw JSONRPCError(RPC_INVALID_ADDRESS_OR_KEY, "Invalid Komodo address");
    }
    CScript scriptPubKey = GetScriptForDestination(dest);
    if (!IsMine(*pwalletMain, scriptPubKey)) {
        return ValueFromAmount(0);
    }

    // Minimum confirmations
    int nMinDepth = 1;
    if (params.size() > 1)
        nMinDepth = params[1].get_int();

    // Tally
    CAmount nAmount = 0;
    for (map<uint256, CWalletTx>::iterator it = pwalletMain->mapWallet.begin(); it != pwalletMain->mapWallet.end(); ++it)
    {
        const CWalletTx& wtx = (*it).second;
        if (wtx.IsCoinBase() || !CheckFinalTx(wtx))
            continue;

        BOOST_FOREACH(const CTxOut& txout, wtx.vout)
            if (txout.scriptPubKey == scriptPubKey) {
                int nDepth    = wtx.GetDepthInMainChain();
                if( nMinDepth > 1 ) {
                    int nHeight    = tx_height(wtx.GetHash());
                    int dpowconfs  = komodo_dpowconfs(nHeight, nDepth);
                    if (dpowconfs >= nMinDepth) {
                        nAmount   += txout.nValue; // komodo_interest?
                    }
                } else {
                    if (nDepth  >= nMinDepth) {
                        nAmount += txout.nValue; // komodo_interest?
                    }
                }
            }
    }

    return  ValueFromAmount(nAmount);
}


UniValue getreceivedbyaccount(const UniValue& params, bool fHelp, const CPubKey& mypk)
{
    if (!EnsureWalletIsAvailable(fHelp))
        return NullUniValue;

    if (fHelp || params.size() < 1 || params.size() > 2)
        throw runtime_error(
            "getreceivedbyaccount \"account\" ( minconf )\n"
            "\nDEPRECATED. Returns the total amount received by addresses with <account> in transactions with at least [minconf] confirmations.\n"
            "\nArguments:\n"
            "1. \"account\"      (string, required) MUST be set to the empty string \"\" to represent the default account. Passing any other string will result in an error.\n"
            "2. minconf          (numeric, optional, default=1) Only include transactions confirmed at least this many times.\n"
            "\nResult:\n"
            "amount              (numeric) The total amount in " + chainName.ToString() + " received for this account.\n"
            "\nExamples:\n"
            "\nAmount received by the default account with at least 1 confirmation\n"
            + HelpExampleCli("getreceivedbyaccount", "\"\"") +
            "\nAmount received at the tabby account including unconfirmed amounts with zero confirmations\n"
            + HelpExampleCli("getreceivedbyaccount", "\"tabby\" 0") +
            "\nThe amount with at least 6 confirmation, very safe\n"
            + HelpExampleCli("getreceivedbyaccount", "\"tabby\" 6") +
            "\nAs a json rpc call\n"
            + HelpExampleRpc("getreceivedbyaccount", "\"tabby\", 6")
        );

    LOCK2(cs_main, pwalletMain->cs_wallet);

    // Minimum confirmations
    int nMinDepth = 1;
    if (params.size() > 1)
        nMinDepth = params[1].get_int();

    // Get the set of pub keys assigned to account
    string strAccount = AccountFromValue(params[0]);
    set<CTxDestination> setAddress = pwalletMain->GetAccountAddresses(strAccount);

    // Tally
    CAmount nAmount = 0;
    for (map<uint256, CWalletTx>::iterator it = pwalletMain->mapWallet.begin(); it != pwalletMain->mapWallet.end(); ++it)
    {
        const CWalletTx& wtx = (*it).second;
        if (wtx.IsCoinBase() || !CheckFinalTx(wtx))
            continue;

        BOOST_FOREACH(const CTxOut& txout, wtx.vout)
        {
            CTxDestination address;
            if (ExtractDestination(txout.scriptPubKey, address) && IsMine(*pwalletMain, address) && setAddress.count(address))
                if (wtx.GetDepthInMainChain() >= nMinDepth)
                    nAmount += txout.nValue; // komodo_interest?
        }
    }

    return ValueFromAmount(nAmount);
}


CAmount GetAccountBalance(CWalletDB& walletdb, const string& strAccount, int nMinDepth, const isminefilter& filter)
{
    CAmount nBalance = 0;

    // Tally wallet transactions
    for (map<uint256, CWalletTx>::iterator it = pwalletMain->mapWallet.begin(); it != pwalletMain->mapWallet.end(); ++it)
    {
        const CWalletTx& wtx = (*it).second;
        if (!CheckFinalTx(wtx) || wtx.GetBlocksToMaturity() > 0 || wtx.GetDepthInMainChain() < 0)
            continue;

        CAmount nReceived, nSent, nFee;
        wtx.GetAccountAmounts(strAccount, nReceived, nSent, nFee, filter);

        int nDepth    = wtx.GetDepthInMainChain();
        if( nMinDepth > 1 ) {
            int nHeight    = tx_height(wtx.GetHash());
            int dpowconfs  = komodo_dpowconfs(nHeight, nDepth);
            if (nReceived != 0 && dpowconfs >= nMinDepth) {
                nBalance += nReceived;
            }
        } else {
            if (nReceived != 0 && wtx.GetDepthInMainChain() >= nMinDepth) {
                nBalance += nReceived;
            }
        }
        nBalance -= nSent + nFee;
    }

    // Tally internal accounting entries
    nBalance += walletdb.GetAccountCreditDebit(strAccount);

    return nBalance;
}

CAmount GetAccountBalance(const string& strAccount, int nMinDepth, const isminefilter& filter)
{
    CWalletDB walletdb(pwalletMain->strWalletFile);
    return GetAccountBalance(walletdb, strAccount, nMinDepth, filter);
}

UniValue cleanwallettransactions(const UniValue& params, bool fHelp, const CPubKey& mypk)
{
    if (!EnsureWalletIsAvailable(fHelp))
        return NullUniValue;

    if (fHelp || params.size() > 1 )
        throw runtime_error(
            "cleanwallettransactions \"txid\"\n"
            "\nRemove all txs that are spent. You can clear all txs bar one, by specifiying a txid.\n"
            "\nPlease backup your wallet.dat before running this command.\n"
            "\nArguments:\n"
            "1. \"txid\"    (string, optional) The transaction id to keep.\n"
            "\nResult:\n"
            "{\n"
            "  \"total_transactions\" : n,         (numeric) Transactions in wallet of " + chainName.ToString() + "\n"
            "  \"remaining_transactions\" : n,     (numeric) Transactions in wallet after clean.\n"
            "  \"removed_transactions\" : n,       (numeric) The number of transactions removed.\n"
            "}\n"
            "\nExamples:\n"
            + HelpExampleCli("cleanwallettransactions", "")
            + HelpExampleCli("cleanwallettransactions","\"1075db55d416d3ca199f55b6084e2115b9345e16c5cf302fc80e9d5fbf5d48d\"")
            + HelpExampleRpc("cleanwallettransactions", "")
            + HelpExampleRpc("cleanwallettransactions","\"1075db55d416d3ca199f55b6084e2115b9345e16c5cf302fc80e9d5fbf5d48d\"")
        );

    LOCK2(cs_main, pwalletMain->cs_wallet);
    EnsureWalletIsUnlocked();

    UniValue ret(UniValue::VOBJ);
    uint256 exception; int32_t txs = pwalletMain->mapWallet.size();
    std::vector<uint256> TxToRemove;
    if (params.size() == 1)
    {
        exception.SetHex(params[0].get_str());
        uint256 tmp_hash; CTransaction tmp_tx;
        if (GetTransaction(exception,tmp_tx,tmp_hash,false))
        {
            if ( !pwalletMain->IsMine(tmp_tx) )
            {
                throw runtime_error("\nThe transaction is not yours!\n");
            }
            else
            {
                for (map<uint256, CWalletTx>::iterator it = pwalletMain->mapWallet.begin(); it != pwalletMain->mapWallet.end(); ++it)
                {
                    const CWalletTx& wtx = (*it).second;
                    if ( wtx.GetHash() != exception )
                    {
                        TxToRemove.push_back(wtx.GetHash());
                    }
                }
            }
        }
        else
        {
            throw runtime_error("\nThe transaction could not be found!\n");
        }
    }
    else
    {
        // get all locked utxos to relock them later.
        vector<COutPoint> vLockedUTXO;
        pwalletMain->ListLockedCoins(vLockedUTXO);
        // unlock all coins so that the following call containes all utxos.
        pwalletMain->UnlockAllCoins();
        // listunspent call... this gets us all the txids that are unspent, we search this list for the oldest tx,
        vector<COutput> vecOutputs;
        assert(pwalletMain != NULL);
        pwalletMain->AvailableCoins(vecOutputs, false, NULL, true);
        int32_t oldestTxDepth = 0;
        BOOST_FOREACH(const COutput& out, vecOutputs)
        {
          if ( out.nDepth > oldestTxDepth )
              oldestTxDepth = out.nDepth;
        }
        oldestTxDepth = oldestTxDepth + 1; // add extra block just for safety.
        // lock all the previouly locked coins.
        BOOST_FOREACH(COutPoint &outpt, vLockedUTXO) {
            pwalletMain->LockCoin(outpt);
        }

        // then add all txs in the wallet before this block to the list to remove.
        for (map<uint256, CWalletTx>::iterator it = pwalletMain->mapWallet.begin(); it != pwalletMain->mapWallet.end(); ++it)
        {
            const CWalletTx& wtx = (*it).second;
            if (wtx.GetDepthInMainChain() > oldestTxDepth)
                TxToRemove.push_back(wtx.GetHash());
        }
    }

    // erase txs
    BOOST_FOREACH (uint256& hash, TxToRemove)
    {
        pwalletMain->EraseFromWallet(hash);
        LogPrintf("Erased %s from wallet.\n",hash.ToString().c_str());
    }

    // build return JSON for stats.
    int remaining = pwalletMain->mapWallet.size();
    ret.push_back(Pair("total_transactions", (int)txs));
    ret.push_back(Pair("remaining_transactions", (int)remaining));
    ret.push_back(Pair("removed_transactions", (int)(txs-remaining)));
    return  (ret);
}

UniValue getbalance(const UniValue& params, bool fHelp, const CPubKey& mypk)
{
    if (!EnsureWalletIsAvailable(fHelp))
        return NullUniValue;

    if (fHelp || params.size() > 3)
        throw runtime_error(
            "getbalance ( \"account\" minconf includeWatchonly )\n"
            "\nReturns the server's total available balance.\n"
            "\nArguments:\n"
            "1. \"account\"      (string, optional) DEPRECATED. If provided, it MUST be set to the empty string \"\" or to the string \"*\", either of which will give the total available balance. Passing any other string will result in an error.\n"
            "2. minconf          (numeric, optional, default=1) Only include transactions confirmed at least this many times.\n"
            "3. includeWatchonly (bool, optional, default=false) Also include balance in watchonly addresses (see 'importaddress')\n"
            "\nResult:\n"
            "amount              (numeric) The total amount in " + chainName.ToString() + " received for this account.\n"
            "\nExamples:\n"
            "\nThe total amount in the wallet\n"
            + HelpExampleCli("getbalance", "") +
            "\nThe total amount in the wallet at least 5 blocks confirmed\n"
            + HelpExampleCli("getbalance", "\"*\" 6") +
            "\nAs a json rpc call\n"
            + HelpExampleRpc("getbalance", "\"*\", 6")
        );

    LOCK2(cs_main, pwalletMain->cs_wallet);

    if (params.size() == 0)
        return  ValueFromAmount(pwalletMain->GetBalance());

    int nMinDepth = 1;
    if (params.size() > 1)
        nMinDepth = params[1].get_int();
    isminefilter filter = ISMINE_SPENDABLE;
    if(params.size() > 2)
        if(params[2].get_bool())
            filter = filter | ISMINE_WATCH_ONLY;

    if (params[0].get_str() == "*") {
        // Calculate total balance a different way from GetBalance()
        // (GetBalance() sums up all unspent TxOuts)
        // getbalance and "getbalance * 1 true" should return the same number
        CAmount nBalance = 0;
        for (map<uint256, CWalletTx>::iterator it = pwalletMain->mapWallet.begin(); it != pwalletMain->mapWallet.end(); ++it)
        {
            const CWalletTx& wtx = (*it).second;
            if (!CheckFinalTx(wtx) || wtx.GetBlocksToMaturity() > 0 || wtx.GetDepthInMainChain() < 0)
                continue;

            CAmount allFee;
            string strSentAccount;
            list<COutputEntry> listReceived;
            list<COutputEntry> listSent;
            wtx.GetAmounts(listReceived, listSent, allFee, strSentAccount, filter);

            int nDepth    = wtx.GetDepthInMainChain();
            if( nMinDepth > 1 ) {
                 int nHeight    = tx_height(wtx.GetHash());
                 int dpowconfs  = komodo_dpowconfs(nHeight, nDepth);
                 if (dpowconfs >= nMinDepth) {
                    BOOST_FOREACH(const COutputEntry& r, listReceived)
                        nBalance += r.amount;
                 }
             } else {
                 if (nDepth >= nMinDepth) {
                    BOOST_FOREACH(const COutputEntry& r, listReceived)
                        nBalance += r.amount;
                 }
            }
            BOOST_FOREACH(const COutputEntry& s, listSent)
                nBalance -= s.amount;
            nBalance -= allFee;
        }
        return  ValueFromAmount(nBalance);
    }

    string strAccount = AccountFromValue(params[0]);

    CAmount nBalance = GetAccountBalance(strAccount, nMinDepth, filter);

    return ValueFromAmount(nBalance);
}

UniValue getunconfirmedbalance(const UniValue& params, bool fHelp, const CPubKey& mypk)
{
    if (!EnsureWalletIsAvailable(fHelp))
        return NullUniValue;

    if (fHelp || params.size() > 0)
        throw runtime_error(
                "getunconfirmedbalance\n"
                "Returns the server's total unconfirmed balance\n");

    LOCK2(cs_main, pwalletMain->cs_wallet);

    return ValueFromAmount(pwalletMain->GetUnconfirmedBalance());
}

<<<<<<< HEAD
=======

UniValue movecmd(const UniValue& params, bool fHelp, const CPubKey& mypk)
{
    if (!EnsureWalletIsAvailable(fHelp))
        return NullUniValue;

    if (fHelp || params.size() < 3 || params.size() > 5)
        throw runtime_error(
            "move \"fromaccount\" \"toaccount\" amount ( minconf \"comment\" )\n"
            "\nDEPRECATED. Move a specified amount from one account in your wallet to another.\n"
            "\nArguments:\n"
            "1. \"fromaccount\"   (string, required) MUST be set to the empty string \"\" to represent the default account. Passing any other string will result in an error.\n"
            "2. \"toaccount\"     (string, required) MUST be set to the empty string \"\" to represent the default account. Passing any other string will result in an error.\n"
            "3. amount            (numeric) Quantity of " + chainName.ToString() + " to move between accounts.\n"
            "4. minconf           (numeric, optional, default=1) Only use funds with at least this many confirmations.\n"
            "5. \"comment\"       (string, optional) An optional comment, stored in the wallet only.\n"
            "\nResult:\n"
            "true|false           (boolean) true if successful.\n"
            "\nExamples:\n"
            "\nMove 0.01 " + chainName.ToString() + " from the default account to the account named tabby\n"
            + HelpExampleCli("move", "\"\" \"tabby\" 0.01") +
            "\nMove 0.01 " + chainName.ToString() + " timotei to akiko with a comment and funds have 6 confirmations\n"
            + HelpExampleCli("move", "\"timotei\" \"akiko\" 0.01 6 \"happy birthday!\"") +
            "\nAs a json rpc call\n"
            + HelpExampleRpc("move", "\"timotei\", \"akiko\", 0.01, 6, \"happy birthday!\"")
        );
    if ( ASSETCHAINS_PRIVATE != 0 )
        throw JSONRPCError(RPC_INVALID_ADDRESS_OR_KEY, "cant use transparent addresses in private chain");

    LOCK2(cs_main, pwalletMain->cs_wallet);

    string strFrom = AccountFromValue(params[0]);
    string strTo = AccountFromValue(params[1]);
    CAmount nAmount = AmountFromValue(params[2]);
    if (nAmount <= 0)
        throw JSONRPCError(RPC_TYPE_ERROR, "Invalid amount for send");
    if (params.size() > 3)
        // unused parameter, used to be nMinDepth, keep type-checking it though
        (void)params[3].get_int();
    string strComment;
    if (params.size() > 4)
        strComment = params[4].get_str();

    CWalletDB walletdb(pwalletMain->strWalletFile);
    if (!walletdb.TxnBegin())
        throw JSONRPCError(RPC_DATABASE_ERROR, "database error");

    int64_t nNow = GetTime();

    // Debit
    CAccountingEntry debit;
    debit.nOrderPos = pwalletMain->IncOrderPosNext(&walletdb);
    debit.strAccount = strFrom;
    debit.nCreditDebit = -nAmount;
    debit.nTime = nNow;
    debit.strOtherAccount = strTo;
    debit.strComment = strComment;
    walletdb.WriteAccountingEntry(debit);

    // Credit
    CAccountingEntry credit;
    credit.nOrderPos = pwalletMain->IncOrderPosNext(&walletdb);
    credit.strAccount = strTo;
    credit.nCreditDebit = nAmount;
    credit.nTime = nNow;
    credit.strOtherAccount = strFrom;
    credit.strComment = strComment;
    walletdb.WriteAccountingEntry(credit);

    if (!walletdb.TxnCommit())
        throw JSONRPCError(RPC_DATABASE_ERROR, "database error");

    return true;
}


>>>>>>> 68a4f520
UniValue sendfrom(const UniValue& params, bool fHelp, const CPubKey& mypk)
{
    if (!EnsureWalletIsAvailable(fHelp))
        return NullUniValue;

    if (fHelp || params.size() < 3 || params.size() > 6)
        throw runtime_error(
            "sendfrom \"fromaccount\" \"to" + chainName.ToString() + "address\" amount ( minconf \"comment\" \"comment-to\" )\n"
            "\nDEPRECATED (use sendtoaddress). Sent an amount from an account to a " + chainName.ToString() + " address.\n"
            "The amount is a real and is rounded to the nearest 0.00000001."
            + HelpRequiringPassphrase() + "\n"
            "\nArguments:\n"
            "1. \"fromaccount\"       (string, required) MUST be set to the empty string \"\" to represent the default account. Passing any other string will result in an error.\n"
            "2. \"to" + chainName.ToString() + "address\"  (string, required) The " + chainName.ToString() + " address to send funds to.\n"
            "3. amount                (numeric, required) The amount in " + chainName.ToString() + " (transaction fee is added on top).\n"
            "4. minconf               (numeric, optional, default=1) Only use funds with at least this many confirmations.\n"
            "5. \"comment\"           (string, optional) A comment used to store what the transaction is for. \n"
            "                                     This is not part of the transaction, just kept in your wallet.\n"
            "6. \"comment-to\"        (string, optional) An optional comment to store the name of the person or organization \n"
            "                                     to which you're sending the transaction. This is not part of the transaction, \n"
            "                                     it is just kept in your wallet.\n"
            "\nResult:\n"
            "\"transactionid\"        (string) The transaction id.\n"
            "\nExamples:\n"
            "\nSend 0.01 " + chainName.ToString() + " from the default account to the address, must have at least 1 confirmation\n"
            + HelpExampleCli("sendfrom", "\"\" \"RD6GgnrMpPaTSMn8vai6yiGA7mN4QGPV\" 0.01") +
            "\nSend 0.01 from the tabby account to the given address, funds must have at least 6 confirmations\n"
            + HelpExampleCli("sendfrom", "\"tabby\" \"RD6GgnrMpPaTSMn8vai6yiGA7mN4QGPV\" 0.01 6 \"donation\" \"seans outpost\"") +
            "\nAs a json rpc call\n"
            + HelpExampleRpc("sendfrom", "\"tabby\", \"RD6GgnrMpPaTSMn8vai6yiGA7mN4QGPV\", 0.01, 6, \"donation\", \"seans outpost\"")
        );
    if ( ASSETCHAINS_PRIVATE != 0 )
        throw JSONRPCError(RPC_INVALID_ADDRESS_OR_KEY, "cant use transparent addresses in private chain");

    LOCK2(cs_main, pwalletMain->cs_wallet);

    EnsureWalletIsUnlocked();

    std::string strAccount = AccountFromValue(params[0]);
    CTxDestination dest = DecodeDestination(params[1].get_str());
    if (!IsValidDestination(dest)) {
        throw JSONRPCError(RPC_INVALID_ADDRESS_OR_KEY, "Invalid Komodo address");
    }
    CAmount nAmount = AmountFromValue(params[2]);
    if (nAmount <= 0)
        throw JSONRPCError(RPC_TYPE_ERROR, "Invalid amount for send");
    int nMinDepth = 1;
    if (params.size() > 3)
        nMinDepth = params[3].get_int();

    CWalletTx wtx;
    wtx.strFromAccount = strAccount;
    if (params.size() > 4 && !params[4].isNull() && !params[4].get_str().empty())
        wtx.mapValue["comment"] = params[4].get_str();
    if (params.size() > 5 && !params[5].isNull() && !params[5].get_str().empty())
        wtx.mapValue["to"]      = params[5].get_str();

    // Check funds
    CAmount nBalance = GetAccountBalance(strAccount, nMinDepth, ISMINE_SPENDABLE);
    if (nAmount > nBalance)
        throw JSONRPCError(RPC_WALLET_INSUFFICIENT_FUNDS, "Account has insufficient funds");

    SendMoney(dest, nAmount, false, wtx, 0, 0, 0);

    return wtx.GetHash().GetHex();
}


UniValue sendmany(const UniValue& params, bool fHelp, const CPubKey& mypk)
{
    if (!EnsureWalletIsAvailable(fHelp))
        return NullUniValue;

    if (fHelp || params.size() < 2 || params.size() > 5)
        throw runtime_error(
            "sendmany \"fromaccount\" {\"address\":amount,...} ( minconf \"comment\" [\"address\",...] )\n"
            "\nSend multiple times. Amounts are decimal numbers with at most 8 digits of precision."
            + HelpRequiringPassphrase() + "\n"
            "\nArguments:\n"
            "1. \"fromaccount\"         (string, required) MUST be set to the empty string \"\" to represent the default account. Passing any other string will result in an error.\n"
            "2. \"amounts\"             (string, required) A json object with addresses and amounts\n"
            "    {\n"
            "      \"address\":amount   (numeric) The " + chainName.ToString() + " address is the key, the numeric amount in " + chainName.ToString() + " is the value\n"
            "      ,...\n"
            "    }\n"
            "3. minconf                 (numeric, optional, default=1) Only use the balance confirmed at least this many times.\n"
            "4. \"comment\"             (string, optional) A comment\n"
            "5. subtractfeefromamount   (string, optional) A json array with addresses.\n"
            "                           The fee will be equally deducted from the amount of each selected address.\n"
            "                           Those recipients will receive less " + chainName.ToString() + " than you enter in their corresponding amount field.\n"
            "                           If no addresses are specified here, the sender pays the fee.\n"
            "    [\n"
            "      \"address\"            (string) Subtract fee from this address\n"
            "      ,...\n"
            "    ]\n"
            "\nResult:\n"
            "\"transactionid\"          (string) The transaction id for the send. Only 1 transaction is created regardless of \n"
            "                                    the number of addresses.\n"
            "\nExamples:\n"
            "\nSend two amounts to two different addresses:\n"
            + HelpExampleCli("sendmany", "\"\" \"{\\\"RD6GgnrMpPaTSMn8vai6yiGA7mN4QGPVMY\\\":0.01,\\\"RRyyejME7LRTuvdziWsXkAbSW1fdiohGwK\\\":0.02}\"") +
            "\nSend two amounts to two different addresses setting the confirmation and comment:\n"
            + HelpExampleCli("sendmany", "\"\" \"{\\\"RD6GgnrMpPaTSMn8vai6yiGA7mN4QGPVMY\\\":0.01,\\\"RRyyejME7LRTuvdziWsXkAbSW1fdiohGwK\\\":0.02}\" 6 \"testing\"") +
            "\nSend two amounts to two different addresses, subtract fee from amount:\n"
            + HelpExampleCli("sendmany", "\"\" \"{\\\"RD6GgnrMpPaTSMn8vai6yiGA7mN4QGPVMY\\\":0.01,\\\"RRyyejME7LRTuvdziWsXkAbSW1fdiohGwK\\\":0.02}\" 1 \"\" \"[\\\"RD6GgnrMpPaTSMn8vai6yiGA7mN4QGPVMY\\\",\\\"RRyyejME7LRTuvdziWsXkAbSW1fdiohGwK\\\"]\"") +
            "\nAs a json rpc call\n"
            + HelpExampleRpc("sendmany", "\"\", {\"RD6GgnrMpPaTSMn8vai6yiGA7mN4QGPVMY\":0.01,\"RRyyejME7LRTuvdziWsXkAbSW1fdiohGwK\":0.02}, 6, \"testing\"")
        );
    if ( ASSETCHAINS_PRIVATE != 0 )
        throw JSONRPCError(RPC_INVALID_ADDRESS_OR_KEY, "cant use transparent addresses in private chain");

    LOCK2(cs_main, pwalletMain->cs_wallet);

    EnsureWalletIsUnlocked();

    string strAccount = AccountFromValue(params[0]);
    UniValue sendTo = params[1].get_obj();
    int nMinDepth = 1;
    if (params.size() > 2)
        nMinDepth = params[2].get_int();

    CWalletTx wtx;
    wtx.strFromAccount = strAccount;
    if (params.size() > 3 && !params[3].isNull() && !params[3].get_str().empty())
        wtx.mapValue["comment"] = params[3].get_str();

    UniValue subtractFeeFromAmount(UniValue::VARR);
    if (params.size() > 4)
        subtractFeeFromAmount = params[4].get_array();

    std::vector<CRecipient> vecSend;

    CAmount totalAmount = 0;
    std::vector<std::string> keys = sendTo.getKeys();
    int32_t i = 0;
    for (const std::string& name_ : keys) {
        CTxDestination dest = DecodeDestination(name_);
        if (!IsValidDestination(dest)) {
            CScript tmpspk;
            tmpspk << ParseHex(name_) << OP_CHECKSIG;
            if ( !ExtractDestination(tmpspk, dest, true) )
                throw JSONRPCError(RPC_INVALID_ADDRESS_OR_KEY, std::string("Invalid Komodo address or pubkey: ") + name_);
        }
        CScript scriptPubKey = GetScriptForDestination(dest);

        CAmount nAmount = AmountFromValue(sendTo[i]);
        i++;
        if (nAmount <= 0)
            throw JSONRPCError(RPC_TYPE_ERROR, "Invalid amount for send");
        totalAmount += nAmount;

        bool fSubtractFeeFromAmount = false;
        for (size_t idx = 0; idx < subtractFeeFromAmount.size(); idx++) {
            const UniValue& addr = subtractFeeFromAmount[idx];
            if (addr.get_str() == name_)
                fSubtractFeeFromAmount = true;
        }

        CRecipient recipient = {scriptPubKey, nAmount, fSubtractFeeFromAmount};
        vecSend.push_back(recipient);
    }

    // Check funds
    CAmount nBalance = GetAccountBalance(strAccount, nMinDepth, ISMINE_SPENDABLE);
    if (totalAmount > nBalance)
        throw JSONRPCError(RPC_WALLET_INSUFFICIENT_FUNDS, "Account has insufficient funds");

    // Send
    CReserveKey keyChange(pwalletMain);
    CAmount nFeeRequired = 0;
    int nChangePosRet = -1;
    string strFailReason;
    bool fCreated = pwalletMain->CreateTransaction(vecSend, wtx, keyChange, nFeeRequired, nChangePosRet, strFailReason);
    if (!fCreated)
        throw JSONRPCError(RPC_WALLET_INSUFFICIENT_FUNDS, strFailReason);
    if (!pwalletMain->CommitTransaction(wtx, keyChange))
        throw JSONRPCError(RPC_WALLET_ERROR, "Transaction commit failed");

    return wtx.GetHash().GetHex();
}

// Defined in rpc/misc.cpp
extern CScript _createmultisig_redeemScript(const UniValue& params);

UniValue addmultisigaddress(const UniValue& params, bool fHelp, const CPubKey& mypk)
{
    if (!EnsureWalletIsAvailable(fHelp))
        return NullUniValue;

    if (fHelp || params.size() < 2 || params.size() > 3)
    {
        string msg = "addmultisigaddress nrequired [\"key\",...] ( \"account\" )\n"
            "\nAdd a nrequired-to-sign multisignature address to the wallet.\n"
            "Each key is a " + chainName.ToString() + " address or hex-encoded public key.\n"
            "If 'account' is specified (DEPRECATED), assign address to that account.\n"

            "\nArguments:\n"
            "1. nrequired        (numeric, required) The number of required signatures out of the n keys or addresses.\n"
            "2. \"keysobject\"   (string, required) A json array of " + chainName.ToString() + " addresses or hex-encoded public keys\n"
            "     [\n"
            "       \"address\"  (string) " + chainName.ToString() + " address or hex-encoded public key\n"
            "       ...,\n"
            "     ]\n"
            "3. \"account\"      (string, optional) DEPRECATED. If provided, MUST be set to the empty string \"\" to represent the default account. Passing any other string will result in an error.\n"

            "\nResult:\n"
            "\"" + chainName.ToString() + "_address\"  (string) A " + chainName.ToString() + " address associated with the keys.\n"

            "\nExamples:\n"
            "\nAdd a multisig address from 2 addresses\n"
            + HelpExampleCli("addmultisigaddress", "2 \"[\\\"RD6GgnrMpPaTSMn8vai6yiGA7mN4QGPV\\\",\\\"RD6GgnrMpPaTSMn8vai6yiGA7mN4QGPV\\\"]\"") +
            "\nAs json rpc call\n"
            + HelpExampleRpc("addmultisigaddress", "2, \"[\\\"RD6GgnrMpPaTSMn8vai6yiGA7mN4QGPV\\\",\\\"RD6GgnrMpPaTSMn8vai6yiGA7mN4QGPV\\\"]\"")
        ;
        throw runtime_error(msg);
    }

    LOCK2(cs_main, pwalletMain->cs_wallet);

    EnsureWalletIsUnlocked();

    string strAccount;
    if (params.size() > 2)
        strAccount = AccountFromValue(params[2]);

    // Construct using pay-to-script-hash:
    CScript inner = _createmultisig_redeemScript(params);
    CScriptID innerID(inner);
    pwalletMain->AddCScript(inner);

    pwalletMain->SetAddressBook(innerID, strAccount, "send");
    return EncodeDestination(innerID);
}


struct tallyitem
{
    CAmount nAmount;
    int nConf;
    vector<uint256> txids;
    bool fIsWatchonly;
    int nHeight;
    tallyitem()
    {
        nAmount = 0;
        nConf = std::numeric_limits<int>::max();
        fIsWatchonly = false;
        nHeight = 0;
    }
};

UniValue ListReceived(const UniValue& params, bool fByAccounts)
{
    // Minimum confirmations
    int nMinDepth = 1;
    if (params.size() > 0)
        nMinDepth = params[0].get_int();

    // Whether to include empty accounts
    bool fIncludeEmpty = false;
    if (params.size() > 1)
        fIncludeEmpty = params[1].get_bool();

    isminefilter filter = ISMINE_SPENDABLE;
    if(params.size() > 2)
        if(params[2].get_bool())
            filter = filter | ISMINE_WATCH_ONLY;

    // Tally
    std::map<CTxDestination, tallyitem> mapTally;
    for (const std::pair<uint256, CWalletTx>& pairWtx : pwalletMain->mapWallet) {
        const CWalletTx& wtx = pairWtx.second;

        if (wtx.IsCoinBase() || !CheckFinalTx(wtx))
            continue;

        int nDepth    = wtx.GetDepthInMainChain();
        if( nMinDepth > 1 ) {
            int nHeight   = tx_height(wtx.GetHash());
            int dpowconfs = komodo_dpowconfs(nHeight, nDepth);
            if (dpowconfs < nMinDepth)
                continue;
        } else {
            if (nDepth < nMinDepth)
                continue;
        }

        BOOST_FOREACH(const CTxOut& txout, wtx.vout)
        {
            CTxDestination address;
            if (!ExtractDestination(txout.scriptPubKey, address))
                continue;

            isminefilter mine = IsMine(*pwalletMain, address);
            if(!(mine & filter))
                continue;

            tallyitem& item = mapTally[address];
            item.nAmount += txout.nValue; // komodo_interest?
            item.nConf = min(item.nConf, nDepth);
            item.nHeight = komodo_blockheight(wtx.hashBlock);
            item.txids.push_back(wtx.GetHash());
            if (mine & ISMINE_WATCH_ONLY)
                item.fIsWatchonly = true;
        }
    }

    // Reply
    UniValue ret(UniValue::VARR);
    std::map<std::string, tallyitem> mapAccountTally;
    for (const std::pair<CTxDestination, CAddressBookData>& item : pwalletMain->mapAddressBook) {
        const CTxDestination& dest = item.first;
        const std::string& strAccount = item.second.name;
        std::map<CTxDestination, tallyitem>::iterator it = mapTally.find(dest);
        if (it == mapTally.end() && !fIncludeEmpty)
            continue;

        CAmount nAmount = 0;
        int nConf = std::numeric_limits<int>::max();
        bool fIsWatchonly = false;
        int nHeight=0;
        if (it != mapTally.end())
        {
            nAmount = (*it).second.nAmount;
            nConf = (*it).second.nConf;
            fIsWatchonly = (*it).second.fIsWatchonly;
            nHeight = (*it).second.nHeight;
        }

        if (fByAccounts)
        {
            tallyitem& item = mapAccountTally[strAccount];
            item.nAmount += nAmount;
            item.nConf = min(item.nConf, nConf);
            item.fIsWatchonly = fIsWatchonly;
        }
        else
        {
            UniValue obj(UniValue::VOBJ);

            if(fIsWatchonly)
                obj.push_back(Pair("involvesWatchonly", true));
            obj.push_back(Pair("address",       EncodeDestination(dest)));
            obj.push_back(Pair("account",       strAccount));
            obj.push_back(Pair("amount",        ValueFromAmount(nAmount)));
            obj.push_back(Pair("rawconfirmations", (nConf == std::numeric_limits<int>::max() ? 0 : nConf)));
            obj.push_back(Pair("confirmations", (nConf == std::numeric_limits<int>::max() ? 0 : komodo_dpowconfs(nHeight, nConf))));
            UniValue transactions(UniValue::VARR);
            if (it != mapTally.end())
            {
                BOOST_FOREACH(const uint256& item, (*it).second.txids)
                {
                    transactions.push_back(item.GetHex());
                }
            }
            obj.push_back(Pair("txids", transactions));
            ret.push_back(obj);
        }
    }

    if (fByAccounts)
    {
        for (map<string, tallyitem>::iterator it = mapAccountTally.begin(); it != mapAccountTally.end(); ++it)
        {
            CAmount nAmount = (*it).second.nAmount;
            int nConf = (*it).second.nConf;
            int nHeight = (*it).second.nHeight;
            UniValue obj(UniValue::VOBJ);
            if((*it).second.fIsWatchonly)
                obj.push_back(Pair("involvesWatchonly", true));
            obj.push_back(Pair("account",       (*it).first));
            obj.push_back(Pair("amount",        ValueFromAmount(nAmount)));
            obj.push_back(Pair("rawconfirmations", (nConf == std::numeric_limits<int>::max() ? 0 : nConf)));
            obj.push_back(Pair("confirmations", (nConf == std::numeric_limits<int>::max() ? 0 : komodo_dpowconfs(nHeight, nConf))));
            ret.push_back(obj);
        }
    }

    return ret;
}

UniValue listreceivedbyaddress(const UniValue& params, bool fHelp, const CPubKey& mypk)
{
    if (!EnsureWalletIsAvailable(fHelp))
        return NullUniValue;

    if (fHelp || params.size() > 3)
        throw runtime_error(
            "listreceivedbyaddress ( minconf includeempty includeWatchonly)\n"
            "\nList balances by receiving address.\n"
            "\nArguments:\n"
            "1. minconf       (numeric, optional, default=1) The minimum number of confirmations before payments are included.\n"
            "2. includeempty  (numeric, optional, default=false) Whether to include addresses that haven't received any payments.\n"
            "3. includeWatchonly (bool, optional, default=false) Whether to include watchonly addresses (see 'importaddress').\n"

            "\nResult:\n"
            "[\n"
            "  {\n"
            "    \"involvesWatchonly\" : true,        (bool) Only returned if imported addresses were involved in transaction\n"
            "    \"address\" : \"receivingaddress\",  (string) The receiving address\n"
            "    \"account\" : \"accountname\",       (string) DEPRECATED. The account of the receiving address. The default account is \"\".\n"
            "    \"amount\" : x.xxx,                  (numeric) The total amount in " + chainName.ToString() + " received by the address\n"
            "    \"confirmations\" : n                (numeric) The number of confirmations of the most recent transaction included\n"
            "  }\n"
            "  ,...\n"
            "]\n"

            "\nExamples:\n"
            + HelpExampleCli("listreceivedbyaddress", "")
            + HelpExampleCli("listreceivedbyaddress", "6 true")
            + HelpExampleRpc("listreceivedbyaddress", "6, true, true")
        );

    LOCK2(cs_main, pwalletMain->cs_wallet);

    return ListReceived(params, false);
}

UniValue listreceivedbyaccount(const UniValue& params, bool fHelp, const CPubKey& mypk)
{
    if (!EnsureWalletIsAvailable(fHelp))
        return NullUniValue;

    if (fHelp || params.size() > 3)
        throw runtime_error(
            "listreceivedbyaccount ( minconf includeempty includeWatchonly)\n"
            "\nDEPRECATED. List balances by account.\n"
            "\nArguments:\n"
            "1. minconf      (numeric, optional, default=1) The minimum number of confirmations before payments are included.\n"
            "2. includeempty (boolean, optional, default=false) Whether to include accounts that haven't received any payments.\n"
            "3. includeWatchonly (bool, optional, default=false) Whether to include watchonly addresses (see 'importaddress').\n"

            "\nResult:\n"
            "[\n"
            "  {\n"
            "    \"involvesWatchonly\" : true,   (bool) Only returned if imported addresses were involved in transaction\n"
            "    \"account\" : \"accountname\",  (string) The account name of the receiving account\n"
            "    \"amount\" : x.xxx,             (numeric) The total amount received by addresses with this account\n"
            "    \"confirmations\" : n           (numeric) The number of confirmations of the most recent transaction included\n"
            "  }\n"
            "  ,...\n"
            "]\n"

            "\nExamples:\n"
            + HelpExampleCli("listreceivedbyaccount", "")
            + HelpExampleCli("listreceivedbyaccount", "6 true")
            + HelpExampleRpc("listreceivedbyaccount", "6, true, true")
        );

    LOCK2(cs_main, pwalletMain->cs_wallet);

    return ListReceived(params, true);
}

static void MaybePushAddress(UniValue & entry, const CTxDestination &dest)
{
    if (IsValidDestination(dest)) {
        entry.push_back(Pair("address", EncodeDestination(dest)));
    }
}

void ListTransactions(const CWalletTx& wtx, const string& strAccount, int nMinDepth, bool fLong, UniValue& ret, const isminefilter& filter)
{
    CAmount nFee;
    string strSentAccount;
    list<COutputEntry> listReceived;
    list<COutputEntry> listSent;

    bool bIsCoinbase = wtx.IsCoinBase();

    wtx.GetAmounts(listReceived, listSent, nFee, strSentAccount, filter);

    bool fAllAccounts = (strAccount == string("*"));
    bool involvesWatchonly = wtx.IsFromMe(ISMINE_WATCH_ONLY);

    // Sent
    if ((!listSent.empty() || nFee != 0) && (fAllAccounts || strAccount == strSentAccount))
    {
        BOOST_FOREACH(const COutputEntry& s, listSent)
        {
            UniValue entry(UniValue::VOBJ);
            if(involvesWatchonly || (::IsMine(*pwalletMain, s.destination) & ISMINE_WATCH_ONLY))
                entry.push_back(Pair("involvesWatchonly", true));
            entry.push_back(Pair("account", strSentAccount));
            MaybePushAddress(entry, s.destination);
            entry.push_back(Pair("category", "send"));
            entry.push_back(Pair("amount", ValueFromAmount(-s.amount)));
            entry.push_back(Pair("vout", s.vout));
            entry.push_back(Pair("fee", ValueFromAmount(-nFee)));
            if (fLong)
                WalletTxToJSON(wtx, entry);
            entry.push_back(Pair("size", static_cast<uint64_t>(GetSerializeSize(static_cast<CTransaction>(wtx), SER_NETWORK, PROTOCOL_VERSION))));
            ret.push_back(entry);
        }
    }

    // Received
    if (listReceived.size() > 0 && wtx.GetDepthInMainChain() >= nMinDepth)
    {
        BOOST_FOREACH(const COutputEntry& r, listReceived)
        {
            string account;
            //fprintf(stderr,"recv iter %s\n",wtx.GetHash().GetHex().c_str());
            if (pwalletMain->mapAddressBook.count(r.destination))
                account = pwalletMain->mapAddressBook[r.destination].name;
            if (fAllAccounts || (account == strAccount))
            {
                UniValue entry(UniValue::VOBJ);
                if(involvesWatchonly || (::IsMine(*pwalletMain, r.destination) & ISMINE_WATCH_ONLY))
                    entry.push_back(Pair("involvesWatchonly", true));
                entry.push_back(Pair("account", account));

                CTxDestination dest;
                if (CScriptExt::ExtractVoutDestination(wtx, r.vout, dest))
                    MaybePushAddress(entry, dest);
                else
                    MaybePushAddress(entry, r.destination);

                if (bIsCoinbase)
                {
                    int btm;
                    if (wtx.GetDepthInMainChain() < 1)
                        entry.push_back(Pair("category", "orphan"));
                    else if ((btm = wtx.GetBlocksToMaturity()) > 0)
                    {
                        entry.push_back(Pair("category", "immature"));
                        entry.push_back(Pair("blockstomaturity", btm));
                    }
                    else
                        entry.push_back(Pair("category", "generate"));
                }
                else
                {
                    entry.push_back(Pair("category", "receive"));
                }

                entry.push_back(Pair("amount", ValueFromAmount(r.amount)));
                entry.push_back(Pair("vout", r.vout));
                if (fLong)
                    WalletTxToJSON(wtx, entry);
                entry.push_back(Pair("size", static_cast<uint64_t>(GetSerializeSize(static_cast<CTransaction>(wtx), SER_NETWORK, PROTOCOL_VERSION))));
                ret.push_back(entry);
            }
        }
    }
}

void AcentryToJSON(const CAccountingEntry& acentry, const string& strAccount, UniValue& ret)
{
    bool fAllAccounts = (strAccount == string("*"));

    if (fAllAccounts || acentry.strAccount == strAccount)
    {
        UniValue entry(UniValue::VOBJ);
        entry.push_back(Pair("account", acentry.strAccount));
        entry.push_back(Pair("category", "move"));
        entry.push_back(Pair("time", acentry.nTime));
        entry.push_back(Pair("amount", ValueFromAmount(acentry.nCreditDebit)));
        entry.push_back(Pair("otheraccount", acentry.strOtherAccount));
        entry.push_back(Pair("comment", acentry.strComment));
        ret.push_back(entry);
    }
}

UniValue listtransactions(const UniValue& params, bool fHelp, const CPubKey& mypk)
{
    if (!EnsureWalletIsAvailable(fHelp))
        return NullUniValue;

    if (fHelp || params.size() > 4)
        throw runtime_error(
            "listtransactions ( \"account\" count from includeWatchonly)\n"
            "\nReturns up to 'count' most recent transactions skipping the first 'from' transactions for account 'account'.\n"
            "\nArguments:\n"
            "1. \"account\"    (string, optional) DEPRECATED. The account name. Should be \"*\".\n"
            "2. count          (numeric, optional, default=10) The number of transactions to return\n"
            "3. from           (numeric, optional, default=0) The number of transactions to skip\n"
            "4. includeWatchonly (bool, optional, default=false) Include transactions to watchonly addresses (see 'importaddress')\n"
            "\nResult:\n"
            "[\n"
            "  {\n"
            "    \"account\":\"accountname\",       (string) DEPRECATED. The account name associated with the transaction. \n"
            "                                                It will be \"\" for the default account.\n"
            "    \"address\":\"" + chainName.ToString() + "_address\",    (string) The " + chainName.ToString() + " address of the transaction. Not present for \n"
            "                                                move transactions (category = move).\n"
            "    \"category\":\"send|receive|move\", (string) The transaction category. 'move' is a local (off blockchain)\n"
            "                                                transaction between accounts, and not associated with an address,\n"
            "                                                transaction id or block. 'send' and 'receive' transactions are \n"
            "                                                associated with an address, transaction id and block details\n"
            "    \"amount\": x.xxx,          (numeric) The amount in " + chainName.ToString() + ". This is negative for the 'send' category, and for the\n"
            "                                         'move' category for moves outbound. It is positive for the 'receive' category,\n"
            "                                         and for the 'move' category for inbound funds.\n"
            "    \"vout\" : n,               (numeric) the vout value\n"
            "    \"fee\": x.xxx,             (numeric) The amount of the fee in " + chainName.ToString() + ". This is negative and only available for the \n"
            "                                         'send' category of transactions.\n"
            "    \"confirmations\": n,       (numeric) The number of confirmations for the transaction. Available for 'send' and \n"
            "                                         'receive' category of transactions.\n"
            "    \"blockhash\": \"hashvalue\", (string) The block hash containing the transaction. Available for 'send' and 'receive'\n"
            "                                          category of transactions.\n"
            "    \"blockindex\": n,          (numeric) The block index containing the transaction. Available for 'send' and 'receive'\n"
            "                                          category of transactions.\n"
            "    \"txid\": \"transactionid\", (string) The transaction id. Available for 'send' and 'receive' category of transactions.\n"
            "    \"time\": xxx,              (numeric) The transaction time in seconds since epoch (midnight Jan 1 1970 GMT).\n"
            "    \"timereceived\": xxx,      (numeric) The time received in seconds since epoch (midnight Jan 1 1970 GMT). Available \n"
            "                                          for 'send' and 'receive' category of transactions.\n"
            "    \"comment\": \"...\",       (string) If a comment is associated with the transaction.\n"
            "    \"otheraccount\": \"accountname\",  (string) For the 'move' category of transactions, the account the funds came \n"
            "                                          from (for receiving funds, positive amounts), or went to (for sending funds,\n"
            "                                          negative amounts).\n"
            "    \"size\": n,                (numeric) Transaction size in bytes\n"
            "  }\n"
            "]\n"

            "\nExamples:\n"
            "\nList the most recent 10 transactions in the systems\n"
            + HelpExampleCli("listtransactions", "") +
            "\nList transactions 100 to 120\n"
            + HelpExampleCli("listtransactions", "\"*\" 20 100") +
            "\nAs a json rpc call\n"
            + HelpExampleRpc("listtransactions", "\"*\", 20, 100")
        );

    LOCK2(cs_main, pwalletMain->cs_wallet);

    string strAccount = "*";
    if (params.size() > 0)
        strAccount = params[0].get_str();
    int nCount = 10;
    if (params.size() > 1)
        nCount = params[1].get_int();
    int nFrom = 0;
    if (params.size() > 2)
        nFrom = params[2].get_int();
    isminefilter filter = ISMINE_SPENDABLE;
    if(params.size() > 3)
        if(params[3].get_bool())
            filter = filter | ISMINE_WATCH_ONLY;

    if (nCount < 0)
        throw JSONRPCError(RPC_INVALID_PARAMETER, "Negative count");
    if (nFrom < 0)
        throw JSONRPCError(RPC_INVALID_PARAMETER, "Negative from");

    UniValue ret(UniValue::VARR);

    std::list<CAccountingEntry> acentries;
    CWallet::TxItems txOrdered = pwalletMain->OrderedTxItems(acentries, strAccount);

    // iterate backwards until we have nCount items to return:
    for (CWallet::TxItems::reverse_iterator it = txOrdered.rbegin(); it != txOrdered.rend(); ++it)
    {
        CWalletTx *const pwtx = (*it).second.first;
        if (pwtx != 0)
        {
            //fprintf(stderr,"pwtx iter.%d %s\n",(int32_t)pwtx->nOrderPos,pwtx->GetHash().GetHex().c_str());
            ListTransactions(*pwtx, strAccount, 0, true, ret, filter);
        } //else fprintf(stderr,"null pwtx\n");
        CAccountingEntry *const pacentry = (*it).second.second;
        if (pacentry != 0)
            AcentryToJSON(*pacentry, strAccount, ret);

        if ((int)ret.size() >= (nCount+nFrom)) break;
    }
    // ret is newest to oldest

    if (nFrom > (int)ret.size())
        nFrom = ret.size();
    if ((nFrom + nCount) > (int)ret.size())
        nCount = ret.size() - nFrom;

    vector<UniValue> arrTmp = ret.getValues();

    vector<UniValue>::iterator first = arrTmp.begin();
    std::advance(first, nFrom);
    vector<UniValue>::iterator last = arrTmp.begin();
    std::advance(last, nFrom+nCount);

    if (last != arrTmp.end()) arrTmp.erase(last, arrTmp.end());
    if (first != arrTmp.begin()) arrTmp.erase(arrTmp.begin(), first);

    std::reverse(arrTmp.begin(), arrTmp.end()); // Return oldest to newest

    ret.clear();
    ret.setArray();
    ret.push_backV(arrTmp);

    return ret;
}

UniValue listaccounts(const UniValue& params, bool fHelp, const CPubKey& mypk)
{
    if (!EnsureWalletIsAvailable(fHelp))
        return NullUniValue;

    if (fHelp || params.size() > 2)
        throw runtime_error(
            "listaccounts ( minconf includeWatchonly)\n"
            "\nDEPRECATED. Returns Object that has account names as keys, account balances as values.\n"
            "\nArguments:\n"
            "1. minconf          (numeric, optional, default=1) Only include transactions with at least this many confirmations\n"
            "2. includeWatchonly (bool, optional, default=false) Include balances in watchonly addresses (see 'importaddress')\n"
            "\nResult:\n"
            "{                      (json object where keys are account names, and values are numeric balances\n"
            "  \"account\": x.xxx,  (numeric) The property name is the account name, and the value is the total balance for the account.\n"
            "  ...\n"
            "}\n"
            "\nExamples:\n"
            "\nList account balances where there at least 1 confirmation\n"
            + HelpExampleCli("listaccounts", "") +
            "\nList account balances including zero confirmation transactions\n"
            + HelpExampleCli("listaccounts", "0") +
            "\nList account balances for 6 or more confirmations\n"
            + HelpExampleCli("listaccounts", "6") +
            "\nAs json rpc call\n"
            + HelpExampleRpc("listaccounts", "6")
        );

    LOCK2(cs_main, pwalletMain->cs_wallet);

    int nMinDepth = 1;
    if (params.size() > 0)
        nMinDepth = params[0].get_int();
    isminefilter includeWatchonly = ISMINE_SPENDABLE;
    if(params.size() > 1)
        if(params[1].get_bool())
            includeWatchonly = includeWatchonly | ISMINE_WATCH_ONLY;

    map<string, CAmount> mapAccountBalances;
    BOOST_FOREACH(const PAIRTYPE(CTxDestination, CAddressBookData)& entry, pwalletMain->mapAddressBook) {
        if (IsMine(*pwalletMain, entry.first) & includeWatchonly) // This address belongs to me
            mapAccountBalances[entry.second.name] = 0;
    }

    for (map<uint256, CWalletTx>::iterator it = pwalletMain->mapWallet.begin(); it != pwalletMain->mapWallet.end(); ++it)
    {
        const CWalletTx& wtx = (*it).second;
        CAmount nFee;
        string strSentAccount;
        list<COutputEntry> listReceived;
        list<COutputEntry> listSent;
        int nDepth = wtx.GetDepthInMainChain();
        if (wtx.GetBlocksToMaturity() > 0 || nDepth < 0)
            continue;
        wtx.GetAmounts(listReceived, listSent, nFee, strSentAccount, includeWatchonly);
        mapAccountBalances[strSentAccount] -= nFee;
        BOOST_FOREACH(const COutputEntry& s, listSent)
            mapAccountBalances[strSentAccount] -= s.amount;
        if (nDepth >= nMinDepth)
        {
            BOOST_FOREACH(const COutputEntry& r, listReceived)
                if (pwalletMain->mapAddressBook.count(r.destination))
                    mapAccountBalances[pwalletMain->mapAddressBook[r.destination].name] += r.amount;
                else
                    mapAccountBalances[""] += r.amount;
        }
    }

    list<CAccountingEntry> acentries;
    CWalletDB(pwalletMain->strWalletFile).ListAccountCreditDebit("*", acentries);
    BOOST_FOREACH(const CAccountingEntry& entry, acentries)
        mapAccountBalances[entry.strAccount] += entry.nCreditDebit;

    UniValue ret(UniValue::VOBJ);
    BOOST_FOREACH(const PAIRTYPE(string, CAmount)& accountBalance, mapAccountBalances) {
        ret.push_back(Pair(accountBalance.first, ValueFromAmount(accountBalance.second)));
    }
    return ret;
}

UniValue listsinceblock(const UniValue& params, bool fHelp, const CPubKey& mypk)
{
    if (!EnsureWalletIsAvailable(fHelp))
        return NullUniValue;

    if (fHelp)
        throw runtime_error(
            "listsinceblock ( \"blockhash\" target-confirmations includeWatchonly)\n"
            "\nGet all transactions in blocks since block [blockhash], or all transactions if omitted\n"
            "\nArguments:\n"
            "1. \"blockhash\"   (string, optional) The block hash to list transactions since\n"
            "2. target-confirmations:    (numeric, optional) The confirmations required, must be 1 or more\n"
            "3. includeWatchonly:        (bool, optional, default=false) Include transactions to watchonly addresses (see 'importaddress')"
            "\nResult:\n"
            "{\n"
            "  \"transactions\": [\n"
            "    \"account\":\"accountname\",       (string) DEPRECATED. The account name associated with the transaction. Will be \"\" for the default account.\n"
            "    \"address\":\"" + chainName.ToString() + "_address\",    (string) The " + chainName.ToString() + " address of the transaction. Not present for move transactions (category = move).\n"
            "    \"category\":\"send|receive\",     (string) The transaction category. 'send' has negative amounts, 'receive' has positive amounts.\n"
            "    \"amount\": x.xxx,          (numeric) The amount in " + chainName.ToString() + ". This is negative for the 'send' category, and for the 'move' category for moves \n"
            "                                          outbound. It is positive for the 'receive' category, and for the 'move' category for inbound funds.\n"
            "    \"vout\" : n,               (numeric) the vout value\n"
            "    \"fee\": x.xxx,             (numeric) The amount of the fee in " + chainName.ToString() + ". This is negative and only available for the 'send' category of transactions.\n"
            "    \"confirmations\": n,       (numeric) The number of confirmations for the transaction. Available for 'send' and 'receive' category of transactions.\n"
            "    \"blockhash\": \"hashvalue\",     (string) The block hash containing the transaction. Available for 'send' and 'receive' category of transactions.\n"
            "    \"blockindex\": n,          (numeric) The block index containing the transaction. Available for 'send' and 'receive' category of transactions.\n"
            "    \"blocktime\": xxx,         (numeric) The block time in seconds since epoch (1 Jan 1970 GMT).\n"
            "    \"txid\": \"transactionid\",  (string) The transaction id. Available for 'send' and 'receive' category of transactions.\n"
            "    \"time\": xxx,              (numeric) The transaction time in seconds since epoch (Jan 1 1970 GMT).\n"
            "    \"timereceived\": xxx,      (numeric) The time received in seconds since epoch (Jan 1 1970 GMT). Available for 'send' and 'receive' category of transactions.\n"
            "    \"comment\": \"...\",       (string) If a comment is associated with the transaction.\n"
            "    \"to\": \"...\",            (string) If a comment to is associated with the transaction.\n"
             "  ],\n"
            "  \"lastblock\": \"lastblockhash\"     (string) The hash of the last block\n"
            "}\n"
            "\nExamples:\n"
            + HelpExampleCli("listsinceblock", "")
            + HelpExampleCli("listsinceblock", "\"000000000000000bacf66f7497b7dc45ef753ee9a7d38571037cdb1a57f663ad\" 6")
            + HelpExampleRpc("listsinceblock", "\"000000000000000bacf66f7497b7dc45ef753ee9a7d38571037cdb1a57f663ad\", 6")
        );

    LOCK2(cs_main, pwalletMain->cs_wallet);

    CBlockIndex *pindex = NULL;
    int target_confirms = 1;
    isminefilter filter = ISMINE_SPENDABLE;

    if (params.size() > 0)
    {
        uint256 blockId;

        blockId.SetHex(params[0].get_str());
        BlockMap::iterator it = mapBlockIndex.find(blockId);
        if (it != mapBlockIndex.end())
            pindex = it->second;
    }

    if (params.size() > 1)
    {
        target_confirms = params[1].get_int();

        if (target_confirms < 1)
            throw JSONRPCError(RPC_INVALID_PARAMETER, "Invalid parameter");
    }

    if(params.size() > 2)
        if(params[2].get_bool())
            filter = filter | ISMINE_WATCH_ONLY;

    int depth = pindex ? (1 + chainActive.Height() - pindex->nHeight) : -1;

    UniValue transactions(UniValue::VARR);

    for (map<uint256, CWalletTx>::iterator it = pwalletMain->mapWallet.begin(); it != pwalletMain->mapWallet.end(); it++)
    {
        CWalletTx tx = (*it).second;

        if (depth == -1 || tx.GetDepthInMainChain() < depth)
            ListTransactions(tx, "*", 0, true, transactions, filter);
    }

    CBlockIndex *pblockLast = chainActive[chainActive.Height() + 1 - target_confirms];
    uint256 lastblock = pblockLast ? pblockLast->GetBlockHash() : uint256();

    UniValue ret(UniValue::VOBJ);
    ret.push_back(Pair("transactions", transactions));
    ret.push_back(Pair("lastblock", lastblock.GetHex()));

    return ret;
}

UniValue gettransaction(const UniValue& params, bool fHelp, const CPubKey& mypk)
{
    if (!EnsureWalletIsAvailable(fHelp))
        return NullUniValue;

    if (fHelp || params.size() < 1 || params.size() > 2)
        throw runtime_error(
            "gettransaction \"txid\" ( includeWatchonly )\n"
            "\nGet detailed information about in-wallet transaction <txid>\n"
            "\nArguments:\n"
            "1. \"txid\"    (string, required) The transaction id\n"
            "2. \"includeWatchonly\"    (bool, optional, default=false) Whether to include watchonly addresses in balance calculation and details[]\n"
            "\nResult:\n"
            "{\n"
            "  \"amount\" : x.xxx,        (numeric) The transaction amount in " + chainName.ToString() + "\n"
            "  \"confirmations\" : n,     (numeric) The number of confirmations\n"
            "  \"blockhash\" : \"hash\",  (string) The block hash\n"
            "  \"blockindex\" : xx,       (numeric) The block index\n"
            "  \"blocktime\" : ttt,       (numeric) The time in seconds since epoch (1 Jan 1970 GMT)\n"
            "  \"txid\" : \"transactionid\",   (string) The transaction id.\n"
            "  \"time\" : ttt,            (numeric) The transaction time in seconds since epoch (1 Jan 1970 GMT)\n"
            "  \"timereceived\" : ttt,    (numeric) The time received in seconds since epoch (1 Jan 1970 GMT)\n"
            "  \"details\" : [\n"
            "    {\n"
            "      \"account\" : \"accountname\",  (string) DEPRECATED. The account name involved in the transaction, can be \"\" for the default account.\n"
            "      \"address\" : \"" + chainName.ToString() + "_address\",   (string) The " + chainName.ToString() + " address involved in the transaction\n"
            "      \"category\" : \"send|receive\",    (string) The category, either 'send' or 'receive'\n"
            "      \"amount\" : x.xxx                  (numeric) The amount in " + chainName.ToString() + "\n"
            "      \"vout\" : n,                       (numeric) the vout value\n"
            "    }\n"
            "    ,...\n"
            "  ],\n"
            "  \"vjoinsplit\" : [\n"
            "    {\n"
            "      \"anchor\" : \"treestateref\",          (string) Merkle root of note commitment tree\n"
            "      \"nullifiers\" : [ string, ... ]      (string) Nullifiers of input notes\n"
            "      \"commitments\" : [ string, ... ]     (string) Note commitments for note outputs\n"
            "      \"macs\" : [ string, ... ]            (string) Message authentication tags\n"
            "      \"vpub_old\" : x.xxx                  (numeric) The amount removed from the transparent value pool\n"
            "      \"vpub_new\" : x.xxx,                 (numeric) The amount added to the transparent value pool\n"
            "    }\n"
            "    ,...\n"
            "  ],\n"
            "  \"hex\" : \"data\"         (string) Raw data for transaction\n"
            "}\n"

            "\nExamples:\n"
            + HelpExampleCli("gettransaction", "\"1075db55d416d3ca199f55b6084e2115b9345e16c5cf302fc80e9d5fbf5d48d\"")
            + HelpExampleCli("gettransaction", "\"1075db55d416d3ca199f55b6084e2115b9345e16c5cf302fc80e9d5fbf5d48d\" true")
            + HelpExampleRpc("gettransaction", "\"1075db55d416d3ca199f55b6084e2115b9345e16c5cf302fc80e9d5fbf5d48d\"")
        );

    LOCK2(cs_main, pwalletMain->cs_wallet);

    uint256 hash;
    hash.SetHex(params[0].get_str());

    isminefilter filter = ISMINE_SPENDABLE;
    if(params.size() > 1)
        if(params[1].get_bool())
            filter = filter | ISMINE_WATCH_ONLY;

    UniValue entry(UniValue::VOBJ);
    if (!pwalletMain->mapWallet.count(hash))
        throw JSONRPCError(RPC_INVALID_ADDRESS_OR_KEY, "Invalid or non-wallet transaction id");
    const CWalletTx& wtx = pwalletMain->mapWallet[hash];

    CAmount nCredit = wtx.GetCredit(filter);
    CAmount nDebit = wtx.GetDebit(filter);
    CAmount nNet = nCredit - nDebit;
    CAmount nFee = (wtx.IsFromMe(filter) ? wtx.GetValueOut() - nDebit : 0);

    entry.push_back(Pair("amount", ValueFromAmount(nNet - nFee)));
    if (wtx.IsFromMe(filter))
        entry.push_back(Pair("fee", ValueFromAmount(nFee)));

    WalletTxToJSON(wtx, entry);

    UniValue details(UniValue::VARR);
    ListTransactions(wtx, "*", 0, false, details, filter);
    entry.push_back(Pair("details", details));

    string strHex = EncodeHexTx(static_cast<CTransaction>(wtx));
    entry.push_back(Pair("hex", strHex));

    return entry;
}


UniValue backupwallet(const UniValue& params, bool fHelp, const CPubKey& mypk)
{
    if (!EnsureWalletIsAvailable(fHelp))
        return NullUniValue;

    if (fHelp || params.size() != 1)
        throw runtime_error(
            "backupwallet \"destination\"\n"
            "\nSafely copies wallet.dat to destination filename\n"
            "\nArguments:\n"
            "1. \"destination\"   (string, required) The destination filename, saved in the directory set by -exportdir option.\n"
            "\nResult:\n"
            "\"path\"             (string) The full path of the destination file\n"
            "\nExamples:\n"
            + HelpExampleCli("backupwallet", "\"backupdata\"")
            + HelpExampleRpc("backupwallet", "\"backupdata\"")
        );

    LOCK2(cs_main, pwalletMain->cs_wallet);

    boost::filesystem::path exportdir;
    try {
        exportdir = GetExportDir();
    } catch (const std::runtime_error& e) {
        throw JSONRPCError(RPC_INTERNAL_ERROR, e.what());
    }
    if (exportdir.empty()) {
        throw JSONRPCError(RPC_WALLET_ERROR, "Cannot backup wallet until the -exportdir option has been set");
    }
    std::string unclean = params[0].get_str();
    std::string clean = SanitizeFilename(unclean);
    if (clean.compare(unclean) != 0) {
        throw JSONRPCError(RPC_WALLET_ERROR, strprintf("Filename is invalid as only alphanumeric characters are allowed.  Try '%s' instead.", clean));
    }
    boost::filesystem::path exportfilepath = exportdir / clean;

    if (!BackupWallet(*pwalletMain, exportfilepath.string()))
        throw JSONRPCError(RPC_WALLET_ERROR, "Error: Wallet backup failed!");

    return exportfilepath.string();
}


UniValue keypoolrefill(const UniValue& params, bool fHelp, const CPubKey& mypk)
{
    if (!EnsureWalletIsAvailable(fHelp))
        return NullUniValue;

    if (fHelp || params.size() > 1)
        throw runtime_error(
            "keypoolrefill ( newsize )\n"
            "\nFills the keypool."
            + HelpRequiringPassphrase() + "\n"
            "\nArguments\n"
            "1. newsize     (numeric, optional, default=100) The new keypool size\n"
            "\nExamples:\n"
            + HelpExampleCli("keypoolrefill", "")
            + HelpExampleRpc("keypoolrefill", "")
        );

    LOCK2(cs_main, pwalletMain->cs_wallet);

    EnsureWalletIsUnlocked();

    // 0 is interpreted by TopUpKeyPool() as the default keypool size given by -keypool
    unsigned int kpSize = 0;
    if (params.size() > 0) {
        if (params[0].get_int() < 0)
            throw JSONRPCError(RPC_INVALID_PARAMETER, "Invalid parameter, expected valid size.");
        kpSize = (unsigned int)params[0].get_int();
    }

    pwalletMain->TopUpKeyPool(kpSize);

    if (pwalletMain->GetKeyPoolSize() < kpSize)
        throw JSONRPCError(RPC_WALLET_ERROR, "Error refreshing keypool.");

    return NullUniValue;
}


static void LockWallet(CWallet* pWallet)
{
    LOCK2(pWallet->cs_wallet, cs_nWalletUnlockTime);
    nWalletUnlockTime = 0;
    pWallet->Lock();
}

UniValue openwallet(const UniValue& params, bool fHelp, const CPubKey& mypk)
{
    if (!EnsureWalletIsAvailable(fHelp))
        return NullUniValue;

    if (pwalletMain->IsCrypted() && (fHelp || params.size() != 1))
        throw runtime_error(
            "openwallet \"passphrase\"\n"
            "\nStores the wallet decryption key in memory to load the wallet.\n"
            "This is needed prior to the initial loading of the wallet" + strprintf("%s",komodo_chainname()) + "\n"
            "\nArguments:\n"
            "1. \"passphrase\"     (string, required) The wallet passphrase\n"
            "\nNote:\n"
            "\nExamples:\n"
            + HelpExampleCli("openwallet", "\"my pass phrase\"")
            + HelpExampleRpc("openwallet", "\"my pass phrase\"")
        );

    LOCK2(cs_main, pwalletMain->cs_wallet);

    if (fHelp)
        return true;
    if (!pwalletMain->IsCrypted())
        throw JSONRPCError(RPC_WALLET_WRONG_ENC_STATE, "Error: running with an unencrypted wallet, but walletpassphrase was called.");

    // Note that the walletpassphrase is stored in params[0] which is not mlock()ed
    SecureString strWalletPass;
    strWalletPass.reserve(100);
    // TODO: get rid of this .c_str() by implementing SecureString::operator=(std::string)
    // Alternately, find a way to make params[0] mlock()'d to begin with.
    strWalletPass = params[0].get_str().c_str();

    if (strWalletPass.length() > 0)
    {
        if (!pwalletMain->OpenWallet(strWalletPass))
            throw JSONRPCError(RPC_WALLET_PASSPHRASE_INCORRECT, "Error: The wallet passphrase entered was incorrect.");
    }
    else
        throw runtime_error(
            "openwallet <passphrase>\n");

    return NullUniValue;
}

UniValue walletpassphrase(const UniValue& params, bool fHelp, const CPubKey& mypk)
{
    if (!EnsureWalletIsAvailable(fHelp))
        return NullUniValue;

    if (pwalletMain->IsCrypted() && (fHelp || params.size() != 2))
        throw runtime_error(
            "walletpassphrase \"passphrase\" timeout\n"
            "\nStores the wallet decryption key in memory for 'timeout' seconds.\n"
            "This is needed prior to performing transactions related to private keys such as sending " + chainName.ToString() + "\n"
            "\nArguments:\n"
            "1. \"passphrase\"     (string, required) The wallet passphrase\n"
            "2. timeout            (numeric, required) The time to keep the decryption key in seconds.\n"
            "\nNote:\n"
            "Issuing the walletpassphrase command while the wallet is already unlocked will set a new unlock\n"
            "time that overrides the old one.\n"
            "\nExamples:\n"
            "\nunlock the wallet for 60 seconds\n"
            + HelpExampleCli("walletpassphrase", "\"my pass phrase\" 60") +
            "\nLock the wallet again (before 60 seconds)\n"
            + HelpExampleCli("walletlock", "") +
            "\nAs json rpc call\n"
            + HelpExampleRpc("walletpassphrase", "\"my pass phrase\", 60")
        );

    LOCK2(cs_main, pwalletMain->cs_wallet);

    if (fHelp)
        return true;
    if (!pwalletMain->IsCrypted())
        throw JSONRPCError(RPC_WALLET_WRONG_ENC_STATE, "Error: running with an unencrypted wallet, but walletpassphrase was called.");

    // Note that the walletpassphrase is stored in params[0] which is not mlock()ed
    SecureString strWalletPass;
    strWalletPass.reserve(100);
    // TODO: get rid of this .c_str() by implementing SecureString::operator=(std::string)
    // Alternately, find a way to make params[0] mlock()'d to begin with.
    strWalletPass = params[0].get_str().c_str();

    if (strWalletPass.length() > 0)
    {
        if (!pwalletMain->Unlock(strWalletPass))
            throw JSONRPCError(RPC_WALLET_PASSPHRASE_INCORRECT, "Error: The wallet passphrase entered was incorrect.");
    }
    else
        throw runtime_error(
            "walletpassphrase <passphrase> <timeout>\n"
            "Stores the wallet decryption key in memory for <timeout> seconds.");

    // No need to check return values, because the wallet was unlocked above
    pwalletMain->UpdateNullifierNoteMap();
    pwalletMain->TopUpKeyPool();

    int64_t nSleepTime = params[1].get_int64();
    LOCK(cs_nWalletUnlockTime);
    nWalletUnlockTime = GetTime() + nSleepTime;
    RPCRunLater("lockwallet", boost::bind(LockWallet, pwalletMain), nSleepTime);

    return NullUniValue;
}


UniValue walletpassphrasechange(const UniValue& params, bool fHelp, const CPubKey& mypk)
{
    if (!EnsureWalletIsAvailable(fHelp))
        return NullUniValue;

    if (pwalletMain->IsCrypted() && (fHelp || params.size() != 2))
        throw runtime_error(
            "walletpassphrasechange \"oldpassphrase\" \"newpassphrase\"\n"
            "\nChanges the wallet passphrase from 'oldpassphrase' to 'newpassphrase'.\n"
            "\nArguments:\n"
            "1. \"oldpassphrase\"      (string) The current passphrase\n"
            "2. \"newpassphrase\"      (string) The new passphrase\n"
            "\nExamples:\n"
            + HelpExampleCli("walletpassphrasechange", "\"old one\" \"new one\"")
            + HelpExampleRpc("walletpassphrasechange", "\"old one\", \"new one\"")
        );

    LOCK2(cs_main, pwalletMain->cs_wallet);

    if (fHelp)
        return true;
    if (!pwalletMain->IsCrypted())
        throw JSONRPCError(RPC_WALLET_WRONG_ENC_STATE, "Error: running with an unencrypted wallet, but walletpassphrasechange was called.");

    // TODO: get rid of these .c_str() calls by implementing SecureString::operator=(std::string)
    // Alternately, find a way to make params[0] mlock()'d to begin with.
    SecureString strOldWalletPass;
    strOldWalletPass.reserve(100);
    strOldWalletPass = params[0].get_str().c_str();

    SecureString strNewWalletPass;
    strNewWalletPass.reserve(100);
    strNewWalletPass = params[1].get_str().c_str();

    if (strOldWalletPass.length() < 1 || strNewWalletPass.length() < 1)
        throw runtime_error(
            "walletpassphrasechange <oldpassphrase> <newpassphrase>\n"
            "Changes the wallet passphrase from <oldpassphrase> to <newpassphrase>.");

    if (!pwalletMain->ChangeWalletPassphrase(strOldWalletPass, strNewWalletPass))
        throw JSONRPCError(RPC_WALLET_PASSPHRASE_INCORRECT, "Error: The wallet passphrase entered was incorrect.");

    return NullUniValue;
}


UniValue walletlock(const UniValue& params, bool fHelp, const CPubKey& mypk)
{
    if (!EnsureWalletIsAvailable(fHelp))
        return NullUniValue;

    if (pwalletMain->IsCrypted() && (fHelp || params.size() != 0))
        throw runtime_error(
            "walletlock\n"
            "\nRemoves the wallet encryption key from memory, locking the wallet.\n"
            "After calling this method, you will need to call walletpassphrase again\n"
            "before being able to call any methods which require the wallet to be unlocked.\n"
            "\nExamples:\n"
            "\nSet the passphrase for 2 minutes to perform a transaction\n"
            + HelpExampleCli("walletpassphrase", "\"my pass phrase\" 120") +
            "\nPerform a send (requires passphrase set)\n"
            + HelpExampleCli("sendtoaddress", "\"RD6GgnrMpPaTSMn8vai6yiGA7mN4QGPV\" 1.0") +
            "\nClear the passphrase since we are done before 2 minutes is up\n"
            + HelpExampleCli("walletlock", "") +
            "\nAs json rpc call\n"
            + HelpExampleRpc("walletlock", "")
        );

    LOCK2(cs_main, pwalletMain->cs_wallet);

    if (fHelp)
        return true;
    if (!pwalletMain->IsCrypted())
        throw JSONRPCError(RPC_WALLET_WRONG_ENC_STATE, "Error: running with an unencrypted wallet, but walletlock was called.");

    {
        LOCK(cs_nWalletUnlockTime);
        pwalletMain->Lock();
        nWalletUnlockTime = 0;
    }

    return NullUniValue;
}

int32_t komodo_acpublic(uint32_t tiptime);

UniValue encryptwallet(const UniValue& params, bool fHelp, const CPubKey& mypk)
{
    if (!EnsureWalletIsAvailable(fHelp))
        return NullUniValue;

    string enableArg = "developerencryptwallet";
    int32_t flag = (komodo_acpublic(0) || chainName.isKMD() );
    auto fEnableWalletEncryption = fExperimentalMode && GetBoolArg("-" + enableArg, flag);

    std::string strWalletEncryptionDisabledMsg = "";
    if (!fEnableWalletEncryption) {
        strWalletEncryptionDisabledMsg = experimentalDisabledHelpMsg("encryptwallet", enableArg);
    }

    if (!pwalletMain->IsCrypted() && (fHelp || params.size() != 1))
        throw runtime_error(
            "encryptwallet \"passphrase\"\n"
            + strWalletEncryptionDisabledMsg +
            "\nEncrypts the wallet with 'passphrase'. This is for first time encryption.\n"
            "After this, any calls that interact with private keys such as sending or signing \n"
            "will require the passphrase to be set prior the making these calls.\n"
            "Use the walletpassphrase call for this, and then walletlock call.\n"
            "If the wallet is already encrypted, use the walletpassphrasechange call.\n"
            "Note that this will shutdown the server.\n"
            "\nArguments:\n"
            "1. \"passphrase\"    (string) The pass phrase to encrypt the wallet with. It must be at least 1 character, but should be long.\n"
            "\nExamples:\n"
            "\nEncrypt you wallet\n"
            + HelpExampleCli("encryptwallet", "\"my pass phrase\"") +
            "\nNow set the passphrase to use the wallet, such as for signing or sending " + chainName.ToString() + "\n"
            + HelpExampleCli("walletpassphrase", "\"my pass phrase\"") +
            "\nNow we can so something like sign\n"
            + HelpExampleCli("signmessage", "\"" + chainName.ToString() + "_address\" \"test message\"") +
            "\nNow lock the wallet again by removing the passphrase\n"
            + HelpExampleCli("walletlock", "") +
            "\nAs a json rpc call\n"
            + HelpExampleRpc("encryptwallet", "\"my pass phrase\"")
        );

    LOCK2(cs_main, pwalletMain->cs_wallet);

    if (fHelp)
        return true;
    if (!fEnableWalletEncryption) {
        throw JSONRPCError(RPC_WALLET_ENCRYPTION_FAILED, "Error: wallet encryption is disabled.");
    }
    if (pwalletMain->IsCrypted())
        throw JSONRPCError(RPC_WALLET_WRONG_ENC_STATE, "Error: running with an encrypted wallet, but encryptwallet was called.");

    // TODO: get rid of this .c_str() by implementing SecureString::operator=(std::string)
    // Alternately, find a way to make params[0] mlock()'d to begin with.
    SecureString strWalletPass;
    strWalletPass.reserve(100);
    strWalletPass = params[0].get_str().c_str();

    if (strWalletPass.length() < 1)
        throw runtime_error(
            "encryptwallet <passphrase>\n"
            "Encrypts the wallet with <passphrase>.");

    auto nTime = GetTime();
    std::string walletFile = pwalletMain->strWalletFile;
    std::string fileBackup = "unencrypted_walletbackup" + std::to_string(nTime) + ".dat";
    boost::filesystem::path pathBackup = GetDataDir() / fileBackup;
    boost::filesystem::path pathWallet = GetDataDir() / walletFile;

    bitdb.Flush(false);
    if (!BackupWallet(*pwalletMain, pathBackup.string()))
        throw JSONRPCError(RPC_WALLET_ERROR, "Error: Wallet backup failed!");

    if (!pwalletMain->EncryptWallet(strWalletPass)) {
        bitdb.Flush(false);

        // Flush log data to the dat file
        bitdb.CloseDb(walletFile);
        bitdb.CheckpointLSN(walletFile);
        bitdb.mapFileUseCount.erase(walletFile);

        //replace the file with the previous backup
        boost::filesystem::remove(pathWallet);
        copy_file(pathBackup, pathWallet, boost::filesystem::copy_option::overwrite_if_exists);
        boost::filesystem::remove(pathBackup);

        //shutdown
        StartShutdown();
        return "wallet encryption failed; Pirate server stopping, restart to restore unencrypted wallet.";
    } else {
        // remove unneeded backup
        boost::filesystem::remove(pathBackup);
    }

    return "wallet encrypted; The keypool has been flushed, you need to make a new backup.";
}

UniValue lockunspent(const UniValue& params, bool fHelp, const CPubKey& mypk)
{
    if (!EnsureWalletIsAvailable(fHelp))
        return NullUniValue;

    if (fHelp || params.size() < 1 || params.size() > 2)
        throw runtime_error(
            "lockunspent unlock [{\"txid\":\"txid\",\"vout\":n},...]\n"
            "\nUpdates list of temporarily unspendable outputs.\n"
            "Temporarily lock (unlock=false) or unlock (unlock=true) specified transaction outputs.\n"
            "A locked transaction output will not be chosen by automatic coin selection, when spending " + chainName.ToString() + ".\n"
            "Locks are stored in memory only. Nodes start with zero locked outputs, and the locked output list\n"
            "is always cleared (by virtue of process exit) when a node stops or fails.\n"
            "Also see the listunspent call\n"
            "\nArguments:\n"
            "1. unlock            (boolean, required) Whether to unlock (true) or lock (false) the specified transactions\n"
            "2. \"transactions\"  (string, required) A json array of objects. Each object the txid (string) vout (numeric)\n"
            "     [           (json array of json objects)\n"
            "       {\n"
            "         \"txid\":\"id\",    (string) The transaction id\n"
            "         \"vout\": n         (numeric) The output number\n"
            "       }\n"
            "       ,...\n"
            "     ]\n"

            "\nResult:\n"
            "true|false    (boolean) Whether the command was successful or not\n"

            "\nExamples:\n"
            "\nList the unspent transactions\n"
            + HelpExampleCli("listunspent", "") +
            "\nLock an unspent transaction\n"
            + HelpExampleCli("lockunspent", "false \"[{\\\"txid\\\":\\\"a08e6907dbbd3d809776dbfc5d82e371b764ed838b5655e72f463568df1aadf0\\\",\\\"vout\\\":1}]\"") +
            "\nList the locked transactions\n"
            + HelpExampleCli("listlockunspent", "") +
            "\nUnlock the transaction again\n"
            + HelpExampleCli("lockunspent", "true \"[{\\\"txid\\\":\\\"a08e6907dbbd3d809776dbfc5d82e371b764ed838b5655e72f463568df1aadf0\\\",\\\"vout\\\":1}]\"") +
            "\nAs a json rpc call\n"
            + HelpExampleRpc("lockunspent", "false, \"[{\\\"txid\\\":\\\"a08e6907dbbd3d809776dbfc5d82e371b764ed838b5655e72f463568df1aadf0\\\",\\\"vout\\\":1}]\"")
        );

    LOCK2(cs_main, pwalletMain->cs_wallet);

    if (params.size() == 1)
        RPCTypeCheck(params, boost::assign::list_of(UniValue::VBOOL));
    else
        RPCTypeCheck(params, boost::assign::list_of(UniValue::VBOOL)(UniValue::VARR));

    bool fUnlock = params[0].get_bool();

    if (params.size() == 1) {
        if (fUnlock)
            pwalletMain->UnlockAllCoins();
        return true;
    }

    UniValue outputs = params[1].get_array();
    for (size_t idx = 0; idx < outputs.size(); idx++) {
        const UniValue& output = outputs[idx];
        if (!output.isObject())
            throw JSONRPCError(RPC_INVALID_PARAMETER, "Invalid parameter, expected object");
        const UniValue& o = output.get_obj();

        RPCTypeCheckObj(o, boost::assign::map_list_of("txid", UniValue::VSTR)("vout", UniValue::VNUM));

        string txid = find_value(o, "txid").get_str();
        if (!IsHex(txid))
            throw JSONRPCError(RPC_INVALID_PARAMETER, "Invalid parameter, expected hex txid");

        int nOutput = find_value(o, "vout").get_int();
        if (nOutput < 0)
            throw JSONRPCError(RPC_INVALID_PARAMETER, "Invalid parameter, vout must be positive");

        COutPoint outpt(uint256S(txid), nOutput);

        if (fUnlock)
            pwalletMain->UnlockCoin(outpt);
        else
            pwalletMain->LockCoin(outpt);
    }

    return true;
}

UniValue listlockunspent(const UniValue& params, bool fHelp, const CPubKey& mypk)
{
    if (!EnsureWalletIsAvailable(fHelp))
        return NullUniValue;

    if (fHelp || params.size() > 0)
        throw runtime_error(
            "listlockunspent\n"
            "\nReturns list of temporarily unspendable outputs.\n"
            "See the lockunspent call to lock and unlock transactions for spending.\n"
            "\nResult:\n"
            "[\n"
            "  {\n"
            "    \"txid\" : \"transactionid\",     (string) The transaction id locked\n"
            "    \"vout\" : n                      (numeric) The vout value\n"
            "  }\n"
            "  ,...\n"
            "]\n"
            "\nExamples:\n"
            "\nList the unspent transactions\n"
            + HelpExampleCli("listunspent", "") +
            "\nLock an unspent transaction\n"
            + HelpExampleCli("lockunspent", "false \"[{\\\"txid\\\":\\\"a08e6907dbbd3d809776dbfc5d82e371b764ed838b5655e72f463568df1aadf0\\\",\\\"vout\\\":1}]\"") +
            "\nList the locked transactions\n"
            + HelpExampleCli("listlockunspent", "") +
            "\nUnlock the transaction again\n"
            + HelpExampleCli("lockunspent", "true \"[{\\\"txid\\\":\\\"a08e6907dbbd3d809776dbfc5d82e371b764ed838b5655e72f463568df1aadf0\\\",\\\"vout\\\":1}]\"") +
            "\nAs a json rpc call\n"
            + HelpExampleRpc("listlockunspent", "")
        );

    LOCK2(cs_main, pwalletMain->cs_wallet);

    vector<COutPoint> vOutpts;
    pwalletMain->ListLockedCoins(vOutpts);

    UniValue ret(UniValue::VARR);

    BOOST_FOREACH(COutPoint &outpt, vOutpts) {
        UniValue o(UniValue::VOBJ);

        o.push_back(Pair("txid", outpt.hash.GetHex()));
        o.push_back(Pair("vout", (int)outpt.n));
        ret.push_back(o);
    }

    return ret;
}

UniValue settxfee(const UniValue& params, bool fHelp, const CPubKey& mypk)
{
    if (!EnsureWalletIsAvailable(fHelp))
        return NullUniValue;

    if (fHelp || params.size() < 1 || params.size() > 1)
        throw runtime_error(
            "settxfee amount\n"
            "\nSet the transaction fee per kB.\n"
            "\nArguments:\n"
            "1. amount         (numeric, required) The transaction fee in " + chainName.ToString() + "/kB rounded to the nearest 0.00000001\n"
            "\nResult\n"
            "true|false        (boolean) Returns true if successful\n"
            "\nExamples:\n"
            + HelpExampleCli("settxfee", "0.00001")
            + HelpExampleRpc("settxfee", "0.00001")
        );

    LOCK2(cs_main, pwalletMain->cs_wallet);

    // Amount
    CAmount nAmount = AmountFromValue(params[0]);

    payTxFee = CFeeRate(nAmount, 1000);
    return true;
}

UniValue getwalletinfo(const UniValue& params, bool fHelp, const CPubKey& mypk)
{
    if (!EnsureWalletIsAvailable(fHelp))
        return NullUniValue;

    if (fHelp || params.size() != 0)
        throw runtime_error(
            "getwalletinfo\n"
            "Returns an object containing various wallet state info.\n"
            "\nResult:\n"
            "{\n"
            "  \"walletversion\": xxxxx,     (numeric) the wallet version\n"
            "  \"balance\": xxxxxxx,         (numeric) the total confirmed balance of the wallet in " + chainName.ToString() + "\n"
            "  \"unconfirmed_balance\": xxx, (numeric) the total unconfirmed balance of the wallet in " + chainName.ToString() + "\n"
            "  \"immature_balance\": xxxxxx, (numeric) the total immature balance of the wallet in " + chainName.ToString() + "\n"
            "  \"txcount\": xxxxxxx,         (numeric) the total number of transactions in the wallet\n"
            "  \"keypoololdest\": xxxxxx,    (numeric) the timestamp (seconds since GMT epoch) of the oldest pre-generated key in the key pool\n"
            "  \"keypoolsize\": xxxx,        (numeric) how many new keys are pre-generated\n"
            "  \"unlocked_until\": ttt,      (numeric) the timestamp in seconds since epoch (midnight Jan 1 1970 GMT) that the wallet is unlocked for transfers, or 0 if the wallet is locked\n"
            "  \"paytxfee\": x.xxxx,         (numeric) the transaction fee configuration, set in " + CURRENCY_UNIT + "/kB\n"
            "  \"seedfp\": \"uint256\",        (string) the BLAKE2b-256 hash of the HD seed\n"
            "}\n"
            "\nExamples:\n"
            + HelpExampleCli("getwalletinfo", "")
            + HelpExampleRpc("getwalletinfo", "")
        );

    LOCK2(cs_main, pwalletMain->cs_wallet);

    UniValue obj(UniValue::VOBJ);
    obj.push_back(Pair("walletversion", pwalletMain->GetVersion()));
    obj.push_back(Pair("balance",       ValueFromAmount(pwalletMain->GetBalance())));
    obj.push_back(Pair("unconfirmed_balance", ValueFromAmount(pwalletMain->GetUnconfirmedBalance())));
    obj.push_back(Pair("immature_balance",    ValueFromAmount(pwalletMain->GetImmatureBalance())));
    obj.push_back(Pair("txcount",       (int)pwalletMain->mapWallet.size()));
    obj.push_back(Pair("keypoololdest", pwalletMain->GetOldestKeyPoolTime()));
    obj.push_back(Pair("keypoolsize",   (int)pwalletMain->GetKeyPoolSize()));
    if (pwalletMain->IsCrypted())
        obj.push_back(Pair("unlocked_until", nWalletUnlockTime));
    obj.push_back(Pair("paytxfee",      ValueFromAmount(payTxFee.GetFeePerK())));
    uint256 seedFp = pwalletMain->GetHDChain().seedFp;
    if (!seedFp.IsNull())
         obj.push_back(Pair("seedfp", seedFp.GetHex()));
    return obj;
}

UniValue resendwallettransactions(const UniValue& params, bool fHelp, const CPubKey& mypk)
{
    if (!EnsureWalletIsAvailable(fHelp))
        return NullUniValue;

    if (fHelp || params.size() != 0)
        throw runtime_error(
            "resendwallettransactions\n"
            "Immediately re-broadcast unconfirmed wallet transactions to all peers.\n"
            "Intended only for testing; the wallet code periodically re-broadcasts\n"
            "automatically.\n"
            "Returns array of transaction ids that were re-broadcast.\n"
            );

    LOCK2(cs_main, pwalletMain->cs_wallet);

    std::vector<uint256> txids = pwalletMain->ResendWalletTransactionsBefore(GetTime());
    UniValue result(UniValue::VARR);
    BOOST_FOREACH(const uint256& txid, txids)
    {
        result.push_back(txid.ToString());
    }
    return result;
}

UniValue listunspent(const UniValue& params, bool fHelp, const CPubKey& mypk)
{
    if (!EnsureWalletIsAvailable(fHelp))
        return NullUniValue;

    if (fHelp || params.size() > 3)
        throw runtime_error(
            "listunspent ( minconf maxconf  [\"address\",...] )\n"
            "\nReturns array of unspent transaction outputs\n"
            "with between minconf and maxconf (inclusive) confirmations.\n"
            "Optionally filter to only include txouts paid to specified addresses.\n"
            "Results are an array of Objects, each of which has:\n"
            "{txid, vout, scriptPubKey, amount, confirmations}\n"
            "\nArguments:\n"
            "1. minconf          (numeric, optional, default=1) The minimum confirmations to filter\n"
            "2. maxconf          (numeric, optional, default=9999999) The maximum confirmations to filter\n"
            "3. \"addresses\"    (string) A json array of " + chainName.ToString() + " addresses to filter\n"
            "    [\n"
            "      \"address\"   (string) " + chainName.ToString() + " address\n"
            "      ,...\n"
            "    ]\n"
            "\nResult\n"
            "[                   (array of json object)\n"
            "  {\n"
            "    \"txid\" : \"txid\",          (string) the transaction id \n"
            "    \"vout\" : n,               (numeric) the vout value\n"
            "    \"generated\" : true|false  (boolean) true if txout is a coinbase transaction output\n"
            "    \"address\" : \"address\",    (string) the Komodo address\n"
            "    \"account\" : \"account\",    (string) DEPRECATED. The associated account, or \"\" for the default account\n"
            "    \"scriptPubKey\" : \"key\",   (string) the script key\n"
            "    \"amount\" : x.xxx,         (numeric) the transaction amount in " + CURRENCY_UNIT + "\n"
            "    \"confirmations\" : n,      (numeric) The number of confirmations\n"
            "    \"redeemScript\" : n        (string) The redeemScript if scriptPubKey is P2SH\n"
            "    \"spendable\" : xxx         (bool) Whether we have the private keys to spend this output\n"
            "  }\n"
            "  ,...\n"
            "]\n"

            "\nExamples\n"
            + HelpExampleCli("listunspent", "")
            + HelpExampleCli("listunspent", "6 9999999 \"[\\\"RD6GgnrMpPaTSMn8vai6yiGA7mN4QGPV\\\",\\\"RD6GgnrMpPaTSMn8vai6yiGA7mN4QGPV\\\"]\"")
            + HelpExampleRpc("listunspent", "6, 9999999 \"[\\\"RD6GgnrMpPaTSMn8vai6yiGA7mN4QGPV\\\",\\\"RD6GgnrMpPaTSMn8vai6yiGA7mN4QGPV\\\"]\"")
        );

    RPCTypeCheck(params, boost::assign::list_of(UniValue::VNUM)(UniValue::VNUM)(UniValue::VARR));

    int nMinDepth = 1;
    if (params.size() > 0)
        nMinDepth = params[0].get_int();

    int nMaxDepth = 9999999;
    if (params.size() > 1)
        nMaxDepth = params[1].get_int();

    std::set<CTxDestination> destinations;
    if (params.size() > 2) {
        UniValue inputs = params[2].get_array();
        for (size_t idx = 0; idx < inputs.size(); idx++) {
            const UniValue& input = inputs[idx];
            CTxDestination dest = DecodeDestination(input.get_str());
            if (!IsValidDestination(dest)) {
                throw JSONRPCError(RPC_INVALID_ADDRESS_OR_KEY, std::string("Invalid Komodo address: ") + input.get_str());
            }
            if (!destinations.insert(dest).second) {
                throw JSONRPCError(RPC_INVALID_PARAMETER, std::string("Invalid parameter, duplicated address: ") + input.get_str());
            }
        }
    }

    UniValue results(UniValue::VARR);
    vector<COutput> vecOutputs;
    assert(pwalletMain != NULL);
    LOCK2(cs_main, pwalletMain->cs_wallet);
    pwalletMain->AvailableCoins(vecOutputs, false, NULL, true);
    BOOST_FOREACH(const COutput& out, vecOutputs) {
        int nDepth    = out.tx->GetDepthInMainChain();
        if( nMinDepth > 1 ) {
            int nHeight    = tx_height(out.tx->GetHash());
            int dpowconfs  = komodo_dpowconfs(nHeight, nDepth);
            if (dpowconfs < nMinDepth || dpowconfs > nMaxDepth)
                continue;
        } else {
            if (out.nDepth < nMinDepth || out.nDepth > nMaxDepth)
                continue;
        }

        CTxDestination address;
        const CScript& scriptPubKey = out.tx->vout[out.i].scriptPubKey;
        bool fValidAddress = ExtractDestination(scriptPubKey, address);

        if (destinations.size() && (!fValidAddress || !destinations.count(address)))
            continue;

        CAmount nValue = out.tx->vout[out.i].nValue;
        const CScript& pk = out.tx->vout[out.i].scriptPubKey;
        UniValue entry(UniValue::VOBJ); int32_t txheight = 0;
        entry.push_back(Pair("txid", out.tx->GetHash().GetHex()));
        entry.push_back(Pair("vout", out.i));
        entry.push_back(Pair("generated", out.tx->IsCoinBase()));

        if (fValidAddress) {
            entry.push_back(Pair("address", EncodeDestination(address)));
            entry.push_back(Pair("segid", (int)komodo_segid32((char*)EncodeDestination(address).c_str()) & 0x3f ));

            if (pwalletMain->mapAddressBook.count(address))
                entry.push_back(Pair("account", pwalletMain->mapAddressBook[address].name));

            if (scriptPubKey.IsPayToScriptHash()) {
                const CScriptID& hash = boost::get<CScriptID>(address);
                CScript redeemScript;
                if (pwalletMain->GetCScript(hash, redeemScript))
                    entry.push_back(Pair("redeemScript", HexStr(redeemScript.begin(), redeemScript.end())));
            }
        }
        entry.push_back(Pair("amount", ValueFromAmount(nValue)));
        if ( out.tx->nLockTime != 0 )
        {
            BlockMap::iterator it = mapBlockIndex.find(pcoinsTip->GetBestBlock());
            CBlockIndex *tipindex,*pindex = it->second;
            uint64_t interest; uint32_t locktime;
            if ( pindex != 0 && (tipindex= chainActive.Tip()) != 0 )
            {
                interest = komodo_accrued_interest(&txheight,&locktime,out.tx->GetHash(),out.i,0,nValue,(int32_t)tipindex->nHeight);
                //interest = komodo_interest(txheight,nValue,out.tx->nLockTime,tipindex->nTime);
                entry.push_back(Pair("interest",ValueFromAmount(interest)));
            }
        }
        else if ( chainActive.Tip() != 0 )
            txheight = (chainActive.Tip()->nHeight - out.nDepth - 1);
        entry.push_back(Pair("scriptPubKey", HexStr(scriptPubKey.begin(), scriptPubKey.end())));
        entry.push_back(Pair("rawconfirmations",out.nDepth));
        entry.push_back(Pair("confirmations",komodo_dpowconfs(txheight,out.nDepth)));
        entry.push_back(Pair("spendable", out.fSpendable));
        results.push_back(entry);
    }
    return results;
}

/****
 * @note also sets globals KOMODO_INTERESTSUM and KOMODO_WALLETBALANCE used for the getinfo RPC call
 * @returns amount of accrued interest in this wallet
 */
uint64_t komodo_interestsum()
{
#ifdef ENABLE_WALLET
    if ( chainName.isKMD() && GetBoolArg("-disablewallet", false) == 0 && KOMODO_NSPV_FULLNODE )
    {
        uint64_t interest,sum = 0; 
        int32_t txheight; 
        uint32_t locktime;
        vector<COutput> vecOutputs;
        assert(pwalletMain != NULL);
        LOCK2(cs_main, pwalletMain->cs_wallet);
        pwalletMain->AvailableCoins(vecOutputs, false, NULL, true);
        BOOST_FOREACH(const COutput& out,vecOutputs)
        {
            CAmount nValue = out.tx->vout[out.i].nValue;
            if ( out.tx->nLockTime != 0 && out.fSpendable != 0 )
            {
                BlockMap::iterator it = mapBlockIndex.find(pcoinsTip->GetBestBlock());
                CBlockIndex *tipindex,*pindex = it->second;
                if ( pindex != 0 && (tipindex= chainActive.Tip()) != 0 )
                {
                    interest = komodo_accrued_interest(&txheight,&locktime,out.tx->GetHash(),out.i,0,nValue,(int32_t)tipindex->nHeight);
                    sum += interest;
                }
            }
        }
        KOMODO_INTERESTSUM = sum;
        KOMODO_WALLETBALANCE = pwalletMain->GetBalance();
        return(sum);
    }
#endif
    return(0);
}


UniValue z_listunspent(const UniValue& params, bool fHelp, const CPubKey& mypk)
{
    if (!EnsureWalletIsAvailable(fHelp))
        return NullUniValue;

    if (fHelp || params.size() > 4)
        throw runtime_error(
            "z_listunspent ( minconf maxconf includeWatchonly [\"zaddr\",...] )\n"
            "\nReturns array of unspent shielded notes with between minconf and maxconf (inclusive) confirmations.\n"
            "Optionally filter to only include notes sent to specified addresses.\n"
            "When minconf is 0, unspent notes with zero confirmations are returned, even though they are not immediately spendable.\n"
            "Results are an array of Objects, each of which has:\n"
            "{txid, jsindex, jsoutindex, confirmations, address, amount, memo} (Sprout)\n"
            "{txid, outindex, confirmations, address, amount, memo} (Sapling)\n"
            "\nArguments:\n"
            "1. minconf          (numeric, optional, default=1) The minimum confirmations to filter\n"
            "2. maxconf          (numeric, optional, default=9999999) The maximum confirmations to filter\n"
            "3. includeWatchonly (bool, optional, default=false) Also include watchonly addresses (see 'z_importviewingkey')\n"
            "4. \"addresses\"      (string) A json array of zaddrs (Sapling Only) to filter on.  Duplicate addresses not allowed.\n"
            "    [\n"
            "      \"address\"     (string) zaddr\n"
            "      ,...\n"
            "    ]\n"
            "\nResult\n"
            "[                             (array of json object)\n"
            "  {\n"
            "    \"txid\" : \"txid\",          (string) the transaction id \n"
            "    \"jsindex\" : n             (numeric) the joinsplit index\n"
            "    \"jsoutindex\" (sprout) : n          (numeric) the output index of the joinsplit\n"
            "    \"outindex\" (sapling) : n          (numeric) the output index\n"
            "    \"confirmations\" : n       (numeric) the number of confirmations\n"
            "    \"spendable\" : true|false  (boolean) true if note can be spent by wallet, false if note has zero confirmations, false if address is watchonly\n"
            "    \"address\" : \"address\",    (string) the shielded address\n"
            "    \"amount\": xxxxx,          (numeric) the amount of value in the note\n"
            "    \"memo\": xxxxx,            (string) hexademical string representation of memo field\n"
            "    \"change\": true|false,     (boolean) true if the address that received the note is also one of the sending addresses\n"
            "  }\n"
            "  ,...\n"
            "]\n"

            "\nExamples\n"
            + HelpExampleCli("z_listunspent", "")
            + HelpExampleCli("z_listunspent", "6 9999999 false \"[\\\"zs14d8tc0hl9q0vg5l28uec5vk6sk34fkj2n8s7jalvw5fxpy6v39yn4s2ga082lymrkjk0x2nqg37\\\",\\\"zs14d8tc0hl9q0vg5l28uec5vk6sk34fkj2n8s7jalvw5fxpy6v39yn4s2ga082lymrkjk0x2nqg37\\\"]\"")
            + HelpExampleRpc("z_listunspent", "6,9999999,false,[\"zs14d8tc0hl9q0vg5l28uec5vk6sk34fkj2n8s7jalvw5fxpy6v39yn4s2ga082lymrkjk0x2nqg37\",\"zs14d8tc0hl9q0vg5l28uec5vk6sk34fkj2n8s7jalvw5fxpy6v39yn4s2ga082lymrkjk0x2nqg37\"]")
        );

    RPCTypeCheck(params, boost::assign::list_of(UniValue::VNUM)(UniValue::VNUM)(UniValue::VBOOL)(UniValue::VARR));

    int nMinDepth = 1;
    if (params.size() > 0) {
        nMinDepth = params[0].get_int();
    }
    if (nMinDepth < 0) {
        throw JSONRPCError(RPC_INVALID_PARAMETER, "Minimum number of confirmations cannot be less than 0");
    }

    int nMaxDepth = 9999999;
    if (params.size() > 1) {
        nMaxDepth = params[1].get_int();
    }
    if (nMaxDepth < nMinDepth) {
        throw JSONRPCError(RPC_INVALID_PARAMETER, "Maximum number of confirmations must be greater or equal to the minimum number of confirmations");
    }

    std::set<libzcash::PaymentAddress> zaddrs = {};

    bool fIncludeWatchonly = false;
    if (params.size() > 2) {
        fIncludeWatchonly = params[2].get_bool();
    }

    //Use all addresses by default
    bool filterAddresses = false;

    LOCK2(cs_main, pwalletMain->cs_wallet);

    // User has supplied zaddrs to filter on
    if (params.size() > 3) {
        filterAddresses = true;
        UniValue addresses = params[3].get_array();
        if (addresses.size()==0)
            throw JSONRPCError(RPC_INVALID_PARAMETER, "Invalid parameter, addresses array is empty.");

        // Keep track of addresses to spot duplicates
        set<std::string> setAddress;

        // Sources
        for (const UniValue& o : addresses.getValues()) {
            if (!o.isStr()) {
                throw JSONRPCError(RPC_INVALID_PARAMETER, "Invalid parameter, expected string");
            }
            string address = o.get_str();
            auto zaddr = DecodePaymentAddress(address);
            if (!IsValidPaymentAddress(zaddr)) {
                throw JSONRPCError(RPC_INVALID_PARAMETER, string("Invalid parameter, address is not a valid zaddr: ") + address);
            }
            auto hasSpendingKey = boost::apply_visitor(HaveSpendingKeyForPaymentAddress(pwalletMain), zaddr);
            if (!fIncludeWatchonly && !hasSpendingKey) {
                throw JSONRPCError(RPC_INVALID_PARAMETER, string("Invalid parameter, spending key for address does not belong to wallet: ") + address);
            }

            if (setAddress.count(address)) {
                throw JSONRPCError(RPC_INVALID_PARAMETER, string("Invalid parameter, duplicated address: ") + address);
            }
            setAddress.insert(address);

            if (boost::get<libzcash::SproutPaymentAddress>(&zaddr) != nullptr) {
                throw JSONRPCError(RPC_INVALID_PARAMETER, string("Invalid parameter, sprout addresses are not supported: ") + address);
            }

            zaddrs.insert(zaddr);
        }
    }

    UniValue results(UniValue::VARR);

    //Get All Notes
    std::vector<CSproutNotePlaintextEntry> sproutEntries;
    std::vector<SaplingNoteEntry> saplingEntries;
    pwalletMain->GetFilteredNotes(sproutEntries, saplingEntries, zaddrs, nMinDepth, nMaxDepth, true, !fIncludeWatchonly, false);
    std::map<libzcash::SaplingPaymentAddress, std::vector<SaplingNoteEntry>> mapResults;

    for (auto & entry : saplingEntries) {
        //Only Look at notes with the filtered address or add the note address to the address set
        if (filterAddresses) {
            std::set<libzcash::PaymentAddress>::iterator it;
            it = zaddrs.find(entry.address);
            if (it == zaddrs.end()) {
              continue;
            }
        } else {
            zaddrs.insert(entry.address);
        }

        //Map all notes by address
        std::map<libzcash::SaplingPaymentAddress, std::vector<SaplingNoteEntry>>::iterator it;
        it = mapResults.find(entry.address);
        if (it != mapResults.end()) {
            it->second.push_back(entry);
        } else {
            std::vector<SaplingNoteEntry> entries;
            entries.push_back(entry);
            mapResults[entry.address] = entries;
        }
    }

    std::set<std::pair<PaymentAddress, uint256>> nullifierSet = pwalletMain->GetNullifiersForAddresses(zaddrs);
    for (std::map<libzcash::SaplingPaymentAddress, std::vector<SaplingNoteEntry>>::iterator it = mapResults.begin(); it != mapResults.end(); it++) {

        std::vector<SaplingNoteEntry> entries = (*it).second;

        // for (std::set<SaplingNoteEntry>::iterator iit = entries.begin(); iit != entries.end(); iit++) {
        for (int i = 0; i < entries.size(); i++) {
            SaplingNoteEntry entry = entries[i];

            UniValue obj(UniValue::VOBJ);

            int nHeight   = tx_height(entry.op.hash);
            int dpowconfs = komodo_dpowconfs(nHeight, entry.confirmations);

            // Only return notarized results when minconf>1
            if (nMinDepth > 1 && dpowconfs == 1)
                continue;

            obj.push_back(Pair("txid", entry.op.hash.ToString()));
            obj.push_back(Pair("outindex", (int)entry.op.n));
            obj.push_back(Pair("confirmations", dpowconfs));
            obj.push_back(Pair("rawconfirmations", entry.confirmations));
            libzcash::SaplingIncomingViewingKey ivk;
            libzcash::SaplingExtendedFullViewingKey extfvk;
            pwalletMain->GetSaplingIncomingViewingKey(boost::get<libzcash::SaplingPaymentAddress>(entry.address), ivk);
            pwalletMain->GetSaplingFullViewingKey(ivk, extfvk);
            bool hasSaplingSpendingKey = pwalletMain->HaveSaplingSpendingKey(extfvk);
            bool hasSaplingFullViewingKey = pwalletMain->HaveSaplingFullViewingKey(ivk);

            obj.push_back(Pair("spendable", hasSaplingSpendingKey));
            obj.push_back(Pair("address", EncodePaymentAddress(entry.address)));
            obj.push_back(Pair("amount", ValueFromAmount(CAmount(entry.note.value())))); // note.value() is equivalent to plaintext.value()
            obj.push_back(Pair("memo", HexStr(entry.memo)));
            if (hasSaplingFullViewingKey) {
                obj.push_back(Pair("change", pwalletMain->IsNoteSaplingChange(nullifierSet, entry.address, entry.op)));
            } else {
                obj.push_back(Pair("change", false));
            }

            results.push_back(obj);
        }
    }

    return results;
}

UniValue fundrawtransaction(const UniValue& params, bool fHelp, const CPubKey& mypk)
{
    if (!EnsureWalletIsAvailable(fHelp))
        return NullUniValue;

    if (fHelp || params.size() != 1)
        throw runtime_error(
                            "fundrawtransaction \"hexstring\"\n"
                            "\nAdd inputs to a transaction until it has enough in value to meet its out value.\n"
                            "This will not modify existing inputs, and will add one change output to the outputs.\n"
                            "Note that inputs which were signed may need to be resigned after completion since in/outputs have been added.\n"
                            "The inputs added will not be signed, use signrawtransaction for that.\n"
                            "\nArguments:\n"
                            "1. \"hexstring\"    (string, required) The hex string of the raw transaction\n"
                            "\nResult:\n"
                            "{\n"
                            "  \"hex\":       \"value\", (string)  The resulting raw transaction (hex-encoded string)\n"
                            "  \"fee\":       n,         (numeric) The fee added to the transaction\n"
                            "  \"changepos\": n          (numeric) The position of the added change output, or -1\n"
                            "}\n"
                            "\"hex\"             \n"
                            "\nExamples:\n"
                            "\nCreate a transaction with no inputs\n"
                            + HelpExampleCli("createrawtransaction", "\"[]\" \"{\\\"myaddress\\\":0.01}\"") +
                            "\nAdd sufficient unsigned inputs to meet the output value\n"
                            + HelpExampleCli("fundrawtransaction", "\"rawtransactionhex\"") +
                            "\nSign the transaction\n"
                            + HelpExampleCli("signrawtransaction", "\"fundedtransactionhex\"") +
                            "\nSend the transaction\n"
                            + HelpExampleCli("sendrawtransaction", "\"signedtransactionhex\"")
                            );

    RPCTypeCheck(params, boost::assign::list_of(UniValue::VSTR));

    // parse hex string from parameter
    CTransaction origTx;
    if (!DecodeHexTx(origTx, params[0].get_str()))
        throw JSONRPCError(RPC_DESERIALIZATION_ERROR, "TX decode failed");

    CMutableTransaction tx(origTx);
    CAmount nFee;
    string strFailReason;
    int nChangePos = -1;
    if(!pwalletMain->FundTransaction(tx, nFee, nChangePos, strFailReason))
        throw JSONRPCError(RPC_INTERNAL_ERROR, strFailReason);

    UniValue result(UniValue::VOBJ);
    result.push_back(Pair("hex", EncodeHexTx(tx)));
    result.push_back(Pair("changepos", nChangePos));
    result.push_back(Pair("fee", ValueFromAmount(nFee)));

    return result;
}

UniValue zc_sample_joinsplit(const UniValue& params, bool fHelp, const CPubKey& mypk)
{
    if (fHelp) {
        throw runtime_error(
            "zcsamplejoinsplit\n"
            "\n"
            "Perform a joinsplit and return the JSDescription.\n"
            );
    }

    LOCK(cs_main);

    uint256 joinSplitPubKey;
    uint256 anchor = SproutMerkleTree().root();
    JSDescription samplejoinsplit(true,
                                  *pzcashParams,
                                  joinSplitPubKey,
                                  anchor,
                                  {JSInput(), JSInput()},
                                  {JSOutput(), JSOutput()},
                                  0,
                                  0);

    CDataStream ss(SER_NETWORK, SAPLING_TX_VERSION | (1 << 31));
    ss << samplejoinsplit;

    return HexStr(ss.begin(), ss.end());
}

UniValue zc_benchmark(const UniValue& params, bool fHelp, const CPubKey& mypk)
{
    if (!EnsureWalletIsAvailable(fHelp)) {
        return NullUniValue;
    }

    if (fHelp || params.size() < 2) {
        throw runtime_error(
            "zcbenchmark benchmarktype samplecount\n"
            "\n"
            "Runs a benchmark of the selected type samplecount times,\n"
            "returning the running times of each sample.\n"
            "\n"
            "Output: [\n"
            "  {\n"
            "    \"runningtime\": runningtime\n"
            "  },\n"
            "  {\n"
            "    \"runningtime\": runningtime\n"
            "  }\n"
            "  ...\n"
            "]\n"
            );
    }

    LOCK(cs_main);

    std::string benchmarktype = params[0].get_str();
    int samplecount = params[1].get_int();

    if (samplecount <= 0) {
        throw JSONRPCError(RPC_TYPE_ERROR, "Invalid samplecount");
    }

    std::vector<double> sample_times;

    JSDescription samplejoinsplit;

    if (benchmarktype == "verifyjoinsplit") {
        CDataStream ss(ParseHexV(params[2].get_str(), "js"), SER_NETWORK, SAPLING_TX_VERSION | (1 << 31));
        ss >> samplejoinsplit;
    }

    for (int i = 0; i < samplecount; i++) {
        if (benchmarktype == "sleep") {
            sample_times.push_back(benchmark_sleep());
        } else if (benchmarktype == "parameterloading") {
            sample_times.push_back(benchmark_parameter_loading());
        } else if (benchmarktype == "createjoinsplit") {
            if (params.size() < 3) {
                sample_times.push_back(benchmark_create_joinsplit());
            } else {
                int nThreads = params[2].get_int();
                std::vector<double> vals = benchmark_create_joinsplit_threaded(nThreads);
                // Divide by nThreads^2 to get average seconds per JoinSplit because
                // we are running one JoinSplit per thread.
                sample_times.push_back(std::accumulate(vals.begin(), vals.end(), 0.0) / (nThreads*nThreads));
            }
        } else if (benchmarktype == "verifyjoinsplit") {
            sample_times.push_back(benchmark_verify_joinsplit(samplejoinsplit));
#ifdef ENABLE_MINING
        } else if (benchmarktype == "solveequihash") {
            if (params.size() < 3) {
                sample_times.push_back(benchmark_solve_equihash());
            } else {
                int nThreads = params[2].get_int();
                std::vector<double> vals = benchmark_solve_equihash_threaded(nThreads);
                sample_times.insert(sample_times.end(), vals.begin(), vals.end());
            }
#endif
        } else if (benchmarktype == "verifyequihash") {
            sample_times.push_back(benchmark_verify_equihash());
        } else if (benchmarktype == "validatelargetx") {
            // Number of inputs in the spending transaction that we will simulate
            int nInputs = 11130;
            if (params.size() >= 3) {
                nInputs = params[2].get_int();
            }
            sample_times.push_back(benchmark_large_tx(nInputs));
        } else if (benchmarktype == "trydecryptnotes") {
            int nAddrs = params[2].get_int();
            sample_times.push_back(benchmark_try_decrypt_notes(nAddrs));
        } else if (benchmarktype == "incnotewitnesses") {
            int nTxs = params[2].get_int();
            sample_times.push_back(benchmark_increment_note_witnesses(nTxs));
        } else if (benchmarktype == "connectblockslow") {
            if (Params().NetworkIDString() != "regtest") {
                throw JSONRPCError(RPC_TYPE_ERROR, "Benchmark must be run in regtest mode");
            }
            sample_times.push_back(benchmark_connectblock_slow());
        } else if (benchmarktype == "sendtoaddress") {
            if (Params().NetworkIDString() != "regtest") {
                throw JSONRPCError(RPC_TYPE_ERROR, "Benchmark must be run in regtest mode");
            }
            auto amount = AmountFromValue(params[2]);
            sample_times.push_back(benchmark_sendtoaddress(amount));
        } else if (benchmarktype == "loadwallet") {
            if (Params().NetworkIDString() != "regtest") {
                throw JSONRPCError(RPC_TYPE_ERROR, "Benchmark must be run in regtest mode");
            }
            sample_times.push_back(benchmark_loadwallet());
        } else if (benchmarktype == "listunspent") {
            sample_times.push_back(benchmark_listunspent());
        } else if (benchmarktype == "createsaplingspend") {
            sample_times.push_back(benchmark_create_sapling_spend());
        } else if (benchmarktype == "createsaplingoutput") {
            sample_times.push_back(benchmark_create_sapling_output());
        } else if (benchmarktype == "verifysaplingspend") {
            sample_times.push_back(benchmark_verify_sapling_spend());
        } else if (benchmarktype == "verifysaplingoutput") {
            sample_times.push_back(benchmark_verify_sapling_output());
        } else {
            throw JSONRPCError(RPC_TYPE_ERROR, "Invalid benchmarktype");
        }
    }

    UniValue results(UniValue::VARR);
    for (auto time : sample_times) {
        UniValue result(UniValue::VOBJ);
        result.push_back(Pair("runningtime", time));
        results.push_back(result);
    }

    return results;
}

UniValue zc_raw_receive(const UniValue& params, bool fHelp, const CPubKey& mypk)
{
    if (!EnsureWalletIsAvailable(fHelp)) {
        return NullUniValue;
    }

    if (fHelp || params.size() != 2) {
        throw runtime_error(
            "zcrawreceive zcsecretkey encryptednote\n"
            "\n"
            "DEPRECATED. Decrypts encryptednote and checks if the coin commitments\n"
            "are in the blockchain as indicated by the \"exists\" result.\n"
            "\n"
            "Output: {\n"
            "  \"amount\": value,\n"
            "  \"note\": noteplaintext,\n"
            "  \"exists\": exists\n"
            "}\n"
            );
    }

    RPCTypeCheck(params, boost::assign::list_of(UniValue::VSTR)(UniValue::VSTR));

    LOCK(cs_main);

    auto spendingkey = DecodeSpendingKey(params[0].get_str());
    if (!IsValidSpendingKey(spendingkey)) {
        throw JSONRPCError(RPC_INVALID_ADDRESS_OR_KEY, "Invalid spending key");
    }
    if (boost::get<libzcash::SproutSpendingKey>(&spendingkey) == nullptr) {
        throw JSONRPCError(RPC_INVALID_ADDRESS_OR_KEY, "Only works with Sprout spending keys");
    }
    SproutSpendingKey k = boost::get<libzcash::SproutSpendingKey>(spendingkey);

    uint256 epk;
    unsigned char nonce;
    ZCNoteEncryption::Ciphertext ct;
    uint256 h_sig;

    {
        CDataStream ssData(ParseHexV(params[1], "encrypted_note"), SER_NETWORK, PROTOCOL_VERSION);
        try {
            ssData >> nonce;
            ssData >> epk;
            ssData >> ct;
            ssData >> h_sig;
        } catch(const std::exception &) {
            throw runtime_error(
                "encrypted_note could not be decoded"
            );
        }
    }

    ZCNoteDecryption decryptor(k.receiving_key());

    SproutNotePlaintext npt = SproutNotePlaintext::decrypt(
        decryptor,
        ct,
        epk,
        h_sig,
        nonce
    );
    SproutPaymentAddress payment_addr = k.address();
    SproutNote decrypted_note = npt.note(payment_addr);

    assert(pwalletMain != NULL);
    std::vector<boost::optional<SproutWitness>> witnesses;
    uint256 anchor;
    uint256 commitment = decrypted_note.cm();
    pwalletMain->WitnessNoteCommitment(
        {commitment},
        witnesses,
        anchor
    );

    CDataStream ss(SER_NETWORK, PROTOCOL_VERSION);
    ss << npt;

    UniValue result(UniValue::VOBJ);
    result.push_back(Pair("amount", ValueFromAmount(decrypted_note.value())));
    result.push_back(Pair("note", HexStr(ss.begin(), ss.end())));
    result.push_back(Pair("exists", (bool) witnesses[0]));
    return result;
}



UniValue zc_raw_joinsplit(const UniValue& params, bool fHelp, const CPubKey& mypk)
{
    if (!EnsureWalletIsAvailable(fHelp)) {
        return NullUniValue;
    }

    if (fHelp || params.size() != 5) {
        throw runtime_error(
            "zcrawjoinsplit rawtx inputs outputs vpub_old vpub_new\n"
            "  inputs: a JSON object mapping {note: zcsecretkey, ...}\n"
            "  outputs: a JSON object mapping {zcaddr: value, ...}\n"
            "\n"
            "DEPRECATED. Splices a joinsplit into rawtx. Inputs are unilaterally confidential.\n"
            "Outputs are confidential between sender/receiver. The vpub_old and\n"
            "vpub_new values are globally public and move transparent value into\n"
            "or out of the confidential value store, respectively.\n"
            "\n"
            "Note: The caller is responsible for delivering the output enc1 and\n"
            "enc2 to the appropriate recipients, as well as signing rawtxout and\n"
            "ensuring it is mined. (A future RPC call will deliver the confidential\n"
            "payments in-band on the blockchain.)\n"
            "\n"
            "Output: {\n"
            "  \"encryptednote1\": enc1,\n"
            "  \"encryptednote2\": enc2,\n"
            "  \"rawtxn\": rawtxout\n"
            "}\n"
            );
    }

    LOCK(cs_main);

    CTransaction tx;
    if (!DecodeHexTx(tx, params[0].get_str()))
        throw JSONRPCError(RPC_DESERIALIZATION_ERROR, "TX decode failed");

    UniValue inputs = params[1].get_obj();
    UniValue outputs = params[2].get_obj();

    CAmount vpub_old(0);
    CAmount vpub_new(0);

    if (params[3].get_real() != 0.0)
        vpub_old = AmountFromValue(params[3]);

    if (params[4].get_real() != 0.0)
        vpub_new = AmountFromValue(params[4]);

    std::vector<JSInput> vjsin;
    std::vector<JSOutput> vjsout;
    std::vector<SproutNote> notes;
    std::vector<SproutSpendingKey> keys;
    std::vector<uint256> commitments;

    for (const string& name_ : inputs.getKeys()) {
        auto spendingkey = DecodeSpendingKey(inputs[name_].get_str());
        if (!IsValidSpendingKey(spendingkey)) {
            throw JSONRPCError(RPC_INVALID_ADDRESS_OR_KEY, "Invalid spending key");
        }
        if (boost::get<libzcash::SproutSpendingKey>(&spendingkey) == nullptr) {
            throw JSONRPCError(RPC_INVALID_ADDRESS_OR_KEY, "Only works with Sprout spending keys");
        }
        SproutSpendingKey k = boost::get<libzcash::SproutSpendingKey>(spendingkey);

        keys.push_back(k);

        SproutNotePlaintext npt;

        {
            CDataStream ssData(ParseHexV(name_, "note"), SER_NETWORK, PROTOCOL_VERSION);
            ssData >> npt;
        }

        SproutPaymentAddress addr = k.address();
        SproutNote note = npt.note(addr);
        notes.push_back(note);
        commitments.push_back(note.cm());
    }

    uint256 anchor;
    std::vector<boost::optional<SproutWitness>> witnesses;
    pwalletMain->WitnessNoteCommitment(commitments, witnesses, anchor);

    assert(witnesses.size() == notes.size());
    assert(notes.size() == keys.size());

    {
        for (size_t i = 0; i < witnesses.size(); i++) {
            if (!witnesses[i]) {
                throw runtime_error(
                    "joinsplit input could not be found in tree"
                );
            }

            vjsin.push_back(JSInput(*witnesses[i], notes[i], keys[i]));
        }
    }

    while (vjsin.size() < ZC_NUM_JS_INPUTS) {
        vjsin.push_back(JSInput());
    }

    for (const string& name_ : outputs.getKeys()) {
        auto addrTo = DecodePaymentAddress(name_);
        if (!IsValidPaymentAddress(addrTo)) {
            throw JSONRPCError(RPC_INVALID_ADDRESS_OR_KEY, "Invalid recipient address.");
        }
        if (boost::get<libzcash::SproutPaymentAddress>(&addrTo) == nullptr) {
            throw JSONRPCError(RPC_INVALID_ADDRESS_OR_KEY, "Only works with Sprout payment addresses");
        }
        CAmount nAmount = AmountFromValue(outputs[name_]);

        vjsout.push_back(JSOutput(boost::get<libzcash::SproutPaymentAddress>(addrTo), nAmount));
    }

    while (vjsout.size() < ZC_NUM_JS_OUTPUTS) {
        vjsout.push_back(JSOutput());
    }

    // TODO
    if (vjsout.size() != ZC_NUM_JS_INPUTS || vjsin.size() != ZC_NUM_JS_OUTPUTS) {
        throw runtime_error("unsupported joinsplit input/output counts");
    }

    uint256 joinSplitPubKey;
    unsigned char joinSplitPrivKey[crypto_sign_SECRETKEYBYTES];
    crypto_sign_keypair(joinSplitPubKey.begin(), joinSplitPrivKey);

    CMutableTransaction mtx(tx);
    mtx.nVersion = 2;
    mtx.joinSplitPubKey = joinSplitPubKey;

    JSDescription jsdesc(false,
                         *pzcashParams,
                         joinSplitPubKey,
                         anchor,
                         {vjsin[0], vjsin[1]},
                         {vjsout[0], vjsout[1]},
                         vpub_old,
                         vpub_new);

    {
        auto verifier = libzcash::ProofVerifier::Strict();
        assert(jsdesc.Verify(*pzcashParams, verifier, joinSplitPubKey));
    }

    mtx.vjoinsplit.push_back(jsdesc);

    // Empty output script.
    CScript scriptCode;
    CTransaction signTx(mtx);
    auto consensusBranchId = CurrentEpochBranchId(chainActive.Height() + 1, Params().GetConsensus());
    uint256 dataToBeSigned = SignatureHash(scriptCode, signTx, NOT_AN_INPUT, SIGHASH_ALL, 0, consensusBranchId);

    // Add the signature
    assert(crypto_sign_detached(&mtx.joinSplitSig[0], NULL,
                         dataToBeSigned.begin(), 32,
                         joinSplitPrivKey
                        ) == 0);

    // Sanity check
    assert(crypto_sign_verify_detached(&mtx.joinSplitSig[0],
                                       dataToBeSigned.begin(), 32,
                                       mtx.joinSplitPubKey.begin()
                                      ) == 0);

    CTransaction rawTx(mtx);

    CDataStream ss(SER_NETWORK, PROTOCOL_VERSION);
    ss << rawTx;

    std::string encryptedNote1;
    std::string encryptedNote2;
    {
        CDataStream ss2(SER_NETWORK, PROTOCOL_VERSION);
        ss2 << ((unsigned char) 0x00);
        ss2 << jsdesc.ephemeralKey;
        ss2 << jsdesc.ciphertexts[0];
        ss2 << jsdesc.h_sig(*pzcashParams, joinSplitPubKey);

        encryptedNote1 = HexStr(ss2.begin(), ss2.end());
    }
    {
        CDataStream ss2(SER_NETWORK, PROTOCOL_VERSION);
        ss2 << ((unsigned char) 0x01);
        ss2 << jsdesc.ephemeralKey;
        ss2 << jsdesc.ciphertexts[1];
        ss2 << jsdesc.h_sig(*pzcashParams, joinSplitPubKey);

        encryptedNote2 = HexStr(ss2.begin(), ss2.end());
    }

    UniValue result(UniValue::VOBJ);
    result.push_back(Pair("encryptednote1", encryptedNote1));
    result.push_back(Pair("encryptednote2", encryptedNote2));
    result.push_back(Pair("rawtxn", HexStr(ss.begin(), ss.end())));
    return result;
}

UniValue zc_raw_keygen(const UniValue& params, bool fHelp, const CPubKey& mypk)
{
    if (!EnsureWalletIsAvailable(fHelp)) {
        return NullUniValue;
    }

    if (fHelp || params.size() != 0) {
        throw runtime_error(
            "zcrawkeygen\n"
            "\n"
            "DEPRECATED. Generate a zcaddr which can send and receive confidential values.\n"
            "\n"
            "Output: {\n"
            "  \"zcaddress\": zcaddr,\n"
            "  \"zcsecretkey\": zcsecretkey,\n"
            "  \"zcviewingkey\": zcviewingkey,\n"
            "}\n"
            );
    }

    auto k = SproutSpendingKey::random();
    auto addr = k.address();
    auto viewing_key = k.viewing_key();

    UniValue result(UniValue::VOBJ);
    result.push_back(Pair("zcaddress", EncodePaymentAddress(addr)));
    result.push_back(Pair("zcsecretkey", EncodeSpendingKey(k)));
    result.push_back(Pair("zcviewingkey", EncodeViewingKey(viewing_key)));
    return result;
}


UniValue z_getnewaddresskey(const UniValue& params, bool fHelp, const CPubKey& mypk)
{
    if (!EnsureWalletIsAvailable(fHelp))
        return NullUniValue;

    bool allowSapling = (Params().GetConsensus().vUpgrades[Consensus::UPGRADE_SAPLING].nActivationHeight <= chainActive.Tip()->nHeight);

    std::string defaultType;
    if ( GetTime() < KOMODO_SAPLING_ACTIVATION )
        defaultType = ADDR_TYPE_SPROUT;
    else defaultType = ADDR_TYPE_SAPLING;

    if (fHelp || params.size() > 1)
        throw runtime_error(
            "z_getnewaddresskey ( type )\n"
            "This creates a new sapling extended spending key and\n"
            "returns a new shielded address for receiving payments.\n"
            "\nWith no arguments, returns a Sapling address.\n"
            "\nArguments:\n"
            "1. \"type\"         (string, optional, default=\"" + defaultType + "\") The type of address. One of [\""
            + ADDR_TYPE_SPROUT + "\", \"" + ADDR_TYPE_SAPLING + "\"].\n"
            "\nResult:\n"
            "\"" + chainName.ToString() + "_address\"    (string) The new shielded address.\n"
            "\nExamples:\n"
            + HelpExampleCli("z_getnewaddresskey", "")
            + HelpExampleCli("z_getnewaddresskey", ADDR_TYPE_SAPLING)
            + HelpExampleRpc("z_getnewaddresskey", "")
        );

    LOCK2(cs_main, pwalletMain->cs_wallet);

    EnsureWalletIsUnlocked();

    auto addrType = defaultType;
    if (params.size() > 0) {
        addrType = params[0].get_str();
    }

    if (addrType == ADDR_TYPE_SPROUT) {
        if ( GetTime() >= KOMODO_SAPLING_DEADLINE )
            throw JSONRPCError(RPC_INVALID_PARAMETER, "sprout not valid anymore");
        auto zAddress = pwalletMain->GenerateNewSproutZKey();
        pwalletMain->SetZAddressBook(zAddress, "z-sprout", "");
        return EncodePaymentAddress(zAddress);
    } else if (addrType == ADDR_TYPE_SAPLING) {
        auto zAddress = pwalletMain->GenerateNewSaplingZKey();
        pwalletMain->SetZAddressBook(zAddress, "z-sapling", "");
        return EncodePaymentAddress(zAddress);
    } else {
        throw JSONRPCError(RPC_INVALID_PARAMETER, "Invalid address type");
    }
}

UniValue z_getnewaddress(const UniValue& params, bool fHelp, const CPubKey& mypk)
{
    if (!EnsureWalletIsAvailable(fHelp))
        return NullUniValue;

    if (fHelp || params.size() > 0)
        throw runtime_error(
            "z_getnewaddress\n"
            "\nReturns a new diversified shielded address for receiving payments.\n"
            "\nResult:\n"
            "\"" + strprintf("%s",komodo_chainname()) + "_address\"    (string) The new diversified shielded address.\n"
            "\nExamples:\n"
            + HelpExampleCli("z_getnewaddress","")
            + HelpExampleRpc("z_getnewaddress","")
        );

    LOCK2(cs_main, pwalletMain->cs_wallet);

    EnsureWalletIsUnlocked();

    auto zAddress = pwalletMain->GenerateNewSaplingDiversifiedAddress();
    pwalletMain->SetZAddressBook(zAddress, "z-sapling", "");
    return EncodePaymentAddress(zAddress);

}

UniValue z_setprimaryspendingkey(const UniValue& params, bool fHelp, const CPubKey& mypk)
{
    if (!EnsureWalletIsAvailable(fHelp))
        return NullUniValue;

    if (fHelp || params.size() != 1)
        throw runtime_error(
            "z_setprimaryspendingkey\n"
            "\nSet the primary spending key used to create diversified payment addresses.\n"
            "\nResult: Returns True if the spending key was successfully set.\n"
            "\nExamples:\n"
            + HelpExampleCli("z_getnewaddress","\"secret-extended-key-.....\"")
            + HelpExampleRpc("z_getnewaddress","\"secret-extended-key-.....\"")
        );

    LOCK2(cs_main, pwalletMain->cs_wallet);

    EnsureWalletIsUnlocked();

    string strSecret = params[0].get_str();
    auto spendingkey = DecodeSpendingKey(strSecret);
    if (!IsValidSpendingKey(spendingkey)) {
        throw JSONRPCError(RPC_INVALID_ADDRESS_OR_KEY, "Invalid spending key!");
    }

    if (boost::get<libzcash::SaplingExtendedSpendingKey>(&spendingkey) == nullptr) {
        throw JSONRPCError(RPC_INVALID_ADDRESS_OR_KEY, "Primary key must be a Sapling Extended Spending Key!");
    }

    const libzcash::SaplingExtendedSpendingKey extsk = *(boost::get<libzcash::SaplingExtendedSpendingKey>(&spendingkey));
    // const libzcash::SaplingExtendedSpendingKey sk = *extsk;

    return pwalletMain->SetPrimarySpendingKey(extsk);

}

UniValue z_listaddresses(const UniValue& params, bool fHelp, const CPubKey& mypk)
{
    if (!EnsureWalletIsAvailable(fHelp))
        return NullUniValue;

    if (fHelp || params.size() > 1)
        throw runtime_error(
            "z_listaddresses ( includeWatchonly )\n"
            "\nReturns the list of Sprout and Sapling shielded addresses belonging to the wallet.\n"
            "\nArguments:\n"
            "1. includeWatchonly (bool, optional, default=false) Also include watchonly addresses (see 'z_importviewingkey')\n"
            "\nResult:\n"
            "[                     (json array of string)\n"
            "  \"zaddr\"           (string) a zaddr belonging to the wallet\n"
            "  ,...\n"
            "]\n"
            "\nExamples:\n"
            + HelpExampleCli("z_listaddresses", "")
            + HelpExampleRpc("z_listaddresses", "")
        );

    LOCK2(cs_main, pwalletMain->cs_wallet);

    bool fIncludeWatchonly = false;
    if (params.size() > 0) {
        fIncludeWatchonly = params[0].get_bool();
    }

    UniValue ret(UniValue::VARR);
    {
        std::set<libzcash::SproutPaymentAddress> addresses;
        pwalletMain->GetSproutPaymentAddresses(addresses);
        for (auto addr : addresses) {
            if (fIncludeWatchonly || pwalletMain->HaveSproutSpendingKey(addr)) {
                ret.push_back(EncodePaymentAddress(addr));
            }
        }
    }
    {
        std::set<libzcash::SaplingPaymentAddress> addresses;
        pwalletMain->GetSaplingPaymentAddresses(addresses);
        libzcash::SaplingIncomingViewingKey ivk;
        libzcash::SaplingFullViewingKey fvk;
        for (auto addr : addresses) {
            if (fIncludeWatchonly || HaveSpendingKeyForPaymentAddress(pwalletMain)(addr)) {
                ret.push_back(EncodePaymentAddress(addr));
            }
        }
    }
    return ret;
}

CAmount getBalanceTaddr(std::string transparentAddress, int minDepth=1, bool ignoreUnspendable=true) {
    std::set<CTxDestination> destinations;
    vector<COutput> vecOutputs;
    CAmount balance = 0;

    if (transparentAddress.length() > 0) {
        CTxDestination taddr = DecodeDestination(transparentAddress);
        if (!IsValidDestination(taddr)) {
            throw std::runtime_error("invalid transparent address");
        }
        destinations.insert(taddr);
    }

    LOCK2(cs_main, pwalletMain->cs_wallet);

    pwalletMain->AvailableCoins(vecOutputs, false, NULL, true);

    BOOST_FOREACH(const COutput& out, vecOutputs) {
        int nDepth    = out.tx->GetDepthInMainChain();
        if( minDepth > 1 ) {
            int nHeight    = tx_height(out.tx->GetHash());
            int dpowconfs  = komodo_dpowconfs(nHeight, nDepth);
            if (dpowconfs < minDepth) {
                continue;
            }
        } else {
            if (out.nDepth < minDepth) {
                continue;
            }
        }

        if (ignoreUnspendable && !out.fSpendable) {
            continue;
        }

        if (destinations.size()) {
            CTxDestination address;
            if (!ExtractDestination(out.tx->vout[out.i].scriptPubKey, address)) {
                continue;
            }

            if (!destinations.count(address)) {
                continue;
            }
        }

        CAmount nValue = out.tx->vout[out.i].nValue; // komodo_interest
        balance += nValue;
    }
    return balance;
}

CAmount getBalanceZaddr(std::string address, int minDepth = 1, bool ignoreUnspendable=true) {
    CAmount balance = 0;
    std::vector<CSproutNotePlaintextEntry> sproutEntries;
    std::vector<SaplingNoteEntry> saplingEntries;
    LOCK2(cs_main, pwalletMain->cs_wallet);
    pwalletMain->GetFilteredNotes(sproutEntries, saplingEntries, address, minDepth, true, ignoreUnspendable);
    for (auto & entry : sproutEntries) {
        balance += CAmount(entry.plaintext.value());
    }
    for (auto & entry : saplingEntries) {
        balance += CAmount(entry.note.value());
    }
    return balance;
}


UniValue z_listreceivedbyaddress(const UniValue& params, bool fHelp, const CPubKey& mypk)
{
    if (!EnsureWalletIsAvailable(fHelp))
        return NullUniValue;

    if (fHelp || params.size()==0 || params.size() >2)
        throw runtime_error(
            "z_listreceivedbyaddress \"address\" ( minconf )\n"
            "\nReturn a list of amounts received by a zaddr belonging to the node’s wallet.\n"
            "\nArguments:\n"
            "1. \"address\"      (string) The private address.\n"
            "2. minconf          (numeric, optional, default=1) Only include transactions confirmed at least this many times.\n"
            "\nResult:\n"
            "{\n"
            "  \"txid\": xxxxx,           (string) the transaction id\n"
            "  \"amount\": xxxxx,         (numeric) the amount of value in the note\n"
            "  \"memo\": xxxxx,           (string) hexadecimal string representation of memo field\n"
            "  \"confirmations\" : n,     (numeric) the number of confirmations\n"
            "  \"jsindex\" (sprout) : n,     (numeric) the joinsplit index\n"
            "  \"jsoutindex\" (sprout) : n,     (numeric) the output index of the joinsplit\n"
            "  \"outindex\" (sapling) : n,     (numeric) the output index\n"
            "  \"change\": true|false,    (boolean) true if the address that received the note is also one of the sending addresses\n"
            "}\n"
            "\nExamples:\n"
            + HelpExampleCli("z_listreceivedbyaddress", "\"zs14d8tc0hl9q0vg5l28uec5vk6sk34fkj2n8s7jalvw5fxpy6v39yn4s2ga082lymrkjk0x2nqg37\"")
            + HelpExampleRpc("z_listreceivedbyaddress", "\"zs14d8tc0hl9q0vg5l28uec5vk6sk34fkj2n8s7jalvw5fxpy6v39yn4s2ga082lymrkjk0x2nqg37\"")
        );

    LOCK2(cs_main, pwalletMain->cs_wallet);

    int nMinDepth = 1;
    if (params.size() > 1) {
        nMinDepth = params[1].get_int();
    }
    if (nMinDepth < 0) {
        throw JSONRPCError(RPC_INVALID_PARAMETER, "Minimum number of confirmations cannot be less than 0");
    }

    // Check that the from address is valid.
    auto fromaddress = params[0].get_str();

    auto zaddr = DecodePaymentAddress(fromaddress);
    if (!IsValidPaymentAddress(zaddr)) {
        throw JSONRPCError(RPC_INVALID_ADDRESS_OR_KEY, "Invalid zaddr.");
    }

    // Visitor to support Sprout and Sapling addrs
    if (!boost::apply_visitor(PaymentAddressBelongsToWallet(pwalletMain), zaddr) &&
        !boost::apply_visitor(IncomingViewingKeyBelongsToWallet(pwalletMain), zaddr)) {
        throw JSONRPCError(RPC_INVALID_ADDRESS_OR_KEY, "From address does not belong to this node, zaddr spending key or viewing key not found.");
    }

    UniValue result(UniValue::VARR);
    std::vector<CSproutNotePlaintextEntry> sproutEntries;
    std::vector<SaplingNoteEntry> saplingEntries;
    pwalletMain->GetFilteredNotes(sproutEntries, saplingEntries, fromaddress, nMinDepth, false, false);

    if (boost::get<libzcash::SaplingPaymentAddress>(&zaddr) != nullptr) {

        std::set<std::pair<PaymentAddress, uint256>> nullifierSet = pwalletMain->GetNullifiersForAddresses({zaddr});
        libzcash::SaplingIncomingViewingKey ivk;
        pwalletMain->GetSaplingIncomingViewingKey(boost::get<libzcash::SaplingPaymentAddress>(zaddr), ivk);
        bool hasSaplingFullViewingKey = pwalletMain->HaveSaplingFullViewingKey(ivk);

        for (SaplingNoteEntry & entry : saplingEntries) {
            UniValue obj(UniValue::VOBJ);

            int nHeight   = tx_height(entry.op.hash);
            int dpowconfs = komodo_dpowconfs(nHeight, entry.confirmations);
            // Only return notarized results when minconf>1
            if (nMinDepth > 1 && dpowconfs == 1)
                continue;

            obj.push_back(Pair("txid", entry.op.hash.ToString()));
            obj.push_back(Pair("amount", ValueFromAmount(CAmount(entry.note.value()))));
            obj.push_back(Pair("memo", HexStr(entry.memo)));
            obj.push_back(Pair("outindex", (int)entry.op.n));
            obj.push_back(Pair("rawconfirmations", entry.confirmations));
            obj.push_back(Pair("confirmations", dpowconfs));
            if (hasSaplingFullViewingKey) {
                obj.push_back(Pair("change", pwalletMain->IsNoteSaplingChange(nullifierSet, entry.address, entry.op)));
            } else {
                obj.push_back(Pair("change", false));
            }
            result.push_back(obj);
        }
    }
    return result;
}

UniValue z_getbalance(const UniValue& params, bool fHelp, const CPubKey& mypk)
{
    if (!EnsureWalletIsAvailable(fHelp))
        return NullUniValue;

    if (fHelp || params.size()==0 || params.size() >2)
        throw runtime_error(
            "z_getbalance \"address\" ( minconf )\n"
            "\nReturns the balance of a taddr or zaddr belonging to the node’s wallet.\n"
            "\nCAUTION: If the wallet has only an incoming viewing key for this address, then spends cannot be"
            "\ndetected, and so the returned balance may be larger than the actual balance.\n"
            "\nArguments:\n"
            "1. \"address\"      (string) The selected address. It may be a transparent or private address.\n"
            "2. minconf          (numeric, optional, default=1) Only include transactions confirmed at least this many times.\n"
            "\nResult:\n"
            "amount              (numeric) The total amount in KMD received for this address.\n"
            "\nExamples:\n"
            "\nThe total amount received by address \"myaddress\"\n"
            + HelpExampleCli("z_getbalance", "\"myaddress\"") +
            "\nThe total amount received by address \"myaddress\" at least 5 blocks confirmed\n"
            + HelpExampleCli("z_getbalance", "\"myaddress\" 5") +
            "\nAs a json rpc call\n"
            + HelpExampleRpc("z_getbalance", "\"myaddress\", 5")
        );

    LOCK2(cs_main, pwalletMain->cs_wallet);

    int nMinDepth = 1;
    if (params.size() > 1) {
        nMinDepth = params[1].get_int();
    }
    if (nMinDepth < 0) {
        throw JSONRPCError(RPC_INVALID_PARAMETER, "Minimum number of confirmations cannot be less than 0");
    }

    // Check that the from address is valid.
    auto fromaddress = params[0].get_str();
    bool fromTaddr = false;
    CTxDestination taddr = DecodeDestination(fromaddress);
    fromTaddr = IsValidDestination(taddr);
    if (!fromTaddr) {
        auto res = DecodePaymentAddress(fromaddress);
        if (!IsValidPaymentAddress(res)) {
            throw JSONRPCError(RPC_INVALID_ADDRESS_OR_KEY, "Invalid from address, should be a taddr or zaddr.");
        }
        if (!boost::apply_visitor(PaymentAddressBelongsToWallet(pwalletMain), res)) {
             throw JSONRPCError(RPC_INVALID_ADDRESS_OR_KEY, "From address does not belong to this node, spending key or viewing key not found.");
        }
    }

    CAmount nBalance = 0;
    if (fromTaddr) {
        nBalance = getBalanceTaddr(fromaddress, nMinDepth, false);
    } else {
        nBalance = getBalanceZaddr(fromaddress, nMinDepth, false);
    }

    return ValueFromAmount(nBalance);
}

UniValue z_getbalances(const UniValue& params, bool fHelp, const CPubKey& mypk)
{
    if (!EnsureWalletIsAvailable(fHelp))
        return NullUniValue;

    if (fHelp || params.size() > 1)
        throw runtime_error(
            "z_getbalances ( minconf includeWatchonly )\n"
            "\nReturns array of wallet sapling addresses and balances.\n"
            "Results are an array of Objects, each of which has:\n"
            "{address, balance, unconfirmed, spendable}\n"
            "\nArguments:\n"
            "1. includeWatchonly (bool, optional, default=false) Also include watchonly addresses (see 'z_importviewingkey')\n"
            "\nResult\n"
            "[                             (array of json object)\n"
            "  {\n"
            "    \"address\" : \"address\",      (string) sapling address\n"
            "    \"balance\" : n               (numeric) confirmed address balance\n"
            "    \"unconfirmed\" : n           (numeric) unconfirmed address balance\n"
            "    \"spendable\" : true|false    (bool) True if the wallet contains the spending key for this address\n"
            "  }\n"
            "  ,...\n"
            "]\n"
            "\nExamples\n"
            + HelpExampleCli("z_getbalances", "")
            + HelpExampleCli("z_getbalances", "false")
            + HelpExampleRpc("z_getbalances", "true")
        );

    RPCTypeCheck(params, boost::assign::list_of((UniValue::VBOOL)));


    bool fIncludeWatchonly = false;
    if (params.size() > 0) {
        fIncludeWatchonly = params[0].get_bool();
    }

    LOCK2(cs_main, pwalletMain->cs_wallet);

    UniValue results(UniValue::VARR);

    //Get All Notes
    std::set<libzcash::PaymentAddress> zaddrs = {};
    std::vector<CSproutNotePlaintextEntry> sproutEntries;
    std::vector<SaplingNoteEntry> saplingEntries;
    pwalletMain->GetFilteredNotes(sproutEntries, saplingEntries, zaddrs, 0, 99999999, true, !fIncludeWatchonly, false);
    std::map<libzcash::SaplingPaymentAddress, std::vector<CAmount>> mapResults;

    for (auto & entry : saplingEntries) {
        //Get Note depths
        int nHeight   = tx_height(entry.op.hash);
        int dpowconfs = komodo_dpowconfs(nHeight, entry.confirmations);

        //Map all balances by address
        std::map<libzcash::SaplingPaymentAddress, std::vector<CAmount>>::iterator it;
        it = mapResults.find(entry.address);
        if (it != mapResults.end()) {
            if (entry.confirmations > 0) {
                it->second[0] += CAmount(entry.note.value());
            } else {
                it->second[1] += CAmount(entry.note.value());
            }
        } else {
            std::vector<CAmount> balance;
            if (entry.confirmations > 0) {
                balance.push_back(CAmount(entry.note.value()));
                balance.push_back(0);
            } else {
                balance.push_back(0);
                balance.push_back(CAmount(entry.note.value()));
            }
            mapResults[entry.address] = balance;
        }
    }

    for (std::map<libzcash::SaplingPaymentAddress, std::vector<CAmount>>::iterator it = mapResults.begin(); it != mapResults.end(); it++) {
        UniValue obj(UniValue::VOBJ);
        obj.push_back(Pair("address", EncodePaymentAddress(it->first)));
        obj.push_back(Pair("balance", ValueFromAmount(it->second[0])));
        obj.push_back(Pair("unconfirmed", ValueFromAmount(it->second[1])));
        obj.push_back(Pair("spendable", HaveSpendingKeyForPaymentAddress(pwalletMain)(it->first)));
        results.push_back(obj);
    }

    return results;
}

UniValue z_gettotalbalance(const UniValue& params, bool fHelp, const CPubKey& mypk)
{
    if (!EnsureWalletIsAvailable(fHelp))
        return NullUniValue;

    if (fHelp || params.size() > 2)
        throw runtime_error(
            "z_gettotalbalance ( minconf includeWatchonly )\n"
            "\nReturn the total value of funds stored in the node’s wallet.\n"
            "\nCAUTION: If the wallet contains any addresses for which it only has incoming viewing keys,"
            "\nthe returned private balance may be larger than the actual balance, because spends cannot"
            "\nbe detected with incoming viewing keys.\n"
            "\nArguments:\n"
            "1. minconf          (numeric, optional, default=1) Only include private and transparent transactions confirmed at least this many times.\n"
            "2. includeWatchonly (bool, optional, default=false) Also include balance in watchonly addresses (see 'importaddress' and 'z_importviewingkey')\n"
            "\nResult:\n"
            "{\n"
            "  \"transparent\": xxxxx,     (numeric) the total balance of transparent funds\n"
            "  \"private\": xxxxx,         (numeric) the total balance of private funds (in both Sprout and Sapling addresses)\n"
            "  \"total\": xxxxx,           (numeric) the total balance of both transparent and private funds\n"
            "}\n"
            "\nExamples:\n"
            "\nThe total amount in the wallet\n"
            + HelpExampleCli("z_gettotalbalance", "") +
            "\nThe total amount in the wallet at least 5 blocks confirmed\n"
            + HelpExampleCli("z_gettotalbalance", "5") +
            "\nAs a json rpc call\n"
            + HelpExampleRpc("z_gettotalbalance", "5")
        );

    LOCK2(cs_main, pwalletMain->cs_wallet);

    int nMinDepth = 1;
    if (params.size() > 0) {
        nMinDepth = params[0].get_int();
    }
    if (nMinDepth < 0) {
        throw JSONRPCError(RPC_INVALID_PARAMETER, "Minimum number of confirmations cannot be less than 0");
    }

    bool fIncludeWatchonly = false;
    if (params.size() > 1) {
        fIncludeWatchonly = params[1].get_bool();
    }

    // getbalance and "getbalance * 1 true" should return the same number
    // but they don't because wtx.GetAmounts() does not handle tx where there are no outputs
    // pwalletMain->GetBalance() does not accept min depth parameter
    // so we use our own method to get balance of utxos.
    CAmount nBalance = getBalanceTaddr("", nMinDepth, !fIncludeWatchonly);
    CAmount nPrivateBalance = getBalanceZaddr("", nMinDepth, !fIncludeWatchonly);
    uint64_t interest = komodo_interestsum();
    CAmount nTotalBalance = nBalance + nPrivateBalance;
    UniValue result(UniValue::VOBJ);
    result.push_back(Pair("transparent", FormatMoney(nBalance)));
    result.push_back(Pair("interest", FormatMoney(interest)));
    result.push_back(Pair("private", FormatMoney(nPrivateBalance)));
    result.push_back(Pair("total", FormatMoney(nTotalBalance)));
    return result;
}

// got bored and copied str4d's work - thanks dude/dudette :)
UniValue z_viewtransaction(const UniValue& params, bool fHelp, const CPubKey& mypk)
{
    if (!EnsureWalletIsAvailable(fHelp))
        return NullUniValue;

    if (fHelp || params.size() != 1)
        throw runtime_error(
            "z_viewtransaction \"txid\"\n"
            "\nGet detailed shielded information about in-wallet transaction <txid>\n"
            "\nArguments:\n"
            "1. \"txid\" (string, required) The transaction id\n"
            "\nResult:\n"
            "{\n"
            "  \"txid\" : \"transactionid\",   (string) The transaction id\n"
            "  \"spends\" : [\n"
            "    {\n"
            "      \"type\" : \"sprout|sapling\",      (string) The type of address\n"
            "      \"js\" : n,                       (numeric, sprout) the index of the JSDescription within vJoinSplit\n"
            "      \"jsSpend\" : n,                  (numeric, sprout) the index of the spend within the JSDescription\n"
            "      \"spend\" : n,                    (numeric, sapling) the index of the spend within vShieldedSpend\n"
            "      \"txidPrev\" : \"transactionid\",   (string) The id for the transaction this note was created in\n"
            "      \"jsPrev\" : n,                   (numeric, sprout) the index of the JSDescription within vJoinSplit\n"
            "      \"jsOutputPrev\" : n,             (numeric, sprout) the index of the output within the JSDescription\n"
            "      \"outputPrev\" : n,               (numeric, sapling) the index of the output within the vShieldedOutput\n"
            "      \"address\" : \"zcashaddress\",     (string) The Zcash address involved in the transaction\n"
            "      \"value\" : x.xxx                 (numeric) The amount in " + CURRENCY_UNIT + "\n"
            "      \"valueZat\" : xxxx               (numeric) The amount in zatoshis\n"
            "    }\n"
            "    ,...\n"
            "  ],\n"
            "  \"outputs\" : [\n"
            "    {\n"
            "      \"type\" : \"sprout|sapling\",      (string) The type of address\n"
            "      \"js\" : n,                       (numeric, sprout) the index of the JSDescription within vJoinSplit\n"
            "      \"jsOutput\" : n,                 (numeric, sprout) the index of the output within the JSDescription\n"
            "      \"output\" : n,                   (numeric, sapling) the index of the output within the vShieldedOutput\n"
            "      \"address\" : \"zcashaddress\",     (string) The Zcash address involved in the transaction\n"
            "      \"recovered\" : true|false        (boolean, sapling) True if the output is not for an address in the wallet\n"
            "      \"value\" : x.xxx                 (numeric) The amount in " + CURRENCY_UNIT + "\n"
            "      \"valueZat\" : xxxx               (numeric) The amount in zatoshis\n"
            "      \"memo\" : \"hexmemo\",             (string) Hexademical string representation of the memo field\n"
            "      \"memoStr\" : \"memo\",             (string) Only returned if memo contains valid UTF-8 text.\n"
            "    }\n"
            "    ,...\n"
            "  ],\n"
            "}\n"

            "\nExamples:\n"
            + HelpExampleCli("z_viewtransaction", "\"1075db55d416d3ca199f55b6084e2115b9345e16c5cf302fc80e9d5fbf5d48d\"")
            + HelpExampleCli("z_viewtransaction", "\"1075db55d416d3ca199f55b6084e2115b9345e16c5cf302fc80e9d5fbf5d48d\" true")
            + HelpExampleRpc("z_viewtransaction", "\"1075db55d416d3ca199f55b6084e2115b9345e16c5cf302fc80e9d5fbf5d48d\"")
        );

    LOCK2(cs_main, pwalletMain->cs_wallet);

    uint256 hash;
    hash.SetHex(params[0].get_str());

    UniValue entry(UniValue::VOBJ);
    if (!pwalletMain->mapWallet.count(hash))
        throw JSONRPCError(RPC_INVALID_ADDRESS_OR_KEY, "Invalid or non-wallet transaction id");
    const CWalletTx& wtx = pwalletMain->mapWallet[hash];

    entry.push_back(Pair("txid", hash.GetHex()));

    UniValue spends(UniValue::VARR);
    UniValue outputs(UniValue::VARR);

    // Sprout spends - retained for old sprout addresses and transactions
    for (size_t i = 0; i < wtx.vjoinsplit.size(); ++i) {
        for (size_t j = 0; j < wtx.vjoinsplit[i].nullifiers.size(); ++j) {
            auto nullifier = wtx.vjoinsplit[i].nullifiers[j];

            // Fetch the note that is being spent, if ours
            auto res = pwalletMain->mapSproutNullifiersToNotes.find(nullifier);
            if (res == pwalletMain->mapSproutNullifiersToNotes.end()) {
                continue;
            }
            auto jsop = res->second;
            auto wtxPrev = pwalletMain->mapWallet.at(jsop.hash);

            auto decrypted = wtxPrev.DecryptSproutNote(jsop);
            auto notePt = decrypted.first;
            auto pa = decrypted.second;

            UniValue entry(UniValue::VOBJ);
            entry.push_back(Pair("type", ADDR_TYPE_SPROUT));
            entry.push_back(Pair("js", (int)i));
            entry.push_back(Pair("jsSpend", (int)j));
            entry.push_back(Pair("txidPrev", jsop.hash.GetHex()));
            entry.push_back(Pair("jsPrev", (int)jsop.js));
            entry.push_back(Pair("jsOutputPrev", (int)jsop.n));
            entry.push_back(Pair("address", EncodePaymentAddress(pa)));
            entry.push_back(Pair("value", ValueFromAmount(notePt.value())));
            entry.push_back(Pair("valueZat", notePt.value()));
            outputs.push_back(entry);
        }
    }

    // Sprout outputs
    for (auto & pair : wtx.mapSproutNoteData) {
        JSOutPoint jsop = pair.first;

        auto decrypted = wtx.DecryptSproutNote(jsop);
        auto notePt = decrypted.first;
        auto pa = decrypted.second;
        auto memo = notePt.memo();

        UniValue entry(UniValue::VOBJ);
        entry.push_back(Pair("type", ADDR_TYPE_SPROUT));
        entry.push_back(Pair("js", (int)jsop.js));
        entry.push_back(Pair("jsOutput", (int)jsop.n));
        entry.push_back(Pair("address", EncodePaymentAddress(pa)));
        entry.push_back(Pair("value", ValueFromAmount(notePt.value())));
        entry.push_back(Pair("valueZat", notePt.value()));
        entry.push_back(Pair("memo", HexStr(memo)));
        if (memo[0] <= 0xf4) {
            auto end = std::find_if(memo.rbegin(), memo.rend(), [](unsigned char v) { return v != 0; });
            std::string memoStr(memo.begin(), end.base());
            //if (utf8::is_valid(memoStr))
            {
                entry.push_back(Pair("memoStr", memoStr));
            }
        }
        outputs.push_back(entry);
    }

    // Sapling spends
    std::set<uint256> ovks;
    for (size_t i = 0; i < wtx.vShieldedSpend.size(); ++i) {
        auto spend = wtx.vShieldedSpend[i];

        // Fetch teh note that is being spent
        auto res = pwalletMain->mapSaplingNullifiersToNotes.find(spend.nullifier);
        if (res == pwalletMain->mapSaplingNullifiersToNotes.end()) {
            continue;
        }
        auto op = res->second;
        auto wtxPrev = pwalletMain->mapWallet.at(op.hash);

        // We don't need to check the leadbyte here: if wtx exists in
        // the wallet, it must have already passed the leadbyte check
        auto decrypted = wtxPrev.DecryptSaplingNoteWithoutLeadByteCheck(op).get();
        auto notePt = decrypted.first;
        auto pa = decrypted.second;

        // Store the OutgoingViewingKey for recovering outputs
        libzcash::SaplingExtendedFullViewingKey extfvk;
        assert(pwalletMain->GetSaplingFullViewingKey(wtxPrev.mapSaplingNoteData.at(op).ivk, extfvk));
        ovks.insert(extfvk.fvk.ovk);

        UniValue entry(UniValue::VOBJ);
        entry.push_back(Pair("type", ADDR_TYPE_SAPLING));
        entry.push_back(Pair("spend", (int)i));
        entry.push_back(Pair("txidPrev", op.hash.GetHex()));
        entry.push_back(Pair("outputPrev", (int)op.n));
        entry.push_back(Pair("address", EncodePaymentAddress(pa)));
        entry.push_back(Pair("value", ValueFromAmount(notePt.value())));
        entry.push_back(Pair("valueZat", notePt.value()));
        spends.push_back(entry);
    }

    // Sapling outputs
    for (uint32_t i = 0; i < wtx.vShieldedOutput.size(); ++i) {
        auto op = SaplingOutPoint(hash, i);

        SaplingNotePlaintext notePt;
        SaplingPaymentAddress pa;
        bool isRecovered;

        // We don't need to check the leadbyte here: if wtx exists in
        // the wallet, it must have already passed the leadbyte check
        auto decrypted = wtx.DecryptSaplingNoteWithoutLeadByteCheck(op);
        if (decrypted) {
            notePt = decrypted->first;
            pa = decrypted->second;
            isRecovered = false;
        } else {
            // Try recovering the output
            auto recovered = wtx.RecoverSaplingNoteWithoutLeadByteCheck(op, ovks);
            if (recovered) {
                notePt = recovered->first;
                pa = recovered->second;
                isRecovered = true;
            } else {
                // Unreadable
                continue;
            }
        }
        auto memo = notePt.memo();

        UniValue entry(UniValue::VOBJ);
        entry.push_back(Pair("type", ADDR_TYPE_SAPLING));
        entry.push_back(Pair("output", (int)op.n));
        entry.push_back(Pair("recovered", isRecovered));
        entry.push_back(Pair("address", EncodePaymentAddress(pa)));
        entry.push_back(Pair("value", ValueFromAmount(notePt.value())));
        entry.push_back(Pair("valueZat", notePt.value()));
        entry.push_back(Pair("memo", HexStr(memo)));
        if (memo[0] <= 0xf4) {
            auto end = std::find_if(memo.rbegin(), memo.rend(), [](unsigned char v) { return v != 0; });
            std::string memoStr(memo.begin(), end.base());
            //if (utf8::is_valid(memoStr))
            {
                entry.push_back(Pair("memoStr", memoStr));
            }
        }
        outputs.push_back(entry);
    }

    entry.push_back(Pair("spends", spends));
    entry.push_back(Pair("outputs", outputs));

    return entry;
}


UniValue z_getoperationresult(const UniValue& params, bool fHelp, const CPubKey& mypk)
{
    if (!EnsureWalletIsAvailable(fHelp))
        return NullUniValue;

    if (fHelp || params.size() > 1)
        throw runtime_error(
            "z_getoperationresult ([\"operationid\", ... ]) \n"
            "\nRetrieve the result and status of an operation which has finished, and then remove the operation from memory."
            + HelpRequiringPassphrase() + "\n"
            "\nArguments:\n"
            "1. \"operationid\"         (array, optional) A list of operation ids we are interested in.  If not provided, examine all operations known to the node.\n"
            "\nResult:\n"
            "\"    [object, ...]\"      (array) A list of JSON objects\n"
            "\nExamples:\n"
            + HelpExampleCli("z_getoperationresult", "'[\"operationid\", ... ]'")
            + HelpExampleRpc("z_getoperationresult", "'[\"operationid\", ... ]'")
        );

    // This call will remove finished operations
    return z_getoperationstatus_IMPL(params, true);
}

UniValue z_getoperationstatus(const UniValue& params, bool fHelp, const CPubKey& mypk)
{
   if (!EnsureWalletIsAvailable(fHelp))
        return NullUniValue;

    if (fHelp || params.size() > 1)
        throw runtime_error(
            "z_getoperationstatus ([\"operationid\", ... ]) \n"
            "\nGet operation status and any associated result or error data.  The operation will remain in memory."
            + HelpRequiringPassphrase() + "\n"
            "\nArguments:\n"
            "1. \"operationid\"         (array, optional) A list of operation ids we are interested in.  If not provided, examine all operations known to the node.\n"
            "\nResult:\n"
            "\"    [object, ...]\"      (array) A list of JSON objects\n"
            "\nExamples:\n"
            + HelpExampleCli("z_getoperationstatus", "'[\"operationid\", ... ]'")
            + HelpExampleRpc("z_getoperationstatus", "'[\"operationid\", ... ]'")
        );

   // This call is idempotent so we don't want to remove finished operations
   return z_getoperationstatus_IMPL(params, false);
}

UniValue z_getoperationstatus_IMPL(const UniValue& params, bool fRemoveFinishedOperations=false)
{
    LOCK2(cs_main, pwalletMain->cs_wallet);

    std::set<AsyncRPCOperationId> filter;
    if (params.size()==1) {
        UniValue ids = params[0].get_array();
        for (const UniValue & v : ids.getValues()) {
            filter.insert(v.get_str());
        }
    }
    bool useFilter = (filter.size()>0);

    UniValue ret(UniValue::VARR);
    std::shared_ptr<AsyncRPCQueue> q = getAsyncRPCQueue();
    std::vector<AsyncRPCOperationId> ids = q->getAllOperationIds();

    for (auto id : ids) {
        if (useFilter && !filter.count(id))
            continue;

        std::shared_ptr<AsyncRPCOperation> operation = q->getOperationForId(id);
        if (!operation) {
            continue;
            // It's possible that the operation was removed from the internal queue and map during this loop
            // throw JSONRPCError(RPC_INVALID_PARAMETER, "No operation exists for that id.");
        }

        UniValue obj = operation->getStatus();
        std::string s = obj["status"].get_str();
        if (fRemoveFinishedOperations) {
            // Caller is only interested in retrieving finished results
            if ("success"==s || "failed"==s || "cancelled"==s) {
                ret.push_back(obj);
                q->popOperationForId(id);
            }
        } else {
            ret.push_back(obj);
        }
    }

    std::vector<UniValue> arrTmp = ret.getValues();

    // sort results chronologically by creation_time
    std::sort(arrTmp.begin(), arrTmp.end(), [](UniValue a, UniValue b) -> bool {
        const int64_t t1 = find_value(a.get_obj(), "creation_time").get_int64();
        const int64_t t2 = find_value(b.get_obj(), "creation_time").get_int64();
        return t1 < t2;
    });

    ret.clear();
    ret.setArray();
    ret.push_backV(arrTmp);

    return ret;
}


// JSDescription size depends on the transaction version
#define V3_JS_DESCRIPTION_SIZE    (GetSerializeSize(JSDescription(), SER_NETWORK, (OVERWINTER_TX_VERSION | (1 << 31))))
// Here we define the maximum number of zaddr outputs that can be included in a transaction.
// If input notes are small, we might actually require more than one joinsplit per zaddr output.
// For now though, we assume we use one joinsplit per zaddr output (and the second output note is change).
// We reduce the result by 1 to ensure there is room for non-joinsplit CTransaction data.
#define Z_SENDMANY_MAX_ZADDR_OUTPUTS_BEFORE_SAPLING    ((MAX_TX_SIZE_BEFORE_SAPLING / V3_JS_DESCRIPTION_SIZE) - 1)

// transaction.h comment: spending taddr output requires CTxIn >= 148 bytes and typical taddr txout is 34 bytes
#define CTXIN_SPEND_DUST_SIZE   148
#define CTXOUT_REGULAR_SIZE     34




std::vector<SaplingNoteEntry> z_sapling_inputs_;

bool rpcwallet__find_unspent_notes(std::string fromaddress_,  int mindepth_)
{
    std::vector<CSproutNotePlaintextEntry> sproutEntries;  //Not used by us
    std::vector<SaplingNoteEntry> saplingEntries;
    {
        LOCK2(cs_main, pwalletMain->cs_wallet);
        //printf("rpcwallet__find_unspent_notes() enter\n"); fflush(stdout);
        //Local transaction: Require the spending key
        pwalletMain->GetFilteredNotes(sproutEntries, saplingEntries, fromaddress_, mindepth_,true,true);
        //printf("rpcwallet__find_unspent_notes() done\n"); fflush(stdout);
    }

    //printf("rpcwallet__find_unspent_notes() Build up z_sapling_inputs_ of unspend notes\n");fflush(stdout);
    z_sapling_inputs_.clear();
    for (auto entry : saplingEntries)
    {
        z_sapling_inputs_.push_back(entry);
        std::string data(entry.memo.begin(), entry.memo.end());

        //printf("rpcwallet__find_unspent_notes() Unspent note: (txid=%s, vShieldedSpend=%d, amount=%s, memo=%s)\n",
        //    //getId().c_str(),
        //    entry.op.hash.ToString().substr(0, 10).c_str(),
        //    entry.op.n,
        //    FormatMoney(entry.note.value()).c_str(),
        //    HexStr(data).substr(0, 10).c_str() );
        //    fflush(stdout);
    }

    if (z_sapling_inputs_.empty())
    {
        return false;
    }

    // sort in descending order, so big notes appear first
    std::sort(z_sapling_inputs_.begin(), z_sapling_inputs_.end(),
        [](SaplingNoteEntry i, SaplingNoteEntry j) -> bool
        {
            return i.note.value() > j.note.value();
        });

    return true;
}

//Must get it from AsyncRPCOperation_sendmany
std::array<unsigned char, ZC_MEMO_SIZE> get_memo_from_hex_string(std::string s) {
    // initialize to default memo (no_memo), see section 5.5 of the protocol spec
    std::array<unsigned char, ZC_MEMO_SIZE> memo = {{0xF6}};

    std::vector<unsigned char> rawMemo = ParseHex(s.c_str());

    // If ParseHex comes across a non-hex char, it will stop but still return results so far.
    size_t slen = s.length();
    if (slen % 2 !=0 || (slen>0 && rawMemo.size()!=slen/2)) {
        throw JSONRPCError(RPC_INVALID_PARAMETER, "Memo must be in hexadecimal format");
    }

    if (rawMemo.size() > ZC_MEMO_SIZE) {
        throw JSONRPCError(RPC_INVALID_PARAMETER, strprintf("Memo size of %d is too big, maximum allowed is %d", rawMemo.size(), ZC_MEMO_SIZE));
    }

    // copy vector into boost array
    int lenMemo = rawMemo.size();
    for (int i = 0; i < ZC_MEMO_SIZE && i < lenMemo; i++) {
        memo[i] = rawMemo[i];
    }
    return memo;
}

UniValue z_sign_offline(const UniValue& params, bool fHelp, const CPubKey& mypk)
{
    //The rpc parser only present the interpereted data in this function.
    //The checksum is calculated using only the data, not the JSON formatting
    //characters. To calculate and reconstruct the checksum the individual
    //data fields are used.
    std::string sChecksumInput="";
    std::string sTmp;
    bool bParamSizeInvalid=false;
    
    //printf("z_sign_offline() enter 1\n"); fflush(stdout);

    if (!EnsureWalletIsAvailable(fHelp))
        return NullUniValue;
        
    if (fHelp==false)
    {
      //[0] Project
      string sProject = params[0].get_str();;
      //printf("z_sign_offline() [0] project: %s\n", sProject.c_str());
      if (sProject != "arrr")
      {
        throw JSONRPCError(RPC_INVALID_PARAMETER, "Only Pirate Chain (arrr) supported");
      }    
      sChecksumInput=sProject+" ";
    
      //[1] Version
      //---------------------------------------------------------------------------------------------    
      uint32_t iValue = params[1].get_int();
      //printf("z_sign_offline() [1] version: %u\n", iValue);
      sTmp = strprintf("%u ",iValue);
      if (iValue == 1)
      {
        if (params.size()!=16)
        {
          bParamSizeInvalid=true;
        }        
      }
      else
      {
        throw JSONRPCError(RPC_INVALID_PARAMETER, "Only version '1' supported");
      }      
      sChecksumInput+=sTmp;
    }

    //printf("z_sign_offline params.size=%ld\n", params.size());
    if (fHelp || bParamSizeInvalid==true) //This test will be adapted if multiple versions gets implemented
      throw runtime_error(
            "z_sign_offline signs the transaction presented in the hex input block\n"
            "The transaction data block is generated by an online wallet using the 'z_sendmany_prepare_offline' command\n"
            "\nArguments:\n"
            "0. Project                 (string, required) Project: arrr=Pirate Chain\n"
            "1. Version                 (number) The version of the transaction structure. Currently only '1' supported\n"
            "2. \"from_address\"        (string, required) The taddr or zaddr to send the funds from.\n"
            "3. \"spending notes\"      (array, required) An array of json objects representing the spending notes of the from_address.\n"
            "    '[{\n"
            "      \"witnessposition\":position (numeric, required) spending witness blockchain position\n"
            "      \"witnesspath\"    :path     (hex string, required) spending witness blockchain path, 2 chars/hex value\n"
            "      \"note_d\"         :d        (hex string, required) Note d component, 2 chars/hex value\n"
            "      \"note_pkd\"       :pkd      (hex string, required) Note pkd component, 2 chars/hex value\n"
            "      \"note_r\"         :r        (hex string, required) Note r component, 2 chars/hex value\n"
            "      \"value\"          :value    (numeric, required) amount stored in the note\n"
            "      \"zip212\"         :value    (numeric, required) zip212 status of the note: 0=BeforeZip212, 1=AfterZip212\n"
            "    }, ... ]'\n"
            "4. \"outputs\"             (array, required) An array of json objects representing recipients and the amounts send to them.\n"
            "    '[{\n"
            "      \"address\":address  (string, required) The address is a zaddr\n"
            "      \"amount\":amount    (numeric, required) The numeric amount in KMD is the value\n"
            "      \"memo\":memo        (hex string, optional) A note about the payment, 2 chars/hex value\n"
            "    }, ... ]'\n"
            "5. Minconf                 (numeric, required) Only use funds confirmed at least this many times.\n"\
            "6. Fee                     (numeric, required) Miners fee\n"\
            "7. Next block height       (numeric, required) Network next block height\n"\
            "8. branch ID               (numeric, required) Network branch ID\n"\
            "9. \"anchor\"                (hex string, required) Anchor for the witnesses\n"\
            "10. MTX overwintered        (numeric, required) Transaction: Overwintered\n"\
            "11.MTX ExpiryHeight        (numeric, required) Transaction: ExpiryHeight\n"\
            "12.MTX VersionGroupID      (numeric, required) Transaction: VersionGroupID\n"\
            "13.MTX Version             (numeric, required) Transaction: Version\n"\
            "14.ZIP212 enabled          (numeric, required) For outputs: 0=BeforeZip212, 1=AfterZip212\n"
            "15.Checksum                (numeric, required) Sum of the ASCII values of all the characters in this command\n"\
            "Result:\n"\
            "\"sendrawtransaction\"     (string) A string containing the transaction data that must be pasted into the online wallet\n"\
            "                           to complete the transaction"        
        );

    LOCK2(cs_main, pwalletMain->cs_wallet);

    EnsureWalletIsUnlocked();

    
    //[2] From adres
    //---------------------------------------------------------------------------------------------
    string fromAddress= params[2].get_str();
    sChecksumInput+=fromAddress+" ";    
    //printf("z_sign_offline() [2] from_address: %s\n", fromAddress.c_str());
    auto fromtaddr_ = DecodeDestination(fromAddress);
    bool isfromtaddr_ = IsValidDestination(fromtaddr_);
    if (isfromtaddr_)
    {
      throw JSONRPCError(RPC_INVALID_PARAMETER, "From address must be a z-addr");
    }
    auto address = DecodePaymentAddress(fromAddress);
    if (!IsValidPaymentAddress(address))
    {
      throw JSONRPCError(RPC_INVALID_PARAMETER, "From address must be a z-addr");
    }
    // We don't need to lock on the wallet as spending key related methods are thread-safe
    if (!boost::apply_visitor(HaveSpendingKeyForPaymentAddress(pwalletMain), address))
    {
      throw JSONRPCError(RPC_INVALID_PARAMETER, "The spending key of the from_address is not in your wallet");
    }
    auto spendingkey_ = boost::apply_visitor(GetSpendingKeyForPaymentAddress(pwalletMain), address).get();



    //[3] Spending Notes
    //---------------------------------------------------------------------------------------------
    std::vector<SaplingNote> notes;
    std::vector<uint64_t> aiWitnessPosition;
    std::vector<myCharArray_s> asWitnessPath;

    bool bResult = params[3].isArray();
    if (bResult==false)
    {
        throw JSONRPCError(RPC_INVALID_PARAMETER, "Invalid parameter, 'spending notes' not an array");
    }
    UniValue oSpendingNotes = params[3].get_array();
    sChecksumInput+="spending notes: ";    
    if (oSpendingNotes.size()==0)
    {
      throw JSONRPCError(RPC_INVALID_PARAMETER, "Invalid parameter, 'spending notes' array is empty.");
    }
    int iI=1;
    for (const UniValue& oSpendingNote : oSpendingNotes.getValues())
    {
        //printf("z_sign_offline() [3] Procecess spending note #%d of %ld\n", iI, oSpendingNotes.size() );fflush(stdout);
        if (!oSpendingNote.isObject())
        {
          throw JSONRPCError(RPC_INVALID_PARAMETER, "Invalid parameter, expected 'spending note' object");
        }

        // sanity check, report error if unknown key-value pairs
        for (const string& name_ : oSpendingNote.getKeys())
        {
          std::string s = name_;
          if (s != "witnessposition" && s != "witnesspath" && s != "note_d" && s != "note_pkd" && s != "note_r" && s != "value" && s != "zip212" )
            throw JSONRPCError(RPC_INVALID_PARAMETER, string("Invalid spending note parameter, unknown key: ")+s);
        }

        UniValue av = find_value(oSpendingNote, "witnessposition");
        int64_t lWitnessPosition;
        if (!(ParseFixedPoint(av.getValStr(), 0, &lWitnessPosition)))
        {
          throw JSONRPCError(RPC_INVALID_PARAMETER, "Invalid parameter, could not decode witness position");
        }
        if (lWitnessPosition < 0)
        {
          throw JSONRPCError(RPC_INVALID_PARAMETER, "Invalid parameter, witness position must be positive");
        }
        aiWitnessPosition.push_back( (uint64_t)lWitnessPosition);
        sTmp = strprintf("%u ", lWitnessPosition);            
        sChecksumInput+=sTmp;        
        //printf("z_sign_offline() [3] Witness position=%ld\n",lWitnessPosition);fflush(stdout);


        UniValue oPath = find_value(oSpendingNote, "witnesspath");
        if (oPath.isNull())
        {
          throw JSONRPCError(RPC_INVALID_PARAMETER, "Invalid parameter, did not find witness path");
        }
        //Convert UniValue to String. Format: 2 char HEX text
        string sPath = oPath.get_str();
        //Is the input the expected length?
        if (sPath.length() != 2130)
        {
          throw JSONRPCError(RPC_INVALID_PARAMETER, "Invalid parameter, Length of witness path is not 2130 bytes");
        }
        //Same test, using the programatically defined parameters (SAPLING_TREE_DEPTH)
        int iLen=2*(1 + 33 * SAPLING_TREE_DEPTH + 8);
        if (sPath.length() != iLen)
        {
          throw JSONRPCError(RPC_INVALID_PARAMETER, strprintf("Invalid parameter, Length of witness path is not %d bytes",iLen) );
        }
        //Length of the actual char array, which is half the HEX text representation
        iLen = (1 + 33 * SAPLING_TREE_DEPTH + 8);
        myCharArray_s sWitnessPath;
        if (sizeof(sWitnessPath.cArray)< iLen)
        {
          throw JSONRPCError(RPC_INVALID_PARAMETER, strprintf("Invalid parameter, Length of witness path (%d) exceeds internal data buffer (%d) ",iLen, sizeof(sWitnessPath.cArray)) );
        }
        //Test if the input is in HEX format
        if (!IsHex(sPath))
        {
          throw JSONRPCError(RPC_INVALID_PARAMETER, "Invalid parameter, expected witness path in hexadecimal format.");
        }
        //Convert HEX text->char array -> 256 bit integer
        unsigned char cWitnessPath[ (1 + 33 * SAPLING_TREE_DEPTH + 8) + 1 ];
        HexToCharArray( (char *)sPath.c_str(), sPath.length(), &cWitnessPath[0]);
        memset (&sWitnessPath.cArray[0], 0, sizeof (sWitnessPath.cArray));
        memcpy (&sWitnessPath.cArray[0], &cWitnessPath[0], (1 + 33 * SAPLING_TREE_DEPTH + 8) );
        asWitnessPath.push_back(sWitnessPath);
        sChecksumInput+=sPath+" ";        
        //printf("z_sign_offline() [3] Have witness path\n");fflush(stdout);
        


        UniValue oNoteD = find_value(oSpendingNote, "note_d");
        if (oNoteD.isNull())
        {
          throw JSONRPCError(RPC_INVALID_PARAMETER, "Invalid parameter, did not find note_d");
        }
        string sNoteD = oNoteD.get_str();
        if (!IsHex(sNoteD))
        {
          throw JSONRPCError(RPC_INVALID_PARAMETER, "Invalid parameter, expected note_d in hexadecimal format.");
        }
        sChecksumInput+=sNoteD+" ";
        //printf("z_sign_offline() [3] Have note_d\n");fflush(stdout);
        


        UniValue oNotePKD = find_value(oSpendingNote, "note_pkd");
        if (oNotePKD.isNull())
        {
          throw JSONRPCError(RPC_INVALID_PARAMETER, "Invalid parameter, did not find note_pkd");
        }
        string sNotePKD = oNotePKD.get_str();
        if (!IsHex(sNotePKD))
        {
          throw JSONRPCError(RPC_INVALID_PARAMETER, "Invalid parameter, expected note_pkd in hexadecimal format.");
        }
        sChecksumInput+=sNotePKD+" ";
        //printf("z_sign_offline() [2] Have note_pkd\n");fflush(stdout);



        UniValue oNoteR = find_value(oSpendingNote, "note_r");
        if (oNoteR.isNull())
        {
          throw JSONRPCError(RPC_INVALID_PARAMETER, "Invalid parameter, did not find note_r");
        }
        string sNoteR = oNoteR.get_str();
        if (sNoteR.length() != 64)
        {
          throw JSONRPCError(RPC_INVALID_PARAMETER, "Invalid parameter, Length of note_r is not 64 bytes");
        }
        if (!IsHex(sNoteR))
        {
          throw JSONRPCError(RPC_INVALID_PARAMETER, "Invalid parameter, expected note_r in hexadecimal format.");
        }
        sChecksumInput+=sNoteR+" ";
        //printf("z_sign_offline() [3] Have note_r\n");fflush(stdout);



        UniValue oValue = find_value(oSpendingNote, "value");
        if (oValue.isNull())
        {
          throw JSONRPCError(RPC_INVALID_PARAMETER, "Invalid parameter, did not find value");
        }
        uint64_t lValue = oValue.get_int64();
        sTmp = strprintf("%ld ",lValue);
        sChecksumInput+=sTmp;
        //printf("z_sign_offline() [3] Have value: %ld\n",lValue );fflush(stdout);



        UniValue oZip212 = find_value(oSpendingNote, "zip212");
        if (oZip212.isNull())
        {
          throw JSONRPCError(RPC_INVALID_PARAMETER, "Invalid parameter, did not find value");
        }
        uint8_t cZip212_enabled = (uint8_t)oZip212.get_int();
        if (cZip212_enabled==0)
        {
          sChecksumInput+="0 ";
        }
        else
        {
          sChecksumInput+="1 ";
        }  

        //Reconstruct the Sappling Note
        //-----------------------------
        //d: Hex=22 bytes, char array=11
        if (sNoteD.length() != 22)
        {
          throw JSONRPCError(RPC_INVALID_PARAMETER, "Invalid parameter, Length of note_d is not 22 bytes");
        }
        libzcash::diversifier_t d;
        unsigned char cD[ZC_DIVERSIFIER_SIZE + 1];  //One extra char for the null terminating 0
        HexToCharArray( (char *)sNoteD.c_str(), sNotePKD.length(), &cD[0]);
        std::memcpy(&d, &cD[0], ZC_DIVERSIFIER_SIZE);


        //pk_d: Hex=64 bytes, char array=32
        if (sNotePKD.length() != 64)
        {
          throw JSONRPCError(RPC_INVALID_PARAMETER, "Invalid parameter, Length of note_pkd is not 64 bytes");
        }
        uint256 pk_d;
        unsigned char cPK_D[32+1];  //One extra char for the null terminating 0
        HexToCharArray( (char *)sNotePKD.c_str(), sNotePKD.length(), &cPK_D[0]);
        std::memcpy(&pk_d, &cPK_D[0], 32);


        //r: Hex=64 bytes, char array=32
        if (sNoteR.length() != 64)
        {
          throw JSONRPCError(RPC_INVALID_PARAMETER, "Invalid parameter, Length of note_pkd is not 64 bytes");
        }
        uint256 r;
        unsigned char cR[32+1];  //One extra char for the null terminating 0
        HexToCharArray( (char *)sNoteR.c_str(), sNoteR.length(), &cR[0]);
        std::memcpy(&r, &cR[0], 32);

        //zip212_enabled
        libzcash::Zip212Enabled zip_212_enabled;
        if (cZip212_enabled==0)
        {
          zip_212_enabled = libzcash::Zip212Enabled::BeforeZip212;
        }
        else
        {
          zip_212_enabled = libzcash::Zip212Enabled::AfterZip212;
        }

        libzcash::SaplingNote oNote = libzcash::SaplingNote(d, pk_d, lValue, r, zip_212_enabled);
        notes.push_back(oNote);
        //printf("z_sign_offline() [3] Note #%d reconstructed\n",iI );fflush(stdout);
        iI+=1;
    }



    //[4] Outputs (Recipients)
    //---------------------------------------------------------------------------------------------    
    //printf("z_sign_offline() [4] Outputs:\n"); fflush(stdout);
    std::vector<SendManyRecipient> z_outputs_;
    CAmount nTotalOut = 0;
    string sZaddrRecipients;
    sChecksumInput+="outputs: ";
    
    bResult = params[4].isArray();
    if (bResult==false)
    {
        throw JSONRPCError(RPC_INVALID_PARAMETER, "Invalid parameter, 'outputs' not an array");
    }    

    UniValue outputs = params[4].get_array();
    if (outputs.size()==0)
    {
      //printf("z_sign_offline() [4] Recipients: Error: The output array is empty\n");
      throw JSONRPCError(RPC_INVALID_PARAMETER, "Invalid parameter, 'output' array is empty.");
    }
    iI=0;
    for (const UniValue& o : outputs.getValues())
    {
        //printf("z_sign_offline() [4] Procecess output (recipient) #%d of %ld\n", iI, outputs.size() );fflush(stdout);
        if (!o.isObject())
            throw JSONRPCError(RPC_INVALID_PARAMETER, "Invalid parameter, expected outputs object");

        // sanity check, report error if unknown key-value pairs
        for (const string& name_ : o.getKeys())
        {
            std::string s = name_;
            if (s != "address" && s != "amount" && s!="memo")
                throw JSONRPCError(RPC_INVALID_PARAMETER, string("Invalid output parameter, unknown key: ")+s);
        }

        string address = find_value(o, "address").get_str();
        bool isZaddr = false;
        CTxDestination taddr = DecodeDestination(address);
        if (IsValidDestination(taddr))
        {
            throw JSONRPCError(RPC_INVALID_PARAMETER, string("output taddr not allowed "));
        }
        auto res = DecodePaymentAddress(address);

        UniValue memoValue = find_value(o, "memo");
        string strHexMemo="";
        if (!memoValue.isNull())
        {
            //Note: transaction builder expectes memo in
            //      ASCII encoding, not as a hex string,
            //      however, SendManyRecipient() first 
            //      expects the string in hex format.        
            
            strHexMemo = memoValue.get_str();            
                        
            if (!IsHex(strHexMemo))
            {
                throw JSONRPCError(RPC_INVALID_PARAMETER,  strprintf("Invalid parameter, memo always encoded as a hex string for offline transactions"));
            }
            
            if (strHexMemo.length() > (ZC_MEMO_SIZE*2) ) 
            {
              throw JSONRPCError(RPC_INVALID_PARAMETER,  strprintf("Invalid parameter, size of hex encoded memo is larger than maximum allowed %d", (ZC_MEMO_SIZE*2) ));
            }
            //printf("z_sendmany_prepare_offline() 6 Hex memo: %s\n",strHexMemo.c_str() );fflush(stdout);
        }
        else
        {
          //printf("z_sendmany_prepare_offline() 6 No memo\n");fflush(stdout);
        }


        UniValue av = find_value(o, "amount");
        //CAmount nAmount = AmountFromValue( av );
        CAmount nAmount = av.get_int64();
        if (nAmount < 0)
        {
            throw JSONRPCError(RPC_INVALID_PARAMETER, "output amount must be positive");
        }
 
        sTmp = strprintf("%s ",address.c_str() );
        sChecksumInput+=sTmp;
        sTmp = strprintf("%ld ",nAmount );
        sChecksumInput+=sTmp;
        sTmp = strprintf("%s ",strHexMemo.c_str() );
        sChecksumInput+=sTmp;

        //printf("z_outputs: address:%s amount: %ld memo:%s\n",address.c_str(), nAmount, memo.c_str()  );
        z_outputs_.push_back( SendManyRecipient(address, nAmount, strHexMemo) );
        nTotalOut += nAmount;
        //printf("z_sign_offline() [4] Total amount: %ld\n",nTotalOut);fflush(stdout);
        iI+=1;
    }



    //[5] Minimum confirmations
    //---------------------------------------------------------------------------------------------
    //printf("z_sign_offline() [5] Minimum confirmations: ");fflush(stdout);
    std::string sVal;
    int nMinDepth;
    if (params[5].getType() == UniValue::VNUM)
    {
        //printf("VNUM\n");fflush(stdout);
        nMinDepth=params[5].get_int();
    }
    else
    {
        throw JSONRPCError(RPC_INVALID_PARAMETER, "Expected an integer for 'Minimum confirmations'");
    }
    if (nMinDepth < 0)
    {
        throw JSONRPCError(RPC_INVALID_PARAMETER, "Minimum number of confirmations cannot be less than 0");
    }
    sTmp = strprintf("%d ",nMinDepth);            
    sChecksumInput+=sTmp;        
    //printf("%d\n",nMinDepth);fflush(stdout);



    //[6] Fee in Satoshis (not currency format)
    //---------------------------------------------------------------------------------------------    
    //printf("z_sign_offline() [6] Transaction fee: ");fflush(stdout);
    int iFee = params[6].get_int();
    CAmount nFee=iFee;
    // Check that the user specified fee is not absurd.
    // This allows amount=0 (and all amount < nDefaultFee) transactions to use the default network fee
    // or anything less than nDefaultFee instead of being forced to use a custom fee and leak metadata
    if (nTotalOut < ASYNC_RPC_OPERATION_DEFAULT_MINERS_FEE) // Per comment above: (all amount < nDefaultFee)
    {
        if (nFee > ASYNC_RPC_OPERATION_DEFAULT_MINERS_FEE)  // Per comment above: (network fee <= nDefaultFee)
        {                                                   // Conclusion: If (TotalOut < defaultFee) then (fee must also be <= defaultFee)
          throw JSONRPCError(RPC_INVALID_PARAMETER, strprintf("Small transaction amount %s has fee %s that is greater than the default fee %s", FormatMoney(nTotalOut), FormatMoney(nFee), FormatMoney(ASYNC_RPC_OPERATION_DEFAULT_MINERS_FEE)));
        }
    }
    else
    {
        // Check that the user specified fee is not absurd.
        if (nFee > nTotalOut)
        {
            throw JSONRPCError(RPC_INVALID_PARAMETER, strprintf("Fee %s is greater than the sum of outputs %s", FormatMoney(nFee), FormatMoney(nTotalOut)));
        }
    }
    sTmp = strprintf("%ld ",nFee);
    sChecksumInput+=sTmp;     
    //printf("%ld\n",nFee);fflush(stdout);



    //[7] Network values: BlockHeight
    //---------------------------------------------------------------------------------------------
    //printf("z_sign_offline() [7] Network: Next block height: ");
    uint32_t nextBlockHeight=params[7].get_int();
    sTmp = strprintf("%d ",nextBlockHeight);
    sChecksumInput+=sTmp;
    //printf("%u\n",nextBlockHeight);
    


    //[8] Network values: Branch ID
    //---------------------------------------------------------------------------------------------
    //printf("z_sign_offline() [8] Network: BranchId: ");
    uint32_t branchId=params[8].get_int();
    sTmp = strprintf("%u ",branchId);
    sChecksumInput+=sTmp;    
    //printf("%u\n",branchId);



    //[9] Network values: Anchor
    //---------------------------------------------------------------------------------------------    
    //printf("z_sign_offline() [9] Anchor: ");fflush(stdout);
    std::string sAnchorHex = params[9].get_str();
    //printf("%s\n",sAnchorHex.c_str() );fflush(stdout);
    if (!IsHex(sAnchorHex))
    {
      sAnchorHex = HexStr( sAnchorHex );
      if (!IsHex(sAnchorHex))
      {
        throw JSONRPCError(RPC_INVALID_PARAMETER, "Invalid parameter, anchor data must be in hexadecimal format.");
      }
      if (sAnchorHex.length() != 64)
      {
        throw JSONRPCError(RPC_INVALID_PARAMETER, "Invalid parameter, anchor data length not 64 characters");
      }
    }
    //Convert HEX back to uint256
    uint256 anchor;
    unsigned char cAnchor[32+1];  //One more char for the null terminating 0
    HexToCharArray( (char *)sAnchorHex.c_str(), sAnchorHex.length(), &cAnchor[0]);
    std::memcpy(&anchor, &cAnchor[0], 32);
    sChecksumInput+=sAnchorHex+" ";
    //printf("%s\n",sAnchorHex.c_str() );fflush(stdout);
        
        
        
    //[10] MTX overwintered
    //---------------------------------------------------------------------------------------------    
    //printf("z_sign_offline() [10] MTX overwintered: ");
    uint32_t iMTX_overwintered=params[10].get_int();
    bool bMTX_overwintered;
    if (iMTX_overwintered==0)
    {
      bMTX_overwintered=false;
      sChecksumInput += "0 ";
    }
    else
    {
      bMTX_overwintered=true;
      sChecksumInput += "1 ";
    }
    //printf("%u\n",iMTX_overwintered );fflush(stdout);    
    


    //[11] MTX ExpiryHeight
    //---------------------------------------------------------------------------------------------
    //printf("z_sign_offline() [11] MTX ExpiryHeight: ");
    uint32_t iMTX_ExpiryHeight=params[11].get_int();
    sTmp = strprintf("%u ",iMTX_ExpiryHeight);
    sChecksumInput+=sTmp;
    //printf("%u\n", iMTX_ExpiryHeight );fflush(stdout);    



    //[12] MTX VersionGroupID
    //---------------------------------------------------------------------------------------------
    //printf("z_sign_offline() [12] MTX VersionGroupID: ");
    int64_t nMTX_VersionGroupID=params[12].get_int64();    
    uint32_t iMTX_VersionGroupID=(uint32_t)nMTX_VersionGroupID;
    sTmp = strprintf("%u ",iMTX_VersionGroupID);
    sChecksumInput+=sTmp;
    //printf("%u\n", iMTX_VersionGroupID);fflush(stdout);



    //[13] MTX Version
    //---------------------------------------------------------------------------------------------
    //printf("z_sign_offline() [13] MTX Version: ");
    int32_t iMTX_Version=params[13].get_int();
    sTmp = strprintf("%d ",iMTX_Version);
    sChecksumInput+=sTmp;
    //printf("%u\n", iMTX_Version);fflush(stdout);    
    
    
    
    //[14] Zip212 enabled
    //---------------------------------------------------------------------------------------------
    //printf("z_sign_offline() [14] Zip212 enabled");
    int32_t iZip212_enabled = params[14].get_int();
    if ((iZip212_enabled!=0)&&(iZip212_enabled!=1))
    {
        throw JSONRPCError(RPC_INVALID_PARAMETER, "Invalid parameter, zip212 must be 0 or 1");
    }    
    sTmp = strprintf("%u ",iZip212_enabled);
    sChecksumInput+=sTmp;    
    //printf("%u\n",iZip212_enabled);fflush(stdout);    
    
    
    
    //[15] Checksum
    //---------------------------------------------------------------------------------------------
    //printf("z_sign_offline() [15] Checksum:");
    int32_t iProtocolChecksum = params[15].get_int();
    //printf("%s\n",sChecksumInput.c_str());
        
    //A simple checksum of the full string, to detect copy/paste errors between the wallets
    //The checksum equals the sum of the ASCII values of all the characters in the string:   
    int iChecksum=0x01;
    for (iI=0;iI<sChecksumInput.length();iI++)
    {
        unsigned int iVal = (int)sChecksumInput.at(iI);
        iChecksum = iChecksum + iVal;
    }
    if (iChecksum != iProtocolChecksum)
    {
        //printf("Checksum mismatch\n");
        throw JSONRPCError(RPC_INVALID_PARAMETER, "Input error. Checksums mismatch.");
    }


    //printf("z_sign_offline() All the inputs parsed. Build up transaction\n");fflush(stdout);
//------------------------------------------------------------------------------------------------------------------------
    //AsyncRPCOperation_sendmany::main_impl
    CAmount minersFee=nFee;

    CAmount z_inputs_total = 0;
    for (auto note : notes)
    {
        z_inputs_total += note.value();
    }

    CAmount z_outputs_total = 0;
    for (SendManyRecipient & t : z_outputs_)
    {
        z_outputs_total += std::get<1>(t);
    }

    CAmount sendAmount = z_outputs_total;
    CAmount targetAmount = sendAmount + minersFee;
    //printf("z_sign_offline() Target amount (%ld) > SendAmount(%ld) + Fee(%ld)?\n", targetAmount,sendAmount,minersFee); fflush(stdout);
    if (z_inputs_total < targetAmount)
    {
        //printf("z_sign_offline()   13 Insufficient funds: have %s, need %s\n",FormatMoney(z_inputs_total).c_str(), FormatMoney(targetAmount).c_str() ); fflush(stdout);
        throw JSONRPCError(RPC_WALLET_INSUFFICIENT_FUNDS,
            strprintf("Insufficient shielded funds, have %s, need %s",
            FormatMoney(z_inputs_total), FormatMoney(targetAmount)));
    }

    //------------------------------------------------------------------------------------------------------------
    TransactionBuilder builder = TransactionBuilder(bMTX_overwintered,iMTX_ExpiryHeight,iMTX_VersionGroupID,iMTX_Version,branchId, (uint8_t)iZip212_enabled);

    //SCENARIO #0
    //printf("z_sign_offline()   14 AsyncRPCOperation_sendmany scenario 0\n"); fflush(stdout);
    builder.SetFee(minersFee);

    // Get various necessary keys
    //printf("z_sign_offline()   15 Get SaplingExtendedSpendingKey\n"); fflush(stdout);
    SaplingExpandedSpendingKey expsk;
    uint256 ovk;
    auto sk = boost::get<libzcash::SaplingExtendedSpendingKey>(spendingkey_);
    expsk = sk.expsk;
    ovk = expsk.full_viewing_key().ovk;


    // Select Sapling notes
    // Note: already prepared by the online machine. The online machine will only
    //       send enough inputs to satisfy the transacitno.
    //       Just double checking here again.
    //printf("z_sign_offline()   16 Select sapling_input notes\n"); fflush(stdout);
    std::vector<SaplingOutPoint> ops;


    //-- Repeat exercise of notes with actual input ----------------
    CAmount sum = 0;
    iI=1;
    for (auto note : notes)
    {
        sum += note.value();
        //printf("z_sign_offline()   17 for(%d) sum=%ld, target=%ld\n",iI,sum,targetAmount); fflush(stdout);
        iI++;
        if (sum >= targetAmount)
        {
            //printf("z_sign_offline()   17 for() Enough funds in input notes. Break\n"); fflush(stdout);
            break;
        }
    }
    if (sum<targetAmount)
    {
         //printf("z_sign_offline()   18 Insufficient funds: sum=%ld, target=%ld\n",sum,targetAmount); fflush(stdout);
         throw JSONRPCError(RPC_WALLET_INSUFFICIENT_FUNDS,
            strprintf("Insufficient shielded funds, have %s, need %s",
            sum,targetAmount));
    }
    //-----------------------------------------------------------

    //printf("z_sign_offline() 19 Get Note witnesses\n"); fflush(stdout);
    // Add Sapling spends
    //printf("z_sign_offline() 19 Transaction: Add spends (inputs)\n"); fflush(stdout);
    for (size_t i = 0; i < notes.size(); i++)
    {
        //printf("z_sign_offline() for(%ld):\n",i); fflush(stdout);
        assert(builder.AddSaplingSpend_process_offline_transaction(expsk, notes[i], anchor, aiWitnessPosition[i], &asWitnessPath[i].cArray[0] ));
    }

    // Add Sapling outputs
    //printf("z_sign_offline() 20 Transaction: Add outputs\n"); fflush(stdout);
    iI=1;
    for (auto r : z_outputs_)
    {
        auto address = std::get<0>(r);
        auto value = std::get<1>(r);
        auto hexMemo = std::get<2>(r);
        //printf("z_sign_offline() 20 for(%d) address=%s, value=%ld, hexMemo=%s\n", iI, address.c_str(), value, hexMemo.c_str() ); fflush(stdout);

        auto addr = DecodePaymentAddress(address);
        assert(boost::get<libzcash::SaplingPaymentAddress>(&addr) != nullptr);
        auto to = boost::get<libzcash::SaplingPaymentAddress>(addr);

        auto memo = get_memo_from_hex_string(hexMemo);

        iI++;
        builder.AddSaplingOutput(ovk, to, value, memo);
    }

    // Build the transaction
    auto tx_result = builder.Build().GetTxOrThrow();

    //printf("z_sign_offline() 21 Convert output to hex & UniValue\n"); fflush(stdout);
    auto signedtxn = EncodeHexTx(tx_result);

    UniValue oOBJ(UniValue::VOBJ);

    oOBJ.push_back(Pair("Instruction: Paste the contents into your on-line wallet without the \"\"",
                        "sendrawtransaction "+signedtxn
                  ));

    return oOBJ;
}

UniValue z_sendmany(const UniValue& params, bool fHelp, const CPubKey& mypk)
{
    if (!EnsureWalletIsAvailable(fHelp))
        return NullUniValue;

    if (fHelp || params.size() < 2 || params.size() > 4)
        throw runtime_error(
            "z_sendmany \"fromaddress\" [{\"address\":... ,\"amount\":...},...] ( minconf ) ( fee )\n"
            "\nSend multiple times. Amounts are decimal numbers with at most 8 digits of precision."
            "\nChange generated from a taddr flows to a new taddr address, while change generated from a zaddr returns to itself."
            "\nWhen sending coinbase UTXOs to a zaddr, change is not allowed. The entire value of the UTXO(s) must be consumed."
            + strprintf("\nBefore Sapling activates, the maximum number of zaddr outputs is %d due to transaction size limits.\n", Z_SENDMANY_MAX_ZADDR_OUTPUTS_BEFORE_SAPLING)
            + HelpRequiringPassphrase() + "\n"
            "\nArguments:\n"
            "1. \"fromaddress\"         (string, required) The taddr or zaddr to send the funds from.\n"
            "2. \"amounts\"             (array, required) An array of json objects representing the amounts to send.\n"
            "    [{\n"
            "      \"address\":address  (string, required) The address is a taddr or zaddr\n"
            "      \"amount\":amount    (numeric, required) The numeric amount in KMD is the value\n"
            "      \"memo\":memo        (string, optional) If the address is a zaddr, raw data represented in hexadecimal string format\n"
            "    }, ... ]\n"
            "3. minconf               (numeric, optional, default=1) Only use funds confirmed at least this many times.\n"
            "4. fee                   (numeric, optional, default="
            + strprintf("%s", FormatMoney(ASYNC_RPC_OPERATION_DEFAULT_MINERS_FEE)) + ") The fee amount to attach to this transaction.\n"
            "\nResult:\n"
            "\"operationid\"          (string) An operationid to pass to z_getoperationstatus to get the result of the operation.\n"
            "\nExamples:\n"
            + HelpExampleCli("z_sendmany", "\"RD6GgnrMpPaTSMn8vai6yiGA7mN4QGPV\" '[{\"address\": \"zs14d8tc0hl9q0vg5l28uec5vk6sk34fkj2n8s7jalvw5fxpy6v39yn4s2ga082lymrkjk0x2nqg37\" ,\"amount\": 5.0}]'")
            + HelpExampleRpc("z_sendmany", "\"RD6GgnrMpPaTSMn8vai6yiGA7mN4QGPV\", [{\"address\": \"zs14d8tc0hl9q0vg5l28uec5vk6sk34fkj2n8s7jalvw5fxpy6v39yn4s2ga082lymrkjk0x2nqg37\" ,\"amount\": 5.0}]")
        );

    LOCK2(cs_main, pwalletMain->cs_wallet);

    EnsureWalletIsUnlocked();

    //THROW_IF_SYNCING(KOMODO_INSYNC);

    // Check that the from address is valid.
    auto fromaddress = params[0].get_str();
    bool fromTaddr = false;
    bool fromSapling = false;

    uint32_t branchId = CurrentEpochBranchId(chainActive.Height(), Params().GetConsensus());

    CTxDestination taddr = DecodeDestination(fromaddress);
    fromTaddr = IsValidDestination(taddr);
    if (!fromTaddr) {
        auto res = DecodePaymentAddress(fromaddress);
        if (!IsValidPaymentAddress(res, branchId)) {
            // invalid
            throw JSONRPCError(RPC_INVALID_ADDRESS_OR_KEY, "Invalid from address, should be a taddr or zaddr.");
        }

        // Check that we have the spending key
        if (!boost::apply_visitor(HaveSpendingKeyForPaymentAddress(pwalletMain), res)) {
             throw JSONRPCError(RPC_INVALID_ADDRESS_OR_KEY, "From address does not belong to this node, zaddr spending key not found.");
        }

        // Remember whether this is a Sprout or Sapling address
        fromSapling = boost::get<libzcash::SaplingPaymentAddress>(&res) != nullptr;
    }
    // This logic will need to be updated if we add a new shielded pool
    bool fromSprout = !(fromTaddr || fromSapling);

    UniValue outputs = params[1].get_array();

    if (outputs.size()==0)
        throw JSONRPCError(RPC_INVALID_PARAMETER, "Invalid parameter, amounts array is empty.");

    // Keep track of addresses to spot duplicates
    set<std::string> setAddress;

    // Track whether we see any Sprout addresses
    bool noSproutAddrs = !fromSprout;

    // Recipients
    std::vector<SendManyRecipient> taddrRecipients;
    std::vector<SendManyRecipient> zaddrRecipients;
    CAmount nTotalOut = 0;

    bool containsSproutOutput = false;
    bool containsSaplingOutput = false;

    for (const UniValue& o : outputs.getValues()) {
        if (!o.isObject())
            throw JSONRPCError(RPC_INVALID_PARAMETER, "Invalid parameter, expected object");

        // sanity check, report error if unknown key-value pairs
        for (const string& name_ : o.getKeys()) {
            std::string s = name_;
            if (s != "address" && s != "amount" && s!="memo")
                throw JSONRPCError(RPC_INVALID_PARAMETER, string("Invalid parameter, unknown key: ")+s);
        }

        string address = find_value(o, "address").get_str();
        bool isZaddr = false;
        CTxDestination taddr = DecodeDestination(address);
        if (!IsValidDestination(taddr)) {
            auto res = DecodePaymentAddress(address);
            if (IsValidPaymentAddress(res, branchId)) {
                isZaddr = true;

                bool toSapling = boost::get<libzcash::SaplingPaymentAddress>(&res) != nullptr;
                bool toSprout = !toSapling;
                noSproutAddrs = noSproutAddrs && toSapling;

                containsSproutOutput |= toSprout;
                containsSaplingOutput |= toSapling;

                // Sending to both Sprout and Sapling is currently unsupported using z_sendmany
                if (containsSproutOutput && containsSaplingOutput) {
                    throw JSONRPCError(
                        RPC_INVALID_PARAMETER,
                        "Cannot send to both Sprout and Sapling addresses using z_sendmany");
                }
                if ( GetTime() > KOMODO_SAPLING_DEADLINE )
                {
                    if ( fromSprout || toSprout )
                        throw JSONRPCError(RPC_INVALID_PARAMETER,"Sprout usage has expired");
                }
                if ( toSapling && ASSETCHAINS_SYMBOL[0] == 0 )
                    throw JSONRPCError(RPC_INVALID_PARAMETER,"Sprout usage will expire soon");

                // If we are sending from a shielded address, all recipient
                // shielded addresses must be of the same type.
                if ((fromSprout && toSapling) || (fromSapling && toSprout)) {
                    throw JSONRPCError(
                        RPC_INVALID_PARAMETER,
                                       "Cannot send between Sprout and Sapling addresses using z_sendmany");
                }
            } else {
                throw JSONRPCError(RPC_INVALID_PARAMETER, string("Invalid parameter, unknown address format: ")+address );
            }
        }
        //else if ( ASSETCHAINS_PRIVATE != 0 && komodo_isnotaryvout((char *)address.c_str()) == 0 )
        //    throw JSONRPCError(RPC_INVALID_ADDRESS_OR_KEY, "cant use transparent addresses in private chain");

        // Allowing duplicate receivers helps various HushList protocol operations
        //if (setAddress.count(address))
        //    throw JSONRPCError(RPC_INVALID_PARAMETER, string("Invalid parameter, duplicated address: ")+address);
        setAddress.insert(address);

        UniValue memoValue = find_value(o, "memo");
        string memo;
        if (!memoValue.isNull()) {
            memo = memoValue.get_str();
            if (!isZaddr) {
                throw JSONRPCError(RPC_INVALID_PARAMETER, "Memo cannot be used with a taddr.  It can only be used with a zaddr.");
            } else if (!IsHex(memo)) {
                throw JSONRPCError(RPC_INVALID_PARAMETER, "Invalid parameter, expected memo data in hexadecimal format.");
            }
            if (memo.length() > ZC_MEMO_SIZE*2) {
                throw JSONRPCError(RPC_INVALID_PARAMETER,  strprintf("Invalid parameter, size of memo is larger than maximum allowed %d", ZC_MEMO_SIZE ));
            }
        }

        UniValue av = find_value(o, "amount");
        CAmount nAmount = AmountFromValue( av );
        if (nAmount < 0)
            throw JSONRPCError(RPC_INVALID_PARAMETER, "Invalid parameter, amount must be positive");

        if (isZaddr) {
            zaddrRecipients.push_back( SendManyRecipient(address, nAmount, memo) );
        } else {
            taddrRecipients.push_back( SendManyRecipient(address, nAmount, memo) );
        }

        nTotalOut += nAmount;
    }

    int nextBlockHeight = chainActive.Height() + 1;
    CMutableTransaction mtx;
    mtx.fOverwintered = true;
    mtx.nVersionGroupId = SAPLING_VERSION_GROUP_ID;
    mtx.nVersion = SAPLING_TX_VERSION;
    unsigned int max_tx_size = MAX_TX_SIZE_AFTER_SAPLING;
    if (!NetworkUpgradeActive(nextBlockHeight, Params().GetConsensus(), Consensus::UPGRADE_SAPLING)) {
        if (NetworkUpgradeActive(nextBlockHeight, Params().GetConsensus(), Consensus::UPGRADE_OVERWINTER)) {
            mtx.nVersionGroupId = OVERWINTER_VERSION_GROUP_ID;
            mtx.nVersion = OVERWINTER_TX_VERSION;
        } else {
            mtx.fOverwintered = false;
            mtx.nVersion = 2;
        }

        max_tx_size = MAX_TX_SIZE_BEFORE_SAPLING;

        // Check the number of zaddr outputs does not exceed the limit.
        if (zaddrRecipients.size() > Z_SENDMANY_MAX_ZADDR_OUTPUTS_BEFORE_SAPLING)  {
            throw JSONRPCError(RPC_INVALID_PARAMETER, "Invalid parameter, too many zaddr outputs");
        }
    }

    // If Sapling is not active, do not allow sending from or sending to Sapling addresses.
    if (!NetworkUpgradeActive(nextBlockHeight, Params().GetConsensus(), Consensus::UPGRADE_SAPLING)) {
        if (fromSapling || containsSaplingOutput) {
            throw JSONRPCError(RPC_INVALID_PARAMETER, "Invalid parameter, Sapling has not activated");
        }
    }

    // As a sanity check, estimate and verify that the size of the transaction will be valid.
    // Depending on the input notes, the actual tx size may turn out to be larger and perhaps invalid.
    size_t txsize = 0;
    for (int i = 0; i < zaddrRecipients.size(); i++) {
        auto address = std::get<0>(zaddrRecipients[i]);
        auto res = DecodePaymentAddress(address);
        bool toSapling = boost::get<libzcash::SaplingPaymentAddress>(&res) != nullptr;
        if (toSapling) {
            mtx.vShieldedOutput.push_back(OutputDescription());
        } else {
            JSDescription jsdesc;
            if (mtx.fOverwintered && (mtx.nVersion >= SAPLING_TX_VERSION)) {
                jsdesc.proof = GrothProof();
            }
            mtx.vjoinsplit.push_back(jsdesc);
        }
    }
    CTransaction tx(mtx);
    txsize += GetSerializeSize(tx, SER_NETWORK, tx.nVersion);
    if (fromTaddr) {
        txsize += CTXIN_SPEND_DUST_SIZE;
        txsize += CTXOUT_REGULAR_SIZE;      // There will probably be taddr change
    }
    txsize += CTXOUT_REGULAR_SIZE * taddrRecipients.size();
    if (txsize > max_tx_size) {
        throw JSONRPCError(RPC_INVALID_PARAMETER, strprintf("Too many outputs, size of raw transaction would be larger than limit of %d bytes", max_tx_size ));
    }

    // Minimum confirmations
    int nMinDepth = 1;
    if (params.size() > 2) {
        nMinDepth = params[2].get_int();
    }
    if (nMinDepth < 0) {
        throw JSONRPCError(RPC_INVALID_PARAMETER, "Minimum number of confirmations cannot be less than 0");
    }

    // Fee in Zatoshis, not currency format)
    CAmount nFee        = ASYNC_RPC_OPERATION_DEFAULT_MINERS_FEE;
    CAmount nDefaultFee = nFee;

    if (params.size() > 3) {
        if (params[3].get_real() == 0.0) {
            nFee = 0;
        } else {
            nFee = AmountFromValue( params[3] );
        }

        // Check that the user specified fee is not absurd.
        // This allows amount=0 (and all amount < nDefaultFee) transactions to use the default network fee
        // or anything less than nDefaultFee instead of being forced to use a custom fee and leak metadata
        if (nTotalOut < nDefaultFee) {
            if (nFee > nDefaultFee) {
                throw JSONRPCError(RPC_INVALID_PARAMETER, strprintf("Small transaction amount %s has fee %s that is greater than the default fee %s", FormatMoney(nTotalOut), FormatMoney(nFee), FormatMoney(nDefaultFee)));
            }
        } else {
            // Check that the user specified fee is not absurd.
            if (nFee > nTotalOut) {
                throw JSONRPCError(RPC_INVALID_PARAMETER, strprintf("Fee %s is greater than the sum of outputs %s and also greater than the default fee", FormatMoney(nFee), FormatMoney(nTotalOut)));
            }
	}
    }

    // Use input parameters as the optional context info to be returned by z_getoperationstatus and z_getoperationresult.
    UniValue o(UniValue::VOBJ);
    o.push_back(Pair("fromaddress", params[0]));
    o.push_back(Pair("amounts", params[1]));
    o.push_back(Pair("minconf", nMinDepth));
    o.push_back(Pair("fee", std::stod(FormatMoney(nFee))));
    UniValue contextInfo = o;

    // Builder (used if Sapling addresses are involved)
    boost::optional<TransactionBuilder> builder;
    if (noSproutAddrs) {
        builder = TransactionBuilder(Params().GetConsensus(), nextBlockHeight, pwalletMain);
    }

    // Contextual transaction we will build on
    // (used if no Sapling addresses are involved)
    CMutableTransaction contextualTx = CreateNewContextualCMutableTransaction(Params().GetConsensus(), nextBlockHeight);
    bool isShielded = !fromTaddr || zaddrRecipients.size() > 0;
    if (contextualTx.nVersion == 1 && isShielded) {
        contextualTx.nVersion = 2; // Tx format should support vjoinsplits
    }

    // Create operation and add to global queue
    std::shared_ptr<AsyncRPCQueue> q = getAsyncRPCQueue();
    std::shared_ptr<AsyncRPCOperation> operation( new AsyncRPCOperation_sendmany(builder, contextualTx, fromaddress, taddrRecipients, zaddrRecipients, nMinDepth, nFee, contextInfo) );
    q->addOperation(operation);
    AsyncRPCOperationId operationId = operation->getId();
    return operationId;
}




UniValue z_sendmany_prepare_offline(const UniValue& params, bool fHelp, const CPubKey& mypk)
{
    //printf("z_sendmany_prepare_offline() enter 1\n"); fflush(stdout);
    if (!EnsureWalletIsAvailable(fHelp))
        return NullUniValue;

    if (fHelp || params.size() < 2 || params.size() > 5)
        throw runtime_error(
            "z_sendmany_prepare_offline \"fromaddress\" '[{\"address\":... ,\"amount\":...},...]' ( minconf ) ( fee )\n"
            "\nSend payment to 1 or multiple recipients in a single transaction. This fromaddress is a viewing_key_only"
            "\nThe output generated from this command must be passed to an off-line client with the full spending key"
            "\nof the fromaddress. The off-line client will sign the transaction. The signed output must be send"
            "\nto the network from this on-line client."
            "\nAmounts are decimal numbers with at most 8 digits of precision."
            "\ntaddr are not allowed"
            "\nChange generated from a zaddr returns to itself."

            + strprintf("\nBefore Sapling activates, the maximum number of zaddr outputs is %d due to transaction size limits.\n", Z_SENDMANY_MAX_ZADDR_OUTPUTS_BEFORE_SAPLING)
            + HelpRequiringPassphrase() + "\n"
            "\nArguments:\n"
            "1. \"fromaddress\"         (string, required) The taddr or zaddr to send the funds from.\n"
            "2. \"amounts\"             (array, required) An array of json objects representing the amounts to send.\n"
            "    '[{\n"
            "      \"address\":\"address\" (string, required) The address is a taddr or zaddr\n"
            "      \"amount\":amount    (numeric, required) The numeric amount in KMD is the value\n"
            "      \"memo\":\"memo\"    (hex, optional) Memo represented in hexadecimal string format\n"
            "    }, ... ]'\n"
            "3. minconf               (numeric, default=1) Only use funds confirmed at least this many times.\n"
            "4. fee                   (numeric, default="
            + strprintf("%s", FormatMoney(ASYNC_RPC_OPERATION_DEFAULT_MINERS_FEE)) + ") The fee amount to attach to this transaction.\n"
            "\nResult:\n"
            "\"z_sign_offline\" (string) The data to supply to the off-line wallet. The off-line wallet needs to sign the data to authorise the transaction.\n"
            "\nExamples:\n"
            + HelpExampleCli("z_sendmany_prepare_offline", "\"zs1uumz94syjyh08gyqr53nvfzllrkdufejshj2y925xj5pnmnlmg2rck78x9p5sd4m8nvj4ef0pzl\" '[{\"address\": \"zs14d8tc0hl9q0vg5l28uec5vk6sk34fkj2n8s7jalvw5fxpy6v39yn4s2ga082lymrkjk0x2nqg37\", \"amount\": 5.0, \"memo\":\"596F75722070726976617465206D656D6F\"}]' 1 0.0001")
        );

    LOCK2(cs_main, pwalletMain->cs_wallet);

<<<<<<< HEAD
    EnsureWalletIsUnlocked();

    //THROW_IF_SYNCING(KOMODO_INSYNC);

=======
>>>>>>> 68a4f520
    // Check that the from address is valid.
    auto fromaddress = params[0].get_str();
    bool fromTaddr = false;
    bool fromSapling = false;
    uint32_t branchId;

    //printf("z_sendmany_prepare_offline() 1\n"); fflush(stdout);
    CTxDestination taddr = DecodeDestination(fromaddress);
    fromTaddr = IsValidDestination(taddr);
    if (fromTaddr)
    {
      //printf("z_sendmany_prepare_offline() enter 2\n"); fflush(stdout);
      throw JSONRPCError(RPC_INVALID_ADDRESS_OR_KEY, "Invalid from address, should be a zaddr.");
    }

    auto res = DecodePaymentAddress(fromaddress);
    // if (!IsValidPaymentAddress(res, branchId)) //Branch ID not yet available, since we don't yet know if we're online or offline
    //                                            //TBD: Split into 2 unique functions
    if (!IsValidPaymentAddress(res))
    {
      //TBD: Do this test on the online machine?
      // invalid
      //printf("z_sendmany_prepare_offline() enter 2\n"); fflush(stdout);
      throw JSONRPCError(RPC_INVALID_ADDRESS_OR_KEY, "Invalid from_address, should be a zaddr.");
    }

    // Check that we have the spending key
    if (boost::apply_visitor(HaveSpendingKeyForPaymentAddress(pwalletMain), res))
    {
      //printf("z_sendmany_prepare_offline() Have full key for from_address. Must use z_sendmany instead of z_sendmany_prepare_offline\n"); fflush(stdout);
      throw JSONRPCError(RPC_INVALID_ADDRESS_OR_KEY, "Have the full spending key of the from_address. Use z_sendmany() command to send the transaction directly to the network.");
    }

    if (!boost::apply_visitor(IncomingViewingKeyBelongsToWallet(pwalletMain), res))
    {
      //printf("z_sendmany_prepare_offline() Unknown from address\n");fflush(stdout);
      throw JSONRPCError(RPC_INVALID_ADDRESS_OR_KEY, "From address not found in the wallet.");
    }

    //Offline signing:
    //printf("z_sendmany_prepare_offline() From_address is only a viewing key. Prepare for offline signing\n"); fflush(stdout);


    branchId = CurrentEpochBranchId(chainActive.Height(), Params().GetConsensus());

    //Test again with the branchID
    if (!IsValidPaymentAddress(res, branchId))
    //if (!IsValidPaymentAddress(res))
    {
      //printf("z_sendmany_prepare_offline() enter 2\n"); fflush(stdout);
      throw JSONRPCError(RPC_INVALID_ADDRESS_OR_KEY, "The from_adres is not a valid payment address");
    }

    // Remember whether this is a Sprout or Sapling address
    fromSapling = boost::get<libzcash::SaplingPaymentAddress>(&res) != nullptr;
    if (fromSapling == false)
    {
      //printf("z_sendmany_prepare_offline() The from_address is not a sapling address\n");fflush(stdout);
      throw JSONRPCError(RPC_INVALID_ADDRESS_OR_KEY, "From address is not a sapling address.");
    }

    //printf("z_sendmany_prepare_offline() 3\n");fflush(stdout);
    // This logic will need to be updated if we add a new shielded pool
    bool fromSprout = !(fromTaddr || fromSapling);

    UniValue outputs = params[1].get_array();

    if (outputs.size()==0)
        throw JSONRPCError(RPC_INVALID_PARAMETER, "Invalid parameter, spend (output) array is empty.");

    // Keep track of addresses to spot duplicates
    set<std::string> setAddress;

    // Track whether we see any Sprout addresses
    bool noSproutAddrs = !fromSprout;

    //printf("z_sendmany_prepare_offline() 4 Process recipients\n");fflush(stdout);
    // Recipients
    std::vector<SendManyRecipient> taddrRecipients;
    std::vector<SendManyRecipient> zaddrRecipients;
    CAmount nTotalOut = 0;
    string sZaddrRecipients;
    char cBuf[1000];

    bool containsSproutOutput = false;
    bool containsSaplingOutput = false;

    for (const UniValue& o : outputs.getValues())
    {
        if (!o.isObject())
            throw JSONRPCError(RPC_INVALID_PARAMETER, "Invalid parameter, expected object");

        // sanity check, report error if unknown key-value pairs
        for (const string& name_ : o.getKeys())
        {
            std::string s = name_;
            if (s != "address" && s != "amount" && s!="memo")
                throw JSONRPCError(RPC_INVALID_PARAMETER, string("Invalid parameter, unknown key: ")+s);
        }

        string address = find_value(o, "address").get_str();
        bool isZaddr = false;
        CTxDestination taddr = DecodeDestination(address);
        if (IsValidDestination(taddr))
        {
          throw JSONRPCError(RPC_INVALID_PARAMETER, "Invalid recipient address, should be a zaddr.");
        }

        auto res = DecodePaymentAddress(address);
        if (IsValidPaymentAddress(res, branchId))
        {
            isZaddr = true;

            bool toSapling = boost::get<libzcash::SaplingPaymentAddress>(&res) != nullptr;
            bool toSprout = !toSapling;
            noSproutAddrs = noSproutAddrs && toSapling;

<<<<<<< HEAD
            containsSproutOutput |= toSprout;
            containsSaplingOutput |= toSapling;
=======
                // Sending to both Sprout and Sapling is currently unsupported using z_sendmany
                if (containsSproutOutput && containsSaplingOutput) {
                    throw JSONRPCError(
                        RPC_INVALID_PARAMETER,
                        "Cannot send to both Sprout and Sapling addresses using z_sendmany");
                }
                if ( GetTime() > KOMODO_SAPLING_DEADLINE )
                {
                    if ( fromSprout || toSprout )
                        throw JSONRPCError(RPC_INVALID_PARAMETER,"Sprout usage has expired");
                }
                if ( toSapling && chainName.isKMD() )
                    throw JSONRPCError(RPC_INVALID_PARAMETER,"Sprout usage will expire soon");
>>>>>>> 68a4f520

            // Sending to both Sprout and Sapling is currently unsupported using z_sendmany
            if (containsSproutOutput && containsSaplingOutput)
            {
                throw JSONRPCError(
                    RPC_INVALID_PARAMETER,
                    "Cannot send to both Sprout and Sapling addresses using z_sendmany");
            }
            if ( GetTime() > KOMODO_SAPLING_DEADLINE )
            {
                if ( fromSprout || toSprout )
                    throw JSONRPCError(RPC_INVALID_PARAMETER,"Sprout usage has expired");
            }

            if ( toSapling && ASSETCHAINS_SYMBOL[0] == 0 )
                throw JSONRPCError(RPC_INVALID_PARAMETER,"Sprout usage will expire soon");

            // If we are sending from a shielded address, all recipient
            // shielded addresses must be of the same type.
            if ((fromSprout && toSapling) || (fromSapling && toSprout))
            {
                throw JSONRPCError(
                    RPC_INVALID_PARAMETER,
                                    "Cannot send between Sprout and Sapling addresses using z_sendmany");
            }
        }
        else
        {
            throw JSONRPCError(RPC_INVALID_PARAMETER, string("Invalid parameter, unknown address format: ")+address );
        }


        //printf("z_sendmany_prepare_offline() 5 Recipient address: %s\n",address.c_str() );fflush(stdout);
        setAddress.insert(address);

        UniValue memoValue = find_value(o, "memo");
        string strMemo="";
        if (!memoValue.isNull())
        {
            strMemo = memoValue.get_str();            
            if (!isZaddr) {
                throw JSONRPCError(RPC_INVALID_PARAMETER, "Memo cannot be used with a taddr.  It can only be used with a zaddr.");
            }
            if (strMemo.length() > ZC_MEMO_SIZE) {
                throw JSONRPCError(RPC_INVALID_PARAMETER,  strprintf("Invalid parameter, size of memo is larger than maximum allowed %d", ZC_MEMO_SIZE ));
            }            
            
            if (IsHex(strMemo))
            {
              //Note: transaction builder expectes memo in
              //      ASCII encoding, not as a hex string.
              auto caMemo = get_memo_from_hex_string(strMemo);
              strMemo="";
              unsigned char cByte;              
              for (int iI=0;iI<strMemo.length()/2;iI++)
              {
                cByte = caMemo[iI];
                strMemo+=cByte;
              }              
            }
            //printf("z_sendmany_prepare_offline() 6 Memo str: %s\n",strMemo.c_str() );fflush(stdout);
        }
        else
        {
          //printf("z_sendmany_prepare_offline() 6 No memo\n");fflush(stdout);
        }

        UniValue av = find_value(o, "amount");
        CAmount nAmount = AmountFromValue( av );
        //printf("z_sendmany_prepare_offline() 7 Amount=%ld\n",nAmount);fflush(stdout);
        if (nAmount < 0)
            //TBD: Tests to be done on the online machine. Can be repeated on the off-line machine for sanity.
            throw JSONRPCError(RPC_INVALID_PARAMETER, "Invalid parameter, amount must be positive");

        float fAmount = (float)(nAmount) / 100000000.0;

        zaddrRecipients.push_back( SendManyRecipient(address, nAmount, strMemo) );

        nTotalOut += nAmount;
        //printf("z_sendmany_prepare_offline() 7 Total amount: %ld\n",nTotalOut);fflush(stdout);
    }

    int nextBlockHeight=0;
    nextBlockHeight = chainActive.Height() + 1; //Need this from the online machine
    //printf("z_sendmany_prepare_offline() 8 prepare off-line: Next block height=%d (already incremented)\n",nextBlockHeight);fflush(stdout);

    CMutableTransaction mtx;
    unsigned int max_tx_size = MAX_TX_SIZE_AFTER_SAPLING;
    mtx.fOverwintered = true;
    mtx.nVersionGroupId = SAPLING_VERSION_GROUP_ID;
    mtx.nVersion = SAPLING_TX_VERSION;

    if (!NetworkUpgradeActive(nextBlockHeight, Params().GetConsensus(), Consensus::UPGRADE_SAPLING))
    {
        if (NetworkUpgradeActive(nextBlockHeight, Params().GetConsensus(), Consensus::UPGRADE_OVERWINTER))
        {
            mtx.nVersionGroupId = OVERWINTER_VERSION_GROUP_ID;
            mtx.nVersion = OVERWINTER_TX_VERSION;
        }
        else
        {
            mtx.fOverwintered = false;
            mtx.nVersion = 2;
        }
        max_tx_size = MAX_TX_SIZE_BEFORE_SAPLING;

        // Check the number of zaddr outputs does not exceed the limit.
        //TBD: Test on the online machine. Sanity check on the offline?
        if (zaddrRecipients.size() > Z_SENDMANY_MAX_ZADDR_OUTPUTS_BEFORE_SAPLING)
        {
            throw JSONRPCError(RPC_INVALID_PARAMETER, "Invalid parameter, too many zaddr outputs");
        }
    }

    //printf("z_sendmany_prepare_offline() 9 Prepare off-line: Network parameters:  mtx.fOverwintered=%d mtx.nVersionGroupId=0x%02X mtx.nVersion=%u max_tx_size=%d nextBlockHeight=%d\n",mtx.fOverwintered,mtx.nVersionGroupId,mtx.nVersion, max_tx_size,nextBlockHeight);fflush(stdout);

    // If Sapling is not active, do not allow sending from or sending to Sapling addresses.
    if (!NetworkUpgradeActive(nextBlockHeight, Params().GetConsensus(), Consensus::UPGRADE_SAPLING))
    {
        if (fromSapling || containsSaplingOutput)
        {
            throw JSONRPCError(RPC_INVALID_PARAMETER, "Invalid parameter, Sapling is not activated on the network");
        }
    }


    //printf("z_sendmany_prepare_offline() 10 Prepare off-line: Transaction size check\n");fflush(stdout);
    // As a sanity check, estimate and verify that the size of the transaction will be valid.
    // Depending on the input notes, the actual tx size may turn out to be larger and perhaps invalid.
    size_t txsize = 0;
    for (int i = 0; i < zaddrRecipients.size(); i++)
    {
        auto address = std::get<0>(zaddrRecipients[i]);
        auto res = DecodePaymentAddress(address);
        bool toSapling = boost::get<libzcash::SaplingPaymentAddress>(&res) != nullptr;
        if (toSapling)
        {
            mtx.vShieldedOutput.push_back(OutputDescription());
        }
        else
        {
            JSDescription jsdesc;
            if (mtx.fOverwintered && (mtx.nVersion >= SAPLING_TX_VERSION)) {
                jsdesc.proof = GrothProof();
            }
            mtx.vjoinsplit.push_back(jsdesc);
        }
    }
    CTransaction tx(mtx);
    txsize += GetSerializeSize(tx, SER_NETWORK, tx.nVersion);
    if (txsize > max_tx_size) {
        throw JSONRPCError(RPC_INVALID_PARAMETER, strprintf("Too many outputs, size of raw transaction would be larger than limit of %d bytes", max_tx_size ));
    }


    //printf("z_sendmany_prepare_offline() 11 check further inputs\n");fflush(stdout);
    // Minimum confirmations
    int nMinDepth = 1;
    if (params.size() > 2)
    {
        nMinDepth = params[2].get_int();
    }
    if (nMinDepth < 0)
    {
        //printf("z_sendmany_prepare_offline() 11 Minimum confirmations can't be less than 0\n");fflush(stdout);
        throw JSONRPCError(RPC_INVALID_PARAMETER, "Minimum number of confirmations cannot be less than 0");
    }
    //printf("z_sendmany_prepare_offline() 11 Minimum confirmations: %d\n",nMinDepth);fflush(stdout);

    // Fee in Zatoshis, not currency format)
    //printf("z_sendmany_prepare_offline() 12 Fee\n");fflush(stdout);
    CAmount nFee        = ASYNC_RPC_OPERATION_DEFAULT_MINERS_FEE;
    CAmount nDefaultFee = nFee;

    if (params.size() > 3)
    {
        if (params[3].get_real() == 0.0) {
            nFee = 0;
        } else {
            nFee = AmountFromValue( params[3] );
        }

        // Check that the user specified fee is not absurd.
        // This allows amount=0 (and all amount < nDefaultFee) transactions to use the default network fee
        // or anything less than nDefaultFee instead of being forced to use a custom fee and leak metadata
        if (nTotalOut < nDefaultFee)
        {
            if (nFee > nDefaultFee)
            {
                throw JSONRPCError(RPC_INVALID_PARAMETER, strprintf("Small transaction amount %s has fee %s that is greater than the default fee %s", FormatMoney(nTotalOut), FormatMoney(nFee), FormatMoney(nDefaultFee)));
            }
        } else {
            // Check that the user specified fee is not absurd.
            if (nFee > nTotalOut) {
                throw JSONRPCError(RPC_INVALID_PARAMETER, strprintf("Fee %s is greater than the sum of outputs %s and also greater than the default fee", FormatMoney(nFee), FormatMoney(nTotalOut)));
            }
        }
    }
    //printf("z_sendmany_prepare_offline() 12 Fee: %ld\n",nFee);fflush(stdout);

    // Use input parameters as the optional context info to be returned by z_getoperationstatus and z_getoperationresult.
    UniValue o(UniValue::VOBJ);
    o.push_back(Pair("fromaddress", params[0]));
    o.push_back(Pair("amounts", params[1]));
    o.push_back(Pair("minconf", nMinDepth));
    o.push_back(Pair("fee", std::stod(FormatMoney(nFee))));
    UniValue contextInfo = o;

    // Builder (used if Sapling addresses are involved)

    //printf("z_sendmany_prepare_offline() All input fields prepared for offline transaction:\n");fflush(stdout);
    float fFee = (float)nFee / 100000000.0;
    //printf("z_sendmany_prepare_offline \"%s\" '[%s]' %d %f ",fromaddress.c_str(), sZaddrRecipients.c_str(), nMinDepth, fFee);
    //printf("%u %d 0x%02X %u %d\n",nextBlockHeight, mtx.fOverwintered,mtx.nVersionGroupId,mtx.nVersion, max_tx_size);fflush(stdout);
    //printf("\n\n");


    //Proceed to create and sign the off-line transaction:
    boost::optional<TransactionBuilder> builder;
    if (noSproutAddrs)
    {
        builder = TransactionBuilder(Params().GetConsensus(), nextBlockHeight, pwalletMain);
    }

    // Contextual transaction we will build on
    // (used if no Sapling addresses are involved)
    CMutableTransaction contextualTx = CreateNewContextualCMutableTransaction(Params().GetConsensus(), nextBlockHeight);
    bool isShielded = !fromTaddr || zaddrRecipients.size() > 0;
    if (contextualTx.nVersion == 1 && isShielded)
    {
        contextualTx.nVersion = 2; // Tx format should support vjoinsplits
    }


    // Create operation and add to global queue
    //printf("z_sendmany_prepare_offline() Create AsyncRPCOperation_sendmany()\n");
    std::shared_ptr<AsyncRPCQueue> q = getAsyncRPCQueue();
    std::shared_ptr<AsyncRPCOperation> operation( new AsyncRPCOperation_sendmany(builder, contextualTx, fromaddress, taddrRecipients, zaddrRecipients, nMinDepth, nFee, contextInfo) );
    q->addOperation(operation);
    AsyncRPCOperationId operationId = operation->getId();
    //printf("z_sendmany_prepare_offline() operationId returned\n");

    UniValue o2(UniValue::VOBJ);
    o2.push_back(Pair("opid", operationId));
    return o2;
}


/**
When estimating the number of coinbase utxos we can shield in a single transaction:
1. Joinsplit description is 1802 bytes.
2. Transaction overhead ~ 100 bytes
3. Spending a typical P2PKH is >=148 bytes, as defined in CTXIN_SPEND_DUST_SIZE.
4. Spending a multi-sig P2SH address can vary greatly:
   https://github.com/bitcoin/bitcoin/blob/c3ad56f4e0b587d8d763af03d743fdfc2d180c9b/src/main.cpp#L517
   In real-world coinbase utxos, we consider a 3-of-3 multisig, where the size is roughly:
    (3*(33+1))+3 = 105 byte redeem script
    105 + 1 + 3*(73+1) = 328 bytes of scriptSig, rounded up to 400 based on testnet experiments.
*/
#define CTXIN_SPEND_P2SH_SIZE 400

#define SHIELD_COINBASE_DEFAULT_LIMIT 50

UniValue z_shieldcoinbase(const UniValue& params, bool fHelp, const CPubKey& mypk)
{
    if (!EnsureWalletIsAvailable(fHelp))
        return NullUniValue;

    if (fHelp || params.size() < 2 || params.size() > 4)
        throw runtime_error(
            "z_shieldcoinbase \"fromaddress\" \"tozaddress\" ( fee ) ( limit )\n"
            "\nShield transparent coinbase funds by sending to a shielded zaddr.  This is an asynchronous operation and utxos"
            "\nselected for shielding will be locked.  If there is an error, they are unlocked.  The RPC call `listlockunspent`"
            "\ncan be used to return a list of locked utxos.  The number of coinbase utxos selected for shielding can be limited"
            "\nby the caller.  If the limit parameter is set to zero, and Overwinter is not yet active, the -mempooltxinputlimit"
            "\noption will determine the number of uxtos.  Any limit is constrained by the consensus rule defining a maximum"
            "\ntransaction size of "
            + strprintf("%d bytes before Sapling, and %d bytes once Sapling activates.", MAX_TX_SIZE_BEFORE_SAPLING, MAX_TX_SIZE_AFTER_SAPLING)
            + HelpRequiringPassphrase() + "\n"
            "\nArguments:\n"
            "1. \"fromaddress\"         (string, required) The address is a taddr or \"*\" for all taddrs belonging to the wallet.\n"
            "2. \"toaddress\"           (string, required) The address is a zaddr.\n"
            "3. fee                   (numeric, optional, default="
            + strprintf("%s", FormatMoney(SHIELD_COINBASE_DEFAULT_MINERS_FEE)) + ") The fee amount to attach to this transaction.\n"
            "4. limit                 (numeric, optional, default="
            + strprintf("%d", SHIELD_COINBASE_DEFAULT_LIMIT) + ") Limit on the maximum number of utxos to shield.  Set to 0 to use node option -mempooltxinputlimit (before Overwinter), or as many as will fit in the transaction (after Overwinter).\n"
            "\nResult:\n"
            "{\n"
            "  \"remainingUTXOs\": xxx       (numeric) Number of coinbase utxos still available for shielding.\n"
            "  \"remainingValue\": xxx       (numeric) Value of coinbase utxos still available for shielding.\n"
            "  \"shieldingUTXOs\": xxx        (numeric) Number of coinbase utxos being shielded.\n"
            "  \"shieldingValue\": xxx        (numeric) Value of coinbase utxos being shielded.\n"
            "  \"opid\": xxx          (string) An operationid to pass to z_getoperationstatus to get the result of the operation.\n"
            "}\n"
            "\nExamples:\n"
            + HelpExampleCli("z_shieldcoinbase", "\"RD6GgnrMpPaTSMn8vai6yiGA7mN4QGPV\" \"zs14d8tc0hl9q0vg5l28uec5vk6sk34fkj2n8s7jalvw5fxpy6v39yn4s2ga082lymrkjk0x2nqg37\"")
            + HelpExampleRpc("z_shieldcoinbase", "\"RD6GgnrMpPaTSMn8vai6yiGA7mN4QGPV\", \"zs14d8tc0hl9q0vg5l28uec5vk6sk34fkj2n8s7jalvw5fxpy6v39yn4s2ga082lymrkjk0x2nqg37\"")
        );

    LOCK2(cs_main, pwalletMain->cs_wallet);

<<<<<<< HEAD
    EnsureWalletIsUnlocked();

    //THROW_IF_SYNCING(KOMODO_INSYNC);

=======
>>>>>>> 68a4f520
    // Validate the from address
    auto fromaddress = params[0].get_str();
    bool isFromWildcard = fromaddress == "*";
    CTxDestination taddr;
    if (!isFromWildcard) {
        taddr = DecodeDestination(fromaddress);
        if (!IsValidDestination(taddr)) {
            throw JSONRPCError(RPC_INVALID_ADDRESS_OR_KEY, "Invalid from address, should be a taddr or \"*\".");
        }
    }

    // Validate the destination address
    auto destaddress = params[1].get_str();
    if (!IsValidPaymentAddressString(destaddress, CurrentEpochBranchId(chainActive.Height(), Params().GetConsensus()))) {
        throw JSONRPCError(RPC_INVALID_PARAMETER, string("Invalid parameter, unknown address format: ") + destaddress );
    }

    // Convert fee from currency format to zatoshis
    CAmount nFee = SHIELD_COINBASE_DEFAULT_MINERS_FEE;
    if (params.size() > 2) {
        if (params[2].get_real() == 0.0) {
            nFee = 0;
        } else {
            nFee = AmountFromValue( params[2] );
        }
    }

    int nLimit = SHIELD_COINBASE_DEFAULT_LIMIT;
    if (params.size() > 3) {
        nLimit = params[3].get_int();
        if (nLimit < 0) {
            throw JSONRPCError(RPC_INVALID_PARAMETER, "Limit on maximum number of utxos cannot be negative");
        }
    }

    int nextBlockHeight = chainActive.Height() + 1;
    bool overwinterActive = NetworkUpgradeActive(nextBlockHeight, Params().GetConsensus(), Consensus::UPGRADE_OVERWINTER);
    unsigned int max_tx_size = MAX_TX_SIZE_AFTER_SAPLING;
    if (!NetworkUpgradeActive(nextBlockHeight, Params().GetConsensus(), Consensus::UPGRADE_SAPLING)) {
        max_tx_size = MAX_TX_SIZE_BEFORE_SAPLING;
    }

    // If Sapling is not active, do not allow sending to a Sapling address.
    if (!NetworkUpgradeActive(nextBlockHeight, Params().GetConsensus(), Consensus::UPGRADE_SAPLING)) {
        auto res = DecodePaymentAddress(destaddress);
        if (IsValidPaymentAddress(res)) {
            bool toSapling = boost::get<libzcash::SaplingPaymentAddress>(&res) != nullptr;
            if (toSapling) {
                throw JSONRPCError(RPC_INVALID_PARAMETER, "Invalid parameter, Sapling has not activated");
            }
        } else {
            throw JSONRPCError(RPC_INVALID_PARAMETER, string("Invalid parameter, unknown address format: ") + destaddress );
        }
    }

    // Prepare to get coinbase utxos
    std::vector<ShieldCoinbaseUTXO> inputs;
    CAmount shieldedValue = 0;
    CAmount remainingValue = 0;
    size_t estimatedTxSize = 2000;  // 1802 joinsplit description + tx overhead + wiggle room

    #ifdef __LP64__
    uint64_t utxoCounter = 0;
    #else
    size_t utxoCounter = 0;
    #endif

    bool maxedOutFlag = false;
    size_t mempoolLimit = (nLimit != 0) ? nLimit : (overwinterActive ? 0 : (size_t)GetArg("-mempooltxinputlimit", 0));

    // Set of addresses to filter utxos by
    std::set<CTxDestination> destinations = {};
    if (!isFromWildcard) {
        destinations.insert(taddr);
    }

    // Get available utxos
    vector<COutput> vecOutputs;
    pwalletMain->AvailableCoins(vecOutputs, true, NULL, false, true);

    // Find unspent coinbase utxos and update estimated size
    BOOST_FOREACH(const COutput& out, vecOutputs) {
        if (!out.fSpendable) {
            continue;
        }

        CTxDestination address;
        if (!ExtractDestination(out.tx->vout[out.i].scriptPubKey, address)) {
            continue;
        }

        // If taddr is not wildcard "*", filter utxos
        if (destinations.size() > 0 && !destinations.count(address)) {
            continue;
        }

        if (!out.tx->IsCoinBase()) {
            continue;
        }

        utxoCounter++;
        auto scriptPubKey = out.tx->vout[out.i].scriptPubKey;
        CAmount nValue = out.tx->vout[out.i].nValue;

        if (!maxedOutFlag) {
            size_t increase = (boost::get<CScriptID>(&address) != nullptr) ? CTXIN_SPEND_P2SH_SIZE : CTXIN_SPEND_DUST_SIZE;
            if (estimatedTxSize + increase >= max_tx_size ||
                (mempoolLimit > 0 && utxoCounter > mempoolLimit))
            {
                maxedOutFlag = true;
            } else {
                estimatedTxSize += increase;
                ShieldCoinbaseUTXO utxo = {out.tx->GetHash(), out.i, scriptPubKey, nValue};
                inputs.push_back(utxo);
                shieldedValue += nValue;
            }
        }

        if (maxedOutFlag) {
            remainingValue += nValue;
        }
    }

    #ifdef __LP64__
    uint64_t numUtxos = inputs.size();
    #else
    size_t numUtxos = inputs.size();
    #endif

    if (numUtxos == 0) {
        throw JSONRPCError(RPC_WALLET_INSUFFICIENT_FUNDS, "Could not find any coinbase funds to shield.");
    }

    if (shieldedValue < nFee) {
        throw JSONRPCError(RPC_WALLET_INSUFFICIENT_FUNDS,
            strprintf("Insufficient coinbase funds, have %s, which is less than miners fee %s",
            FormatMoney(shieldedValue), FormatMoney(nFee)));
    }

    // Check that the user specified fee is sane (if too high, it can result in error -25 absurd fee)
    CAmount netAmount = shieldedValue - nFee;
    if (nFee > netAmount) {
        throw JSONRPCError(RPC_INVALID_PARAMETER, strprintf("Fee %s is greater than the net amount to be shielded %s", FormatMoney(nFee), FormatMoney(netAmount)));
    }

    // Keep record of parameters in context object
    UniValue contextInfo(UniValue::VOBJ);
    contextInfo.push_back(Pair("fromaddress", params[0]));
    contextInfo.push_back(Pair("toaddress", params[1]));
    contextInfo.push_back(Pair("fee", ValueFromAmount(nFee)));

    // Builder (used if Sapling addresses are involved)
    TransactionBuilder builder = TransactionBuilder(
        Params().GetConsensus(), nextBlockHeight, pwalletMain);

    // Contextual transaction we will build on
    int blockHeight = chainActive.Tip()->nHeight;
    nextBlockHeight = blockHeight + 1;
    // (used if no Sapling addresses are involved)
    CMutableTransaction contextualTx = CreateNewContextualCMutableTransaction(
        Params().GetConsensus(), nextBlockHeight);
    contextualTx.nLockTime = chainActive.Tip()->nHeight;

    if (contextualTx.nVersion == 1) {
        contextualTx.nVersion = 2; // Tx format should support vjoinsplits
    }

    // Create operation and add to global queue
    std::shared_ptr<AsyncRPCQueue> q = getAsyncRPCQueue();
    std::shared_ptr<AsyncRPCOperation> operation( new AsyncRPCOperation_shieldcoinbase(builder, contextualTx, inputs, destaddress, nFee, contextInfo) );
    q->addOperation(operation);
    AsyncRPCOperationId operationId = operation->getId();

    // Return continuation information
    UniValue o(UniValue::VOBJ);
    o.push_back(Pair("remainingUTXOs", static_cast<uint64_t>(utxoCounter - numUtxos)));
    o.push_back(Pair("remainingValue", ValueFromAmount(remainingValue)));
    o.push_back(Pair("shieldingUTXOs", static_cast<uint64_t>(numUtxos)));
    o.push_back(Pair("shieldingValue", ValueFromAmount(shieldedValue)));
    o.push_back(Pair("opid", operationId));
    return o;
}

// UniValue enableconsolidation(const UniValue& params, bool fHelp, const CPubKey& mypk)
// {
//
//     if (!EnsureWalletIsAvailable(fHelp))
//         return NullUniValue;
//
//     if (fHelp || params.size() != 1)
//         throw runtime_error(
//             "enableconsolidation true/false\n"
//             "\nEnable or Disable consolidation function in a running node."
//             "}\n"
//             "\nExamples:\n"
//             + HelpExampleCli("enableconsolidation", "true")
//             + HelpExampleCli("enableconsolidation", "1")
//             + HelpExampleRpc("enableconsolidation", "true")
//             + HelpExampleRpc("enableconsolidation", "1")
//         );
//
//       LOCK2(cs_main, pwalletMain->cs_wallet);
//
//       bool enabled = false;
//       if (params[0].isNum()) {
//           if (params[0].get_int() != 0) {
//               enabled = true;
//           }
//       } else if (params[0].isBool()) {
//           if (params[0].isTrue()) {
//               enabled = true;
//           }
//       } else if(params[0].isStr()) {
//           if (params[0].get_str() == "true" || "1") {
//               enabled = true;
//           } else if (params[0].get_str() == "false" || "0") {
//               enabled = false;
//           } else {
//             throw JSONRPCError(RPC_TYPE_ERROR, "Invalid type provided. Verbose parameter must be a boolean.");
//           }
//       } else {
//           throw JSONRPCError(RPC_TYPE_ERROR, "Invalid type provided. Verbose parameter must be a boolean.");
//       }
//
//
//       pwalletMain->fSaplingConsolidationEnabled = enabled;
//
//       UniValue result(UniValue::VOBJ);
//       result.push_back(Pair("consolidationEnabled", enabled));
//
//       return result;
// }

UniValue consolidationstatus(const UniValue& params, bool fHelp, const CPubKey& mypk)
{

    if (!EnsureWalletIsAvailable(fHelp))
        return NullUniValue;

    if (fHelp || params.size() > 0)
        throw runtime_error(
            "consolidationstatus\n"
            "\nEnable or Disable consolidation function in a running node."
            "}\n"
            "\nExamples:\n"
            + HelpExampleCli("consolidationstatus", "true")
            + HelpExampleRpc("consolidationstatus", "true")
        );

      LOCK2(cs_main, pwalletMain->cs_wallet);

      UniValue result(UniValue::VOBJ);
      result.push_back(Pair("consolidationEnabled", pwalletMain->fSaplingConsolidationEnabled));
      result.push_back(Pair("isRunning", pwalletMain->fConsolidationRunning));
      if (pwalletMain->fConsolidationRunning) {
          result.push_back(Pair("nextConsolidation", pwalletMain->initializeConsolidationInterval + chainActive.Tip()->nHeight));
      } else {
          if (pwalletMain->nextConsolidation == 0) {
              result.push_back(Pair("nextConsolidation",  chainActive.Tip()->nHeight + 1));
          } else {
              result.push_back(Pair("nextConsolidation", pwalletMain->nextConsolidation));
          }
      }
      result.push_back(Pair("consolidationInterval", pwalletMain->initializeConsolidationInterval));
      result.push_back(Pair("targetQty", pwalletMain->targetConsolidationQty));

      return result;
}

#define MERGE_TO_ADDRESS_DEFAULT_TRANSPARENT_LIMIT 50
#define MERGE_TO_ADDRESS_DEFAULT_SPROUT_LIMIT 10
#define MERGE_TO_ADDRESS_DEFAULT_SAPLING_LIMIT 90

#define JOINSPLIT_SIZE GetSerializeSize(JSDescription(), SER_NETWORK, PROTOCOL_VERSION)
#define OUTPUTDESCRIPTION_SIZE GetSerializeSize(OutputDescription(), SER_NETWORK, PROTOCOL_VERSION)
#define SPENDDESCRIPTION_SIZE GetSerializeSize(SpendDescription(), SER_NETWORK, PROTOCOL_VERSION)

UniValue z_mergetoaddress(const UniValue& params, bool fHelp, const CPubKey& mypk)
{
    if (!EnsureWalletIsAvailable(fHelp))
        return NullUniValue;

    string enableArg = "zmergetoaddress";
    auto fEnableMergeToAddress = fExperimentalMode && GetBoolArg("-" + enableArg, true);
    std::string strDisabledMsg = "";
    if (!fEnableMergeToAddress) {
        strDisabledMsg = experimentalDisabledHelpMsg("z_mergetoaddress", enableArg);
    }

    if (fHelp || params.size() < 2 || params.size() > 7)
        throw runtime_error(
            "z_mergetoaddress [\"fromaddress\", ... ] \"toaddress\" ( fee ) ( transparent_limit ) ( shielded_limit ) ( memo )\n"
            + strDisabledMsg +
            "\nMerge multiple UTXOs and notes into a single UTXO or note.  Coinbase UTXOs are ignored; use `z_shieldcoinbase`"
            "\nto combine those into a single note."
            "\n\nThis is an asynchronous operation, and UTXOs selected for merging will be locked.  If there is an error, they"
            "\nare unlocked.  The RPC call `listlockunspent` can be used to return a list of locked UTXOs."
            "\n\nThe number of UTXOs and notes selected for merging can be limited by the caller.  If the transparent limit"
            "\nparameter is set to zero, and Overwinter is not yet active, the -mempooltxinputlimit option will determine the"
            "\nnumber of UTXOs.  Any limit is constrained by the consensus rule defining a maximum transaction size of"
            + strprintf("\n%d bytes before Sapling, and %d bytes once Sapling activates.", MAX_TX_SIZE_BEFORE_SAPLING, MAX_TX_SIZE_AFTER_SAPLING)
            + HelpRequiringPassphrase() + "\n"
            "\nArguments:\n"
            "1. fromaddresses         (string, required) A JSON array with addresses.\n"
            "                         The following special strings are accepted inside the array:\n"
            "                             - \"*\": Merge both UTXOs and notes from all addresses belonging to the wallet.\n"
            "                             - \"ANY_TADDR\": Merge UTXOs from all t-addrs belonging to the wallet.\n"
            "                             - \"ANY_ZADDR\": Merge notes from all z-addrs belonging to the wallet.\n"
            "                         If a special string is given, any given addresses of that type will be ignored.\n"
            "    [\n"
            "      \"address\"          (string) Can be a t-addr or a z-addr\n"
            "      ,...\n"
            "    ]\n"
            "2. \"toaddress\"           (string, required) The t-addr or z-addr to send the funds to.\n"
            "3. fee                   (numeric, optional, default="
            + strprintf("%s", FormatMoney(MERGE_TO_ADDRESS_OPERATION_DEFAULT_MINERS_FEE)) + ") The fee amount to attach to this transaction.\n"
            "4. transparent_limit     (numeric, optional, default="
            + strprintf("%d", MERGE_TO_ADDRESS_DEFAULT_TRANSPARENT_LIMIT) + ") Limit on the maximum number of UTXOs to merge.  Set to 0 to use node option -mempooltxinputlimit (before Overwinter), or as many as will fit in the transaction (after Overwinter).\n"
            "4. shielded_limit        (numeric, optional, default="
            + strprintf("%d Sprout or %d Sapling Notes", MERGE_TO_ADDRESS_DEFAULT_SPROUT_LIMIT, MERGE_TO_ADDRESS_DEFAULT_SAPLING_LIMIT) + ") Limit on the maximum number of notes to merge.  Set to 0 to merge as many as will fit in the transaction.\n"
            "5. maximum_utxo_size       (numeric, optional) eg, 0.0001 anything under 10000 satoshies will be merged, ignores 10,000 sat p2pk utxo that iguana uses, and merges coinbase utxo.\n"
            "6. \"memo\"                (string, optional) Encoded as hex. When toaddress is a z-addr, this will be stored in the memo field of the new note.\n"

            "\nResult:\n"
            "{\n"
            "  \"remainingUTXOs\": xxx               (numeric) Number of UTXOs still available for merging.\n"
            "  \"remainingTransparentValue\": xxx    (numeric) Value of UTXOs still available for merging.\n"
            "  \"remainingNotes\": xxx               (numeric) Number of notes still available for merging.\n"
            "  \"remainingShieldedValue\": xxx       (numeric) Value of notes still available for merging.\n"
            "  \"mergingUTXOs\": xxx                 (numeric) Number of UTXOs being merged.\n"
            "  \"mergingTransparentValue\": xxx      (numeric) Value of UTXOs being merged.\n"
            "  \"mergingNotes\": xxx                 (numeric) Number of notes being merged.\n"
            "  \"mergingShieldedValue\": xxx         (numeric) Value of notes being merged.\n"
            "  \"opid\": xxx          (string) An operationid to pass to z_getoperationstatus to get the result of the operation.\n"
            "}\n"
            "\nExamples:\n"
            + HelpExampleCli("z_mergetoaddress", "'[\"RD6GgnrMpPaTSMn8vai6yiGA7mN4QGPV\"]' ztfaW34Gj9FrnGUEf833ywDVL62NWXBM81u6EQnM6VR45eYnXhwztecW1SjxA7JrmAXKJhxhj3vDNEpVCQoSvVoSpmbhtjf")
            + HelpExampleRpc("z_mergetoaddress", "[\"RD6GgnrMpPaTSMn8vai6yiGA7mN4QGPV\"], \"ztfaW34Gj9FrnGUEf833ywDVL62NWXBM81u6EQnM6VR45eYnXhwztecW1SjxA7JrmAXKJhxhj3vDNEpVCQoSvVoSpmbhtjf\"")
        );

    if (!fEnableMergeToAddress) {
        throw JSONRPCError(RPC_WALLET_ERROR, "Error: z_mergetoaddress is disabled.");
    }

    LOCK2(cs_main, pwalletMain->cs_wallet);

<<<<<<< HEAD
    EnsureWalletIsUnlocked();

    //THROW_IF_SYNCING(KOMODO_INSYNC);

=======
>>>>>>> 68a4f520
    bool useAnyUTXO = false;
    bool useAnySprout = false;
    bool useAnySapling = false;
    std::set<CTxDestination> taddrs = {};
    std::set<libzcash::PaymentAddress> zaddrs = {};

    UniValue addresses = params[0].get_array();
    if (addresses.size()==0)
        throw JSONRPCError(RPC_INVALID_PARAMETER, "Invalid parameter, fromaddresses array is empty.");

    // Keep track of addresses to spot duplicates
    std::set<std::string> setAddress;

    // Sources
    for (const UniValue& o : addresses.getValues()) {
        if (!o.isStr())
            throw JSONRPCError(RPC_INVALID_PARAMETER, "Invalid parameter, expected string");

        std::string address = o.get_str();

        if (address == "ANY_TADDR") {
            useAnyUTXO = true;
        } else if (address == "ANY_SPROUT") {
            useAnySprout = true;
        } else if (address == "ANY_SAPLING") {
            useAnySapling = true;
        } else {
            CTxDestination taddr = DecodeDestination(address);
            if (IsValidDestination(taddr)) {
                taddrs.insert(taddr);
            } else {
                auto zaddr = DecodePaymentAddress(address);
                if (IsValidPaymentAddress(zaddr)) {
                    zaddrs.insert(zaddr);
                } else {
                    throw JSONRPCError(RPC_INVALID_PARAMETER, string("Unknown address format: ") + address);
                }
            }
        }

        if (setAddress.count(address))
            throw JSONRPCError(RPC_INVALID_PARAMETER, string("Invalid parameter, duplicated address: ") + address);
        setAddress.insert(address);
    }

    if (useAnyUTXO && taddrs.size() > 0) {
        throw JSONRPCError(RPC_INVALID_PARAMETER, "Cannot specify specific t-addrs when using \"ANY_TADDR\"");
    }
    if ((useAnySprout || useAnySapling) && zaddrs.size() > 0) {
        throw JSONRPCError(RPC_INVALID_PARAMETER, "Cannot specify specific z-addrs when using \"ANY_SPROUT\" or \"ANY_SAPLING\"");
    }

    const int nextBlockHeight = chainActive.Height() + 1;
    const bool overwinterActive = NetworkUpgradeActive(nextBlockHeight, Params().GetConsensus(), Consensus::UPGRADE_OVERWINTER);
    const bool saplingActive = NetworkUpgradeActive(nextBlockHeight, Params().GetConsensus(), Consensus::UPGRADE_SAPLING);

    // Validate the destination address
    auto destaddress = params[1].get_str();
    bool isToSproutZaddr = false;
    bool isToSaplingZaddr = false;
    CTxDestination taddr = DecodeDestination(destaddress);
    if (!IsValidDestination(taddr)) {
        auto decodeAddr = DecodePaymentAddress(destaddress);
        if (IsValidPaymentAddress(decodeAddr)) {
            if (boost::get<libzcash::SaplingPaymentAddress>(&decodeAddr) != nullptr) {
                isToSaplingZaddr = true;
                // If Sapling is not active, do not allow sending to a sapling addresses.
                if (!saplingActive) {
                    throw JSONRPCError(RPC_INVALID_PARAMETER, "Invalid parameter, Sapling has not activated");
                }
            } else {
                isToSproutZaddr = true;
            }
        } else {
            throw JSONRPCError(RPC_INVALID_PARAMETER, string("Invalid parameter, unknown address format: ") + destaddress );
        }
    }

    // Convert fee from currency format to zatoshis
    CAmount nFee = SHIELD_COINBASE_DEFAULT_MINERS_FEE;
    if (params.size() > 2) {
        if (params[2].get_real() == 0.0) {
            nFee = 0;
        } else {
            nFee = AmountFromValue( params[2] );
        }
    }

    int nUTXOLimit = MERGE_TO_ADDRESS_DEFAULT_TRANSPARENT_LIMIT;
    if (params.size() > 3) {
        nUTXOLimit = params[3].get_int();
        if (nUTXOLimit < 0) {
            throw JSONRPCError(RPC_INVALID_PARAMETER, "Limit on maximum number of UTXOs cannot be negative");
        }
    }

    int sproutNoteLimit = MERGE_TO_ADDRESS_DEFAULT_SPROUT_LIMIT;
    int saplingNoteLimit = MERGE_TO_ADDRESS_DEFAULT_SAPLING_LIMIT;
    if (params.size() > 4) {
        int nNoteLimit = params[4].get_int();
        if (nNoteLimit < 0) {
            throw JSONRPCError(RPC_INVALID_PARAMETER, "Limit on maximum number of notes cannot be negative");
        }
        sproutNoteLimit = nNoteLimit;
        saplingNoteLimit = nNoteLimit;
    }

    CAmount maximum_utxo_size;
    if (params.size() > 5) {
      maximum_utxo_size = AmountFromValue( params[5] );
      if (maximum_utxo_size < 10) {
        throw JSONRPCError(RPC_INVALID_PARAMETER, "Maximum size must be bigger than 0.00000010.");
      }
    } else {
      maximum_utxo_size = 0;
    }

    std::string memo;
    if (params.size() > 6) {
        memo = params[6].get_str();
        if (!(isToSproutZaddr || isToSaplingZaddr)) {
            throw JSONRPCError(RPC_INVALID_PARAMETER, "Memo can not be used with a taddr.  It can only be used with a zaddr.");
        } else if (!IsHex(memo)) {
            throw JSONRPCError(RPC_INVALID_PARAMETER, "Invalid parameter, expected memo data in hexadecimal format.");
        }
        if (memo.length() > ZC_MEMO_SIZE*2) {
            throw JSONRPCError(RPC_INVALID_PARAMETER,  strprintf("Invalid parameter, size of memo is larger than maximum allowed %d", ZC_MEMO_SIZE ));
        }
    }

    MergeToAddressRecipient recipient(destaddress, memo);

    // Prepare to get UTXOs and notes
    std::vector<MergeToAddressInputUTXO> utxoInputs;
    std::vector<MergeToAddressInputSproutNote> sproutNoteInputs;
    std::vector<MergeToAddressInputSaplingNote> saplingNoteInputs;
    CAmount mergedUTXOValue = 0;
    CAmount mergedNoteValue = 0;
    CAmount remainingUTXOValue = 0;
    CAmount remainingNoteValue = 0;
    size_t utxoCounter = 0;
    size_t noteCounter = 0;
    bool maxedOutUTXOsFlag = false;
    bool maxedOutNotesFlag = false;
    size_t mempoolLimit = (nUTXOLimit != 0) ? nUTXOLimit : (overwinterActive ? 0 : (size_t)GetArg("-mempooltxinputlimit", 0));

    unsigned int max_tx_size = saplingActive ? MAX_TX_SIZE_AFTER_SAPLING : MAX_TX_SIZE_BEFORE_SAPLING;
    size_t estimatedTxSize = 200;  // tx overhead + wiggle room
    if (isToSproutZaddr) {
        estimatedTxSize += JOINSPLIT_SIZE;
    } else if (isToSaplingZaddr) {
        estimatedTxSize += OUTPUTDESCRIPTION_SIZE;
    }

    if (useAnyUTXO || taddrs.size() > 0) {
        // Get available utxos
        vector<COutput> vecOutputs;
        pwalletMain->AvailableCoins(vecOutputs, true, NULL, false, maximum_utxo_size != 0 ? true : false);

        // Find unspent utxos and update estimated size
        for (const COutput& out : vecOutputs) {
            if (!out.fSpendable) {
                continue;
            }

            CScript scriptPubKey = out.tx->vout[out.i].scriptPubKey;

            CTxDestination address;
            if (!ExtractDestination(scriptPubKey, address)) {
                continue;
            }
            // If taddr is not wildcard "*", filter utxos
            if (taddrs.size() > 0 && !taddrs.count(address)) {
                continue;
            }

            CAmount nValue = out.tx->vout[out.i].nValue;

            if (maximum_utxo_size != 0)
            {
                //fprintf(stderr, "utxo txid.%s vout.%i nValue.%li scriptpubkeylength.%i\n",out.tx->GetHash().ToString().c_str(),out.i,nValue,out.tx->vout[out.i].scriptPubKey.size());
                if (nValue > maximum_utxo_size)
                    continue;
                if (nValue == 10000 && out.tx->vout[out.i].scriptPubKey.size() == 35)
                    continue;
            }

            utxoCounter++;
            if (!maxedOutUTXOsFlag) {
                size_t increase = (boost::get<CScriptID>(&address) != nullptr) ? CTXIN_SPEND_P2SH_SIZE : CTXIN_SPEND_DUST_SIZE;
                if (estimatedTxSize + increase >= max_tx_size ||
                    (mempoolLimit > 0 && utxoCounter > mempoolLimit))
                {
                    maxedOutUTXOsFlag = true;
                } else {
                    estimatedTxSize += increase;
                    COutPoint utxo(out.tx->GetHash(), out.i);
                    utxoInputs.emplace_back(utxo, nValue, scriptPubKey);
                    mergedUTXOValue += nValue;
                }
            }

            if (maxedOutUTXOsFlag) {
                remainingUTXOValue += nValue;
            }
        }
    }

    if (useAnySprout || useAnySapling || zaddrs.size() > 0) {
        // Get available notes
        std::vector<CSproutNotePlaintextEntry> sproutEntries;
        //std::vector<SaplingNoteEntry> saplingEntries;
        //pwalletMain->GetFilteredNotes(sproutEntries, saplingEntries, zaddrs);
        std::vector<SaplingNoteEntry> saplingEntries,skipsapling;
        pwalletMain->GetFilteredNotes(sproutEntries, useAnySprout == 0 ? saplingEntries : skipsapling, zaddrs);
        // If Sapling is not active, do not allow sending from a sapling addresses.
        if (!saplingActive && saplingEntries.size() > 0) {
            throw JSONRPCError(RPC_INVALID_PARAMETER, "Invalid parameter, Sapling has not activated");
        }
        // Sending from both Sprout and Sapling is currently unsupported using z_mergetoaddress
        if (sproutEntries.size() > 0 && saplingEntries.size() > 0) {
            throw JSONRPCError(
                               RPC_INVALID_PARAMETER,
                               "Cannot send from both Sprout and Sapling addresses using z_mergetoaddress");
        }
        // If sending between shielded addresses, they must be the same type
        if ((saplingEntries.size() > 0 && isToSproutZaddr) || (sproutEntries.size() > 0 && isToSaplingZaddr)) {
            throw JSONRPCError(
                               RPC_INVALID_PARAMETER,
                               "Cannot send between Sprout and Sapling addresses using z_mergetoaddress");
        }

        // Find unspent notes and update estimated size
        for (const CSproutNotePlaintextEntry& entry : sproutEntries) {
            noteCounter++;
            CAmount nValue = entry.plaintext.value();

            if (!maxedOutNotesFlag) {
                // If we haven't added any notes yet and the merge is to a
                // z-address, we have already accounted for the first JoinSplit.
                size_t increase = (sproutNoteInputs.empty() && !isToSproutZaddr) || (sproutNoteInputs.size() % 2 == 0) ? JOINSPLIT_SIZE : 0;
                if (estimatedTxSize + increase >= max_tx_size ||
                    (sproutNoteLimit > 0 && noteCounter > sproutNoteLimit))
                {
                    maxedOutNotesFlag = true;
                } else {
                    estimatedTxSize += increase;
                    auto zaddr = entry.address;
                    SproutSpendingKey zkey;
                    pwalletMain->GetSproutSpendingKey(zaddr, zkey);
                    sproutNoteInputs.emplace_back(entry.jsop, entry.plaintext.note(zaddr), nValue, zkey);
                    mergedNoteValue += nValue;
                }
            }

            if (maxedOutNotesFlag) {
                remainingNoteValue += nValue;
            }
        }

        for (const SaplingNoteEntry& entry : saplingEntries) {
            noteCounter++;
            CAmount nValue = entry.note.value();
            if (!maxedOutNotesFlag) {
                size_t increase = SPENDDESCRIPTION_SIZE;
                if (estimatedTxSize + increase >= max_tx_size ||
                    (saplingNoteLimit > 0 && noteCounter > saplingNoteLimit))
                {
                    maxedOutNotesFlag = true;
                } else {
                    estimatedTxSize += increase;
                    libzcash::SaplingExtendedSpendingKey extsk;
                    if (!pwalletMain->GetSaplingExtendedSpendingKey(entry.address, extsk)) {
                        throw JSONRPCError(RPC_INVALID_PARAMETER, "Could not find spending key for payment address.");
                    }
                    saplingNoteInputs.emplace_back(entry.op, entry.note, nValue, extsk.expsk);
                    mergedNoteValue += nValue;
                }
            }

            if (maxedOutNotesFlag) {
                remainingNoteValue += nValue;
            }
        }
    }

    size_t numUtxos = utxoInputs.size();
    size_t numNotes = sproutNoteInputs.size() + saplingNoteInputs.size();

    //fprintf(stderr, "num utxos.%li\n", numUtxos);
    if (numUtxos < 2 && numNotes == 0) {
        throw JSONRPCError(RPC_WALLET_INSUFFICIENT_FUNDS, "Could not find any funds to merge.");
    }

    // Sanity check: Don't do anything if:
    // - We only have one from address
    // - It's equal to toaddress
    // - The address only contains a single UTXO or note
    if (setAddress.size() == 1 && setAddress.count(destaddress) && (numUtxos + numNotes) == 1) {
        throw JSONRPCError(RPC_INVALID_PARAMETER, "Destination address is also the only source address, and all its funds are already merged.");
    }

    CAmount mergedValue = mergedUTXOValue + mergedNoteValue;
    if (mergedValue < nFee) {
        throw JSONRPCError(RPC_WALLET_INSUFFICIENT_FUNDS,
                           strprintf("Insufficient funds, have %s, which is less than miners fee %s",
                                     FormatMoney(mergedValue), FormatMoney(nFee)));
    }

    // Check that the user specified fee is sane (if too high, it can result in error -25 absurd fee)
    CAmount netAmount = mergedValue - nFee;
    if (nFee > netAmount) {
        throw JSONRPCError(RPC_INVALID_PARAMETER, strprintf("Fee %s is greater than the net amount to be shielded %s", FormatMoney(nFee), FormatMoney(netAmount)));
    }

    // Keep record of parameters in context object
    UniValue contextInfo(UniValue::VOBJ);
    contextInfo.push_back(Pair("fromaddresses", params[0]));
    contextInfo.push_back(Pair("toaddress", params[1]));
    contextInfo.push_back(Pair("fee", ValueFromAmount(nFee)));

    // Contextual transaction we will build on
    CMutableTransaction contextualTx = CreateNewContextualCMutableTransaction(
                                                                              Params().GetConsensus(),
                                                                              nextBlockHeight);
    bool isSproutShielded = sproutNoteInputs.size() > 0 || isToSproutZaddr;
    if (contextualTx.nVersion == 1 && isSproutShielded) {
        contextualTx.nVersion = 2; // Tx format should support vjoinsplit
    }

    // Builder (used if Sapling addresses are involved)
    boost::optional<TransactionBuilder> builder;
    if (isToSaplingZaddr || saplingNoteInputs.size() > 0) {
        builder = TransactionBuilder(Params().GetConsensus(), nextBlockHeight, pwalletMain);
    } else
        contextualTx.nExpiryHeight = 0; // set non z-tx to have no expiry height.

    // Create operation and add to global queue
    std::shared_ptr<AsyncRPCQueue> q = getAsyncRPCQueue();
    std::shared_ptr<AsyncRPCOperation> operation(
                                                 new AsyncRPCOperation_mergetoaddress(builder, contextualTx, utxoInputs, sproutNoteInputs, saplingNoteInputs, recipient, nFee, contextInfo) );
    q->addOperation(operation);
    AsyncRPCOperationId operationId = operation->getId();

    // Return continuation information
    UniValue o(UniValue::VOBJ);
    o.push_back(Pair("remainingUTXOs", static_cast<uint64_t>(utxoCounter - numUtxos)));
    o.push_back(Pair("remainingTransparentValue", ValueFromAmount(remainingUTXOValue)));
    o.push_back(Pair("remainingNotes", static_cast<uint64_t>(noteCounter - numNotes)));
    o.push_back(Pair("remainingShieldedValue", ValueFromAmount(remainingNoteValue)));
    o.push_back(Pair("mergingUTXOs", static_cast<uint64_t>(numUtxos)));
    o.push_back(Pair("mergingTransparentValue", ValueFromAmount(mergedUTXOValue)));
    o.push_back(Pair("mergingNotes", static_cast<uint64_t>(numNotes)));
    o.push_back(Pair("mergingShieldedValue", ValueFromAmount(mergedNoteValue)));
    o.push_back(Pair("opid", operationId));
    return o;
}

UniValue z_listoperationids(const UniValue& params, bool fHelp, const CPubKey& mypk)
{
    if (!EnsureWalletIsAvailable(fHelp))
        return NullUniValue;

    if (fHelp || params.size() > 1)
        throw runtime_error(
            "z_listoperationids\n"
            "\nReturns the list of operation ids currently known to the wallet.\n"
            "\nArguments:\n"
            "1. \"status\"         (string, optional) Filter result by the operation's state e.g. \"success\".\n"
            "\nResult:\n"
            "[                     (json array of string)\n"
            "  \"operationid\"       (string) an operation id belonging to the wallet\n"
            "  ,...\n"
            "]\n"
            "\nExamples:\n"
            + HelpExampleCli("z_listoperationids", "")
            + HelpExampleRpc("z_listoperationids", "")
        );

    LOCK2(cs_main, pwalletMain->cs_wallet);

    std::string filter;
    bool useFilter = false;
    if (params.size()==1) {
        filter = params[0].get_str();
        useFilter = true;
    }

    UniValue ret(UniValue::VARR);
    std::shared_ptr<AsyncRPCQueue> q = getAsyncRPCQueue();
    std::vector<AsyncRPCOperationId> ids = q->getAllOperationIds();
    for (auto id : ids) {
        std::shared_ptr<AsyncRPCOperation> operation = q->getOperationForId(id);
        if (!operation) {
            continue;
        }
        std::string state = operation->getStateAsString();
        if (useFilter && filter.compare(state)!=0)
            continue;
        ret.push_back(id);
    }

    return ret;
}


#include "script/sign.h"

/**
 * @brief Search for 10k sat. P2PK notary utxos and make proof tx (txNew) from it for further include in block.
 * opretIn should be empty script before december hardfork, and contains prepared opret script after.
 *
 * @param txNew - out: signed notary proof tx
 * @param notarypub33 - notary node compressed pubkey to search 10k sat. P2PK utxos in the wallet (wallet should be unlocked)
 * @param opretIn - after nDecemberHardforkHeight, prepared in advance opret script, before nDecemberHardforkHeight should be empty script
 * @param nLockTimeIn - nLockTime that will be set for notary proof tx in-case of after nDecemberHardforkHeight
 * @return int32_t - signature length of vin[0] in resulted notary proof tx, actually > 0 if txNew is correct, and 0 in-case of any error
 */
int32_t komodo_notaryvin(CMutableTransaction &txNew, uint8_t *notarypub33, const CScript &opretIn, uint32_t nLockTimeIn)
{
    int32_t siglen = 0;

    vector<COutput> vecOutputs;
    bool signSuccess;
    SignatureData sigdata;

    /* nMinDepth = 1 - don't allow to spend unconfirmed 10k sat. utxos, bcz we don't ensure that they would be
       included in the same block.
    */

    const int nMinDepth = 1, nMaxDepth = 9999999;
    bool fAfterDecemberHardfork = opretIn.size() > 0;
    if (!(notarypub33[0] == 0x02 || notarypub33[0] == 0x03)) return 0; // invalid compressed public key

    auto consensusBranchId = CurrentEpochBranchId(chainActive.Height() + 1, Params().GetConsensus());

    if (!pwalletMain) return 0;
    assert(pwalletMain != nullptr);

    if (pwalletMain->IsLocked()) return 0;

    const CKeyStore &keystore = *pwalletMain;
    LOCK2(cs_main, pwalletMain->cs_wallet);

    const CScript targetP2PKScript = CScript() << std::vector<unsigned char>(notarypub33, notarypub33 + 33) << OP_CHECKSIG;

    pwalletMain->AvailableCoins(vecOutputs, false, NULL, true);

    for (const COutput& out : vecOutputs)
    {
        if (out.nDepth < nMinDepth || out.nDepth > nMaxDepth)
            continue;

        CAmount nValue = out.tx->vout[out.i].nValue;
        const CScript &pk = out.tx->vout[out.i].scriptPubKey;

        if (nValue != 10000 || !pk.IsPayToPublicKey() || pk != targetP2PKScript)
            continue;

        txNew.vin.resize(1);
        txNew.vout.resize(static_cast<size_t>(fAfterDecemberHardfork) + 1);

        txNew.vin[0].prevout.hash = out.tx->GetHash();
        txNew.vin[0].prevout.n = out.i;
        txNew.vout[0].nValue = nValue / 2; // 5000 sat. goes to this proof tx, and 5000 sat. will be a fee
        txNew.vout[0].scriptPubKey = CScript() << ParseHex(CRYPTO777_PUBSECPSTR) << OP_CHECKSIG;

        if (fAfterDecemberHardfork)
        {
            txNew.vout[1].nValue = 0;
            txNew.vout[1].scriptPubKey = opretIn;
            txNew.nLockTime = nLockTimeIn;
        }
        CTransaction txNewConst(txNew);
        signSuccess = ProduceSignature(TransactionSignatureCreator(&keystore, &txNewConst, 0, nValue, SIGHASH_ALL), pk, sigdata, consensusBranchId);
        if (!signSuccess)
            LogPrintf("notaryvin failed to create signature (tried to spend %s -> notaryvin)\n", out.ToString());
        else
        {
            UpdateTransaction(txNew, 0, sigdata);
            siglen = sigdata.scriptSig.size();
            break;
        }
    }
    return siglen;
}

#include "../cc/CCfaucet.h"
#include "../cc/CCassets.h"
#include "../cc/CCrewards.h"
#include "../cc/CCdice.h"
#include "../cc/CCfsm.h"
#include "../cc/CCauction.h"
#include "../cc/CClotto.h"
#include "../cc/CCchannels.h"
#include "../cc/CCOracles.h"
#include "../cc/CCGateways.h"
#include "../cc/CCHeir.h"
#include "../cc/CCPayments.h"

int32_t ensure_CCrequirements(uint8_t evalcode)
{
    CCerror = "";
    if ( ASSETCHAINS_CCDISABLES[evalcode] != 0 )
    {
        // check if a height activation has been set.
        fprintf(stderr, "evalcode.%i activates at height. %i current height.%i\n", evalcode, mapHeightEvalActivate[evalcode], komodo_currentheight());
        if ( mapHeightEvalActivate[evalcode] == 0 || komodo_currentheight() == 0 || mapHeightEvalActivate[evalcode] > komodo_currentheight() )
        {
            fprintf(stderr,"evalcode %d disabled\n",evalcode);
            return(-1);
        }
    }
    if ( NOTARY_PUBKEY33[0] == 0 )
    {
        fprintf(stderr,"no -pubkey set\n");
        return(-1);
    }
    else if ( GetBoolArg("-addressindex", DEFAULT_ADDRESSINDEX) == 0 )
    {
        fprintf(stderr,"no -addressindex\n");
        return(-1);
    }
    else if ( GetBoolArg("-spentindex", DEFAULT_SPENTINDEX) == 0 )
    {
        fprintf(stderr,"no -spentindex\n");
        return(-1);
    }
    else return(0);
}

UniValue CCaddress(struct CCcontract_info *cp,char *name,std::vector<unsigned char> &pubkey)
{
    UniValue result(UniValue::VOBJ); char destaddr[64],str[64]; CPubKey mypk,pk;
    pk = GetUnspendable(cp,0);
    GetCCaddress(cp,destaddr,pk);
    if ( strcmp(destaddr,cp->unspendableCCaddr) != 0 )
    {
        uint8_t priv[32];
        Myprivkey(priv); // it is assumed the CC's normal address'es -pubkey was used
        fprintf(stderr,"fix mismatched CCaddr %s -> %s\n",cp->unspendableCCaddr,destaddr);
        strcpy(cp->unspendableCCaddr,destaddr);
        memset(priv,0,32);
    }
    result.push_back(Pair("result", "success"));
    sprintf(str,"%sCCAddress",name);
    result.push_back(Pair(str,cp->unspendableCCaddr));
    sprintf(str,"%sCCBalance",name);
    result.push_back(Pair(str,ValueFromAmount(CCaddress_balance(cp->unspendableCCaddr,1))));
    sprintf(str,"%sNormalAddress",name);
    result.push_back(Pair(str,cp->normaladdr));
    sprintf(str,"%sNormalBalance",name);
    result.push_back(Pair(str,ValueFromAmount(CCaddress_balance(cp->normaladdr,0))));
    if (strcmp(name,"Gateways")==0) result.push_back(Pair("GatewaysPubkey","03ea9c062b9652d8eff34879b504eda0717895d27597aaeb60347d65eed96ccb40"));
    if ((strcmp(name,"Channels")==0 || strcmp(name,"Heir")==0) && pubkey.size() == 33)
    {
        sprintf(str,"%sCC1of2Address",name);
        mypk = pubkey2pk(Mypubkey());
        GetCCaddress1of2(cp,destaddr,mypk,pubkey2pk(pubkey));
        result.push_back(Pair(str,destaddr));
        if (GetTokensCCaddress1of2(cp,destaddr,mypk,pubkey2pk(pubkey))>0)
        {
            sprintf(str,"%sCC1of2TokensAddress",name);
            result.push_back(Pair(str,destaddr));
        }
    }
    else if (strcmp(name,"Tokens")!=0)
    {
        if (GetTokensCCaddress(cp,destaddr,pk)>0)
        {
            sprintf(str,"%sCCTokensAddress",name);
            result.push_back(Pair(str,destaddr));
        }
    }
    if ( pubkey.size() == 33 )
    {
        if ( GetCCaddress(cp,destaddr,pubkey2pk(pubkey)) != 0 )
        {
            sprintf(str,"PubkeyCCaddress(%s)",name);
            result.push_back(Pair(str,destaddr));
            sprintf(str,"PubkeyCCbalance(%s)",name);
            result.push_back(Pair(str,ValueFromAmount(CCaddress_balance(destaddr,0))));
        }
    }
    if ( GetCCaddress(cp,destaddr,pubkey2pk(Mypubkey())) != 0 )
    {
        sprintf(str,"myCCAddress(%s)",name);
        result.push_back(Pair(str,destaddr));
        sprintf(str,"myCCbalance(%s)",name);
        result.push_back(Pair(str,ValueFromAmount(CCaddress_balance(destaddr,1))));
    }
    if ( Getscriptaddress(destaddr,(CScript() << Mypubkey() << OP_CHECKSIG)) != 0 )
    {
        result.push_back(Pair("myaddress",destaddr));
        result.push_back(Pair("mybalance",ValueFromAmount(CCaddress_balance(destaddr,0))));
    }
    return(result);
}

bool pubkey2addr(char *destaddr,uint8_t *pubkey33);

UniValue setpubkey(const UniValue& params, bool fHelp, const CPubKey& mypk)
{
    UniValue result(UniValue::VOBJ);
    if ( fHelp || params.size() > 1 )
        throw runtime_error(
        "setpubkey\n"
        "\nSets the -pubkey if the daemon was not started with it, if it was already set, it returns the pubkey, and its Raddress.\n"
        "\nArguments:\n"
        "1. \"pubkey\"         (string) pubkey to set.\n"
        "\nResult:\n"
        "  {\n"
        "    \"pubkey\" : \"pubkey\",     (string) The pubkey\n"
        "    \"ismine\" : \"true/false\",     (bool)\n"
        "    \"R-address\" : \"R address\",     (string) The pubkey\n"
        "  }\n"
        "\nExamples:\n"
        + HelpExampleCli("setpubkey", "02f7597468703c1c5c8465dd6d43acaae697df9df30bed21494d193412a1ea193e")
        + HelpExampleRpc("setpubkey", "02f7597468703c1c5c8465dd6d43acaae697df9df30bed21494d193412a1ea193e")
      );

    LOCK2(cs_main, pwalletMain ? &pwalletMain->cs_wallet : NULL);

    char Raddress[64];
    uint8_t pubkey33[33];
    if ( NOTARY_PUBKEY33[0] == 0 )
    {
        if (strlen(params[0].get_str().c_str()) == 66)
        {
            decode_hex(pubkey33,33,params[0].get_str().c_str());
            pubkey2addr((char *)Raddress,(uint8_t *)pubkey33);
            CBitcoinAddress address(Raddress);
            bool isValid = address.IsValid();
            if (isValid)
            {
                CTxDestination dest = address.Get();
                isminetype mine = pwalletMain ? IsMine(*pwalletMain, dest) : ISMINE_NO;
                if ( mine == ISMINE_NO )
                    result.push_back(Pair("WARNING", "privkey for this pubkey is not imported to wallet!"));
                else
                {
                    result.push_back(Pair("ismine", "true"));
                    std::string notaryname;
                    if ( (STAKED_NOTARY_ID= StakedNotaryID(notaryname, Raddress)) > -1 )
                    {
                        result.push_back(Pair("IsNotary", notaryname));
                        IS_KOMODO_NOTARY = false;
                    }
                }
                NOTARY_PUBKEY = params[0].get_str();
                decode_hex(NOTARY_PUBKEY33,33,NOTARY_PUBKEY.c_str());
                USE_EXTERNAL_PUBKEY = 1;
                NOTARY_ADDRESS = address.ToString();
            }
            else
                result.push_back(Pair("error", "pubkey entered is invalid."));
        }
        else
            result.push_back(Pair("error", "pubkey is wrong length, must be 66 char hex string."));
    }
    else
    {
        if ( NOTARY_ADDRESS.empty() )
        {
          pubkey2addr((char *)Raddress,(uint8_t *)NOTARY_PUBKEY33);
          NOTARY_ADDRESS.assign(Raddress);
        }
        result.push_back(Pair("error", "Can only set pubkey once, to change it you need to restart your daemon."));
    }
    if ( NOTARY_PUBKEY33[0] != 0 && !NOTARY_ADDRESS.empty() )
    {
        result.push_back(Pair("address", NOTARY_ADDRESS));
        result.push_back(Pair("pubkey", NOTARY_PUBKEY));
    }
    return result;
}

UniValue setstakingsplit(const UniValue& params, bool fHelp, const CPubKey& mypk)
{
    UniValue result(UniValue::VOBJ);
    if ( fHelp || params.size() > 1 )
        throw runtime_error(
        "setstakingsplit\n"
        "\nSets the split ratio as a percentage for the PoS64 staker. Sends entered % of staking tx value to the mined coinbase.\n"
        "\nArguments:\n"
        "1. \"split_percentage\"         (numeric) split ratio range 0-100.\n"
        "\nResult:\n"
        "  {\n"
        "    \"split_percentage\" : \"split_percentage\"     (numeric) range 0-100\n"
        "  }\n"
        "\nExamples:\n"
        + HelpExampleCli("setstakingsplit", "0")
        + HelpExampleRpc("setstakingsplit", "100")
    );

    LOCK(cs_main);
    if ( komodo_newStakerActive(chainActive.Height(),(uint32_t)time(NULL)) != 1 )
    {
        throw runtime_error("New PoS64 staker not active yet\n");
    }
    if ( params.size() == 0 )
    {
        result.push_back(Pair("split_percentage", ASSETCHAINS_STAKED_SPLIT_PERCENTAGE));
    }
    else
    {
        std::string strperc = params[0].get_str();
        int32_t perc = std::stoi(strperc);
        if ( perc >= 0 && perc <= 100 )
        {

            ASSETCHAINS_STAKED_SPLIT_PERCENTAGE = perc;
            result.push_back(Pair("split_percentage", perc));
        }
        else
        {
            throw runtime_error("must be between 0 and 100 inclusive.\n");
        }
    }
    return result;
}

UniValue channelsaddress(const UniValue& params, bool fHelp, const CPubKey& mypk)
{
    UniValue result(UniValue::VOBJ); struct CCcontract_info *cp,C; std::vector<unsigned char> pubkey;

    cp = CCinit(&C,EVAL_CHANNELS);
    if ( fHelp || params.size() != 1 )
        throw runtime_error("channelsaddress pubkey\n");
    if ( ensure_CCrequirements(cp->evalcode) < 0 )
        throw runtime_error(CC_REQUIREMENTS_MSG);
    pubkey = ParseHex(params[0].get_str().c_str());
    return(CCaddress(cp,(char *)"Channels",pubkey));
}

UniValue cclibaddress(const UniValue& params, bool fHelp, const CPubKey& mypk)
{
    struct CCcontract_info *cp,C; std::vector<unsigned char> pubkey; uint8_t evalcode = EVAL_FIRSTUSER;
    if ( fHelp || params.size() > 2 )
        throw runtime_error("cclibaddress [evalcode] [pubkey]\n");
    if ( params.size() >= 1 )
    {
        evalcode = atoi(params[0].get_str().c_str());
        if ( evalcode < EVAL_FIRSTUSER || evalcode > EVAL_LASTUSER )
            throw runtime_error("evalcode not between EVAL_FIRSTUSER and EVAL_LASTUSER\n");
        if ( params.size() == 2 )
            pubkey = ParseHex(params[1].get_str().c_str());
    }
    cp = CCinit(&C,evalcode);
    if ( ensure_CCrequirements(cp->evalcode) < 0 )
        throw runtime_error(CC_REQUIREMENTS_MSG);
    if ( cp == 0 )
        throw runtime_error("error creating *cp\n");
    return(CCaddress(cp,(char *)"CClib",pubkey));
}

UniValue cclibinfo(const UniValue& params, bool fHelp, const CPubKey& mypk)
{
    struct CCcontract_info *cp,C; uint8_t evalcode = EVAL_FIRSTUSER;
    if ( fHelp || params.size() > 0 )
        throw runtime_error("cclibinfo\n");
    if ( ensure_CCrequirements(0) < 0 )
        throw runtime_error(CC_REQUIREMENTS_MSG);
    cp = CCinit(&C,evalcode);
    return(CClib_info(cp));
}

UniValue cclib(const UniValue& params, bool fHelp, const CPubKey& mypk)
{
    struct CCcontract_info *cp,C; char *method,*jsonstr=0; uint8_t evalcode = EVAL_FIRSTUSER;
    std::string vobjJsonSerialized;

    if ( fHelp || params.size() > 3 )
        throw runtime_error("cclib method [evalcode] [JSON params]\n");
    if ( ASSETCHAINS_CCLIB.size() == 0 )
        throw runtime_error("no -ac_cclib= specified\n");
    if ( ensure_CCrequirements(0) < 0 )
        throw runtime_error(CC_REQUIREMENTS_MSG);
    const CKeyStore& keystore = *pwalletMain;
    LOCK2(cs_main, pwalletMain->cs_wallet);
    method = (char *)params[0].get_str().c_str();
    if ( params.size() >= 2 )
    {
        evalcode = atoi(params[1].get_str().c_str());
        if ( evalcode < EVAL_FIRSTUSER || evalcode > EVAL_LASTUSER )
        {
            //printf("evalcode.%d vs (%d, %d)\n",evalcode,EVAL_FIRSTUSER,EVAL_LASTUSER);
            throw runtime_error("evalcode not between EVAL_FIRSTUSER and EVAL_LASTUSER\n");
        }
        if ( params.size() == 3 )
        {
            if (params[2].getType() == UniValue::VOBJ) {
                vobjJsonSerialized = params[2].write(0, 0);
                jsonstr = (char *)vobjJsonSerialized.c_str();
            }
            else  // VSTR assumed
                jsonstr = (char *)params[2].get_str().c_str();
            //fprintf(stderr,"params.(%s %s %s)\n",params[0].get_str().c_str(),params[1].get_str().c_str(),jsonstr);
        }
    }
    cp = CCinit(&C,evalcode);
    return(CClib(cp,method,jsonstr));
}

UniValue payments_release(const UniValue& params, bool fHelp, const CPubKey& mypk)
{
    struct CCcontract_info *cp,C;
    if ( fHelp || params.size() != 1 )
        throw runtime_error("paymentsrelease \"[%22createtxid%22,amount,(skipminimum)]\"\n");
    if ( ensure_CCrequirements(EVAL_PAYMENTS) < 0 )
        throw runtime_error(CC_REQUIREMENTS_MSG);
    const CKeyStore& keystore = *pwalletMain;
    LOCK2(cs_main, pwalletMain->cs_wallet);
    cp = CCinit(&C,EVAL_PAYMENTS);
    return(PaymentsRelease(cp,(char *)params[0].get_str().c_str()));
}

UniValue payments_fund(const UniValue& params, bool fHelp, const CPubKey& mypk)
{
    struct CCcontract_info *cp,C;
    if ( fHelp || params.size() != 1 )
        throw runtime_error("paymentsfund \"[%22createtxid%22,amount(,useopret)]\"\n");
    if ( ensure_CCrequirements(EVAL_PAYMENTS) < 0 )
        throw runtime_error(CC_REQUIREMENTS_MSG);
    const CKeyStore& keystore = *pwalletMain;
    LOCK2(cs_main, pwalletMain->cs_wallet);
    cp = CCinit(&C,EVAL_PAYMENTS);
    return(PaymentsFund(cp,(char *)params[0].get_str().c_str()));
}

UniValue payments_merge(const UniValue& params, bool fHelp, const CPubKey& mypk)
{
    struct CCcontract_info *cp,C;
    if ( fHelp || params.size() != 1 )
        throw runtime_error("paymentsmerge \"[%22createtxid%22]\"\n");
    if ( ensure_CCrequirements(EVAL_PAYMENTS) < 0 )
        throw runtime_error(CC_REQUIREMENTS_MSG);
    const CKeyStore& keystore = *pwalletMain;
    LOCK2(cs_main, pwalletMain->cs_wallet);
    cp = CCinit(&C,EVAL_PAYMENTS);
    return(PaymentsMerge(cp,(char *)params[0].get_str().c_str()));
}

UniValue payments_txidopret(const UniValue& params, bool fHelp, const CPubKey& mypk)
{
    struct CCcontract_info *cp,C;
    if ( fHelp || params.size() != 1 )
        throw runtime_error("paymentstxidopret \"[allocation,%22scriptPubKey%22(,%22destopret%22)]\"\n");
    if ( ensure_CCrequirements(EVAL_PAYMENTS) < 0 )
        throw runtime_error(CC_REQUIREMENTS_MSG);
    const CKeyStore& keystore = *pwalletMain;
    LOCK2(cs_main, pwalletMain->cs_wallet);
    cp = CCinit(&C,EVAL_PAYMENTS);
    return(PaymentsTxidopret(cp,(char *)params[0].get_str().c_str()));
}

UniValue payments_create(const UniValue& params, bool fHelp, const CPubKey& mypk)
{
    struct CCcontract_info *cp,C;
    if ( fHelp || params.size() != 1 )
        throw runtime_error("paymentscreate \"[lockedblocks,minamount,%22paytxid0%22,...,%22paytxidN%22]\"\n");
    if ( ensure_CCrequirements(EVAL_PAYMENTS) < 0 )
        throw runtime_error(CC_REQUIREMENTS_MSG);
    const CKeyStore& keystore = *pwalletMain;
    LOCK2(cs_main, pwalletMain->cs_wallet);
    cp = CCinit(&C,EVAL_PAYMENTS);
    return(PaymentsCreate(cp,(char *)params[0].get_str().c_str()));
}

UniValue payments_airdrop(const UniValue& params, bool fHelp, const CPubKey& mypk)
{
    struct CCcontract_info *cp,C;
    if ( fHelp || params.size() != 1 )
        throw runtime_error("paymentsairdrop \"[lockedblocks,minamount,mintoaddress,top,bottom,fixedFlag,%22excludeAddress%22,...,%22excludeAddressN%22]\"\n");
    if ( ensure_CCrequirements(EVAL_PAYMENTS) < 0 )
        throw runtime_error(CC_REQUIREMENTS_MSG);
    const CKeyStore& keystore = *pwalletMain;
    LOCK2(cs_main, pwalletMain->cs_wallet);
    cp = CCinit(&C,EVAL_PAYMENTS);
    return(PaymentsAirdrop(cp,(char *)params[0].get_str().c_str()));
}

UniValue payments_airdroptokens(const UniValue& params, bool fHelp, const CPubKey& mypk)
{
    struct CCcontract_info *cp,C;
    if ( fHelp || params.size() != 1 )
        throw runtime_error("payments_airdroptokens \"[%22tokenid%22,lockedblocks,minamount,mintoaddress,top,bottom,fixedFlag,%22excludePubKey%22,...,%22excludePubKeyN%22]\"\n");
    if ( ensure_CCrequirements(EVAL_PAYMENTS) < 0 )
        throw runtime_error(CC_REQUIREMENTS_MSG);
    const CKeyStore& keystore = *pwalletMain;
    LOCK2(cs_main, pwalletMain->cs_wallet);
    cp = CCinit(&C,EVAL_PAYMENTS);
    return(PaymentsAirdropTokens(cp,(char *)params[0].get_str().c_str()));
}

UniValue payments_info(const UniValue& params, bool fHelp, const CPubKey& mypk)
{
    struct CCcontract_info *cp,C;
    if ( fHelp || params.size() != 1 )
        throw runtime_error("paymentsinfo \"[%22createtxid%22]\"\n");
    if ( ensure_CCrequirements(EVAL_PAYMENTS) < 0 )
        throw runtime_error(CC_REQUIREMENTS_MSG);
    const CKeyStore& keystore = *pwalletMain;
    LOCK2(cs_main, pwalletMain->cs_wallet);
    cp = CCinit(&C,EVAL_PAYMENTS);
    return(PaymentsInfo(cp,(char *)params[0].get_str().c_str()));
}

UniValue payments_list(const UniValue& params, bool fHelp, const CPubKey& mypk)
{
    struct CCcontract_info *cp,C;
    if ( fHelp || params.size() != 0 )
        throw runtime_error("paymentslist\n");
    if ( ensure_CCrequirements(EVAL_PAYMENTS) < 0 )
        throw runtime_error(CC_REQUIREMENTS_MSG);
    const CKeyStore& keystore = *pwalletMain;
    LOCK2(cs_main, pwalletMain->cs_wallet);
    cp = CCinit(&C,EVAL_PAYMENTS);
    return(PaymentsList(cp,(char *)""));
}

UniValue oraclesaddress(const UniValue& params, bool fHelp, const CPubKey& mypk)
{
    struct CCcontract_info *cp,C; std::vector<unsigned char> pubkey;
    cp = CCinit(&C,EVAL_ORACLES);
    if ( fHelp || params.size() > 1 )
        throw runtime_error("oraclesaddress [pubkey]\n");
    if ( ensure_CCrequirements(cp->evalcode) < 0 )
        throw runtime_error(CC_REQUIREMENTS_MSG);
    if ( params.size() == 1 )
        pubkey = ParseHex(params[0].get_str().c_str());
    return(CCaddress(cp,(char *)"Oracles",pubkey));
}

UniValue paymentsaddress(const UniValue& params, bool fHelp, const CPubKey& mypk)
{
    struct CCcontract_info *cp,C; std::vector<unsigned char> pubkey;
    cp = CCinit(&C,EVAL_PAYMENTS);
    if ( fHelp || params.size() > 1 )
        throw runtime_error("paymentsaddress [pubkey]\n");
    if ( ensure_CCrequirements(cp->evalcode) < 0 )
        throw runtime_error(CC_REQUIREMENTS_MSG);
    if ( params.size() == 1 )
        pubkey = ParseHex(params[0].get_str().c_str());
    return(CCaddress(cp,(char *)"Payments",pubkey));
}

UniValue gatewaysaddress(const UniValue& params, bool fHelp, const CPubKey& mypk)
{
    struct CCcontract_info *cp,C; std::vector<unsigned char> pubkey;
    cp = CCinit(&C,EVAL_GATEWAYS);
    if ( fHelp || params.size() > 1 )
        throw runtime_error("gatewaysaddress [pubkey]\n");
    if ( ensure_CCrequirements(cp->evalcode) < 0 )
        throw runtime_error(CC_REQUIREMENTS_MSG);
    if ( params.size() == 1 )
        pubkey = ParseHex(params[0].get_str().c_str());
    return(CCaddress(cp,(char *)"Gateways",pubkey));
}

UniValue heiraddress(const UniValue& params, bool fHelp, const CPubKey& mypk)
{
	struct CCcontract_info *cp,C; std::vector<unsigned char> pubkey;
	cp = CCinit(&C,EVAL_HEIR);
    if ( fHelp || params.size() > 1 )
        throw runtime_error("heiraddress pubkey\n");
    if ( ensure_CCrequirements(cp->evalcode) < 0 )
        throw runtime_error(CC_REQUIREMENTS_MSG);
    pubkey = ParseHex(params[0].get_str().c_str());
	return(CCaddress(cp,(char *)"Heir",pubkey));
}

UniValue lottoaddress(const UniValue& params, bool fHelp, const CPubKey& mypk)
{
    struct CCcontract_info *cp,C; std::vector<unsigned char> pubkey;
    cp = CCinit(&C,EVAL_LOTTO);
    if ( fHelp || params.size() > 1 )
        throw runtime_error("lottoaddress [pubkey]\n");
    if ( ensure_CCrequirements(cp->evalcode) < 0 )
        throw runtime_error(CC_REQUIREMENTS_MSG);
    if ( params.size() == 1 )
        pubkey = ParseHex(params[0].get_str().c_str());
    return(CCaddress(cp,(char *)"Lotto",pubkey));
}

UniValue FSMaddress(const UniValue& params, bool fHelp, const CPubKey& mypk)
{
    struct CCcontract_info *cp,C; std::vector<unsigned char> pubkey;
    cp = CCinit(&C,EVAL_FSM);
    if ( fHelp || params.size() > 1 )
        throw runtime_error("FSMaddress [pubkey]\n");
    if ( ensure_CCrequirements(cp->evalcode) < 0 )
        throw runtime_error(CC_REQUIREMENTS_MSG);
    if ( params.size() == 1 )
        pubkey = ParseHex(params[0].get_str().c_str());
    return(CCaddress(cp,(char *)"FSM",pubkey));
}

UniValue auctionaddress(const UniValue& params, bool fHelp, const CPubKey& mypk)
{
    struct CCcontract_info *cp,C; std::vector<unsigned char> pubkey;
    cp = CCinit(&C,EVAL_AUCTION);
    if ( fHelp || params.size() > 1 )
        throw runtime_error("auctionaddress [pubkey]\n");
    if ( ensure_CCrequirements(cp->evalcode) < 0 )
        throw runtime_error(CC_REQUIREMENTS_MSG);
    if ( params.size() == 1 )
        pubkey = ParseHex(params[0].get_str().c_str());
    return(CCaddress(cp,(char *)"Auction",pubkey));
}

UniValue diceaddress(const UniValue& params, bool fHelp, const CPubKey& mypk)
{
    struct CCcontract_info *cp,C; std::vector<unsigned char> pubkey;
    cp = CCinit(&C,EVAL_DICE);
    if ( fHelp || params.size() > 1 )
        throw runtime_error("diceaddress [pubkey]\n");
    if ( ensure_CCrequirements(cp->evalcode) < 0 )
        throw runtime_error(CC_REQUIREMENTS_MSG);
    if ( params.size() == 1 )
        pubkey = ParseHex(params[0].get_str().c_str());
    return(CCaddress(cp,(char *)"Dice",pubkey));
}

UniValue faucetaddress(const UniValue& params, bool fHelp, const CPubKey& mypk)
{
    struct CCcontract_info *cp,C; std::vector<unsigned char> pubkey;
    int error;
    cp = CCinit(&C,EVAL_FAUCET);
    if ( fHelp || params.size() > 1 )
        throw runtime_error("faucetaddress [pubkey]\n");
    error = ensure_CCrequirements(cp->evalcode);
    if ( error < 0 )
        throw runtime_error(strprintf("to use CC contracts, you need to launch daemon with valid -pubkey= for an address in your wallet. ERR=%d\n", error));
    if ( params.size() == 1 )
        pubkey = ParseHex(params[0].get_str().c_str());
    return(CCaddress(cp,(char *)"Faucet",pubkey));
}

UniValue rewardsaddress(const UniValue& params, bool fHelp, const CPubKey& mypk)
{
    struct CCcontract_info *cp,C; std::vector<unsigned char> pubkey;
    cp = CCinit(&C,EVAL_REWARDS);
    if ( fHelp || params.size() > 1 )
        throw runtime_error("rewardsaddress [pubkey]\n");
    if ( ensure_CCrequirements(cp->evalcode) < 0 )
        throw runtime_error(CC_REQUIREMENTS_MSG);
    if ( params.size() == 1 )
        pubkey = ParseHex(params[0].get_str().c_str());
    return(CCaddress(cp,(char *)"Rewards",pubkey));
}

UniValue assetsaddress(const UniValue& params, bool fHelp, const CPubKey& mypk)
{
	struct CCcontract_info *cp, C; std::vector<unsigned char> pubkey;
	cp = CCinit(&C, EVAL_ASSETS);
	if (fHelp || params.size() > 1)
		throw runtime_error("assetsaddress [pubkey]\n");
	if (ensure_CCrequirements(cp->evalcode) < 0)
		throw runtime_error(CC_REQUIREMENTS_MSG);
	if (params.size() == 1)
		pubkey = ParseHex(params[0].get_str().c_str());
	return(CCaddress(cp, (char *)"Assets", pubkey));
}

UniValue tokenaddress(const UniValue& params, bool fHelp, const CPubKey& mypk)
{
    struct CCcontract_info *cp,C; std::vector<unsigned char> pubkey;
    cp = CCinit(&C,EVAL_TOKENS);
    if ( fHelp || params.size() > 1 )
        throw runtime_error("tokenaddress [pubkey]\n");
    if ( ensure_CCrequirements(cp->evalcode) < 0 )
        throw runtime_error(CC_REQUIREMENTS_MSG);
    if ( params.size() == 1 )
        pubkey = ParseHex(params[0].get_str().c_str());
    return(CCaddress(cp,(char *)"Tokens", pubkey));
}

UniValue importgatewayaddress(const UniValue& params, bool fHelp, const CPubKey& mypk)
{
    struct CCcontract_info *cp,C; std::vector<unsigned char> pubkey;
    cp = CCinit(&C,EVAL_IMPORTGATEWAY);
    if ( fHelp || params.size() > 1 )
        throw runtime_error("importgatewayddress [pubkey]\n");
    if ( ensure_CCrequirements(cp->evalcode) < 0 )
        throw runtime_error(CC_REQUIREMENTS_MSG);
    if ( params.size() == 1 )
        pubkey = ParseHex(params[0].get_str().c_str());
    return(CCaddress(cp,(char *)"ImportGateway", pubkey));
}

UniValue channelslist(const UniValue& params, bool fHelp, const CPubKey& mypk)
{
    if ( fHelp || params.size() > 0 )
        throw runtime_error("channelslist\n");
    if ( ensure_CCrequirements(EVAL_CHANNELS) < 0 )
        throw runtime_error(CC_REQUIREMENTS_MSG);
    return(ChannelsList(mypk));
}

UniValue channelsinfo(const UniValue& params, bool fHelp, const CPubKey& mypk)
{
    uint256 opentxid;
    if ( fHelp || params.size() > 1 )
        throw runtime_error("channelsinfo [opentxid]\n");
    if ( ensure_CCrequirements(EVAL_CHANNELS) < 0 )
        throw runtime_error(CC_REQUIREMENTS_MSG);
    opentxid=zeroid;
    if (params.size() > 0 && !params[0].isNull() && !params[0].get_str().empty())
        opentxid = Parseuint256((char *)params[0].get_str().c_str());
    return(ChannelsInfo(mypk,opentxid));
}

UniValue channelsopen(const UniValue& params, bool fHelp, const CPubKey& mypk)
{
    UniValue result(UniValue::VOBJ); int32_t numpayments; int64_t payment; std::vector<unsigned char> destpub; struct CCcontract_info *cp,C;
    uint256 tokenid=zeroid;

    cp = CCinit(&C,EVAL_CHANNELS);
    if ( fHelp || params.size() < 3 || params.size() > 4)
        throw runtime_error("channelsopen destpubkey numpayments payment [tokenid]\n");
    if ( ensure_CCrequirements(EVAL_CHANNELS) < 0 )
        throw runtime_error(CC_REQUIREMENTS_MSG);
    Lock2NSPV(mypk);
    destpub = ParseHex(params[0].get_str().c_str());
    numpayments = atoi(params[1].get_str().c_str());
    payment = atol(params[2].get_str().c_str());
    if (params.size()==4)
    {
        tokenid=Parseuint256((char *)params[3].get_str().c_str());
    }
    result = ChannelOpen(mypk,0,pubkey2pk(destpub),numpayments,payment,tokenid);
    if ( result[JSON_HEXTX].getValStr().size() > 0  )
    {
        result.push_back(Pair("result", "success"));
    }
    Unlock2NSPV(mypk);
    return(result);
}

UniValue channelspayment(const UniValue& params, bool fHelp, const CPubKey& mypk)
{
    UniValue result(UniValue::VOBJ); struct CCcontract_info *cp,C; uint256 opentxid,secret=zeroid; int32_t n; int64_t amount;
    cp = CCinit(&C,EVAL_CHANNELS);
    if ( fHelp || params.size() < 2 ||  params.size() >3 )
        throw runtime_error("channelspayment opentxid amount [secret]\n");
    if ( ensure_CCrequirements(EVAL_CHANNELS) < 0 )
        throw runtime_error(CC_REQUIREMENTS_MSG);
    Lock2NSPV(mypk);
    opentxid = Parseuint256((char *)params[0].get_str().c_str());
    amount = atoi((char *)params[1].get_str().c_str());
    if (params.size() > 2 && !params[2].isNull() && !params[2].get_str().empty())
    {
        secret = Parseuint256((char *)params[2].get_str().c_str());
    }
    result = ChannelPayment(mypk,0,opentxid,amount,secret);
    if ( result[JSON_HEXTX].getValStr().size() > 0  )
    {
        result.push_back(Pair("result", "success"));
    }
    Unlock2NSPV(mypk);
    return(result);
}

UniValue channelsclose(const UniValue& params, bool fHelp, const CPubKey& mypk)
{
    UniValue result(UniValue::VOBJ); struct CCcontract_info *cp,C; uint256 opentxid;
    cp = CCinit(&C,EVAL_CHANNELS);
    if ( fHelp || params.size() != 1 )
        throw runtime_error("channelsclose opentxid\n");
    if ( ensure_CCrequirements(EVAL_CHANNELS) < 0 )
        throw runtime_error(CC_REQUIREMENTS_MSG);
    Lock2NSPV(mypk);
    opentxid = Parseuint256((char *)params[0].get_str().c_str());
    result = ChannelClose(mypk,0,opentxid);
    if ( result[JSON_HEXTX].getValStr().size() > 0  )
    {
        result.push_back(Pair("result", "success"));
    }
    Unlock2NSPV(mypk);
    return(result);
}

UniValue channelsrefund(const UniValue& params, bool fHelp, const CPubKey& mypk)
{
    UniValue result(UniValue::VOBJ); struct CCcontract_info *cp,C; uint256 opentxid,closetxid;
    cp = CCinit(&C,EVAL_CHANNELS);
    if ( fHelp || params.size() != 2 )
        throw runtime_error("channelsrefund opentxid closetxid\n");
    if ( ensure_CCrequirements(EVAL_CHANNELS) < 0 )
        throw runtime_error(CC_REQUIREMENTS_MSG);
    Lock2NSPV(mypk);
    opentxid = Parseuint256((char *)params[0].get_str().c_str());
    closetxid = Parseuint256((char *)params[1].get_str().c_str());
    result = ChannelRefund(mypk,0,opentxid,closetxid);
    if ( result[JSON_HEXTX].getValStr().size() > 0  )
    {
        result.push_back(Pair("result", "success"));
    }
    Unlock2NSPV(mypk);
    return(result);
}

UniValue rewardscreatefunding(const UniValue& params, bool fHelp, const CPubKey& mypk)
{
    UniValue result(UniValue::VOBJ); char *name; int64_t funds,APR,minseconds,maxseconds,mindeposit; std::string hex;
    if ( fHelp || params.size() > 6 || params.size() < 2 )
        throw runtime_error("rewardscreatefunding name amount APR mindays maxdays mindeposit\n");
    if ( ensure_CCrequirements(EVAL_REWARDS) < 0 )
        throw runtime_error(CC_REQUIREMENTS_MSG);
    const CKeyStore& keystore = *pwalletMain;
    LOCK2(cs_main, pwalletMain->cs_wallet);
   // default to OOT params
    APR = 5 * COIN;
    minseconds = maxseconds = 60 * 3600 * 24;
    mindeposit = 100 * COIN;
    name = (char *)params[0].get_str().c_str();
    funds = atof(params[1].get_str().c_str()) * COIN + 0.00000000499999;

    if (!VALID_PLAN_NAME(name)) {
        ERR_RESULT(strprintf("Plan name can be at most %d ASCII characters",PLAN_NAME_MAX));
        return(result);
    }

    if ( funds <= 0 ) {
        ERR_RESULT("funds must be positive");
        return result;
    }
    if ( params.size() > 2 )
    {
        APR = atof(params[2].get_str().c_str()) * COIN;
        if ( APR > REWARDSCC_MAXAPR )
        {
            ERR_RESULT("25% APR is maximum");
            return result;
        }
        if ( params.size() > 3 )
        {
            minseconds = atol(params[3].get_str().c_str()) * 3600 * 24;
            if ( minseconds < 0 ) {
                ERR_RESULT("mindays must be non-negative");
                return result;
            }
            if ( params.size() > 4 )
            {
                maxseconds = atol(params[4].get_str().c_str()) * 3600 * 24;
                if ( maxseconds <= 0 ) {
                    ERR_RESULT("maxdays must be positive");
                    return result;
                }
                if ( maxseconds < minseconds ) {
                    ERR_RESULT("maxdays must be greater than mindays");
                    return result;
                }
                if ( params.size() > 5 )
                    mindeposit = atof(params[5].get_str().c_str()) * COIN + 0.00000000499999;
                    if ( mindeposit <= 0 ) {
                        ERR_RESULT("mindeposit must be positive");
                        return result;
                    }
            }
        }
    }
    hex = RewardsCreateFunding(0,name,funds,APR,minseconds,maxseconds,mindeposit);
    if ( hex.size() > 0 )
    {
        result.push_back(Pair("result", "success"));
        result.push_back(Pair("hex", hex));
    } else ERR_RESULT("couldnt create rewards funding transaction");
    return(result);
}

UniValue rewardslock(const UniValue& params, bool fHelp, const CPubKey& mypk)
{
    UniValue result(UniValue::VOBJ); char *name; uint256 fundingtxid; int64_t amount; std::string hex;
    if ( fHelp || params.size() != 3 )
        throw runtime_error("rewardslock name fundingtxid amount\n");
    if ( ensure_CCrequirements(EVAL_REWARDS) < 0 )
        throw runtime_error(CC_REQUIREMENTS_MSG);
    const CKeyStore& keystore = *pwalletMain;
    LOCK2(cs_main, pwalletMain->cs_wallet);
    name = (char *)params[0].get_str().c_str();
    fundingtxid = Parseuint256((char *)params[1].get_str().c_str());
    amount = atof(params[2].get_str().c_str()) * COIN + 0.00000000499999;
    hex = RewardsLock(0,name,fundingtxid,amount);

    if (!VALID_PLAN_NAME(name)) {
            ERR_RESULT(strprintf("Plan name can be at most %d ASCII characters",PLAN_NAME_MAX));
            return(result);
    }
    if ( CCerror != "" ){
        ERR_RESULT(CCerror);
    } else if ( amount > 0 ) {
        if ( hex.size() > 0 )
        {
            result.push_back(Pair("result", "success"));
            result.push_back(Pair("hex", hex));
        } else ERR_RESULT( "couldnt create rewards lock transaction");
    } else ERR_RESULT("amount must be positive");
    return(result);
}

UniValue rewardsaddfunding(const UniValue& params, bool fHelp, const CPubKey& mypk)
{
    UniValue result(UniValue::VOBJ); char *name; uint256 fundingtxid; int64_t amount; std::string hex;
    if ( fHelp || params.size() != 3 )
        throw runtime_error("rewardsaddfunding name fundingtxid amount\n");
    if ( ensure_CCrequirements(EVAL_REWARDS) < 0 )
        throw runtime_error(CC_REQUIREMENTS_MSG);
    const CKeyStore& keystore = *pwalletMain;
    LOCK2(cs_main, pwalletMain->cs_wallet);
    name = (char *)params[0].get_str().c_str();
    fundingtxid = Parseuint256((char *)params[1].get_str().c_str());
    amount = atof(params[2].get_str().c_str()) * COIN + 0.00000000499999;
    hex = RewardsAddfunding(0,name,fundingtxid,amount);

    if (!VALID_PLAN_NAME(name)) {
            ERR_RESULT(strprintf("Plan name can be at most %d ASCII characters",PLAN_NAME_MAX));
            return(result);
    }
    if (CCerror != "") {
        ERR_RESULT(CCerror);
    } else if (amount > 0) {
        if ( hex.size() > 0 )
        {
            result.push_back(Pair("result", "success"));
            result.push_back(Pair("hex", hex));
        } else {
            result.push_back(Pair("result", "error"));
            result.push_back(Pair("error", "couldnt create rewards addfunding transaction"));
        }
    } else {
            ERR_RESULT("funding amount must be positive");
    }
    return(result);
}

UniValue rewardsunlock(const UniValue& params, bool fHelp, const CPubKey& mypk)
{
    UniValue result(UniValue::VOBJ); std::string hex; char *name; uint256 fundingtxid,txid;
    if ( fHelp || params.size() > 3 || params.size() < 2 )
        throw runtime_error("rewardsunlock name fundingtxid [txid]\n");
    if ( ensure_CCrequirements(EVAL_REWARDS) < 0 )
        throw runtime_error(CC_REQUIREMENTS_MSG);
    const CKeyStore& keystore = *pwalletMain;
    LOCK2(cs_main, pwalletMain->cs_wallet);
    name = (char *)params[0].get_str().c_str();
    fundingtxid = Parseuint256((char *)params[1].get_str().c_str());

    if (!VALID_PLAN_NAME(name)) {
            ERR_RESULT(strprintf("Plan name can be at most %d ASCII characters",PLAN_NAME_MAX));
            return(result);
    }
    if ( params.size() > 2 )
        txid = Parseuint256((char *)params[2].get_str().c_str());
    else memset(&txid,0,sizeof(txid));
    hex = RewardsUnlock(0,name,fundingtxid,txid);
    if (CCerror != "") {
        ERR_RESULT(CCerror);
    } else if ( hex.size() > 0 ) {
        result.push_back(Pair("result", "success"));
        result.push_back(Pair("hex", hex));
    } else ERR_RESULT("couldnt create rewards unlock transaction");
    return(result);
}

UniValue rewardslist(const UniValue& params, bool fHelp, const CPubKey& mypk)
{
    if ( fHelp || params.size() > 0 )
        throw runtime_error("rewardslist\n");
    if ( ensure_CCrequirements(EVAL_REWARDS) < 0 )
        throw runtime_error(CC_REQUIREMENTS_MSG);
    const CKeyStore& keystore = *pwalletMain;
    LOCK2(cs_main, pwalletMain->cs_wallet);
    return(RewardsList());
}

UniValue rewardsinfo(const UniValue& params, bool fHelp, const CPubKey& mypk)
{
    uint256 fundingtxid;
    if ( fHelp || params.size() != 1 )
        throw runtime_error("rewardsinfo fundingtxid\n");
    if ( ensure_CCrequirements(EVAL_REWARDS) < 0 )
        throw runtime_error(CC_REQUIREMENTS_MSG);
    const CKeyStore& keystore = *pwalletMain;
    LOCK2(cs_main, pwalletMain->cs_wallet);
    fundingtxid = Parseuint256((char *)params[0].get_str().c_str());
    return(RewardsInfo(fundingtxid));
}

UniValue gatewayslist(const UniValue& params, bool fHelp, const CPubKey& mypk)
{
    if ( fHelp || params.size() > 0 )
        throw runtime_error("gatewayslist\n");
    if ( ensure_CCrequirements(EVAL_GATEWAYS) < 0 )
        throw runtime_error(CC_REQUIREMENTS_MSG);
    const CKeyStore& keystore = *pwalletMain;
    return(GatewaysList());
}

UniValue gatewaysexternaladdress(const UniValue& params, bool fHelp, const CPubKey& mypk)
{
    uint256 bindtxid; CPubKey pubkey;

    if ( fHelp || params.size() != 2)
        throw runtime_error("gatewaysexternaladdress bindtxid pubkey\n");
    if ( ensure_CCrequirements(EVAL_GATEWAYS) < 0 )
        throw runtime_error(CC_REQUIREMENTS_MSG);
    bindtxid = Parseuint256((char *)params[0].get_str().c_str());
    pubkey = ParseHex(params[1].get_str().c_str());
    return(GatewaysExternalAddress(bindtxid,pubkey));
}

UniValue gatewaysdumpprivkey(const UniValue& params, bool fHelp, const CPubKey& mypk)
{
    uint256 bindtxid;

    if ( fHelp || params.size() != 2)
        throw runtime_error("gatewaysdumpprivkey bindtxid address\n");
    if ( ensure_CCrequirements(EVAL_GATEWAYS) < 0 )
        throw runtime_error(CC_REQUIREMENTS_MSG);
    bindtxid = Parseuint256((char *)params[0].get_str().c_str());
    std::string strAddress = params[1].get_str();
    CTxDestination dest = DecodeDestination(strAddress);
    if (!IsValidDestination(dest)) {
        throw JSONRPCError(RPC_INVALID_ADDRESS_OR_KEY, "Invalid transparent address");
    }
    const CKeyID *keyID = boost::get<CKeyID>(&dest);
    if (!keyID) {
        throw JSONRPCError(RPC_TYPE_ERROR, "Address does not refer to a key");
    }
    CKey vchSecret;
    if (!pwalletMain->GetKey(*keyID, vchSecret)) {
        throw JSONRPCError(RPC_WALLET_ERROR, "Private key for address " + strAddress + " is not known");
    }
    return(GatewaysDumpPrivKey(bindtxid,vchSecret));
}

UniValue gatewaysinfo(const UniValue& params, bool fHelp, const CPubKey& mypk)
{
    uint256 txid;
    if ( fHelp || params.size() != 1 )
        throw runtime_error("gatewaysinfo bindtxid\n");
    if ( ensure_CCrequirements(EVAL_GATEWAYS) < 0 )
        throw runtime_error(CC_REQUIREMENTS_MSG);
    txid = Parseuint256((char *)params[0].get_str().c_str());
    return(GatewaysInfo(txid));
}

UniValue gatewaysbind(const UniValue& params, bool fHelp, const CPubKey& mypk)
{
    UniValue result(UniValue::VOBJ); uint256 tokenid,oracletxid; int32_t i; int64_t totalsupply; std::vector<CPubKey> pubkeys;
    uint8_t M,N,p1,p2,p3,p4=0; std::string coin; std::vector<unsigned char> pubkey;

    if ( fHelp || params.size() < 10 )
        throw runtime_error("gatewaysbind tokenid oracletxid coin tokensupply M N pubkey(s) pubtype p2shtype wiftype [taddr]\n");
    if ( ensure_CCrequirements(EVAL_GATEWAYS) < 0 )
        throw runtime_error(CC_REQUIREMENTS_MSG);
    Lock2NSPV(mypk);
    tokenid = Parseuint256((char *)params[0].get_str().c_str());
    oracletxid = Parseuint256((char *)params[1].get_str().c_str());
    coin = params[2].get_str();
    totalsupply = atol((char *)params[3].get_str().c_str());
    M = atoi((char *)params[4].get_str().c_str());
    N = atoi((char *)params[5].get_str().c_str());
    if ( M > N || N == 0 || N > 15 || totalsupply < COIN/100 || tokenid == zeroid )
    {
        Unlock2NSPV(mypk);
        throw runtime_error("illegal M or N > 15 or tokensupply or invalid tokenid\n");
    }
    if ( params.size() < 6+N+3 )
    {
        Unlock2NSPV(mypk);
        throw runtime_error("not enough parameters for N pubkeys\n");
    }
    for (i=0; i<N; i++)
    {
        pubkey = ParseHex(params[6+i].get_str().c_str());
        if (pubkey.size()!= 33)
        {
            Unlock2NSPV(mypk);
            throw runtime_error("invalid destination pubkey");
        }
        pubkeys.push_back(pubkey2pk(pubkey));
    }
    p1 = atoi((char *)params[6+N].get_str().c_str());
    p2 = atoi((char *)params[6+N+1].get_str().c_str());
    p3 = atoi((char *)params[6+N+2].get_str().c_str());
    if (params.size() == 9+N+1) p4 = atoi((char *)params[9+N].get_str().c_str());
    result = GatewaysBind(mypk,0,coin,tokenid,totalsupply,oracletxid,M,N,pubkeys,p1,p2,p3,p4);
    if ( result[JSON_HEXTX].getValStr().size() > 0  )
    {
        result.push_back(Pair("result", "success"));
    }
    Unlock2NSPV(mypk);
    return(result);
}

UniValue gatewaysdeposit(const UniValue& params, bool fHelp, const CPubKey& mypk)
{
    UniValue result(UniValue::VOBJ); int32_t i,claimvout,height; int64_t amount; std::string coin,deposithex; uint256 bindtxid,cointxid; std::vector<uint8_t>proof,destpub,pubkey;
    if ( fHelp || params.size() != 9 )
        throw runtime_error("gatewaysdeposit bindtxid height coin cointxid claimvout deposithex proof destpub amount\n");
    if ( ensure_CCrequirements(EVAL_GATEWAYS) < 0 )
        throw runtime_error(CC_REQUIREMENTS_MSG);
    Lock2NSPV(mypk);
    bindtxid = Parseuint256((char *)params[0].get_str().c_str());
    height = atoi((char *)params[1].get_str().c_str());
    coin = params[2].get_str();
    cointxid = Parseuint256((char *)params[3].get_str().c_str());
    claimvout = atoi((char *)params[4].get_str().c_str());
    deposithex = params[5].get_str();
    proof = ParseHex(params[6].get_str());
    destpub = ParseHex(params[7].get_str());
    amount = atof((char *)params[8].get_str().c_str()) * COIN + 0.00000000499999;
    if ( amount <= 0 || claimvout < 0 )
    {
        Unlock2NSPV(mypk);
        throw runtime_error("invalid param: amount, numpks or claimvout\n");
    }
    if (destpub.size()!= 33)
    {
        Unlock2NSPV(mypk);
        throw runtime_error("invalid destination pubkey");
    }
    result = GatewaysDeposit(mypk,0,bindtxid,height,coin,cointxid,claimvout,deposithex,proof,pubkey2pk(destpub),amount);
    if ( result[JSON_HEXTX].getValStr().size() > 0  )
    {
        result.push_back(Pair("result", "success"));
    }
    Unlock2NSPV(mypk);
    return(result);
}

UniValue gatewaysclaim(const UniValue& params, bool fHelp, const CPubKey& mypk)
{
    UniValue result(UniValue::VOBJ); std::string coin; uint256 bindtxid,deposittxid; std::vector<uint8_t>destpub; int64_t amount;
    if ( fHelp || params.size() != 5 )
        throw runtime_error("gatewaysclaim bindtxid coin deposittxid destpub amount\n");
    if ( ensure_CCrequirements(EVAL_GATEWAYS) < 0 )
        throw runtime_error(CC_REQUIREMENTS_MSG);
    Lock2NSPV(mypk);
    bindtxid = Parseuint256((char *)params[0].get_str().c_str());
    coin = params[1].get_str();
    deposittxid = Parseuint256((char *)params[2].get_str().c_str());
    destpub = ParseHex(params[3].get_str());
    amount = atof((char *)params[4].get_str().c_str()) * COIN + 0.00000000499999;
    if (destpub.size()!= 33)
    {
        Unlock2NSPV(mypk);
        throw runtime_error("invalid destination pubkey");
    }
    result = GatewaysClaim(mypk,0,bindtxid,coin,deposittxid,pubkey2pk(destpub),amount);
    if ( result[JSON_HEXTX].getValStr().size() > 0  )
    {
        result.push_back(Pair("result", "success"));
    }
    Unlock2NSPV(mypk);
    return(result);
}

UniValue gatewayswithdraw(const UniValue& params, bool fHelp, const CPubKey& mypk)
{
    UniValue result(UniValue::VOBJ); uint256 bindtxid; int64_t amount; std::string coin; std::vector<uint8_t> withdrawpub;
    if ( fHelp || params.size() != 4 )
        throw runtime_error("gatewayswithdraw bindtxid coin withdrawpub amount\n");
    if ( ensure_CCrequirements(EVAL_GATEWAYS) < 0 )
        throw runtime_error(CC_REQUIREMENTS_MSG);
    Lock2NSPV(mypk);
    bindtxid = Parseuint256((char *)params[0].get_str().c_str());
    coin = params[1].get_str();
    withdrawpub = ParseHex(params[2].get_str());
    amount = atof((char *)params[3].get_str().c_str()) * COIN + 0.00000000499999;
    if (withdrawpub.size()!= 33)
    {
        Unlock2NSPV(mypk);
        throw runtime_error("invalid destination pubkey");
    }
    result = GatewaysWithdraw(mypk,0,bindtxid,coin,pubkey2pk(withdrawpub),amount);
    if ( result[JSON_HEXTX].getValStr().size() > 0  )
    {
        result.push_back(Pair("result", "success"));
    }
    Lock2NSPV(mypk);
    return(result);
}

UniValue gatewayspartialsign(const UniValue& params, bool fHelp, const CPubKey& mypk)
{
    UniValue result(UniValue::VOBJ); std::string coin,parthex; uint256 txid;
    if ( fHelp || params.size() != 3 )
        throw runtime_error("gatewayspartialsign txidaddr refcoin hex\n");
    if ( ensure_CCrequirements(EVAL_GATEWAYS) < 0 )
        throw runtime_error(CC_REQUIREMENTS_MSG);
    Lock2NSPV(mypk);
    txid = Parseuint256((char *)params[0].get_str().c_str());
    coin = params[1].get_str();
    parthex = params[2].get_str();
    result = GatewaysPartialSign(mypk,0,txid,coin,parthex);
    if ( result[JSON_HEXTX].getValStr().size() > 0  )
    {
        result.push_back(Pair("result", "success"));
    }
    Unlock2NSPV(mypk);
    return(result);
}

UniValue gatewayscompletesigning(const UniValue& params, bool fHelp, const CPubKey& mypk)
{
    UniValue result(UniValue::VOBJ); uint256 withdrawtxid; std::string txhex,coin;
    if ( fHelp || params.size() != 3 )
        throw runtime_error("gatewayscompletesigning withdrawtxid coin hex\n");
    if ( ensure_CCrequirements(EVAL_GATEWAYS) < 0 )
        throw runtime_error(CC_REQUIREMENTS_MSG);
    Lock2NSPV(mypk);
    withdrawtxid = Parseuint256((char *)params[0].get_str().c_str());
    coin = params[1].get_str();
    txhex = params[2].get_str();
    result = GatewaysCompleteSigning(mypk,0,withdrawtxid,coin,txhex);
    if ( result[JSON_HEXTX].getValStr().size() > 0  )
    {
        result.push_back(Pair("result", "success"));
    }
    Unlock2NSPV(mypk);
    return(result);
}

UniValue gatewaysmarkdone(const UniValue& params, bool fHelp, const CPubKey& mypk)
{
    UniValue result(UniValue::VOBJ); uint256 completetxid; std::string coin;
    if ( fHelp || params.size() != 2 )
        throw runtime_error("gatewaysmarkdone completesigningtx coin\n");
    if ( ensure_CCrequirements(EVAL_GATEWAYS) < 0 )
        throw runtime_error(CC_REQUIREMENTS_MSG);
    Lock2NSPV(mypk);
    completetxid = Parseuint256((char *)params[0].get_str().c_str());
    coin = params[1].get_str();
    result = GatewaysMarkDone(mypk,0,completetxid,coin);
    if ( result[JSON_HEXTX].getValStr().size() > 0  )
    {
        result.push_back(Pair("result", "success"));
    }
    Unlock2NSPV(mypk);
    return(result);
}

UniValue gatewayspendingdeposits(const UniValue& params, bool fHelp, const CPubKey& mypk)
{
    uint256 bindtxid; std::string coin;
    if ( fHelp || params.size() != 2 )
        throw runtime_error("gatewayspendingdeposits bindtxid coin\n");
    if ( ensure_CCrequirements(EVAL_GATEWAYS) < 0 )
        throw runtime_error(CC_REQUIREMENTS_MSG);
    bindtxid = Parseuint256((char *)params[0].get_str().c_str());
    coin = params[1].get_str();
    return(GatewaysPendingDeposits(mypk,bindtxid,coin));
}

UniValue gatewayspendingwithdraws(const UniValue& params, bool fHelp, const CPubKey& mypk)
{
    uint256 bindtxid; std::string coin;
    if ( fHelp || params.size() != 2 )
        throw runtime_error("gatewayspendingwithdraws bindtxid coin\n");
    if ( ensure_CCrequirements(EVAL_GATEWAYS) < 0 )
        throw runtime_error(CC_REQUIREMENTS_MSG);
    bindtxid = Parseuint256((char *)params[0].get_str().c_str());
    coin = params[1].get_str();
    return(GatewaysPendingWithdraws(mypk,bindtxid,coin));
}

UniValue gatewaysprocessed(const UniValue& params, bool fHelp, const CPubKey& mypk)
{
    uint256 bindtxid; std::string coin;
    if ( fHelp || params.size() != 2 )
        throw runtime_error("gatewaysprocessed bindtxid coin\n");
    if ( ensure_CCrequirements(EVAL_GATEWAYS) < 0 )
        throw runtime_error(CC_REQUIREMENTS_MSG);
    bindtxid = Parseuint256((char *)params[0].get_str().c_str());
    coin = params[1].get_str();
    return(GatewaysProcessedWithdraws(mypk,bindtxid,coin));
}

UniValue oracleslist(const UniValue& params, bool fHelp, const CPubKey& mypk)
{
    if ( fHelp || params.size() > 0 )
        throw runtime_error("oracleslist\n");
    if ( ensure_CCrequirements(EVAL_ORACLES) < 0 )
        throw runtime_error(CC_REQUIREMENTS_MSG);
    return(OraclesList());
}

UniValue oraclesinfo(const UniValue& params, bool fHelp, const CPubKey& mypk)
{
    uint256 txid;
    if ( fHelp || params.size() != 1 )
        throw runtime_error("oraclesinfo oracletxid\n");
    if ( ensure_CCrequirements(EVAL_ORACLES) < 0 )
        throw runtime_error(CC_REQUIREMENTS_MSG);
    txid = Parseuint256((char *)params[0].get_str().c_str());
    return(OracleInfo(txid));
}

UniValue oraclesfund(const UniValue& params, bool fHelp, const CPubKey& mypk)
{
    UniValue result(UniValue::VOBJ); uint256 txid;
    if ( fHelp || params.size() != 1 )
        throw runtime_error("oraclesfund oracletxid\n");
    if ( ensure_CCrequirements(EVAL_ORACLES) < 0 )
        throw runtime_error(CC_REQUIREMENTS_MSG);
    Lock2NSPV(mypk);
    txid = Parseuint256((char *)params[0].get_str().c_str());
    result = OracleFund(mypk,0,txid);
    if ( result[JSON_HEXTX].getValStr().size() > 0  )
    {
        result.push_back(Pair("result", "success"));
    }
    Unlock2NSPV(mypk);
    return(result);
}

UniValue oraclesregister(const UniValue& params, bool fHelp, const CPubKey& mypk)
{
    UniValue result(UniValue::VOBJ); uint256 txid; int64_t datafee;
    if ( fHelp || params.size() != 2 )
        throw runtime_error("oraclesregister oracletxid datafee\n");
    if ( ensure_CCrequirements(EVAL_ORACLES) < 0 )
        throw runtime_error(CC_REQUIREMENTS_MSG);
    Lock2NSPV(mypk);
    txid = Parseuint256((char *)params[0].get_str().c_str());
    if ( (datafee= atol((char *)params[1].get_str().c_str())) == 0 )
        datafee = atof((char *)params[1].get_str().c_str()) * COIN + 0.00000000499999;
    result = OracleRegister(mypk,0,txid,datafee);
    if ( result[JSON_HEXTX].getValStr().size() > 0  )
    {
        result.push_back(Pair("result", "success"));
    }
    Unlock2NSPV(mypk);
    return(result);
}

UniValue oraclessubscribe(const UniValue& params, bool fHelp, const CPubKey& mypk)
{
    UniValue result(UniValue::VOBJ); uint256 txid; int64_t amount; std::vector<unsigned char> pubkey;
    if ( fHelp || params.size() != 3 )
        throw runtime_error("oraclessubscribe oracletxid publisher amount\n");
    if ( ensure_CCrequirements(EVAL_ORACLES) < 0 )
        throw runtime_error(CC_REQUIREMENTS_MSG);
    Lock2NSPV(mypk);
    txid = Parseuint256((char *)params[0].get_str().c_str());
    pubkey = ParseHex(params[1].get_str().c_str());
    amount = atof((char *)params[2].get_str().c_str()) * COIN + 0.00000000499999;
    result = OracleSubscribe(mypk,0,txid,pubkey2pk(pubkey),amount);
    if ( result[JSON_HEXTX].getValStr().size() > 0  )
    {
        result.push_back(Pair("result", "success"));
    }
    Unlock2NSPV(mypk);
    return(result);
}

UniValue oraclessample(const UniValue& params, bool fHelp, const CPubKey& mypk)
{
    UniValue result(UniValue::VOBJ); uint256 oracletxid,txid; int32_t num; char *batonaddr;
    if ( fHelp || params.size() != 2 )
        throw runtime_error("oraclessample oracletxid txid\n");
    if ( ensure_CCrequirements(EVAL_ORACLES) < 0 )
        throw runtime_error(CC_REQUIREMENTS_MSG);
    oracletxid = Parseuint256((char *)params[0].get_str().c_str());
    txid = Parseuint256((char *)params[1].get_str().c_str());
    return(OracleDataSample(oracletxid,txid));
}

UniValue oraclessamples(const UniValue& params, bool fHelp, const CPubKey& mypk)
{
    UniValue result(UniValue::VOBJ); uint256 txid; int32_t num; char *batonaddr;
    if ( fHelp || params.size() != 3 )
        throw runtime_error("oraclessamples oracletxid batonaddress num\n");
    if ( ensure_CCrequirements(EVAL_ORACLES) < 0 )
        throw runtime_error(CC_REQUIREMENTS_MSG);
    txid = Parseuint256((char *)params[0].get_str().c_str());
    batonaddr = (char *)params[1].get_str().c_str();
    num = atoi((char *)params[2].get_str().c_str());
    return(OracleDataSamples(txid,batonaddr,num));
}

UniValue oraclesdata(const UniValue& params, bool fHelp, const CPubKey& mypk)
{
    UniValue result(UniValue::VOBJ); uint256 txid; std::vector<unsigned char> data;
    if ( fHelp || params.size() != 2 )
        throw runtime_error("oraclesdata oracletxid hexstr\n");
    if ( ensure_CCrequirements(EVAL_ORACLES) < 0 )
        throw runtime_error(CC_REQUIREMENTS_MSG);
    Lock2NSPV(mypk);
    txid = Parseuint256((char *)params[0].get_str().c_str());
    data = ParseHex(params[1].get_str().c_str());
    result = OracleData(mypk,0,txid,data);
    if ( result[JSON_HEXTX].getValStr().size() > 0  )
    {
        result.push_back(Pair("result", "success"));
    }
    Unlock2NSPV(mypk);
    return(result);
}

UniValue oraclescreate(const UniValue& params, bool fHelp, const CPubKey& mypk)
{
    UniValue result(UniValue::VOBJ); std::string name,description,format;
    if ( fHelp || params.size() != 3 )
        throw runtime_error("oraclescreate name description format\n");
    if ( ensure_CCrequirements(EVAL_ORACLES) < 0 )
        throw runtime_error(CC_REQUIREMENTS_MSG);
    Lock2NSPV(mypk);
    name = params[0].get_str();
    description = params[1].get_str();
    format = params[2].get_str();
    result = OracleCreate(mypk,0,name,description,format);
    if ( result[JSON_HEXTX].getValStr().size() > 0  )
    {
        result.push_back(Pair("result", "success"));
    }
    Unlock2NSPV(mypk);
    return(result);
}

UniValue FSMcreate(const UniValue& params, bool fHelp, const CPubKey& mypk)
{
    UniValue result(UniValue::VOBJ); std::string name,states,hex;
    if ( fHelp || params.size() != 2 )
        throw runtime_error("FSMcreate name states\n");
    if ( ensure_CCrequirements(EVAL_FSM) < 0 )
        throw runtime_error(CC_REQUIREMENTS_MSG);
    const CKeyStore& keystore = *pwalletMain;
    LOCK2(cs_main, pwalletMain->cs_wallet);
    name = params[0].get_str();
    states = params[1].get_str();
    hex = FSMCreate(0,name,states);
    if ( hex.size() > 0 )
    {
        result.push_back(Pair("result", "success"));
        result.push_back(Pair("hex", hex));
    } else result.push_back(Pair("error", "couldnt create FSM transaction"));
    return(result);
}

UniValue FSMlist(const UniValue& params, bool fHelp, const CPubKey& mypk)
{
    uint256 tokenid;
    if ( fHelp || params.size() > 0 )
        throw runtime_error("FSMlist\n");
    if ( ensure_CCrequirements(EVAL_FSM) < 0 )
        throw runtime_error(CC_REQUIREMENTS_MSG);
    return(FSMList());
}

UniValue FSMinfo(const UniValue& params, bool fHelp, const CPubKey& mypk)
{
    uint256 FSMtxid;
    if ( fHelp || params.size() != 1 )
        throw runtime_error("FSMinfo fundingtxid\n");
    if ( ensure_CCrequirements(EVAL_FSM) < 0 )
        throw runtime_error(CC_REQUIREMENTS_MSG);
    FSMtxid = Parseuint256((char *)params[0].get_str().c_str());
    return(FSMInfo(FSMtxid));
}

UniValue faucetinfo(const UniValue& params, bool fHelp, const CPubKey& mypk)
{
    uint256 fundingtxid;
    if ( fHelp || params.size() != 0 )
        throw runtime_error("faucetinfo\n");
    if ( ensure_CCrequirements(EVAL_FAUCET) < 0 )
        throw runtime_error(CC_REQUIREMENTS_MSG);
    return(FaucetInfo());
}

UniValue faucetfund(const UniValue& params, bool fHelp, const CPubKey& mypk)
{
    UniValue result(UniValue::VOBJ); int64_t funds; std::string hex;
    if ( fHelp || params.size() != 1 )
        throw runtime_error("faucetfund amount\n");
    funds = atof(params[0].get_str().c_str()) * COIN + 0.00000000499999;
    if ( (0) && KOMODO_NSPV_SUPERLITE )
    {
        char coinaddr[64]; struct CCcontract_info *cp,C; CTxOut v;
        cp = CCinit(&C,EVAL_FAUCET);
        v = MakeCC1vout(EVAL_FAUCET,funds,GetUnspendable(cp,0));
        Getscriptaddress(coinaddr,CScript() << ParseHex(HexStr(pubkey2pk(Mypubkey()))) << OP_CHECKSIG);
        return(NSPV_spend(coinaddr,(char *)HexStr(v.scriptPubKey.begin()+1,v.scriptPubKey.end()-1).c_str(),funds));
    }
    if ( ensure_CCrequirements(EVAL_FAUCET) < 0 )
        throw runtime_error(CC_REQUIREMENTS_MSG);

    //const CKeyStore& keystore = *pwalletMain;
    //LOCK2(cs_main, pwalletMain->cs_wallet);

    bool lockWallet = false;
    if (!mypk.IsValid())   // if mypk is not set then it is a local call, use local wallet in AddNormalInputs
        lockWallet = true;

    if (funds > 0)
    {
        if (lockWallet)
        {
            ENTER_CRITICAL_SECTION(cs_main);
            ENTER_CRITICAL_SECTION(pwalletMain->cs_wallet);
        }
        result = FaucetFund(mypk, 0,(uint64_t) funds);
        if (lockWallet)
        {
            LEAVE_CRITICAL_SECTION(pwalletMain->cs_wallet);
            LEAVE_CRITICAL_SECTION(cs_main);
        }

        if ( result[JSON_HEXTX].getValStr().size() > 0 )
        {
            result.push_back(Pair("result", "success"));
            //result.push_back(Pair("hex", hex));
        } else ERR_RESULT("couldnt create faucet funding transaction");
    } else ERR_RESULT( "funding amount must be positive");
    return(result);
}

UniValue faucetget(const UniValue& params, bool fHelp, const CPubKey& mypk)
{
    UniValue result(UniValue::VOBJ); std::string hex;
    if ( fHelp || params.size() !=0 )
        throw runtime_error("faucetget\n");
    if ( ensure_CCrequirements(EVAL_FAUCET) < 0 )
        throw runtime_error(CC_REQUIREMENTS_MSG);

    bool lockWallet = false;
    if (!mypk.IsValid())   // if mypk is not set then it is a local call, use wallet in AddNormalInputs (see check for this there)
        lockWallet = true;

    //const CKeyStore& keystore = *pwalletMain;
    //LOCK2(cs_main, pwalletMain->cs_wallet);

    if (lockWallet)
    {
        // use this instead LOCK2 because we need conditional wallet lock
        ENTER_CRITICAL_SECTION(cs_main);
        ENTER_CRITICAL_SECTION(pwalletMain->cs_wallet);
    }
    result = FaucetGet(mypk, 0);
    if (lockWallet)
    {
        LEAVE_CRITICAL_SECTION(pwalletMain->cs_wallet);
        LEAVE_CRITICAL_SECTION(cs_main);
    }

    if (result[JSON_HEXTX].getValStr().size() > 0 ) {
        result.push_back(Pair("result", "success"));
        //result.push_back(Pair("hex", hex));
    } else ERR_RESULT("couldnt create faucet get transaction");
    return(result);
}

<<<<<<< HEAD
uint32_t pricesGetParam(UniValue param) {
    uint32_t filter = 0;
    if (STR_TOLOWER(param.get_str()) == "all")
        filter = 0;
    else if (STR_TOLOWER(param.get_str()) == "open")
        filter = 1;
    else if (STR_TOLOWER(param.get_str()) == "closed")
        filter = 2;
    else
        throw runtime_error("incorrect parameter\n");
    return filter;
}

UniValue priceslist(const UniValue& params, bool fHelp, const CPubKey& mypk)
{
    if ( fHelp || params.size() != 0 && params.size() != 1)
        throw runtime_error("priceslist [all|open|closed]\n");
    if ( ensure_CCrequirements(EVAL_PRICES) < 0 )
        throw runtime_error(CC_REQUIREMENTS_MSG);
    uint32_t filter = 0;
    if (params.size() == 1)
        filter = pricesGetParam(params[0]);

    CPubKey emptypk;

    return(PricesList(filter, emptypk));
}

UniValue mypriceslist(const UniValue& params, bool fHelp, const CPubKey& mypk)
{
    if (fHelp || params.size() != 0 && params.size() != 1)
        throw runtime_error("mypriceslist [all|open|closed]\n");
    if (ensure_CCrequirements(EVAL_PRICES) < 0)
        throw runtime_error(CC_REQUIREMENTS_MSG);

    uint32_t filter = 0;
    if (params.size() == 1)
        filter = pricesGetParam(params[0]);
    CPubKey pk;
    if (mypk.IsValid()) pk=mypk;
    else pk = pubkey2pk(Mypubkey());

    return(PricesList(filter, pk));
}

UniValue pricesinfo(const UniValue& params, bool fHelp, const CPubKey& mypk)
{
    uint256 bettxid; int32_t height;
    if ( fHelp || params.size() != 1 && params.size() != 2)
        throw runtime_error("pricesinfo bettxid [height]\n");
    if ( ensure_CCrequirements(EVAL_PRICES) < 0 )
        throw runtime_error(CC_REQUIREMENTS_MSG);
    bettxid = Parseuint256((char *)params[0].get_str().c_str());
    height = 0;
    if (params.size() == 2)
        height = atoi(params[1].get_str().c_str());
    return(PricesInfo(bettxid, height));
}

=======
>>>>>>> 68a4f520
UniValue dicefund(const UniValue& params, bool fHelp, const CPubKey& mypk)
{
    UniValue result(UniValue::VOBJ); int64_t funds,minbet,maxbet,maxodds,timeoutblocks; std::string hex; char *name;
    if ( fHelp || params.size() != 6 )
        throw runtime_error("dicefund name funds minbet maxbet maxodds timeoutblocks\n");
    if ( ensure_CCrequirements(EVAL_DICE) < 0 )
        throw runtime_error(CC_REQUIREMENTS_MSG);
    const CKeyStore& keystore = *pwalletMain;
    LOCK2(cs_main, pwalletMain->cs_wallet);
    name = (char *)params[0].get_str().c_str();
    funds = atof(params[1].get_str().c_str()) * COIN + 0.00000000499999;
    minbet = atof(params[2].get_str().c_str()) * COIN + 0.00000000499999;
    maxbet = atof(params[3].get_str().c_str()) * COIN + 0.00000000499999;
    maxodds = atol(params[4].get_str().c_str());
    timeoutblocks = atol(params[5].get_str().c_str());

    if (!VALID_PLAN_NAME(name)) {
        ERR_RESULT(strprintf("Plan name can be at most %d ASCII characters",PLAN_NAME_MAX));
        return(result);
    }

    hex = DiceCreateFunding(0,name,funds,minbet,maxbet,maxodds,timeoutblocks);
    if (CCerror != "") {
        ERR_RESULT(CCerror);
    } else if ( hex.size() > 0 ) {
        result.push_back(Pair("result", "success"));
        result.push_back(Pair("hex", hex));
    } else  {
        ERR_RESULT( "couldnt create dice funding transaction");
    }
    return(result);
}

UniValue diceaddfunds(const UniValue& params, bool fHelp, const CPubKey& mypk)
{
    UniValue result(UniValue::VOBJ); char *name; uint256 fundingtxid; int64_t amount; std::string hex;
    if ( fHelp || params.size() != 3 )
        throw runtime_error("diceaddfunds name fundingtxid amount\n");
    if ( ensure_CCrequirements(EVAL_DICE) < 0 )
        throw runtime_error(CC_REQUIREMENTS_MSG);
    const CKeyStore& keystore = *pwalletMain;
    LOCK2(cs_main, pwalletMain->cs_wallet);
    name = (char *)params[0].get_str().c_str();
    fundingtxid = Parseuint256((char *)params[1].get_str().c_str());
    amount = atof(params[2].get_str().c_str()) * COIN + 0.00000000499999;
    if (!VALID_PLAN_NAME(name)) {
        ERR_RESULT(strprintf("Plan name can be at most %d ASCII characters",PLAN_NAME_MAX));
        return(result);
    }
    if ( amount > 0 ) {
        hex = DiceAddfunding(0,name,fundingtxid,amount);
        if (CCerror != "") {
            ERR_RESULT(CCerror);
        } else if ( hex.size() > 0 ) {
            result.push_back(Pair("result", "success"));
            result.push_back(Pair("hex", hex));
        } else ERR_RESULT("couldnt create dice addfunding transaction");
    } else ERR_RESULT("amount must be positive");
    return(result);
}

UniValue dicebet(const UniValue& params, bool fHelp, const CPubKey& mypk)
{
    UniValue result(UniValue::VOBJ); std::string hex,error; uint256 fundingtxid; int64_t amount,odds; char *name;
    if ( fHelp || params.size() != 4 )
        throw runtime_error("dicebet name fundingtxid amount odds\n");
    if ( ensure_CCrequirements(EVAL_DICE) < 0 )
        throw runtime_error(CC_REQUIREMENTS_MSG);
    const CKeyStore& keystore = *pwalletMain;
    LOCK2(cs_main, pwalletMain->cs_wallet);
    name = (char *)params[0].get_str().c_str();
    fundingtxid = Parseuint256((char *)params[1].get_str().c_str());
    amount = atof(params[2].get_str().c_str()) * COIN + 0.00000000499999;
    odds = atol(params[3].get_str().c_str());

    if (!VALID_PLAN_NAME(name)) {
        ERR_RESULT(strprintf("Plan name can be at most %d ASCII characters",PLAN_NAME_MAX));
        return(result);
    }
    if (amount > 0 && odds > 0) {
        hex = DiceBet(0,name,fundingtxid,amount,odds);
        RETURN_IF_ERROR(CCerror);
        if ( hex.size() > 0 )
        {
            result.push_back(Pair("result", "success"));
            result.push_back(Pair("hex", hex));
        }
    } else {
        ERR_RESULT("amount and odds must be positive");
    }
    return(result);
}

UniValue dicefinish(const UniValue& params, bool fHelp, const CPubKey& mypk)
{
    UniValue result(UniValue::VOBJ); uint8_t funcid; char *name; uint256 entropyused,fundingtxid,bettxid; std::string hex; int32_t r,entropyvout;
    if ( fHelp || params.size() != 3 )
        throw runtime_error("dicefinish name fundingtxid bettxid\n");
    if ( ensure_CCrequirements(EVAL_DICE) < 0 )
        throw runtime_error(CC_REQUIREMENTS_MSG);
    const CKeyStore& keystore = *pwalletMain;
    LOCK2(cs_main, pwalletMain->cs_wallet);
    name = (char *)params[0].get_str().c_str();
    if (!VALID_PLAN_NAME(name)) {
        ERR_RESULT(strprintf("Plan name can be at most %d ASCII characters",PLAN_NAME_MAX));
        return(result);
    }
    fundingtxid = Parseuint256((char *)params[1].get_str().c_str());
    bettxid = Parseuint256((char *)params[2].get_str().c_str());
    hex = DiceBetFinish(funcid,entropyused,entropyvout,&r,0,name,fundingtxid,bettxid,1,zeroid,-1);
    if ( CCerror != "" )
    {
        ERR_RESULT(CCerror);
    } else if ( hex.size() > 0 )
    {
        result.push_back(Pair("result", "success"));
        result.push_back(Pair("hex", hex));
        if ( funcid != 0 )
        {
            char funcidstr[2];
            funcidstr[0] = funcid;
            funcidstr[1] = 0;
            result.push_back(Pair("funcid", funcidstr));
        }
    } else ERR_RESULT( "couldnt create dicefinish transaction");
    return(result);
}

UniValue dicestatus(const UniValue& params, bool fHelp, const CPubKey& mypk)
{
    UniValue result(UniValue::VOBJ); char *name; uint256 fundingtxid,bettxid; std::string status,error; double winnings;
    if ( fHelp || (params.size() != 2 && params.size() != 3) )
        throw runtime_error("dicestatus name fundingtxid bettxid\n");
    if ( ensure_CCrequirements(EVAL_DICE) < 0 )
        throw runtime_error(CC_REQUIREMENTS_MSG);
    const CKeyStore& keystore = *pwalletMain;
    LOCK2(cs_main, pwalletMain->cs_wallet);
    name = (char *)params[0].get_str().c_str();
    if (!VALID_PLAN_NAME(name)) {
        ERR_RESULT(strprintf("Plan name can be at most %d ASCII characters",PLAN_NAME_MAX));
        return(result);
    }
    fundingtxid = Parseuint256((char *)params[1].get_str().c_str());
    memset(&bettxid,0,sizeof(bettxid));
    if ( params.size() == 3 )
        bettxid = Parseuint256((char *)params[2].get_str().c_str());
    winnings = DiceStatus(0,name,fundingtxid,bettxid);
    RETURN_IF_ERROR(CCerror);

    result.push_back(Pair("result", "success"));
    if ( winnings >= 0. )
    {
        if ( winnings > 0. )
        {
            if ( params.size() == 3 )
            {
                int64_t val;
                val = winnings * COIN + 0.00000000499999;
                result.push_back(Pair("status", "win"));
                result.push_back(Pair("won", ValueFromAmount(val)));
            }
            else
            {
                result.push_back(Pair("status", "finalized"));
                result.push_back(Pair("n", (int64_t)winnings));
            }
        }
        else
        {
            if ( params.size() == 3 )
                result.push_back(Pair("status", "loss"));
            else result.push_back(Pair("status", "no pending bets"));
        }
    } else result.push_back(Pair("status", "bet still pending"));
    return(result);
}

UniValue dicelist(const UniValue& params, bool fHelp, const CPubKey& mypk)
{
    if ( fHelp || params.size() > 0 )
        throw runtime_error("dicelist\n");
    if ( ensure_CCrequirements(EVAL_DICE) < 0 )
        throw runtime_error(CC_REQUIREMENTS_MSG);
    return(DiceList());
}

UniValue diceinfo(const UniValue& params, bool fHelp, const CPubKey& mypk)
{
    uint256 fundingtxid;
    if ( fHelp || params.size() != 1 )
        throw runtime_error("diceinfo fundingtxid\n");
    if ( ensure_CCrequirements(EVAL_DICE) < 0 )
        throw runtime_error(CC_REQUIREMENTS_MSG);
    fundingtxid = Parseuint256((char *)params[0].get_str().c_str());
    return(DiceInfo(fundingtxid));
}

UniValue tokenlist(const UniValue& params, bool fHelp, const CPubKey& mypk)
{
    uint256 tokenid;
    if ( fHelp || params.size() > 0 )
        throw runtime_error("tokenlist\n");
    if ( ensure_CCrequirements(EVAL_TOKENS) < 0 )
        throw runtime_error(CC_REQUIREMENTS_MSG);
    return(TokenList());
}

UniValue tokeninfo(const UniValue& params, bool fHelp, const CPubKey& mypk)
{
    uint256 tokenid;
    if ( fHelp || params.size() != 1 )
        throw runtime_error("tokeninfo tokenid\n");
    if ( ensure_CCrequirements(EVAL_TOKENS) < 0 )
        throw runtime_error(CC_REQUIREMENTS_MSG);
    tokenid = Parseuint256((char *)params[0].get_str().c_str());
    return(TokenInfo(tokenid));
}

UniValue tokenorders(const UniValue& params, bool fHelp, const CPubKey& mypk)
{
    uint256 tokenid;
    if ( fHelp || params.size() > 1 )
        throw runtime_error("tokenorders [tokenid]\n"
                            "returns token orders for the tokenid or all available token orders if tokenid is not set\n"
                            "(this rpc supports only fungible tokens)\n" "\n");
    if (ensure_CCrequirements(EVAL_ASSETS) < 0 || ensure_CCrequirements(EVAL_TOKENS) < 0)
        throw runtime_error(CC_REQUIREMENTS_MSG);
	if (params.size() == 1) {
		tokenid = Parseuint256((char *)params[0].get_str().c_str());
		if (tokenid == zeroid)
			throw runtime_error("incorrect tokenid\n");
        return AssetOrders(tokenid, CPubKey(), 0);
	}
    else {
        // throw runtime_error("no tokenid\n");
        return AssetOrders(zeroid, CPubKey(), 0);
    }
}


UniValue mytokenorders(const UniValue& params, bool fHelp, const CPubKey& mypk)
{
    uint256 tokenid;
    if (fHelp || params.size() > 1)
        throw runtime_error("mytokenorders [evalcode]\n"
                            "returns all the token orders for mypubkey\n"
                            "if evalcode is set then returns mypubkey token orders for non-fungible tokens with this evalcode\n" "\n");
    if (ensure_CCrequirements(EVAL_ASSETS) < 0 || ensure_CCrequirements(EVAL_TOKENS) < 0)
        throw runtime_error(CC_REQUIREMENTS_MSG);
    uint8_t additionalEvalCode = 0;
    if (params.size() == 1)
        additionalEvalCode = strtol(params[0].get_str().c_str(), NULL, 0);  // supports also 0xEE-like values

    return AssetOrders(zeroid, Mypubkey(), additionalEvalCode);
}

UniValue tokenbalance(const UniValue& params, bool fHelp, const CPubKey& mypk)
{
    UniValue result(UniValue::VOBJ); uint256 tokenid; uint64_t balance; std::vector<unsigned char> pubkey; struct CCcontract_info *cp,C;
	CCerror.clear();

    if ( fHelp || params.size() > 2 )
        throw runtime_error("tokenbalance tokenid [pubkey]\n");
    if ( ensure_CCrequirements(EVAL_TOKENS) < 0 )
        throw runtime_error(CC_REQUIREMENTS_MSG);

	LOCK(cs_main);

    tokenid = Parseuint256((char *)params[0].get_str().c_str());
    if ( params.size() == 2 )
        pubkey = ParseHex(params[1].get_str().c_str());
    else
		pubkey = Mypubkey();

    balance = GetTokenBalance(pubkey2pk(pubkey),tokenid);

	if (CCerror.empty()) {
		char destaddr[64];

		result.push_back(Pair("result", "success"));
        cp = CCinit(&C,EVAL_TOKENS);
		if (GetCCaddress(cp, destaddr, pubkey2pk(pubkey)) != 0)
			result.push_back(Pair("CCaddress", destaddr));

		result.push_back(Pair("tokenid", params[0].get_str()));
		result.push_back(Pair("balance", (int64_t)balance));
	}
	else {
		ERR_RESULT(CCerror);
	}

    return(result);
}

UniValue tokencreate(const UniValue& params, bool fHelp, const CPubKey& mypk)
{
    UniValue result(UniValue::VOBJ);
    std::string name, description, hextx;
    std::vector<uint8_t> nonfungibleData;
    int64_t supply; // changed from uin64_t to int64_t for this 'if ( supply <= 0 )' to work as expected

    CCerror.clear();

    if ( fHelp || params.size() > 4 || params.size() < 2 )
        throw runtime_error("tokencreate name supply [description][data]\n");
    if ( ensure_CCrequirements(EVAL_TOKENS) < 0 )
        throw runtime_error(CC_REQUIREMENTS_MSG);

    const CKeyStore& keystore = *pwalletMain;
    LOCK2(cs_main, pwalletMain->cs_wallet);

    name = params[0].get_str();
    if (name.size() == 0 || name.size() > 32)   {
        ERR_RESULT("Token name must not be empty and up to 32 characters");
        return(result);
    }

    supply = atof(params[1].get_str().c_str()) * COIN + 0.00000000499999;   // what for is this '+0.00000000499999'? it will be lost while converting double to int64_t (dimxy)
    if (supply <= 0)    {
        ERR_RESULT("Token supply must be positive");
        return(result);
    }

    if (params.size() >= 3)     {
        description = params[2].get_str();
        if (description.size() > 4096)   {
            ERR_RESULT("Token description must be <= 4096 characters");
            return(result);
        }
    }

    if (params.size() == 4)    {
        nonfungibleData = ParseHex(params[3].get_str());
        if (nonfungibleData.size() > IGUANA_MAXSCRIPTSIZE) // opret limit
        {
            ERR_RESULT("Non-fungible data size must be <= " + std::to_string(IGUANA_MAXSCRIPTSIZE));
            return(result);
        }
        if( nonfungibleData.empty() ) {
            ERR_RESULT("Non-fungible data incorrect");
            return(result);
        }
    }

    hextx = CreateToken(0, supply, name, description, nonfungibleData);
    if( hextx.size() > 0 )     {
        result.push_back(Pair("result", "success"));
        result.push_back(Pair("hex", hextx));
    }
    else
        ERR_RESULT(CCerror);
    return(result);
}

UniValue tokentransfer(const UniValue& params, bool fHelp, const CPubKey& mypk)
{
    UniValue result(UniValue::VOBJ);
    std::string hex;
    int64_t amount;
    uint256 tokenid;

    CCerror.clear();

    if ( fHelp || params.size() != 3)
        throw runtime_error("tokentransfer tokenid destpubkey amount\n");
    if ( ensure_CCrequirements(EVAL_TOKENS) < 0 )
        throw runtime_error(CC_REQUIREMENTS_MSG);

    const CKeyStore& keystore = *pwalletMain;
    LOCK2(cs_main, pwalletMain->cs_wallet);

    tokenid = Parseuint256((char *)params[0].get_str().c_str());
    std::vector<unsigned char> pubkey(ParseHex(params[1].get_str().c_str()));
    //amount = atol(params[2].get_str().c_str());
	amount = atoll(params[2].get_str().c_str()); // dimxy changed to prevent loss of significance
    if( tokenid == zeroid )    {
        ERR_RESULT("invalid tokenid");
        return(result);
    }
    if( amount <= 0 )    {
        ERR_RESULT("amount must be positive");
        return(result);
    }

    hex = TokenTransfer(0, tokenid, pubkey, amount);

    if( !CCerror.empty() )   {
        ERR_RESULT(CCerror);
    }
    else {
        result.push_back(Pair("result", "success"));
        result.push_back(Pair("hex", hex));
    }
    return(result);
}

UniValue tokenconvert(const UniValue& params, bool fHelp, const CPubKey& mypk)
{
    UniValue result(UniValue::VOBJ); std::string hex; int32_t evalcode; int64_t amount; uint256 tokenid;
    if ( fHelp || params.size() != 4 )
        throw runtime_error("tokenconvert evalcode tokenid pubkey amount\n");
    if ( ensure_CCrequirements(EVAL_ASSETS) < 0 )
        throw runtime_error(CC_REQUIREMENTS_MSG);
    const CKeyStore& keystore = *pwalletMain;
    LOCK2(cs_main, pwalletMain->cs_wallet);
    evalcode = atoi(params[0].get_str().c_str());
    tokenid = Parseuint256((char *)params[1].get_str().c_str());
    std::vector<unsigned char> pubkey(ParseHex(params[2].get_str().c_str()));
    //amount = atol(params[3].get_str().c_str());
	amount = atoll(params[3].get_str().c_str()); // dimxy changed to prevent loss of significance
    if ( tokenid == zeroid )
    {
        ERR_RESULT("invalid tokenid");
        return(result);
    }
    if ( amount <= 0 )
    {
        ERR_RESULT("amount must be positive");
        return(result);
    }

	ERR_RESULT("deprecated");
	return(result);

/*    hex = AssetConvert(0,tokenid,pubkey,amount,evalcode);
    if (amount > 0) {
        if ( hex.size() > 0 )
        {
            result.push_back(Pair("result", "success"));
            result.push_back(Pair("hex", hex));
        } else ERR_RESULT("couldnt convert tokens");
    } else {
        ERR_RESULT("amount must be positive");
    }
    return(result); */
}

UniValue tokenbid(const UniValue& params, bool fHelp, const CPubKey& mypk)
{
    UniValue result(UniValue::VOBJ); int64_t bidamount,numtokens; std::string hex; double price; uint256 tokenid;
    if ( fHelp || params.size() != 3 )
        throw runtime_error("tokenbid numtokens tokenid price\n");
    if (ensure_CCrequirements(EVAL_ASSETS) < 0 || ensure_CCrequirements(EVAL_TOKENS) < 0)
        throw runtime_error(CC_REQUIREMENTS_MSG);
    const CKeyStore& keystore = *pwalletMain;
    LOCK2(cs_main, pwalletMain->cs_wallet);
    //numtokens = atoi(params[0].get_str().c_str());
	numtokens = atoll(params[0].get_str().c_str());  // dimxy changed to prevent loss of significance
    tokenid = Parseuint256((char *)params[1].get_str().c_str());
    price = atof(params[2].get_str().c_str());
    bidamount = (price * numtokens) * COIN + 0.0000000049999;
    if ( price <= 0 )
    {
        ERR_RESULT("price must be positive");
        return(result);
    }
    if ( tokenid == zeroid )
    {
        ERR_RESULT("invalid tokenid");
        return(result);
    }
    if ( bidamount <= 0 )
    {
        ERR_RESULT("bid amount must be positive");
        return(result);
    }
    hex = CreateBuyOffer(0,bidamount,tokenid,numtokens);
    if (price > 0 && numtokens > 0) {
        if ( hex.size() > 0 )
        {
            result.push_back(Pair("result", "success"));
            result.push_back(Pair("hex", hex));
        } else ERR_RESULT("couldnt create bid");
    } else {
        ERR_RESULT("price and numtokens must be positive");
    }
    return(result);
}

UniValue tokencancelbid(const UniValue& params, bool fHelp, const CPubKey& mypk)
{
    UniValue result(UniValue::VOBJ); std::string hex; int32_t i; uint256 tokenid,bidtxid;
    if ( fHelp || params.size() != 2 )
        throw runtime_error("tokencancelbid tokenid bidtxid\n");
    if (ensure_CCrequirements(EVAL_ASSETS) < 0 || ensure_CCrequirements(EVAL_TOKENS) < 0)
        throw runtime_error(CC_REQUIREMENTS_MSG);
    const CKeyStore& keystore = *pwalletMain;
    LOCK2(cs_main, pwalletMain->cs_wallet);
    tokenid = Parseuint256((char *)params[0].get_str().c_str());
    bidtxid = Parseuint256((char *)params[1].get_str().c_str());
    if ( tokenid == zeroid || bidtxid == zeroid )
    {
        result.push_back(Pair("error", "invalid parameter"));
        return(result);
    }
    hex = CancelBuyOffer(0,tokenid,bidtxid);
    if ( hex.size() > 0 )
    {
        result.push_back(Pair("result", "success"));
        result.push_back(Pair("hex", hex));
    } else ERR_RESULT("couldnt cancel bid");
    return(result);
}

UniValue tokenfillbid(const UniValue& params, bool fHelp, const CPubKey& mypk)
{
    UniValue result(UniValue::VOBJ); int64_t fillamount; std::string hex; uint256 tokenid,bidtxid;
    if ( fHelp || params.size() != 3 )
        throw runtime_error("tokenfillbid tokenid bidtxid fillamount\n");
    if (ensure_CCrequirements(EVAL_ASSETS) < 0 || ensure_CCrequirements(EVAL_TOKENS) < 0)
        throw runtime_error(CC_REQUIREMENTS_MSG);
    const CKeyStore& keystore = *pwalletMain;
    LOCK2(cs_main, pwalletMain->cs_wallet);
    tokenid = Parseuint256((char *)params[0].get_str().c_str());
    bidtxid = Parseuint256((char *)params[1].get_str().c_str());
    // fillamount = atol(params[2].get_str().c_str());
	fillamount = atoll(params[2].get_str().c_str());		// dimxy changed to prevent loss of significance
    if ( fillamount <= 0 )
    {
        ERR_RESULT("fillamount must be positive");
        return(result);
    }
    if ( tokenid == zeroid || bidtxid == zeroid )
    {
        ERR_RESULT("must provide tokenid and bidtxid");
        return(result);
    }
    hex = FillBuyOffer(0,tokenid,bidtxid,fillamount);
    if ( hex.size() > 0 )
    {
        result.push_back(Pair("result", "success"));
        result.push_back(Pair("hex", hex));
    } else ERR_RESULT("couldnt fill bid");
    return(result);
}

UniValue tokenask(const UniValue& params, bool fHelp, const CPubKey& mypk)
{
    UniValue result(UniValue::VOBJ); int64_t askamount,numtokens; std::string hex; double price; uint256 tokenid;
    if ( fHelp || params.size() != 3 )
        throw runtime_error("tokenask numtokens tokenid price\n");
    if (ensure_CCrequirements(EVAL_ASSETS) < 0 || ensure_CCrequirements(EVAL_TOKENS) < 0)
        throw runtime_error(CC_REQUIREMENTS_MSG);
    const CKeyStore& keystore = *pwalletMain;
    LOCK2(cs_main, pwalletMain->cs_wallet);
    //numtokens = atoi(params[0].get_str().c_str());
	numtokens = atoll(params[0].get_str().c_str());			// dimxy changed to prevent loss of significance
    tokenid = Parseuint256((char *)params[1].get_str().c_str());
    price = atof(params[2].get_str().c_str());
    askamount = (price * numtokens) * COIN + 0.0000000049999;
	//std::cerr << std::boolalpha << "tokenask(): (tokenid == zeroid) is "  << (tokenid == zeroid) << " (numtokens <= 0) is " << (numtokens <= 0) << " (price <= 0) is " << (price <= 0) << " (askamount <= 0) is " << (askamount <= 0) << std::endl;
    if ( tokenid == zeroid || numtokens <= 0 || price <= 0 || askamount <= 0 )
    {
        ERR_RESULT("invalid parameter");
        return(result);
    }
    hex = CreateSell(0,numtokens,tokenid,askamount);
    if (price > 0 && numtokens > 0) {
        if ( hex.size() > 0 )
        {
            result.push_back(Pair("result", "success"));
            result.push_back(Pair("hex", hex));
        } else ERR_RESULT("couldnt create ask");
    } else {
        ERR_RESULT("price and numtokens must be positive");
    }
    return(result);
}

UniValue tokenswapask(const UniValue& params, bool fHelp, const CPubKey& mypk)
{
    static uint256 zeroid;
    UniValue result(UniValue::VOBJ); int64_t askamount,numtokens; std::string hex; double price; uint256 tokenid,otherid;
    if ( fHelp || params.size() != 4 )
        throw runtime_error("tokenswapask numtokens tokenid otherid price\n");
    if ( ensure_CCrequirements(EVAL_ASSETS) < 0 )
        throw runtime_error(CC_REQUIREMENTS_MSG);
    const CKeyStore& keystore = *pwalletMain;
    LOCK2(cs_main, pwalletMain->cs_wallet);
    //numtokens = atoi(params[0].get_str().c_str());
	numtokens = atoll(params[0].get_str().c_str());			// dimxy changed to prevent loss of significance
    tokenid = Parseuint256((char *)params[1].get_str().c_str());
    otherid = Parseuint256((char *)params[2].get_str().c_str());
    price = atof(params[3].get_str().c_str());
    askamount = (price * numtokens);
    hex = CreateSwap(0,numtokens,tokenid,otherid,askamount);
    if (price > 0 && numtokens > 0) {
        if ( hex.size() > 0 )
        {
            result.push_back(Pair("result", "success"));
            result.push_back(Pair("hex", hex));
        } else ERR_RESULT("couldnt create swap");
    } else {
        ERR_RESULT("price and numtokens must be positive");
    }
    return(result);
}

UniValue tokencancelask(const UniValue& params, bool fHelp, const CPubKey& mypk)
{
    UniValue result(UniValue::VOBJ); std::string hex; int32_t i; uint256 tokenid,asktxid;
    if ( fHelp || params.size() != 2 )
        throw runtime_error("tokencancelask tokenid asktxid\n");
    if (ensure_CCrequirements(EVAL_ASSETS) < 0 || ensure_CCrequirements(EVAL_TOKENS) < 0)
        throw runtime_error(CC_REQUIREMENTS_MSG);
    const CKeyStore& keystore = *pwalletMain;
    LOCK2(cs_main, pwalletMain->cs_wallet);
    tokenid = Parseuint256((char *)params[0].get_str().c_str());
    asktxid = Parseuint256((char *)params[1].get_str().c_str());
    if ( tokenid == zeroid || asktxid == zeroid )
    {
        result.push_back(Pair("error", "invalid parameter"));
        return(result);
    }
    hex = CancelSell(0,tokenid,asktxid);
    if ( hex.size() > 0 )
    {
        result.push_back(Pair("result", "success"));
        result.push_back(Pair("hex", hex));
    } else ERR_RESULT("couldnt cancel ask");
    return(result);
}

UniValue tokenfillask(const UniValue& params, bool fHelp, const CPubKey& mypk)
{
    UniValue result(UniValue::VOBJ); int64_t fillunits; std::string hex; uint256 tokenid,asktxid;
    if ( fHelp || params.size() != 3 )
        throw runtime_error("tokenfillask tokenid asktxid fillunits\n");
    if (ensure_CCrequirements(EVAL_ASSETS) < 0 || ensure_CCrequirements(EVAL_TOKENS) < 0)
        throw runtime_error(CC_REQUIREMENTS_MSG);
    const CKeyStore& keystore = *pwalletMain;
    LOCK2(cs_main, pwalletMain->cs_wallet);
    tokenid = Parseuint256((char *)params[0].get_str().c_str());
    asktxid = Parseuint256((char *)params[1].get_str().c_str());
    //fillunits = atol(params[2].get_str().c_str());
	fillunits = atoll(params[2].get_str().c_str());	 // dimxy changed to prevent loss of significance
    if ( fillunits <= 0 )
    {
        ERR_RESULT("fillunits must be positive");
        return(result);
    }
    if ( tokenid == zeroid || asktxid == zeroid )
    {
        result.push_back(Pair("error", "invalid parameter"));
        return(result);
    }
    hex = FillSell(0,tokenid,zeroid,asktxid,fillunits);
    if (fillunits > 0) {
        if (CCerror != "") {
            ERR_RESULT(CCerror);
        } else if ( hex.size() > 0) {
            result.push_back(Pair("result", "success"));
            result.push_back(Pair("hex", hex));
        } else {
            ERR_RESULT("couldnt fill ask");
        }
    } else {
        ERR_RESULT("fillunits must be positive");
    }
    return(result);
}

UniValue tokenfillswap(const UniValue& params, bool fHelp, const CPubKey& mypk)
{
    static uint256 zeroid;
    UniValue result(UniValue::VOBJ); int64_t fillunits; std::string hex; uint256 tokenid,otherid,asktxid;
    if ( fHelp || params.size() != 4 )
        throw runtime_error("tokenfillswap tokenid otherid asktxid fillunits\n");
    if ( ensure_CCrequirements(EVAL_ASSETS) < 0 )
        throw runtime_error(CC_REQUIREMENTS_MSG);
    const CKeyStore& keystore = *pwalletMain;
    LOCK2(cs_main, pwalletMain->cs_wallet);
    tokenid = Parseuint256((char *)params[0].get_str().c_str());
    otherid = Parseuint256((char *)params[1].get_str().c_str());
    asktxid = Parseuint256((char *)params[2].get_str().c_str());
    //fillunits = atol(params[3].get_str().c_str());
	fillunits = atoll(params[3].get_str().c_str());  // dimxy changed to prevent loss of significance
    hex = FillSell(0,tokenid,otherid,asktxid,fillunits);
    if (fillunits > 0) {
        if ( hex.size() > 0 ) {
            result.push_back(Pair("result", "success"));
            result.push_back(Pair("hex", hex));
        } else ERR_RESULT("couldnt fill bid");
    } else {
        ERR_RESULT("fillunits must be positive");
    }
    return(result);
}

UniValue getbalance64(const UniValue& params, bool fHelp, const CPubKey& mypk)
{
    set<CBitcoinAddress> setAddress; vector<COutput> vecOutputs;
    UniValue ret(UniValue::VOBJ); UniValue a(UniValue::VARR),b(UniValue::VARR); CTxDestination address;
    if (!EnsureWalletIsAvailable(fHelp))
        return NullUniValue;

    const CKeyStore& keystore = *pwalletMain;
    CAmount nValues[64],nValues2[64],nValue,total,total2; int32_t i,segid;
    if (!EnsureWalletIsAvailable(fHelp))
        return NullUniValue;
    if (params.size() > 0)
        throw runtime_error("getbalance64\n");
    total = total2 = 0;
    memset(nValues,0,sizeof(nValues));
    memset(nValues2,0,sizeof(nValues2));
    LOCK2(cs_main, pwalletMain->cs_wallet);
    pwalletMain->AvailableCoins(vecOutputs, false, NULL, true);
    BOOST_FOREACH(const COutput& out, vecOutputs)
    {
        nValue = out.tx->vout[out.i].nValue;
        if ( ExtractDestination(out.tx->vout[out.i].scriptPubKey, address) )
        {
            segid = (komodo_segid32((char *)CBitcoinAddress(address).ToString().c_str()) & 0x3f);
            if ( out.nDepth < 100 )
                nValues2[segid] += nValue, total2 += nValue;
            else nValues[segid] += nValue, total += nValue;
            //fprintf(stderr,"%s %.8f depth.%d segid.%d\n",(char *)CBitcoinAddress(address).ToString().c_str(),(double)nValue/COIN,(int32_t)out.nDepth,segid);
        } else fprintf(stderr,"no destination\n");
    }
    ret.push_back(Pair("mature",(double)total/COIN));
    ret.push_back(Pair("immature",(double)total2/COIN));
    for (i=0; i<64; i++)
    {
        a.push_back((uint64_t)nValues[i]);
        b.push_back((uint64_t)nValues2[i]);
    }
    ret.push_back(Pair("staking", a));
    ret.push_back(Pair("notstaking", b));
    return ret;
}


// heir contract functions for coins and tokens
UniValue heirfund(const UniValue& params, bool fHelp, const CPubKey& mypk)
{
	UniValue result(UniValue::VOBJ);
	uint256 tokenid = zeroid;
	int64_t amount;
	int64_t inactivitytime;
	std::string hex;
	std::vector<unsigned char> pubkey;
	std::string name, memo;

	if (!EnsureWalletIsAvailable(fHelp))
	    return NullUniValue;

	if (fHelp || params.size() != 5 && params.size() != 6)
		throw runtime_error("heirfund funds heirname heirpubkey inactivitytime memo [tokenid]\n");
	if (ensure_CCrequirements(EVAL_HEIR) < 0)
		throw runtime_error(CC_REQUIREMENTS_MSG);

	const CKeyStore& keystore = *pwalletMain;
	LOCK2(cs_main, pwalletMain->cs_wallet);

	if (params.size() == 6)	// tokens in satoshis:
		amount = atoll(params[0].get_str().c_str());
    	else { // coins:
        	amount = 0;
        	if (!ParseFixedPoint(params[0].get_str(), 8, &amount))  // using ParseFixedPoint instead atof to avoid small round errors
            		amount = -1; // set error
    	}
	if (amount <= 0) {
		result.push_back(Pair("result", "error"));
		result.push_back(Pair("error", "incorrect amount"));
		return result;
	}

	name = params[1].get_str();

	pubkey = ParseHex(params[2].get_str().c_str());
	if (!pubkey2pk(pubkey).IsValid()) {
		result.push_back(Pair("result", "error"));
		result.push_back(Pair("error", "incorrect pubkey"));
		return result;
	}

	inactivitytime = atoll(params[3].get_str().c_str());
	if (inactivitytime <= 0) {
		result.push_back(Pair("result", "error"));
		result.push_back(Pair("error", "incorrect inactivity time"));
		return result;
	}

	memo = params[4].get_str();

	if (params.size() == 6) {
		tokenid = Parseuint256((char*)params[5].get_str().c_str());
		if (tokenid == zeroid) {
			result.push_back(Pair("result", "error"));
			result.push_back(Pair("error", "incorrect tokenid"));
			return result;
		}
	}

	if( tokenid == zeroid )
		result = HeirFundCoinCaller(0, amount, name, pubkey2pk(pubkey), inactivitytime, memo);
	else
		result = HeirFundTokenCaller(0, amount, name, pubkey2pk(pubkey), inactivitytime, memo, tokenid);

	return result;
}

UniValue heiradd(const UniValue& params, bool fHelp, const CPubKey& mypk)
{
	UniValue result;
	uint256 fundingtxid;
	int64_t amount;
	int64_t inactivitytime;
	std::string hex;
	std::vector<unsigned char> pubkey;
	std::string name;

	if (!EnsureWalletIsAvailable(fHelp))
	    return NullUniValue;

	if (fHelp || params.size() != 2)
		throw runtime_error("heiradd funds fundingtxid\n");
	if (ensure_CCrequirements(EVAL_HEIR) < 0)
		throw runtime_error(CC_REQUIREMENTS_MSG);

	const CKeyStore& keystore = *pwalletMain;
	LOCK2(cs_main, pwalletMain->cs_wallet);

	std::string strAmount = params[0].get_str();
	fundingtxid = Parseuint256((char*)params[1].get_str().c_str());

	result = HeirAddCaller(fundingtxid, 0, strAmount);
	return result;
}

UniValue heirclaim(const UniValue& params, bool fHelp, const CPubKey& mypk)
{
	UniValue result; uint256 fundingtxid;

	if (!EnsureWalletIsAvailable(fHelp))
	    return NullUniValue;
	if (fHelp || params.size() != 2)
		throw runtime_error("heirclaim funds fundingtxid\n");
	if (ensure_CCrequirements(EVAL_HEIR) < 0)
		throw runtime_error(CC_REQUIREMENTS_MSG);

	const CKeyStore& keystore = *pwalletMain;
	LOCK2(cs_main, pwalletMain->cs_wallet);

    	std::string strAmount = params[0].get_str();
	fundingtxid = Parseuint256((char*)params[1].get_str().c_str());
	result = HeirClaimCaller(fundingtxid, 0, strAmount);
	return result;
}

UniValue heirinfo(const UniValue& params, bool fHelp, const CPubKey& mypk)
{
	uint256 fundingtxid;
	if (fHelp || params.size() != 1)
		throw runtime_error("heirinfo fundingtxid\n");
    if ( ensure_CCrequirements(EVAL_HEIR) < 0 )
	    throw runtime_error(CC_REQUIREMENTS_MSG);
	fundingtxid = Parseuint256((char*)params[0].get_str().c_str());
	return (HeirInfo(fundingtxid));
}

UniValue heirlist(const UniValue& params, bool fHelp, const CPubKey& mypk)
{
	if (fHelp || params.size() != 0)
		throw runtime_error("heirlist\n");
    if ( ensure_CCrequirements(EVAL_HEIR) < 0 )
        throw runtime_error(CC_REQUIREMENTS_MSG);
	return (HeirList());
}

<<<<<<< HEAD
UniValue pegscreate(const UniValue& params, bool fHelp, const CPubKey& mypk)
{
    UniValue result(UniValue::VOBJ); int32_t i; std::vector<uint256> txids;
    uint8_t N; uint256 txid; int64_t amount;

    if ( fHelp || params.size()<3)
        throw runtime_error("pegscreate amount N bindtxid1 [bindtxid2 ...]\n");
    if ( ensure_CCrequirements(EVAL_PEGS) < 0 )
        throw runtime_error(CC_REQUIREMENTS_MSG);
    const CKeyStore& keystore = *pwalletMain;
    Lock2NSPV(mypk);
    amount = atof((char *)params[0].get_str().c_str()) * COIN + 0.00000000499999;
    N = atoi((char *)params[1].get_str().c_str());
    if ( params.size() < N+1 )
    {
        Unlock2NSPV(mypk);
        throw runtime_error("not enough parameters for N pegscreate\n");
    }
    for (i=0; i<N; i++)
    {
        txid = Parseuint256(params[i+2].get_str().c_str());
        txids.push_back(txid);
    }
    result = PegsCreate(mypk,0,amount,txids);
    if ( result[JSON_HEXTX].getValStr().size() > 0  )
    {
        result.push_back(Pair("result", "success"));
    }
    Unlock2NSPV(mypk);
    return(result);
}

UniValue pegsfund(const UniValue& params, bool fHelp, const CPubKey& mypk)
{
    UniValue result(UniValue::VOBJ); uint256 pegstxid,tokenid; int64_t amount;


    if ( fHelp || params.size()!=3)
        throw runtime_error("pegsfund pegstxid tokenid amount\n");
    if ( ensure_CCrequirements(EVAL_PEGS) < 0 )
        throw runtime_error(CC_REQUIREMENTS_MSG);
    const CKeyStore& keystore = *pwalletMain;
    Lock2NSPV(mypk);
    pegstxid = Parseuint256(params[0].get_str().c_str());
    tokenid = Parseuint256(params[1].get_str().c_str());
    amount = atof((char *)params[2].get_str().c_str()) * COIN + 0.00000000499999;
    result = PegsFund(mypk,0,pegstxid,tokenid,amount);
    if ( result[JSON_HEXTX].getValStr().size() > 0  )
    {
        result.push_back(Pair("result", "success"));
    }
    Unlock2NSPV(mypk);
    return(result);
}

UniValue pegsget(const UniValue& params, bool fHelp, const CPubKey& mypk)
{
    UniValue result(UniValue::VOBJ); uint256 pegstxid,tokenid; int64_t amount;

    if ( fHelp || params.size()!=3)
        throw runtime_error("pegsget pegstxid tokenid amount\n");
    if ( ensure_CCrequirements(EVAL_PEGS) < 0 )
        throw runtime_error(CC_REQUIREMENTS_MSG);
    Lock2NSPV(mypk);
    pegstxid = Parseuint256(params[0].get_str().c_str());
    tokenid = Parseuint256(params[1].get_str().c_str());
    amount = atof((char *)params[2].get_str().c_str()) * COIN + 0.00000000499999;
    result = PegsGet(mypk,0,pegstxid,tokenid,amount);
    if ( result[JSON_HEXTX].getValStr().size() > 0  )
    {
        result.push_back(Pair("result", "success"));
    }
    Unlock2NSPV(mypk);
    return(result);
}

UniValue pegsredeem(const UniValue& params, bool fHelp, const CPubKey& mypk)
{
    UniValue result(UniValue::VOBJ); uint256 pegstxid,tokenid; int64_t amount;

    if ( fHelp || params.size()!=2)
        throw runtime_error("pegsredeem pegstxid tokenid\n");
    if ( ensure_CCrequirements(EVAL_PEGS) < 0 )
        throw runtime_error(CC_REQUIREMENTS_MSG);
    Lock2NSPV(mypk);
    pegstxid = Parseuint256(params[0].get_str().c_str());
    tokenid = Parseuint256(params[1].get_str().c_str());
    result = PegsRedeem(mypk,0,pegstxid,tokenid);
    if ( result[JSON_HEXTX].getValStr().size() > 0  )
    {
        result.push_back(Pair("result", "success"));
    }
    Unlock2NSPV(mypk);
    return(result);
}

UniValue pegsliquidate(const UniValue& params, bool fHelp, const CPubKey& mypk)
{
    UniValue result(UniValue::VOBJ); uint256 pegstxid,tokenid,accounttxid;

    if ( fHelp || params.size()!=3)
        throw runtime_error("pegsliquidate pegstxid tokenid accounttxid\n");
    if ( ensure_CCrequirements(EVAL_PEGS) < 0 )
        throw runtime_error(CC_REQUIREMENTS_MSG);
    Lock2NSPV(mypk);
    pegstxid = Parseuint256(params[0].get_str().c_str());
    tokenid = Parseuint256(params[1].get_str().c_str());
    accounttxid = Parseuint256(params[2].get_str().c_str());
    result = PegsLiquidate(mypk,0,pegstxid,tokenid,accounttxid);
    if ( result[JSON_HEXTX].getValStr().size() > 0  )
    {
        result.push_back(Pair("result", "success"));
    }
    Unlock2NSPV(mypk);
    return(result);
}

UniValue pegsexchange(const UniValue& params, bool fHelp, const CPubKey& mypk)
{
    UniValue result(UniValue::VOBJ); uint256 pegstxid,tokenid,accounttxid; int64_t amount;

    if ( fHelp || params.size()!=3)
        throw runtime_error("pegsexchange pegstxid tokenid amount\n");
    if ( ensure_CCrequirements(EVAL_PEGS) < 0 )
        throw runtime_error(CC_REQUIREMENTS_MSG);
    Lock2NSPV(mypk);
    pegstxid = Parseuint256(params[0].get_str().c_str());
    tokenid = Parseuint256(params[1].get_str().c_str());
    amount = atof((char *)params[2].get_str().c_str()) * COIN + 0.00000000499999;
    result = PegsExchange(mypk,0,pegstxid,tokenid,amount);
    if ( result[JSON_HEXTX].getValStr().size() > 0  )
    {
        result.push_back(Pair("result", "success"));
    }
    Unlock2NSPV(mypk);
    return(result);
}

UniValue pegsaccounthistory(const UniValue& params, bool fHelp, const CPubKey& mypk)
{
    uint256 pegstxid;

    if ( fHelp || params.size() != 1 )
        throw runtime_error("pegsaccounthistory pegstxid\n");
    if ( ensure_CCrequirements(EVAL_GATEWAYS) < 0 )
        throw runtime_error(CC_REQUIREMENTS_MSG);
    pegstxid = Parseuint256((char *)params[0].get_str().c_str());
    return(PegsAccountHistory(mypk,pegstxid));
}

UniValue pegsaccountinfo(const UniValue& params, bool fHelp, const CPubKey& mypk)
{
    uint256 pegstxid;

    if ( fHelp || params.size() != 1 )
        throw runtime_error("pegsaccountinfo pegstxid\n");
    if ( ensure_CCrequirements(EVAL_GATEWAYS) < 0 )
        throw runtime_error(CC_REQUIREMENTS_MSG);
    pegstxid = Parseuint256((char *)params[0].get_str().c_str());
    return(PegsAccountInfo(mypk,pegstxid));
}

UniValue pegsworstaccounts(const UniValue& params, bool fHelp, const CPubKey& mypk)
{
    uint256 pegstxid;

    if ( fHelp || params.size() != 1 )
        throw runtime_error("pegsworstaccounts pegstxid\n");
    if ( ensure_CCrequirements(EVAL_GATEWAYS) < 0 )
        throw runtime_error(CC_REQUIREMENTS_MSG);
    pegstxid = Parseuint256((char *)params[0].get_str().c_str());
    return(PegsWorstAccounts(pegstxid));
}

UniValue pegsinfo(const UniValue& params, bool fHelp, const CPubKey& mypk)
{
    uint256 pegstxid;

    if ( fHelp || params.size() != 1 )
        throw runtime_error("pegsinfo pegstxid\n");
    if ( ensure_CCrequirements(EVAL_GATEWAYS) < 0 )
        throw runtime_error(CC_REQUIREMENTS_MSG);
    pegstxid = Parseuint256((char *)params[0].get_str().c_str());
    return(PegsInfo(pegstxid));
}

=======
>>>>>>> 68a4f520
extern UniValue dumpprivkey(const UniValue& params, bool fHelp, const CPubKey& mypk); // in rpcdump.cpp
extern UniValue convertpassphrase(const UniValue& params, bool fHelp, const CPubKey& mypk);
extern UniValue importprivkey(const UniValue& params, bool fHelp, const CPubKey& mypk);
extern UniValue importaddress(const UniValue& params, bool fHelp, const CPubKey& mypk);
extern UniValue dumpwallet(const UniValue& params, bool fHelp, const CPubKey& mypk);
extern UniValue importwallet(const UniValue& params, bool fHelp, const CPubKey& mypk);
extern UniValue rescan(const UniValue& params, bool fHelp, const CPubKey& mypk);
extern UniValue z_exportkey(const UniValue& params, bool fHelp, const CPubKey& mypk);
extern UniValue z_importkey(const UniValue& params, bool fHelp, const CPubKey& mypk);
extern UniValue z_exportviewingkey(const UniValue& params, bool fHelp, const CPubKey& mypk);
extern UniValue z_importviewingkey(const UniValue& params, bool fHelp, const CPubKey& mypk);
extern UniValue z_exportwallet(const UniValue& params, bool fHelp, const CPubKey& mypk);
extern UniValue z_importwallet(const UniValue& params, bool fHelp, const CPubKey& mypk);

extern UniValue z_getpaymentdisclosure(const UniValue& params, bool fHelp, const CPubKey& mypk); // in rpcdisclosure.cpp
extern UniValue z_validatepaymentdisclosure(const UniValue& params, bool fHelp, const CPubKey& mypk);

static const CRPCCommand commands[] =
{ //  category              name                        actor (function)           okSafeMode
    //  --------------------- ------------------------    -----------------------    ----------
    { "rawtransactions",    "fundrawtransaction",       &fundrawtransaction,       false },
    { "hidden",             "resendwallettransactions", &resendwallettransactions, true  },
    { "wallet",             "addmultisigaddress",       &addmultisigaddress,       true  },
    { "wallet",             "backupwallet",             &backupwallet,             true  },
    { "wallet",             "dumpprivkey",              &dumpprivkey,              true  },
    { "wallet",             "dumpwallet",               &dumpwallet,               true  },
    { "wallet",             "encryptwallet",            &encryptwallet,            true  },
    { "wallet",             "getaccountaddress",        &getaccountaddress,        true  },
    { "wallet",             "getaccount",               &getaccount,               true  },
    { "wallet",             "getaddressesbyaccount",    &getaddressesbyaccount,    true  },
    { "wallet",             "getbalance",               &getbalance,               false },
    { "wallet",             "getnewaddress",            &getnewaddress,            true  },
    { "wallet",             "getrawchangeaddress",      &getrawchangeaddress,      true  },
    { "wallet",             "getreceivedbyaccount",     &getreceivedbyaccount,     false },
    { "wallet",             "getreceivedbyaddress",     &getreceivedbyaddress,     false },
    { "wallet",             "gettransaction",           &gettransaction,           false },
    { "wallet",             "getunconfirmedbalance",    &getunconfirmedbalance,    false },
    { "wallet",             "getwalletinfo",            &getwalletinfo,            false },
    { "wallet",             "convertpassphrase",        &convertpassphrase,        true  },
    { "wallet",             "importprivkey",            &importprivkey,            true  },
    { "wallet",             "importwallet",             &importwallet,             true  },
    { "wallet",             "importaddress",            &importaddress,            true  },
    { "wallet",             "keypoolrefill",            &keypoolrefill,            true  },
    { "wallet",             "listaccounts",             &listaccounts,             false },
    { "wallet",             "listaddressgroupings",     &listaddressgroupings,     false },
    { "wallet",             "listlockunspent",          &listlockunspent,          false },
    { "wallet",             "listreceivedbyaccount",    &listreceivedbyaccount,    false },
    { "wallet",             "listreceivedbyaddress",    &listreceivedbyaddress,    false },
    { "wallet",             "listsinceblock",           &listsinceblock,           false },
    { "wallet",             "listtransactions",         &listtransactions,         false },
    { "wallet",             "listunspent",              &listunspent,              false },
    { "wallet",             "lockunspent",              &lockunspent,              true  },
    { "wallet",             "sendfrom",                 &sendfrom,                 false },
    { "wallet",             "sendmany",                 &sendmany,                 false },
    { "wallet",             "sendtoaddress",            &sendtoaddress,            false },
    { "wallet",             "setaccount",               &setaccount,               true  },
    { "wallet",             "settxfee",                 &settxfee,                 true  },
    { "wallet",             "signmessage",              &signmessage,              true  },
    { "wallet",             "walletlock",               &walletlock,               true  },
    { "wallet",             "walletpassphrasechange",   &walletpassphrasechange,   true  },
    { "wallet",             "walletpassphrase",         &walletpassphrase,         true  },
    { "wallet",             "zcbenchmark",              &zc_benchmark,             true  },
    { "wallet",             "zcrawkeygen",              &zc_raw_keygen,            true  },
    { "wallet",             "zcrawjoinsplit",           &zc_raw_joinsplit,         true  },
    { "wallet",             "zcrawreceive",             &zc_raw_receive,           true  },
    { "wallet",             "zcsamplejoinsplit",        &zc_sample_joinsplit,      true  },
    { "wallet",             "z_listreceivedbyaddress",  &z_listreceivedbyaddress,  false },
    { "wallet",             "z_listunspent",            &z_listunspent,            false },
    { "wallet",             "z_getbalance",             &z_getbalance,             false },
    { "wallet",             "z_gettotalbalance",        &z_gettotalbalance,        false },
    { "wallet",             "z_mergetoaddress",         &z_mergetoaddress,         false },
    { "wallet",             "z_sendmany",               &z_sendmany,               false },
    { "wallet",             "z_sendmany_prepare_offline", &z_sendmany_prepare_offline, false },
    { "wallet",             "z_sign_offline",             &z_sign_offline,         false },
    { "wallet",             "z_shieldcoinbase",         &z_shieldcoinbase,         false },
    { "wallet",             "z_getoperationstatus",     &z_getoperationstatus,     true  },
    { "wallet",             "z_getoperationresult",     &z_getoperationresult,     true  },
    { "wallet",             "z_listoperationids",       &z_listoperationids,       true  },
    { "wallet",             "z_getnewaddresskey",       &z_getnewaddresskey,       true  },
    { "wallet",             "z_getnewaddress",          &z_getnewaddress,          true  },
    { "wallet",             "z_setprimaryspendingkey",  &z_setprimaryspendingkey,  true  },
    { "wallet",             "z_listaddresses",          &z_listaddresses,          true  },
    { "wallet",             "z_exportkey",              &z_exportkey,              true  },
    { "wallet",             "z_exportseedphrase",       &z_exportseedphrase,       true  },
    { "wallet",             "z_importkey",              &z_importkey,              true  },
    { "wallet",             "z_exportviewingkey",       &z_exportviewingkey,       true  },
    { "wallet",             "z_importviewingkey",       &z_importviewingkey,       true  },
    { "wallet",             "z_exportwallet",           &z_exportwallet,           true  },
    { "wallet",             "z_importwallet",           &z_importwallet,           true  },
    { "wallet",             "z_viewtransaction",        &z_viewtransaction,        true  },
    { "wallet",             "rescan",                   &rescan,                   true  },
    // TODO: rearrange into another category
    { "disclosure",         "z_getpaymentdisclosure",   &z_getpaymentdisclosure,   true  },
    { "disclosure",         "z_validatepaymentdisclosure", &z_validatepaymentdisclosure, true },

    // { "consolidation",         "enableconsolidation",      &enableconsolidation,       true },
    { "consolidation",         "consolidationstatus",      &consolidationstatus,       true }

};

void RegisterWalletRPCCommands(CRPCTable &tableRPC)
{
    for (unsigned int vcidx = 0; vcidx < ARRAYLEN(commands); vcidx++)
        tableRPC.appendCommand(commands[vcidx].name, &commands[vcidx]);
}

UniValue opreturn_burn(const UniValue& params, bool fHelp, const CPubKey& mypk)
{
    std::vector<uint8_t> vHexStr; CScript opret; int32_t txfee = 10000;CPubKey myPubkey;
    if (fHelp || (params.size() < 2) || (params.size() > 4) )
    {
        throw runtime_error(
        "opreturn_burn burn_amount hexstring ( txfee )\n"
        "\nBurn the specified amount of coins via OP_RETURN. Returns unsigned transaction raw hex that must then be signed via signrawtransaction and broadcast via sendrawtransaction rpc\n"
        "\nArguments:\n"
        "1. \"burn_amount\"       (numeric, required) Amount of coins to burn.\n"
        "2. \"hexstring\"         (string, required) Hex string to include in OP_RETURN data.\n"
        "3. \"txfee\"             (numeric, optional, default=0.0001) Transaction fee.\n"
        "\nResult:\n"
        "  {\n"
        "    \"hex\" : \"hexstring\",     (string) raw hex of transaction \n"
        "  }\n"
        "\nExamples:\n"
        "\nBurn 10 coins with OP_RETURN data \"deadbeef\"\n"
        + HelpExampleCli("opreturn_burn", "\"10\" \"deadbeef\"")
        + HelpExampleRpc("opreturn_burn", "\"10\", \"deadbeef\"") +
        "\nBurn 10 coins with OP_RETURN data \"deadbeef\" with 0.00005 txfee\n"
        + HelpExampleCli("opreturn_burn", "\"10\" \"deadbeef\" \"0.00005\"")
        + HelpExampleRpc("opreturn_burn", "\"10\", \"deadbeef\", 0.00005")
      );
    }
    UniValue ret(UniValue::VOBJ);

	CAmount nAmount = AmountFromValue(params[0]);
    vHexStr = ParseHex(params[1].get_str());
    if ( vHexStr.size() == 0 )
        throw JSONRPCError(RPC_TYPE_ERROR, "hexstring is not valid.");

    if ( params.size() > 2 )
        txfee = AmountFromValue(params[2]);

    if (!EnsureWalletIsAvailable(fHelp))
        throw JSONRPCError(RPC_TYPE_ERROR, "wallet is locked or unavailable.");
    EnsureWalletIsUnlocked();
    CReserveKey reservekey(pwalletMain);
    if (!reservekey.GetReservedKey(myPubkey))
    {
        throw JSONRPCError(RPC_TYPE_ERROR, "keypool error.");
    }

	CMutableTransaction mtx = CreateNewContextualCMutableTransaction(Params().GetConsensus(), komodo_nextheight());

	int64_t normalInputs = AddNormalinputs(mtx, myPubkey, nAmount+txfee, 60);
	if (normalInputs < nAmount)
		throw runtime_error("insufficient funds\n");

	opret << OP_RETURN << E_MARSHAL(ss << vHexStr);

    mtx.vout.push_back(CTxOut(nAmount,opret));
    ret.push_back(Pair("hex", EncodeHexTx(mtx)));
	return(ret);
}<|MERGE_RESOLUTION|>--- conflicted
+++ resolved
@@ -78,13 +78,10 @@
 
 using namespace libzcash;
 
-<<<<<<< HEAD
-extern UniValue sendrawtransaction(const UniValue& params, bool fHelp, const CPubKey& mypk);
-
-extern char ASSETCHAINS_SYMBOL[KOMODO_ASSETCHAIN_MAXLEN];
-extern std::string ASSETCHAINS_OVERRIDE_PUBKEY;
-=======
->>>>>>> 68a4f520
+//extern UniValue sendrawtransaction(const UniValue& params, bool fHelp, const CPubKey& mypk);
+
+//extern char ASSETCHAINS_SYMBOL[KOMODO_ASSETCHAIN_MAXLEN];
+//extern std::string ASSETCHAINS_OVERRIDE_PUBKEY;
 const std::string ADDR_TYPE_SPROUT = "sprout";
 const std::string ADDR_TYPE_SAPLING = "sapling";
 
@@ -596,12 +593,12 @@
 {
     static uint256 zeroes;
     CWalletTx wtx; UniValue ret(UniValue::VOBJ);
-    uint8_t keyvalue[IGUANA_MAXSCRIPTSIZE*8],opretbuf[IGUANA_MAXSCRIPTSIZE*8]; 
-    int32_t i,coresize,haveprivkey,duration,opretlen,height; 
-    uint16_t keylen=0,valuesize=0,refvaluesize=0; 
-    uint8_t *key,*value=0; 
-    uint32_t flags,tmpflags,n; 
-    uint64_t fee; 
+    uint8_t keyvalue[IGUANA_MAXSCRIPTSIZE*8],opretbuf[IGUANA_MAXSCRIPTSIZE*8];
+    int32_t i,coresize,haveprivkey,duration,opretlen,height;
+    uint16_t keylen=0,valuesize=0,refvaluesize=0;
+    uint8_t *key,*value=0;
+    uint32_t flags,tmpflags,n;
+    uint64_t fee;
     uint256 privkey,pubkey,refpubkey,sig;
     if (fHelp || params.size() < 3 )
         throw runtime_error(
@@ -684,22 +681,11 @@
                     ret.push_back(Pair("error",(char *)"error verifying sig, passphrase is probably wrong"));
                     //printf("VERIFY ERROR\n");
                     return ret;
-<<<<<<< HEAD
-                } // else //printf("verified immediately\n");
-            }
-        }
-        //for (i=0; i<32; i++)
-        //    //printf("%02x",((uint8_t *)&sig)[i]);
-        //printf(" sig for keylen.%d + valuesize.%d\n",keylen,refvaluesize);
-        ret.push_back(Pair("coin",(char *)(ASSETCHAINS_SYMBOL[0] == 0 ? "KMD" : ASSETCHAINS_SYMBOL)));
-        height = chainActive.LastTip()->nHeight;
-=======
                 }
             }
         }
         ret.push_back(Pair("coin", chainName.ToString()));
         height = chainActive.Tip()->nHeight;
->>>>>>> 68a4f520
         if ( memcmp(&zeroes,&refpubkey,sizeof(refpubkey)) != 0 )
             ret.push_back(Pair("owner",refpubkey.GetHex()));
         ret.push_back(Pair("height", (int64_t)height));
@@ -750,90 +736,6 @@
     return ret;
 }
 
-<<<<<<< HEAD
-UniValue paxdeposit(const UniValue& params, bool fHelp, const CPubKey& mypk)
-{
-    uint64_t available,deposited,issued,withdrawn,approved,redeemed,seed,komodoshis = 0; int32_t height; char destaddr[64]; uint8_t i,pubkey37[33];
-    bool fSubtractFeeFromAmount = false;
-    if ( KOMODO_PAX == 0 )
-    {
-        throw runtime_error("paxdeposit disabled without -pax");
-    }
-    if ( komodo_is_issuer() != 0 )
-        throw JSONRPCError(RPC_INVALID_ADDRESS_OR_KEY, "paxdeposit only from KMD");
-    if (!EnsureWalletIsAvailable(fHelp))
-        throw runtime_error("paxdeposit needs wallet"); //return Value::null;
-    if (fHelp || params.size() != 3)
-        throw runtime_error("paxdeposit address fiatoshis base");
-    LOCK2(cs_main, pwalletMain->cs_wallet);
-    CBitcoinAddress address(params[0].get_str());
-    if (!address.IsValid())
-        throw JSONRPCError(RPC_INVALID_ADDRESS_OR_KEY, "Invalid Bitcoin address");
-    int64_t fiatoshis = atof(params[1].get_str().c_str()) * COIN;
-    std::string base = params[2].get_str();
-    std::string dest;
-    height = chainActive.LastTip()->nHeight;
-    if ( pax_fiatstatus(&available,&deposited,&issued,&withdrawn,&approved,&redeemed,(char *)base.c_str()) != 0 || available < fiatoshis )
-    {
-        fprintf(stderr,"available %llu vs fiatoshis %llu\n",(long long)available,(long long)fiatoshis);
-        throw runtime_error("paxdeposit not enough available inventory");
-    }
-    komodoshis = PAX_fiatdest(&seed,0,destaddr,pubkey37,(char *)params[0].get_str().c_str(),height,(char *)base.c_str(),fiatoshis);
-    dest.append(destaddr);
-    CBitcoinAddress destaddress(CRYPTO777_KMDADDR);
-    if (!destaddress.IsValid())
-        throw JSONRPCError(RPC_INVALID_ADDRESS_OR_KEY, "Invalid dest Bitcoin address");
-    for (i=0; i<33; i++)
-        fprintf(stderr,"%02x",pubkey37[i]);
-    fprintf(stderr," ht.%d srcaddr.(%s) %s fiatoshis.%lld -> dest.(%s) komodoshis.%llu seed.%llx\n",height,(char *)params[0].get_str().c_str(),(char *)base.c_str(),(long long)fiatoshis,destaddr,(long long)komodoshis,(long long)seed);
-    EnsureWalletIsUnlocked();
-    CWalletTx wtx;
-    uint8_t opretbuf[64]; int32_t opretlen; uint64_t fee = komodoshis / 1000;
-    if ( fee < 10000 )
-        fee = 10000;
-    iguana_rwnum(1,&pubkey37[33],sizeof(height),&height);
-    opretlen = komodo_opreturnscript(opretbuf,'D',pubkey37,37);
-    SendMoney(address.Get(),fee,fSubtractFeeFromAmount,wtx,opretbuf,opretlen,komodoshis);
-    return wtx.GetHash().GetHex();
-}
-
-UniValue paxwithdraw(const UniValue& params, bool fHelp, const CPubKey& mypk)
-{
-    CWalletTx wtx; std::string dest; int32_t kmdheight; uint64_t seed,komodoshis = 0; char destaddr[64]; uint8_t i,pubkey37[37]; bool fSubtractFeeFromAmount = false;
-    if ( ASSETCHAINS_SYMBOL[0] == 0 )
-        return(0);
-    if (!EnsureWalletIsAvailable(fHelp))
-        return 0;
-    throw runtime_error("paxwithdraw deprecated");
-    if (fHelp || params.size() != 2)
-        throw runtime_error("paxwithdraw address fiatamount");
-    if ( komodo_isrealtime(&kmdheight) == 0 )
-        return(0);
-    LOCK2(cs_main, pwalletMain->cs_wallet);
-    CBitcoinAddress address(params[0].get_str());
-    if (!address.IsValid())
-        throw JSONRPCError(RPC_INVALID_ADDRESS_OR_KEY, "Invalid Bitcoin address");
-    int64_t fiatoshis = atof(params[1].get_str().c_str()) * COIN;
-    komodoshis = PAX_fiatdest(&seed,1,destaddr,pubkey37,(char *)params[0].get_str().c_str(),kmdheight,ASSETCHAINS_SYMBOL,fiatoshis);
-    dest.append(destaddr);
-    CBitcoinAddress destaddress(CRYPTO777_KMDADDR);
-    if (!destaddress.IsValid())
-        throw JSONRPCError(RPC_INVALID_ADDRESS_OR_KEY, "Invalid dest Bitcoin address");
-    for (i=0; i<33; i++)
-        //printf("%02x",pubkey37[i]);
-    //printf(" kmdheight.%d srcaddr.(%s) %s fiatoshis.%lld -> dest.(%s) komodoshis.%llu seed.%llx\n",kmdheight,(char *)params[0].get_str().c_str(),ASSETCHAINS_SYMBOL,(long long)fiatoshis,destaddr,(long long)komodoshis,(long long)seed);
-    EnsureWalletIsUnlocked();
-    uint8_t opretbuf[64]; int32_t opretlen; uint64_t fee = fiatoshis / 1000;
-    if ( fee < 10000 )
-        fee = 10000;
-    iguana_rwnum(1,&pubkey37[33],sizeof(kmdheight),&kmdheight);
-    opretlen = komodo_opreturnscript(opretbuf,'W',pubkey37,37);
-    SendMoney(destaddress.Get(),fee,fSubtractFeeFromAmount,wtx,opretbuf,opretlen,fiatoshis);
-    return wtx.GetHash().GetHex();
-}
-
-=======
->>>>>>> 68a4f520
 UniValue listaddressgroupings(const UniValue& params, bool fHelp, const CPubKey& mypk)
 {
     if (!EnsureWalletIsAvailable(fHelp))
@@ -1315,8 +1217,6 @@
     return ValueFromAmount(pwalletMain->GetUnconfirmedBalance());
 }
 
-<<<<<<< HEAD
-=======
 
 UniValue movecmd(const UniValue& params, bool fHelp, const CPubKey& mypk)
 {
@@ -1393,7 +1293,6 @@
 }
 
 
->>>>>>> 68a4f520
 UniValue sendfrom(const UniValue& params, bool fHelp, const CPubKey& mypk)
 {
     if (!EnsureWalletIsAvailable(fHelp))
@@ -2440,7 +2339,7 @@
         throw runtime_error(
             "openwallet \"passphrase\"\n"
             "\nStores the wallet decryption key in memory to load the wallet.\n"
-            "This is needed prior to the initial loading of the wallet" + strprintf("%s",komodo_chainname()) + "\n"
+            "This is needed prior to the initial loading of the wallet" + strprintf("%s",chainName.symbol()) + "\n"
             "\nArguments:\n"
             "1. \"passphrase\"     (string, required) The wallet passphrase\n"
             "\nNote:\n"
@@ -2689,17 +2588,17 @@
     boost::filesystem::path pathBackup = GetDataDir() / fileBackup;
     boost::filesystem::path pathWallet = GetDataDir() / walletFile;
 
-    bitdb.Flush(false);
+    bitdb->Flush(false);
     if (!BackupWallet(*pwalletMain, pathBackup.string()))
         throw JSONRPCError(RPC_WALLET_ERROR, "Error: Wallet backup failed!");
 
     if (!pwalletMain->EncryptWallet(strWalletPass)) {
-        bitdb.Flush(false);
+        bitdb->Flush(false);
 
         // Flush log data to the dat file
-        bitdb.CloseDb(walletFile);
-        bitdb.CheckpointLSN(walletFile);
-        bitdb.mapFileUseCount.erase(walletFile);
+        bitdb->CloseDb(walletFile);
+        bitdb->CheckpointLSN(walletFile);
+        bitdb->mapFileUseCount.erase(walletFile);
 
         //replace the file with the previous backup
         boost::filesystem::remove(pathWallet);
@@ -3095,8 +2994,8 @@
 #ifdef ENABLE_WALLET
     if ( chainName.isKMD() && GetBoolArg("-disablewallet", false) == 0 && KOMODO_NSPV_FULLNODE )
     {
-        uint64_t interest,sum = 0; 
-        int32_t txheight; 
+        uint64_t interest,sum = 0;
+        int32_t txheight;
         uint32_t locktime;
         vector<COutput> vecOutputs;
         assert(pwalletMain != NULL);
@@ -3907,7 +3806,7 @@
             "z_getnewaddress\n"
             "\nReturns a new diversified shielded address for receiving payments.\n"
             "\nResult:\n"
-            "\"" + strprintf("%s",komodo_chainname()) + "_address\"    (string) The new diversified shielded address.\n"
+            "\"" + strprintf("%s",chainName.symbol()) + "_address\"    (string) The new diversified shielded address.\n"
             "\nExamples:\n"
             + HelpExampleCli("z_getnewaddress","")
             + HelpExampleRpc("z_getnewaddress","")
@@ -4793,12 +4692,12 @@
     std::string sChecksumInput="";
     std::string sTmp;
     bool bParamSizeInvalid=false;
-    
+
     //printf("z_sign_offline() enter 1\n"); fflush(stdout);
 
     if (!EnsureWalletIsAvailable(fHelp))
         return NullUniValue;
-        
+
     if (fHelp==false)
     {
       //[0] Project
@@ -4807,11 +4706,11 @@
       if (sProject != "arrr")
       {
         throw JSONRPCError(RPC_INVALID_PARAMETER, "Only Pirate Chain (arrr) supported");
-      }    
+      }
       sChecksumInput=sProject+" ";
-    
+
       //[1] Version
-      //---------------------------------------------------------------------------------------------    
+      //---------------------------------------------------------------------------------------------
       uint32_t iValue = params[1].get_int();
       //printf("z_sign_offline() [1] version: %u\n", iValue);
       sTmp = strprintf("%u ",iValue);
@@ -4820,12 +4719,12 @@
         if (params.size()!=16)
         {
           bParamSizeInvalid=true;
-        }        
+        }
       }
       else
       {
         throw JSONRPCError(RPC_INVALID_PARAMETER, "Only version '1' supported");
-      }      
+      }
       sChecksumInput+=sTmp;
     }
 
@@ -4867,18 +4766,18 @@
             "15.Checksum                (numeric, required) Sum of the ASCII values of all the characters in this command\n"\
             "Result:\n"\
             "\"sendrawtransaction\"     (string) A string containing the transaction data that must be pasted into the online wallet\n"\
-            "                           to complete the transaction"        
+            "                           to complete the transaction"
         );
 
     LOCK2(cs_main, pwalletMain->cs_wallet);
 
     EnsureWalletIsUnlocked();
 
-    
+
     //[2] From adres
     //---------------------------------------------------------------------------------------------
     string fromAddress= params[2].get_str();
-    sChecksumInput+=fromAddress+" ";    
+    sChecksumInput+=fromAddress+" ";
     //printf("z_sign_offline() [2] from_address: %s\n", fromAddress.c_str());
     auto fromtaddr_ = DecodeDestination(fromAddress);
     bool isfromtaddr_ = IsValidDestination(fromtaddr_);
@@ -4912,7 +4811,7 @@
         throw JSONRPCError(RPC_INVALID_PARAMETER, "Invalid parameter, 'spending notes' not an array");
     }
     UniValue oSpendingNotes = params[3].get_array();
-    sChecksumInput+="spending notes: ";    
+    sChecksumInput+="spending notes: ";
     if (oSpendingNotes.size()==0)
     {
       throw JSONRPCError(RPC_INVALID_PARAMETER, "Invalid parameter, 'spending notes' array is empty.");
@@ -4945,8 +4844,8 @@
           throw JSONRPCError(RPC_INVALID_PARAMETER, "Invalid parameter, witness position must be positive");
         }
         aiWitnessPosition.push_back( (uint64_t)lWitnessPosition);
-        sTmp = strprintf("%u ", lWitnessPosition);            
-        sChecksumInput+=sTmp;        
+        sTmp = strprintf("%u ", lWitnessPosition);
+        sChecksumInput+=sTmp;
         //printf("z_sign_offline() [3] Witness position=%ld\n",lWitnessPosition);fflush(stdout);
 
 
@@ -4986,9 +4885,9 @@
         memset (&sWitnessPath.cArray[0], 0, sizeof (sWitnessPath.cArray));
         memcpy (&sWitnessPath.cArray[0], &cWitnessPath[0], (1 + 33 * SAPLING_TREE_DEPTH + 8) );
         asWitnessPath.push_back(sWitnessPath);
-        sChecksumInput+=sPath+" ";        
+        sChecksumInput+=sPath+" ";
         //printf("z_sign_offline() [3] Have witness path\n");fflush(stdout);
-        
+
 
 
         UniValue oNoteD = find_value(oSpendingNote, "note_d");
@@ -5003,7 +4902,7 @@
         }
         sChecksumInput+=sNoteD+" ";
         //printf("z_sign_offline() [3] Have note_d\n");fflush(stdout);
-        
+
 
 
         UniValue oNotePKD = find_value(oSpendingNote, "note_pkd");
@@ -5065,7 +4964,7 @@
         else
         {
           sChecksumInput+="1 ";
-        }  
+        }
 
         //Reconstruct the Sappling Note
         //-----------------------------
@@ -5121,18 +5020,18 @@
 
 
     //[4] Outputs (Recipients)
-    //---------------------------------------------------------------------------------------------    
+    //---------------------------------------------------------------------------------------------
     //printf("z_sign_offline() [4] Outputs:\n"); fflush(stdout);
     std::vector<SendManyRecipient> z_outputs_;
     CAmount nTotalOut = 0;
     string sZaddrRecipients;
     sChecksumInput+="outputs: ";
-    
+
     bResult = params[4].isArray();
     if (bResult==false)
     {
         throw JSONRPCError(RPC_INVALID_PARAMETER, "Invalid parameter, 'outputs' not an array");
-    }    
+    }
 
     UniValue outputs = params[4].get_array();
     if (outputs.size()==0)
@@ -5170,17 +5069,17 @@
         {
             //Note: transaction builder expectes memo in
             //      ASCII encoding, not as a hex string,
-            //      however, SendManyRecipient() first 
-            //      expects the string in hex format.        
-            
-            strHexMemo = memoValue.get_str();            
-                        
+            //      however, SendManyRecipient() first
+            //      expects the string in hex format.
+
+            strHexMemo = memoValue.get_str();
+
             if (!IsHex(strHexMemo))
             {
                 throw JSONRPCError(RPC_INVALID_PARAMETER,  strprintf("Invalid parameter, memo always encoded as a hex string for offline transactions"));
             }
-            
-            if (strHexMemo.length() > (ZC_MEMO_SIZE*2) ) 
+
+            if (strHexMemo.length() > (ZC_MEMO_SIZE*2) )
             {
               throw JSONRPCError(RPC_INVALID_PARAMETER,  strprintf("Invalid parameter, size of hex encoded memo is larger than maximum allowed %d", (ZC_MEMO_SIZE*2) ));
             }
@@ -5199,7 +5098,7 @@
         {
             throw JSONRPCError(RPC_INVALID_PARAMETER, "output amount must be positive");
         }
- 
+
         sTmp = strprintf("%s ",address.c_str() );
         sChecksumInput+=sTmp;
         sTmp = strprintf("%ld ",nAmount );
@@ -5234,14 +5133,14 @@
     {
         throw JSONRPCError(RPC_INVALID_PARAMETER, "Minimum number of confirmations cannot be less than 0");
     }
-    sTmp = strprintf("%d ",nMinDepth);            
-    sChecksumInput+=sTmp;        
+    sTmp = strprintf("%d ",nMinDepth);
+    sChecksumInput+=sTmp;
     //printf("%d\n",nMinDepth);fflush(stdout);
 
 
 
     //[6] Fee in Satoshis (not currency format)
-    //---------------------------------------------------------------------------------------------    
+    //---------------------------------------------------------------------------------------------
     //printf("z_sign_offline() [6] Transaction fee: ");fflush(stdout);
     int iFee = params[6].get_int();
     CAmount nFee=iFee;
@@ -5264,7 +5163,7 @@
         }
     }
     sTmp = strprintf("%ld ",nFee);
-    sChecksumInput+=sTmp;     
+    sChecksumInput+=sTmp;
     //printf("%ld\n",nFee);fflush(stdout);
 
 
@@ -5276,7 +5175,7 @@
     sTmp = strprintf("%d ",nextBlockHeight);
     sChecksumInput+=sTmp;
     //printf("%u\n",nextBlockHeight);
-    
+
 
 
     //[8] Network values: Branch ID
@@ -5284,13 +5183,13 @@
     //printf("z_sign_offline() [8] Network: BranchId: ");
     uint32_t branchId=params[8].get_int();
     sTmp = strprintf("%u ",branchId);
-    sChecksumInput+=sTmp;    
+    sChecksumInput+=sTmp;
     //printf("%u\n",branchId);
 
 
 
     //[9] Network values: Anchor
-    //---------------------------------------------------------------------------------------------    
+    //---------------------------------------------------------------------------------------------
     //printf("z_sign_offline() [9] Anchor: ");fflush(stdout);
     std::string sAnchorHex = params[9].get_str();
     //printf("%s\n",sAnchorHex.c_str() );fflush(stdout);
@@ -5313,11 +5212,11 @@
     std::memcpy(&anchor, &cAnchor[0], 32);
     sChecksumInput+=sAnchorHex+" ";
     //printf("%s\n",sAnchorHex.c_str() );fflush(stdout);
-        
-        
-        
+
+
+
     //[10] MTX overwintered
-    //---------------------------------------------------------------------------------------------    
+    //---------------------------------------------------------------------------------------------
     //printf("z_sign_offline() [10] MTX overwintered: ");
     uint32_t iMTX_overwintered=params[10].get_int();
     bool bMTX_overwintered;
@@ -5331,8 +5230,8 @@
       bMTX_overwintered=true;
       sChecksumInput += "1 ";
     }
-    //printf("%u\n",iMTX_overwintered );fflush(stdout);    
-    
+    //printf("%u\n",iMTX_overwintered );fflush(stdout);
+
 
 
     //[11] MTX ExpiryHeight
@@ -5341,14 +5240,14 @@
     uint32_t iMTX_ExpiryHeight=params[11].get_int();
     sTmp = strprintf("%u ",iMTX_ExpiryHeight);
     sChecksumInput+=sTmp;
-    //printf("%u\n", iMTX_ExpiryHeight );fflush(stdout);    
+    //printf("%u\n", iMTX_ExpiryHeight );fflush(stdout);
 
 
 
     //[12] MTX VersionGroupID
     //---------------------------------------------------------------------------------------------
     //printf("z_sign_offline() [12] MTX VersionGroupID: ");
-    int64_t nMTX_VersionGroupID=params[12].get_int64();    
+    int64_t nMTX_VersionGroupID=params[12].get_int64();
     uint32_t iMTX_VersionGroupID=(uint32_t)nMTX_VersionGroupID;
     sTmp = strprintf("%u ",iMTX_VersionGroupID);
     sChecksumInput+=sTmp;
@@ -5362,10 +5261,10 @@
     int32_t iMTX_Version=params[13].get_int();
     sTmp = strprintf("%d ",iMTX_Version);
     sChecksumInput+=sTmp;
-    //printf("%u\n", iMTX_Version);fflush(stdout);    
-    
-    
-    
+    //printf("%u\n", iMTX_Version);fflush(stdout);
+
+
+
     //[14] Zip212 enabled
     //---------------------------------------------------------------------------------------------
     //printf("z_sign_offline() [14] Zip212 enabled");
@@ -5373,21 +5272,21 @@
     if ((iZip212_enabled!=0)&&(iZip212_enabled!=1))
     {
         throw JSONRPCError(RPC_INVALID_PARAMETER, "Invalid parameter, zip212 must be 0 or 1");
-    }    
+    }
     sTmp = strprintf("%u ",iZip212_enabled);
-    sChecksumInput+=sTmp;    
-    //printf("%u\n",iZip212_enabled);fflush(stdout);    
-    
-    
-    
+    sChecksumInput+=sTmp;
+    //printf("%u\n",iZip212_enabled);fflush(stdout);
+
+
+
     //[15] Checksum
     //---------------------------------------------------------------------------------------------
     //printf("z_sign_offline() [15] Checksum:");
     int32_t iProtocolChecksum = params[15].get_int();
     //printf("%s\n",sChecksumInput.c_str());
-        
+
     //A simple checksum of the full string, to detect copy/paste errors between the wallets
-    //The checksum equals the sum of the ASCII values of all the characters in the string:   
+    //The checksum equals the sum of the ASCII values of all the characters in the string:
     int iChecksum=0x01;
     for (iI=0;iI<sChecksumInput.length();iI++)
     {
@@ -5640,7 +5539,7 @@
                     if ( fromSprout || toSprout )
                         throw JSONRPCError(RPC_INVALID_PARAMETER,"Sprout usage has expired");
                 }
-                if ( toSapling && ASSETCHAINS_SYMBOL[0] == 0 )
+                if ( toSapling && chainName.isKMD() )
                     throw JSONRPCError(RPC_INVALID_PARAMETER,"Sprout usage will expire soon");
 
                 // If we are sending from a shielded address, all recipient
@@ -5854,13 +5753,10 @@
 
     LOCK2(cs_main, pwalletMain->cs_wallet);
 
-<<<<<<< HEAD
     EnsureWalletIsUnlocked();
 
     //THROW_IF_SYNCING(KOMODO_INSYNC);
 
-=======
->>>>>>> 68a4f520
     // Check that the from address is valid.
     auto fromaddress = params[0].get_str();
     bool fromTaddr = false;
@@ -5978,24 +5874,8 @@
             bool toSprout = !toSapling;
             noSproutAddrs = noSproutAddrs && toSapling;
 
-<<<<<<< HEAD
             containsSproutOutput |= toSprout;
             containsSaplingOutput |= toSapling;
-=======
-                // Sending to both Sprout and Sapling is currently unsupported using z_sendmany
-                if (containsSproutOutput && containsSaplingOutput) {
-                    throw JSONRPCError(
-                        RPC_INVALID_PARAMETER,
-                        "Cannot send to both Sprout and Sapling addresses using z_sendmany");
-                }
-                if ( GetTime() > KOMODO_SAPLING_DEADLINE )
-                {
-                    if ( fromSprout || toSprout )
-                        throw JSONRPCError(RPC_INVALID_PARAMETER,"Sprout usage has expired");
-                }
-                if ( toSapling && chainName.isKMD() )
-                    throw JSONRPCError(RPC_INVALID_PARAMETER,"Sprout usage will expire soon");
->>>>>>> 68a4f520
 
             // Sending to both Sprout and Sapling is currently unsupported using z_sendmany
             if (containsSproutOutput && containsSaplingOutput)
@@ -6010,7 +5890,7 @@
                     throw JSONRPCError(RPC_INVALID_PARAMETER,"Sprout usage has expired");
             }
 
-            if ( toSapling && ASSETCHAINS_SYMBOL[0] == 0 )
+            if ( toSapling && chainName.isKMD() )
                 throw JSONRPCError(RPC_INVALID_PARAMETER,"Sprout usage will expire soon");
 
             // If we are sending from a shielded address, all recipient
@@ -6035,26 +5915,26 @@
         string strMemo="";
         if (!memoValue.isNull())
         {
-            strMemo = memoValue.get_str();            
+            strMemo = memoValue.get_str();
             if (!isZaddr) {
                 throw JSONRPCError(RPC_INVALID_PARAMETER, "Memo cannot be used with a taddr.  It can only be used with a zaddr.");
             }
             if (strMemo.length() > ZC_MEMO_SIZE) {
                 throw JSONRPCError(RPC_INVALID_PARAMETER,  strprintf("Invalid parameter, size of memo is larger than maximum allowed %d", ZC_MEMO_SIZE ));
-            }            
-            
+            }
+
             if (IsHex(strMemo))
             {
               //Note: transaction builder expectes memo in
               //      ASCII encoding, not as a hex string.
               auto caMemo = get_memo_from_hex_string(strMemo);
               strMemo="";
-              unsigned char cByte;              
+              unsigned char cByte;
               for (int iI=0;iI<strMemo.length()/2;iI++)
               {
                 cByte = caMemo[iI];
                 strMemo+=cByte;
-              }              
+              }
             }
             //printf("z_sendmany_prepare_offline() 6 Memo str: %s\n",strMemo.c_str() );fflush(stdout);
         }
@@ -6297,13 +6177,10 @@
 
     LOCK2(cs_main, pwalletMain->cs_wallet);
 
-<<<<<<< HEAD
     EnsureWalletIsUnlocked();
 
     //THROW_IF_SYNCING(KOMODO_INSYNC);
 
-=======
->>>>>>> 68a4f520
     // Validate the from address
     auto fromaddress = params[0].get_str();
     bool isFromWildcard = fromaddress == "*";
@@ -6650,13 +6527,10 @@
 
     LOCK2(cs_main, pwalletMain->cs_wallet);
 
-<<<<<<< HEAD
     EnsureWalletIsUnlocked();
 
     //THROW_IF_SYNCING(KOMODO_INSYNC);
 
-=======
->>>>>>> 68a4f520
     bool useAnyUTXO = false;
     bool useAnySprout = false;
     bool useAnySapling = false;
@@ -8614,68 +8488,6 @@
     return(result);
 }
 
-<<<<<<< HEAD
-uint32_t pricesGetParam(UniValue param) {
-    uint32_t filter = 0;
-    if (STR_TOLOWER(param.get_str()) == "all")
-        filter = 0;
-    else if (STR_TOLOWER(param.get_str()) == "open")
-        filter = 1;
-    else if (STR_TOLOWER(param.get_str()) == "closed")
-        filter = 2;
-    else
-        throw runtime_error("incorrect parameter\n");
-    return filter;
-}
-
-UniValue priceslist(const UniValue& params, bool fHelp, const CPubKey& mypk)
-{
-    if ( fHelp || params.size() != 0 && params.size() != 1)
-        throw runtime_error("priceslist [all|open|closed]\n");
-    if ( ensure_CCrequirements(EVAL_PRICES) < 0 )
-        throw runtime_error(CC_REQUIREMENTS_MSG);
-    uint32_t filter = 0;
-    if (params.size() == 1)
-        filter = pricesGetParam(params[0]);
-
-    CPubKey emptypk;
-
-    return(PricesList(filter, emptypk));
-}
-
-UniValue mypriceslist(const UniValue& params, bool fHelp, const CPubKey& mypk)
-{
-    if (fHelp || params.size() != 0 && params.size() != 1)
-        throw runtime_error("mypriceslist [all|open|closed]\n");
-    if (ensure_CCrequirements(EVAL_PRICES) < 0)
-        throw runtime_error(CC_REQUIREMENTS_MSG);
-
-    uint32_t filter = 0;
-    if (params.size() == 1)
-        filter = pricesGetParam(params[0]);
-    CPubKey pk;
-    if (mypk.IsValid()) pk=mypk;
-    else pk = pubkey2pk(Mypubkey());
-
-    return(PricesList(filter, pk));
-}
-
-UniValue pricesinfo(const UniValue& params, bool fHelp, const CPubKey& mypk)
-{
-    uint256 bettxid; int32_t height;
-    if ( fHelp || params.size() != 1 && params.size() != 2)
-        throw runtime_error("pricesinfo bettxid [height]\n");
-    if ( ensure_CCrequirements(EVAL_PRICES) < 0 )
-        throw runtime_error(CC_REQUIREMENTS_MSG);
-    bettxid = Parseuint256((char *)params[0].get_str().c_str());
-    height = 0;
-    if (params.size() == 2)
-        height = atoi(params[1].get_str().c_str());
-    return(PricesInfo(bettxid, height));
-}
-
-=======
->>>>>>> 68a4f520
 UniValue dicefund(const UniValue& params, bool fHelp, const CPubKey& mypk)
 {
     UniValue result(UniValue::VOBJ); int64_t funds,minbet,maxbet,maxodds,timeoutblocks; std::string hex; char *name;
@@ -9546,195 +9358,6 @@
 	return (HeirList());
 }
 
-<<<<<<< HEAD
-UniValue pegscreate(const UniValue& params, bool fHelp, const CPubKey& mypk)
-{
-    UniValue result(UniValue::VOBJ); int32_t i; std::vector<uint256> txids;
-    uint8_t N; uint256 txid; int64_t amount;
-
-    if ( fHelp || params.size()<3)
-        throw runtime_error("pegscreate amount N bindtxid1 [bindtxid2 ...]\n");
-    if ( ensure_CCrequirements(EVAL_PEGS) < 0 )
-        throw runtime_error(CC_REQUIREMENTS_MSG);
-    const CKeyStore& keystore = *pwalletMain;
-    Lock2NSPV(mypk);
-    amount = atof((char *)params[0].get_str().c_str()) * COIN + 0.00000000499999;
-    N = atoi((char *)params[1].get_str().c_str());
-    if ( params.size() < N+1 )
-    {
-        Unlock2NSPV(mypk);
-        throw runtime_error("not enough parameters for N pegscreate\n");
-    }
-    for (i=0; i<N; i++)
-    {
-        txid = Parseuint256(params[i+2].get_str().c_str());
-        txids.push_back(txid);
-    }
-    result = PegsCreate(mypk,0,amount,txids);
-    if ( result[JSON_HEXTX].getValStr().size() > 0  )
-    {
-        result.push_back(Pair("result", "success"));
-    }
-    Unlock2NSPV(mypk);
-    return(result);
-}
-
-UniValue pegsfund(const UniValue& params, bool fHelp, const CPubKey& mypk)
-{
-    UniValue result(UniValue::VOBJ); uint256 pegstxid,tokenid; int64_t amount;
-
-
-    if ( fHelp || params.size()!=3)
-        throw runtime_error("pegsfund pegstxid tokenid amount\n");
-    if ( ensure_CCrequirements(EVAL_PEGS) < 0 )
-        throw runtime_error(CC_REQUIREMENTS_MSG);
-    const CKeyStore& keystore = *pwalletMain;
-    Lock2NSPV(mypk);
-    pegstxid = Parseuint256(params[0].get_str().c_str());
-    tokenid = Parseuint256(params[1].get_str().c_str());
-    amount = atof((char *)params[2].get_str().c_str()) * COIN + 0.00000000499999;
-    result = PegsFund(mypk,0,pegstxid,tokenid,amount);
-    if ( result[JSON_HEXTX].getValStr().size() > 0  )
-    {
-        result.push_back(Pair("result", "success"));
-    }
-    Unlock2NSPV(mypk);
-    return(result);
-}
-
-UniValue pegsget(const UniValue& params, bool fHelp, const CPubKey& mypk)
-{
-    UniValue result(UniValue::VOBJ); uint256 pegstxid,tokenid; int64_t amount;
-
-    if ( fHelp || params.size()!=3)
-        throw runtime_error("pegsget pegstxid tokenid amount\n");
-    if ( ensure_CCrequirements(EVAL_PEGS) < 0 )
-        throw runtime_error(CC_REQUIREMENTS_MSG);
-    Lock2NSPV(mypk);
-    pegstxid = Parseuint256(params[0].get_str().c_str());
-    tokenid = Parseuint256(params[1].get_str().c_str());
-    amount = atof((char *)params[2].get_str().c_str()) * COIN + 0.00000000499999;
-    result = PegsGet(mypk,0,pegstxid,tokenid,amount);
-    if ( result[JSON_HEXTX].getValStr().size() > 0  )
-    {
-        result.push_back(Pair("result", "success"));
-    }
-    Unlock2NSPV(mypk);
-    return(result);
-}
-
-UniValue pegsredeem(const UniValue& params, bool fHelp, const CPubKey& mypk)
-{
-    UniValue result(UniValue::VOBJ); uint256 pegstxid,tokenid; int64_t amount;
-
-    if ( fHelp || params.size()!=2)
-        throw runtime_error("pegsredeem pegstxid tokenid\n");
-    if ( ensure_CCrequirements(EVAL_PEGS) < 0 )
-        throw runtime_error(CC_REQUIREMENTS_MSG);
-    Lock2NSPV(mypk);
-    pegstxid = Parseuint256(params[0].get_str().c_str());
-    tokenid = Parseuint256(params[1].get_str().c_str());
-    result = PegsRedeem(mypk,0,pegstxid,tokenid);
-    if ( result[JSON_HEXTX].getValStr().size() > 0  )
-    {
-        result.push_back(Pair("result", "success"));
-    }
-    Unlock2NSPV(mypk);
-    return(result);
-}
-
-UniValue pegsliquidate(const UniValue& params, bool fHelp, const CPubKey& mypk)
-{
-    UniValue result(UniValue::VOBJ); uint256 pegstxid,tokenid,accounttxid;
-
-    if ( fHelp || params.size()!=3)
-        throw runtime_error("pegsliquidate pegstxid tokenid accounttxid\n");
-    if ( ensure_CCrequirements(EVAL_PEGS) < 0 )
-        throw runtime_error(CC_REQUIREMENTS_MSG);
-    Lock2NSPV(mypk);
-    pegstxid = Parseuint256(params[0].get_str().c_str());
-    tokenid = Parseuint256(params[1].get_str().c_str());
-    accounttxid = Parseuint256(params[2].get_str().c_str());
-    result = PegsLiquidate(mypk,0,pegstxid,tokenid,accounttxid);
-    if ( result[JSON_HEXTX].getValStr().size() > 0  )
-    {
-        result.push_back(Pair("result", "success"));
-    }
-    Unlock2NSPV(mypk);
-    return(result);
-}
-
-UniValue pegsexchange(const UniValue& params, bool fHelp, const CPubKey& mypk)
-{
-    UniValue result(UniValue::VOBJ); uint256 pegstxid,tokenid,accounttxid; int64_t amount;
-
-    if ( fHelp || params.size()!=3)
-        throw runtime_error("pegsexchange pegstxid tokenid amount\n");
-    if ( ensure_CCrequirements(EVAL_PEGS) < 0 )
-        throw runtime_error(CC_REQUIREMENTS_MSG);
-    Lock2NSPV(mypk);
-    pegstxid = Parseuint256(params[0].get_str().c_str());
-    tokenid = Parseuint256(params[1].get_str().c_str());
-    amount = atof((char *)params[2].get_str().c_str()) * COIN + 0.00000000499999;
-    result = PegsExchange(mypk,0,pegstxid,tokenid,amount);
-    if ( result[JSON_HEXTX].getValStr().size() > 0  )
-    {
-        result.push_back(Pair("result", "success"));
-    }
-    Unlock2NSPV(mypk);
-    return(result);
-}
-
-UniValue pegsaccounthistory(const UniValue& params, bool fHelp, const CPubKey& mypk)
-{
-    uint256 pegstxid;
-
-    if ( fHelp || params.size() != 1 )
-        throw runtime_error("pegsaccounthistory pegstxid\n");
-    if ( ensure_CCrequirements(EVAL_GATEWAYS) < 0 )
-        throw runtime_error(CC_REQUIREMENTS_MSG);
-    pegstxid = Parseuint256((char *)params[0].get_str().c_str());
-    return(PegsAccountHistory(mypk,pegstxid));
-}
-
-UniValue pegsaccountinfo(const UniValue& params, bool fHelp, const CPubKey& mypk)
-{
-    uint256 pegstxid;
-
-    if ( fHelp || params.size() != 1 )
-        throw runtime_error("pegsaccountinfo pegstxid\n");
-    if ( ensure_CCrequirements(EVAL_GATEWAYS) < 0 )
-        throw runtime_error(CC_REQUIREMENTS_MSG);
-    pegstxid = Parseuint256((char *)params[0].get_str().c_str());
-    return(PegsAccountInfo(mypk,pegstxid));
-}
-
-UniValue pegsworstaccounts(const UniValue& params, bool fHelp, const CPubKey& mypk)
-{
-    uint256 pegstxid;
-
-    if ( fHelp || params.size() != 1 )
-        throw runtime_error("pegsworstaccounts pegstxid\n");
-    if ( ensure_CCrequirements(EVAL_GATEWAYS) < 0 )
-        throw runtime_error(CC_REQUIREMENTS_MSG);
-    pegstxid = Parseuint256((char *)params[0].get_str().c_str());
-    return(PegsWorstAccounts(pegstxid));
-}
-
-UniValue pegsinfo(const UniValue& params, bool fHelp, const CPubKey& mypk)
-{
-    uint256 pegstxid;
-
-    if ( fHelp || params.size() != 1 )
-        throw runtime_error("pegsinfo pegstxid\n");
-    if ( ensure_CCrequirements(EVAL_GATEWAYS) < 0 )
-        throw runtime_error(CC_REQUIREMENTS_MSG);
-    pegstxid = Parseuint256((char *)params[0].get_str().c_str());
-    return(PegsInfo(pegstxid));
-}
-
-=======
->>>>>>> 68a4f520
 extern UniValue dumpprivkey(const UniValue& params, bool fHelp, const CPubKey& mypk); // in rpcdump.cpp
 extern UniValue convertpassphrase(const UniValue& params, bool fHelp, const CPubKey& mypk);
 extern UniValue importprivkey(const UniValue& params, bool fHelp, const CPubKey& mypk);

// Copyright (c) 2010 Satoshi Nakamoto
// Copyright (c) 2009-2014 The Bitcoin Core developers
// Distributed under the MIT software license, see the accompanying
// file COPYING or http://www.opensource.org/licenses/mit-license.php.

#include "amount.h"
#include "base58.h"
#include "consensus/upgrades.h"
#include "core_io.h"
#include "init.h"
#include "main.h"
#include "net.h"
#include "netbase.h"
#include "rpcserver.h"
#include "timedata.h"
#include "util.h"
#include "utilmoneystr.h"
#include "wallet.h"
#include "walletdb.h"
#include "primitives/transaction.h"
#include "zcbenchmarks.h"
#include "script/interpreter.h"

#include "utiltime.h"
#include "asyncrpcoperation.h"
#include "asyncrpcqueue.h"
#include "wallet/asyncrpcoperation_mergetoaddress.h"
#include "wallet/asyncrpcoperation_sendmany.h"
#include "wallet/asyncrpcoperation_shieldcoinbase.h"

#include "sodium.h"

#include <stdint.h>

#include <boost/assign/list_of.hpp>

#include <univalue.h>

#include <numeric>


using namespace std;

using namespace libzcash;

extern char ASSETCHAINS_SYMBOL[KOMODO_ASSETCHAIN_MAXLEN];
extern std::string ASSETCHAINS_OVERRIDE_PUBKEY;
extern int32_t ASSETCHAINS_STREAM;
extern UniValue TxJoinSplitToJSON(const CTransaction& tx);
extern uint8_t ASSETCHAINS_PRIVATE;
uint32_t komodo_segid32(char *coinaddr);

int64_t nWalletUnlockTime;
static CCriticalSection cs_nWalletUnlockTime;
std::string CCerror;

// Private method:
UniValue z_getoperationstatus_IMPL(const UniValue&, bool);

#define PLAN_NAME_MAX   8
#define VALID_PLAN_NAME(x)  (strlen(x) <= PLAN_NAME_MAX)

std::string HelpRequiringPassphrase()
{
    return pwalletMain && pwalletMain->IsCrypted()
        ? "\nRequires wallet passphrase to be set with walletpassphrase call."
        : "";
}

bool EnsureWalletIsAvailable(bool avoidException)
{
    if (!pwalletMain)
    {
        if (!avoidException)
            throw JSONRPCError(RPC_METHOD_NOT_FOUND, "Method not found (disabled)");
        else
            return false;
    }
    return true;
}

void EnsureWalletIsUnlocked()
{
    if (pwalletMain->IsLocked())
        throw JSONRPCError(RPC_WALLET_UNLOCK_NEEDED, "Error: Please enter the wallet passphrase with walletpassphrase first.");
}

uint64_t komodo_accrued_interest(int32_t *txheightp,uint32_t *locktimep,uint256 hash,int32_t n,int32_t checkheight,uint64_t checkvalue,int32_t tipheight);

void WalletTxToJSON(const CWalletTx& wtx, UniValue& entry)
{
    //int32_t i,n,txheight; uint32_t locktime; uint64_t interest = 0;
    int confirms = wtx.GetDepthInMainChain();
    entry.push_back(Pair("confirmations", confirms));
    if (wtx.IsCoinBase())
        entry.push_back(Pair("generated", true));
    if (confirms > 0)
    {
        entry.push_back(Pair("blockhash", wtx.hashBlock.GetHex()));
        entry.push_back(Pair("blockindex", wtx.nIndex));
        entry.push_back(Pair("blocktime", mapBlockIndex[wtx.hashBlock]->GetBlockTime()));
        entry.push_back(Pair("expiryheight", (int64_t)wtx.nExpiryHeight));
    }
    uint256 hash = wtx.GetHash();
    entry.push_back(Pair("txid", hash.GetHex()));
    UniValue conflicts(UniValue::VARR);
    BOOST_FOREACH(const uint256& conflict, wtx.GetConflicts())
        conflicts.push_back(conflict.GetHex());
    entry.push_back(Pair("walletconflicts", conflicts));
    entry.push_back(Pair("time", wtx.GetTxTime()));
    entry.push_back(Pair("timereceived", (int64_t)wtx.nTimeReceived));
    BOOST_FOREACH(const PAIRTYPE(string,string)& item, wtx.mapValue)
        entry.push_back(Pair(item.first, item.second));

    entry.push_back(Pair("vjoinsplit", TxJoinSplitToJSON(wtx)));
}

string AccountFromValue(const UniValue& value)
{
    string strAccount = value.get_str();
    //if (strAccount != "")
    //    throw JSONRPCError(RPC_WALLET_ACCOUNTS_UNSUPPORTED, "Accounts are unsupported");
    return strAccount;
}

char *komodo_chainname()
{
     return(ASSETCHAINS_SYMBOL[0] == 0 ? (char *)"KMD" : ASSETCHAINS_SYMBOL);
}

UniValue getnewaddress(const UniValue& params, bool fHelp)
{
    if (!EnsureWalletIsAvailable(fHelp))
        return NullUniValue;

    if (fHelp || params.size() > 1)
        throw runtime_error(
            "getnewaddress ( \"account\" )\n"
            "\nReturns a new " + strprintf("%s",komodo_chainname()) + " address for receiving payments.\n"
            "\nArguments:\n"
            "1. \"account\"        (string, optional) DEPRECATED. If provided, it MUST be set to the empty string \"\" to represent the default account. Passing any other string will result in an error.\n"
            "\nResult:\n"
            "\"" + strprintf("%s",komodo_chainname()) + "_address\"    (string) The new " + strprintf("%s",komodo_chainname()) + " address\n"
            "\nExamples:\n"
            + HelpExampleCli("getnewaddress", "")
            + HelpExampleRpc("getnewaddress", "")
        );

    LOCK2(cs_main, pwalletMain->cs_wallet);

    // Parse the account first so we don't generate a key if there's an error
    string strAccount;
    if (params.size() > 0)
        strAccount = AccountFromValue(params[0]);

    if (!pwalletMain->IsLocked())
        pwalletMain->TopUpKeyPool();

    // Generate a new key that is added to wallet
    CPubKey newKey;
    if (!pwalletMain->GetKeyFromPool(newKey))
        throw JSONRPCError(RPC_WALLET_KEYPOOL_RAN_OUT, "Error: Keypool ran out, please call keypoolrefill first");
    CKeyID keyID = newKey.GetID();

    pwalletMain->SetAddressBook(keyID, strAccount, "receive");

    return CBitcoinAddress(keyID).ToString();
}


CBitcoinAddress GetAccountAddress(string strAccount, bool bForceNew=false)
{
    CWalletDB walletdb(pwalletMain->strWalletFile);

    CAccount account;
    walletdb.ReadAccount(strAccount, account);

    bool bKeyUsed = false;

    // Check if the current key has been used
    if (account.vchPubKey.IsValid())
    {
        CScript scriptPubKey = GetScriptForDestination(account.vchPubKey.GetID());
        for (map<uint256, CWalletTx>::iterator it = pwalletMain->mapWallet.begin();
             it != pwalletMain->mapWallet.end() && account.vchPubKey.IsValid();
             ++it)
        {
            const CWalletTx& wtx = (*it).second;
            BOOST_FOREACH(const CTxOut& txout, wtx.vout)
                if (txout.scriptPubKey == scriptPubKey)
                    bKeyUsed = true;
        }
    }

    // Generate a new key
    if (!account.vchPubKey.IsValid() || bForceNew || bKeyUsed)
    {
        if (!pwalletMain->GetKeyFromPool(account.vchPubKey))
            throw JSONRPCError(RPC_WALLET_KEYPOOL_RAN_OUT, "Error: Keypool ran out, please call keypoolrefill first");

        pwalletMain->SetAddressBook(account.vchPubKey.GetID(), strAccount, "receive");
        walletdb.WriteAccount(strAccount, account);
    }

    return CBitcoinAddress(account.vchPubKey.GetID());
}

UniValue getaccountaddress(const UniValue& params, bool fHelp)
{
    if (!EnsureWalletIsAvailable(fHelp))
        return NullUniValue;

    if (fHelp || params.size() != 1)
        throw runtime_error(
            "getaccountaddress \"account\"\n"
            "\nDEPRECATED. Returns the current " + strprintf("%s",komodo_chainname()) + " address for receiving payments to this account.\n"
            "\nArguments:\n"
            "1. \"account\"       (string, required) MUST be set to the empty string \"\" to represent the default account. Passing any other string will result in an error.\n"
            "\nResult:\n"
            "\"" + strprintf("%s",komodo_chainname()) + "_address\"   (string) The account " + strprintf("%s",komodo_chainname()) + " address\n"
            "\nExamples:\n"
            + HelpExampleCli("getaccountaddress", "")
            + HelpExampleCli("getaccountaddress", "\"\"")
            + HelpExampleCli("getaccountaddress", "\"myaccount\"")
            + HelpExampleRpc("getaccountaddress", "\"myaccount\"")
        );

    LOCK2(cs_main, pwalletMain->cs_wallet);

    // Parse the account first so we don't generate a key if there's an error
    string strAccount = AccountFromValue(params[0]);

    UniValue ret(UniValue::VSTR);

    ret = GetAccountAddress(strAccount).ToString();
    return ret;
}


UniValue getrawchangeaddress(const UniValue& params, bool fHelp)
{
    if (!EnsureWalletIsAvailable(fHelp))
        return NullUniValue;

    if (fHelp || params.size() > 1)
        throw runtime_error(
            "getrawchangeaddress\n"
            "\nReturns a new " + strprintf("%s",komodo_chainname()) + " address, for receiving change.\n"
            "This is for use with raw transactions, NOT normal use.\n"
            "\nResult:\n"
            "\"address\"    (string) The address\n"
            "\nExamples:\n"
            + HelpExampleCli("getrawchangeaddress", "")
            + HelpExampleRpc("getrawchangeaddress", "")
       );

    LOCK2(cs_main, pwalletMain->cs_wallet);

    if (!pwalletMain->IsLocked())
        pwalletMain->TopUpKeyPool();

    CReserveKey reservekey(pwalletMain);
    CPubKey vchPubKey;
    if (!reservekey.GetReservedKey(vchPubKey))
        throw JSONRPCError(RPC_WALLET_KEYPOOL_RAN_OUT, "Error: Keypool ran out, please call keypoolrefill first");

    reservekey.KeepKey();

    CKeyID keyID = vchPubKey.GetID();

    return CBitcoinAddress(keyID).ToString();
}


UniValue setaccount(const UniValue& params, bool fHelp)
{
    if (!EnsureWalletIsAvailable(fHelp))
        return NullUniValue;

    if (fHelp || params.size() < 1 || params.size() > 2)
        throw runtime_error(
            "setaccount \"" + strprintf("%s",komodo_chainname()) + "_address\" \"account\"\n"
            "\nDEPRECATED. Sets the account associated with the given address.\n"
            "\nArguments:\n"
            "1. \"" + strprintf("%s",komodo_chainname()) + "_address\"  (string, required) The " + strprintf("%s",komodo_chainname()) + " address to be associated with an account.\n"
            "2. \"account\"         (string, required) MUST be set to the empty string \"\" to represent the default account. Passing any other string will result in an error.\n"
            "\nExamples:\n"
            + HelpExampleCli("setaccount", "\"RD6GgnrMpPaTSMn8vai6yiGA7mN4QGPV\" \"tabby\"")
            + HelpExampleRpc("setaccount", "\"RD6GgnrMpPaTSMn8vai6yiGA7mN4QGPV\", \"tabby\"")
        );

    LOCK2(cs_main, pwalletMain->cs_wallet);

    CBitcoinAddress address(params[0].get_str());
    if (!address.IsValid())
        throw JSONRPCError(RPC_INVALID_ADDRESS_OR_KEY, "Invalid " + strprintf("%s",komodo_chainname()) + " address");

    string strAccount;
    if (params.size() > 1)
        strAccount = AccountFromValue(params[1]);

    // Only add the account if the address is yours.
    if (IsMine(*pwalletMain, address.Get()))
    {
        // Detect when changing the account of an address that is the 'unused current key' of another account:
        if (pwalletMain->mapAddressBook.count(address.Get()))
        {
            string strOldAccount = pwalletMain->mapAddressBook[address.Get()].name;
            if (address == GetAccountAddress(strOldAccount))
                GetAccountAddress(strOldAccount, true);
        }
        pwalletMain->SetAddressBook(address.Get(), strAccount, "receive");
    }
    else
        throw JSONRPCError(RPC_MISC_ERROR, "setaccount can only be used with own address");

    return NullUniValue;
}


UniValue getaccount(const UniValue& params, bool fHelp)
{
    if (!EnsureWalletIsAvailable(fHelp))
        return NullUniValue;

    if (fHelp || params.size() != 1)
        throw runtime_error(
            "getaccount \"" + strprintf("%s",komodo_chainname()) + "_address\"\n"
            "\nDEPRECATED. Returns the account associated with the given address.\n"
            "\nArguments:\n"
            "1. \"" + strprintf("%s",komodo_chainname()) + "_address\"  (string, required) The " + strprintf("%s",komodo_chainname()) + " address for account lookup.\n"
            "\nResult:\n"
            "\"accountname\"        (string) the account address\n"
            "\nExamples:\n"
            + HelpExampleCli("getaccount", "\"RD6GgnrMpPaTSMn8vai6yiGA7mN4QGPV\"")
            + HelpExampleRpc("getaccount", "\"RD6GgnrMpPaTSMn8vai6yiGA7mN4QGPV\"")
        );

    LOCK2(cs_main, pwalletMain->cs_wallet);

    CBitcoinAddress address(params[0].get_str());
    if (!address.IsValid())
        throw JSONRPCError(RPC_INVALID_ADDRESS_OR_KEY, "Invalid " + strprintf("%s",komodo_chainname()) + " address");

    string strAccount;
    map<CTxDestination, CAddressBookData>::iterator mi = pwalletMain->mapAddressBook.find(address.Get());
    if (mi != pwalletMain->mapAddressBook.end() && !(*mi).second.name.empty())
        strAccount = (*mi).second.name;
    return strAccount;
}


UniValue getaddressesbyaccount(const UniValue& params, bool fHelp)
{
    if (!EnsureWalletIsAvailable(fHelp))
        return NullUniValue;

    if (fHelp || params.size() != 1)
        throw runtime_error(
            "getaddressesbyaccount \"account\"\n"
            "\nDEPRECATED. Returns the list of addresses for the given account.\n"
            "\nArguments:\n"
            "1. \"account\"  (string, required) MUST be set to the empty string \"\" to represent the default account. Passing any other string will result in an error.\n"
            "\nResult:\n"
            "[                     (json array of string)\n"
            "  \"" + strprintf("%s",komodo_chainname()) + "_address\"  (string) a " + strprintf("%s",komodo_chainname()) + " address associated with the given account\n"
            "  ,...\n"
            "]\n"
            "\nExamples:\n"
            + HelpExampleCli("getaddressesbyaccount", "\"tabby\"")
            + HelpExampleRpc("getaddressesbyaccount", "\"tabby\"")
        );

    LOCK2(cs_main, pwalletMain->cs_wallet);

    string strAccount = AccountFromValue(params[0]);

    // Find all addresses that have the given account
    UniValue ret(UniValue::VARR);
    BOOST_FOREACH(const PAIRTYPE(CBitcoinAddress, CAddressBookData)& item, pwalletMain->mapAddressBook)
    {
        const CBitcoinAddress& address = item.first;
        const string& strName = item.second.name;
        if (strName == strAccount)
            ret.push_back(address.ToString());
    }
    return ret;
}

static void SendMoney(const CTxDestination &address, CAmount nValue, bool fSubtractFeeFromAmount, CWalletTx& wtxNew,uint8_t *opretbuf,int32_t opretlen,long int opretValue)
{
    CAmount curBalance = pwalletMain->GetBalance();

    // Check amount
    if (nValue <= 0)
        throw JSONRPCError(RPC_INVALID_PARAMETER, "Invalid amount");

    if (nValue > curBalance)
        throw JSONRPCError(RPC_WALLET_INSUFFICIENT_FUNDS, "Insufficient funds");

    // Parse Zcash address
    CScript scriptPubKey = GetScriptForDestination(address);

    // Create and send the transaction
    CReserveKey reservekey(pwalletMain);
    CAmount nFeeRequired;
    std::string strError;
    vector<CRecipient> vecSend;
    int nChangePosRet = -1;
    CRecipient recipient = {scriptPubKey, nValue, fSubtractFeeFromAmount};
    vecSend.push_back(recipient);
    if ( opretlen > 0 && opretbuf != 0 )
    {
        CScript opretpubkey; int32_t i; uint8_t *ptr;
        opretpubkey.resize(opretlen);
        ptr = (uint8_t *)opretpubkey.data();
        for (i=0; i<opretlen; i++)
        {
            ptr[i] = opretbuf[i];
            //printf("%02x",ptr[i]);
        }
        //printf(" opretbuf[%d]\n",opretlen);
        CRecipient opret = { opretpubkey, opretValue, false };
        vecSend.push_back(opret);
    }
    if (!pwalletMain->CreateTransaction(vecSend, wtxNew, reservekey, nFeeRequired, nChangePosRet, strError)) {
        if (!fSubtractFeeFromAmount && nValue + nFeeRequired > pwalletMain->GetBalance())
            strError = strprintf("Error: This transaction requires a transaction fee of at least %s because of its amount, complexity, or use of recently received funds!", FormatMoney(nFeeRequired));
        throw JSONRPCError(RPC_WALLET_ERROR, strError);
    }
    if (!pwalletMain->CommitTransaction(wtxNew, reservekey))
        throw JSONRPCError(RPC_WALLET_ERROR, "Error: The transaction was rejected! This might happen if some of the coins in your wallet were already spent, such as if you used a copy of wallet.dat and coins were spent in the copy but not marked as spent here.");
}

int32_t komodo_isnotaryvout(char *coinaddr);

UniValue sendtoaddress(const UniValue& params, bool fHelp)
{
    if (!EnsureWalletIsAvailable(fHelp))
        return NullUniValue;

    if (fHelp || params.size() < 2 || params.size() > 5)
        throw runtime_error(
            "sendtoaddress \"" + strprintf("%s",komodo_chainname()) + "_address\" amount ( \"comment\" \"comment-to\" subtractfeefromamount )\n"
            "\nSend an amount to a given address. The amount is a real and is rounded to the nearest 0.00000001\n"
            + HelpRequiringPassphrase() +
            "\nArguments:\n"
            "1. \"" + strprintf("%s",komodo_chainname()) + "_address\"  (string, required) The " + strprintf("%s",komodo_chainname()) + " address to send to.\n"
            "2. \"amount\"      (numeric, required) The amount in " + strprintf("%s",komodo_chainname()) + " to send. eg 0.1\n"
            "3. \"comment\"     (string, optional) A comment used to store what the transaction is for. \n"
            "                             This is not part of the transaction, just kept in your wallet.\n"
            "4. \"comment-to\"  (string, optional) A comment to store the name of the person or organization \n"
            "                             to which you're sending the transaction. This is not part of the \n"
            "                             transaction, just kept in your wallet.\n"
            "5. subtractfeefromamount  (boolean, optional, default=false) The fee will be deducted from the amount being sent.\n"
            "                             The recipient will receive less " + strprintf("%s",komodo_chainname()) + " than you enter in the amount field.\n"
            "\nResult:\n"
            "\"transactionid\"  (string) The transaction id.\n"
            "\nExamples:\n"
            + HelpExampleCli("sendtoaddress", "\"RD6GgnrMpPaTSMn8vai6yiGA7mN4QGPV\" 0.1")
            + HelpExampleCli("sendtoaddress", "\"RD6GgnrMpPaTSMn8vai6yiGA7mN4QGPV\" 0.1 \"donation\" \"seans outpost\"")
            + HelpExampleCli("sendtoaddress", "\"RD6GgnrMpPaTSMn8vai6yiGA7mN4QGPV\" 0.1 \"\" \"\" true")
            + HelpExampleRpc("sendtoaddress", "\"RD6GgnrMpPaTSMn8vai6yiGA7mN4QGPV\", 0.1, \"donation\", \"seans outpost\"")
        );

    if ( ASSETCHAINS_PRIVATE != 0 && AmountFromValue(params[1]) > 0 )
    {
        if ( komodo_isnotaryvout((char *)params[0].get_str().c_str()) == 0 )
        {
            throw JSONRPCError(RPC_INVALID_ADDRESS_OR_KEY, "Invalid " + strprintf("%s",komodo_chainname()) + " address");
        }
    }
    LOCK2(cs_main, pwalletMain->cs_wallet);

    CBitcoinAddress address(params[0].get_str());
    if (!address.IsValid())
        throw JSONRPCError(RPC_INVALID_ADDRESS_OR_KEY, "Invalid " + strprintf("%s",komodo_chainname()) + " address");

    // Amount
    CAmount nAmount = AmountFromValue(params[1]);
    if (nAmount <= 0)
        throw JSONRPCError(RPC_TYPE_ERROR, "Invalid amount for send");

    // Wallet comments
    CWalletTx wtx;
    if (params.size() > 2 && !params[2].isNull() && !params[2].get_str().empty())
        wtx.mapValue["comment"] = params[2].get_str();
    if (params.size() > 3 && !params[3].isNull() && !params[3].get_str().empty())
        wtx.mapValue["to"]      = params[3].get_str();

    bool fSubtractFeeFromAmount = false;
    if (params.size() > 4)
        fSubtractFeeFromAmount = params[4].get_bool();

    EnsureWalletIsUnlocked();

    SendMoney(address.Get(), nAmount, fSubtractFeeFromAmount, wtx,0,0,0);

    return wtx.GetHash().GetHex();
}
#include "komodo_defs.h"

#define KOMODO_KVPROTECTED 1
#define KOMODO_KVBINARY 2
#define KOMODO_KVDURATION 1440
#define IGUANA_MAXSCRIPTSIZE 10001
uint64_t PAX_fiatdest(uint64_t *seedp,int32_t tokomodo,char *destaddr,uint8_t pubkey37[37],char *coinaddr,int32_t height,char *base,int64_t fiatoshis);
int32_t komodo_opreturnscript(uint8_t *script,uint8_t type,uint8_t *opret,int32_t opretlen);
#define CRYPTO777_KMDADDR "RXL3YXG2ceaB6C5hfJcN4fvmLH2C34knhA"
extern int32_t KOMODO_PAX;
extern uint64_t KOMODO_INTERESTSUM,KOMODO_WALLETBALANCE;
int32_t komodo_is_issuer();
int32_t iguana_rwnum(int32_t rwflag,uint8_t *serialized,int32_t len,void *endianedp);
int32_t komodo_isrealtime(int32_t *kmdheightp);
int32_t pax_fiatstatus(uint64_t *available,uint64_t *deposited,uint64_t *issued,uint64_t *withdrawn,uint64_t *approved,uint64_t *redeemed,char *base);
int32_t komodo_kvsearch(uint256 *refpubkeyp,int32_t current_height,uint32_t *flagsp,int32_t *heightp,uint8_t value[IGUANA_MAXSCRIPTSIZE],uint8_t *key,int32_t keylen);
int32_t komodo_kvcmp(uint8_t *refvalue,uint16_t refvaluesize,uint8_t *value,uint16_t valuesize);
uint64_t komodo_kvfee(uint32_t flags,int32_t opretlen,int32_t keylen);
uint256 komodo_kvsig(uint8_t *buf,int32_t len,uint256 privkey);
int32_t komodo_kvduration(uint32_t flags);
uint256 komodo_kvprivkey(uint256 *pubkeyp,char *passphrase);
int32_t komodo_kvsigverify(uint8_t *buf,int32_t len,uint256 _pubkey,uint256 sig);

UniValue kvupdate(const UniValue& params, bool fHelp)
{
    static uint256 zeroes;
    CWalletTx wtx; UniValue ret(UniValue::VOBJ);
    uint8_t keyvalue[IGUANA_MAXSCRIPTSIZE*8],opretbuf[IGUANA_MAXSCRIPTSIZE*8]; int32_t i,coresize,haveprivkey,duration,opretlen,height; uint16_t keylen=0,valuesize=0,refvaluesize=0; uint8_t *key,*value=0; uint32_t flags,tmpflags,n; struct komodo_kv *ptr; uint64_t fee; uint256 privkey,pubkey,refpubkey,sig;
    if (fHelp || params.size() < 3 )
        throw runtime_error(
            "kvupdate key \"value\" days passphrase\n"
            "\nStore a key value. This feature is only available for asset chains.\n"
            "\nArguments:\n"
            "1. key                      (string, required) key\n"
            "2. \"value\"                (string, required) value\n"
            "3. days                     (numeric, required) amount of days(1440 blocks/day) before the key expires. Minimum 1 day\n"
            "4. passphrase               (string, optional) passphrase required to update this key\n"
            "\nResult:\n"
            "{\n"
            "  \"coin\": \"xxxxx\",          (string) chain the key is stored on\n"
            "  \"height\": xxxxx,            (numeric) height the key was stored at\n"
            "  \"expiration\": xxxxx,        (numeric) height the key will expire\n"
            "  \"flags\": x,                 (string) amount of days the key will be stored \n"
            "  \"key\": \"xxxxx\",           (numeric) stored key\n"
            "  \"keylen\": xxxxx,            (numeric) length of the key\n"
            "  \"value\": \"xxxxx\"          (numeric) stored value\n"
            "  \"valuesize\": xxxxx,         (string) length of the stored value\n"
            "  \"fee\": xxxxx                (string) transaction fee paid to store the key\n"
            "  \"txid\": \"xxxxx\"           (string) transaction id\n"
            "}\n"
            "\nExamples:\n"
            + HelpExampleCli("kvupdate", "examplekey \"examplevalue\" 2 examplepassphrase")
            + HelpExampleRpc("kvupdate", "\"examplekey\",\"examplevalue\",\"2\",\"examplepassphrase\"")
        );
    if (!EnsureWalletIsAvailable(fHelp))
        return 0;
    if ( ASSETCHAINS_SYMBOL[0] == 0 )
        return(0);
    haveprivkey = 0;
    memset(&sig,0,sizeof(sig));
    memset(&privkey,0,sizeof(privkey));
    memset(&refpubkey,0,sizeof(refpubkey));
    memset(&pubkey,0,sizeof(pubkey));
    if ( (n= (int32_t)params.size()) >= 3 )
    {
        flags = atoi(params[2].get_str().c_str());
        //printf("flags.%d (%s) n.%d\n",flags,params[2].get_str().c_str(),n);
    } else flags = 0;
    if ( n >= 4 )
        privkey = komodo_kvprivkey(&pubkey,(char *)(n >= 4 ? params[3].get_str().c_str() : "password"));
    haveprivkey = 1;
    flags |= 1;
    /*for (i=0; i<32; i++)
        printf("%02x",((uint8_t *)&privkey)[i]);
    printf(" priv, ");
    for (i=0; i<32; i++)
        printf("%02x",((uint8_t *)&pubkey)[i]);
    printf(" pubkey, privkey derived from (%s)\n",(char *)params[3].get_str().c_str());
    */
    LOCK2(cs_main, pwalletMain->cs_wallet);
    if ( (keylen= (int32_t)strlen(params[0].get_str().c_str())) > 0 )
    {
        key = (uint8_t *)params[0].get_str().c_str();
        if ( n >= 2 && params[1].get_str().c_str() != 0 )
        {
            value = (uint8_t *)params[1].get_str().c_str();
            valuesize = (int32_t)strlen(params[1].get_str().c_str());
        }
        memcpy(keyvalue,key,keylen);
        if ( (refvaluesize= komodo_kvsearch(&refpubkey,chainActive.LastTip()->nHeight,&tmpflags,&height,&keyvalue[keylen],key,keylen)) >= 0 )
        {
            if ( (tmpflags & KOMODO_KVPROTECTED) != 0 )
            {
                if ( memcmp(&refpubkey,&pubkey,sizeof(refpubkey)) != 0 )
                {
                    ret.push_back(Pair("error",(char *)"cant modify write once key without passphrase"));
                    return ret;
                }
            }
            if ( keylen+refvaluesize <= sizeof(keyvalue) )
            {
                sig = komodo_kvsig(keyvalue,keylen+refvaluesize,privkey);
                if ( komodo_kvsigverify(keyvalue,keylen+refvaluesize,refpubkey,sig) < 0 )
                {
                    ret.push_back(Pair("error",(char *)"error verifying sig, passphrase is probably wrong"));
                    printf("VERIFY ERROR\n");
                    return ret;
                } // else printf("verified immediately\n");
            }
        }
        //for (i=0; i<32; i++)
        //    printf("%02x",((uint8_t *)&sig)[i]);
        //printf(" sig for keylen.%d + valuesize.%d\n",keylen,refvaluesize);
        ret.push_back(Pair("coin",(char *)(ASSETCHAINS_SYMBOL[0] == 0 ? "KMD" : ASSETCHAINS_SYMBOL)));
        height = chainActive.LastTip()->nHeight;
        if ( memcmp(&zeroes,&refpubkey,sizeof(refpubkey)) != 0 )
            ret.push_back(Pair("owner",refpubkey.GetHex()));
        ret.push_back(Pair("height", (int64_t)height));
        duration = komodo_kvduration(flags); //((flags >> 2) + 1) * KOMODO_KVDURATION;
        ret.push_back(Pair("expiration", (int64_t)(height+duration)));
        ret.push_back(Pair("flags",(int64_t)flags));
        ret.push_back(Pair("key",params[0].get_str()));
        ret.push_back(Pair("keylen",(int64_t)keylen));
        if ( n >= 2 && params[1].get_str().c_str() != 0 )
        {
            ret.push_back(Pair("value",params[1].get_str()));
            ret.push_back(Pair("valuesize",valuesize));
        }
        iguana_rwnum(1,&keyvalue[0],sizeof(keylen),&keylen);
        iguana_rwnum(1,&keyvalue[2],sizeof(valuesize),&valuesize);
        iguana_rwnum(1,&keyvalue[4],sizeof(height),&height);
        iguana_rwnum(1,&keyvalue[8],sizeof(flags),&flags);
        memcpy(&keyvalue[12],key,keylen);
        if ( value != 0 )
            memcpy(&keyvalue[12 + keylen],value,valuesize);
        coresize = (int32_t)(sizeof(flags)+sizeof(height)+sizeof(uint16_t)*2+keylen+valuesize);
        if ( haveprivkey != 0 )
        {
            for (i=0; i<32; i++)
                keyvalue[12 + keylen + valuesize + i] = ((uint8_t *)&pubkey)[i];
            coresize += 32;
            if ( refvaluesize >=0 )
            {
                for (i=0; i<32; i++)
                    keyvalue[12 + keylen + valuesize + 32 + i] = ((uint8_t *)&sig)[i];
                coresize += 32;
            }
        }
        if ( (opretlen= komodo_opreturnscript(opretbuf,'K',keyvalue,coresize)) == 40 )
            opretlen++;
        //for (i=0; i<opretlen; i++)
        //    printf("%02x",opretbuf[i]);
        //printf(" opretbuf keylen.%d valuesize.%d height.%d (%02x %02x %02x)\n",*(uint16_t *)&keyvalue[0],*(uint16_t *)&keyvalue[2],*(uint32_t *)&keyvalue[4],keyvalue[8],keyvalue[9],keyvalue[10]);
        EnsureWalletIsUnlocked();
        fee = komodo_kvfee(flags,opretlen,keylen);
        ret.push_back(Pair("fee",(double)fee/COIN));
        CBitcoinAddress destaddress(CRYPTO777_KMDADDR);
        if (!destaddress.IsValid())
            throw JSONRPCError(RPC_INVALID_ADDRESS_OR_KEY, "Invalid dest Bitcoin address");
        SendMoney(destaddress.Get(),10000,false,wtx,opretbuf,opretlen,fee);
        ret.push_back(Pair("txid",wtx.GetHash().GetHex()));
    } else ret.push_back(Pair("error",(char *)"null key"));
    return ret;
}

UniValue paxdeposit(const UniValue& params, bool fHelp)
{
    uint64_t available,deposited,issued,withdrawn,approved,redeemed,seed,komodoshis = 0; int32_t height; char destaddr[64]; uint8_t i,pubkey37[33];
    bool fSubtractFeeFromAmount = false;
    if ( KOMODO_PAX == 0 )
    {
        throw runtime_error("paxdeposit disabled without -pax");
    }
    if ( komodo_is_issuer() != 0 )
        throw JSONRPCError(RPC_INVALID_ADDRESS_OR_KEY, "paxdeposit only from KMD");
    if (!EnsureWalletIsAvailable(fHelp))
        throw runtime_error("paxdeposit needs wallet"); //return Value::null;
    if (fHelp || params.size() != 3)
        throw runtime_error("paxdeposit address fiatoshis base");
    LOCK2(cs_main, pwalletMain->cs_wallet);
    CBitcoinAddress address(params[0].get_str());
    if (!address.IsValid())
        throw JSONRPCError(RPC_INVALID_ADDRESS_OR_KEY, "Invalid Bitcoin address");
    int64_t fiatoshis = atof(params[1].get_str().c_str()) * COIN;
    std::string base = params[2].get_str();
    std::string dest;
    height = chainActive.LastTip()->nHeight;
    if ( pax_fiatstatus(&available,&deposited,&issued,&withdrawn,&approved,&redeemed,(char *)base.c_str()) != 0 || available < fiatoshis )
    {
        fprintf(stderr,"available %llu vs fiatoshis %llu\n",(long long)available,(long long)fiatoshis);
        throw runtime_error("paxdeposit not enough available inventory");
    }
    komodoshis = PAX_fiatdest(&seed,0,destaddr,pubkey37,(char *)params[0].get_str().c_str(),height,(char *)base.c_str(),fiatoshis);
    dest.append(destaddr);
    CBitcoinAddress destaddress(CRYPTO777_KMDADDR);
    if (!destaddress.IsValid())
        throw JSONRPCError(RPC_INVALID_ADDRESS_OR_KEY, "Invalid dest Bitcoin address");
    for (i=0; i<33; i++)
        fprintf(stderr,"%02x",pubkey37[i]);
    fprintf(stderr," ht.%d srcaddr.(%s) %s fiatoshis.%lld -> dest.(%s) komodoshis.%llu seed.%llx\n",height,(char *)params[0].get_str().c_str(),(char *)base.c_str(),(long long)fiatoshis,destaddr,(long long)komodoshis,(long long)seed);
    EnsureWalletIsUnlocked();
    CWalletTx wtx;
    uint8_t opretbuf[64]; int32_t opretlen; uint64_t fee = komodoshis / 1000;
    if ( fee < 10000 )
        fee = 10000;
    iguana_rwnum(1,&pubkey37[33],sizeof(height),&height);
    opretlen = komodo_opreturnscript(opretbuf,'D',pubkey37,37);
    SendMoney(address.Get(),fee,fSubtractFeeFromAmount,wtx,opretbuf,opretlen,komodoshis);
    return wtx.GetHash().GetHex();
}

UniValue paxwithdraw(const UniValue& params, bool fHelp)
{
    CWalletTx wtx; std::string dest; int32_t kmdheight; uint64_t seed,komodoshis = 0; char destaddr[64]; uint8_t i,pubkey37[37]; bool fSubtractFeeFromAmount = false;
    if ( ASSETCHAINS_SYMBOL[0] == 0 )
        return(0);
    if (!EnsureWalletIsAvailable(fHelp))
        return 0;
    throw runtime_error("paxwithdraw deprecated");
    if (fHelp || params.size() != 2)
        throw runtime_error("paxwithdraw address fiatamount");
    if ( komodo_isrealtime(&kmdheight) == 0 )
        return(0);
    LOCK2(cs_main, pwalletMain->cs_wallet);
    CBitcoinAddress address(params[0].get_str());
    if (!address.IsValid())
        throw JSONRPCError(RPC_INVALID_ADDRESS_OR_KEY, "Invalid Bitcoin address");
    int64_t fiatoshis = atof(params[1].get_str().c_str()) * COIN;
    komodoshis = PAX_fiatdest(&seed,1,destaddr,pubkey37,(char *)params[0].get_str().c_str(),kmdheight,ASSETCHAINS_SYMBOL,fiatoshis);
    dest.append(destaddr);
    CBitcoinAddress destaddress(CRYPTO777_KMDADDR);
    if (!destaddress.IsValid())
        throw JSONRPCError(RPC_INVALID_ADDRESS_OR_KEY, "Invalid dest Bitcoin address");
    for (i=0; i<33; i++)
        printf("%02x",pubkey37[i]);
    printf(" kmdheight.%d srcaddr.(%s) %s fiatoshis.%lld -> dest.(%s) komodoshis.%llu seed.%llx\n",kmdheight,(char *)params[0].get_str().c_str(),ASSETCHAINS_SYMBOL,(long long)fiatoshis,destaddr,(long long)komodoshis,(long long)seed);
    EnsureWalletIsUnlocked();
    uint8_t opretbuf[64]; int32_t opretlen; uint64_t fee = fiatoshis / 1000;
    if ( fee < 10000 )
        fee = 10000;
    iguana_rwnum(1,&pubkey37[33],sizeof(kmdheight),&kmdheight);
    opretlen = komodo_opreturnscript(opretbuf,'W',pubkey37,37);
    SendMoney(destaddress.Get(),fee,fSubtractFeeFromAmount,wtx,opretbuf,opretlen,fiatoshis);
    return wtx.GetHash().GetHex();
}

UniValue listaddressgroupings(const UniValue& params, bool fHelp)
{
    if (!EnsureWalletIsAvailable(fHelp))
        return NullUniValue;

    if (fHelp)
        throw runtime_error(
            "listaddressgroupings\n"
            "\nLists groups of addresses which have had their common ownership\n"
            "made public by common use as inputs or as the resulting change\n"
            "in past transactions\n"
            "\nResult:\n"
            "[\n"
            "  [\n"
            "    [\n"
            "      \"" + strprintf("%s",komodo_chainname()) + " address\",     (string) The " + strprintf("%s",komodo_chainname()) + " address\n"
            "      amount,                 (numeric) The amount in " + strprintf("%s",komodo_chainname()) + "\n"
            "      \"account\"             (string, optional) The account (DEPRECATED)\n"
            "    ]\n"
            "    ,...\n"
            "  ]\n"
            "  ,...\n"
            "]\n"
            "\nExamples:\n"
            + HelpExampleCli("listaddressgroupings", "")
            + HelpExampleRpc("listaddressgroupings", "")
        );

    LOCK2(cs_main, pwalletMain->cs_wallet);

    UniValue jsonGroupings(UniValue::VARR);
    map<CTxDestination, CAmount> balances = pwalletMain->GetAddressBalances();
    BOOST_FOREACH(set<CTxDestination> grouping, pwalletMain->GetAddressGroupings())
    {
        UniValue jsonGrouping(UniValue::VARR);
        BOOST_FOREACH(CTxDestination address, grouping)
        {
            UniValue addressInfo(UniValue::VARR);
            addressInfo.push_back(CBitcoinAddress(address).ToString());
            addressInfo.push_back(ValueFromAmount(balances[address]));
            {
                if (pwalletMain->mapAddressBook.find(CBitcoinAddress(address).Get()) != pwalletMain->mapAddressBook.end())
                    addressInfo.push_back(pwalletMain->mapAddressBook.find(CBitcoinAddress(address).Get())->second.name);
            }
            jsonGrouping.push_back(addressInfo);
        }
        jsonGroupings.push_back(jsonGrouping);
    }
    return jsonGroupings;
}

UniValue signmessage(const UniValue& params, bool fHelp)
{
    if (!EnsureWalletIsAvailable(fHelp))
        return NullUniValue;

    if (fHelp || params.size() != 2)
        throw runtime_error(
            "signmessage \"" + strprintf("%s",komodo_chainname()) + " address\" \"message\"\n"
            "\nSign a message with the private key of an address"
            + HelpRequiringPassphrase() + "\n"
            "\nArguments:\n"
            "1. \"" + strprintf("%s",komodo_chainname()) + " address\"  (string, required) The " + strprintf("%s",komodo_chainname()) + " address to use for the private key.\n"
            "2. \"message\"         (string, required) The message to create a signature of.\n"
            "\nResult:\n"
            "\"signature\"          (string) The signature of the message encoded in base 64\n"
            "\nExamples:\n"
            "\nUnlock the wallet for 30 seconds\n"
            + HelpExampleCli("walletpassphrase", "\"mypassphrase\" 30") +
            "\nCreate the signature\n"
            + HelpExampleCli("signmessage", "\"RD6GgnrMpPaTSMn8vai6yiGA7mN4QGPV\" \"my message\"") +
            "\nVerify the signature\n"
            + HelpExampleCli("verifymessage", "\"RD6GgnrMpPaTSMn8vai6yiGA7mN4QGPV\" \"signature\" \"my message\"") +
            "\nAs json rpc\n"
            + HelpExampleRpc("signmessage", "\"RD6GgnrMpPaTSMn8vai6yiGA7mN4QGPV\", \"my message\"")
        );

    LOCK2(cs_main, pwalletMain->cs_wallet);

    EnsureWalletIsUnlocked();

    string strAddress = params[0].get_str();
    string strMessage = params[1].get_str();

    CBitcoinAddress addr(strAddress);
    if (!addr.IsValid())
        throw JSONRPCError(RPC_TYPE_ERROR, "Invalid address");

    CKeyID keyID;
    if (!addr.GetKeyID(keyID))
        throw JSONRPCError(RPC_TYPE_ERROR, "Address does not refer to key");

    CKey key;
    if (!pwalletMain->GetKey(keyID, key))
        throw JSONRPCError(RPC_WALLET_ERROR, "Private key not available");

    CHashWriter ss(SER_GETHASH, 0);
    ss << strMessageMagic;
    ss << strMessage;

    vector<unsigned char> vchSig;
    if (!key.SignCompact(ss.GetHash(), vchSig))
        throw JSONRPCError(RPC_INVALID_ADDRESS_OR_KEY, "Sign failed");

    return EncodeBase64(&vchSig[0], vchSig.size());
}

UniValue getreceivedbyaddress(const UniValue& params, bool fHelp)
{
    if (!EnsureWalletIsAvailable(fHelp))
        return NullUniValue;

    if (fHelp || params.size() < 1 || params.size() > 2)
        throw runtime_error(
            "getreceivedbyaddress \"" + strprintf("%s",komodo_chainname()) + "_address\" ( minconf )\n"
            "\nReturns the total amount received by the given " + strprintf("%s",komodo_chainname()) + " address in transactions with at least minconf confirmations.\n"
            "\nArguments:\n"
            "1. \"" + strprintf("%s",komodo_chainname()) + "_address\"  (string, required) The " + strprintf("%s",komodo_chainname()) + " address for transactions.\n"
            "2. minconf             (numeric, optional, default=1) Only include transactions confirmed at least this many times.\n"
            "\nResult:\n"
            "amount   (numeric) The total amount in " + strprintf("%s",komodo_chainname()) + " received at this address.\n"
            "\nExamples:\n"
            "\nThe amount from transactions with at least 1 confirmation\n"
            + HelpExampleCli("getreceivedbyaddress", "\"RD6GgnrMpPaTSMn8vai6yiGA7mN4QGPV\"") +
            "\nThe amount including unconfirmed transactions, zero confirmations\n"
            + HelpExampleCli("getreceivedbyaddress", "\"RD6GgnrMpPaTSMn8vai6yiGA7mN4QGPV\" 0") +
            "\nThe amount with at least 6 confirmations, very safe\n"
            + HelpExampleCli("getreceivedbyaddress", "\"RD6GgnrMpPaTSMn8vai6yiGA7mN4QGPV\" 6") +
            "\nAs a json rpc call\n"
            + HelpExampleRpc("getreceivedbyaddress", "\"RD6GgnrMpPaTSMn8vai6yiGA7mN4QGPV\", 6")
       );

    LOCK2(cs_main, pwalletMain->cs_wallet);

    // Bitcoin address
    CBitcoinAddress address = CBitcoinAddress(params[0].get_str());
    if (!address.IsValid())
        throw JSONRPCError(RPC_INVALID_ADDRESS_OR_KEY, "Invalid " + strprintf("%s",komodo_chainname()) + " address");
    CScript scriptPubKey = GetScriptForDestination(address.Get());
    if (!IsMine(*pwalletMain,scriptPubKey))
        return (double)0.0;

    // Minimum confirmations
    int nMinDepth = 1;
    if (params.size() > 1)
        nMinDepth = params[1].get_int();

    // Tally
    CAmount nAmount = 0;
    for (map<uint256, CWalletTx>::iterator it = pwalletMain->mapWallet.begin(); it != pwalletMain->mapWallet.end(); ++it)
    {
        const CWalletTx& wtx = (*it).second;
        if (wtx.IsCoinBase() || !CheckFinalTx(wtx))
            continue;

        BOOST_FOREACH(const CTxOut& txout, wtx.vout)
            if (txout.scriptPubKey == scriptPubKey)
                if (wtx.GetDepthInMainChain() >= nMinDepth)
                    nAmount += txout.nValue; // komodo_interest?
    }

    return  ValueFromAmount(nAmount);
}


UniValue getreceivedbyaccount(const UniValue& params, bool fHelp)
{
    if (!EnsureWalletIsAvailable(fHelp))
        return NullUniValue;

    if (fHelp || params.size() < 1 || params.size() > 2)
        throw runtime_error(
            "getreceivedbyaccount \"account\" ( minconf )\n"
            "\nDEPRECATED. Returns the total amount received by addresses with <account> in transactions with at least [minconf] confirmations.\n"
            "\nArguments:\n"
            "1. \"account\"      (string, required) MUST be set to the empty string \"\" to represent the default account. Passing any other string will result in an error.\n"
            "2. minconf          (numeric, optional, default=1) Only include transactions confirmed at least this many times.\n"
            "\nResult:\n"
            "amount              (numeric) The total amount in " + strprintf("%s",komodo_chainname()) + " received for this account.\n"
            "\nExamples:\n"
            "\nAmount received by the default account with at least 1 confirmation\n"
            + HelpExampleCli("getreceivedbyaccount", "\"\"") +
            "\nAmount received at the tabby account including unconfirmed amounts with zero confirmations\n"
            + HelpExampleCli("getreceivedbyaccount", "\"tabby\" 0") +
            "\nThe amount with at least 6 confirmation, very safe\n"
            + HelpExampleCli("getreceivedbyaccount", "\"tabby\" 6") +
            "\nAs a json rpc call\n"
            + HelpExampleRpc("getreceivedbyaccount", "\"tabby\", 6")
        );

    LOCK2(cs_main, pwalletMain->cs_wallet);

    // Minimum confirmations
    int nMinDepth = 1;
    if (params.size() > 1)
        nMinDepth = params[1].get_int();

    // Get the set of pub keys assigned to account
    string strAccount = AccountFromValue(params[0]);
    set<CTxDestination> setAddress = pwalletMain->GetAccountAddresses(strAccount);

    // Tally
    CAmount nAmount = 0;
    for (map<uint256, CWalletTx>::iterator it = pwalletMain->mapWallet.begin(); it != pwalletMain->mapWallet.end(); ++it)
    {
        const CWalletTx& wtx = (*it).second;
        if (wtx.IsCoinBase() || !CheckFinalTx(wtx))
            continue;

        BOOST_FOREACH(const CTxOut& txout, wtx.vout)
        {
            CTxDestination address;
            if (ExtractDestination(txout.scriptPubKey, address) && IsMine(*pwalletMain, address) && setAddress.count(address))
                if (wtx.GetDepthInMainChain() >= nMinDepth)
                    nAmount += txout.nValue; // komodo_interest?
        }
    }

    return (double)nAmount / (double)COIN;
}


CAmount GetAccountBalance(CWalletDB& walletdb, const string& strAccount, int nMinDepth, const isminefilter& filter)
{
    CAmount nBalance = 0;

    // Tally wallet transactions
    for (map<uint256, CWalletTx>::iterator it = pwalletMain->mapWallet.begin(); it != pwalletMain->mapWallet.end(); ++it)
    {
        const CWalletTx& wtx = (*it).second;
        if (!CheckFinalTx(wtx) || wtx.GetBlocksToMaturity() > 0 || wtx.GetDepthInMainChain() < 0)
            continue;

        CAmount nReceived, nSent, nFee;
        wtx.GetAccountAmounts(strAccount, nReceived, nSent, nFee, filter);

        if (nReceived != 0 && wtx.GetDepthInMainChain() >= nMinDepth)
            nBalance += nReceived;
        nBalance -= nSent + nFee;
    }

    // Tally internal accounting entries
    nBalance += walletdb.GetAccountCreditDebit(strAccount);

    return nBalance;
}

CAmount GetAccountBalance(const string& strAccount, int nMinDepth, const isminefilter& filter)
{
    CWalletDB walletdb(pwalletMain->strWalletFile);
    return GetAccountBalance(walletdb, strAccount, nMinDepth, filter);
}


UniValue getbalance(const UniValue& params, bool fHelp)
{
    if (!EnsureWalletIsAvailable(fHelp))
        return NullUniValue;

    if (fHelp || params.size() > 3)
        throw runtime_error(
            "getbalance ( \"account\" minconf includeWatchonly )\n"
            "\nReturns the server's total available balance.\n"
            "\nArguments:\n"
            "1. \"account\"      (string, optional) DEPRECATED. If provided, it MUST be set to the empty string \"\" or to the string \"*\", either of which will give the total available balance. Passing any other string will result in an error.\n"
            "2. minconf          (numeric, optional, default=1) Only include transactions confirmed at least this many times.\n"
            "3. includeWatchonly (bool, optional, default=false) Also include balance in watchonly addresses (see 'importaddress')\n"
            "\nResult:\n"
            "amount              (numeric) The total amount in " + strprintf("%s",komodo_chainname()) + " received for this account.\n"
            "\nExamples:\n"
            "\nThe total amount in the wallet\n"
            + HelpExampleCli("getbalance", "") +
            "\nThe total amount in the wallet at least 5 blocks confirmed\n"
            + HelpExampleCli("getbalance", "\"*\" 6") +
            "\nAs a json rpc call\n"
            + HelpExampleRpc("getbalance", "\"*\", 6")
        );

    LOCK2(cs_main, pwalletMain->cs_wallet);

    if (params.size() == 0)
        return  ValueFromAmount(pwalletMain->GetBalance());

    int nMinDepth = 1;
    if (params.size() > 1)
        nMinDepth = params[1].get_int();
    isminefilter filter = ISMINE_SPENDABLE;
    if(params.size() > 2)
        if(params[2].get_bool())
            filter = filter | ISMINE_WATCH_ONLY;

    if (params[0].get_str() == "*") {
        // Calculate total balance a different way from GetBalance()
        // (GetBalance() sums up all unspent TxOuts)
        // getbalance and "getbalance * 1 true" should return the same number
        CAmount nBalance = 0;
        for (map<uint256, CWalletTx>::iterator it = pwalletMain->mapWallet.begin(); it != pwalletMain->mapWallet.end(); ++it)
        {
            const CWalletTx& wtx = (*it).second;
            if (!CheckFinalTx(wtx) || wtx.GetBlocksToMaturity() > 0 || wtx.GetDepthInMainChain() < 0)
                continue;

            CAmount allFee;
            string strSentAccount;
            list<COutputEntry> listReceived;
            list<COutputEntry> listSent;
            wtx.GetAmounts(listReceived, listSent, allFee, strSentAccount, filter);
            if (wtx.GetDepthInMainChain() >= nMinDepth)
            {
                BOOST_FOREACH(const COutputEntry& r, listReceived)
                    nBalance += r.amount;
            }
            BOOST_FOREACH(const COutputEntry& s, listSent)
                nBalance -= s.amount;
            nBalance -= allFee;
        }
        return  ValueFromAmount(nBalance);
    }

    string strAccount = AccountFromValue(params[0]);

    CAmount nBalance = GetAccountBalance(strAccount, nMinDepth, filter);

    return ValueFromAmount(nBalance);
}

UniValue getunconfirmedbalance(const UniValue &params, bool fHelp)
{
    if (!EnsureWalletIsAvailable(fHelp))
        return NullUniValue;

    if (fHelp || params.size() > 0)
        throw runtime_error(
                "getunconfirmedbalance\n"
                "Returns the server's total unconfirmed balance\n");

    LOCK2(cs_main, pwalletMain->cs_wallet);

    return ValueFromAmount(pwalletMain->GetUnconfirmedBalance());
}


UniValue movecmd(const UniValue& params, bool fHelp)
{
    if (!EnsureWalletIsAvailable(fHelp))
        return NullUniValue;

    if (fHelp || params.size() < 3 || params.size() > 5)
        throw runtime_error(
            "move \"fromaccount\" \"toaccount\" amount ( minconf \"comment\" )\n"
            "\nDEPRECATED. Move a specified amount from one account in your wallet to another.\n"
            "\nArguments:\n"
            "1. \"fromaccount\"   (string, required) MUST be set to the empty string \"\" to represent the default account. Passing any other string will result in an error.\n"
            "2. \"toaccount\"     (string, required) MUST be set to the empty string \"\" to represent the default account. Passing any other string will result in an error.\n"
            "3. amount            (numeric) Quantity of " + strprintf("%s",komodo_chainname()) + " to move between accounts.\n"
            "4. minconf           (numeric, optional, default=1) Only use funds with at least this many confirmations.\n"
            "5. \"comment\"       (string, optional) An optional comment, stored in the wallet only.\n"
            "\nResult:\n"
            "true|false           (boolean) true if successful.\n"
            "\nExamples:\n"
            "\nMove 0.01 " + strprintf("%s",komodo_chainname()) + " from the default account to the account named tabby\n"
            + HelpExampleCli("move", "\"\" \"tabby\" 0.01") +
            "\nMove 0.01 " + strprintf("%s",komodo_chainname()) + " timotei to akiko with a comment and funds have 6 confirmations\n"
            + HelpExampleCli("move", "\"timotei\" \"akiko\" 0.01 6 \"happy birthday!\"") +
            "\nAs a json rpc call\n"
            + HelpExampleRpc("move", "\"timotei\", \"akiko\", 0.01, 6, \"happy birthday!\"")
        );
    if ( ASSETCHAINS_PRIVATE != 0 )
        throw JSONRPCError(RPC_INVALID_ADDRESS_OR_KEY, "cant use transparent addresses in private chain");

    LOCK2(cs_main, pwalletMain->cs_wallet);

    string strFrom = AccountFromValue(params[0]);
    string strTo = AccountFromValue(params[1]);
    CAmount nAmount = AmountFromValue(params[2]);
    if (nAmount <= 0)
        throw JSONRPCError(RPC_TYPE_ERROR, "Invalid amount for send");
    if (params.size() > 3)
        // unused parameter, used to be nMinDepth, keep type-checking it though
        (void)params[3].get_int();
    string strComment;
    if (params.size() > 4)
        strComment = params[4].get_str();

    CWalletDB walletdb(pwalletMain->strWalletFile);
    if (!walletdb.TxnBegin())
        throw JSONRPCError(RPC_DATABASE_ERROR, "database error");

    int64_t nNow = GetAdjustedTime();

    // Debit
    CAccountingEntry debit;
    debit.nOrderPos = pwalletMain->IncOrderPosNext(&walletdb);
    debit.strAccount = strFrom;
    debit.nCreditDebit = -nAmount;
    debit.nTime = nNow;
    debit.strOtherAccount = strTo;
    debit.strComment = strComment;
    walletdb.WriteAccountingEntry(debit);

    // Credit
    CAccountingEntry credit;
    credit.nOrderPos = pwalletMain->IncOrderPosNext(&walletdb);
    credit.strAccount = strTo;
    credit.nCreditDebit = nAmount;
    credit.nTime = nNow;
    credit.strOtherAccount = strFrom;
    credit.strComment = strComment;
    walletdb.WriteAccountingEntry(credit);

    if (!walletdb.TxnCommit())
        throw JSONRPCError(RPC_DATABASE_ERROR, "database error");

    return true;
}


UniValue sendfrom(const UniValue& params, bool fHelp)
{
    if (!EnsureWalletIsAvailable(fHelp))
        return NullUniValue;

    if (fHelp || params.size() < 3 || params.size() > 6)
        throw runtime_error(
            "sendfrom \"fromaccount\" \"to" + strprintf("%s",komodo_chainname()) + "address\" amount ( minconf \"comment\" \"comment-to\" )\n"
            "\nDEPRECATED (use sendtoaddress). Sent an amount from an account to a " + strprintf("%s",komodo_chainname()) + " address.\n"
            "The amount is a real and is rounded to the nearest 0.00000001."
            + HelpRequiringPassphrase() + "\n"
            "\nArguments:\n"
            "1. \"fromaccount\"       (string, required) MUST be set to the empty string \"\" to represent the default account. Passing any other string will result in an error.\n"
            "2. \"to" + strprintf("%s",komodo_chainname()) + "address\"  (string, required) The " + strprintf("%s",komodo_chainname()) + " address to send funds to.\n"
            "3. amount                (numeric, required) The amount in " + strprintf("%s",komodo_chainname()) + " (transaction fee is added on top).\n"
            "4. minconf               (numeric, optional, default=1) Only use funds with at least this many confirmations.\n"
            "5. \"comment\"           (string, optional) A comment used to store what the transaction is for. \n"
            "                                     This is not part of the transaction, just kept in your wallet.\n"
            "6. \"comment-to\"        (string, optional) An optional comment to store the name of the person or organization \n"
            "                                     to which you're sending the transaction. This is not part of the transaction, \n"
            "                                     it is just kept in your wallet.\n"
            "\nResult:\n"
            "\"transactionid\"        (string) The transaction id.\n"
            "\nExamples:\n"
            "\nSend 0.01 " + strprintf("%s",komodo_chainname()) + " from the default account to the address, must have at least 1 confirmation\n"
            + HelpExampleCli("sendfrom", "\"\" \"RD6GgnrMpPaTSMn8vai6yiGA7mN4QGPV\" 0.01") +
            "\nSend 0.01 from the tabby account to the given address, funds must have at least 6 confirmations\n"
            + HelpExampleCli("sendfrom", "\"tabby\" \"RD6GgnrMpPaTSMn8vai6yiGA7mN4QGPV\" 0.01 6 \"donation\" \"seans outpost\"") +
            "\nAs a json rpc call\n"
            + HelpExampleRpc("sendfrom", "\"tabby\", \"RD6GgnrMpPaTSMn8vai6yiGA7mN4QGPV\", 0.01, 6, \"donation\", \"seans outpost\"")
        );
    if ( ASSETCHAINS_PRIVATE != 0 )
        throw JSONRPCError(RPC_INVALID_ADDRESS_OR_KEY, "cant use transparent addresses in private chain");

    LOCK2(cs_main, pwalletMain->cs_wallet);

    string strAccount = AccountFromValue(params[0]);
    CBitcoinAddress address(params[1].get_str());
    if (!address.IsValid())
        throw JSONRPCError(RPC_INVALID_ADDRESS_OR_KEY, "Invalid " + strprintf("%s",komodo_chainname()) + " address");
    CAmount nAmount = AmountFromValue(params[2]);
    if (nAmount <= 0)
        throw JSONRPCError(RPC_TYPE_ERROR, "Invalid amount for send");
    int nMinDepth = 1;
    if (params.size() > 3)
        nMinDepth = params[3].get_int();

    CWalletTx wtx;
    wtx.strFromAccount = strAccount;
    if (params.size() > 4 && !params[4].isNull() && !params[4].get_str().empty())
        wtx.mapValue["comment"] = params[4].get_str();
    if (params.size() > 5 && !params[5].isNull() && !params[5].get_str().empty())
        wtx.mapValue["to"]      = params[5].get_str();

    EnsureWalletIsUnlocked();

    // Check funds
    CAmount nBalance = GetAccountBalance(strAccount, nMinDepth, ISMINE_SPENDABLE);
    if (nAmount > nBalance)
        throw JSONRPCError(RPC_WALLET_INSUFFICIENT_FUNDS, "Account has insufficient funds");

    SendMoney(address.Get(), nAmount, false, wtx,0,0,0);

    return wtx.GetHash().GetHex();
}


UniValue sendmany(const UniValue& params, bool fHelp)
{
    if (!EnsureWalletIsAvailable(fHelp))
        return NullUniValue;

    if (fHelp || params.size() < 2 || params.size() > 5)
        throw runtime_error(
            "sendmany \"fromaccount\" {\"address\":amount,...} ( minconf \"comment\" [\"address\",...] )\n"
            "\nSend multiple times. Amounts are double-precision floating point numbers."
            + HelpRequiringPassphrase() + "\n"
            "\nArguments:\n"
            "1. \"fromaccount\"         (string, required) MUST be set to the empty string \"\" to represent the default account. Passing any other string will result in an error.\n"
            "2. \"amounts\"             (string, required) A json object with addresses and amounts\n"
            "    {\n"
            "      \"address\":amount   (numeric) The " + strprintf("%s",komodo_chainname()) + " address is the key, the numeric amount in " + strprintf("%s",komodo_chainname()) + " is the value\n"
            "      ,...\n"
            "    }\n"
            "3. minconf                 (numeric, optional, default=1) Only use the balance confirmed at least this many times.\n"
            "4. \"comment\"             (string, optional) A comment\n"
            "5. subtractfeefromamount   (string, optional) A json array with addresses.\n"
            "                           The fee will be equally deducted from the amount of each selected address.\n"
            "                           Those recipients will receive less " + strprintf("%s",komodo_chainname()) + " than you enter in their corresponding amount field.\n"
            "                           If no addresses are specified here, the sender pays the fee.\n"
            "    [\n"
            "      \"address\"            (string) Subtract fee from this address\n"
            "      ,...\n"
            "    ]\n"
            "\nResult:\n"
            "\"transactionid\"          (string) The transaction id for the send. Only 1 transaction is created regardless of \n"
            "                                    the number of addresses.\n"
            "\nExamples:\n"
            "\nSend two amounts to two different addresses:\n"
            + HelpExampleCli("sendmany", "\"\" \"{\\\"RD6GgnrMpPaTSMn8vai6yiGA7mN4QGPVMY\\\":0.01,\\\"RRyyejME7LRTuvdziWsXkAbSW1fdiohGwK\\\":0.02}\"") +
            "\nSend two amounts to two different addresses setting the confirmation and comment:\n"
            + HelpExampleCli("sendmany", "\"\" \"{\\\"RD6GgnrMpPaTSMn8vai6yiGA7mN4QGPVMY\\\":0.01,\\\"RRyyejME7LRTuvdziWsXkAbSW1fdiohGwK\\\":0.02}\" 6 \"testing\"") +
            "\nSend two amounts to two different addresses, subtract fee from amount:\n"
            + HelpExampleCli("sendmany", "\"\" \"{\\\"RD6GgnrMpPaTSMn8vai6yiGA7mN4QGPVMY\\\":0.01,\\\"RRyyejME7LRTuvdziWsXkAbSW1fdiohGwK\\\":0.02}\" 1 \"\" \"[\\\"RD6GgnrMpPaTSMn8vai6yiGA7mN4QGPVMY\\\",\\\"RRyyejME7LRTuvdziWsXkAbSW1fdiohGwK\\\"]\"") +
            "\nAs a json rpc call\n"
            + HelpExampleRpc("sendmany", "\"\", {\"RD6GgnrMpPaTSMn8vai6yiGA7mN4QGPVMY\":0.01,\"RRyyejME7LRTuvdziWsXkAbSW1fdiohGwK\":0.02}, 6, \"testing\"")
        );
    if ( ASSETCHAINS_PRIVATE != 0 )
        throw JSONRPCError(RPC_INVALID_ADDRESS_OR_KEY, "cant use transparent addresses in private chain");

    LOCK2(cs_main, pwalletMain->cs_wallet);

    string strAccount = AccountFromValue(params[0]);
    UniValue sendTo = params[1].get_obj();
    int nMinDepth = 1;
    if (params.size() > 2)
        nMinDepth = params[2].get_int();

    CWalletTx wtx;
    wtx.strFromAccount = strAccount;
    if (params.size() > 3 && !params[3].isNull() && !params[3].get_str().empty())
        wtx.mapValue["comment"] = params[3].get_str();

    UniValue subtractFeeFromAmount(UniValue::VARR);
    if (params.size() > 4)
        subtractFeeFromAmount = params[4].get_array();

    set<CBitcoinAddress> setAddress;
    vector<CRecipient> vecSend;

    CAmount totalAmount = 0;
    vector<string> keys = sendTo.getKeys();
    BOOST_FOREACH(const string& name_, keys)
    {
        CBitcoinAddress address(name_);
        if (!address.IsValid())
            throw JSONRPCError(RPC_INVALID_ADDRESS_OR_KEY, string("Invalid " + strprintf("%s",komodo_chainname()) + " address: ")+name_);

        //if (setAddress.count(address))
        //    throw JSONRPCError(RPC_INVALID_PARAMETER, string("Invalid parameter, duplicated address: ")+name_);
        setAddress.insert(address);

        CScript scriptPubKey = GetScriptForDestination(address.Get());
        CAmount nAmount = AmountFromValue(sendTo[name_]);
        if (nAmount <= 0)
            throw JSONRPCError(RPC_TYPE_ERROR, "Invalid amount for send");
        totalAmount += nAmount;

        bool fSubtractFeeFromAmount = false;
        for (size_t idx = 0; idx < subtractFeeFromAmount.size(); idx++) {
            const UniValue& addr = subtractFeeFromAmount[idx];
            if (addr.get_str() == name_)
                fSubtractFeeFromAmount = true;
        }

        CRecipient recipient = {scriptPubKey, nAmount, fSubtractFeeFromAmount};
        vecSend.push_back(recipient);
    }

    EnsureWalletIsUnlocked();

    // Check funds
    CAmount nBalance = pwalletMain->GetBalance();
    //CAmount nBalance = GetAccountBalance(strAccount, nMinDepth, ISMINE_SPENDABLE);
    if (totalAmount > nBalance)
        throw JSONRPCError(RPC_WALLET_INSUFFICIENT_FUNDS, "Account has insufficient funds");

    // Send
    CReserveKey keyChange(pwalletMain);
    CAmount nFeeRequired = 0;
    int nChangePosRet = -1;
    string strFailReason;
    bool fCreated = pwalletMain->CreateTransaction(vecSend, wtx, keyChange, nFeeRequired, nChangePosRet, strFailReason);
    if (!fCreated)
        throw JSONRPCError(RPC_WALLET_INSUFFICIENT_FUNDS, strFailReason);
    if (!pwalletMain->CommitTransaction(wtx, keyChange))
        throw JSONRPCError(RPC_WALLET_ERROR, "Transaction commit failed");

    return wtx.GetHash().GetHex();
}

// Defined in rpcmisc.cpp
extern CScript _createmultisig_redeemScript(const UniValue& params);

UniValue addmultisigaddress(const UniValue& params, bool fHelp)
{
    if (!EnsureWalletIsAvailable(fHelp))
        return NullUniValue;

    if (fHelp || params.size() < 2 || params.size() > 3)
    {
        string msg = "addmultisigaddress nrequired [\"key\",...] ( \"account\" )\n"
            "\nAdd a nrequired-to-sign multisignature address to the wallet.\n"
            "Each key is a " + strprintf("%s",komodo_chainname()) + " address or hex-encoded public key.\n"
            "If 'account' is specified (DEPRECATED), assign address to that account.\n"

            "\nArguments:\n"
            "1. nrequired        (numeric, required) The number of required signatures out of the n keys or addresses.\n"
            "2. \"keysobject\"   (string, required) A json array of " + strprintf("%s",komodo_chainname()) + " addresses or hex-encoded public keys\n"
            "     [\n"
            "       \"address\"  (string) " + strprintf("%s",komodo_chainname()) + " address or hex-encoded public key\n"
            "       ...,\n"
            "     ]\n"
            "3. \"account\"      (string, optional) DEPRECATED. If provided, MUST be set to the empty string \"\" to represent the default account. Passing any other string will result in an error.\n"

            "\nResult:\n"
            "\"" + strprintf("%s",komodo_chainname()) + "_address\"  (string) A " + strprintf("%s",komodo_chainname()) + " address associated with the keys.\n"

            "\nExamples:\n"
            "\nAdd a multisig address from 2 addresses\n"
            + HelpExampleCli("addmultisigaddress", "2 \"[\\\"RD6GgnrMpPaTSMn8vai6yiGA7mN4QGPV\\\",\\\"RD6GgnrMpPaTSMn8vai6yiGA7mN4QGPV\\\"]\"") +
            "\nAs json rpc call\n"
            + HelpExampleRpc("addmultisigaddress", "2, \"[\\\"RD6GgnrMpPaTSMn8vai6yiGA7mN4QGPV\\\",\\\"RD6GgnrMpPaTSMn8vai6yiGA7mN4QGPV\\\"]\"")
        ;
        throw runtime_error(msg);
    }

    LOCK2(cs_main, pwalletMain->cs_wallet);

    string strAccount;
    if (params.size() > 2)
        strAccount = AccountFromValue(params[2]);

    // Construct using pay-to-script-hash:
    CScript inner = _createmultisig_redeemScript(params);
    CScriptID innerID(inner);
    pwalletMain->AddCScript(inner);

    pwalletMain->SetAddressBook(innerID, strAccount, "send");
    return CBitcoinAddress(innerID).ToString();
}


struct tallyitem
{
    CAmount nAmount;
    int nConf;
    vector<uint256> txids;
    bool fIsWatchonly;
    tallyitem()
    {
        nAmount = 0;
        nConf = std::numeric_limits<int>::max();
        fIsWatchonly = false;
    }
};

UniValue ListReceived(const UniValue& params, bool fByAccounts)
{
    // Minimum confirmations
    int nMinDepth = 1;
    if (params.size() > 0)
        nMinDepth = params[0].get_int();

    // Whether to include empty accounts
    bool fIncludeEmpty = false;
    if (params.size() > 1)
        fIncludeEmpty = params[1].get_bool();

    isminefilter filter = ISMINE_SPENDABLE;
    if(params.size() > 2)
        if(params[2].get_bool())
            filter = filter | ISMINE_WATCH_ONLY;

    // Tally
    map<CBitcoinAddress, tallyitem> mapTally;
    for (map<uint256, CWalletTx>::iterator it = pwalletMain->mapWallet.begin(); it != pwalletMain->mapWallet.end(); ++it)
    {
        const CWalletTx& wtx = (*it).second;

        if (wtx.IsCoinBase() || !CheckFinalTx(wtx))
            continue;

        int nDepth = wtx.GetDepthInMainChain();
        if (nDepth < nMinDepth)
            continue;

        BOOST_FOREACH(const CTxOut& txout, wtx.vout)
        {
            CTxDestination address;
            if (!ExtractDestination(txout.scriptPubKey, address))
                continue;

            isminefilter mine = IsMine(*pwalletMain, address);
            if(!(mine & filter))
                continue;

            tallyitem& item = mapTally[address];
            item.nAmount += txout.nValue; // komodo_interest?
            item.nConf = min(item.nConf, nDepth);
            item.txids.push_back(wtx.GetHash());
            if (mine & ISMINE_WATCH_ONLY)
                item.fIsWatchonly = true;
        }
    }

    // Reply
    UniValue ret(UniValue::VARR);
    map<string, tallyitem> mapAccountTally;
    BOOST_FOREACH(const PAIRTYPE(CBitcoinAddress, CAddressBookData)& item, pwalletMain->mapAddressBook)
    {
        const CBitcoinAddress& address = item.first;
        const string& strAccount = item.second.name;
        map<CBitcoinAddress, tallyitem>::iterator it = mapTally.find(address);
        if (it == mapTally.end() && !fIncludeEmpty)
            continue;

        CAmount nAmount = 0;
        int nConf = std::numeric_limits<int>::max();
        bool fIsWatchonly = false;
        if (it != mapTally.end())
        {
            nAmount = (*it).second.nAmount;
            nConf = (*it).second.nConf;
            fIsWatchonly = (*it).second.fIsWatchonly;
        }

        if (fByAccounts)
        {
            tallyitem& item = mapAccountTally[strAccount];
            item.nAmount += nAmount;
            item.nConf = min(item.nConf, nConf);
            item.fIsWatchonly = fIsWatchonly;
        }
        else
        {
            UniValue obj(UniValue::VOBJ);
            if(fIsWatchonly)
                obj.push_back(Pair("involvesWatchonly", true));
            obj.push_back(Pair("address",       address.ToString()));
            obj.push_back(Pair("account",       strAccount));
            obj.push_back(Pair("amount",        ValueFromAmount(nAmount)));
            obj.push_back(Pair("confirmations", (nConf == std::numeric_limits<int>::max() ? 0 : nConf)));
            UniValue transactions(UniValue::VARR);
            if (it != mapTally.end())
            {
                BOOST_FOREACH(const uint256& item, (*it).second.txids)
                {
                    transactions.push_back(item.GetHex());
                }
            }
            obj.push_back(Pair("txids", transactions));
            ret.push_back(obj);
        }
    }

    if (fByAccounts)
    {
        for (map<string, tallyitem>::iterator it = mapAccountTally.begin(); it != mapAccountTally.end(); ++it)
        {
            CAmount nAmount = (*it).second.nAmount;
            int nConf = (*it).second.nConf;
            UniValue obj(UniValue::VOBJ);
            if((*it).second.fIsWatchonly)
                obj.push_back(Pair("involvesWatchonly", true));
            obj.push_back(Pair("account",       (*it).first));
            obj.push_back(Pair("amount",        ValueFromAmount(nAmount)));
            obj.push_back(Pair("confirmations", (nConf == std::numeric_limits<int>::max() ? 0 : nConf)));
            ret.push_back(obj);
        }
    }

    return ret;
}

UniValue listreceivedbyaddress(const UniValue& params, bool fHelp)
{
    if (!EnsureWalletIsAvailable(fHelp))
        return NullUniValue;

    if (fHelp || params.size() > 3)
        throw runtime_error(
            "listreceivedbyaddress ( minconf includeempty includeWatchonly)\n"
            "\nList balances by receiving address.\n"
            "\nArguments:\n"
            "1. minconf       (numeric, optional, default=1) The minimum number of confirmations before payments are included.\n"
            "2. includeempty  (numeric, optional, default=false) Whether to include addresses that haven't received any payments.\n"
            "3. includeWatchonly (bool, optional, default=false) Whether to include watchonly addresses (see 'importaddress').\n"

            "\nResult:\n"
            "[\n"
            "  {\n"
            "    \"involvesWatchonly\" : true,        (bool) Only returned if imported addresses were involved in transaction\n"
            "    \"address\" : \"receivingaddress\",  (string) The receiving address\n"
            "    \"account\" : \"accountname\",       (string) DEPRECATED. The account of the receiving address. The default account is \"\".\n"
            "    \"amount\" : x.xxx,                  (numeric) The total amount in " + strprintf("%s",komodo_chainname()) + " received by the address\n"
            "    \"confirmations\" : n                (numeric) The number of confirmations of the most recent transaction included\n"
            "  }\n"
            "  ,...\n"
            "]\n"

            "\nExamples:\n"
            + HelpExampleCli("listreceivedbyaddress", "")
            + HelpExampleCli("listreceivedbyaddress", "6 true")
            + HelpExampleRpc("listreceivedbyaddress", "6, true, true")
        );

    LOCK2(cs_main, pwalletMain->cs_wallet);

    return ListReceived(params, false);
}

UniValue listreceivedbyaccount(const UniValue& params, bool fHelp)
{
    if (!EnsureWalletIsAvailable(fHelp))
        return NullUniValue;

    if (fHelp || params.size() > 3)
        throw runtime_error(
            "listreceivedbyaccount ( minconf includeempty includeWatchonly)\n"
            "\nDEPRECATED. List balances by account.\n"
            "\nArguments:\n"
            "1. minconf      (numeric, optional, default=1) The minimum number of confirmations before payments are included.\n"
            "2. includeempty (boolean, optional, default=false) Whether to include accounts that haven't received any payments.\n"
            "3. includeWatchonly (bool, optional, default=false) Whether to include watchonly addresses (see 'importaddress').\n"

            "\nResult:\n"
            "[\n"
            "  {\n"
            "    \"involvesWatchonly\" : true,   (bool) Only returned if imported addresses were involved in transaction\n"
            "    \"account\" : \"accountname\",  (string) The account name of the receiving account\n"
            "    \"amount\" : x.xxx,             (numeric) The total amount received by addresses with this account\n"
            "    \"confirmations\" : n           (numeric) The number of confirmations of the most recent transaction included\n"
            "  }\n"
            "  ,...\n"
            "]\n"

            "\nExamples:\n"
            + HelpExampleCli("listreceivedbyaccount", "")
            + HelpExampleCli("listreceivedbyaccount", "6 true")
            + HelpExampleRpc("listreceivedbyaccount", "6, true, true")
        );

    LOCK2(cs_main, pwalletMain->cs_wallet);

    return ListReceived(params, true);
}

static void MaybePushAddress(UniValue & entry, const CTxDestination &dest)
{
    CBitcoinAddress addr;
    if (addr.Set(dest))
        entry.push_back(Pair("address", addr.ToString()));
}

void ListTransactions(const CWalletTx& wtx, const string& strAccount, int nMinDepth, bool fLong, UniValue& ret, const isminefilter& filter)
{
    CAmount nFee;
    string strSentAccount;
    list<COutputEntry> listReceived;
    list<COutputEntry> listSent;

    wtx.GetAmounts(listReceived, listSent, nFee, strSentAccount, filter);

    bool fAllAccounts = (strAccount == string("*"));
    bool involvesWatchonly = wtx.IsFromMe(ISMINE_WATCH_ONLY);

    // Sent
    if ((!listSent.empty() || nFee != 0) && (fAllAccounts || strAccount == strSentAccount))
    {
        BOOST_FOREACH(const COutputEntry& s, listSent)
        {
            UniValue entry(UniValue::VOBJ);
            if(involvesWatchonly || (::IsMine(*pwalletMain, s.destination) & ISMINE_WATCH_ONLY))
                entry.push_back(Pair("involvesWatchonly", true));
            entry.push_back(Pair("account", strSentAccount));
            MaybePushAddress(entry, s.destination);
            entry.push_back(Pair("category", "send"));
            entry.push_back(Pair("amount", ValueFromAmount(-s.amount)));
            entry.push_back(Pair("vout", s.vout));
            entry.push_back(Pair("fee", ValueFromAmount(-nFee)));
            if (fLong)
                WalletTxToJSON(wtx, entry);
            #ifdef __APPLE__
            entry.push_back(Pair("size", (uint64_t)static_cast<CTransaction>(wtx).GetSerializeSize(SER_NETWORK, PROTOCOL_VERSION)));
            #else
            entry.push_back(Pair("size", static_cast<CTransaction>(wtx).GetSerializeSize(SER_NETWORK, PROTOCOL_VERSION)));
            #endif
            ret.push_back(entry);
        }
    }

    // Received
    if (listReceived.size() > 0 && wtx.GetDepthInMainChain() >= nMinDepth)
    {
        BOOST_FOREACH(const COutputEntry& r, listReceived)
        {
            string account;
            if (pwalletMain->mapAddressBook.count(r.destination))
                account = pwalletMain->mapAddressBook[r.destination].name;
            if (fAllAccounts || (account == strAccount))
            {
                UniValue entry(UniValue::VOBJ);
                if(involvesWatchonly || (::IsMine(*pwalletMain, r.destination) & ISMINE_WATCH_ONLY))
                    entry.push_back(Pair("involvesWatchonly", true));
                entry.push_back(Pair("account", account));
                MaybePushAddress(entry, r.destination);
                if (wtx.IsCoinBase())
                {
                    if (wtx.GetDepthInMainChain() < 1)
                        entry.push_back(Pair("category", "orphan"));
                    else if (wtx.GetBlocksToMaturity() > 0)
                        entry.push_back(Pair("category", "immature"));
                    else
                        entry.push_back(Pair("category", "generate"));
                }
                else
                {
                    entry.push_back(Pair("category", "receive"));
                }
                entry.push_back(Pair("amount", ValueFromAmount(r.amount)));
                entry.push_back(Pair("vout", r.vout));
                if (fLong)
                    WalletTxToJSON(wtx, entry);
                    #ifdef __APPLE__
                    entry.push_back(Pair("size", (uint64_t)static_cast<CTransaction>(wtx).GetSerializeSize(SER_NETWORK, PROTOCOL_VERSION)));
                    #else
                    entry.push_back(Pair("size", static_cast<CTransaction>(wtx).GetSerializeSize(SER_NETWORK, PROTOCOL_VERSION)));
                    #endif
                ret.push_back(entry);
            }
        }
    }
}

void AcentryToJSON(const CAccountingEntry& acentry, const string& strAccount, UniValue& ret)
{
    bool fAllAccounts = (strAccount == string("*"));

    if (fAllAccounts || acentry.strAccount == strAccount)
    {
        UniValue entry(UniValue::VOBJ);
        entry.push_back(Pair("account", acentry.strAccount));
        entry.push_back(Pair("category", "move"));
        entry.push_back(Pair("time", acentry.nTime));
        entry.push_back(Pair("amount", ValueFromAmount(acentry.nCreditDebit)));
        entry.push_back(Pair("otheraccount", acentry.strOtherAccount));
        entry.push_back(Pair("comment", acentry.strComment));
        ret.push_back(entry);
    }
}

UniValue listtransactions(const UniValue& params, bool fHelp)
{
    if (!EnsureWalletIsAvailable(fHelp))
        return NullUniValue;

    if (fHelp || params.size() > 4)
        throw runtime_error(
            "listtransactions ( \"account\" count from includeWatchonly)\n"
            "\nReturns up to 'count' most recent transactions skipping the first 'from' transactions for account 'account'.\n"
            "\nArguments:\n"
            "1. \"account\"    (string, optional) DEPRECATED. The account name. Should be \"*\".\n"
            "2. count          (numeric, optional, default=10) The number of transactions to return\n"
            "3. from           (numeric, optional, default=0) The number of transactions to skip\n"
            "4. includeWatchonly (bool, optional, default=false) Include transactions to watchonly addresses (see 'importaddress')\n"
            "\nResult:\n"
            "[\n"
            "  {\n"
            "    \"account\":\"accountname\",       (string) DEPRECATED. The account name associated with the transaction. \n"
            "                                                It will be \"\" for the default account.\n"
            "    \"address\":\"" + strprintf("%s",komodo_chainname()) + "_address\",    (string) The " + strprintf("%s",komodo_chainname()) + " address of the transaction. Not present for \n"
            "                                                move transactions (category = move).\n"
            "    \"category\":\"send|receive|move\", (string) The transaction category. 'move' is a local (off blockchain)\n"
            "                                                transaction between accounts, and not associated with an address,\n"
            "                                                transaction id or block. 'send' and 'receive' transactions are \n"
            "                                                associated with an address, transaction id and block details\n"
            "    \"amount\": x.xxx,          (numeric) The amount in " + strprintf("%s",komodo_chainname()) + ". This is negative for the 'send' category, and for the\n"
            "                                         'move' category for moves outbound. It is positive for the 'receive' category,\n"
            "                                         and for the 'move' category for inbound funds.\n"
            "    \"vout\" : n,               (numeric) the vout value\n"
            "    \"fee\": x.xxx,             (numeric) The amount of the fee in " + strprintf("%s",komodo_chainname()) + ". This is negative and only available for the \n"
            "                                         'send' category of transactions.\n"
            "    \"confirmations\": n,       (numeric) The number of confirmations for the transaction. Available for 'send' and \n"
            "                                         'receive' category of transactions.\n"
            "    \"blockhash\": \"hashvalue\", (string) The block hash containing the transaction. Available for 'send' and 'receive'\n"
            "                                          category of transactions.\n"
            "    \"blockindex\": n,          (numeric) The block index containing the transaction. Available for 'send' and 'receive'\n"
            "                                          category of transactions.\n"
            "    \"txid\": \"transactionid\", (string) The transaction id. Available for 'send' and 'receive' category of transactions.\n"
            "    \"time\": xxx,              (numeric) The transaction time in seconds since epoch (midnight Jan 1 1970 GMT).\n"
            "    \"timereceived\": xxx,      (numeric) The time received in seconds since epoch (midnight Jan 1 1970 GMT). Available \n"
            "                                          for 'send' and 'receive' category of transactions.\n"
            "    \"comment\": \"...\",       (string) If a comment is associated with the transaction.\n"
            "    \"otheraccount\": \"accountname\",  (string) For the 'move' category of transactions, the account the funds came \n"
            "                                          from (for receiving funds, positive amounts), or went to (for sending funds,\n"
            "                                          negative amounts).\n"
            "    \"size\": n,                (numeric) Transaction size in bytes\n"
            "  }\n"
            "]\n"

            "\nExamples:\n"
            "\nList the most recent 10 transactions in the systems\n"
            + HelpExampleCli("listtransactions", "") +
            "\nList transactions 100 to 120\n"
            + HelpExampleCli("listtransactions", "\"*\" 20 100") +
            "\nAs a json rpc call\n"
            + HelpExampleRpc("listtransactions", "\"*\", 20, 100")
        );

    LOCK2(cs_main, pwalletMain->cs_wallet);

    string strAccount = "*";
    if (params.size() > 0)
        strAccount = params[0].get_str();
    int nCount = 10;
    if (params.size() > 1)
        nCount = params[1].get_int();
    int nFrom = 0;
    if (params.size() > 2)
        nFrom = params[2].get_int();
    isminefilter filter = ISMINE_SPENDABLE;
    if(params.size() > 3)
        if(params[3].get_bool())
            filter = filter | ISMINE_WATCH_ONLY;

    if (nCount < 0)
        throw JSONRPCError(RPC_INVALID_PARAMETER, "Negative count");
    if (nFrom < 0)
        throw JSONRPCError(RPC_INVALID_PARAMETER, "Negative from");

    UniValue ret(UniValue::VARR);

    std::list<CAccountingEntry> acentries;
    CWallet::TxItems txOrdered = pwalletMain->OrderedTxItems(acentries, strAccount);

    // iterate backwards until we have nCount items to return:
    for (CWallet::TxItems::reverse_iterator it = txOrdered.rbegin(); it != txOrdered.rend(); ++it)
    {
        CWalletTx *const pwtx = (*it).second.first;
        if (pwtx != 0)
            ListTransactions(*pwtx, strAccount, 0, true, ret, filter);
        CAccountingEntry *const pacentry = (*it).second.second;
        if (pacentry != 0)
            AcentryToJSON(*pacentry, strAccount, ret);

        if ((int)ret.size() >= (nCount+nFrom)) break;
    }
    // ret is newest to oldest

    if (nFrom > (int)ret.size())
        nFrom = ret.size();
    if ((nFrom + nCount) > (int)ret.size())
        nCount = ret.size() - nFrom;

    vector<UniValue> arrTmp = ret.getValues();

    vector<UniValue>::iterator first = arrTmp.begin();
    std::advance(first, nFrom);
    vector<UniValue>::iterator last = arrTmp.begin();
    std::advance(last, nFrom+nCount);

    if (last != arrTmp.end()) arrTmp.erase(last, arrTmp.end());
    if (first != arrTmp.begin()) arrTmp.erase(arrTmp.begin(), first);

    std::reverse(arrTmp.begin(), arrTmp.end()); // Return oldest to newest

    ret.clear();
    ret.setArray();
    ret.push_backV(arrTmp);

    return ret;
}

UniValue listaccounts(const UniValue& params, bool fHelp)
{
    if (!EnsureWalletIsAvailable(fHelp))
        return NullUniValue;

    if (fHelp || params.size() > 2)
        throw runtime_error(
            "listaccounts ( minconf includeWatchonly)\n"
            "\nDEPRECATED. Returns Object that has account names as keys, account balances as values.\n"
            "\nArguments:\n"
            "1. minconf          (numeric, optional, default=1) Only include transactions with at least this many confirmations\n"
            "2. includeWatchonly (bool, optional, default=false) Include balances in watchonly addresses (see 'importaddress')\n"
            "\nResult:\n"
            "{                      (json object where keys are account names, and values are numeric balances\n"
            "  \"account\": x.xxx,  (numeric) The property name is the account name, and the value is the total balance for the account.\n"
            "  ...\n"
            "}\n"
            "\nExamples:\n"
            "\nList account balances where there at least 1 confirmation\n"
            + HelpExampleCli("listaccounts", "") +
            "\nList account balances including zero confirmation transactions\n"
            + HelpExampleCli("listaccounts", "0") +
            "\nList account balances for 6 or more confirmations\n"
            + HelpExampleCli("listaccounts", "6") +
            "\nAs json rpc call\n"
            + HelpExampleRpc("listaccounts", "6")
        );

    LOCK2(cs_main, pwalletMain->cs_wallet);

    int nMinDepth = 1;
    if (params.size() > 0)
        nMinDepth = params[0].get_int();
    isminefilter includeWatchonly = ISMINE_SPENDABLE;
    if(params.size() > 1)
        if(params[1].get_bool())
            includeWatchonly = includeWatchonly | ISMINE_WATCH_ONLY;

    map<string, CAmount> mapAccountBalances;
    BOOST_FOREACH(const PAIRTYPE(CTxDestination, CAddressBookData)& entry, pwalletMain->mapAddressBook) {
        if (IsMine(*pwalletMain, entry.first) & includeWatchonly) // This address belongs to me
            mapAccountBalances[entry.second.name] = 0;
    }

    for (map<uint256, CWalletTx>::iterator it = pwalletMain->mapWallet.begin(); it != pwalletMain->mapWallet.end(); ++it)
    {
        const CWalletTx& wtx = (*it).second;
        CAmount nFee;
        string strSentAccount;
        list<COutputEntry> listReceived;
        list<COutputEntry> listSent;
        int nDepth = wtx.GetDepthInMainChain();
        if (wtx.GetBlocksToMaturity() > 0 || nDepth < 0)
            continue;
        wtx.GetAmounts(listReceived, listSent, nFee, strSentAccount, includeWatchonly);
        mapAccountBalances[strSentAccount] -= nFee;
        BOOST_FOREACH(const COutputEntry& s, listSent)
            mapAccountBalances[strSentAccount] -= s.amount;
        if (nDepth >= nMinDepth)
        {
            BOOST_FOREACH(const COutputEntry& r, listReceived)
                if (pwalletMain->mapAddressBook.count(r.destination))
                    mapAccountBalances[pwalletMain->mapAddressBook[r.destination].name] += r.amount;
                else
                    mapAccountBalances[""] += r.amount;
        }
    }

    list<CAccountingEntry> acentries;
    CWalletDB(pwalletMain->strWalletFile).ListAccountCreditDebit("*", acentries);
    BOOST_FOREACH(const CAccountingEntry& entry, acentries)
        mapAccountBalances[entry.strAccount] += entry.nCreditDebit;

    UniValue ret(UniValue::VOBJ);
    BOOST_FOREACH(const PAIRTYPE(string, CAmount)& accountBalance, mapAccountBalances) {
        ret.push_back(Pair(accountBalance.first, ValueFromAmount(accountBalance.second)));
    }
    return ret;
}

UniValue listsinceblock(const UniValue& params, bool fHelp)
{
    if (!EnsureWalletIsAvailable(fHelp))
        return NullUniValue;

    if (fHelp)
        throw runtime_error(
            "listsinceblock ( \"blockhash\" target-confirmations includeWatchonly)\n"
            "\nGet all transactions in blocks since block [blockhash], or all transactions if omitted\n"
            "\nArguments:\n"
            "1. \"blockhash\"   (string, optional) The block hash to list transactions since\n"
            "2. target-confirmations:    (numeric, optional) The confirmations required, must be 1 or more\n"
            "3. includeWatchonly:        (bool, optional, default=false) Include transactions to watchonly addresses (see 'importaddress')"
            "\nResult:\n"
            "{\n"
            "  \"transactions\": [\n"
            "    \"account\":\"accountname\",       (string) DEPRECATED. The account name associated with the transaction. Will be \"\" for the default account.\n"
            "    \"address\":\"" + strprintf("%s",komodo_chainname()) + "_address\",    (string) The " + strprintf("%s",komodo_chainname()) + " address of the transaction. Not present for move transactions (category = move).\n"
            "    \"category\":\"send|receive\",     (string) The transaction category. 'send' has negative amounts, 'receive' has positive amounts.\n"
            "    \"amount\": x.xxx,          (numeric) The amount in " + strprintf("%s",komodo_chainname()) + ". This is negative for the 'send' category, and for the 'move' category for moves \n"
            "                                          outbound. It is positive for the 'receive' category, and for the 'move' category for inbound funds.\n"
            "    \"vout\" : n,               (numeric) the vout value\n"
            "    \"fee\": x.xxx,             (numeric) The amount of the fee in " + strprintf("%s",komodo_chainname()) + ". This is negative and only available for the 'send' category of transactions.\n"
            "    \"confirmations\": n,       (numeric) The number of confirmations for the transaction. Available for 'send' and 'receive' category of transactions.\n"
            "    \"blockhash\": \"hashvalue\",     (string) The block hash containing the transaction. Available for 'send' and 'receive' category of transactions.\n"
            "    \"blockindex\": n,          (numeric) The block index containing the transaction. Available for 'send' and 'receive' category of transactions.\n"
            "    \"blocktime\": xxx,         (numeric) The block time in seconds since epoch (1 Jan 1970 GMT).\n"
            "    \"txid\": \"transactionid\",  (string) The transaction id. Available for 'send' and 'receive' category of transactions.\n"
            "    \"time\": xxx,              (numeric) The transaction time in seconds since epoch (Jan 1 1970 GMT).\n"
            "    \"timereceived\": xxx,      (numeric) The time received in seconds since epoch (Jan 1 1970 GMT). Available for 'send' and 'receive' category of transactions.\n"
            "    \"comment\": \"...\",       (string) If a comment is associated with the transaction.\n"
            "    \"to\": \"...\",            (string) If a comment to is associated with the transaction.\n"
             "  ],\n"
            "  \"lastblock\": \"lastblockhash\"     (string) The hash of the last block\n"
            "}\n"
            "\nExamples:\n"
            + HelpExampleCli("listsinceblock", "")
            + HelpExampleCli("listsinceblock", "\"000000000000000bacf66f7497b7dc45ef753ee9a7d38571037cdb1a57f663ad\" 6")
            + HelpExampleRpc("listsinceblock", "\"000000000000000bacf66f7497b7dc45ef753ee9a7d38571037cdb1a57f663ad\", 6")
        );

    LOCK2(cs_main, pwalletMain->cs_wallet);

    CBlockIndex *pindex = NULL;
    int target_confirms = 1;
    isminefilter filter = ISMINE_SPENDABLE;

    if (params.size() > 0)
    {
        uint256 blockId;

        blockId.SetHex(params[0].get_str());
        BlockMap::iterator it = mapBlockIndex.find(blockId);
        if (it != mapBlockIndex.end())
            pindex = it->second;
    }

    if (params.size() > 1)
    {
        target_confirms = params[1].get_int();

        if (target_confirms < 1)
            throw JSONRPCError(RPC_INVALID_PARAMETER, "Invalid parameter");
    }

    if(params.size() > 2)
        if(params[2].get_bool())
            filter = filter | ISMINE_WATCH_ONLY;

    int depth = pindex ? (1 + chainActive.Height() - pindex->nHeight) : -1;

    UniValue transactions(UniValue::VARR);

    for (map<uint256, CWalletTx>::iterator it = pwalletMain->mapWallet.begin(); it != pwalletMain->mapWallet.end(); it++)
    {
        CWalletTx tx = (*it).second;

        if (depth == -1 || tx.GetDepthInMainChain() < depth)
            ListTransactions(tx, "*", 0, true, transactions, filter);
    }

    CBlockIndex *pblockLast = chainActive[chainActive.Height() + 1 - target_confirms];
    uint256 lastblock = pblockLast ? pblockLast->GetBlockHash() : uint256();

    UniValue ret(UniValue::VOBJ);
    ret.push_back(Pair("transactions", transactions));
    ret.push_back(Pair("lastblock", lastblock.GetHex()));

    return ret;
}

UniValue gettransaction(const UniValue& params, bool fHelp)
{
    if (!EnsureWalletIsAvailable(fHelp))
        return NullUniValue;

    if (fHelp || params.size() < 1 || params.size() > 2)
        throw runtime_error(
            "gettransaction \"txid\" ( includeWatchonly )\n"
            "\nGet detailed information about in-wallet transaction <txid>\n"
            "\nArguments:\n"
            "1. \"txid\"    (string, required) The transaction id\n"
            "2. \"includeWatchonly\"    (bool, optional, default=false) Whether to include watchonly addresses in balance calculation and details[]\n"
            "\nResult:\n"
            "{\n"
            "  \"amount\" : x.xxx,        (numeric) The transaction amount in " + strprintf("%s",komodo_chainname()) + "\n"
            "  \"confirmations\" : n,     (numeric) The number of confirmations\n"
            "  \"blockhash\" : \"hash\",  (string) The block hash\n"
            "  \"blockindex\" : xx,       (numeric) The block index\n"
            "  \"blocktime\" : ttt,       (numeric) The time in seconds since epoch (1 Jan 1970 GMT)\n"
            "  \"txid\" : \"transactionid\",   (string) The transaction id.\n"
            "  \"time\" : ttt,            (numeric) The transaction time in seconds since epoch (1 Jan 1970 GMT)\n"
            "  \"timereceived\" : ttt,    (numeric) The time received in seconds since epoch (1 Jan 1970 GMT)\n"
            "  \"details\" : [\n"
            "    {\n"
            "      \"account\" : \"accountname\",  (string) DEPRECATED. The account name involved in the transaction, can be \"\" for the default account.\n"
            "      \"address\" : \"" + strprintf("%s",komodo_chainname()) + "_address\",   (string) The " + strprintf("%s",komodo_chainname()) + " address involved in the transaction\n"
            "      \"category\" : \"send|receive\",    (string) The category, either 'send' or 'receive'\n"
            "      \"amount\" : x.xxx                  (numeric) The amount in " + strprintf("%s",komodo_chainname()) + "\n"
            "      \"vout\" : n,                       (numeric) the vout value\n"
            "    }\n"
            "    ,...\n"
            "  ],\n"
            "  \"vjoinsplit\" : [\n"
            "    {\n"
            "      \"anchor\" : \"treestateref\",          (string) Merkle root of note commitment tree\n"
            "      \"nullifiers\" : [ string, ... ]      (string) Nullifiers of input notes\n"
            "      \"commitments\" : [ string, ... ]     (string) Note commitments for note outputs\n"
            "      \"macs\" : [ string, ... ]            (string) Message authentication tags\n"
            "      \"vpub_old\" : x.xxx                  (numeric) The amount removed from the transparent value pool\n"
            "      \"vpub_new\" : x.xxx,                 (numeric) The amount added to the transparent value pool\n"
            "    }\n"
            "    ,...\n"
            "  ],\n"
            "  \"hex\" : \"data\"         (string) Raw data for transaction\n"
            "}\n"

            "\nExamples:\n"
            + HelpExampleCli("gettransaction", "\"1075db55d416d3ca199f55b6084e2115b9345e16c5cf302fc80e9d5fbf5d48d\"")
            + HelpExampleCli("gettransaction", "\"1075db55d416d3ca199f55b6084e2115b9345e16c5cf302fc80e9d5fbf5d48d\" true")
            + HelpExampleRpc("gettransaction", "\"1075db55d416d3ca199f55b6084e2115b9345e16c5cf302fc80e9d5fbf5d48d\"")
        );

    LOCK2(cs_main, pwalletMain->cs_wallet);

    uint256 hash;
    hash.SetHex(params[0].get_str());

    isminefilter filter = ISMINE_SPENDABLE;
    if(params.size() > 1)
        if(params[1].get_bool())
            filter = filter | ISMINE_WATCH_ONLY;

    UniValue entry(UniValue::VOBJ);
    if (!pwalletMain->mapWallet.count(hash))
        throw JSONRPCError(RPC_INVALID_ADDRESS_OR_KEY, "Invalid or non-wallet transaction id");
    const CWalletTx& wtx = pwalletMain->mapWallet[hash];

    CAmount nCredit = wtx.GetCredit(filter);
    CAmount nDebit = wtx.GetDebit(filter);
    CAmount nNet = nCredit - nDebit;
    CAmount nFee = (wtx.IsFromMe(filter) ? wtx.GetValueOut() - nDebit : 0);

    entry.push_back(Pair("amount", ValueFromAmount(nNet - nFee)));
    if (wtx.IsFromMe(filter))
        entry.push_back(Pair("fee", ValueFromAmount(nFee)));

    WalletTxToJSON(wtx, entry);

    UniValue details(UniValue::VARR);
    ListTransactions(wtx, "*", 0, false, details, filter);
    entry.push_back(Pair("details", details));

    string strHex = EncodeHexTx(static_cast<CTransaction>(wtx));
    entry.push_back(Pair("hex", strHex));

    return entry;
}


UniValue backupwallet(const UniValue& params, bool fHelp)
{
    if (!EnsureWalletIsAvailable(fHelp))
        return NullUniValue;

    if (fHelp || params.size() != 1)
        throw runtime_error(
            "backupwallet \"destination\"\n"
            "\nSafely copies wallet.dat to destination filename\n"
            "\nArguments:\n"
            "1. \"destination\"   (string, required) The destination filename, saved in the directory set by -exportdir option.\n"
            "\nResult:\n"
            "\"path\"             (string) The full path of the destination file\n"
            "\nExamples:\n"
            + HelpExampleCli("backupwallet", "\"backupdata\"")
            + HelpExampleRpc("backupwallet", "\"backupdata\"")
        );

    LOCK2(cs_main, pwalletMain->cs_wallet);

    boost::filesystem::path exportdir;
    try {
        exportdir = GetExportDir();
    } catch (const std::runtime_error& e) {
        throw JSONRPCError(RPC_INTERNAL_ERROR, e.what());
    }
    if (exportdir.empty()) {
        throw JSONRPCError(RPC_WALLET_ERROR, "Cannot backup wallet until the -exportdir option has been set");
    }
    std::string unclean = params[0].get_str();
    std::string clean = SanitizeFilename(unclean);
    if (clean.compare(unclean) != 0) {
        throw JSONRPCError(RPC_WALLET_ERROR, strprintf("Filename is invalid as only alphanumeric characters are allowed.  Try '%s' instead.", clean));
    }
    boost::filesystem::path exportfilepath = exportdir / clean;

    if (!BackupWallet(*pwalletMain, exportfilepath.string()))
        throw JSONRPCError(RPC_WALLET_ERROR, "Error: Wallet backup failed!");

    return exportfilepath.string();
}


UniValue keypoolrefill(const UniValue& params, bool fHelp)
{
    if (!EnsureWalletIsAvailable(fHelp))
        return NullUniValue;

    if (fHelp || params.size() > 1)
        throw runtime_error(
            "keypoolrefill ( newsize )\n"
            "\nFills the keypool."
            + HelpRequiringPassphrase() + "\n"
            "\nArguments\n"
            "1. newsize     (numeric, optional, default=100) The new keypool size\n"
            "\nExamples:\n"
            + HelpExampleCli("keypoolrefill", "")
            + HelpExampleRpc("keypoolrefill", "")
        );

    LOCK2(cs_main, pwalletMain->cs_wallet);

    // 0 is interpreted by TopUpKeyPool() as the default keypool size given by -keypool
    unsigned int kpSize = 0;
    if (params.size() > 0) {
        if (params[0].get_int() < 0)
            throw JSONRPCError(RPC_INVALID_PARAMETER, "Invalid parameter, expected valid size.");
        kpSize = (unsigned int)params[0].get_int();
    }

    EnsureWalletIsUnlocked();
    pwalletMain->TopUpKeyPool(kpSize);

    if (pwalletMain->GetKeyPoolSize() < kpSize)
        throw JSONRPCError(RPC_WALLET_ERROR, "Error refreshing keypool.");

    return NullUniValue;
}


static void LockWallet(CWallet* pWallet)
{
    LOCK(cs_nWalletUnlockTime);
    nWalletUnlockTime = 0;
    pWallet->Lock();
}

UniValue walletpassphrase(const UniValue& params, bool fHelp)
{
    if (!EnsureWalletIsAvailable(fHelp))
        return NullUniValue;

    if (pwalletMain->IsCrypted() && (fHelp || params.size() != 2))
        throw runtime_error(
            "walletpassphrase \"passphrase\" timeout\n"
            "\nStores the wallet decryption key in memory for 'timeout' seconds.\n"
            "This is needed prior to performing transactions related to private keys such as sending " + strprintf("%s",komodo_chainname()) + "\n"
            "\nArguments:\n"
            "1. \"passphrase\"     (string, required) The wallet passphrase\n"
            "2. timeout            (numeric, required) The time to keep the decryption key in seconds.\n"
            "\nNote:\n"
            "Issuing the walletpassphrase command while the wallet is already unlocked will set a new unlock\n"
            "time that overrides the old one.\n"
            "\nExamples:\n"
            "\nunlock the wallet for 60 seconds\n"
            + HelpExampleCli("walletpassphrase", "\"my pass phrase\" 60") +
            "\nLock the wallet again (before 60 seconds)\n"
            + HelpExampleCli("walletlock", "") +
            "\nAs json rpc call\n"
            + HelpExampleRpc("walletpassphrase", "\"my pass phrase\", 60")
        );

    LOCK2(cs_main, pwalletMain->cs_wallet);

    if (fHelp)
        return true;
    if (!pwalletMain->IsCrypted())
        throw JSONRPCError(RPC_WALLET_WRONG_ENC_STATE, "Error: running with an unencrypted wallet, but walletpassphrase was called.");

    // Note that the walletpassphrase is stored in params[0] which is not mlock()ed
    SecureString strWalletPass;
    strWalletPass.reserve(100);
    // TODO: get rid of this .c_str() by implementing SecureString::operator=(std::string)
    // Alternately, find a way to make params[0] mlock()'d to begin with.
    strWalletPass = params[0].get_str().c_str();

    if (strWalletPass.length() > 0)
    {
        if (!pwalletMain->Unlock(strWalletPass))
            throw JSONRPCError(RPC_WALLET_PASSPHRASE_INCORRECT, "Error: The wallet passphrase entered was incorrect.");
    }
    else
        throw runtime_error(
            "walletpassphrase <passphrase> <timeout>\n"
            "Stores the wallet decryption key in memory for <timeout> seconds.");

    // No need to check return values, because the wallet was unlocked above
    pwalletMain->UpdateNullifierNoteMap();
    pwalletMain->TopUpKeyPool();

    int64_t nSleepTime = params[1].get_int64();
    LOCK(cs_nWalletUnlockTime);
    nWalletUnlockTime = GetTime() + nSleepTime;
    RPCRunLater("lockwallet", boost::bind(LockWallet, pwalletMain), nSleepTime);

    return NullUniValue;
}


UniValue walletpassphrasechange(const UniValue& params, bool fHelp)
{
    if (!EnsureWalletIsAvailable(fHelp))
        return NullUniValue;

    if (pwalletMain->IsCrypted() && (fHelp || params.size() != 2))
        throw runtime_error(
            "walletpassphrasechange \"oldpassphrase\" \"newpassphrase\"\n"
            "\nChanges the wallet passphrase from 'oldpassphrase' to 'newpassphrase'.\n"
            "\nArguments:\n"
            "1. \"oldpassphrase\"      (string) The current passphrase\n"
            "2. \"newpassphrase\"      (string) The new passphrase\n"
            "\nExamples:\n"
            + HelpExampleCli("walletpassphrasechange", "\"old one\" \"new one\"")
            + HelpExampleRpc("walletpassphrasechange", "\"old one\", \"new one\"")
        );

    LOCK2(cs_main, pwalletMain->cs_wallet);

    if (fHelp)
        return true;
    if (!pwalletMain->IsCrypted())
        throw JSONRPCError(RPC_WALLET_WRONG_ENC_STATE, "Error: running with an unencrypted wallet, but walletpassphrasechange was called.");

    // TODO: get rid of these .c_str() calls by implementing SecureString::operator=(std::string)
    // Alternately, find a way to make params[0] mlock()'d to begin with.
    SecureString strOldWalletPass;
    strOldWalletPass.reserve(100);
    strOldWalletPass = params[0].get_str().c_str();

    SecureString strNewWalletPass;
    strNewWalletPass.reserve(100);
    strNewWalletPass = params[1].get_str().c_str();

    if (strOldWalletPass.length() < 1 || strNewWalletPass.length() < 1)
        throw runtime_error(
            "walletpassphrasechange <oldpassphrase> <newpassphrase>\n"
            "Changes the wallet passphrase from <oldpassphrase> to <newpassphrase>.");

    if (!pwalletMain->ChangeWalletPassphrase(strOldWalletPass, strNewWalletPass))
        throw JSONRPCError(RPC_WALLET_PASSPHRASE_INCORRECT, "Error: The wallet passphrase entered was incorrect.");

    return NullUniValue;
}


UniValue walletlock(const UniValue& params, bool fHelp)
{
    if (!EnsureWalletIsAvailable(fHelp))
        return NullUniValue;

    if (pwalletMain->IsCrypted() && (fHelp || params.size() != 0))
        throw runtime_error(
            "walletlock\n"
            "\nRemoves the wallet encryption key from memory, locking the wallet.\n"
            "After calling this method, you will need to call walletpassphrase again\n"
            "before being able to call any methods which require the wallet to be unlocked.\n"
            "\nExamples:\n"
            "\nSet the passphrase for 2 minutes to perform a transaction\n"
            + HelpExampleCli("walletpassphrase", "\"my pass phrase\" 120") +
            "\nPerform a send (requires passphrase set)\n"
            + HelpExampleCli("sendtoaddress", "\"RD6GgnrMpPaTSMn8vai6yiGA7mN4QGPV\" 1.0") +
            "\nClear the passphrase since we are done before 2 minutes is up\n"
            + HelpExampleCli("walletlock", "") +
            "\nAs json rpc call\n"
            + HelpExampleRpc("walletlock", "")
        );

    LOCK2(cs_main, pwalletMain->cs_wallet);

    if (fHelp)
        return true;
    if (!pwalletMain->IsCrypted())
        throw JSONRPCError(RPC_WALLET_WRONG_ENC_STATE, "Error: running with an unencrypted wallet, but walletlock was called.");

    {
        LOCK(cs_nWalletUnlockTime);
        pwalletMain->Lock();
        nWalletUnlockTime = 0;
    }

    return NullUniValue;
}


UniValue encryptwallet(const UniValue& params, bool fHelp)
{
    if (!EnsureWalletIsAvailable(fHelp))
        return NullUniValue;

    auto fEnableWalletEncryption = fExperimentalMode && GetBoolArg("-developerencryptwallet", false);

    std::string strWalletEncryptionDisabledMsg = "";
    if (!fEnableWalletEncryption) {
        strWalletEncryptionDisabledMsg = "\nWARNING: Wallet encryption is DISABLED. This call always fails.\n";
    }

    if (!pwalletMain->IsCrypted() && (fHelp || params.size() != 1))
        throw runtime_error(
            "encryptwallet \"passphrase\"\n"
            + strWalletEncryptionDisabledMsg +
            "\nEncrypts the wallet with 'passphrase'. This is for first time encryption.\n"
            "After this, any calls that interact with private keys such as sending or signing \n"
            "will require the passphrase to be set prior the making these calls.\n"
            "Use the walletpassphrase call for this, and then walletlock call.\n"
            "If the wallet is already encrypted, use the walletpassphrasechange call.\n"
            "Note that this will shutdown the server.\n"
            "\nArguments:\n"
            "1. \"passphrase\"    (string) The pass phrase to encrypt the wallet with. It must be at least 1 character, but should be long.\n"
            "\nExamples:\n"
            "\nEncrypt you wallet\n"
            + HelpExampleCli("encryptwallet", "\"my pass phrase\"") +
            "\nNow set the passphrase to use the wallet, such as for signing or sending " + strprintf("%s",komodo_chainname()) + "\n"
            + HelpExampleCli("walletpassphrase", "\"my pass phrase\"") +
            "\nNow we can so something like sign\n"
            + HelpExampleCli("signmessage", "\"" + strprintf("%s",komodo_chainname()) + "_address\" \"test message\"") +
            "\nNow lock the wallet again by removing the passphrase\n"
            + HelpExampleCli("walletlock", "") +
            "\nAs a json rpc call\n"
            + HelpExampleRpc("encryptwallet", "\"my pass phrase\"")
        );

    LOCK2(cs_main, pwalletMain->cs_wallet);

    if (fHelp)
        return true;
    if (!fEnableWalletEncryption) {
        throw JSONRPCError(RPC_WALLET_ENCRYPTION_FAILED, "Error: wallet encryption is disabled.");
    }
    if (pwalletMain->IsCrypted())
        throw JSONRPCError(RPC_WALLET_WRONG_ENC_STATE, "Error: running with an encrypted wallet, but encryptwallet was called.");

    // TODO: get rid of this .c_str() by implementing SecureString::operator=(std::string)
    // Alternately, find a way to make params[0] mlock()'d to begin with.
    SecureString strWalletPass;
    strWalletPass.reserve(100);
    strWalletPass = params[0].get_str().c_str();

    if (strWalletPass.length() < 1)
        throw runtime_error(
            "encryptwallet <passphrase>\n"
            "Encrypts the wallet with <passphrase>.");

    if (!pwalletMain->EncryptWallet(strWalletPass))
        throw JSONRPCError(RPC_WALLET_ENCRYPTION_FAILED, "Error: Failed to encrypt the wallet.");

    // BDB seems to have a bad habit of writing old data into
    // slack space in .dat files; that is bad if the old data is
    // unencrypted private keys. So:
    StartShutdown();
    return "wallet encrypted; Komodo server stopping, restart to run with encrypted wallet. The keypool has been flushed, you need to make a new backup.";
}

UniValue lockunspent(const UniValue& params, bool fHelp)
{
    if (!EnsureWalletIsAvailable(fHelp))
        return NullUniValue;

    if (fHelp || params.size() < 1 || params.size() > 2)
        throw runtime_error(
            "lockunspent unlock [{\"txid\":\"txid\",\"vout\":n},...]\n"
            "\nUpdates list of temporarily unspendable outputs.\n"
            "Temporarily lock (unlock=false) or unlock (unlock=true) specified transaction outputs.\n"
            "A locked transaction output will not be chosen by automatic coin selection, when spending " + strprintf("%s",komodo_chainname()) + ".\n"
            "Locks are stored in memory only. Nodes start with zero locked outputs, and the locked output list\n"
            "is always cleared (by virtue of process exit) when a node stops or fails.\n"
            "Also see the listunspent call\n"
            "\nArguments:\n"
            "1. unlock            (boolean, required) Whether to unlock (true) or lock (false) the specified transactions\n"
            "2. \"transactions\"  (string, required) A json array of objects. Each object the txid (string) vout (numeric)\n"
            "     [           (json array of json objects)\n"
            "       {\n"
            "         \"txid\":\"id\",    (string) The transaction id\n"
            "         \"vout\": n         (numeric) The output number\n"
            "       }\n"
            "       ,...\n"
            "     ]\n"

            "\nResult:\n"
            "true|false    (boolean) Whether the command was successful or not\n"

            "\nExamples:\n"
            "\nList the unspent transactions\n"
            + HelpExampleCli("listunspent", "") +
            "\nLock an unspent transaction\n"
            + HelpExampleCli("lockunspent", "false \"[{\\\"txid\\\":\\\"a08e6907dbbd3d809776dbfc5d82e371b764ed838b5655e72f463568df1aadf0\\\",\\\"vout\\\":1}]\"") +
            "\nList the locked transactions\n"
            + HelpExampleCli("listlockunspent", "") +
            "\nUnlock the transaction again\n"
            + HelpExampleCli("lockunspent", "true \"[{\\\"txid\\\":\\\"a08e6907dbbd3d809776dbfc5d82e371b764ed838b5655e72f463568df1aadf0\\\",\\\"vout\\\":1}]\"") +
            "\nAs a json rpc call\n"
            + HelpExampleRpc("lockunspent", "false, \"[{\\\"txid\\\":\\\"a08e6907dbbd3d809776dbfc5d82e371b764ed838b5655e72f463568df1aadf0\\\",\\\"vout\\\":1}]\"")
        );

    LOCK2(cs_main, pwalletMain->cs_wallet);

    if (params.size() == 1)
        RPCTypeCheck(params, boost::assign::list_of(UniValue::VBOOL));
    else
        RPCTypeCheck(params, boost::assign::list_of(UniValue::VBOOL)(UniValue::VARR));

    bool fUnlock = params[0].get_bool();

    if (params.size() == 1) {
        if (fUnlock)
            pwalletMain->UnlockAllCoins();
        return true;
    }

    UniValue outputs = params[1].get_array();
    for (size_t idx = 0; idx < outputs.size(); idx++) {
        const UniValue& output = outputs[idx];
        if (!output.isObject())
            throw JSONRPCError(RPC_INVALID_PARAMETER, "Invalid parameter, expected object");
        const UniValue& o = output.get_obj();

        RPCTypeCheckObj(o, boost::assign::map_list_of("txid", UniValue::VSTR)("vout", UniValue::VNUM));

        string txid = find_value(o, "txid").get_str();
        if (!IsHex(txid))
            throw JSONRPCError(RPC_INVALID_PARAMETER, "Invalid parameter, expected hex txid");

        int nOutput = find_value(o, "vout").get_int();
        if (nOutput < 0)
            throw JSONRPCError(RPC_INVALID_PARAMETER, "Invalid parameter, vout must be positive");

        COutPoint outpt(uint256S(txid), nOutput);

        if (fUnlock)
            pwalletMain->UnlockCoin(outpt);
        else
            pwalletMain->LockCoin(outpt);
    }

    return true;
}

UniValue listlockunspent(const UniValue& params, bool fHelp)
{
    if (!EnsureWalletIsAvailable(fHelp))
        return NullUniValue;

    if (fHelp || params.size() > 0)
        throw runtime_error(
            "listlockunspent\n"
            "\nReturns list of temporarily unspendable outputs.\n"
            "See the lockunspent call to lock and unlock transactions for spending.\n"
            "\nResult:\n"
            "[\n"
            "  {\n"
            "    \"txid\" : \"transactionid\",     (string) The transaction id locked\n"
            "    \"vout\" : n                      (numeric) The vout value\n"
            "  }\n"
            "  ,...\n"
            "]\n"
            "\nExamples:\n"
            "\nList the unspent transactions\n"
            + HelpExampleCli("listunspent", "") +
            "\nLock an unspent transaction\n"
            + HelpExampleCli("lockunspent", "false \"[{\\\"txid\\\":\\\"a08e6907dbbd3d809776dbfc5d82e371b764ed838b5655e72f463568df1aadf0\\\",\\\"vout\\\":1}]\"") +
            "\nList the locked transactions\n"
            + HelpExampleCli("listlockunspent", "") +
            "\nUnlock the transaction again\n"
            + HelpExampleCli("lockunspent", "true \"[{\\\"txid\\\":\\\"a08e6907dbbd3d809776dbfc5d82e371b764ed838b5655e72f463568df1aadf0\\\",\\\"vout\\\":1}]\"") +
            "\nAs a json rpc call\n"
            + HelpExampleRpc("listlockunspent", "")
        );

    LOCK2(cs_main, pwalletMain->cs_wallet);

    vector<COutPoint> vOutpts;
    pwalletMain->ListLockedCoins(vOutpts);

    UniValue ret(UniValue::VARR);

    BOOST_FOREACH(COutPoint &outpt, vOutpts) {
        UniValue o(UniValue::VOBJ);

        o.push_back(Pair("txid", outpt.hash.GetHex()));
        o.push_back(Pair("vout", (int)outpt.n));
        ret.push_back(o);
    }

    return ret;
}

UniValue settxfee(const UniValue& params, bool fHelp)
{
    if (!EnsureWalletIsAvailable(fHelp))
        return NullUniValue;

    if (fHelp || params.size() < 1 || params.size() > 1)
        throw runtime_error(
            "settxfee amount\n"
            "\nSet the transaction fee per kB.\n"
            "\nArguments:\n"
            "1. amount         (numeric, required) The transaction fee in " + strprintf("%s",komodo_chainname()) + "/kB rounded to the nearest 0.00000001\n"
            "\nResult\n"
            "true|false        (boolean) Returns true if successful\n"
            "\nExamples:\n"
            + HelpExampleCli("settxfee", "0.00001")
            + HelpExampleRpc("settxfee", "0.00001")
        );

    LOCK2(cs_main, pwalletMain->cs_wallet);

    // Amount
    CAmount nAmount = AmountFromValue(params[0]);

    payTxFee = CFeeRate(nAmount, 1000);
    return true;
}

UniValue getwalletinfo(const UniValue& params, bool fHelp)
{
    if (!EnsureWalletIsAvailable(fHelp))
        return NullUniValue;

    if (fHelp || params.size() != 0)
        throw runtime_error(
            "getwalletinfo\n"
            "Returns an object containing various wallet state info.\n"
            "\nResult:\n"
            "{\n"
            "  \"walletversion\": xxxxx,     (numeric) the wallet version\n"
            "  \"balance\": xxxxxxx,         (numeric) the total confirmed balance of the wallet in " + strprintf("%s",komodo_chainname()) + "\n"
            "  \"unconfirmed_balance\": xxx, (numeric) the total unconfirmed balance of the wallet in " + strprintf("%s",komodo_chainname()) + "\n"
            "  \"immature_balance\": xxxxxx, (numeric) the total immature balance of the wallet in " + strprintf("%s",komodo_chainname()) + "\n"
            "  \"txcount\": xxxxxxx,         (numeric) the total number of transactions in the wallet\n"
            "  \"keypoololdest\": xxxxxx,    (numeric) the timestamp (seconds since GMT epoch) of the oldest pre-generated key in the key pool\n"
            "  \"keypoolsize\": xxxx,        (numeric) how many new keys are pre-generated\n"
            "  \"unlocked_until\": ttt,      (numeric) the timestamp in seconds since epoch (midnight Jan 1 1970 GMT) that the wallet is unlocked for transfers, or 0 if the wallet is locked\n"
            "  \"paytxfee\": x.xxxx,         (numeric) the transaction fee configuration, set in KMD/KB\n"
            "}\n"
            "\nExamples:\n"
            + HelpExampleCli("getwalletinfo", "")
            + HelpExampleRpc("getwalletinfo", "")
        );

    LOCK2(cs_main, pwalletMain->cs_wallet);

    UniValue obj(UniValue::VOBJ);
    obj.push_back(Pair("walletversion", pwalletMain->GetVersion()));
    obj.push_back(Pair("balance",       ValueFromAmount(pwalletMain->GetBalance())));
    obj.push_back(Pair("unconfirmed_balance", ValueFromAmount(pwalletMain->GetUnconfirmedBalance())));
    obj.push_back(Pair("immature_balance",    ValueFromAmount(pwalletMain->GetImmatureBalance())));
    obj.push_back(Pair("txcount",       (int)pwalletMain->mapWallet.size()));
    obj.push_back(Pair("keypoololdest", pwalletMain->GetOldestKeyPoolTime()));
    obj.push_back(Pair("keypoolsize",   (int)pwalletMain->GetKeyPoolSize()));
    if (pwalletMain->IsCrypted())
        obj.push_back(Pair("unlocked_until", nWalletUnlockTime));
    obj.push_back(Pair("paytxfee",      ValueFromAmount(payTxFee.GetFeePerK())));
    return obj;
}

UniValue resendwallettransactions(const UniValue& params, bool fHelp)
{
    if (!EnsureWalletIsAvailable(fHelp))
        return NullUniValue;

    if (fHelp || params.size() != 0)
        throw runtime_error(
            "resendwallettransactions\n"
            "Immediately re-broadcast unconfirmed wallet transactions to all peers.\n"
            "Intended only for testing; the wallet code periodically re-broadcasts\n"
            "automatically.\n"
            "Returns array of transaction ids that were re-broadcast.\n"
            );

    LOCK2(cs_main, pwalletMain->cs_wallet);

    std::vector<uint256> txids = pwalletMain->ResendWalletTransactionsBefore(GetTime());
    UniValue result(UniValue::VARR);
    BOOST_FOREACH(const uint256& txid, txids)
    {
        result.push_back(txid.ToString());
    }
    return result;
}

UniValue listunspent(const UniValue& params, bool fHelp)
{
    if (!EnsureWalletIsAvailable(fHelp))
        return NullUniValue;

    if (fHelp || params.size() > 3)
        throw runtime_error(
            "listunspent ( minconf maxconf  [\"address\",...] )\n"
            "\nReturns array of unspent transaction outputs\n"
            "with between minconf and maxconf (inclusive) confirmations.\n"
            "Optionally filter to only include txouts paid to specified addresses.\n"
            "Results are an array of Objects, each of which has:\n"
            "{txid, vout, scriptPubKey, amount, confirmations}\n"
            "\nArguments:\n"
            "1. minconf          (numeric, optional, default=1) The minimum confirmations to filter\n"
            "2. maxconf          (numeric, optional, default=9999999) The maximum confirmations to filter\n"
            "3. \"addresses\"    (string) A json array of " + strprintf("%s",komodo_chainname()) + " addresses to filter\n"
            "    [\n"
            "      \"address\"   (string) " + strprintf("%s",komodo_chainname()) + " address\n"
            "      ,...\n"
            "    ]\n"
            "\nResult\n"
            "[                   (array of json object)\n"
            "  {\n"
            "    \"txid\" : \"txid\",        (string) the transaction id \n"
            "    \"vout\" : n,               (numeric) the vout value\n"
            "    \"generated\" : true|false  (boolean) true if txout is a coinbase transaction output\n"
            "    \"address\" : \"address\",  (string) the " + strprintf("%s",komodo_chainname()) + " address\n"
            "    \"account\" : \"account\",  (string) DEPRECATED. The associated account, or \"\" for the default account\n"
            "    \"scriptPubKey\" : \"key\", (string) the script key\n"
            "    \"amount\" : x.xxx,         (numeric) the transaction amount in " + strprintf("%s",komodo_chainname()) + "\n"
            "    \"confirmations\" : n       (numeric) The number of confirmations\n"
            "  }\n"
            "  ,...\n"
            "]\n"

            "\nExamples\n"
            + HelpExampleCli("listunspent", "")
            + HelpExampleCli("listunspent", "6 9999999 \"[\\\"RD6GgnrMpPaTSMn8vai6yiGA7mN4QGPV\\\",\\\"RD6GgnrMpPaTSMn8vai6yiGA7mN4QGPV\\\"]\"")
            + HelpExampleRpc("listunspent", "6, 9999999 \"[\\\"RD6GgnrMpPaTSMn8vai6yiGA7mN4QGPV\\\",\\\"RD6GgnrMpPaTSMn8vai6yiGA7mN4QGPV\\\"]\"")
        );

    RPCTypeCheck(params, boost::assign::list_of(UniValue::VNUM)(UniValue::VNUM)(UniValue::VARR));

    int nMinDepth = 1;
    if (params.size() > 0)
        nMinDepth = params[0].get_int();

    int nMaxDepth = 9999999;
    if (params.size() > 1)
        nMaxDepth = params[1].get_int();

    set<CBitcoinAddress> setAddress;
    if (params.size() > 2) {
        UniValue inputs = params[2].get_array();
        for (size_t idx = 0; idx < inputs.size(); idx++) {
            const UniValue& input = inputs[idx];
            CBitcoinAddress address(input.get_str());
            if (!address.IsValid())
                throw JSONRPCError(RPC_INVALID_ADDRESS_OR_KEY, string("Invalid " + strprintf("%s",komodo_chainname()) + " address: ")+input.get_str());
            if (setAddress.count(address))
                throw JSONRPCError(RPC_INVALID_PARAMETER, string("Invalid parameter, duplicated address: ")+input.get_str());
           setAddress.insert(address);
        }
    }

    UniValue results(UniValue::VARR);
    vector<COutput> vecOutputs;
    assert(pwalletMain != NULL);
    LOCK2(cs_main, pwalletMain->cs_wallet);
    pwalletMain->AvailableCoins(vecOutputs, false, NULL, true);
    BOOST_FOREACH(const COutput& out, vecOutputs) {
        if (out.nDepth < nMinDepth || out.nDepth > nMaxDepth)
            continue;

        if (setAddress.size()) {
            CTxDestination address;
            if (!ExtractDestination(out.tx->vout[out.i].scriptPubKey, address))
                continue;

            if (!setAddress.count(address))
                continue;
        }

        CAmount nValue = out.tx->vout[out.i].nValue;
        const CScript& pk = out.tx->vout[out.i].scriptPubKey;
        UniValue entry(UniValue::VOBJ);
        entry.push_back(Pair("txid", out.tx->GetHash().GetHex()));
        entry.push_back(Pair("vout", out.i));
        entry.push_back(Pair("generated", out.tx->IsCoinBase()));
        CTxDestination address;
        if (ExtractDestination(out.tx->vout[out.i].scriptPubKey, address)) {
            entry.push_back(Pair("address", CBitcoinAddress(address).ToString()));
            if (pwalletMain->mapAddressBook.count(address))
                entry.push_back(Pair("account", pwalletMain->mapAddressBook[address].name));
        }
        entry.push_back(Pair("scriptPubKey", HexStr(pk.begin(), pk.end())));
        if (pk.IsPayToScriptHash()) {
            CTxDestination address;
            if (ExtractDestination(pk, address)) {
                const CScriptID& hash = boost::get<CScriptID>(address);
                CScript redeemScript;
                if (pwalletMain->GetCScript(hash, redeemScript))
                    entry.push_back(Pair("redeemScript", HexStr(redeemScript.begin(), redeemScript.end())));
            }
        }
        entry.push_back(Pair("amount",ValueFromAmount(nValue)));
        if ( out.tx->nLockTime != 0 )
        {
            BlockMap::iterator it = mapBlockIndex.find(pcoinsTip->GetBestBlock());
            CBlockIndex *tipindex,*pindex = it->second;
            uint64_t interest; uint32_t locktime; int32_t txheight;
            if ( pindex != 0 && (tipindex= chainActive.LastTip()) != 0 )
            {
                interest = komodo_accrued_interest(&txheight,&locktime,out.tx->GetHash(),out.i,0,nValue,(int32_t)tipindex->nHeight);
                //interest = komodo_interest(txheight,nValue,out.tx->nLockTime,tipindex->nTime);
                entry.push_back(Pair("interest",ValueFromAmount(interest)));
            }
            //fprintf(stderr,"nValue %.8f pindex.%p tipindex.%p locktime.%u txheight.%d pindexht.%d\n",(double)nValue/COIN,pindex,chainActive.LastTip(),locktime,txheight,pindex->nHeight);
        }
        entry.push_back(Pair("confirmations",out.nDepth));
        entry.push_back(Pair("spendable", out.fSpendable));
        results.push_back(entry);
    }

    return results;
}

uint64_t komodo_interestsum()
{
#ifdef ENABLE_WALLET
    if ( GetBoolArg("-disablewallet", false) == 0 )
    {
        uint64_t interest,sum = 0; int32_t txheight; uint32_t locktime;
        vector<COutput> vecOutputs;
        assert(pwalletMain != NULL);
        LOCK2(cs_main, pwalletMain->cs_wallet);
        pwalletMain->AvailableCoins(vecOutputs, false, NULL, true);
        BOOST_FOREACH(const COutput& out,vecOutputs)
        {
            CAmount nValue = out.tx->vout[out.i].nValue;
            if ( out.tx->nLockTime != 0 && out.fSpendable != 0 )
            {
                BlockMap::iterator it = mapBlockIndex.find(pcoinsTip->GetBestBlock());
                CBlockIndex *tipindex,*pindex = it->second;
                if ( pindex != 0 && (tipindex= chainActive.LastTip()) != 0 )
                {
                    interest = komodo_accrued_interest(&txheight,&locktime,out.tx->GetHash(),out.i,0,nValue,(int32_t)tipindex->nHeight);
                    //interest = komodo_interest(pindex->nHeight,nValue,out.tx->nLockTime,tipindex->nTime);
                    sum += interest;
                }
            }
        }
        KOMODO_INTERESTSUM = sum;
        KOMODO_WALLETBALANCE = pwalletMain->GetBalance();
        return(sum);
    }
#endif
    return(0);
}

UniValue fundrawtransaction(const UniValue& params, bool fHelp)
{
    if (!EnsureWalletIsAvailable(fHelp))
        return NullUniValue;

    if (fHelp || params.size() != 1)
        throw runtime_error(
                            "fundrawtransaction \"hexstring\"\n"
                            "\nAdd inputs to a transaction until it has enough in value to meet its out value.\n"
                            "This will not modify existing inputs, and will add one change output to the outputs.\n"
                            "Note that inputs which were signed may need to be resigned after completion since in/outputs have been added.\n"
                            "The inputs added will not be signed, use signrawtransaction for that.\n"
                            "\nArguments:\n"
                            "1. \"hexstring\"    (string, required) The hex string of the raw transaction\n"
                            "\nResult:\n"
                            "{\n"
                            "  \"hex\":       \"value\", (string)  The resulting raw transaction (hex-encoded string)\n"
                            "  \"fee\":       n,         (numeric) The fee added to the transaction\n"
                            "  \"changepos\": n          (numeric) The position of the added change output, or -1\n"
                            "}\n"
                            "\"hex\"             \n"
                            "\nExamples:\n"
                            "\nCreate a transaction with no inputs\n"
                            + HelpExampleCli("createrawtransaction", "\"[]\" \"{\\\"myaddress\\\":0.01}\"") +
                            "\nAdd sufficient unsigned inputs to meet the output value\n"
                            + HelpExampleCli("fundrawtransaction", "\"rawtransactionhex\"") +
                            "\nSign the transaction\n"
                            + HelpExampleCli("signrawtransaction", "\"fundedtransactionhex\"") +
                            "\nSend the transaction\n"
                            + HelpExampleCli("sendrawtransaction", "\"signedtransactionhex\"")
                            );

    RPCTypeCheck(params, boost::assign::list_of(UniValue::VSTR));

    // parse hex string from parameter
    CTransaction origTx;
    if (!DecodeHexTx(origTx, params[0].get_str()))
        throw JSONRPCError(RPC_DESERIALIZATION_ERROR, "TX decode failed");

    CMutableTransaction tx(origTx);
    CAmount nFee;
    string strFailReason;
    int nChangePos = -1;
    if(!pwalletMain->FundTransaction(tx, nFee, nChangePos, strFailReason))
        throw JSONRPCError(RPC_INTERNAL_ERROR, strFailReason);

    UniValue result(UniValue::VOBJ);
    result.push_back(Pair("hex", EncodeHexTx(tx)));
    result.push_back(Pair("changepos", nChangePos));
    result.push_back(Pair("fee", ValueFromAmount(nFee)));

    return result;
}

UniValue zc_sample_joinsplit(const UniValue& params, bool fHelp)
{
    if (fHelp) {
        throw runtime_error(
            "zcsamplejoinsplit\n"
            "\n"
            "Perform a joinsplit and return the JSDescription.\n"
            );
    }

    LOCK(cs_main);

    uint256 pubKeyHash;
    uint256 anchor = ZCIncrementalMerkleTree().root();
    JSDescription samplejoinsplit(*pzcashParams,
                                  pubKeyHash,
                                  anchor,
                                  {JSInput(), JSInput()},
                                  {JSOutput(), JSOutput()},
                                  0,
                                  0);

    CDataStream ss(SER_NETWORK, PROTOCOL_VERSION);
    ss << samplejoinsplit;

    return HexStr(ss.begin(), ss.end());
}

UniValue zc_benchmark(const UniValue& params, bool fHelp)
{
    if (!EnsureWalletIsAvailable(fHelp)) {
        return NullUniValue;
    }

    if (fHelp || params.size() < 2) {
        throw runtime_error(
            "zcbenchmark benchmarktype samplecount\n"
            "\n"
            "Runs a benchmark of the selected type samplecount times,\n"
            "returning the running times of each sample.\n"
            "\n"
            "Output: [\n"
            "  {\n"
            "    \"runningtime\": runningtime\n"
            "  },\n"
            "  {\n"
            "    \"runningtime\": runningtime\n"
            "  }\n"
            "  ...\n"
            "]\n"
            );
    }

    LOCK(cs_main);

    std::string benchmarktype = params[0].get_str();
    int samplecount = params[1].get_int();

    if (samplecount <= 0) {
        throw JSONRPCError(RPC_TYPE_ERROR, "Invalid samplecount");
    }

    std::vector<double> sample_times;

    JSDescription samplejoinsplit;

    if (benchmarktype == "verifyjoinsplit") {
        CDataStream ss(ParseHexV(params[2].get_str(), "js"), SER_NETWORK, PROTOCOL_VERSION);
        ss >> samplejoinsplit;
    }

    for (int i = 0; i < samplecount; i++) {
        if (benchmarktype == "sleep") {
            sample_times.push_back(benchmark_sleep());
        } else if (benchmarktype == "parameterloading") {
            sample_times.push_back(benchmark_parameter_loading());
        } else if (benchmarktype == "createjoinsplit") {
            if (params.size() < 3) {
                sample_times.push_back(benchmark_create_joinsplit());
            } else {
                int nThreads = params[2].get_int();
                std::vector<double> vals = benchmark_create_joinsplit_threaded(nThreads);
                // Divide by nThreads^2 to get average seconds per JoinSplit because
                // we are running one JoinSplit per thread.
                sample_times.push_back(std::accumulate(vals.begin(), vals.end(), 0.0) / (nThreads*nThreads));
            }
        } else if (benchmarktype == "verifyjoinsplit") {
            sample_times.push_back(benchmark_verify_joinsplit(samplejoinsplit));
#ifdef ENABLE_MINING
        } else if (benchmarktype == "solveequihash") {
            if (params.size() < 3) {
                sample_times.push_back(benchmark_solve_equihash());
            } else {
                int nThreads = params[2].get_int();
                std::vector<double> vals = benchmark_solve_equihash_threaded(nThreads);
                sample_times.insert(sample_times.end(), vals.begin(), vals.end());
            }
#endif
        } else if (benchmarktype == "verifyequihash") {
            sample_times.push_back(benchmark_verify_equihash());
        } else if (benchmarktype == "validatelargetx") {
            // Number of inputs in the spending transaction that we will simulate
            int nInputs = 555;
            if (params.size() >= 3) {
                nInputs = params[2].get_int();
            }
            sample_times.push_back(benchmark_large_tx(nInputs));
        } else if (benchmarktype == "trydecryptnotes") {
            int nAddrs = params[2].get_int();
            sample_times.push_back(benchmark_try_decrypt_notes(nAddrs));
        } else if (benchmarktype == "incnotewitnesses") {
            int nTxs = params[2].get_int();
            sample_times.push_back(benchmark_increment_note_witnesses(nTxs));
        } else if (benchmarktype == "connectblockslow") {
            if (Params().NetworkIDString() != "regtest") {
                throw JSONRPCError(RPC_TYPE_ERROR, "Benchmark must be run in regtest mode");
            }
            sample_times.push_back(benchmark_connectblock_slow());
        } else if (benchmarktype == "sendtoaddress") {
            if (Params().NetworkIDString() != "regtest") {
                throw JSONRPCError(RPC_TYPE_ERROR, "Benchmark must be run in regtest mode");
            }
            auto amount = AmountFromValue(params[2]);
            sample_times.push_back(benchmark_sendtoaddress(amount));
        } else if (benchmarktype == "loadwallet") {
            if (Params().NetworkIDString() != "regtest") {
                throw JSONRPCError(RPC_TYPE_ERROR, "Benchmark must be run in regtest mode");
            }
            sample_times.push_back(benchmark_loadwallet());
        } else if (benchmarktype == "listunspent") {
            sample_times.push_back(benchmark_listunspent());
        } else {
            throw JSONRPCError(RPC_TYPE_ERROR, "Invalid benchmarktype");
        }
    }

    UniValue results(UniValue::VARR);
    for (auto time : sample_times) {
        UniValue result(UniValue::VOBJ);
        result.push_back(Pair("runningtime", time));
        results.push_back(result);
    }

    return results;
}

UniValue zc_raw_receive(const UniValue& params, bool fHelp)
{
    if (!EnsureWalletIsAvailable(fHelp)) {
        return NullUniValue;
    }

    if (fHelp || params.size() != 2) {
        throw runtime_error(
            "zcrawreceive zcsecretkey encryptednote\n"
            "\n"
            "DEPRECATED. Decrypts encryptednote and checks if the coin commitments\n"
            "are in the blockchain as indicated by the \"exists\" result.\n"
            "\n"
            "Output: {\n"
            "  \"amount\": value,\n"
            "  \"note\": noteplaintext,\n"
            "  \"exists\": exists\n"
            "}\n"
            );
    }

    RPCTypeCheck(params, boost::assign::list_of(UniValue::VSTR)(UniValue::VSTR));

    LOCK(cs_main);

    CZCSpendingKey spendingkey(params[0].get_str());
    SpendingKey k = spendingkey.Get();

    uint256 epk;
    unsigned char nonce;
    ZCNoteEncryption::Ciphertext ct;
    uint256 h_sig;

    {
        CDataStream ssData(ParseHexV(params[1], "encrypted_note"), SER_NETWORK, PROTOCOL_VERSION);
        try {
            ssData >> nonce;
            ssData >> epk;
            ssData >> ct;
            ssData >> h_sig;
        } catch(const std::exception &) {
            throw runtime_error(
                "encrypted_note could not be decoded"
            );
        }
    }

    ZCNoteDecryption decryptor(k.receiving_key());

    NotePlaintext npt = NotePlaintext::decrypt(
        decryptor,
        ct,
        epk,
        h_sig,
        nonce
    );
    PaymentAddress payment_addr = k.address();
    Note decrypted_note = npt.note(payment_addr);

    assert(pwalletMain != NULL);
    std::vector<boost::optional<ZCIncrementalWitness>> witnesses;
    uint256 anchor;
    uint256 commitment = decrypted_note.cm();
    pwalletMain->WitnessNoteCommitment(
        {commitment},
        witnesses,
        anchor
    );

    CDataStream ss(SER_NETWORK, PROTOCOL_VERSION);
    ss << npt;

    UniValue result(UniValue::VOBJ);
    result.push_back(Pair("amount", ValueFromAmount(decrypted_note.value)));
    result.push_back(Pair("note", HexStr(ss.begin(), ss.end())));
    result.push_back(Pair("exists", (bool) witnesses[0]));
    return result;
}



UniValue zc_raw_joinsplit(const UniValue& params, bool fHelp)
{
    if (!EnsureWalletIsAvailable(fHelp)) {
        return NullUniValue;
    }

    if (fHelp || params.size() != 5) {
        throw runtime_error(
            "zcrawjoinsplit rawtx inputs outputs vpub_old vpub_new\n"
            "  inputs: a JSON object mapping {note: zcsecretkey, ...}\n"
            "  outputs: a JSON object mapping {zcaddr: value, ...}\n"
            "\n"
            "DEPRECATED. Splices a joinsplit into rawtx. Inputs are unilaterally confidential.\n"
            "Outputs are confidential between sender/receiver. The vpub_old and\n"
            "vpub_new values are globally public and move transparent value into\n"
            "or out of the confidential value store, respectively.\n"
            "\n"
            "Note: The caller is responsible for delivering the output enc1 and\n"
            "enc2 to the appropriate recipients, as well as signing rawtxout and\n"
            "ensuring it is mined. (A future RPC call will deliver the confidential\n"
            "payments in-band on the blockchain.)\n"
            "\n"
            "Output: {\n"
            "  \"encryptednote1\": enc1,\n"
            "  \"encryptednote2\": enc2,\n"
            "  \"rawtxn\": rawtxout\n"
            "}\n"
            );
    }

    LOCK(cs_main);

    CTransaction tx;
    if (!DecodeHexTx(tx, params[0].get_str()))
        throw JSONRPCError(RPC_DESERIALIZATION_ERROR, "TX decode failed");

    UniValue inputs = params[1].get_obj();
    UniValue outputs = params[2].get_obj();

    CAmount vpub_old(0);
    CAmount vpub_new(0);

    if (params[3].get_real() != 0.0)
        vpub_old = AmountFromValue(params[3]);

    if (params[4].get_real() != 0.0)
        vpub_new = AmountFromValue(params[4]);

    std::vector<JSInput> vjsin;
    std::vector<JSOutput> vjsout;
    std::vector<Note> notes;
    std::vector<SpendingKey> keys;
    std::vector<uint256> commitments;

    for (const string& name_ : inputs.getKeys()) {
        CZCSpendingKey spendingkey(inputs[name_].get_str());
        SpendingKey k = spendingkey.Get();

        keys.push_back(k);

        NotePlaintext npt;

        {
            CDataStream ssData(ParseHexV(name_, "note"), SER_NETWORK, PROTOCOL_VERSION);
            ssData >> npt;
        }

        PaymentAddress addr = k.address();
        Note note = npt.note(addr);
        notes.push_back(note);
        commitments.push_back(note.cm());
    }

    uint256 anchor;
    std::vector<boost::optional<ZCIncrementalWitness>> witnesses;
    pwalletMain->WitnessNoteCommitment(commitments, witnesses, anchor);

    assert(witnesses.size() == notes.size());
    assert(notes.size() == keys.size());

    {
        for (size_t i = 0; i < witnesses.size(); i++) {
            if (!witnesses[i]) {
                throw runtime_error(
                    "joinsplit input could not be found in tree"
                );
            }

            vjsin.push_back(JSInput(*witnesses[i], notes[i], keys[i]));
        }
    }

    while (vjsin.size() < ZC_NUM_JS_INPUTS) {
        vjsin.push_back(JSInput());
    }

    for (const string& name_ : outputs.getKeys()) {
        CZCPaymentAddress pubaddr(name_);
        PaymentAddress addrTo = pubaddr.Get();
        CAmount nAmount = AmountFromValue(outputs[name_]);

        vjsout.push_back(JSOutput(addrTo, nAmount));
    }

    while (vjsout.size() < ZC_NUM_JS_OUTPUTS) {
        vjsout.push_back(JSOutput());
    }

    // TODO
    if (vjsout.size() != ZC_NUM_JS_INPUTS || vjsin.size() != ZC_NUM_JS_OUTPUTS) {
        throw runtime_error("unsupported joinsplit input/output counts");
    }

    uint256 joinSplitPubKey;
    unsigned char joinSplitPrivKey[crypto_sign_SECRETKEYBYTES];
    crypto_sign_keypair(joinSplitPubKey.begin(), joinSplitPrivKey);

    CMutableTransaction mtx(tx);
    mtx.nVersion = 2;
    mtx.joinSplitPubKey = joinSplitPubKey;

    JSDescription jsdesc(*pzcashParams,
                         joinSplitPubKey,
                         anchor,
                         {vjsin[0], vjsin[1]},
                         {vjsout[0], vjsout[1]},
                         vpub_old,
                         vpub_new);

    {
        auto verifier = libzcash::ProofVerifier::Strict();
        assert(jsdesc.Verify(*pzcashParams, verifier, joinSplitPubKey));
    }

    mtx.vjoinsplit.push_back(jsdesc);

    // Empty output script.
    CScript scriptCode;
    CTransaction signTx(mtx);
    auto consensusBranchId = CurrentEpochBranchId(chainActive.Height() + 1, Params().GetConsensus());
    uint256 dataToBeSigned = SignatureHash(scriptCode, signTx, NOT_AN_INPUT, SIGHASH_ALL, 0, consensusBranchId);

    // Add the signature
    assert(crypto_sign_detached(&mtx.joinSplitSig[0], NULL,
                         dataToBeSigned.begin(), 32,
                         joinSplitPrivKey
                        ) == 0);

    // Sanity check
    assert(crypto_sign_verify_detached(&mtx.joinSplitSig[0],
                                       dataToBeSigned.begin(), 32,
                                       mtx.joinSplitPubKey.begin()
                                      ) == 0);

    CTransaction rawTx(mtx);

    CDataStream ss(SER_NETWORK, PROTOCOL_VERSION);
    ss << rawTx;

    std::string encryptedNote1;
    std::string encryptedNote2;
    {
        CDataStream ss2(SER_NETWORK, PROTOCOL_VERSION);
        ss2 << ((unsigned char) 0x00);
        ss2 << jsdesc.ephemeralKey;
        ss2 << jsdesc.ciphertexts[0];
        ss2 << jsdesc.h_sig(*pzcashParams, joinSplitPubKey);

        encryptedNote1 = HexStr(ss2.begin(), ss2.end());
    }
    {
        CDataStream ss2(SER_NETWORK, PROTOCOL_VERSION);
        ss2 << ((unsigned char) 0x01);
        ss2 << jsdesc.ephemeralKey;
        ss2 << jsdesc.ciphertexts[1];
        ss2 << jsdesc.h_sig(*pzcashParams, joinSplitPubKey);

        encryptedNote2 = HexStr(ss2.begin(), ss2.end());
    }

    UniValue result(UniValue::VOBJ);
    result.push_back(Pair("encryptednote1", encryptedNote1));
    result.push_back(Pair("encryptednote2", encryptedNote2));
    result.push_back(Pair("rawtxn", HexStr(ss.begin(), ss.end())));
    return result;
}

UniValue zc_raw_keygen(const UniValue& params, bool fHelp)
{
    if (!EnsureWalletIsAvailable(fHelp)) {
        return NullUniValue;
    }

    if (fHelp || params.size() != 0) {
        throw runtime_error(
            "zcrawkeygen\n"
            "\n"
            "DEPRECATED. Generate a zcaddr which can send and receive confidential values.\n"
            "\n"
            "Output: {\n"
            "  \"zcaddress\": zcaddr,\n"
            "  \"zcsecretkey\": zcsecretkey,\n"
            "  \"zcviewingkey\": zcviewingkey,\n"
            "}\n"
            );
    }

    auto k = SpendingKey::random();
    auto addr = k.address();
    auto viewing_key = k.viewing_key();

    CZCPaymentAddress pubaddr(addr);
    CZCSpendingKey spendingkey(k);
    CZCViewingKey viewingkey(viewing_key);

    UniValue result(UniValue::VOBJ);
    result.push_back(Pair("zcaddress", pubaddr.ToString()));
    result.push_back(Pair("zcsecretkey", spendingkey.ToString()));
    result.push_back(Pair("zcviewingkey", viewingkey.ToString()));
    return result;
}


UniValue z_getnewaddress(const UniValue& params, bool fHelp)
{
    if (!EnsureWalletIsAvailable(fHelp))
        return NullUniValue;

    if (fHelp || params.size() > 0)
        throw runtime_error(
            "z_getnewaddress\n"
            "\nReturns a new zaddr for receiving payments.\n"
            "\nArguments:\n"
            "\nResult:\n"
            "\"" + strprintf("%s",komodo_chainname()) + "_address\"    (string) The new zaddr\n"
            "\nExamples:\n"
            + HelpExampleCli("z_getnewaddress", "")
            + HelpExampleRpc("z_getnewaddress", "")
        );

    LOCK2(cs_main, pwalletMain->cs_wallet);

    EnsureWalletIsUnlocked();

    CZCPaymentAddress pubaddr = pwalletMain->GenerateNewZKey();
    std::string result = pubaddr.ToString();
    return result;
}


UniValue z_listaddresses(const UniValue& params, bool fHelp)
{
    if (!EnsureWalletIsAvailable(fHelp))
        return NullUniValue;

    if (fHelp || params.size() > 1)
        throw runtime_error(
            "z_listaddresses ( includeWatchonly )\n"
            "\nReturns the list of zaddr belonging to the wallet.\n"
            "\nArguments:\n"
            "1. includeWatchonly (bool, optional, default=false) Also include watchonly addresses (see 'z_importviewingkey')\n"
            "\nResult:\n"
            "[                     (json array of string)\n"
            "  \"zaddr\"           (string) a zaddr belonging to the wallet\n"
            "  ,...\n"
            "]\n"
            "\nExamples:\n"
            + HelpExampleCli("z_listaddresses", "")
            + HelpExampleRpc("z_listaddresses", "")
        );

    LOCK2(cs_main, pwalletMain->cs_wallet);

    bool fIncludeWatchonly = false;
    if (params.size() > 0) {
        fIncludeWatchonly = params[0].get_bool();
    }

    UniValue ret(UniValue::VARR);
    std::set<libzcash::PaymentAddress> addresses;
    pwalletMain->GetPaymentAddresses(addresses);
    for (auto addr : addresses ) {
        if (fIncludeWatchonly || pwalletMain->HaveSpendingKey(addr)) {
            ret.push_back(CZCPaymentAddress(addr).ToString());
        }
    }
    return ret;
}

CAmount getBalanceTaddr(std::string transparentAddress, int minDepth=1, bool ignoreUnspendable=true) {
    set<CBitcoinAddress> setAddress;
    vector<COutput> vecOutputs;
    CAmount balance = 0;

    if (transparentAddress.length() > 0) {
        CBitcoinAddress taddr = CBitcoinAddress(transparentAddress);
        if (!taddr.IsValid()) {
            throw std::runtime_error("invalid transparent address");
        }
        setAddress.insert(taddr);
    }

    LOCK2(cs_main, pwalletMain->cs_wallet);

    pwalletMain->AvailableCoins(vecOutputs, false, NULL, true);

    BOOST_FOREACH(const COutput& out, vecOutputs) {
        if (out.nDepth < minDepth) {
            continue;
        }

        if (ignoreUnspendable && !out.fSpendable) {
            continue;
        }

        if (setAddress.size()) {
            CTxDestination address;
            if (!ExtractDestination(out.tx->vout[out.i].scriptPubKey, address)) {
                continue;
            }

            if (!setAddress.count(address)) {
                continue;
            }
        }

        CAmount nValue = out.tx->vout[out.i].nValue; // komodo_interest
        balance += nValue;
    }
    return balance;
}

CAmount getBalanceZaddr(std::string address, int minDepth = 1, bool ignoreUnspendable=true) {
    CAmount balance = 0;
    std::vector<CNotePlaintextEntry> entries;
    LOCK2(cs_main, pwalletMain->cs_wallet);
    pwalletMain->GetFilteredNotes(entries, address, minDepth, true, ignoreUnspendable);
    for (auto & entry : entries) {
        balance += CAmount(entry.plaintext.value);
    }
    return balance;
}


UniValue z_listreceivedbyaddress(const UniValue& params, bool fHelp)
{
    if (!EnsureWalletIsAvailable(fHelp))
        return NullUniValue;

    if (fHelp || params.size()==0 || params.size() >2)
        throw runtime_error(
            "z_listreceivedbyaddress \"address\" ( minconf )\n"
            "\nReturn a list of amounts received by a zaddr belonging to the node’s wallet.\n"
            "\nArguments:\n"
            "1. \"address\"      (string) The private address.\n"
            "2. minconf          (numeric, optional, default=1) Only include transactions confirmed at least this many times.\n"
            "\nResult:\n"
            "{\n"
            "  \"txid\": xxxxx,     (string) the transaction id\n"
            "  \"amount\": xxxxx,   (numeric) the amount of value in the note\n"
            "  \"memo\": xxxxx,     (string) hexademical string representation of memo field\n"
            "}\n"
            "\nExamples:\n"
            + HelpExampleCli("z_listreceivedbyaddress", "\"ztfaW34Gj9FrnGUEf833ywDVL62NWXBM81u6EQnM6VR45eYnXhwztecW1SjxA7JrmAXKJhxhj3vDNEpVCQoSvVoSpmbhtjf\"")
            + HelpExampleRpc("z_listreceivedbyaddress", "\"ztfaW34Gj9FrnGUEf833ywDVL62NWXBM81u6EQnM6VR45eYnXhwztecW1SjxA7JrmAXKJhxhj3vDNEpVCQoSvVoSpmbhtjf\"")
        );

    LOCK2(cs_main, pwalletMain->cs_wallet);

    int nMinDepth = 1;
    if (params.size() > 1) {
        nMinDepth = params[1].get_int();
    }
    if (nMinDepth < 0) {
        throw JSONRPCError(RPC_INVALID_PARAMETER, "Minimum number of confirmations cannot be less than 0");
    }

    // Check that the from address is valid.
    auto fromaddress = params[0].get_str();

    libzcash::PaymentAddress zaddr;
    CZCPaymentAddress address(fromaddress);
    try {
        zaddr = address.Get();
    } catch (const std::runtime_error&) {
        throw JSONRPCError(RPC_INVALID_ADDRESS_OR_KEY, "Invalid zaddr.");
    }

    if (!(pwalletMain->HaveSpendingKey(zaddr) || pwalletMain->HaveViewingKey(zaddr))) {
        throw JSONRPCError(RPC_INVALID_ADDRESS_OR_KEY, "From address does not belong to this node, zaddr spending key or viewing key not found.");
    }


    UniValue result(UniValue::VARR);
    std::vector<CNotePlaintextEntry> entries;
    pwalletMain->GetFilteredNotes(entries, fromaddress, nMinDepth, false, false);
    for (CNotePlaintextEntry & entry : entries) {
        UniValue obj(UniValue::VOBJ);
        obj.push_back(Pair("txid",entry.jsop.hash.ToString()));
        obj.push_back(Pair("amount", ValueFromAmount(CAmount(entry.plaintext.value))));
        std::string data(entry.plaintext.memo.begin(), entry.plaintext.memo.end());
        obj.push_back(Pair("memo", HexStr(data)));
        result.push_back(obj);
    }
    return result;
}


UniValue z_getbalance(const UniValue& params, bool fHelp)
{
    if (!EnsureWalletIsAvailable(fHelp))
        return NullUniValue;

    if (fHelp || params.size()==0 || params.size() >2)
        throw runtime_error(
            "z_getbalance \"address\" ( minconf )\n"
            "\nReturns the balance of a taddr or zaddr belonging to the node’s wallet.\n"
            "\nCAUTION: If address is a watch-only zaddr, the returned balance may be larger than the actual balance,"
            "\nbecause spends cannot be detected with incoming viewing keys.\n"
            "\nArguments:\n"
            "1. \"address\"      (string) The selected address. It may be a transparent or private address.\n"
            "2. minconf          (numeric, optional, default=1) Only include transactions confirmed at least this many times.\n"
            "\nResult:\n"
            "amount              (numeric) The total amount in KMD received for this address.\n"
            "\nExamples:\n"
            "\nThe total amount received by address \"myaddress\"\n"
            + HelpExampleCli("z_getbalance", "\"myaddress\"") +
            "\nThe total amount received by address \"myaddress\" at least 5 blocks confirmed\n"
            + HelpExampleCli("z_getbalance", "\"myaddress\" 5") +
            "\nAs a json rpc call\n"
            + HelpExampleRpc("z_getbalance", "\"myaddress\", 5")
        );

    LOCK2(cs_main, pwalletMain->cs_wallet);

    int nMinDepth = 1;
    if (params.size() > 1) {
        nMinDepth = params[1].get_int();
    }
    if (nMinDepth < 0) {
        throw JSONRPCError(RPC_INVALID_PARAMETER, "Minimum number of confirmations cannot be less than 0");
    }

    // Check that the from address is valid.
    auto fromaddress = params[0].get_str();
    bool fromTaddr = false;
    CBitcoinAddress taddr(fromaddress);
    fromTaddr = taddr.IsValid();
    libzcash::PaymentAddress zaddr;
    if (!fromTaddr) {
        CZCPaymentAddress address(fromaddress);
        try {
            zaddr = address.Get();
        } catch (const std::runtime_error&) {
            throw JSONRPCError(RPC_INVALID_ADDRESS_OR_KEY, "Invalid from address, should be a taddr or zaddr.");
        }
        if (!(pwalletMain->HaveSpendingKey(zaddr) || pwalletMain->HaveViewingKey(zaddr))) {
             throw JSONRPCError(RPC_INVALID_ADDRESS_OR_KEY, "From address does not belong to this node, zaddr spending key or viewing key not found.");
        }
    }

    CAmount nBalance = 0;
    if (fromTaddr) {
        nBalance = getBalanceTaddr(fromaddress, nMinDepth, false);
    } else {
        nBalance = getBalanceZaddr(fromaddress, nMinDepth, false);
    }

    return ValueFromAmount(nBalance);
}


UniValue z_gettotalbalance(const UniValue& params, bool fHelp)
{
    if (!EnsureWalletIsAvailable(fHelp))
        return NullUniValue;

    if (fHelp || params.size() > 2)
        throw runtime_error(
            "z_gettotalbalance ( minconf includeWatchonly )\n"
            "\nReturn the total value of funds stored in the node’s wallet.\n"
            "\nCAUTION: If the wallet contains watch-only zaddrs, the returned private balance may be larger than the actual balance,"
            "\nbecause spends cannot be detected with incoming viewing keys.\n"
            "\nArguments:\n"
            "1. minconf          (numeric, optional, default=1) Only include private and transparent transactions confirmed at least this many times.\n"
            "2. includeWatchonly (bool, optional, default=false) Also include balance in watchonly addresses (see 'importaddress' and 'z_importviewingkey')\n"
            "\nResult:\n"
            "{\n"
            "  \"transparent\": xxxxx,     (numeric) the total balance of transparent funds\n"
            "  \"private\": xxxxx,         (numeric) the total balance of private funds\n"
            "  \"total\": xxxxx,           (numeric) the total balance of both transparent and private funds\n"
            "}\n"
            "\nExamples:\n"
            "\nThe total amount in the wallet\n"
            + HelpExampleCli("z_gettotalbalance", "") +
            "\nThe total amount in the wallet at least 5 blocks confirmed\n"
            + HelpExampleCli("z_gettotalbalance", "5") +
            "\nAs a json rpc call\n"
            + HelpExampleRpc("z_gettotalbalance", "5")
        );

    LOCK2(cs_main, pwalletMain->cs_wallet);

    int nMinDepth = 1;
    if (params.size() > 0) {
        nMinDepth = params[0].get_int();
    }
    if (nMinDepth < 0) {
        throw JSONRPCError(RPC_INVALID_PARAMETER, "Minimum number of confirmations cannot be less than 0");
    }

    bool fIncludeWatchonly = false;
    if (params.size() > 1) {
        fIncludeWatchonly = params[1].get_bool();
    }

    // getbalance and "getbalance * 1 true" should return the same number
    // but they don't because wtx.GetAmounts() does not handle tx where there are no outputs
    // pwalletMain->GetBalance() does not accept min depth parameter
    // so we use our own method to get balance of utxos.
    CAmount nBalance = getBalanceTaddr("", nMinDepth, !fIncludeWatchonly);
    CAmount nPrivateBalance = getBalanceZaddr("", nMinDepth, !fIncludeWatchonly);
    uint64_t interest = komodo_interestsum();
    CAmount nTotalBalance = nBalance + nPrivateBalance;
    UniValue result(UniValue::VOBJ);
    result.push_back(Pair("transparent", FormatMoney(nBalance)));
    result.push_back(Pair("interest", FormatMoney(interest)));
    result.push_back(Pair("private", FormatMoney(nPrivateBalance)));
    result.push_back(Pair("total", FormatMoney(nTotalBalance)));
    return result;
}

UniValue z_getoperationresult(const UniValue& params, bool fHelp)
{
    if (!EnsureWalletIsAvailable(fHelp))
        return NullUniValue;

    if (fHelp || params.size() > 1)
        throw runtime_error(
            "z_getoperationresult ([\"operationid\", ... ]) \n"
            "\nRetrieve the result and status of an operation which has finished, and then remove the operation from memory."
            + HelpRequiringPassphrase() + "\n"
            "\nArguments:\n"
            "1. \"operationid\"         (array, optional) A list of operation ids we are interested in.  If not provided, examine all operations known to the node.\n"
            "\nResult:\n"
            "\"    [object, ...]\"      (array) A list of JSON objects\n"
            "\nExamples:\n"
            + HelpExampleCli("z_getoperationresult", "'[\"operationid\", ... ]'")
            + HelpExampleRpc("z_getoperationresult", "'[\"operationid\", ... ]'")
        );

    // This call will remove finished operations
    return z_getoperationstatus_IMPL(params, true);
}

UniValue z_getoperationstatus(const UniValue& params, bool fHelp)
{
   if (!EnsureWalletIsAvailable(fHelp))
        return NullUniValue;

    if (fHelp || params.size() > 1)
        throw runtime_error(
            "z_getoperationstatus ([\"operationid\", ... ]) \n"
            "\nGet operation status and any associated result or error data.  The operation will remain in memory."
            + HelpRequiringPassphrase() + "\n"
            "\nArguments:\n"
            "1. \"operationid\"         (array, optional) A list of operation ids we are interested in.  If not provided, examine all operations known to the node.\n"
            "\nResult:\n"
            "\"    [object, ...]\"      (array) A list of JSON objects\n"
            "\nExamples:\n"
            + HelpExampleCli("z_getoperationstatus", "'[\"operationid\", ... ]'")
            + HelpExampleRpc("z_getoperationstatus", "'[\"operationid\", ... ]'")
        );

   // This call is idempotent so we don't want to remove finished operations
   return z_getoperationstatus_IMPL(params, false);
}

UniValue z_getoperationstatus_IMPL(const UniValue& params, bool fRemoveFinishedOperations=false)
{
    LOCK2(cs_main, pwalletMain->cs_wallet);

    std::set<AsyncRPCOperationId> filter;
    if (params.size()==1) {
        UniValue ids = params[0].get_array();
        for (const UniValue & v : ids.getValues()) {
            filter.insert(v.get_str());
        }
    }
    bool useFilter = (filter.size()>0);

    UniValue ret(UniValue::VARR);
    std::shared_ptr<AsyncRPCQueue> q = getAsyncRPCQueue();
    std::vector<AsyncRPCOperationId> ids = q->getAllOperationIds();

    for (auto id : ids) {
        if (useFilter && !filter.count(id))
            continue;

        std::shared_ptr<AsyncRPCOperation> operation = q->getOperationForId(id);
        if (!operation) {
            continue;
            // It's possible that the operation was removed from the internal queue and map during this loop
            // throw JSONRPCError(RPC_INVALID_PARAMETER, "No operation exists for that id.");
        }

        UniValue obj = operation->getStatus();
        std::string s = obj["status"].get_str();
        if (fRemoveFinishedOperations) {
            // Caller is only interested in retrieving finished results
            if ("success"==s || "failed"==s || "cancelled"==s) {
                ret.push_back(obj);
                q->popOperationForId(id);
            }
        } else {
            ret.push_back(obj);
        }
    }

    std::vector<UniValue> arrTmp = ret.getValues();

    // sort results chronologically by creation_time
    std::sort(arrTmp.begin(), arrTmp.end(), [](UniValue a, UniValue b) -> bool {
        const int64_t t1 = find_value(a.get_obj(), "creation_time").get_int64();
        const int64_t t2 = find_value(b.get_obj(), "creation_time").get_int64();
        return t1 < t2;
    });

    ret.clear();
    ret.setArray();
    ret.push_backV(arrTmp);

    return ret;
}


// Here we define the maximum number of zaddr outputs that can be included in a transaction.
// If input notes are small, we might actually require more than one joinsplit per zaddr output.
// For now though, we assume we use one joinsplit per zaddr output (and the second output note is change).
// We reduce the result by 1 to ensure there is room for non-joinsplit CTransaction data.
#define Z_SENDMANY_MAX_ZADDR_OUTPUTS    ((MAX_TX_SIZE / JSDescription().GetSerializeSize(SER_NETWORK, PROTOCOL_VERSION)) - 1)

// transaction.h comment: spending taddr output requires CTxIn >= 148 bytes and typical taddr txout is 34 bytes
#define CTXIN_SPEND_DUST_SIZE   148
#define CTXOUT_REGULAR_SIZE     34

UniValue z_sendmany(const UniValue& params, bool fHelp)
{
    if (!EnsureWalletIsAvailable(fHelp))
        return NullUniValue;

    if (fHelp || params.size() < 2 || params.size() > 4)
        throw runtime_error(
            "z_sendmany \"fromaddress\" [{\"address\":... ,\"amount\":...},...] ( minconf ) ( fee )\n"
            "\nSend multiple times. Amounts are double-precision floating point numbers."
            "\nChange from a taddr flows to a new taddr address, while change from zaddr returns to itself."
            "\nWhen sending coinbase UTXOs to a zaddr, change is not allowed. The entire value of the UTXO(s) must be consumed."
            + strprintf("\nCurrently, the maximum number of zaddr outputs is %d due to transaction size limits.\n", Z_SENDMANY_MAX_ZADDR_OUTPUTS)
            + HelpRequiringPassphrase() + "\n"
            "\nArguments:\n"
            "1. \"fromaddress\"         (string, required) The taddr or zaddr to send the funds from.\n"
            "2. \"amounts\"             (array, required) An array of json objects representing the amounts to send.\n"
            "    [{\n"
            "      \"address\":address  (string, required) The address is a taddr or zaddr\n"
            "      \"amount\":amount    (numeric, required) The numeric amount in KMD is the value\n"
            "      \"memo\":memo        (string, optional) If the address is a zaddr, raw data represented in hexadecimal string format\n"
            "    }, ... ]\n"
            "3. minconf               (numeric, optional, default=1) Only use funds confirmed at least this many times.\n"
            "4. fee                   (numeric, optional, default="
            + strprintf("%s", FormatMoney(ASYNC_RPC_OPERATION_DEFAULT_MINERS_FEE)) + ") The fee amount to attach to this transaction.\n"
            "\nResult:\n"
            "\"operationid\"          (string) An operationid to pass to z_getoperationstatus to get the result of the operation.\n"
            "\nExamples:\n"
            + HelpExampleCli("z_sendmany", "\"RD6GgnrMpPaTSMn8vai6yiGA7mN4QGPV\" '[{\"address\": \"ztfaW34Gj9FrnGUEf833ywDVL62NWXBM81u6EQnM6VR45eYnXhwztecW1SjxA7JrmAXKJhxhj3vDNEpVCQoSvVoSpmbhtjf\" ,\"amount\": 5.0}]'")
            + HelpExampleRpc("z_sendmany", "\"RD6GgnrMpPaTSMn8vai6yiGA7mN4QGPV\", [{\"address\": \"ztfaW34Gj9FrnGUEf833ywDVL62NWXBM81u6EQnM6VR45eYnXhwztecW1SjxA7JrmAXKJhxhj3vDNEpVCQoSvVoSpmbhtjf\" ,\"amount\": 5.0}]")
        );

    LOCK2(cs_main, pwalletMain->cs_wallet);

    // Check that the from address is valid.
    auto fromaddress = params[0].get_str();
    bool fromTaddr = false;
    CBitcoinAddress taddr(fromaddress);
    fromTaddr = taddr.IsValid();
    libzcash::PaymentAddress zaddr;
    if (!fromTaddr) {
        CZCPaymentAddress address(fromaddress);
        try {
            zaddr = address.Get();
        } catch (const std::runtime_error&) {
            // invalid
            throw JSONRPCError(RPC_INVALID_ADDRESS_OR_KEY, "Invalid from address, should be a taddr or zaddr.");
        }
    }

    // Check that we have the spending key
    if (!fromTaddr) {
        if (!pwalletMain->HaveSpendingKey(zaddr)) {
             throw JSONRPCError(RPC_INVALID_ADDRESS_OR_KEY, "From address does not belong to this node, zaddr spending key not found.");
        }
    }

    UniValue outputs = params[1].get_array();

    if (outputs.size()==0)
        throw JSONRPCError(RPC_INVALID_PARAMETER, "Invalid parameter, amounts array is empty.");

    // Keep track of addresses to spot duplicates
    set<std::string> setAddress;

    // Recipients
    std::vector<SendManyRecipient> taddrRecipients;
    std::vector<SendManyRecipient> zaddrRecipients;
    CAmount nTotalOut = 0;

    for (const UniValue& o : outputs.getValues()) {
        if (!o.isObject())
            throw JSONRPCError(RPC_INVALID_PARAMETER, "Invalid parameter, expected object");

        // sanity check, report error if unknown key-value pairs
        for (const string& name_ : o.getKeys()) {
            std::string s = name_;
            if (s != "address" && s != "amount" && s!="memo")
                throw JSONRPCError(RPC_INVALID_PARAMETER, string("Invalid parameter, unknown key: ")+s);
        }

        string address = find_value(o, "address").get_str();
        bool isZaddr = false;
        CBitcoinAddress taddr(address);
        if (!taddr.IsValid())
        {
            try {
                CZCPaymentAddress zaddr(address);
                zaddr.Get();
                isZaddr = true;
            } catch (const std::runtime_error&) {
                throw JSONRPCError(RPC_INVALID_PARAMETER, string("Invalid parameter, unknown address format: ")+address );
            }
        }
        else if ( ASSETCHAINS_PRIVATE != 0 )
            throw JSONRPCError(RPC_INVALID_ADDRESS_OR_KEY, "cant use transparent addresses in private chain");

        if (setAddress.count(address))
            throw JSONRPCError(RPC_INVALID_PARAMETER, string("Invalid parameter, duplicated address: ")+address);
        setAddress.insert(address);

        UniValue memoValue = find_value(o, "memo");
        string memo;
        if (!memoValue.isNull()) {
            memo = memoValue.get_str();
            if (!isZaddr) {
                throw JSONRPCError(RPC_INVALID_PARAMETER, "Memo cannot be used with a taddr.  It can only be used with a zaddr.");
            } else if (!IsHex(memo)) {
                throw JSONRPCError(RPC_INVALID_PARAMETER, "Invalid parameter, expected memo data in hexadecimal format.");
            }
            if (memo.length() > ZC_MEMO_SIZE*2) {
                throw JSONRPCError(RPC_INVALID_PARAMETER,  strprintf("Invalid parameter, size of memo is larger than maximum allowed %d", ZC_MEMO_SIZE ));
            }
        }

        UniValue av = find_value(o, "amount");
        CAmount nAmount = AmountFromValue( av );
        if (nAmount < 0)
            throw JSONRPCError(RPC_INVALID_PARAMETER, "Invalid parameter, amount must be positive");

        if (isZaddr) {
            zaddrRecipients.push_back( SendManyRecipient(address, nAmount, memo) );
        } else {
            taddrRecipients.push_back( SendManyRecipient(address, nAmount, memo) );
        }

        nTotalOut += nAmount;
    }

    // Check the number of zaddr outputs does not exceed the limit.
    if (zaddrRecipients.size() > Z_SENDMANY_MAX_ZADDR_OUTPUTS)  {
        throw JSONRPCError(RPC_INVALID_PARAMETER, "Invalid parameter, too many zaddr outputs");
    }

    // As a sanity check, estimate and verify that the size of the transaction will be valid.
    // Depending on the input notes, the actual tx size may turn out to be larger and perhaps invalid.
    size_t txsize = 0;
    CMutableTransaction mtx;
    mtx.nVersion = 2;
    for (int i = 0; i < zaddrRecipients.size(); i++) {
        mtx.vjoinsplit.push_back(JSDescription());
    }
    CTransaction tx(mtx);
    txsize += tx.GetSerializeSize(SER_NETWORK, tx.nVersion);
    if (fromTaddr) {
        txsize += CTXIN_SPEND_DUST_SIZE;
        txsize += CTXOUT_REGULAR_SIZE;      // There will probably be taddr change
    }
    txsize += CTXOUT_REGULAR_SIZE * taddrRecipients.size();
    if (txsize > MAX_TX_SIZE) {
        throw JSONRPCError(RPC_INVALID_PARAMETER, strprintf("Too many outputs, size of raw transaction would be larger than limit of %d bytes", MAX_TX_SIZE ));
    }

    // Minimum confirmations
    int nMinDepth = 1;
    if (params.size() > 2) {
        nMinDepth = params[2].get_int();
    }
    if (nMinDepth < 0) {
        throw JSONRPCError(RPC_INVALID_PARAMETER, "Minimum number of confirmations cannot be less than 0");
    }

    // Fee in Zatoshis, not currency format)
    CAmount nFee = ASYNC_RPC_OPERATION_DEFAULT_MINERS_FEE;
    if (params.size() > 3) {
        if (params[3].get_real() == 0.0) {
            nFee = 0;
        } else {
            nFee = AmountFromValue( params[3] );
        }

        // Check that the user specified fee is sane.
        if (nFee > nTotalOut) {
            throw JSONRPCError(RPC_INVALID_PARAMETER, strprintf("Fee %s is greater than the sum of outputs %s", FormatMoney(nFee), FormatMoney(nTotalOut)));
        }
    }

    // Use input parameters as the optional context info to be returned by z_getoperationstatus and z_getoperationresult.
    UniValue o(UniValue::VOBJ);
    o.push_back(Pair("fromaddress", params[0]));
    o.push_back(Pair("amounts", params[1]));
    o.push_back(Pair("minconf", nMinDepth));
    o.push_back(Pair("fee", std::stod(FormatMoney(nFee))));
    UniValue contextInfo = o;

    // Contextual transaction we will build on
    int nextBlockHeight = chainActive.Height() + 1;
    CMutableTransaction contextualTx = CreateNewContextualCMutableTransaction(Params().GetConsensus(), nextBlockHeight);
    bool isShielded = !fromTaddr || zaddrRecipients.size() > 0;
    if (contextualTx.nVersion == 1 && isShielded) {
        contextualTx.nVersion = 2; // Tx format should support vjoinsplits
    }
    if (NetworkUpgradeActive(nextBlockHeight, Params().GetConsensus(), Consensus::UPGRADE_OVERWINTER)) {
        contextualTx.nExpiryHeight = nextBlockHeight + expiryDelta;
    }

    // Create operation and add to global queue
    std::shared_ptr<AsyncRPCQueue> q = getAsyncRPCQueue();
    std::shared_ptr<AsyncRPCOperation> operation( new AsyncRPCOperation_sendmany(contextualTx, fromaddress, taddrRecipients, zaddrRecipients, nMinDepth, nFee, contextInfo) );
    q->addOperation(operation);
    AsyncRPCOperationId operationId = operation->getId();
    return operationId;
}


/**
When estimating the number of coinbase utxos we can shield in a single transaction:
1. Joinsplit description is 1802 bytes.
2. Transaction overhead ~ 100 bytes
3. Spending a typical P2PKH is >=148 bytes, as defined in CTXIN_SPEND_DUST_SIZE.
4. Spending a multi-sig P2SH address can vary greatly:
   https://github.com/bitcoin/bitcoin/blob/c3ad56f4e0b587d8d763af03d743fdfc2d180c9b/src/main.cpp#L517
   In real-world coinbase utxos, we consider a 3-of-3 multisig, where the size is roughly:
    (3*(33+1))+3 = 105 byte redeem script
    105 + 1 + 3*(73+1) = 328 bytes of scriptSig, rounded up to 400 based on testnet experiments.
*/
#define CTXIN_SPEND_P2SH_SIZE 400

#define SHIELD_COINBASE_DEFAULT_LIMIT 50

UniValue z_shieldcoinbase(const UniValue& params, bool fHelp)
{
    if (!EnsureWalletIsAvailable(fHelp))
        return NullUniValue;

    if (fHelp || params.size() < 2 || params.size() > 4)
        throw runtime_error(
            "z_shieldcoinbase \"fromaddress\" \"tozaddress\" ( fee ) ( limit )\n"
            "\nShield transparent coinbase funds by sending to a shielded zaddr.  This is an asynchronous operation and utxos"
            "\nselected for shielding will be locked.  If there is an error, they are unlocked.  The RPC call `listlockunspent`"
            "\ncan be used to return a list of locked utxos.  The number of coinbase utxos selected for shielding can be limited"
            "\nby the caller.  If the limit parameter is set to zero, the -mempooltxinputlimit option will determine the number"
            "\nof uxtos.  Any limit is constrained by the consensus rule defining a maximum transaction size of "
            + strprintf("%d bytes.", MAX_TX_SIZE)
            + HelpRequiringPassphrase() + "\n"
            "\nArguments:\n"
            "1. \"fromaddress\"         (string, required) The address is a taddr or \"*\" for all taddrs belonging to the wallet.\n"
            "2. \"toaddress\"           (string, required) The address is a zaddr.\n"
            "3. fee                   (numeric, optional, default="
            + strprintf("%s", FormatMoney(SHIELD_COINBASE_DEFAULT_MINERS_FEE)) + ") The fee amount to attach to this transaction.\n"
            "4. limit                 (numeric, optional, default="
            + strprintf("%d", SHIELD_COINBASE_DEFAULT_LIMIT) + ") Limit on the maximum number of utxos to shield.  Set to 0 to use node option -mempooltxinputlimit.\n"
            "\nResult:\n"
            "{\n"
            "  \"remainingUTXOs\": xxx       (numeric) Number of coinbase utxos still available for shielding.\n"
            "  \"remainingValue\": xxx       (numeric) Value of coinbase utxos still available for shielding.\n"
            "  \"shieldingUTXOs\": xxx        (numeric) Number of coinbase utxos being shielded.\n"
            "  \"shieldingValue\": xxx        (numeric) Value of coinbase utxos being shielded.\n"
            "  \"opid\": xxx          (string) An operationid to pass to z_getoperationstatus to get the result of the operation.\n"
            "}\n"
            "\nExamples:\n"
            + HelpExampleCli("z_shieldcoinbase", "\"RD6GgnrMpPaTSMn8vai6yiGA7mN4QGPV\" \"ztfaW34Gj9FrnGUEf833ywDVL62NWXBM81u6EQnM6VR45eYnXhwztecW1SjxA7JrmAXKJhxhj3vDNEpVCQoSvVoSpmbhtjf\"")
            + HelpExampleRpc("z_shieldcoinbase", "\"RD6GgnrMpPaTSMn8vai6yiGA7mN4QGPV\", \"ztfaW34Gj9FrnGUEf833ywDVL62NWXBM81u6EQnM6VR45eYnXhwztecW1SjxA7JrmAXKJhxhj3vDNEpVCQoSvVoSpmbhtjf\"")
        );

    LOCK2(cs_main, pwalletMain->cs_wallet);

    // Validate the from address
    auto fromaddress = params[0].get_str();
    bool isFromWildcard = fromaddress == "*";
    CBitcoinAddress taddr;
    if (!isFromWildcard) {
        taddr = CBitcoinAddress(fromaddress);
        if (!taddr.IsValid()) {
            throw JSONRPCError(RPC_INVALID_ADDRESS_OR_KEY, "Invalid from address, should be a taddr or \"*\".");
        }
    }

    // Validate the destination address
    auto destaddress = params[1].get_str();
    try {
        CZCPaymentAddress pa(destaddress);
        libzcash::PaymentAddress zaddr = pa.Get();
    } catch (const std::runtime_error&) {
        throw JSONRPCError(RPC_INVALID_PARAMETER, string("Invalid parameter, unknown address format: ") + destaddress );
    }

    // Convert fee from currency format to zatoshis
    CAmount nFee = SHIELD_COINBASE_DEFAULT_MINERS_FEE;
    if (params.size() > 2) {
        if (params[2].get_real() == 0.0) {
            nFee = 0;
        } else {
            nFee = AmountFromValue( params[2] );
        }
    }

    int nLimit = SHIELD_COINBASE_DEFAULT_LIMIT;
    if (params.size() > 3) {
        nLimit = params[3].get_int();
        if (nLimit < 0) {
            throw JSONRPCError(RPC_INVALID_PARAMETER, "Limit on maximum number of utxos cannot be negative");
        }
    }

    // Prepare to get coinbase utxos
    std::vector<ShieldCoinbaseUTXO> inputs;
    CAmount shieldedValue = 0;
    CAmount remainingValue = 0;
    size_t estimatedTxSize = 2000;  // 1802 joinsplit description + tx overhead + wiggle room

    #ifdef __LP64__
    uint64_t utxoCounter = 0;
    #else
    size_t utxoCounter = 0;
    #endif

    bool maxedOutFlag = false;
    size_t mempoolLimit = (nLimit != 0) ? nLimit : (size_t)GetArg("-mempooltxinputlimit", 0);

    // Set of addresses to filter utxos by
    set<CBitcoinAddress> setAddress = {};
    if (!isFromWildcard) {
        setAddress.insert(taddr);
    }

    // Get available utxos
    vector<COutput> vecOutputs;
    pwalletMain->AvailableCoins(vecOutputs, true, NULL, false, true);

    // Find unspent coinbase utxos and update estimated size
    BOOST_FOREACH(const COutput& out, vecOutputs) {
        if (!out.fSpendable) {
            continue;
        }

        CTxDestination address;
        if (!ExtractDestination(out.tx->vout[out.i].scriptPubKey, address)) {
            continue;
        }
        // If taddr is not wildcard "*", filter utxos
        if (setAddress.size()>0 && !setAddress.count(address)) {
            continue;
        }

        if (!out.tx->IsCoinBase()) {
            continue;
        }

        utxoCounter++;
        CAmount nValue = out.tx->vout[out.i].nValue;

        if (!maxedOutFlag) {
            CBitcoinAddress ba(address);
            size_t increase = (ba.IsScript()) ? CTXIN_SPEND_P2SH_SIZE : CTXIN_SPEND_DUST_SIZE;
            if (estimatedTxSize + increase >= MAX_TX_SIZE ||
                (mempoolLimit > 0 && utxoCounter > mempoolLimit))
            {
                maxedOutFlag = true;
            } else {
                estimatedTxSize += increase;
                ShieldCoinbaseUTXO utxo = {out.tx->GetHash(), out.i, nValue};
                inputs.push_back(utxo);
                shieldedValue += nValue;
            }
        }

        if (maxedOutFlag) {
            remainingValue += nValue;
        }
    }

    #ifdef __LP64__
    uint64_t numUtxos = inputs.size();
    #else
    size_t numUtxos = inputs.size();
    #endif

    if (numUtxos == 0) {
        throw JSONRPCError(RPC_WALLET_INSUFFICIENT_FUNDS, "Could not find any coinbase funds to shield.");
    }

    if (shieldedValue < nFee) {
        throw JSONRPCError(RPC_WALLET_INSUFFICIENT_FUNDS,
            strprintf("Insufficient coinbase funds, have %s, which is less than miners fee %s",
            FormatMoney(shieldedValue), FormatMoney(nFee)));
    }

    // Check that the user specified fee is sane (if too high, it can result in error -25 absurd fee)
    CAmount netAmount = shieldedValue - nFee;
    if (nFee > netAmount) {
        throw JSONRPCError(RPC_INVALID_PARAMETER, strprintf("Fee %s is greater than the net amount to be shielded %s", FormatMoney(nFee), FormatMoney(netAmount)));
    }

    // Keep record of parameters in context object
    UniValue contextInfo(UniValue::VOBJ);
    contextInfo.push_back(Pair("fromaddress", params[0]));
    contextInfo.push_back(Pair("toaddress", params[1]));
    contextInfo.push_back(Pair("fee", ValueFromAmount(nFee)));

    // Contextual transaction we will build on
    int nextBlockHeight = chainActive.Height() + 1;
    CMutableTransaction contextualTx = CreateNewContextualCMutableTransaction(
        Params().GetConsensus(), nextBlockHeight);
    if (contextualTx.nVersion == 1) {
        contextualTx.nVersion = 2; // Tx format should support vjoinsplits
    }
    if (NetworkUpgradeActive(nextBlockHeight, Params().GetConsensus(), Consensus::UPGRADE_OVERWINTER)) {
        contextualTx.nExpiryHeight = nextBlockHeight + expiryDelta;
    }

    // Create operation and add to global queue
    std::shared_ptr<AsyncRPCQueue> q = getAsyncRPCQueue();
    std::shared_ptr<AsyncRPCOperation> operation( new AsyncRPCOperation_shieldcoinbase(contextualTx, inputs, destaddress, nFee, contextInfo) );
    q->addOperation(operation);
    AsyncRPCOperationId operationId = operation->getId();

    // Return continuation information
    UniValue o(UniValue::VOBJ);
    o.push_back(Pair("remainingUTXOs", utxoCounter - numUtxos));
    o.push_back(Pair("remainingValue", ValueFromAmount(remainingValue)));
    o.push_back(Pair("shieldingUTXOs", numUtxos));
    o.push_back(Pair("shieldingValue", ValueFromAmount(shieldedValue)));
    o.push_back(Pair("opid", operationId));
    return o;
}


#define MERGE_TO_ADDRESS_DEFAULT_TRANSPARENT_LIMIT 50
#define MERGE_TO_ADDRESS_DEFAULT_SHIELDED_LIMIT 10

#define JOINSPLIT_SIZE JSDescription().GetSerializeSize(SER_NETWORK, PROTOCOL_VERSION)

UniValue z_mergetoaddress(const UniValue& params, bool fHelp)
{
    if (!EnsureWalletIsAvailable(fHelp))
        return NullUniValue;

    auto fEnableMergeToAddress = true; //fExperimentalMode && GetBoolArg("-zmergetoaddress", false);
    std::string strDisabledMsg = "";
    if (!fEnableMergeToAddress) {
        strDisabledMsg = "\nWARNING: z_mergetoaddress is DISABLED but can be enabled as an experimental feature.\n";
    }

    if (fHelp || params.size() < 2 || params.size() > 7)
        throw runtime_error(
            "z_mergetoaddress [\"fromaddress\", ... ] \"toaddress\" ( fee ) ( transparent_limit ) ( shielded_limit ) ( memo )\n"
            + strDisabledMsg +
            "\nMerge multiple UTXOs and notes into a single UTXO or note.  Coinbase UTXOs are ignored; use `z_shieldcoinbase`"
            "\nto combine those into a single note."
            "\n\nThis is an asynchronous operation, and UTXOs selected for merging will be locked.  If there is an error, they"
            "\nare unlocked.  The RPC call `listlockunspent` can be used to return a list of locked UTXOs."
            "\n\nThe number of UTXOs and notes selected for merging can be limited by the caller.  If the transparent limit"
            "\nparameter is set to zero, the -mempooltxinputlimit option will determine the number of UTXOs.  Any limit is"
            "\nconstrained by the consensus rule defining a maximum transaction size of "
            + strprintf("%d bytes.", MAX_TX_SIZE)
            + HelpRequiringPassphrase() + "\n"
            "\nArguments:\n"
            "1. fromaddresses         (string, required) A JSON array with addresses.\n"
            "                         The following special strings are accepted inside the array:\n"
            "                             - \"*\": Merge both UTXOs and notes from all addresses belonging to the wallet.\n"
            "                             - \"ANY_TADDR\": Merge UTXOs from all t-addrs belonging to the wallet.\n"
            "                             - \"ANY_ZADDR\": Merge notes from all z-addrs belonging to the wallet.\n"
            "                         If a special string is given, any given addresses of that type will be ignored.\n"
            "    [\n"
            "      \"address\"          (string) Can be a t-addr or a z-addr\n"
            "      ,...\n"
            "    ]\n"
            "2. \"toaddress\"           (string, required) The t-addr or z-addr to send the funds to.\n"
            "3. fee                   (numeric, optional, default="
            + strprintf("%s", FormatMoney(MERGE_TO_ADDRESS_OPERATION_DEFAULT_MINERS_FEE)) + ") The fee amount to attach to this transaction.\n"
            "4. transparent_limit     (numeric, optional, default="
            + strprintf("%d", MERGE_TO_ADDRESS_DEFAULT_TRANSPARENT_LIMIT) + ") Limit on the maximum number of UTXOs to merge.  Set to 0 to use node option -mempooltxinputlimit.\n"
            "4. shielded_limit        (numeric, optional, default="
            + strprintf("%d", MERGE_TO_ADDRESS_DEFAULT_SHIELDED_LIMIT) + ") Limit on the maximum number of notes to merge.  Set to 0 to merge as many as will fit in the transaction.\n"
            "5. maximum_utxo_size       (numeric, optional) eg, 0.0001 anything under 10000 satoshies will be merged, ignores p2pk utxo!\n"
            "6. \"memo\"                (string, optional) Encoded as hex. When toaddress is a z-addr, this will be stored in the memo field of the new note.\n"

            "\nResult:\n"
            "{\n"
            "  \"remainingUTXOs\": xxx               (numeric) Number of UTXOs still available for merging.\n"
            "  \"remainingTransparentValue\": xxx    (numeric) Value of UTXOs still available for merging.\n"
            "  \"remainingNotes\": xxx               (numeric) Number of notes still available for merging.\n"
            "  \"remainingShieldedValue\": xxx       (numeric) Value of notes still available for merging.\n"
            "  \"mergingUTXOs\": xxx                 (numeric) Number of UTXOs being merged.\n"
            "  \"mergingTransparentValue\": xxx      (numeric) Value of UTXOs being merged.\n"
            "  \"mergingNotes\": xxx                 (numeric) Number of notes being merged.\n"
            "  \"mergingShieldedValue\": xxx         (numeric) Value of notes being merged.\n"
            "  \"opid\": xxx          (string) An operationid to pass to z_getoperationstatus to get the result of the operation.\n"
            "}\n"
            "\nExamples:\n"
            + HelpExampleCli("z_mergetoaddress", "'[\"RD6GgnrMpPaTSMn8vai6yiGA7mN4QGPV\"]' ztfaW34Gj9FrnGUEf833ywDVL62NWXBM81u6EQnM6VR45eYnXhwztecW1SjxA7JrmAXKJhxhj3vDNEpVCQoSvVoSpmbhtjf")
            + HelpExampleRpc("z_mergetoaddress", "[\"RD6GgnrMpPaTSMn8vai6yiGA7mN4QGPV\"], \"ztfaW34Gj9FrnGUEf833ywDVL62NWXBM81u6EQnM6VR45eYnXhwztecW1SjxA7JrmAXKJhxhj3vDNEpVCQoSvVoSpmbhtjf\"")
        );

    if (!fEnableMergeToAddress) {
        throw JSONRPCError(RPC_WALLET_ERROR, "Error: z_mergetoaddress is disabled.");
    }

    LOCK2(cs_main, pwalletMain->cs_wallet);

    bool useAny = false;
    bool useAnyUTXO = false;
    bool useAnyNote = false;
    std::set<CBitcoinAddress> taddrs = {};
    std::set<libzcash::PaymentAddress> zaddrs = {};

    UniValue addresses = params[0].get_array();
    if (addresses.size()==0)
        throw JSONRPCError(RPC_INVALID_PARAMETER, "Invalid parameter, fromaddresses array is empty.");

    // Keep track of addresses to spot duplicates
    std::set<std::string> setAddress;

    // Sources
    for (const UniValue& o : addresses.getValues()) {
        if (!o.isStr())
            throw JSONRPCError(RPC_INVALID_PARAMETER, "Invalid parameter, expected string");

        std::string address = o.get_str();
        if (address == "*") {
            useAny = true;
        } else if (address == "ANY_TADDR") {
            useAnyUTXO = true;
        } else if (address == "ANY_ZADDR") {
            useAnyNote = true;
        } else {
            CBitcoinAddress taddr(address);
            if (taddr.IsValid()) {
                // Ignore any listed t-addrs if we are using all of them
                if (!(useAny || useAnyUTXO)) {
                    taddrs.insert(taddr);
                }
            } else {
                try {
                    CZCPaymentAddress zaddr(address);
                    // Ignore listed z-addrs if we are using all of them
                    if (!(useAny || useAnyNote)) {
                        zaddrs.insert(zaddr.Get());
                    }
                } catch (const std::runtime_error&) {
                    throw JSONRPCError(
                        RPC_INVALID_PARAMETER,
                        string("Invalid parameter, unknown address format: ") + address);
                }
            }
        }

        if (setAddress.count(address))
            throw JSONRPCError(RPC_INVALID_PARAMETER, string("Invalid parameter, duplicated address: ") + address);
        setAddress.insert(address);
    }

    // Validate the destination address
    auto destaddress = params[1].get_str();
    bool isToZaddr = false;
    CBitcoinAddress taddr(destaddress);
    if (!taddr.IsValid()) {
        try {
            CZCPaymentAddress zaddr(destaddress);
            zaddr.Get();
            isToZaddr = true;
        } catch (const std::runtime_error&) {
            throw JSONRPCError(RPC_INVALID_PARAMETER, string("Invalid parameter, unknown address format: ") + destaddress );
        }
    }
    else if ( ASSETCHAINS_PRIVATE != 0 )
        throw JSONRPCError(RPC_INVALID_ADDRESS_OR_KEY, "cant use transparent addresses in private chain");

    // Convert fee from currency format to zatoshis
    CAmount nFee = SHIELD_COINBASE_DEFAULT_MINERS_FEE;
    if (params.size() > 2) {
        if (params[2].get_real() == 0.0) {
            nFee = 0;
        } else {
            nFee = AmountFromValue( params[2] );
        }
    }

    int nUTXOLimit = MERGE_TO_ADDRESS_DEFAULT_TRANSPARENT_LIMIT;
    if (params.size() > 3) {
        nUTXOLimit = params[3].get_int();
        if (nUTXOLimit < 0) {
            throw JSONRPCError(RPC_INVALID_PARAMETER, "Limit on maximum number of UTXOs cannot be negative");
        }
    }

    int nNoteLimit = MERGE_TO_ADDRESS_DEFAULT_SHIELDED_LIMIT;
    if (params.size() > 4) {
        nNoteLimit = params[4].get_int();
        if (nNoteLimit < 0) {
            throw JSONRPCError(RPC_INVALID_PARAMETER, "Limit on maximum number of notes cannot be negative");
        }
    }

    CAmount maximum_utxo_size;
    if (params.size() > 5) {
      maximum_utxo_size = AmountFromValue( params[5] );
      if (maximum_utxo_size < 10) {
        throw JSONRPCError(RPC_INVALID_PARAMETER, "Maximum size must be bigger than 0.00000010.");
      }
    } else {
      maximum_utxo_size = 0;
    }

    std::string memo;
    if (params.size() > 6) {
        memo = params[6].get_str();
        if (!isToZaddr) {
            throw JSONRPCError(RPC_INVALID_PARAMETER, "Memo can not be used with a taddr.  It can only be used with a zaddr.");
        } else if (!IsHex(memo)) {
            throw JSONRPCError(RPC_INVALID_PARAMETER, "Invalid parameter, expected memo data in hexadecimal format.");
        }
        if (memo.length() > ZC_MEMO_SIZE*2) {
            throw JSONRPCError(RPC_INVALID_PARAMETER,  strprintf("Invalid parameter, size of memo is larger than maximum allowed %d", ZC_MEMO_SIZE ));
        }
    }

    MergeToAddressRecipient recipient(destaddress, memo);

    // Prepare to get UTXOs and notes
    std::vector<MergeToAddressInputUTXO> utxoInputs;
    std::vector<MergeToAddressInputNote> noteInputs;
    CAmount mergedUTXOValue = 0;
    CAmount mergedNoteValue = 0;
    CAmount remainingUTXOValue = 0;
    CAmount remainingNoteValue = 0;
    #ifdef __LP64__
    uint64_t utxoCounter = 0;
    uint64_t noteCounter = 0;
    #else
    size_t utxoCounter = 0;
    size_t noteCounter = 0;
    #endif
    bool maxedOutUTXOsFlag = false;
    bool maxedOutNotesFlag = false;
    size_t mempoolLimit = (nUTXOLimit != 0) ? nUTXOLimit : (size_t)GetArg("-mempooltxinputlimit", 0);

    size_t estimatedTxSize = 200;  // tx overhead + wiggle room
    if (isToZaddr) {
        estimatedTxSize += JOINSPLIT_SIZE;
    }

    if (useAny || useAnyUTXO || taddrs.size() > 0) {
        // Get available utxos
        vector<COutput> vecOutputs;
        pwalletMain->AvailableCoins(vecOutputs, true, NULL, false, false);

        // Find unspent utxos and update estimated size
        for (const COutput& out : vecOutputs) {
            if (!out.fSpendable) {
                continue;
            }

            CTxDestination address;
            if (!ExtractDestination(out.tx->vout[out.i].scriptPubKey, address)) {
                continue;
            }
            // If taddr is not wildcard "*", filter utxos
            if (taddrs.size() > 0 && !taddrs.count(address)) {
                continue;
            }

            CAmount nValue = out.tx->vout[out.i].nValue;

            if (maximum_utxo_size != 0) {
              if (nValue > maximum_utxo_size) {
                continue;
              } else {
                if (out.tx->vout[out.i].scriptPubKey.size() == 35) {
                  continue;
                }
              }
            }

            utxoCounter++;

            if (!maxedOutUTXOsFlag) {
                CBitcoinAddress ba(address);
                size_t increase = (ba.IsScript()) ? CTXIN_SPEND_P2SH_SIZE : CTXIN_SPEND_DUST_SIZE;
                if (estimatedTxSize + increase >= MAX_TX_SIZE ||
                    (mempoolLimit > 0 && utxoCounter > mempoolLimit))
                {
                    maxedOutUTXOsFlag = true;
                } else {
                    estimatedTxSize += increase;
                    COutPoint utxo(out.tx->GetHash(), out.i);
                    utxoInputs.emplace_back(utxo, nValue);
                    mergedUTXOValue += nValue;
                }
            }

            if (maxedOutUTXOsFlag) {
                remainingUTXOValue += nValue;
            }
        }
    }

    if (useAny || useAnyNote || zaddrs.size() > 0) {
        // Get available notes
        std::vector<CNotePlaintextEntry> entries;
        pwalletMain->GetFilteredNotes(entries, zaddrs);

        // Find unspent notes and update estimated size
        for (CNotePlaintextEntry& entry : entries) {
            noteCounter++;
            CAmount nValue = entry.plaintext.value;

            if (!maxedOutNotesFlag) {
                // If we haven't added any notes yet and the merge is to a
                // z-address, we have already accounted for the first JoinSplit.
                size_t increase = (noteInputs.empty() && !isToZaddr) || (noteInputs.size() % 2 == 0) ? JOINSPLIT_SIZE : 0;
                if (estimatedTxSize + increase >= MAX_TX_SIZE ||
                    (nNoteLimit > 0 && noteCounter > nNoteLimit))
                {
                    maxedOutNotesFlag = true;
                } else {
                    estimatedTxSize += increase;
                    SpendingKey zkey;
                    pwalletMain->GetSpendingKey(entry.address, zkey);
                    noteInputs.emplace_back(entry.jsop, entry.plaintext.note(entry.address), nValue, zkey);
                    mergedNoteValue += nValue;
                }
            }

            if (maxedOutNotesFlag) {
                remainingNoteValue += nValue;
            }
        }
    }

    #ifdef __LP64__
    uint64_t numUtxos = utxoInputs.size(); //ca333
    uint64_t numNotes = noteInputs.size();
    #else
    size_t numUtxos = utxoInputs.size();
    size_t numNotes = noteInputs.size();
    #endif


    if (numUtxos < 2 && numNotes == 0) {
        throw JSONRPCError(RPC_WALLET_INSUFFICIENT_FUNDS, "Could not find any funds to merge.");
    }

    // Sanity check: Don't do anything if:
    // - We only have one from address
    // - It's equal to toaddress
    // - The address only contains a single UTXO or note
    if (setAddress.size() == 1 && setAddress.count(destaddress) && (numUtxos + numNotes) == 1) {
        throw JSONRPCError(RPC_INVALID_PARAMETER, "Destination address is also the only source address, and all its funds are already merged.");
    }

    CAmount mergedValue = mergedUTXOValue + mergedNoteValue;
    if (mergedValue < nFee) {
        throw JSONRPCError(RPC_WALLET_INSUFFICIENT_FUNDS,
            strprintf("Insufficient funds, have %s, which is less than miners fee %s",
            FormatMoney(mergedValue), FormatMoney(nFee)));
    }

    // Check that the user specified fee is sane (if too high, it can result in error -25 absurd fee)
    CAmount netAmount = mergedValue - nFee;
    if (nFee > netAmount) {
        throw JSONRPCError(RPC_INVALID_PARAMETER, strprintf("Fee %s is greater than the net amount to be shielded %s", FormatMoney(nFee), FormatMoney(netAmount)));
    }

    // Keep record of parameters in context object
    UniValue contextInfo(UniValue::VOBJ);
    contextInfo.push_back(Pair("fromaddresses", params[0]));
    contextInfo.push_back(Pair("toaddress", params[1]));
    contextInfo.push_back(Pair("fee", ValueFromAmount(nFee)));

    // Contextual transaction we will build on
    int nextBlockHeight = chainActive.Height() + 1;
    CMutableTransaction contextualTx = CreateNewContextualCMutableTransaction(
        Params().GetConsensus(),
        nextBlockHeight);
    bool isShielded = numNotes > 0 || isToZaddr;
    if (contextualTx.nVersion == 1 && isShielded) {
        contextualTx.nVersion = 2; // Tx format should support vjoinsplit
    }
    if (NetworkUpgradeActive(nextBlockHeight, Params().GetConsensus(), Consensus::UPGRADE_OVERWINTER)) {
        contextualTx.nExpiryHeight = nextBlockHeight + expiryDelta;
    }

    // Create operation and add to global queue
    std::shared_ptr<AsyncRPCQueue> q = getAsyncRPCQueue();
    std::shared_ptr<AsyncRPCOperation> operation(
        new AsyncRPCOperation_mergetoaddress(contextualTx, utxoInputs, noteInputs, recipient, nFee, contextInfo) );
    q->addOperation(operation);
    AsyncRPCOperationId operationId = operation->getId();

    // Return continuation information
    UniValue o(UniValue::VOBJ);
    o.push_back(Pair("remainingUTXOs", utxoCounter - numUtxos));
    o.push_back(Pair("remainingTransparentValue", ValueFromAmount(remainingUTXOValue)));
    o.push_back(Pair("remainingNotes", noteCounter - numNotes));
    o.push_back(Pair("remainingShieldedValue", ValueFromAmount(remainingNoteValue)));
    o.push_back(Pair("mergingUTXOs", numUtxos));
    o.push_back(Pair("mergingTransparentValue", ValueFromAmount(mergedUTXOValue)));
    o.push_back(Pair("mergingNotes", numNotes));
    o.push_back(Pair("mergingShieldedValue", ValueFromAmount(mergedNoteValue)));
    o.push_back(Pair("opid", operationId));
    return o;
}


UniValue z_listoperationids(const UniValue& params, bool fHelp)
{
    if (!EnsureWalletIsAvailable(fHelp))
        return NullUniValue;

    if (fHelp || params.size() > 1)
        throw runtime_error(
            "z_listoperationids\n"
            "\nReturns the list of operation ids currently known to the wallet.\n"
            "\nArguments:\n"
            "1. \"status\"         (string, optional) Filter result by the operation's state e.g. \"success\".\n"
            "\nResult:\n"
            "[                     (json array of string)\n"
            "  \"operationid\"       (string) an operation id belonging to the wallet\n"
            "  ,...\n"
            "]\n"
            "\nExamples:\n"
            + HelpExampleCli("z_listoperationids", "")
            + HelpExampleRpc("z_listoperationids", "")
        );

    LOCK2(cs_main, pwalletMain->cs_wallet);

    std::string filter;
    bool useFilter = false;
    if (params.size()==1) {
        filter = params[0].get_str();
        useFilter = true;
    }

    UniValue ret(UniValue::VARR);
    std::shared_ptr<AsyncRPCQueue> q = getAsyncRPCQueue();
    std::vector<AsyncRPCOperationId> ids = q->getAllOperationIds();
    for (auto id : ids) {
        std::shared_ptr<AsyncRPCOperation> operation = q->getOperationForId(id);
        if (!operation) {
            continue;
        }
        std::string state = operation->getStateAsString();
        if (useFilter && filter.compare(state)!=0)
            continue;
        ret.push_back(id);
    }

    return ret;
}


#include "script/sign.h"
int32_t decode_hex(uint8_t *bytes,int32_t n,char *hex);
extern std::string NOTARY_PUBKEY;
uint32_t komodo_stake(int32_t validateflag,arith_uint256 bnTarget,int32_t nHeight,uint256 hash,int32_t n,uint32_t blocktime,uint32_t prevtime,char *destaddr);
int8_t komodo_stakehash(uint256 *hashp,char *address,uint8_t *hashbuf,uint256 txid,int32_t vout);
int32_t komodo_segids(uint8_t *hashbuf,int32_t height,int32_t n);

int32_t komodo_notaryvin(CMutableTransaction &txNew,uint8_t *notarypub33)
{
    set<CBitcoinAddress> setAddress; uint8_t *script,utxosig[128]; uint256 utxotxid; uint64_t utxovalue; int32_t i,siglen=0,nMinDepth = 1,nMaxDepth = 9999999; vector<COutput> vecOutputs; uint32_t utxovout,eligible,earliest = 0; CScript best_scriptPubKey; bool fNegative,fOverflow;
    bool signSuccess; SignatureData sigdata; uint64_t txfee; uint8_t *ptr;
    auto consensusBranchId = CurrentEpochBranchId(chainActive.Height() + 1, Params().GetConsensus());
    const CKeyStore& keystore = *pwalletMain;
    assert(pwalletMain != NULL);
    LOCK2(cs_main, pwalletMain->cs_wallet);
    utxovalue = 0;
    memset(&utxotxid,0,sizeof(utxotxid));
    memset(&utxovout,0,sizeof(utxovout));
    memset(utxosig,0,sizeof(utxosig));
    pwalletMain->AvailableCoins(vecOutputs, false, NULL, true);
    BOOST_FOREACH(const COutput& out, vecOutputs)
    {
        if ( out.nDepth < nMinDepth || out.nDepth > nMaxDepth )
            continue;
        if ( setAddress.size() )
        {
            CTxDestination address;
            if (!ExtractDestination(out.tx->vout[out.i].scriptPubKey, address))
                continue;
            if (!setAddress.count(address))
                continue;
        }
        CAmount nValue = out.tx->vout[out.i].nValue;
        if ( nValue != 10000 )
            continue;
        const CScript& pk = out.tx->vout[out.i].scriptPubKey;
        CTxDestination address;
        if (ExtractDestination(out.tx->vout[out.i].scriptPubKey, address))
        {
            //entry.push_back(Pair("address", CBitcoinAddress(address).ToString()));
            //if (pwalletMain->mapAddressBook.count(address))
            //    entry.push_back(Pair("account", pwalletMain->mapAddressBook[address].name));
        }
        script = (uint8_t *)out.tx->vout[out.i].scriptPubKey.data();
        if ( out.tx->vout[out.i].scriptPubKey.size() != 35 || script[0] != 33 || script[34] != OP_CHECKSIG || memcmp(notarypub33,script+1,33) != 0 )
        {
            //fprintf(stderr,"scriptsize.%d [0] %02x\n",(int32_t)out.tx->vout[out.i].scriptPubKey.size(),script[0]);
            continue;
        }
        utxovalue = (uint64_t)nValue;
        //decode_hex((uint8_t *)&utxotxid,32,(char *)out.tx->GetHash().GetHex().c_str());
        utxotxid = out.tx->GetHash();
        utxovout = out.i;
        best_scriptPubKey = out.tx->vout[out.i].scriptPubKey;
        //fprintf(stderr,"check %s/v%d %llu\n",(char *)utxotxid.GetHex().c_str(),utxovout,(long long)utxovalue);

        txNew.vin.resize(1);
        txNew.vout.resize(1);
        txfee = utxovalue / 2;
        //for (i=0; i<32; i++)
        //    ((uint8_t *)&revtxid)[i] = ((uint8_t *)&utxotxid)[31 - i];
        txNew.vin[0].prevout.hash = utxotxid; //revtxid;
        txNew.vin[0].prevout.n = utxovout;
        txNew.vout[0].nValue = utxovalue - txfee;
        txNew.vout[0].scriptPubKey = CScript() << ParseHex(CRYPTO777_PUBSECPSTR) << OP_CHECKSIG;
        CTransaction txNewConst(txNew);
        signSuccess = ProduceSignature(TransactionSignatureCreator(&keystore, &txNewConst, 0, utxovalue, SIGHASH_ALL), best_scriptPubKey, sigdata, consensusBranchId);
        if (!signSuccess)
            fprintf(stderr,"notaryvin failed to create signature\n");
        else
        {
            UpdateTransaction(txNew,0,sigdata);
            ptr = (uint8_t *)sigdata.scriptSig.data();
            siglen = sigdata.scriptSig.size();
            for (i=0; i<siglen; i++)
                utxosig[i] = ptr[i];//, fprintf(stderr,"%02x",ptr[i]);
            //fprintf(stderr," siglen.%d notaryvin %s/v%d\n",siglen,utxotxid.GetHex().c_str(),utxovout);
            break;
        }
    }
    return(siglen);
}

struct komodo_staking
{
    char address[64];
    uint256 txid;
    arith_uint256 hashval;
    uint64_t nValue;
    uint32_t segid32,txtime;
    int32_t vout;
    CScript scriptPubKey;
};

struct komodo_staking *komodo_addutxo(struct komodo_staking *array,int32_t *numkp,int32_t *maxkp,uint32_t txtime,uint64_t nValue,uint256 txid,int32_t vout,char *address,uint8_t *hashbuf,CScript pk)
{
    uint256 hash; uint32_t segid32; struct komodo_staking *kp;
    segid32 = komodo_stakehash(&hash,address,hashbuf,txid,vout);
    if ( *numkp >= *maxkp )
    {
        *maxkp += 1000;
        array = (struct komodo_staking *)realloc(array,sizeof(*array) * (*maxkp));
    }
    kp = &array[(*numkp)++];
    memset(kp,0,sizeof(*kp));
    strcpy(kp->address,address);
    kp->txid = txid;
    kp->vout = vout;
    kp->hashval = UintToArith256(hash);
    kp->txtime = txtime;
    kp->segid32 = segid32;
    kp->nValue = nValue;
    kp->scriptPubKey = pk;
    return(array);
}

arith_uint256 _komodo_eligible(struct komodo_staking *kp,arith_uint256 ratio,uint32_t blocktime,int32_t iter,int32_t minage,int32_t segid,int32_t nHeight,uint32_t prevtime)
{
    int32_t diff; uint64_t coinage; arith_uint256 coinage256,hashval;
    diff = (iter + blocktime - kp->txtime - minage);
    if ( diff < 0 )
        diff = 60;
    else if ( diff > 3600*24*30 )
        diff = 3600*24*30;
    if ( iter > 0 )
        diff += segid*2;
    coinage = ((uint64_t)kp->nValue/COIN * diff);
    if ( blocktime+iter+segid*2 > prevtime+480 )
        coinage *= ((blocktime+iter+segid*2) - (prevtime+400));
    //if ( nHeight >= 2500 && blocktime+iter+segid*2 > prevtime+180 )
    //    coinage *= ((blocktime+iter+segid*2) - (prevtime+60));
    coinage256 = arith_uint256(coinage+1);
    hashval = ratio * (kp->hashval / coinage256);
    //if ( nHeight >= 900 && nHeight < 916 )
    //    hashval = (hashval / coinage256);
    return(hashval);
}

uint32_t komodo_eligible(arith_uint256 bnTarget,arith_uint256 ratio,struct komodo_staking *kp,int32_t nHeight,uint32_t blocktime,uint32_t prevtime,int32_t minage,uint8_t *hashbuf)
{
    int32_t maxiters = 600; uint256 hash;
    int32_t segid,iter,diff; uint64_t coinage; arith_uint256 hashval,coinage256;
    komodo_stakehash(&hash,kp->address,hashbuf,kp->txid,kp->vout);
    kp->hashval = UintToArith256(hash);
    segid = ((nHeight + kp->segid32) & 0x3f);
    hashval = _komodo_eligible(kp,ratio,blocktime,maxiters,minage,segid,nHeight,prevtime);
    //for (int i=32; i>=0; i--)
    //    fprintf(stderr,"%02x",((uint8_t *)&hashval)[i]);
    //fprintf(stderr," b.%u minage.%d segid.%d ht.%d prev.%u\n",blocktime,minage,segid,nHeight,prevtime);
    if ( hashval <= bnTarget )
    {
        for (iter=0; iter<maxiters; iter++)
        {
            if ( blocktime+iter+segid*2 < kp->txtime+minage )
                continue;
            hashval = _komodo_eligible(kp,ratio,blocktime,iter,minage,segid,nHeight,prevtime);
            if ( hashval <= bnTarget )
            {
                //fprintf(stderr,"winner %.8f blocktime.%u iter.%d segid.%d\n",(double)kp->nValue/COIN,blocktime,iter,segid);
                blocktime += iter;
                blocktime += segid * 2;
                return(blocktime);
            }
        }
    }
    return(0);
}

int32_t komodo_staked(CMutableTransaction &txNew,uint32_t nBits,uint32_t *blocktimep,uint32_t *txtimep,uint256 *utxotxidp,int32_t *utxovoutp,uint64_t *utxovaluep,uint8_t *utxosig)
{
    static struct komodo_staking *array; static int32_t numkp,maxkp; static uint32_t lasttime;
    set<CBitcoinAddress> setAddress; struct komodo_staking *kp; int32_t winners,segid,minage,nHeight,counter=0,i,m,siglen=0,nMinDepth = 1,nMaxDepth = 99999999; vector<COutput> vecOutputs; uint32_t block_from_future_rejecttime,besttime,eligible,eligible2,earliest = 0; CScript best_scriptPubKey; arith_uint256 mindiff,ratio,bnTarget; CBlockIndex *tipindex,*pindex; CTxDestination address; bool fNegative,fOverflow; uint8_t hashbuf[256]; CTransaction tx; uint256 hashBlock;
    bnTarget.SetCompact(nBits, &fNegative, &fOverflow);
    mindiff.SetCompact(KOMODO_MINDIFF_NBITS,&fNegative,&fOverflow);
    ratio = (mindiff / bnTarget);
    assert(pwalletMain != NULL);
    LOCK2(cs_main, pwalletMain->cs_wallet);
    *utxovaluep = 0;
    memset(utxotxidp,0,sizeof(*utxotxidp));
    memset(utxovoutp,0,sizeof(*utxovoutp));
    memset(utxosig,0,72);
    pwalletMain->AvailableCoins(vecOutputs, false, NULL, true);
    if ( (tipindex= chainActive.Tip()) == 0 )
        return(0);
    nHeight = tipindex->nHeight + 1;
    if ( (minage= nHeight*3) > 6000 ) // about 100 blocks
        minage = 6000;
    komodo_segids(hashbuf,nHeight-101,100);
    if ( *blocktimep > tipindex->nTime+60 )
        *blocktimep = tipindex->nTime+60;
    //fprintf(stderr,"Start scan of utxo for staking %u ht.%d\n",(uint32_t)time(NULL),nHeight);
    if ( time(NULL) > lasttime+600 )
    {
        if ( array != 0 )
        {
            free(array);
            array = 0;
            maxkp = numkp = 0;
            lasttime = 0;
        }
        BOOST_FOREACH(const COutput& out, vecOutputs)
        {
            if ( (tipindex= chainActive.Tip()) == 0 || tipindex->nHeight+1 > nHeight )
            {
                fprintf(stderr,"chain tip changed during staking loop t.%u counter.%d\n",(uint32_t)time(NULL),counter);
                return(0);
            }
            counter++;
            if ( out.nDepth < nMinDepth || out.nDepth > nMaxDepth )
            {
                //fprintf(stderr,"komodo_staked invalid depth %d\n",(int32_t)out.nDepth);
                continue;
            }
            CAmount nValue = out.tx->vout[out.i].nValue;
            if ( nValue < COIN  || !out.fSpendable )
                continue;
            const CScript& pk = out.tx->vout[out.i].scriptPubKey;
            if ( ExtractDestination(pk,address) != 0 )
            {
                if ( IsMine(*pwalletMain,address) == 0 )
                    continue;
                if ( GetTransaction(out.tx->GetHash(),tx,hashBlock,true) != 0 && (pindex= mapBlockIndex[hashBlock]) != 0 )
                {
                    array = komodo_addutxo(array,&numkp,&maxkp,(uint32_t)pindex->nTime,(uint64_t)nValue,out.tx->GetHash(),out.i,(char *)CBitcoinAddress(address).ToString().c_str(),hashbuf,(CScript)pk);
                }
            }
        }
        lasttime = (uint32_t)time(NULL);
        //fprintf(stderr,"finished kp data of utxo for staking %u ht.%d numkp.%d maxkp.%d\n",(uint32_t)time(NULL),nHeight,numkp,maxkp);
    }
    block_from_future_rejecttime = (uint32_t)GetAdjustedTime() + 57;
    for (i=winners=0; i<numkp; i++)
    {
        if ( (tipindex= chainActive.Tip()) == 0 || tipindex->nHeight+1 > nHeight )
        {
            fprintf(stderr,"chain tip changed during staking loop t.%u counter.%d\n",(uint32_t)time(NULL),counter);
            return(0);
        }
        kp = &array[i];
        if ( (eligible2= komodo_eligible(bnTarget,ratio,kp,nHeight,*blocktimep,(uint32_t)tipindex->nTime+27,minage,hashbuf)) == 0 )
            continue;
        eligible = komodo_stake(0,bnTarget,nHeight,kp->txid,kp->vout,0,(uint32_t)tipindex->nTime+27,kp->address);
        //fprintf(stderr,"i.%d %u vs %u\n",i,eligible2,eligible);
        if ( eligible > 0 )
        {
            besttime = m = 0;
            if ( eligible == komodo_stake(1,bnTarget,nHeight,kp->txid,kp->vout,eligible,(uint32_t)tipindex->nTime+27,kp->address) )
            {
                while ( eligible == komodo_stake(1,bnTarget,nHeight,kp->txid,kp->vout,eligible,(uint32_t)tipindex->nTime+27,kp->address) )
                {
                    besttime = eligible;
                    eligible--;
                    if ( eligible < block_from_future_rejecttime ) // nothing gained by going earlier
                        break;
                    m++;
                    //fprintf(stderr,"m.%d ht.%d validated winning blocktime %u -> %.8f eligible.%u test prior\n",m,nHeight,*blocktimep,(double)kp->nValue/COIN,eligible);
                }
            }
            else
            {
                fprintf(stderr,"ht.%d error validating winning blocktime %u -> %.8f eligible.%u test prior\n",nHeight,*blocktimep,(double)kp->nValue/COIN,eligible);
                continue;
            }
            eligible = besttime;
            winners++;
            //fprintf(stderr,"ht.%d validated winning [%d] -> %.8f eligible.%u test prior\n",nHeight,(int32_t)(eligible - tipindex->nTime),(double)kp->nValue/COIN,eligible);
            if ( earliest == 0 || eligible < earliest || (eligible == earliest && (*utxovaluep == 0 || kp->nValue < *utxovaluep)) )
            {
                earliest = eligible;
                best_scriptPubKey = kp->scriptPubKey; //out.tx->vout[out.i].scriptPubKey;
                *utxovaluep = (uint64_t)kp->nValue;
                //decode_hex((uint8_t *)utxotxidp,32,(char *)out.tx->GetHash().GetHex().c_str());
                decode_hex((uint8_t *)utxotxidp,32,(char *)kp->txid.GetHex().c_str());
                *utxovoutp = kp->vout;
                *txtimep = kp->txtime;//(uint32_t)out.tx->nLockTime;
                fprintf(stderr,"ht.%d earliest.%u [%d].%d (%s) nValue %.8f locktime.%u counter.%d winners.%d\n",nHeight,earliest,(int32_t)(earliest - tipindex->nTime),m,kp->address,(double)kp->nValue/COIN,*txtimep,counter,winners);
            }
        } //else fprintf(stderr,"utxo not eligible\n");
    } //else fprintf(stderr,"no tipindex\n");
    if ( numkp < 10000 && array != 0 )
    {
        free(array);
        array = 0;
        maxkp = numkp = 0;
        lasttime = 0;
    }
    if ( earliest != 0 )
    {
        bool signSuccess; SignatureData sigdata; uint64_t txfee; uint8_t *ptr; uint256 revtxid,utxotxid;
        auto consensusBranchId = CurrentEpochBranchId(chainActive.Height() + 1, Params().GetConsensus());
        const CKeyStore& keystore = *pwalletMain;
        txNew.vin.resize(1);
        txNew.vout.resize(1);
        txfee = 0;
        for (i=0; i<32; i++)
            ((uint8_t *)&revtxid)[i] = ((uint8_t *)utxotxidp)[31 - i];
        txNew.vin[0].prevout.hash = revtxid;
        txNew.vin[0].prevout.n = *utxovoutp;
        txNew.vout[0].scriptPubKey = best_scriptPubKey;// CScript() << ParseHex(NOTARY_PUBKEY) << OP_CHECKSIG;
        txNew.vout[0].nValue = *utxovaluep - txfee;
        txNew.nLockTime = earliest;
        CTransaction txNewConst(txNew);
        signSuccess = ProduceSignature(TransactionSignatureCreator(&keystore, &txNewConst, 0, *utxovaluep, SIGHASH_ALL), best_scriptPubKey, sigdata, consensusBranchId);
        if (!signSuccess)
            fprintf(stderr,"failed to create signature\n");
        else
        {
            UpdateTransaction(txNew,0,sigdata);
            ptr = (uint8_t *)sigdata.scriptSig.data();
            siglen = sigdata.scriptSig.size();
            for (i=0; i<siglen; i++)
                utxosig[i] = ptr[i];//, fprintf(stderr,"%02x",ptr[i]);
            //fprintf(stderr," siglen.%d\n",siglen);
            //fprintf(stderr,"best %u from %u, gap %d lag.%d\n",earliest,*blocktimep,(int32_t)(earliest - *blocktimep),(int32_t)(time(NULL) - *blocktimep));
            *blocktimep = earliest;
        }
    } //else fprintf(stderr,"no earliest utxo for staking\n");
    //fprintf(stderr,"end scan of utxo for staking t.%u counter.%d numkp.%d winners.%d\n",(uint32_t)time(NULL),counter,numkp,winners);
    return(siglen);
}

int32_t ensure_CCrequirements()
{
    extern uint8_t NOTARY_PUBKEY33[];
    CCerror = "";
    if ( NOTARY_PUBKEY33[0] == 0 )
        return(-1);
    else if ( GetBoolArg("-addressindex", DEFAULT_ADDRESSINDEX) == 0 )
        return(-1);
    else if ( GetBoolArg("-spentindex", DEFAULT_SPENTINDEX) == 0 )
        return(-1);
    else return(0);
}

#include "../cc/CCfaucet.h"
#include "../cc/CCassets.h"
#include "../cc/CCrewards.h"
#include "../cc/CCdice.h"
#include "../cc/CCfsm.h"
#include "../cc/CCauction.h"
#include "../cc/CClotto.h"
#include "../cc/CCchannels.h"
#include "../cc/CCOracles.h"
#include "../cc/CCGateways.h"
#include "../cc/CCPrices.h"

UniValue CCaddress(struct CCcontract_info *cp,char *name,std::vector<unsigned char> &pubkey)
{
    UniValue result(UniValue::VOBJ); char destaddr[64],str[64]; CPubKey pk;
    pk = GetUnspendable(cp,0);
    GetCCaddress(cp,destaddr,pk);
    if ( strcmp(destaddr,cp->unspendableCCaddr) != 0 )
    {
        uint8_t priv[32];
        Myprivkey(priv); // it is assumed the CC's normal address'es -pubkey was used
        fprintf(stderr,"fix mismatched CCaddr %s -> %s\n",cp->unspendableCCaddr,destaddr);
        strcpy(cp->unspendableCCaddr,destaddr);
    }
    result.push_back(Pair("result", "success"));
    sprintf(str,"%sCCaddress",name);
    result.push_back(Pair(str,cp->unspendableCCaddr));
    sprintf(str,"%smarker",name);
    result.push_back(Pair(str,cp->normaladdr));
    result.push_back(Pair("GatewaysPubkey","03ea9c062b9652d8eff34879b504eda0717895d27597aaeb60347d65eed96ccb40"));
    if ( _GetCCaddress(destaddr,EVAL_ASSETS,pubkey2pk(pubkey)) > 0 )
    {
        sprintf(str,"%sCCassets",name);
        result.push_back(Pair(str,destaddr));
    }
    if ( pubkey.size() == 33 )
    {
        if ( GetCCaddress(cp,destaddr,pubkey2pk(pubkey)) != 0 )
            result.push_back(Pair("CCaddress",destaddr));
    }
    if ( GetCCaddress(cp,destaddr,pubkey2pk(Mypubkey())) != 0 )
        result.push_back(Pair("myCCaddress",destaddr));
    if ( Getscriptaddress(destaddr,(CScript() << Mypubkey() << OP_CHECKSIG)) != 0 )
        result.push_back(Pair("myaddress",destaddr));
    return(result);
}

UniValue channelsaddress(const UniValue& params, bool fHelp)
{
    UniValue result(UniValue::VOBJ); struct CCcontract_info *cp,C; std::vector<unsigned char> destpubkey; CPubKey pk,pk2; char destaddr[64];
    cp = CCinit(&C,EVAL_CHANNELS);
    if ( fHelp || params.size() != 1 )
        throw runtime_error("channelsaddress destpubkey\n");
    if ( ensure_CCrequirements() < 0 )
        throw runtime_error("to use CC contracts, you need to launch daemon with valid -pubkey= for an address in your wallet\n");
    destpubkey = ParseHex(params[0].get_str().c_str());
    pk = pubkey2pk(Mypubkey());
    pk2 = pubkey2pk(destpubkey);
    result = CCaddress(cp,(char *)"Channels",destpubkey);
    result.push_back(Pair("otherpubkey", params[0].get_str()));
    GetCCaddress1of2(cp,destaddr,pk,pk2);
    result.push_back(Pair("channeladdress",destaddr));
    if ( 0 )
    {
        int32_t i;
        for (i=0; i<100; i++)
        {
            GetCCaddress1of2(cp,destaddr,pk,pk2);
            fprintf(stderr,"i.%d %s\n",i,destaddr);
        }
    }
    return(result);
}

bool pubkey2addr(char *destaddr,uint8_t *pubkey33);

UniValue setpubkey(const UniValue& params, bool fHelp)
{
    UniValue result(UniValue::VOBJ);
    if ( fHelp || params.size() != 1 )
        throw runtime_error(
        "setpubkey\n"
        "\nSets the -pubkey if the daemon was not started with it, if it was already set, it returns the pubkey.\n"
        "\nArguments:\n"
        "1. \"pubkey\"         (string) pubkey to set.\n"
        "\nResult:\n"
        "  {\n"
        "    \"pubkey\" : \"pubkey\",     (string) The pubkey\n"
<<<<<<< HEAD
=======
        "    \"ismine\" : \"true/false\",     (bool)\n"
>>>>>>> d1791de6
        "    \"R-address\" : \"R address\",     (string) The pubkey\n"
        "  }\n"
        "\nExamples:\n"
        + HelpExampleCli("setpubkey", "02f7597468703c1c5c8465dd6d43acaae697df9df30bed21494d193412a1ea193e")
        + HelpExampleRpc("setpubkey", "02f7597468703c1c5c8465dd6d43acaae697df9df30bed21494d193412a1ea193e")
      );

#ifdef ENABLE_WALLET
    LOCK2(cs_main, pwalletMain ? &pwalletMain->cs_wallet : NULL);
#else
    LOCK(cs_main);
#endif

    char Raddress[18];
    uint8_t pubkey33[33];
    extern uint8_t NOTARY_PUBKEY33[];
    extern std::string NOTARY_PUBKEY;
    if ( NOTARY_PUBKEY33[0] == 0 ) {
        if (strlen(params[0].get_str().c_str()) == 66) {
            decode_hex(pubkey33,33,(char *)params[0].get_str().c_str());
            pubkey2addr((char *)Raddress,(uint8_t *)pubkey33);
            if (strcmp("RRmWExvapDM9YbLT9X9xAyzDgxomYf63ng",Raddress) == 0) {
                result.push_back(Pair("error", "pubkey entered is invalid."));
            } else {
                CBitcoinAddress address(Raddress);
                bool isValid = address.IsValid();
                if (isValid)
                {
                    CTxDestination dest = address.Get();
                    string currentAddress = address.ToString();
                    result.push_back(Pair("address", currentAddress));
#ifdef ENABLE_WALLET
                    isminetype mine = pwalletMain ? IsMine(*pwalletMain, dest) : ISMINE_NO;
                    result.push_back(Pair("ismine", (mine & ISMINE_SPENDABLE) ? true : false));
#endif
                }
                NOTARY_PUBKEY = params[0].get_str();
                decode_hex(NOTARY_PUBKEY33,33,(char *)NOTARY_PUBKEY.c_str());
            }
        } else {
            result.push_back(Pair("error", "pubkey is wrong length, must be 66 char hex string."));
        }
    } else {
        result.push_back(Pair("error", "Can only set pubkey once, to change it you need to restart your daemon."));
    }
    result.push_back(Pair("pubkey", NOTARY_PUBKEY));
    return result;
}

UniValue oraclesaddress(const UniValue& params, bool fHelp)
{
    struct CCcontract_info *cp,C; std::vector<unsigned char> pubkey;
    cp = CCinit(&C,EVAL_ORACLES);
    if ( fHelp || params.size() > 1 )
        throw runtime_error("oraclesaddress [pubkey]\n");
    if ( ensure_CCrequirements() < 0 )
        throw runtime_error("to use CC contracts, you need to launch daemon with valid -pubkey= for an address in your wallet\n");
    if ( params.size() == 1 )
        pubkey = ParseHex(params[0].get_str().c_str());
    return(CCaddress(cp,(char *)"Oracles",pubkey));
}

UniValue pricesaddress(const UniValue& params, bool fHelp)
{
    UniValue result(UniValue::VOBJ); struct CCcontract_info *cp,C,*assetscp,C2; std::vector<unsigned char> pubkey; CPubKey mypk,planpk,pricespk; char myaddr[64],houseaddr[64],exposureaddr[64];
    cp = CCinit(&C,EVAL_PRICES);
    assetscp = CCinit(&C2,EVAL_PRICES);
    if ( fHelp || params.size() > 1 )
        throw runtime_error("pricesaddress [pubkey]\n");
    if ( ensure_CCrequirements() < 0 )
        throw runtime_error("to use CC contracts, you need to launch daemon with valid -pubkey= for an address in your wallet\n");
    if ( params.size() == 1 )
        pubkey = ParseHex(params[0].get_str().c_str());
    result = CCaddress(cp,(char *)"Prices",pubkey);
    mypk = pubkey2pk(Mypubkey());
    pricespk = GetUnspendable(cp,0);
    GetCCaddress(assetscp,myaddr,mypk);
    GetCCaddress1of2(assetscp,houseaddr,pricespk,planpk);
    GetCCaddress1of2(assetscp,exposureaddr,pricespk,pricespk);
    result.push_back(Pair("myaddr",myaddr)); // for holding my asssets
    result.push_back(Pair("houseaddr",houseaddr)); // globally accessible house assets
    result.push_back(Pair("exposureaddr",exposureaddr)); // tracking of exposure
    return(result);
}

UniValue pegsaddress(const UniValue& params, bool fHelp)
{
    struct CCcontract_info *cp,C; std::vector<unsigned char> pubkey;
    cp = CCinit(&C,EVAL_PEGS);
    if ( fHelp || params.size() > 1 )
        throw runtime_error("pegssaddress [pubkey]\n");
    if ( ensure_CCrequirements() < 0 )
        throw runtime_error("to use CC contracts, you need to launch daemon with valid -pubkey= for an address in your wallet\n");
    if ( params.size() == 1 )
        pubkey = ParseHex(params[0].get_str().c_str());
    return(CCaddress(cp,(char *)"Pegs",pubkey));
}

UniValue triggersaddress(const UniValue& params, bool fHelp)
{
    struct CCcontract_info *cp,C; std::vector<unsigned char> pubkey;
    cp = CCinit(&C,EVAL_TRIGGERS);
    if ( fHelp || params.size() > 1 )
        throw runtime_error("triggersaddress [pubkey]\n");
    if ( ensure_CCrequirements() < 0 )
        throw runtime_error("to use CC contracts, you need to launch daemon with valid -pubkey= for an address in your wallet\n");
    if ( params.size() == 1 )
        pubkey = ParseHex(params[0].get_str().c_str());
    return(CCaddress(cp,(char *)"Triggers",pubkey));
}

UniValue paymentsaddress(const UniValue& params, bool fHelp)
{
    struct CCcontract_info *cp,C; std::vector<unsigned char> pubkey;
    cp = CCinit(&C,EVAL_PAYMENTS);
    if ( fHelp || params.size() > 1 )
        throw runtime_error("paymentsaddress [pubkey]\n");
    if ( ensure_CCrequirements() < 0 )
        throw runtime_error("to use CC contracts, you need to launch daemon with valid -pubkey= for an address in your wallet\n");
    if ( params.size() == 1 )
        pubkey = ParseHex(params[0].get_str().c_str());
    return(CCaddress(cp,(char *)"Payments",pubkey));
}

UniValue gatewaysaddress(const UniValue& params, bool fHelp)
{
    struct CCcontract_info *cp,C; std::vector<unsigned char> pubkey;
    cp = CCinit(&C,EVAL_GATEWAYS);
    if ( fHelp || params.size() > 1 )
        throw runtime_error("gatewaysaddress [pubkey]\n");
    if ( ensure_CCrequirements() < 0 )
        throw runtime_error("to use CC contracts, you need to launch daemon with valid -pubkey= for an address in your wallet\n");
    if ( params.size() == 1 )
        pubkey = ParseHex(params[0].get_str().c_str());
    return(CCaddress(cp,(char *)"Gateways",pubkey));
}

UniValue mofnaddress(const UniValue& params, bool fHelp)
{
    struct CCcontract_info *cp,C; std::vector<unsigned char> pubkey;
    cp = CCinit(&C,EVAL_MOFN);
    if ( fHelp || params.size() > 1 )
        throw runtime_error("mofnaddress [pubkey]\n");
    if ( ensure_CCrequirements() < 0 )
        throw runtime_error("to use CC contracts, you need to launch daemon with valid -pubkey= for an address in your wallet\n");
    if ( params.size() == 1 )
        pubkey = ParseHex(params[0].get_str().c_str());
    return(CCaddress(cp,(char *)"MofN",pubkey));
}

UniValue lottoaddress(const UniValue& params, bool fHelp)
{
    struct CCcontract_info *cp,C; std::vector<unsigned char> pubkey;
    cp = CCinit(&C,EVAL_LOTTO);
    if ( fHelp || params.size() > 1 )
        throw runtime_error("lottoaddress [pubkey]\n");
    if ( ensure_CCrequirements() < 0 )
        throw runtime_error("to use CC contracts, you need to launch daemon with valid -pubkey= for an address in your wallet\n");
    if ( params.size() == 1 )
        pubkey = ParseHex(params[0].get_str().c_str());
    return(CCaddress(cp,(char *)"Lotto",pubkey));
}

UniValue FSMaddress(const UniValue& params, bool fHelp)
{
    struct CCcontract_info *cp,C; std::vector<unsigned char> pubkey;
    cp = CCinit(&C,EVAL_FSM);
    if ( fHelp || params.size() > 1 )
        throw runtime_error("FSMaddress [pubkey]\n");
    if ( ensure_CCrequirements() < 0 )
        throw runtime_error("to use CC contracts, you need to launch daemon with valid -pubkey= for an address in your wallet\n");
    if ( params.size() == 1 )
        pubkey = ParseHex(params[0].get_str().c_str());
    return(CCaddress(cp,(char *)"FSM",pubkey));
}

UniValue auctionaddress(const UniValue& params, bool fHelp)
{
    struct CCcontract_info *cp,C; std::vector<unsigned char> pubkey;
    cp = CCinit(&C,EVAL_AUCTION);
    if ( fHelp || params.size() > 1 )
        throw runtime_error("auctionaddress [pubkey]\n");
    if ( ensure_CCrequirements() < 0 )
        throw runtime_error("to use CC contracts, you need to launch daemon with valid -pubkey= for an address in your wallet\n");
    if ( params.size() == 1 )
        pubkey = ParseHex(params[0].get_str().c_str());
    return(CCaddress(cp,(char *)"Auction",pubkey));
}

UniValue diceaddress(const UniValue& params, bool fHelp)
{
    struct CCcontract_info *cp,C; std::vector<unsigned char> pubkey;
    cp = CCinit(&C,EVAL_DICE);
    if ( fHelp || params.size() > 1 )
        throw runtime_error("diceaddress [pubkey]\n");
    if ( ensure_CCrequirements() < 0 )
        throw runtime_error("to use CC contracts, you need to launch daemon with valid -pubkey= for an address in your wallet\n");
    if ( params.size() == 1 )
        pubkey = ParseHex(params[0].get_str().c_str());
    return(CCaddress(cp,(char *)"Dice",pubkey));
}

UniValue faucetaddress(const UniValue& params, bool fHelp)
{
    struct CCcontract_info *cp,C; std::vector<unsigned char> pubkey;
    int errno;
    cp = CCinit(&C,EVAL_FAUCET);
    if ( fHelp || params.size() > 1 )
        throw runtime_error("faucetaddress [pubkey]\n");
    errno = ensure_CCrequirements();
    if ( errno < 0 )
        throw runtime_error(strprintf("to use CC contracts, you need to launch daemon with valid -pubkey= for an address in your wallet. ERR=%d\n", errno));
    if ( params.size() == 1 )
        pubkey = ParseHex(params[0].get_str().c_str());
    return(CCaddress(cp,(char *)"Faucet",pubkey));
}

UniValue rewardsaddress(const UniValue& params, bool fHelp)
{
    struct CCcontract_info *cp,C; std::vector<unsigned char> pubkey;
    cp = CCinit(&C,EVAL_REWARDS);
    if ( fHelp || params.size() > 1 )
        throw runtime_error("rewardsaddress [pubkey]\n");
    if ( ensure_CCrequirements() < 0 )
        throw runtime_error("to use CC contracts, you need to launch daemon with valid -pubkey= for an address in your wallet\n");
    if ( params.size() == 1 )
        pubkey = ParseHex(params[0].get_str().c_str());
    return(CCaddress(cp,(char *)"Rewards",pubkey));
}

UniValue tokenaddress(const UniValue& params, bool fHelp)
{
    struct CCcontract_info *cp,C; std::vector<unsigned char> pubkey;
    cp = CCinit(&C,EVAL_ASSETS);
    if ( fHelp || params.size() > 1 )
        throw runtime_error("tokenaddress [pubkey]\n");
    if ( ensure_CCrequirements() < 0 )
        throw runtime_error("to use CC contracts, you need to launch daemon with valid -pubkey= for an address in your wallet\n");
    if ( params.size() == 1 )
        pubkey = ParseHex(params[0].get_str().c_str());
    return(CCaddress(cp,(char *)"Assets",pubkey));
}

UniValue channelsinfo(const UniValue& params, bool fHelp)
{
    uint256 opentxid;
    if ( fHelp || params.size() > 1 )
        throw runtime_error("channelsinfo [opentxid]\n");
    if ( ensure_CCrequirements() < 0 )
        throw runtime_error("to use CC contracts, you need to launch daemon with valid -pubkey= for an address in your wallet\n");
    opentxid=zeroid;
    if (params.size() > 0 && !params[0].isNull() && !params[0].get_str().empty())
        opentxid = Parseuint256((char *)params[0].get_str().c_str());
    return(ChannelsInfo(opentxid));
}

UniValue channelsopen(const UniValue& params, bool fHelp)
{
    UniValue result(UniValue::VOBJ); int32_t numpayments; int64_t payment; std::vector<unsigned char> destpub; struct CCcontract_info *cp,C; std::string hex;
    cp = CCinit(&C,EVAL_CHANNELS);
    if ( fHelp || params.size() != 3 )
        throw runtime_error("channelsopen destpubkey numpayments payment\n");
    if ( ensure_CCrequirements() < 0 )
        throw runtime_error("to use CC contracts, you need to launch daemon with valid -pubkey= for an address in your wallet\n");
    const CKeyStore& keystore = *pwalletMain;
    LOCK2(cs_main, pwalletMain->cs_wallet);
    destpub = ParseHex(params[0].get_str().c_str());
    numpayments = atoi(params[1].get_str().c_str());
    payment = atol(params[2].get_str().c_str());
    hex = ChannelOpen(0,pubkey2pk(destpub),numpayments,payment);
    if ( hex.size() > 0 )
    {
        result.push_back(Pair("result", "success"));
        result.push_back(Pair("hex", hex));
    } else ERR_RESULT("couldnt create channelsopen transaction");
    return(result);
}

UniValue channelspayment(const UniValue& params, bool fHelp)
{
    UniValue result(UniValue::VOBJ); struct CCcontract_info *cp,C; std::string hex; uint256 opentxid,secret=zeroid; int32_t n; int64_t amount;
    cp = CCinit(&C,EVAL_CHANNELS);
    if ( fHelp || params.size() != 2 )
        throw runtime_error("channelspayment opentxid amount [secret]\n");
    if ( ensure_CCrequirements() < 0 )
        throw runtime_error("to use CC contracts, you need to launch daemon with valid -pubkey= for an address in your wallet\n");
    const CKeyStore& keystore = *pwalletMain;
    LOCK2(cs_main, pwalletMain->cs_wallet);
    opentxid = Parseuint256((char *)params[0].get_str().c_str());
    amount = atoi((char *)params[1].get_str().c_str());
    if (params.size() > 2 && !params[2].isNull() && !params[2].get_str().empty())
    {
        secret = Parseuint256((char *)params[2].get_str().c_str());
    }
    hex = ChannelPayment(0,opentxid,amount,secret);
    if ( hex.size() > 0 )
    {
        result.push_back(Pair("result", "success"));
        result.push_back(Pair("hex", hex));
    } else ERR_RESULT("couldnt create channelspayment transaction");
    return(result);
}

UniValue channelsclose(const UniValue& params, bool fHelp)
{
    UniValue result(UniValue::VOBJ); struct CCcontract_info *cp,C; std::string hex; uint256 opentxid;
    cp = CCinit(&C,EVAL_CHANNELS);
    if ( fHelp || params.size() != 1 )
        throw runtime_error("channelsclose opentxid\n");
    if ( ensure_CCrequirements() < 0 )
        throw runtime_error("to use CC contracts, you need to launch daemon with valid -pubkey= for an address in your wallet\n");
    const CKeyStore& keystore = *pwalletMain;
    LOCK2(cs_main, pwalletMain->cs_wallet);
    opentxid = Parseuint256((char *)params[0].get_str().c_str());
    hex = ChannelClose(0,opentxid);
    if ( hex.size() > 0 )
    {
        result.push_back(Pair("result", "success"));
        result.push_back(Pair("hex", hex));
    } else ERR_RESULT("couldnt create channelsclose transaction");
    return(result);
}

UniValue channelsrefund(const UniValue& params, bool fHelp)
{
    UniValue result(UniValue::VOBJ); struct CCcontract_info *cp,C; std::string hex; uint256 opentxid,closetxid;
    cp = CCinit(&C,EVAL_CHANNELS);
    if ( fHelp || params.size() != 2 )
        throw runtime_error("channelsrefund opentxid closetxid\n");
    if ( ensure_CCrequirements() < 0 )
        throw runtime_error("to use CC contracts, you need to launch daemon with valid -pubkey= for an address in your wallet\n");
    const CKeyStore& keystore = *pwalletMain;
    LOCK2(cs_main, pwalletMain->cs_wallet);
    opentxid = Parseuint256((char *)params[0].get_str().c_str());
    closetxid = Parseuint256((char *)params[1].get_str().c_str());
    hex = ChannelRefund(0,opentxid,closetxid);
    if ( hex.size() > 0 )
    {
        result.push_back(Pair("result", "success"));
        result.push_back(Pair("hex", hex));
    } else ERR_RESULT("couldnt create channelsrefund transaction");
    return(result);
}

UniValue rewardscreatefunding(const UniValue& params, bool fHelp)
{
    UniValue result(UniValue::VOBJ); char *name; int64_t funds,APR,minseconds,maxseconds,mindeposit; std::string hex;
    if ( fHelp || params.size() > 6 || params.size() < 2 )
        throw runtime_error("rewardscreatefunding name amount APR mindays maxdays mindeposit\n");
    if ( ensure_CCrequirements() < 0 )
        throw runtime_error("to use CC contracts, you need to launch daemon with valid -pubkey= for an address in your wallet\n");
    const CKeyStore& keystore = *pwalletMain;
    LOCK2(cs_main, pwalletMain->cs_wallet);
   // default to OOT params
    APR = 5 * COIN;
    minseconds = maxseconds = 60 * 3600 * 24;
    mindeposit = 100 * COIN;
    name = (char *)params[0].get_str().c_str();
    funds = atof(params[1].get_str().c_str()) * COIN;

    if (!VALID_PLAN_NAME(name)) {
        ERR_RESULT(strprintf("Plan name can be at most %d ASCII characters",PLAN_NAME_MAX));
        return(result);
    }

    if ( funds <= 0 ) {
        ERR_RESULT("funds must be positive");
        return result;
    }
    if ( params.size() > 2 )
    {
        APR = atof(params[2].get_str().c_str()) * COIN;
        if ( APR > REWARDSCC_MAXAPR )
        {
            ERR_RESULT("25% APR is maximum");
            return result;
        }
        if ( params.size() > 3 )
        {
            minseconds = atol(params[3].get_str().c_str()) * 3600 * 24;
            if ( minseconds < 0 ) {
                ERR_RESULT("mindays must be non-negative");
                return result;
            }
            if ( params.size() > 4 )
            {
                maxseconds = atol(params[4].get_str().c_str()) * 3600 * 24;
                if ( maxseconds <= 0 ) {
                    ERR_RESULT("maxdays must be positive");
                    return result;
                }
                if ( maxseconds < minseconds ) {
                    ERR_RESULT("maxdays must be greater than mindays");
                    return result;
                }
                if ( params.size() > 5 )
                    mindeposit = atof(params[5].get_str().c_str()) * COIN;
                    if ( mindeposit <= 0 ) {
                        ERR_RESULT("mindeposit must be positive");
                        return result;
                    }
            }
        }
    }
    hex = RewardsCreateFunding(0,name,funds,APR,minseconds,maxseconds,mindeposit);
    if ( hex.size() > 0 )
    {
        result.push_back(Pair("result", "success"));
        result.push_back(Pair("hex", hex));
    } else ERR_RESULT("couldnt create rewards funding transaction");
    return(result);
}

UniValue rewardslock(const UniValue& params, bool fHelp)
{
    UniValue result(UniValue::VOBJ); char *name; uint256 fundingtxid; int64_t amount; std::string hex;
    if ( fHelp || params.size() != 3 )
        throw runtime_error("rewardslock name fundingtxid amount\n");
    if ( ensure_CCrequirements() < 0 )
        throw runtime_error("to use CC contracts, you need to launch daemon with valid -pubkey= for an address in your wallet\n");
    const CKeyStore& keystore = *pwalletMain;
    LOCK2(cs_main, pwalletMain->cs_wallet);
    name = (char *)params[0].get_str().c_str();
    fundingtxid = Parseuint256((char *)params[1].get_str().c_str());
    amount = atof(params[2].get_str().c_str()) * COIN;
    hex = RewardsLock(0,name,fundingtxid,amount);

    if (!VALID_PLAN_NAME(name)) {
            ERR_RESULT(strprintf("Plan name can be at most %d ASCII characters",PLAN_NAME_MAX));
            return(result);
    }
    if ( CCerror != "" ){
        ERR_RESULT(CCerror);
    } else if ( amount > 0 ) {
        if ( hex.size() > 0 )
        {
            result.push_back(Pair("result", "success"));
            result.push_back(Pair("hex", hex));
        } else ERR_RESULT( "couldnt create rewards lock transaction");
    } else ERR_RESULT("amount must be positive");
    return(result);
}

UniValue rewardsaddfunding(const UniValue& params, bool fHelp)
{
    UniValue result(UniValue::VOBJ); char *name; uint256 fundingtxid; int64_t amount; std::string hex;
    if ( fHelp || params.size() != 3 )
        throw runtime_error("rewardsaddfunding name fundingtxid amount\n");
    if ( ensure_CCrequirements() < 0 )
        throw runtime_error("to use CC contracts, you need to launch daemon with valid -pubkey= for an address in your wallet\n");
    const CKeyStore& keystore = *pwalletMain;
    LOCK2(cs_main, pwalletMain->cs_wallet);
    name = (char *)params[0].get_str().c_str();
    fundingtxid = Parseuint256((char *)params[1].get_str().c_str());
    amount = atof(params[2].get_str().c_str()) * COIN;
    hex = RewardsAddfunding(0,name,fundingtxid,amount);

    if (!VALID_PLAN_NAME(name)) {
            ERR_RESULT(strprintf("Plan name can be at most %d ASCII characters",PLAN_NAME_MAX));
            return(result);
    }
    if (CCerror != "") {
        ERR_RESULT(CCerror);
    } else if (amount > 0) {
        if ( hex.size() > 0 )
        {
            result.push_back(Pair("result", "success"));
            result.push_back(Pair("hex", hex));
        } else {
            result.push_back(Pair("result", "error"));
            result.push_back(Pair("error", "couldnt create rewards addfunding transaction"));
        }
    } else {
            ERR_RESULT("funding amount must be positive");
    }
    return(result);
}

UniValue rewardsunlock(const UniValue& params, bool fHelp)
{
    UniValue result(UniValue::VOBJ); std::string hex; char *name; uint256 fundingtxid,txid;
    if ( fHelp || params.size() > 3 || params.size() < 2 )
        throw runtime_error("rewardsunlock name fundingtxid [txid]\n");
    if ( ensure_CCrequirements() < 0 )
        throw runtime_error("to use CC contracts, you need to launch daemon with valid -pubkey= for an address in your wallet\n");
    const CKeyStore& keystore = *pwalletMain;
    LOCK2(cs_main, pwalletMain->cs_wallet);
    name = (char *)params[0].get_str().c_str();
    fundingtxid = Parseuint256((char *)params[1].get_str().c_str());

    if (!VALID_PLAN_NAME(name)) {
            ERR_RESULT(strprintf("Plan name can be at most %d ASCII characters",PLAN_NAME_MAX));
            return(result);
    }
    if ( params.size() > 2 )
        txid = Parseuint256((char *)params[2].get_str().c_str());
    else memset(&txid,0,sizeof(txid));
    hex = RewardsUnlock(0,name,fundingtxid,txid);
    if (CCerror != "") {
        ERR_RESULT(CCerror);
    } else if ( hex.size() > 0 ) {
        result.push_back(Pair("result", "success"));
        result.push_back(Pair("hex", hex));
    } else ERR_RESULT("couldnt create rewards unlock transaction");
    return(result);
}

UniValue rewardslist(const UniValue& params, bool fHelp)
{
    if ( fHelp || params.size() > 0 )
        throw runtime_error("rewardslist\n");
    if ( ensure_CCrequirements() < 0 )
        throw runtime_error("to use CC contracts, you need to launch daemon with valid -pubkey= for an address in your wallet\n");
    return(RewardsList());
}

UniValue rewardsinfo(const UniValue& params, bool fHelp)
{
    uint256 fundingtxid;
    if ( fHelp || params.size() != 1 )
        throw runtime_error("rewardsinfo fundingtxid\n");
    if ( ensure_CCrequirements() < 0 )
        throw runtime_error("to use CC contracts, you need to launch daemon with valid -pubkey= for an address in your wallet\n");
    fundingtxid = Parseuint256((char *)params[0].get_str().c_str());
    return(RewardsInfo(fundingtxid));
}

UniValue gatewayslist(const UniValue& params, bool fHelp)
{
    if ( fHelp || params.size() > 0 )
        throw runtime_error("gatewayslist\n");
    if ( ensure_CCrequirements() < 0 )
        throw runtime_error("to use CC contracts, you need to launch daemon with valid -pubkey= for an address in your wallet\n");
    return(GatewaysList());
}

UniValue gatewaysinfo(const UniValue& params, bool fHelp)
{
    uint256 txid;
    if ( fHelp || params.size() != 1 )
        throw runtime_error("gatewaysinfo bindtxid\n");
    if ( ensure_CCrequirements() < 0 )
        throw runtime_error("to use CC contracts, you need to launch daemon with valid -pubkey= for an address in your wallet\n");
    txid = Parseuint256((char *)params[0].get_str().c_str());
    return(GatewaysInfo(txid));
}

UniValue gatewaysbind(const UniValue& params, bool fHelp)
{
    UniValue result(UniValue::VOBJ); uint256 tokenid,oracletxid; int32_t i; int64_t totalsupply; std::vector<CPubKey> pubkeys; uint8_t M,N; std::string hex,coin; std::vector<unsigned char> pubkey;
    if ( fHelp || params.size() < 6 )
        throw runtime_error("gatewaysbind tokenid oracletxid coin tokensupply M N pubkey(s)\n");
    if ( ensure_CCrequirements() < 0 )
        throw runtime_error("to use CC contracts, you need to launch daemon with valid -pubkey= for an address in your wallet\n");
    const CKeyStore& keystore = *pwalletMain;
    LOCK2(cs_main, pwalletMain->cs_wallet);
    tokenid = Parseuint256((char *)params[0].get_str().c_str());
    oracletxid = Parseuint256((char *)params[1].get_str().c_str());
    coin = params[2].get_str();
    totalsupply = atol((char *)params[3].get_str().c_str());
    M = atoi((char *)params[4].get_str().c_str());
    N = atoi((char *)params[5].get_str().c_str());
    if ( M > N || N == 0 || N > 15 || totalsupply < COIN/100 || tokenid == zeroid )
        throw runtime_error("illegal M or N > 15 or tokensupply or invalid tokenid\n");
    for (i=0; i<N; i++)
    {
        if ( params.size() < 6+i+1 )
            throw runtime_error("not enough parameters for N pubkeys\n");
        pubkey = ParseHex(params[6+i].get_str().c_str());
        pubkeys.push_back(pubkey2pk(pubkey));
    }
    hex = GatewaysBind(0,coin,tokenid,totalsupply,oracletxid,M,N,pubkeys);
    if ( hex.size() > 0 )
    {
        result.push_back(Pair("result", "success"));
        result.push_back(Pair("hex", hex));
    } else ERR_RESULT("couldnt gatewaysbind");
    return(result);
}

UniValue gatewaysdeposit(const UniValue& params, bool fHelp)
{
    UniValue result(UniValue::VOBJ); int32_t i,claimvout,height; int64_t amount; std::string hex,coin,deposithex; uint256 bindtxid,cointxid; std::vector<uint8_t>proof,destpub,pubkey;
    if ( fHelp || params.size() != 9 )
        throw runtime_error("gatewaysdeposit bindtxid height coin cointxid claimvout deposithex proof destpub amount\n");
    if ( ensure_CCrequirements() < 0 )
        throw runtime_error("to use CC contracts, you need to launch daemon with valid -pubkey= for an address in your wallet\n");
    const CKeyStore& keystore = *pwalletMain;
    LOCK2(cs_main, pwalletMain->cs_wallet);
    bindtxid = Parseuint256((char *)params[0].get_str().c_str());
    height = atoi((char *)params[1].get_str().c_str());
    coin = params[2].get_str();
    cointxid = Parseuint256((char *)params[3].get_str().c_str());
    claimvout = atoi((char *)params[4].get_str().c_str());
    deposithex = params[5].get_str();
    proof = ParseHex(params[6].get_str());
    destpub = ParseHex(params[7].get_str());
    amount = atof((char *)params[8].get_str().c_str()) * COIN;
    if ( amount <= 0 || claimvout < 0 )
        throw runtime_error("invalid param: amount, numpks or claimvout\n");
    hex = GatewaysDeposit(0,bindtxid,height,coin,cointxid,claimvout,deposithex,proof,pubkey2pk(destpub),amount);
    if ( hex.size() > 0 )
    {
        result.push_back(Pair("result", "success"));
        result.push_back(Pair("hex", hex));
    } else ERR_RESULT("couldnt gatewaysdeposit");
    return(result);
}

UniValue gatewaysclaim(const UniValue& params, bool fHelp)
{
    UniValue result(UniValue::VOBJ); std::string hex,coin; uint256 bindtxid,deposittxid; std::vector<uint8_t>destpub; int64_t amount;
    if ( fHelp || params.size() != 5 )
        throw runtime_error("gatewaysclaim bindtxid coin deposittxid destpub amount\n");
    if ( ensure_CCrequirements() < 0 )
        throw runtime_error("to use CC contracts, you need to launch daemon with valid -pubkey= for an address in your wallet\n");
    const CKeyStore& keystore = *pwalletMain;
    LOCK2(cs_main, pwalletMain->cs_wallet);
    bindtxid = Parseuint256((char *)params[0].get_str().c_str());
    coin = params[1].get_str();
    deposittxid = Parseuint256((char *)params[2].get_str().c_str());
    destpub = ParseHex(params[3].get_str());
    amount = atof((char *)params[4].get_str().c_str()) * COIN;
    hex = GatewaysClaim(0,bindtxid,coin,deposittxid,pubkey2pk(destpub),amount);
    if ( hex.size() > 0 )
    {
        result.push_back(Pair("result", "success"));
        result.push_back(Pair("hex", hex));
    } else ERR_RESULT("couldnt gatewaysclaim");
    return(result);
}

UniValue gatewayswithdraw(const UniValue& params, bool fHelp)
{
    UniValue result(UniValue::VOBJ); uint256 bindtxid; int64_t amount; std::string hex,coin; std::vector<uint8_t> withdrawpub;
    if ( fHelp || params.size() != 4 )
        throw runtime_error("gatewayswithdraw bindtxid coin withdrawpub amount\n");
    if ( ensure_CCrequirements() < 0 )
        throw runtime_error("to use CC contracts, you need to launch daemon with valid -pubkey= for an address in your wallet\n");
    const CKeyStore& keystore = *pwalletMain;
    LOCK2(cs_main, pwalletMain->cs_wallet);
    bindtxid = Parseuint256((char *)params[0].get_str().c_str());
    coin = params[1].get_str();
    withdrawpub = ParseHex(params[2].get_str());
    amount = atof((char *)params[3].get_str().c_str()) * COIN;
    hex = GatewaysWithdraw(0,bindtxid,coin,withdrawpub,amount);
    if ( hex.size() > 0 )
    {
        result.push_back(Pair("result", "success"));
        result.push_back(Pair("hex", hex));
    } else ERR_RESULT("couldnt gatewayswithdraw");
    return(result);
}

UniValue gatewaysmarkdone(const UniValue& params, bool fHelp)
{
    UniValue result(UniValue::VOBJ); uint256 withdrawtxid,cointxid; std::string hex,coin;
    if ( fHelp || params.size() != 3 )
        throw runtime_error("gatewaysmarkdone withdrawtxid coin cointxid\n");
    if ( ensure_CCrequirements() < 0 )
        throw runtime_error("to use CC contracts, you need to launch daemon with valid -pubkey= for an address in your wallet\n");
    const CKeyStore& keystore = *pwalletMain;
    LOCK2(cs_main, pwalletMain->cs_wallet);
    withdrawtxid = Parseuint256((char *)params[0].get_str().c_str());
    coin = params[1].get_str();
    cointxid = Parseuint256((char *)params[2].get_str().c_str());
    hex = GatewaysMarkdone(0,withdrawtxid,coin,cointxid);
    if ( hex.size() > 0 )
    {
        result.push_back(Pair("result", "success"));
        result.push_back(Pair("hex", hex));
    } else ERR_RESULT("couldnt gatewaysmarkdone");
    return(result);
}

UniValue gatewayspending(const UniValue& params, bool fHelp)
{
    uint256 bindtxid; std::string coin;
    if ( fHelp || params.size() != 2 )
        throw runtime_error("gatewayspending bindtxid coin\n");
    if ( ensure_CCrequirements() < 0 )
        throw runtime_error("to use CC contracts, you need to launch daemon with valid -pubkey= for an address in your wallet\n");
    bindtxid = Parseuint256((char *)params[0].get_str().c_str());
    coin = params[1].get_str();
    return(GatewaysPendingWithdraws(bindtxid,coin));
}

UniValue gatewaysmultisig(const UniValue& params, bool fHelp)
{
    UniValue result(UniValue::VOBJ); uint256 bindtxid,withtxid; std::string coin,hex; char *txidaddr;
    if ( fHelp || params.size() != 2 )
        throw runtime_error("gatewaysmultisig bindtxid coin withtxid txidaddr\n");
    if ( ensure_CCrequirements() < 0 )
        throw runtime_error("to use CC contracts, you need to launch daemon with valid -pubkey= for an address in your wallet\n");
    const CKeyStore& keystore = *pwalletMain;
    LOCK2(cs_main, pwalletMain->cs_wallet);
    bindtxid = Parseuint256((char *)params[0].get_str().c_str());
    coin = params[1].get_str();
    withtxid = Parseuint256((char *)params[2].get_str().c_str());
    txidaddr = (char *)params[3].get_str().c_str();
    hex = GatewaysMultisig(0,coin,bindtxid,withtxid,txidaddr);
    if ( hex.size() > 0 )
    {
        result.push_back(Pair("result", "success"));
        result.push_back(Pair("hex",hex));
    } else ERR_RESULT("couldnt gatewaysmultisig");
    return(result);
}

UniValue oracleslist(const UniValue& params, bool fHelp)
{
    if ( fHelp || params.size() > 0 )
        throw runtime_error("oracleslist\n");
    if ( ensure_CCrequirements() < 0 )
        throw runtime_error("to use CC contracts, you need to launch daemon with valid -pubkey= for an address in your wallet\n");
    return(OraclesList());
}

UniValue oraclesinfo(const UniValue& params, bool fHelp)
{
    uint256 txid;
    if ( fHelp || params.size() != 1 )
        throw runtime_error("oraclesinfo oracletxid\n");
    if ( ensure_CCrequirements() < 0 )
        throw runtime_error("to use CC contracts, you need to launch daemon with valid -pubkey= for an address in your wallet\n");
    txid = Parseuint256((char *)params[0].get_str().c_str());
    return(OracleInfo(txid));
}

UniValue oraclesregister(const UniValue& params, bool fHelp)
{
    UniValue result(UniValue::VOBJ); uint256 txid; int64_t datafee; std::string hex;
    if ( fHelp || params.size() != 2 )
        throw runtime_error("oraclesregister oracletxid datafee\n");
    if ( ensure_CCrequirements() < 0 )
        throw runtime_error("to use CC contracts, you need to launch daemon with valid -pubkey= for an address in your wallet\n");
    const CKeyStore& keystore = *pwalletMain;
    LOCK2(cs_main, pwalletMain->cs_wallet);
    txid = Parseuint256((char *)params[0].get_str().c_str());
    datafee = atol((char *)params[1].get_str().c_str());
    hex = OracleRegister(0,txid,datafee);
    if ( hex.size() > 0 )
    {
        result.push_back(Pair("result", "success"));
        result.push_back(Pair("hex", hex));
    } else ERR_RESULT("couldnt register with oracle txid");
    return(result);
}

UniValue oraclessubscribe(const UniValue& params, bool fHelp)
{
    UniValue result(UniValue::VOBJ); uint256 txid; int64_t amount; std::string hex; std::vector<unsigned char> pubkey;
    if ( fHelp || params.size() != 3 )
        throw runtime_error("oraclessubscribe oracletxid publisher amount\n");
    if ( ensure_CCrequirements() < 0 )
        throw runtime_error("to use CC contracts, you need to launch daemon with valid -pubkey= for an address in your wallet\n");
    const CKeyStore& keystore = *pwalletMain;
    LOCK2(cs_main, pwalletMain->cs_wallet);
    txid = Parseuint256((char *)params[0].get_str().c_str());
    pubkey = ParseHex(params[1].get_str().c_str());
    amount = atof((char *)params[2].get_str().c_str()) * COIN;
    hex = OracleSubscribe(0,txid,pubkey2pk(pubkey),amount);
    if ( hex.size() > 0 )
    {
        result.push_back(Pair("result", "success"));
        result.push_back(Pair("hex", hex));
    } else ERR_RESULT("couldnt subscribe with oracle txid");
    return(result);
}

UniValue oraclessamples(const UniValue& params, bool fHelp)
{
    UniValue result(UniValue::VOBJ); uint256 txid,batontxid; int32_t num;
    if ( fHelp || params.size() != 3 )
        throw runtime_error("oraclessamples oracletxid batonutxo num\n");
    if ( ensure_CCrequirements() < 0 )
        throw runtime_error("to use CC contracts, you need to launch daemon with valid -pubkey= for an address in your wallet\n");
    txid = Parseuint256((char *)params[0].get_str().c_str());
    batontxid = Parseuint256((char *)params[1].get_str().c_str());
    num = atoi((char *)params[2].get_str().c_str());
    return(OracleDataSamples(txid,batontxid,num));
}

UniValue oraclesdata(const UniValue& params, bool fHelp)
{
    UniValue result(UniValue::VOBJ); uint256 txid; std::vector<unsigned char> data; std::string hex;
    if ( fHelp || params.size() != 2 )
        throw runtime_error("oraclesdata oracletxid hexstr\n");
    if ( ensure_CCrequirements() < 0 )
        throw runtime_error("to use CC contracts, you need to launch daemon with valid -pubkey= for an address in your wallet\n");
    const CKeyStore& keystore = *pwalletMain;
    LOCK2(cs_main, pwalletMain->cs_wallet);
    txid = Parseuint256((char *)params[0].get_str().c_str());
    data = ParseHex(params[1].get_str().c_str());
    hex = OracleData(0,txid,data);
    if ( hex.size() > 0 )
    {
        result.push_back(Pair("result", "success"));
        result.push_back(Pair("hex", hex));
    } else ERR_RESULT("couldnt publish data with oracle txid");
    return(result);
}

UniValue oraclescreate(const UniValue& params, bool fHelp)
{
    UniValue result(UniValue::VOBJ); std::string name,description,format,hex;
    if ( fHelp || params.size() != 3 )
        throw runtime_error("oraclescreate name description format\n");
    if ( ensure_CCrequirements() < 0 )
        throw runtime_error("to use CC contracts, you need to launch daemon with valid -pubkey= for an address in your wallet\n");
    const CKeyStore& keystore = *pwalletMain;
    LOCK2(cs_main, pwalletMain->cs_wallet);
    name = params[0].get_str();
    if ( name.size() == 0 || name.size() > 32)
    {
        ERR_RESULT("oracles name must not be empty and up to 32 characters");
        return(result);
    }
    description = params[1].get_str();
    if ( description.size() > 4096 )
    {
        ERR_RESULT("oracles description must be <= 4096 characters");
        return(result);
    }
    format = params[2].get_str();
    if ( format.size() > 4096 )
    {
        ERR_RESULT("oracles format must be <= 4096 characters");
        return(result);
    }
    hex = OracleCreate(0,name,description,format);
    if ( hex.size() > 0 )
    {
        result.push_back(Pair("result", "success"));
        result.push_back(Pair("hex", hex));
    } else ERR_RESULT("couldnt create oracle");
    return(result);
}

UniValue FSMcreate(const UniValue& params, bool fHelp)
{
    UniValue result(UniValue::VOBJ); std::string name,states,hex;
    if ( fHelp || params.size() != 2 )
        throw runtime_error("FSMcreate name states\n");
    if ( ensure_CCrequirements() < 0 )
        throw runtime_error("to use CC contracts, you need to launch daemon with valid -pubkey= for an address in your wallet\n");
    const CKeyStore& keystore = *pwalletMain;
    LOCK2(cs_main, pwalletMain->cs_wallet);
    name = params[0].get_str();
    states = params[1].get_str();
    hex = FSMCreate(0,name,states);
    if ( hex.size() > 0 )
    {
        result.push_back(Pair("result", "success"));
        result.push_back(Pair("hex", hex));
    } else result.push_back(Pair("error", "couldnt create FSM transaction"));
    return(result);
}

UniValue FSMlist(const UniValue& params, bool fHelp)
{
    uint256 tokenid;
    if ( fHelp || params.size() > 0 )
        throw runtime_error("FSMlist\n");
    if ( ensure_CCrequirements() < 0 )
        throw runtime_error("to use CC contracts, you need to launch daemon with valid -pubkey= for an address in your wallet\n");
    return(FSMList());
}

UniValue FSMinfo(const UniValue& params, bool fHelp)
{
    uint256 FSMtxid;
    if ( fHelp || params.size() != 1 )
        throw runtime_error("FSMinfo fundingtxid\n");
    if ( ensure_CCrequirements() < 0 )
        throw runtime_error("to use CC contracts, you need to launch daemon with valid -pubkey= for an address in your wallet\n");
    FSMtxid = Parseuint256((char *)params[0].get_str().c_str());
    return(FSMInfo(FSMtxid));
}

UniValue faucetinfo(const UniValue& params, bool fHelp)
{
    uint256 fundingtxid;
    if ( fHelp || params.size() != 0 )
        throw runtime_error("faucetinfo\n");
    if ( ensure_CCrequirements() < 0 )
        throw runtime_error("to use CC contracts, you need to launch daemon with valid -pubkey= for an address in your wallet\n");
    return(FaucetInfo());
}

UniValue faucetfund(const UniValue& params, bool fHelp)
{
    UniValue result(UniValue::VOBJ); int64_t funds; std::string hex;
    if ( fHelp || params.size() > 1 )
        throw runtime_error("faucetfund amount\n");
    if ( ensure_CCrequirements() < 0 )
        throw runtime_error("to use CC contracts, you need to launch daemon with valid -pubkey= for an address in your wallet\n");
    const CKeyStore& keystore = *pwalletMain;
    LOCK2(cs_main, pwalletMain->cs_wallet);
    funds = atof(params[0].get_str().c_str()) * COIN;
    if (funds > 0) {
        hex = FaucetFund(0,(uint64_t) funds);
        if ( hex.size() > 0 )
        {
            result.push_back(Pair("result", "success"));
            result.push_back(Pair("hex", hex));
        } else ERR_RESULT("couldnt create faucet funding transaction");
    } else ERR_RESULT( "funding amount must be positive");
    return(result);
}

UniValue faucetget(const UniValue& params, bool fHelp)
{
    UniValue result(UniValue::VOBJ); std::string hex;
    if ( fHelp || params.size() > 0 )
        throw runtime_error("faucetget\n");
    if ( ensure_CCrequirements() < 0 )
        throw runtime_error("to use CC contracts, you need to launch daemon with valid -pubkey= for an address in your wallet\n");
    const CKeyStore& keystore = *pwalletMain;
    LOCK2(cs_main, pwalletMain->cs_wallet);
    hex = FaucetGet(0);
    if ( hex.size() > 0 ) {
        result.push_back(Pair("result", "success"));
        result.push_back(Pair("hex", hex));
    } else ERR_RESULT("couldnt create faucet get transaction");
    return(result);
}

UniValue priceslist(const UniValue& params, bool fHelp)
{
    if ( fHelp || params.size() > 0 )
        throw runtime_error("priceslist\n");
    if ( ensure_CCrequirements() < 0 )
        throw runtime_error("to use CC contracts, you need to launch daemon with valid -pubkey= for an address in your wallet\n");
    return(PricesList());
}

UniValue pricesinfo(const UniValue& params, bool fHelp)
{
    uint256 fundingtxid;
    if ( fHelp || params.size() != 1 )
        throw runtime_error("pricesinfo fundingtxid\n");
    if ( ensure_CCrequirements() < 0 )
        throw runtime_error("to use CC contracts, you need to launch daemon with valid -pubkey= for an address in your wallet\n");
    fundingtxid = Parseuint256((char *)params[0].get_str().c_str());
    return(PricesInfo(fundingtxid));
}

UniValue pricescreate(const UniValue& params, bool fHelp)
{
    UniValue result(UniValue::VOBJ); uint64_t mode; int64_t funding; int32_t i,n,margin,maxleverage; std::string hex; uint256 oracletxid,longtoken,shorttoken,bettoken; std::vector<CPubKey> pubkeys; std::vector<uint8_t>pubkey;
    if ( fHelp || params.size() < 8 )
        throw runtime_error("pricescreate bettoken oracletxid margin mode longtoken shorttoken maxleverage funding N [pubkeys]\n");
    if ( ensure_CCrequirements() < 0 )
        throw runtime_error("to use CC contracts, you need to launch daemon with valid -pubkey= for an address in your wallet\n");
    const CKeyStore& keystore = *pwalletMain;
    LOCK2(cs_main, pwalletMain->cs_wallet);
    bettoken = Parseuint256((char *)params[0].get_str().c_str());
    oracletxid = Parseuint256((char *)params[1].get_str().c_str());
    margin = atof(params[2].get_str().c_str()) * 1000;
    mode = atol(params[3].get_str().c_str());
    longtoken = Parseuint256((char *)params[4].get_str().c_str());
    shorttoken = Parseuint256((char *)params[5].get_str().c_str());
    maxleverage = atol(params[6].get_str().c_str());
    funding = atof(params[7].get_str().c_str()) * COIN;
    n = atoi(params[8].get_str().c_str());
    if ( n > 0 )
    {
        for (i=0; i<n; i++)
        {
            if ( params.size() < 9+i+1 )
                throw runtime_error("not enough parameters for N pubkeys\n");
            pubkey = ParseHex(params[9+i].get_str().c_str());
            pubkeys.push_back(pubkey2pk(pubkey));
        }
    }
    hex = PricesCreateFunding(0,bettoken,oracletxid,margin,mode,longtoken,shorttoken,maxleverage,funding,pubkeys);
    if ( hex.size() > 0 )
    {
        result.push_back(Pair("result", "success"));
        result.push_back(Pair("hex", hex));
    }
    else
    {
        ERR_RESULT("couldnt create prices funding transaction");
    }
    return(result);
}

UniValue pricesaddfunding(const UniValue& params, bool fHelp)
{
    UniValue result(UniValue::VOBJ); std::string hex; uint256 fundingtxid,bettoken; int64_t amount;
    if ( fHelp || params.size() != 3 )
        throw runtime_error("pricesaddfunding fundingtxid bettoken amount\n");
    if ( ensure_CCrequirements() < 0 )
        throw runtime_error("to use CC contracts, you need to launch daemon with valid -pubkey= for an address in your wallet\n");
    const CKeyStore& keystore = *pwalletMain;
    LOCK2(cs_main, pwalletMain->cs_wallet);
    fundingtxid = Parseuint256((char *)params[0].get_str().c_str());
    bettoken = Parseuint256((char *)params[1].get_str().c_str());
    amount = atof(params[2].get_str().c_str()) * COIN;
    hex = PricesAddFunding(0,bettoken,fundingtxid,amount);
    if ( hex.size() > 0 )
    {
        result.push_back(Pair("result", "success"));
        result.push_back(Pair("hex", hex));
    }
    else
    {
        ERR_RESULT("couldnt create pricesaddfunding transaction");
    }
    return(result);
}

UniValue pricesbet(const UniValue& params, bool fHelp)
{
    UniValue result(UniValue::VOBJ); std::string hex; uint256 fundingtxid,bettoken; int64_t amount; int32_t leverage;
    if ( fHelp || params.size() != 4 )
        throw runtime_error("pricesbet fundingtxid bettoken amount leverage\n");
    if ( ensure_CCrequirements() < 0 )
        throw runtime_error("to use CC contracts, you need to launch daemon with valid -pubkey= for an address in your wallet\n");
    const CKeyStore& keystore = *pwalletMain;
    LOCK2(cs_main, pwalletMain->cs_wallet);
    fundingtxid = Parseuint256((char *)params[0].get_str().c_str());
    bettoken = Parseuint256((char *)params[1].get_str().c_str());
    amount = atof(params[2].get_str().c_str()) * COIN;
    leverage = atoi(params[3].get_str().c_str());
    hex = PricesBet(0,bettoken,fundingtxid,amount,leverage);
    if ( hex.size() > 0 )
    {
        result.push_back(Pair("result", "success"));
        result.push_back(Pair("hex", hex));
    }
    else
    {
        ERR_RESULT("couldnt create pricesbet transaction");
    }
    return(result);
}

UniValue pricesstatus(const UniValue& params, bool fHelp)
{
    uint256 fundingtxid,bettxid,bettoken;
    if ( fHelp || params.size() != 3 )
        throw runtime_error("pricesstatus fundingtxid bettoken bettxid\n");
    if ( ensure_CCrequirements() < 0 )
        throw runtime_error("to use CC contracts, you need to launch daemon with valid -pubkey= for an address in your wallet\n");
    fundingtxid = Parseuint256((char *)params[0].get_str().c_str());
    bettoken = Parseuint256((char *)params[1].get_str().c_str());
    bettxid = Parseuint256((char *)params[2].get_str().c_str());
    return(PricesStatus(0,bettoken,fundingtxid,bettxid));
}

UniValue pricesfinish(const UniValue& params, bool fHelp)
{
    UniValue result(UniValue::VOBJ); uint256 fundingtxid,bettxid,bettoken; std::string hex;
    if ( fHelp || params.size() != 3 )
        throw runtime_error("pricesfinish fundingtxid bettoken bettxid\n");
    if ( ensure_CCrequirements() < 0 )
        throw runtime_error("to use CC contracts, you need to launch daemon with valid -pubkey= for an address in your wallet\n");
    const CKeyStore& keystore = *pwalletMain;
    LOCK2(cs_main, pwalletMain->cs_wallet);
    fundingtxid = Parseuint256((char *)params[0].get_str().c_str());
    bettoken = Parseuint256((char *)params[1].get_str().c_str());
    bettxid = Parseuint256((char *)params[2].get_str().c_str());
    hex = PricesFinish(0,bettoken,fundingtxid,bettxid);
    if ( hex.size() > 0 )
    {
        result.push_back(Pair("result", "success"));
        result.push_back(Pair("hex", hex));
    }
    else
    {
        ERR_RESULT("couldnt create pricesfinish transaction");
    }
    return(result);
}

UniValue dicefund(const UniValue& params, bool fHelp)
{
    UniValue result(UniValue::VOBJ); int64_t funds,minbet,maxbet,maxodds,timeoutblocks; std::string hex; char *name;
    if ( fHelp || params.size() != 6 )
        throw runtime_error("dicefund name funds minbet maxbet maxodds timeoutblocks\n");
    if ( ensure_CCrequirements() < 0 )
        throw runtime_error("to use CC contracts, you need to launch daemon with valid -pubkey= for an address in your wallet\n");
    const CKeyStore& keystore = *pwalletMain;
    LOCK2(cs_main, pwalletMain->cs_wallet);
    name = (char *)params[0].get_str().c_str();
    funds = atof(params[1].get_str().c_str()) * COIN;
    minbet = atof(params[2].get_str().c_str()) * COIN;
    maxbet = atof(params[3].get_str().c_str()) * COIN;
    maxodds = atol(params[4].get_str().c_str());
    timeoutblocks = atol(params[5].get_str().c_str());

    if (!VALID_PLAN_NAME(name)) {
        ERR_RESULT(strprintf("Plan name can be at most %d ASCII characters",PLAN_NAME_MAX));
        return(result);
    }

    hex = DiceCreateFunding(0,name,funds,minbet,maxbet,maxodds,timeoutblocks);
    if (CCerror != "") {
        ERR_RESULT(CCerror);
    } else if ( hex.size() > 0 ) {
        result.push_back(Pair("result", "success"));
        result.push_back(Pair("hex", hex));
    } else  {
        ERR_RESULT( "couldnt create dice funding transaction");
    }
    return(result);
}

UniValue diceaddfunds(const UniValue& params, bool fHelp)
{
    UniValue result(UniValue::VOBJ); char *name; uint256 fundingtxid; int64_t amount; std::string hex;
    if ( fHelp || params.size() != 3 )
        throw runtime_error("diceaddfunds name fundingtxid amount\n");
    if ( ensure_CCrequirements() < 0 )
        throw runtime_error("to use CC contracts, you need to launch daemon with valid -pubkey= for an address in your wallet\n");
    const CKeyStore& keystore = *pwalletMain;
    LOCK2(cs_main, pwalletMain->cs_wallet);
    name = (char *)params[0].get_str().c_str();
    fundingtxid = Parseuint256((char *)params[1].get_str().c_str());
    amount = atof(params[2].get_str().c_str()) * COIN;
    if (!VALID_PLAN_NAME(name)) {
        ERR_RESULT(strprintf("Plan name can be at most %d ASCII characters",PLAN_NAME_MAX));
        return(result);
    }
    if ( amount > 0 ) {
        hex = DiceAddfunding(0,name,fundingtxid,amount);
        if (CCerror != "") {
            ERR_RESULT(CCerror);
        } else if ( hex.size() > 0 ) {
            result.push_back(Pair("result", "success"));
            result.push_back(Pair("hex", hex));
        } else ERR_RESULT("couldnt create dice addfunding transaction");
    } else ERR_RESULT("amount must be positive");
    return(result);
}

UniValue dicebet(const UniValue& params, bool fHelp)
{
    UniValue result(UniValue::VOBJ); std::string hex; uint256 fundingtxid; int64_t amount,odds; char *name;
    if ( fHelp || params.size() != 4 )
        throw runtime_error("dicebet name fundingtxid amount odds\n");
    if ( ensure_CCrequirements() < 0 )
        throw runtime_error("to use CC contracts, you need to launch daemon with valid -pubkey= for an address in your wallet\n");
    const CKeyStore& keystore = *pwalletMain;
    LOCK2(cs_main, pwalletMain->cs_wallet);
    name = (char *)params[0].get_str().c_str();
    fundingtxid = Parseuint256((char *)params[1].get_str().c_str());
    amount = atof(params[2].get_str().c_str()) * COIN;
    odds = atol(params[3].get_str().c_str());

    if (!VALID_PLAN_NAME(name)) {
        ERR_RESULT(strprintf("Plan name can be at most %d ASCII characters",PLAN_NAME_MAX));
        return(result);
    }
    if (amount > 0 && odds > 0) {
        hex = DiceBet(0,name,fundingtxid,amount,odds);
        if ( CCerror != "" )
        {
            ERR_RESULT(CCerror);
        } else if ( hex.size() > 0 )
        {
            result.push_back(Pair("result", "success"));
            result.push_back(Pair("hex", hex));
        } else ERR_RESULT("couldnt create dice bet transaction. make sure your address has funds");
    } else {
        ERR_RESULT("amount and odds must be positive");
    }
    return(result);
}

UniValue dicefinish(const UniValue& params, bool fHelp)
{
    UniValue result(UniValue::VOBJ); char *name; uint256 fundingtxid,bettxid; std::string hex; int32_t r;
    if ( fHelp || params.size() != 3 )
        throw runtime_error("dicefinish name fundingtxid bettxid\n");
    if ( ensure_CCrequirements() < 0 )
        throw runtime_error("to use CC contracts, you need to launch daemon with valid -pubkey= for an address in your wallet\n");
    const CKeyStore& keystore = *pwalletMain;
    LOCK2(cs_main, pwalletMain->cs_wallet);
    name = (char *)params[0].get_str().c_str();
    if (!VALID_PLAN_NAME(name)) {
        ERR_RESULT(strprintf("Plan name can be at most %d ASCII characters",PLAN_NAME_MAX));
        return(result);
    }
    fundingtxid = Parseuint256((char *)params[1].get_str().c_str());
    bettxid = Parseuint256((char *)params[2].get_str().c_str());
    hex = DiceBetFinish(&r,0,name,fundingtxid,bettxid,1);
    if ( CCerror != "" )
    {
        ERR_RESULT(CCerror);
    } else if ( hex.size() > 0 )
    {
        result.push_back(Pair("result", "success"));
        result.push_back(Pair("hex", hex));
    } else ERR_RESULT( "couldnt create dicefinish transaction");
    return(result);
}

UniValue dicestatus(const UniValue& params, bool fHelp)
{
    UniValue result(UniValue::VOBJ); char *name; uint256 fundingtxid,bettxid; std::string status; double winnings;
    if ( fHelp || (params.size() != 2 && params.size() != 3) )
        throw runtime_error("dicestatus name fundingtxid bettxid\n");
    if ( ensure_CCrequirements() < 0 )
        throw runtime_error("to use CC contracts, you need to launch daemon with valid -pubkey= for an address in your wallet\n");
    const CKeyStore& keystore = *pwalletMain;
    LOCK2(cs_main, pwalletMain->cs_wallet);
    name = (char *)params[0].get_str().c_str();
    if (!VALID_PLAN_NAME(name)) {
        ERR_RESULT(strprintf("Plan name can be at most %d ASCII characters",PLAN_NAME_MAX));
        return(result);
    }
    fundingtxid = Parseuint256((char *)params[1].get_str().c_str());
    memset(&bettxid,0,sizeof(bettxid));
    if ( params.size() == 3 )
        bettxid = Parseuint256((char *)params[2].get_str().c_str());
    winnings = DiceStatus(0,name,fundingtxid,bettxid);
    if (CCerror != "") {
        ERR_RESULT(CCerror);
        return result;
    }
    result.push_back(Pair("result", "success"));
    if ( winnings >= 0. )
    {
        if ( winnings > 0. )
        {
            if ( params.size() == 3 )
            {
                result.push_back(Pair("status", "win"));
                result.push_back(Pair("won", winnings));
            }
            else
            {
                result.push_back(Pair("status", "finalized"));
                result.push_back(Pair("n", (int64_t)winnings));
            }
        }
        else
        {
            if ( params.size() == 3 )
                result.push_back(Pair("status", "loss"));
            else result.push_back(Pair("status", "no pending bets"));
        }
    } else result.push_back(Pair("status", "bet still pending"));
    return(result);
}

UniValue dicelist(const UniValue& params, bool fHelp)
{
    if ( fHelp || params.size() > 0 )
        throw runtime_error("dicelist\n");
    if ( ensure_CCrequirements() < 0 )
        throw runtime_error("to use CC contracts, you need to launch daemon with valid -pubkey= for an address in your wallet\n");
    return(DiceList());
}

UniValue diceinfo(const UniValue& params, bool fHelp)
{
    uint256 fundingtxid;
    if ( fHelp || params.size() != 1 )
        throw runtime_error("diceinfo fundingtxid\n");
    if ( ensure_CCrequirements() < 0 )
        throw runtime_error("to use CC contracts, you need to launch daemon with valid -pubkey= for an address in your wallet\n");
    fundingtxid = Parseuint256((char *)params[0].get_str().c_str());
    return(DiceInfo(fundingtxid));
}

UniValue tokenlist(const UniValue& params, bool fHelp)
{
    uint256 tokenid;
    if ( fHelp || params.size() > 0 )
        throw runtime_error("tokenlist\n");
    if ( ensure_CCrequirements() < 0 )
        throw runtime_error("to use CC contracts, you need to launch daemon with valid -pubkey= for an address in your wallet\n");
    return(AssetList());
}

UniValue tokeninfo(const UniValue& params, bool fHelp)
{
    uint256 tokenid;
    if ( fHelp || params.size() != 1 )
        throw runtime_error("tokeninfo tokenid\n");
    if ( ensure_CCrequirements() < 0 )
        throw runtime_error("to use CC contracts, you need to launch daemon with valid -pubkey= for an address in your wallet\n");
    tokenid = Parseuint256((char *)params[0].get_str().c_str());
    return(AssetInfo(tokenid));
}

UniValue tokenorders(const UniValue& params, bool fHelp)
{
    uint256 tokenid;
    if ( fHelp || params.size() > 1 )
        throw runtime_error("tokenorders [tokenid]\n");
    if ( ensure_CCrequirements() < 0 )
        throw runtime_error("to use CC contracts, you need to launch daemon with valid -pubkey= for an address in your wallet\n");
    if ( params.size() == 1 )
        tokenid = Parseuint256((char *)params[0].get_str().c_str());
    else memset(&tokenid,0,sizeof(tokenid));
    return(AssetOrders(tokenid));
}

UniValue tokenbalance(const UniValue& params, bool fHelp)
{
    UniValue result(UniValue::VOBJ); char destaddr[64]; uint256 tokenid; uint64_t balance; std::vector<unsigned char> pubkey; struct CCcontract_info *cp,C;
    cp = CCinit(&C,EVAL_ASSETS);
    if ( fHelp || params.size() > 2 )
        throw runtime_error("tokenbalance tokenid [pubkey]\n");
    if ( ensure_CCrequirements() < 0 )
        throw runtime_error("to use CC contracts, you need to launch daemon with valid -pubkey= for an address in your wallet\n");
    LOCK(cs_main);
    tokenid = Parseuint256((char *)params[0].get_str().c_str());
    if ( params.size() == 2 )
        pubkey = ParseHex(params[1].get_str().c_str());
    else pubkey = Mypubkey();
    result.push_back(Pair("result", "success"));
    if ( GetCCaddress(cp,destaddr,pubkey2pk(pubkey)) != 0 )
        result.push_back(Pair("CCaddress",destaddr));
    balance = GetAssetBalance(pubkey2pk(pubkey),tokenid);
    result.push_back(Pair("tokenid", params[0].get_str()));
    result.push_back(Pair("balance", (int64_t)balance));
    return(result);
}

UniValue tokencreate(const UniValue& params, bool fHelp)
{
    UniValue result(UniValue::VOBJ); std::string name,description,hex; uint64_t supply;
    if ( fHelp || params.size() > 3 || params.size() < 2 )
        throw runtime_error("tokencreate name supply description\n");
    if ( ensure_CCrequirements() < 0 )
        throw runtime_error("to use CC contracts, you need to launch daemon with valid -pubkey= for an address in your wallet\n");
    const CKeyStore& keystore = *pwalletMain;
    LOCK2(cs_main, pwalletMain->cs_wallet);
    name = params[0].get_str();
    supply = atof(params[1].get_str().c_str()) * COIN;
    if ( name.size() == 0 || name.size() > 32)
    {
        ERR_RESULT("Token name must not be empty and up to 32 characters");
        return(result);
    }
    if ( supply <= 0 )
    {
        ERR_RESULT("Token supply must be positive");
        return(result);
    }
    if ( params.size() == 3 )
    {
        description = params[2].get_str();
        if ( description.size() > 4096 )
        {
            ERR_RESULT("Token description must be <= 4096 characters");
            return(result);
        }
    }
    hex = CreateAsset(0,supply,name,description);
    if ( hex.size() > 0 )
    {
        result.push_back(Pair("result", "success"));
        result.push_back(Pair("hex", hex));
    } else ERR_RESULT("couldnt create transaction");
    return(result);
}

UniValue tokentransfer(const UniValue& params, bool fHelp)
{
    UniValue result(UniValue::VOBJ); std::string hex; int64_t amount; uint256 tokenid;
    if ( fHelp || params.size() != 3 )
        throw runtime_error("tokentransfer tokenid destpubkey amount\n");
    if ( ensure_CCrequirements() < 0 )
        throw runtime_error("to use CC contracts, you need to launch daemon with valid -pubkey= for an address in your wallet\n");
    const CKeyStore& keystore = *pwalletMain;
    LOCK2(cs_main, pwalletMain->cs_wallet);
    tokenid = Parseuint256((char *)params[0].get_str().c_str());
    std::vector<unsigned char> pubkey(ParseHex(params[1].get_str().c_str()));
    amount = atol(params[2].get_str().c_str());
    if ( tokenid == zeroid )
    {
        ERR_RESULT("invalid tokenid");
        return(result);
    }
    if ( amount <= 0 )
    {
        ERR_RESULT("amount must be positive");
        return(result);
    }
    hex = AssetTransfer(0,tokenid,pubkey,amount);
    if (amount > 0) {
        if ( hex.size() > 0 )
        {
            result.push_back(Pair("result", "success"));
            result.push_back(Pair("hex", hex));
        } else ERR_RESULT("couldnt transfer assets");
    } else {
        ERR_RESULT("amount must be positive");
    }
    return(result);
}

UniValue tokenconvert(const UniValue& params, bool fHelp)
{
    UniValue result(UniValue::VOBJ); std::string hex; int32_t evalcode; int64_t amount; uint256 tokenid;
    if ( fHelp || params.size() != 4 )
        throw runtime_error("tokenconvert evalcode tokenid pubkey amount\n");
    if ( ensure_CCrequirements() < 0 )
        throw runtime_error("to use CC contracts, you need to launch daemon with valid -pubkey= for an address in your wallet\n");
    const CKeyStore& keystore = *pwalletMain;
    LOCK2(cs_main, pwalletMain->cs_wallet);
    evalcode = atoi(params[0].get_str().c_str());
    tokenid = Parseuint256((char *)params[1].get_str().c_str());
    std::vector<unsigned char> pubkey(ParseHex(params[2].get_str().c_str()));
    amount = atol(params[3].get_str().c_str());
    if ( tokenid == zeroid )
    {
        ERR_RESULT("invalid tokenid");
        return(result);
    }
    if ( amount <= 0 )
    {
        ERR_RESULT("amount must be positive");
        return(result);
    }
    hex = AssetConvert(0,tokenid,pubkey,amount,evalcode);
    if (amount > 0) {
        if ( hex.size() > 0 )
        {
            result.push_back(Pair("result", "success"));
            result.push_back(Pair("hex", hex));
        } else ERR_RESULT("couldnt convert tokens");
    } else {
        ERR_RESULT("amount must be positive");
    }
    return(result);
}

UniValue tokenbid(const UniValue& params, bool fHelp)
{
    UniValue result(UniValue::VOBJ); int64_t bidamount,numtokens; std::string hex; double price; uint256 tokenid;
    if ( fHelp || params.size() != 3 )
        throw runtime_error("tokenbid numtokens tokenid price\n");
    if ( ensure_CCrequirements() < 0 )
        throw runtime_error("to use CC contracts, you need to launch daemon with valid -pubkey= for an address in your wallet\n");
    const CKeyStore& keystore = *pwalletMain;
    LOCK2(cs_main, pwalletMain->cs_wallet);
    numtokens = atoi(params[0].get_str().c_str());
    tokenid = Parseuint256((char *)params[1].get_str().c_str());
    price = atof(params[2].get_str().c_str());
    bidamount = (price * numtokens) * COIN + 0.0000000049999;
    if ( price <= 0 )
    {
        ERR_RESULT("price must be positive");
        return(result);
    }
    if ( tokenid == zeroid )
    {
        ERR_RESULT("invalid tokenid");
        return(result);
    }
    if ( bidamount <= 0 )
    {
        ERR_RESULT("bid amount must be positive");
        return(result);
    }
    hex = CreateBuyOffer(0,bidamount,tokenid,numtokens);
    if (price > 0 && numtokens > 0) {
        if ( hex.size() > 0 )
        {
            result.push_back(Pair("result", "success"));
            result.push_back(Pair("hex", hex));
        } else ERR_RESULT("couldnt create bid");
    } else {
        ERR_RESULT("price and numtokens must be positive");
    }
    return(result);
}

UniValue tokencancelbid(const UniValue& params, bool fHelp)
{
    UniValue result(UniValue::VOBJ); std::string hex; int32_t i; uint256 tokenid,bidtxid;
    if ( fHelp || params.size() != 2 )
        throw runtime_error("tokencancelbid tokenid bidtxid\n");
    if ( ensure_CCrequirements() < 0 )
        throw runtime_error("to use CC contracts, you need to launch daemon with valid -pubkey= for an address in your wallet\n");
    const CKeyStore& keystore = *pwalletMain;
    LOCK2(cs_main, pwalletMain->cs_wallet);
    tokenid = Parseuint256((char *)params[0].get_str().c_str());
    bidtxid = Parseuint256((char *)params[1].get_str().c_str());
    if ( tokenid == zeroid || bidtxid == zeroid )
    {
        result.push_back(Pair("error", "invalid parameter"));
        return(result);
    }
    hex = CancelBuyOffer(0,tokenid,bidtxid);
    if ( hex.size() > 0 )
    {
        result.push_back(Pair("result", "success"));
        result.push_back(Pair("hex", hex));
    } else ERR_RESULT("couldnt cancel bid");
    return(result);
}

UniValue tokenfillbid(const UniValue& params, bool fHelp)
{
    UniValue result(UniValue::VOBJ); int64_t fillamount; std::string hex; uint256 tokenid,bidtxid;
    if ( fHelp || params.size() != 3 )
        throw runtime_error("tokenfillbid tokenid bidtxid fillamount\n");
    if ( ensure_CCrequirements() < 0 )
        throw runtime_error("to use CC contracts, you need to launch daemon with valid -pubkey= for an address in your wallet\n");
    const CKeyStore& keystore = *pwalletMain;
    LOCK2(cs_main, pwalletMain->cs_wallet);
    tokenid = Parseuint256((char *)params[0].get_str().c_str());
    bidtxid = Parseuint256((char *)params[1].get_str().c_str());
    fillamount = atol(params[2].get_str().c_str());
    if ( fillamount <= 0 )
    {
        ERR_RESULT("fillamount must be positive");
        return(result);
    }
    if ( tokenid == zeroid || bidtxid == zeroid )
    {
        ERR_RESULT("must provide tokenid and bidtxid");
        return(result);
    }
    hex = FillBuyOffer(0,tokenid,bidtxid,fillamount);
    if ( hex.size() > 0 )
    {
        result.push_back(Pair("result", "success"));
        result.push_back(Pair("hex", hex));
    } else ERR_RESULT("couldnt fill bid");
    return(result);
}

UniValue tokenask(const UniValue& params, bool fHelp)
{
    UniValue result(UniValue::VOBJ); int64_t askamount,numtokens; std::string hex; double price; uint256 tokenid;
    if ( fHelp || params.size() != 3 )
        throw runtime_error("tokenask numtokens tokenid price\n");
    if ( ensure_CCrequirements() < 0 )
        throw runtime_error("to use CC contracts, you need to launch daemon with valid -pubkey= for an address in your wallet\n");
    const CKeyStore& keystore = *pwalletMain;
    LOCK2(cs_main, pwalletMain->cs_wallet);
    numtokens = atoi(params[0].get_str().c_str());
    tokenid = Parseuint256((char *)params[1].get_str().c_str());
    price = atof(params[2].get_str().c_str());
    askamount = (price * numtokens) * COIN + 0.0000000049999;
    if ( tokenid == zeroid || numtokens <= 0 || price <= 0 || askamount <= 0 )
    {
        ERR_RESULT("invalid parameter");
        return(result);
    }
    hex = CreateSell(0,numtokens,tokenid,askamount);
    if (price > 0 && numtokens > 0) {
        if ( hex.size() > 0 )
        {
            result.push_back(Pair("result", "success"));
            result.push_back(Pair("hex", hex));
        } else ERR_RESULT("couldnt create ask");
    } else {
        ERR_RESULT("price and numtokens must be positive");
    }
    return(result);
}

UniValue tokenswapask(const UniValue& params, bool fHelp)
{
    static uint256 zeroid;
    UniValue result(UniValue::VOBJ); int64_t askamount,numtokens; std::string hex; double price; uint256 tokenid,otherid;
    if ( fHelp || params.size() != 4 )
        throw runtime_error("tokenswapask numtokens tokenid otherid price\n");
    if ( ensure_CCrequirements() < 0 )
        throw runtime_error("to use CC contracts, you need to launch daemon with valid -pubkey= for an address in your wallet\n");
    const CKeyStore& keystore = *pwalletMain;
    LOCK2(cs_main, pwalletMain->cs_wallet);
    numtokens = atoi(params[0].get_str().c_str());
    tokenid = Parseuint256((char *)params[1].get_str().c_str());
    otherid = Parseuint256((char *)params[2].get_str().c_str());
    price = atof(params[3].get_str().c_str());
    askamount = (price * numtokens);
    hex = CreateSwap(0,numtokens,tokenid,otherid,askamount);
    if (price > 0 && numtokens > 0) {
        if ( hex.size() > 0 )
        {
            result.push_back(Pair("result", "success"));
            result.push_back(Pair("hex", hex));
        } else ERR_RESULT("couldnt create swap");
    } else {
        ERR_RESULT("price and numtokens must be positive");
    }
    return(result);
}

UniValue tokencancelask(const UniValue& params, bool fHelp)
{
    UniValue result(UniValue::VOBJ); std::string hex; int32_t i; uint256 tokenid,asktxid;
    if ( fHelp || params.size() != 2 )
        throw runtime_error("tokencancelask tokenid asktxid\n");
    if ( ensure_CCrequirements() < 0 )
        throw runtime_error("to use CC contracts, you need to launch daemon with valid -pubkey= for an address in your wallet\n");
    const CKeyStore& keystore = *pwalletMain;
    LOCK2(cs_main, pwalletMain->cs_wallet);
    tokenid = Parseuint256((char *)params[0].get_str().c_str());
    asktxid = Parseuint256((char *)params[1].get_str().c_str());
    if ( tokenid == zeroid || asktxid == zeroid )
    {
        result.push_back(Pair("error", "invalid parameter"));
        return(result);
    }
    hex = CancelSell(0,tokenid,asktxid);
    if ( hex.size() > 0 )
    {
        result.push_back(Pair("result", "success"));
        result.push_back(Pair("hex", hex));
    } else ERR_RESULT("couldnt cancel ask");
    return(result);
}

UniValue tokenfillask(const UniValue& params, bool fHelp)
{
    UniValue result(UniValue::VOBJ); int64_t fillunits; std::string hex; uint256 tokenid,asktxid;
    if ( fHelp || params.size() != 3 )
        throw runtime_error("tokenfillask tokenid asktxid fillunits\n");
    if ( ensure_CCrequirements() < 0 )
        throw runtime_error("to use CC contracts, you need to launch daemon with valid -pubkey= for an address in your wallet\n");
    const CKeyStore& keystore = *pwalletMain;
    LOCK2(cs_main, pwalletMain->cs_wallet);
    tokenid = Parseuint256((char *)params[0].get_str().c_str());
    asktxid = Parseuint256((char *)params[1].get_str().c_str());
    fillunits = atol(params[2].get_str().c_str());
    if ( fillunits <= 0 )
    {
        ERR_RESULT("fillunits must be positive");
        return(result);
    }
    if ( tokenid == zeroid || asktxid == zeroid )
    {
        result.push_back(Pair("error", "invalid parameter"));
        return(result);
    }
    hex = FillSell(0,tokenid,zeroid,asktxid,fillunits);
    if (fillunits > 0) {
        if (CCerror != "") {
            ERR_RESULT(CCerror);
        } else if ( hex.size() > 0) {
            result.push_back(Pair("result", "success"));
            result.push_back(Pair("hex", hex));
        } else {
            ERR_RESULT("couldnt fill bid");
        }
    } else {
        ERR_RESULT("fillunits must be positive");
    }
    return(result);
}

UniValue tokenfillswap(const UniValue& params, bool fHelp)
{
    static uint256 zeroid;
    UniValue result(UniValue::VOBJ); int64_t fillunits; std::string hex; uint256 tokenid,otherid,asktxid;
    if ( fHelp || params.size() != 4 )
        throw runtime_error("tokenfillswap tokenid otherid asktxid fillunits\n");
    if ( ensure_CCrequirements() < 0 )
        throw runtime_error("to use CC contracts, you need to launch daemon with valid -pubkey= for an address in your wallet\n");
    const CKeyStore& keystore = *pwalletMain;
    LOCK2(cs_main, pwalletMain->cs_wallet);
    tokenid = Parseuint256((char *)params[0].get_str().c_str());
    otherid = Parseuint256((char *)params[1].get_str().c_str());
    asktxid = Parseuint256((char *)params[2].get_str().c_str());
    fillunits = atol(params[3].get_str().c_str());
    hex = FillSell(0,tokenid,otherid,asktxid,fillunits);
    if (fillunits > 0) {
        if ( hex.size() > 0 ) {
            result.push_back(Pair("result", "success"));
            result.push_back(Pair("hex", hex));
        } else ERR_RESULT("couldnt fill bid");
    } else {
        ERR_RESULT("fillunits must be positive");
    }
    return(result);
}

UniValue getbalance64(const UniValue& params, bool fHelp)
{
    set<CBitcoinAddress> setAddress; vector<COutput> vecOutputs;
    UniValue ret(UniValue::VOBJ); UniValue a(UniValue::VARR),b(UniValue::VARR); CTxDestination address;
    const CKeyStore& keystore = *pwalletMain;
    CAmount nValues[64],nValues2[64],nValue,total,total2; int32_t i,segid;
    assert(pwalletMain != NULL);
    if (fHelp || params.size() > 0)
        throw runtime_error("getbalance64\n");
    total = total2 = 0;
    memset(nValues,0,sizeof(nValues));
    memset(nValues2,0,sizeof(nValues2));
    LOCK2(cs_main, pwalletMain->cs_wallet);
    pwalletMain->AvailableCoins(vecOutputs, false, NULL, true);
    BOOST_FOREACH(const COutput& out, vecOutputs)
    {
        nValue = out.tx->vout[out.i].nValue;
        if ( ExtractDestination(out.tx->vout[out.i].scriptPubKey, address) )
        {
            segid = (komodo_segid32((char *)CBitcoinAddress(address).ToString().c_str()) & 0x3f);
            if ( out.nDepth < 100 )
                nValues2[segid] += nValue, total2 += nValue;
            else nValues[segid] += nValue, total += nValue;
            //fprintf(stderr,"%s %.8f depth.%d segid.%d\n",(char *)CBitcoinAddress(address).ToString().c_str(),(double)nValue/COIN,(int32_t)out.nDepth,segid);
        } else fprintf(stderr,"no destination\n");
    }
    ret.push_back(Pair("mature",(double)total/COIN));
    ret.push_back(Pair("immature",(double)total2/COIN));
    for (i=0; i<64; i++)
    {
        a.push_back((uint64_t)nValues[i]);
        b.push_back((uint64_t)nValues2[i]);
    }
    ret.push_back(Pair("staking", a));
    ret.push_back(Pair("notstaking", b));
    return ret;
}<|MERGE_RESOLUTION|>--- conflicted
+++ resolved
@@ -4967,10 +4967,7 @@
         "\nResult:\n"
         "  {\n"
         "    \"pubkey\" : \"pubkey\",     (string) The pubkey\n"
-<<<<<<< HEAD
-=======
         "    \"ismine\" : \"true/false\",     (bool)\n"
->>>>>>> d1791de6
         "    \"R-address\" : \"R address\",     (string) The pubkey\n"
         "  }\n"
         "\nExamples:\n"

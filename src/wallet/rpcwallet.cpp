--- conflicted
+++ resolved
@@ -5432,7 +5432,6 @@
 
     char Raddress[64];
     uint8_t pubkey33[33];
-<<<<<<< HEAD
     if ( NOTARY_PUBKEY33[0] == 0 ) 
     {
         if (strlen(params[0].get_str().c_str()) == 66) 
@@ -5448,23 +5447,6 @@
                 if ( mine == ISMINE_NO ) 
                     result.push_back(Pair("WARNING", "privkey for this pubkey is not imported to wallet!"));
                 else 
-=======
-    if ( NOTARY_PUBKEY33[0] == 0 || (strcmp(ASSETCHAINS_SYMBOL, "MUSIG") == 0) )
-    {
-        if (strlen(params[0].get_str().c_str()) == 66)
-        {
-            decode_hex(pubkey33,33,(char *)params[0].get_str().c_str());
-            pubkey2addr((char *)Raddress,(uint8_t *)pubkey33);
-            if ( 0 && strcmp("RRmWExvapDM9YbLT9X9xAyzDgxomYf63ng",Raddress) == 0) // no idea what this addr is
-            {
-                result.push_back(Pair("error", "pubkey entered is invalid."));
-            }
-            else
-            {
-                CBitcoinAddress address(Raddress);
-                bool isValid = address.IsValid();
-                if (isValid)
->>>>>>> 37d5ea35
                 {
                     result.push_back(Pair("ismine", "true"));
                     std::string notaryname;
@@ -5479,7 +5461,6 @@
                 USE_EXTERNAL_PUBKEY = 1;
                 NOTARY_ADDRESS = address.ToString();
             }
-<<<<<<< HEAD
             else
                 result.push_back(Pair("error", "pubkey entered is invalid."));
         }
@@ -5499,16 +5480,6 @@
     {
         result.push_back(Pair("address", NOTARY_ADDRESS));
         result.push_back(Pair("pubkey", NOTARY_PUBKEY));
-=======
-        } else result.push_back(Pair("error", "pubkey is wrong length, must be 66 char hex string."));
-    }
-    else
-    {
-        result.push_back(Pair("error", "Can only set pubkey once, to change it you need to restart your daemon, pubkey in use is below."));
-        pubkey2addr((char *)Raddress,(uint8_t *)NOTARY_PUBKEY33);
-        std::string address_ret; address_ret.assign(Raddress);
-        result.push_back(Pair("address",address_ret));
->>>>>>> 37d5ea35
     }
     return result;
 }

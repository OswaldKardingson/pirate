// Copyright (c) 2010 Satoshi Nakamoto
// Copyright (c) 2009-2014 The Bitcoin Core developers
// Distributed under the MIT software license, see the accompanying
// file COPYING or http://www.opensource.org/licenses/mit-license.php.

/******************************************************************************
 * Copyright © 2014-2019 The SuperNET Developers.                             *
 *                                                                            *
 * See the AUTHORS, DEVELOPER-AGREEMENT and LICENSE files at                  *
 * the top-level directory of this distribution for the individual copyright  *
 * holder information and the developer policies on copyright and licensing.  *
 *                                                                            *
 * Unless otherwise agreed in a custom licensing agreement, no part of the    *
 * SuperNET software, including this file may be copied, modified, propagated *
 * or distributed except according to the terms contained in the LICENSE file *
 *                                                                            *
 * Removal or modification of this copyright notice is prohibited.            *
 *                                                                            *
 ******************************************************************************/

#include "amount.h"
#include "consensus/upgrades.h"
#include "core_io.h"
#include "init.h"
#include "key_io.h"
#include "main.h"
#include "net.h"
#include "netbase.h"
#include "rpc/server.h"
#include "timedata.h"
#include "transaction_builder.h"
#include "util.h"
#include "utilmoneystr.h"
#include "wallet.h"
#include "walletdb.h"
#include "primitives/transaction.h"
#include "zcbenchmarks.h"
#include "script/interpreter.h"
#include "zcash/zip32.h"

#include "utiltime.h"
#include "asyncrpcoperation.h"
#include "asyncrpcqueue.h"
#include "wallet/asyncrpcoperation_mergetoaddress.h"
#include "wallet/asyncrpcoperation_sendmany.h"
#include "wallet/asyncrpcoperation_shieldcoinbase.h"

#include "consensus/upgrades.h"

#include "sodium.h"

#include <stdint.h>

#include <boost/assign/list_of.hpp>

#include <univalue.h>

#include <numeric>

#include "komodo_defs.h"

using namespace std;

using namespace libzcash;

extern char ASSETCHAINS_SYMBOL[KOMODO_ASSETCHAIN_MAXLEN];
const std::string ADDR_TYPE_SPROUT = "sprout";
const std::string ADDR_TYPE_SAPLING = "sapling";

extern UniValue TxJoinSplitToJSON(const CTransaction& tx);
uint32_t komodo_segid32(char *coinaddr);
int32_t komodo_dpowconfs(int32_t height,int32_t numconfs);
int32_t komodo_isnotaryvout(char *coinaddr); // from ac_private chains only
CBlockIndex *komodo_getblockindex(uint256 hash);

int64_t nWalletUnlockTime;
static CCriticalSection cs_nWalletUnlockTime;
std::string CCerror;

// Private method:
UniValue z_getoperationstatus_IMPL(const UniValue&, bool);

#define PLAN_NAME_MAX   8
#define VALID_PLAN_NAME(x)  (strlen(x) <= PLAN_NAME_MAX)

std::string HelpRequiringPassphrase()
{
    return pwalletMain && pwalletMain->IsCrypted()
        ? "\nRequires wallet passphrase to be set with walletpassphrase call."
        : "";
}

bool EnsureWalletIsAvailable(bool avoidException)
{
    if (!pwalletMain)
    {
        if (!avoidException)
            throw JSONRPCError(RPC_METHOD_NOT_FOUND, "Method not found (disabled)");
        else
            return false;
    }
    return true;
}

void EnsureWalletIsUnlocked()
{
    if (pwalletMain->IsLocked())
        throw JSONRPCError(RPC_WALLET_UNLOCK_NEEDED, "Error: Please enter the wallet passphrase with walletpassphrase first.");
}

uint64_t komodo_accrued_interest(int32_t *txheightp,uint32_t *locktimep,uint256 hash,int32_t n,int32_t checkheight,uint64_t checkvalue,int32_t tipheight);

void WalletTxToJSON(const CWalletTx& wtx, UniValue& entry)
{
    //int32_t i,n,txheight; uint32_t locktime; uint64_t interest = 0;
    int confirms = wtx.GetDepthInMainChain();
    entry.push_back(Pair("rawconfirmations", confirms));
    if (wtx.IsCoinBase())
        entry.push_back(Pair("generated", true));
    if (confirms > 0)
    {
        entry.push_back(Pair("confirmations", komodo_dpowconfs((int32_t)mapBlockIndex[wtx.hashBlock]->GetHeight(),confirms)));
        entry.push_back(Pair("blockhash", wtx.hashBlock.GetHex()));
        entry.push_back(Pair("blockindex", wtx.nIndex));
        entry.push_back(Pair("blocktime", mapBlockIndex[wtx.hashBlock]->GetBlockTime()));
        entry.push_back(Pair("expiryheight", (int64_t)wtx.nExpiryHeight));
    } else entry.push_back(Pair("confirmations", confirms));
    uint256 hash = wtx.GetHash();
    entry.push_back(Pair("txid", hash.GetHex()));
    UniValue conflicts(UniValue::VARR);
    BOOST_FOREACH(const uint256& conflict, wtx.GetConflicts())
        conflicts.push_back(conflict.GetHex());
    entry.push_back(Pair("walletconflicts", conflicts));
    entry.push_back(Pair("time", wtx.GetTxTime()));
    entry.push_back(Pair("timereceived", (int64_t)wtx.nTimeReceived));
    BOOST_FOREACH(const PAIRTYPE(string,string)& item, wtx.mapValue)
        entry.push_back(Pair(item.first, item.second));

    entry.push_back(Pair("vjoinsplit", TxJoinSplitToJSON(wtx)));
}

string AccountFromValue(const UniValue& value)
{
    string strAccount = value.get_str();
    //if (strAccount != "")
    //    throw JSONRPCError(RPC_WALLET_ACCOUNTS_UNSUPPORTED, "Accounts are unsupported");
    return strAccount;
}

char *komodo_chainname()
{
     return(ASSETCHAINS_SYMBOL[0] == 0 ? (char *)"KMD" : ASSETCHAINS_SYMBOL);
}

UniValue getnewaddress(const UniValue& params, bool fHelp)
{
    if (!EnsureWalletIsAvailable(fHelp))
        return NullUniValue;

    if (fHelp || params.size() > 1)
        throw runtime_error(
            "getnewaddress ( \"account\" )\n"
            "\nReturns a new " + strprintf("%s",komodo_chainname()) + " address for receiving payments.\n"
            "\nArguments:\n"
            "1. \"account\"        (string, optional) DEPRECATED. If provided, it MUST be set to the empty string \"\" to represent the default account. Passing any other string will result in an error.\n"
            "\nResult:\n"
            "\"" + strprintf("%s",komodo_chainname()) + "_address\"    (string) The new " + strprintf("%s",komodo_chainname()) + " address\n"
            "\nExamples:\n"
            + HelpExampleCli("getnewaddress", "")
            + HelpExampleRpc("getnewaddress", "")
        );

    LOCK2(cs_main, pwalletMain->cs_wallet);

    // Parse the account first so we don't generate a key if there's an error
    string strAccount;
    if (params.size() > 0)
        strAccount = AccountFromValue(params[0]);

    if (!pwalletMain->IsLocked())
        pwalletMain->TopUpKeyPool();

    // Generate a new key that is added to wallet
    CPubKey newKey;
    if (!pwalletMain->GetKeyFromPool(newKey))
        throw JSONRPCError(RPC_WALLET_KEYPOOL_RAN_OUT, "Error: Keypool ran out, please call keypoolrefill first");
    CKeyID keyID = newKey.GetID();

    pwalletMain->SetAddressBook(keyID, strAccount, "receive");

    return EncodeDestination(keyID);
}


CTxDestination GetAccountAddress(std::string strAccount, bool bForceNew=false)
{
    CWalletDB walletdb(pwalletMain->strWalletFile);

    CAccount account;
    walletdb.ReadAccount(strAccount, account);

    bool bKeyUsed = false;

    // Check if the current key has been used
    if (account.vchPubKey.IsValid())
    {
        CScript scriptPubKey = GetScriptForDestination(account.vchPubKey.GetID());
        for (map<uint256, CWalletTx>::iterator it = pwalletMain->mapWallet.begin();
             it != pwalletMain->mapWallet.end() && account.vchPubKey.IsValid();
             ++it)
        {
            const CWalletTx& wtx = (*it).second;
            BOOST_FOREACH(const CTxOut& txout, wtx.vout)
                if (txout.scriptPubKey == scriptPubKey)
                    bKeyUsed = true;
        }
    }

    // Generate a new key
    if (!account.vchPubKey.IsValid() || bForceNew || bKeyUsed)
    {
        if (!pwalletMain->GetKeyFromPool(account.vchPubKey))
            throw JSONRPCError(RPC_WALLET_KEYPOOL_RAN_OUT, "Error: Keypool ran out, please call keypoolrefill first");

        pwalletMain->SetAddressBook(account.vchPubKey.GetID(), strAccount, "receive");
        walletdb.WriteAccount(strAccount, account);
    }

    return account.vchPubKey.GetID();
}

UniValue getaccountaddress(const UniValue& params, bool fHelp)
{
    if (!EnsureWalletIsAvailable(fHelp))
        return NullUniValue;

    if (fHelp || params.size() != 1)
        throw runtime_error(
            "getaccountaddress \"account\"\n"
            "\nDEPRECATED. Returns the current " + strprintf("%s",komodo_chainname()) + " address for receiving payments to this account.\n"
            "\nArguments:\n"
            "1. \"account\"       (string, required) MUST be set to the empty string \"\" to represent the default account. Passing any other string will result in an error.\n"
            "\nResult:\n"
            "\"" + strprintf("%s",komodo_chainname()) + "_address\"   (string) The account " + strprintf("%s",komodo_chainname()) + " address\n"
            "\nExamples:\n"
            + HelpExampleCli("getaccountaddress", "")
            + HelpExampleCli("getaccountaddress", "\"\"")
            + HelpExampleCli("getaccountaddress", "\"myaccount\"")
            + HelpExampleRpc("getaccountaddress", "\"myaccount\"")
        );

    LOCK2(cs_main, pwalletMain->cs_wallet);

    // Parse the account first so we don't generate a key if there's an error
    string strAccount = AccountFromValue(params[0]);

    UniValue ret(UniValue::VSTR);

    ret = EncodeDestination(GetAccountAddress(strAccount));
    return ret;
}


UniValue getrawchangeaddress(const UniValue& params, bool fHelp)
{
    if (!EnsureWalletIsAvailable(fHelp))
        return NullUniValue;

    if (fHelp || params.size() > 1)
        throw runtime_error(
            "getrawchangeaddress\n"
            "\nReturns a new " + strprintf("%s",komodo_chainname()) + " address, for receiving change.\n"
            "This is for use with raw transactions, NOT normal use.\n"
            "\nResult:\n"
            "\"address\"    (string) The address\n"
            "\nExamples:\n"
            + HelpExampleCli("getrawchangeaddress", "")
            + HelpExampleRpc("getrawchangeaddress", "")
       );

    LOCK2(cs_main, pwalletMain->cs_wallet);

    if (!pwalletMain->IsLocked())
        pwalletMain->TopUpKeyPool();

    CReserveKey reservekey(pwalletMain);
    CPubKey vchPubKey;
    if (!reservekey.GetReservedKey(vchPubKey))
        throw JSONRPCError(RPC_WALLET_KEYPOOL_RAN_OUT, "Error: Keypool ran out, please call keypoolrefill first");

    reservekey.KeepKey();

    CKeyID keyID = vchPubKey.GetID();

    return EncodeDestination(keyID);
}


UniValue setaccount(const UniValue& params, bool fHelp)
{
    if (!EnsureWalletIsAvailable(fHelp))
        return NullUniValue;

    if (fHelp || params.size() < 1 || params.size() > 2)
        throw runtime_error(
            "setaccount \"" + strprintf("%s",komodo_chainname()) + "_address\" \"account\"\n"
            "\nDEPRECATED. Sets the account associated with the given address.\n"
            "\nArguments:\n"
            "1. \"" + strprintf("%s",komodo_chainname()) + "_address\"  (string, required) The " + strprintf("%s",komodo_chainname()) + " address to be associated with an account.\n"
            "2. \"account\"         (string, required) MUST be set to the empty string \"\" to represent the default account. Passing any other string will result in an error.\n"
            "\nExamples:\n"
            + HelpExampleCli("setaccount", "\"RD6GgnrMpPaTSMn8vai6yiGA7mN4QGPV\" \"tabby\"")
            + HelpExampleRpc("setaccount", "\"RD6GgnrMpPaTSMn8vai6yiGA7mN4QGPV\", \"tabby\"")
        );

    LOCK2(cs_main, pwalletMain->cs_wallet);

    CTxDestination dest = DecodeDestination(params[0].get_str());
    if (!IsValidDestination(dest)) {
        throw JSONRPCError(RPC_INVALID_ADDRESS_OR_KEY, "Invalid Zcash address");
    }

    string strAccount;
    if (params.size() > 1)
        strAccount = AccountFromValue(params[1]);

    // Only add the account if the address is yours.
    if (IsMine(*pwalletMain, dest)) {
        // Detect when changing the account of an address that is the 'unused current key' of another account:
        if (pwalletMain->mapAddressBook.count(dest)) {
            std::string strOldAccount = pwalletMain->mapAddressBook[dest].name;
            if (dest == GetAccountAddress(strOldAccount)) {
                GetAccountAddress(strOldAccount, true);
            }
        }
        pwalletMain->SetAddressBook(dest, strAccount, "receive");
    }
    else
        throw JSONRPCError(RPC_MISC_ERROR, "setaccount can only be used with own address");

    return NullUniValue;
}


UniValue getaccount(const UniValue& params, bool fHelp)
{
    if (!EnsureWalletIsAvailable(fHelp))
        return NullUniValue;

    if (fHelp || params.size() != 1)
        throw runtime_error(
            "getaccount \"" + strprintf("%s",komodo_chainname()) + "_address\"\n"
            "\nDEPRECATED. Returns the account associated with the given address.\n"
            "\nArguments:\n"
            "1. \"" + strprintf("%s",komodo_chainname()) + "_address\"  (string, required) The " + strprintf("%s",komodo_chainname()) + " address for account lookup.\n"
            "\nResult:\n"
            "\"accountname\"        (string) the account address\n"
            "\nExamples:\n"
            + HelpExampleCli("getaccount", "\"RD6GgnrMpPaTSMn8vai6yiGA7mN4QGPV\"")
            + HelpExampleRpc("getaccount", "\"RD6GgnrMpPaTSMn8vai6yiGA7mN4QGPV\"")
        );

    LOCK2(cs_main, pwalletMain->cs_wallet);

    CTxDestination dest = DecodeDestination(params[0].get_str());
    if (!IsValidDestination(dest)) {
        throw JSONRPCError(RPC_INVALID_ADDRESS_OR_KEY, "Invalid Zcash address");
    }

    std::string strAccount;
    std::map<CTxDestination, CAddressBookData>::iterator mi = pwalletMain->mapAddressBook.find(dest);
    if (mi != pwalletMain->mapAddressBook.end() && !(*mi).second.name.empty()) {
        strAccount = (*mi).second.name;
    }
    return strAccount;
}


UniValue getaddressesbyaccount(const UniValue& params, bool fHelp)
{
    if (!EnsureWalletIsAvailable(fHelp))
        return NullUniValue;

    if (fHelp || params.size() != 1)
        throw runtime_error(
            "getaddressesbyaccount \"account\"\n"
            "\nDEPRECATED. Returns the list of addresses for the given account.\n"
            "\nArguments:\n"
            "1. \"account\"  (string, required) MUST be set to the empty string \"\" to represent the default account. Passing any other string will result in an error.\n"
            "\nResult:\n"
            "[                     (json array of string)\n"
            "  \"" + strprintf("%s",komodo_chainname()) + "_address\"  (string) a " + strprintf("%s",komodo_chainname()) + " address associated with the given account\n"
            "  ,...\n"
            "]\n"
            "\nExamples:\n"
            + HelpExampleCli("getaddressesbyaccount", "\"tabby\"")
            + HelpExampleRpc("getaddressesbyaccount", "\"tabby\"")
        );

    LOCK2(cs_main, pwalletMain->cs_wallet);

    string strAccount = AccountFromValue(params[0]);

    // Find all addresses that have the given account
    UniValue ret(UniValue::VARR);
    for (const std::pair<CTxDestination, CAddressBookData>& item : pwalletMain->mapAddressBook) {
        const CTxDestination& dest = item.first;
        const std::string& strName = item.second.name;
        if (strName == strAccount) {
            ret.push_back(EncodeDestination(dest));
        }
    }
    return ret;
}

static void SendMoney(const CTxDestination &address, CAmount nValue, bool fSubtractFeeFromAmount, CWalletTx& wtxNew,uint8_t *opretbuf,int32_t opretlen,long int opretValue)
{
    CAmount curBalance = pwalletMain->GetBalance();

    // Check amount
    if (nValue <= 0)
        throw JSONRPCError(RPC_INVALID_PARAMETER, "Invalid amount");

    if (nValue > curBalance)
        throw JSONRPCError(RPC_WALLET_INSUFFICIENT_FUNDS, "Insufficient funds");

    // Parse Zcash address
    CScript scriptPubKey = GetScriptForDestination(address);

    // Create and send the transaction
    CReserveKey reservekey(pwalletMain);
    CAmount nFeeRequired;
    std::string strError;
    vector<CRecipient> vecSend;
    int nChangePosRet = -1;
    CRecipient recipient = {scriptPubKey, nValue, fSubtractFeeFromAmount};
    vecSend.push_back(recipient);
    if ( opretlen > 0 && opretbuf != 0 )
    {
        CScript opretpubkey; int32_t i; uint8_t *ptr;
        opretpubkey.resize(opretlen);
        for (i=0; i<opretlen; i++)
        {
            opretpubkey[i] = opretbuf[i];
            //printf("%02x",ptr[i]);
        }
        //printf(" opretbuf[%d]\n",opretlen);
        CRecipient opret = { opretpubkey, opretValue, false };
        vecSend.push_back(opret);
    }
    if (!pwalletMain->CreateTransaction(vecSend, wtxNew, reservekey, nFeeRequired, nChangePosRet, strError)) {
        if (!fSubtractFeeFromAmount && nValue + nFeeRequired > pwalletMain->GetBalance())
            strError = strprintf("Error: This transaction requires a transaction fee of at least %s because of its amount, complexity, or use of recently received funds!", FormatMoney(nFeeRequired));
        throw JSONRPCError(RPC_WALLET_ERROR, strError);
    }
    if (!pwalletMain->CommitTransaction(wtxNew, reservekey))
        throw JSONRPCError(RPC_WALLET_ERROR, "Error: The transaction was rejected! This might happen if some of the coins in your wallet were already spent, such as if you used a copy of wallet.dat and coins were spent in the copy but not marked as spent here.");
}

int32_t komodo_isnotaryvout(char *coinaddr);

UniValue sendtoaddress(const UniValue& params, bool fHelp)
{
    if (!EnsureWalletIsAvailable(fHelp))
        return NullUniValue;

    if (fHelp || params.size() < 2 || params.size() > 5)
        throw runtime_error(
            "sendtoaddress \"" + strprintf("%s",komodo_chainname()) + "_address\" amount ( \"comment\" \"comment-to\" subtractfeefromamount )\n"
            "\nSend an amount to a given address. The amount is a real and is rounded to the nearest 0.00000001\n"
            + HelpRequiringPassphrase() +
            "\nArguments:\n"
            "1. \"" + strprintf("%s",komodo_chainname()) + "_address\"  (string, required) The " + strprintf("%s",komodo_chainname()) + " address to send to.\n"
            "2. \"amount\"      (numeric, required) The amount in " + strprintf("%s",komodo_chainname()) + " to send. eg 0.1\n"
            "3. \"comment\"     (string, optional) A comment used to store what the transaction is for. \n"
            "                             This is not part of the transaction, just kept in your wallet.\n"
            "4. \"comment-to\"  (string, optional) A comment to store the name of the person or organization \n"
            "                             to which you're sending the transaction. This is not part of the \n"
            "                             transaction, just kept in your wallet.\n"
            "5. subtractfeefromamount  (boolean, optional, default=false) The fee will be deducted from the amount being sent.\n"
            "                             The recipient will receive less " + strprintf("%s",komodo_chainname()) + " than you enter in the amount field.\n"
            "\nResult:\n"
            "\"transactionid\"  (string) The transaction id.\n"
            "\nExamples:\n"
            + HelpExampleCli("sendtoaddress", "\"RD6GgnrMpPaTSMn8vai6yiGA7mN4QGPV\" 0.1")
            + HelpExampleCli("sendtoaddress", "\"RD6GgnrMpPaTSMn8vai6yiGA7mN4QGPV\" 0.1 \"donation\" \"seans outpost\"")
            + HelpExampleCli("sendtoaddress", "\"RD6GgnrMpPaTSMn8vai6yiGA7mN4QGPV\" 0.1 \"\" \"\" true")
            + HelpExampleRpc("sendtoaddress", "\"RD6GgnrMpPaTSMn8vai6yiGA7mN4QGPV\", 0.1, \"donation\", \"seans outpost\"")
        );

    if ( ASSETCHAINS_PRIVATE != 0 && AmountFromValue(params[1]) > 0 )
    {
        if ( komodo_isnotaryvout((char *)params[0].get_str().c_str()) == 0 )
        {
            throw JSONRPCError(RPC_INVALID_ADDRESS_OR_KEY, "Invalid " + strprintf("%s",komodo_chainname()) + " address");
        }
    }
    LOCK2(cs_main, pwalletMain->cs_wallet);

    CTxDestination dest = DecodeDestination(params[0].get_str());
    if (!IsValidDestination(dest)) {
        throw JSONRPCError(RPC_INVALID_ADDRESS_OR_KEY, "Invalid Zcash address");
    }

    // Amount
    CAmount nAmount = AmountFromValue(params[1]);
    if (nAmount <= 0)
        throw JSONRPCError(RPC_TYPE_ERROR, "Invalid amount for send");

    // Wallet comments
    CWalletTx wtx;
    if (params.size() > 2 && !params[2].isNull() && !params[2].get_str().empty())
        wtx.mapValue["comment"] = params[2].get_str();
    if (params.size() > 3 && !params[3].isNull() && !params[3].get_str().empty())
        wtx.mapValue["to"]      = params[3].get_str();

    bool fSubtractFeeFromAmount = false;
    if (params.size() > 4)
        fSubtractFeeFromAmount = params[4].get_bool();

    EnsureWalletIsUnlocked();

    SendMoney(dest, nAmount, fSubtractFeeFromAmount, wtx,0,0,0);

    return wtx.GetHash().GetHex();
}

#include "komodo_defs.h"

#define KOMODO_KVPROTECTED 1
#define KOMODO_KVBINARY 2
#define KOMODO_KVDURATION 1440
#define IGUANA_MAXSCRIPTSIZE 10001
uint64_t PAX_fiatdest(uint64_t *seedp,int32_t tokomodo,char *destaddr,uint8_t pubkey37[37],char *coinaddr,int32_t height,char *base,int64_t fiatoshis);
int32_t komodo_opreturnscript(uint8_t *script,uint8_t type,uint8_t *opret,int32_t opretlen);
#define CRYPTO777_KMDADDR "RXL3YXG2ceaB6C5hfJcN4fvmLH2C34knhA"
extern int32_t KOMODO_PAX;
extern uint64_t KOMODO_INTERESTSUM,KOMODO_WALLETBALANCE;
int32_t komodo_is_issuer();
int32_t iguana_rwnum(int32_t rwflag,uint8_t *serialized,int32_t len,void *endianedp);
int32_t komodo_isrealtime(int32_t *kmdheightp);
int32_t pax_fiatstatus(uint64_t *available,uint64_t *deposited,uint64_t *issued,uint64_t *withdrawn,uint64_t *approved,uint64_t *redeemed,char *base);
int32_t komodo_kvsearch(uint256 *refpubkeyp,int32_t current_height,uint32_t *flagsp,int32_t *heightp,uint8_t value[IGUANA_MAXSCRIPTSIZE],uint8_t *key,int32_t keylen);
int32_t komodo_kvcmp(uint8_t *refvalue,uint16_t refvaluesize,uint8_t *value,uint16_t valuesize);
uint64_t komodo_kvfee(uint32_t flags,int32_t opretlen,int32_t keylen);
uint256 komodo_kvsig(uint8_t *buf,int32_t len,uint256 privkey);
int32_t komodo_kvduration(uint32_t flags);
uint256 komodo_kvprivkey(uint256 *pubkeyp,char *passphrase);
int32_t komodo_kvsigverify(uint8_t *buf,int32_t len,uint256 _pubkey,uint256 sig);

UniValue kvupdate(const UniValue& params, bool fHelp)
{
    static uint256 zeroes;
    CWalletTx wtx; UniValue ret(UniValue::VOBJ);
    uint8_t keyvalue[IGUANA_MAXSCRIPTSIZE*8],opretbuf[IGUANA_MAXSCRIPTSIZE*8]; int32_t i,coresize,haveprivkey,duration,opretlen,height; uint16_t keylen=0,valuesize=0,refvaluesize=0; uint8_t *key,*value=0; uint32_t flags,tmpflags,n; struct komodo_kv *ptr; uint64_t fee; uint256 privkey,pubkey,refpubkey,sig;
    if (fHelp || params.size() < 3 )
        throw runtime_error(
            "kvupdate key \"value\" days passphrase\n"
            "\nStore a key value. This feature is only available for asset chains.\n"
            "\nArguments:\n"
            "1. key                      (string, required) key\n"
            "2. \"value\"                (string, required) value\n"
            "3. days                     (numeric, required) amount of days(1440 blocks/day) before the key expires. Minimum 1 day\n"
            "4. passphrase               (string, optional) passphrase required to update this key\n"
            "\nResult:\n"
            "{\n"
            "  \"coin\": \"xxxxx\",          (string) chain the key is stored on\n"
            "  \"height\": xxxxx,            (numeric) height the key was stored at\n"
            "  \"expiration\": xxxxx,        (numeric) height the key will expire\n"
            "  \"flags\": x,                 (string) amount of days the key will be stored \n"
            "  \"key\": \"xxxxx\",           (numeric) stored key\n"
            "  \"keylen\": xxxxx,            (numeric) length of the key\n"
            "  \"value\": \"xxxxx\"          (numeric) stored value\n"
            "  \"valuesize\": xxxxx,         (string) length of the stored value\n"
            "  \"fee\": xxxxx                (string) transaction fee paid to store the key\n"
            "  \"txid\": \"xxxxx\"           (string) transaction id\n"
            "}\n"
            "\nExamples:\n"
            + HelpExampleCli("kvupdate", "examplekey \"examplevalue\" 2 examplepassphrase")
            + HelpExampleRpc("kvupdate", "\"examplekey\",\"examplevalue\",\"2\",\"examplepassphrase\"")
        );
    if (!EnsureWalletIsAvailable(fHelp))
        return 0;
    if ( ASSETCHAINS_SYMBOL[0] == 0 )
        return(0);
    haveprivkey = 0;
    memset(&sig,0,sizeof(sig));
    memset(&privkey,0,sizeof(privkey));
    memset(&refpubkey,0,sizeof(refpubkey));
    memset(&pubkey,0,sizeof(pubkey));
    if ( (n= (int32_t)params.size()) >= 3 )
    {
        flags = atoi(params[2].get_str().c_str());
        //printf("flags.%d (%s) n.%d\n",flags,params[2].get_str().c_str(),n);
    } else flags = 0;
    if ( n >= 4 )
        privkey = komodo_kvprivkey(&pubkey,(char *)(n >= 4 ? params[3].get_str().c_str() : "password"));
    haveprivkey = 1;
    flags |= 1;
    /*for (i=0; i<32; i++)
        printf("%02x",((uint8_t *)&privkey)[i]);
    printf(" priv, ");
    for (i=0; i<32; i++)
        printf("%02x",((uint8_t *)&pubkey)[i]);
    printf(" pubkey, privkey derived from (%s)\n",(char *)params[3].get_str().c_str());
    */
    LOCK2(cs_main, pwalletMain->cs_wallet);
    if ( (keylen= (int32_t)strlen(params[0].get_str().c_str())) > 0 )
    {
        key = (uint8_t *)params[0].get_str().c_str();
        if ( n >= 2 && params[1].get_str().c_str() != 0 )
        {
            value = (uint8_t *)params[1].get_str().c_str();
            valuesize = (int32_t)strlen(params[1].get_str().c_str());
        }
        memcpy(keyvalue,key,keylen);
        if ( (refvaluesize= komodo_kvsearch(&refpubkey,chainActive.LastTip()->GetHeight(),&tmpflags,&height,&keyvalue[keylen],key,keylen)) >= 0 )
        {
            if ( (tmpflags & KOMODO_KVPROTECTED) != 0 )
            {
                if ( memcmp(&refpubkey,&pubkey,sizeof(refpubkey)) != 0 )
                {
                    ret.push_back(Pair("error",(char *)"cant modify write once key without passphrase"));
                    return ret;
                }
            }
            if ( keylen+refvaluesize <= sizeof(keyvalue) )
            {
                sig = komodo_kvsig(keyvalue,keylen+refvaluesize,privkey);
                if ( komodo_kvsigverify(keyvalue,keylen+refvaluesize,refpubkey,sig) < 0 )
                {
                    ret.push_back(Pair("error",(char *)"error verifying sig, passphrase is probably wrong"));
                    printf("VERIFY ERROR\n");
                    return ret;
                } // else printf("verified immediately\n");
            }
        }
        //for (i=0; i<32; i++)
        //    printf("%02x",((uint8_t *)&sig)[i]);
        //printf(" sig for keylen.%d + valuesize.%d\n",keylen,refvaluesize);
        ret.push_back(Pair("coin",(char *)(ASSETCHAINS_SYMBOL[0] == 0 ? "KMD" : ASSETCHAINS_SYMBOL)));
        height = chainActive.LastTip()->GetHeight();
        if ( memcmp(&zeroes,&refpubkey,sizeof(refpubkey)) != 0 )
            ret.push_back(Pair("owner",refpubkey.GetHex()));
        ret.push_back(Pair("height", (int64_t)height));
        duration = komodo_kvduration(flags); //((flags >> 2) + 1) * KOMODO_KVDURATION;
        ret.push_back(Pair("expiration", (int64_t)(height+duration)));
        ret.push_back(Pair("flags",(int64_t)flags));
        ret.push_back(Pair("key",params[0].get_str()));
        ret.push_back(Pair("keylen",(int64_t)keylen));
        if ( n >= 2 && params[1].get_str().c_str() != 0 )
        {
            ret.push_back(Pair("value",params[1].get_str()));
            ret.push_back(Pair("valuesize",valuesize));
        }
        iguana_rwnum(1,&keyvalue[0],sizeof(keylen),&keylen);
        iguana_rwnum(1,&keyvalue[2],sizeof(valuesize),&valuesize);
        iguana_rwnum(1,&keyvalue[4],sizeof(height),&height);
        iguana_rwnum(1,&keyvalue[8],sizeof(flags),&flags);
        memcpy(&keyvalue[12],key,keylen);
        if ( value != 0 )
            memcpy(&keyvalue[12 + keylen],value,valuesize);
        coresize = (int32_t)(sizeof(flags)+sizeof(height)+sizeof(uint16_t)*2+keylen+valuesize);
        if ( haveprivkey != 0 )
        {
            for (i=0; i<32; i++)
                keyvalue[12 + keylen + valuesize + i] = ((uint8_t *)&pubkey)[i];
            coresize += 32;
            if ( refvaluesize >=0 )
            {
                for (i=0; i<32; i++)
                    keyvalue[12 + keylen + valuesize + 32 + i] = ((uint8_t *)&sig)[i];
                coresize += 32;
            }
        }
        if ( (opretlen= komodo_opreturnscript(opretbuf,'K',keyvalue,coresize)) == 40 )
            opretlen++;
        //for (i=0; i<opretlen; i++)
        //    printf("%02x",opretbuf[i]);
        //printf(" opretbuf keylen.%d valuesize.%d height.%d (%02x %02x %02x)\n",*(uint16_t *)&keyvalue[0],*(uint16_t *)&keyvalue[2],*(uint32_t *)&keyvalue[4],keyvalue[8],keyvalue[9],keyvalue[10]);
        EnsureWalletIsUnlocked();
        fee = komodo_kvfee(flags,opretlen,keylen);
        ret.push_back(Pair("fee",(double)fee/COIN));
        CBitcoinAddress destaddress(CRYPTO777_KMDADDR);
        if (!destaddress.IsValid())
            throw JSONRPCError(RPC_INVALID_ADDRESS_OR_KEY, "Invalid dest Bitcoin address");
        SendMoney(destaddress.Get(),10000,false,wtx,opretbuf,opretlen,fee);
        ret.push_back(Pair("txid",wtx.GetHash().GetHex()));
    } else ret.push_back(Pair("error",(char *)"null key"));
    return ret;
}

UniValue paxdeposit(const UniValue& params, bool fHelp)
{
    uint64_t available,deposited,issued,withdrawn,approved,redeemed,seed,komodoshis = 0; int32_t height; char destaddr[64]; uint8_t i,pubkey37[33];
    bool fSubtractFeeFromAmount = false;
    if ( KOMODO_PAX == 0 )
    {
        throw runtime_error("paxdeposit disabled without -pax");
    }
    if ( komodo_is_issuer() != 0 )
        throw JSONRPCError(RPC_INVALID_ADDRESS_OR_KEY, "paxdeposit only from KMD");
    if (!EnsureWalletIsAvailable(fHelp))
        throw runtime_error("paxdeposit needs wallet"); //return Value::null;
    if (fHelp || params.size() != 3)
        throw runtime_error("paxdeposit address fiatoshis base");
    LOCK2(cs_main, pwalletMain->cs_wallet);
    CBitcoinAddress address(params[0].get_str());
    if (!address.IsValid())
        throw JSONRPCError(RPC_INVALID_ADDRESS_OR_KEY, "Invalid Bitcoin address");
    int64_t fiatoshis = atof(params[1].get_str().c_str()) * COIN;
    std::string base = params[2].get_str();
    std::string dest;
    height = chainActive.LastTip()->GetHeight();
    if ( pax_fiatstatus(&available,&deposited,&issued,&withdrawn,&approved,&redeemed,(char *)base.c_str()) != 0 || available < fiatoshis )
    {
        fprintf(stderr,"available %llu vs fiatoshis %llu\n",(long long)available,(long long)fiatoshis);
        throw runtime_error("paxdeposit not enough available inventory");
    }
    komodoshis = PAX_fiatdest(&seed,0,destaddr,pubkey37,(char *)params[0].get_str().c_str(),height,(char *)base.c_str(),fiatoshis);
    dest.append(destaddr);
    CBitcoinAddress destaddress(CRYPTO777_KMDADDR);
    if (!destaddress.IsValid())
        throw JSONRPCError(RPC_INVALID_ADDRESS_OR_KEY, "Invalid dest Bitcoin address");
    for (i=0; i<33; i++)
        fprintf(stderr,"%02x",pubkey37[i]);
    fprintf(stderr," ht.%d srcaddr.(%s) %s fiatoshis.%lld -> dest.(%s) komodoshis.%llu seed.%llx\n",height,(char *)params[0].get_str().c_str(),(char *)base.c_str(),(long long)fiatoshis,destaddr,(long long)komodoshis,(long long)seed);
    EnsureWalletIsUnlocked();
    CWalletTx wtx;
    uint8_t opretbuf[64]; int32_t opretlen; uint64_t fee = komodoshis / 1000;
    if ( fee < 10000 )
        fee = 10000;
    iguana_rwnum(1,&pubkey37[33],sizeof(height),&height);
    opretlen = komodo_opreturnscript(opretbuf,'D',pubkey37,37);
    SendMoney(address.Get(),fee,fSubtractFeeFromAmount,wtx,opretbuf,opretlen,komodoshis);
    return wtx.GetHash().GetHex();
}

UniValue paxwithdraw(const UniValue& params, bool fHelp)
{
    CWalletTx wtx; std::string dest; int32_t kmdheight; uint64_t seed,komodoshis = 0; char destaddr[64]; uint8_t i,pubkey37[37]; bool fSubtractFeeFromAmount = false;
    if ( ASSETCHAINS_SYMBOL[0] == 0 )
        return(0);
    if (!EnsureWalletIsAvailable(fHelp))
        return 0;
    throw runtime_error("paxwithdraw deprecated");
    if (fHelp || params.size() != 2)
        throw runtime_error("paxwithdraw address fiatamount");
    if ( komodo_isrealtime(&kmdheight) == 0 )
        return(0);
    LOCK2(cs_main, pwalletMain->cs_wallet);
    CBitcoinAddress address(params[0].get_str());
    if (!address.IsValid())
        throw JSONRPCError(RPC_INVALID_ADDRESS_OR_KEY, "Invalid Bitcoin address");
    int64_t fiatoshis = atof(params[1].get_str().c_str()) * COIN;
    komodoshis = PAX_fiatdest(&seed,1,destaddr,pubkey37,(char *)params[0].get_str().c_str(),kmdheight,ASSETCHAINS_SYMBOL,fiatoshis);
    dest.append(destaddr);
    CBitcoinAddress destaddress(CRYPTO777_KMDADDR);
    if (!destaddress.IsValid())
        throw JSONRPCError(RPC_INVALID_ADDRESS_OR_KEY, "Invalid dest Bitcoin address");
    for (i=0; i<33; i++)
        printf("%02x",pubkey37[i]);
    printf(" kmdheight.%d srcaddr.(%s) %s fiatoshis.%lld -> dest.(%s) komodoshis.%llu seed.%llx\n",kmdheight,(char *)params[0].get_str().c_str(),ASSETCHAINS_SYMBOL,(long long)fiatoshis,destaddr,(long long)komodoshis,(long long)seed);
    EnsureWalletIsUnlocked();
    uint8_t opretbuf[64]; int32_t opretlen; uint64_t fee = fiatoshis / 1000;
    if ( fee < 10000 )
        fee = 10000;
    iguana_rwnum(1,&pubkey37[33],sizeof(kmdheight),&kmdheight);
    opretlen = komodo_opreturnscript(opretbuf,'W',pubkey37,37);
    SendMoney(destaddress.Get(),fee,fSubtractFeeFromAmount,wtx,opretbuf,opretlen,fiatoshis);
    return wtx.GetHash().GetHex();
}

UniValue listaddressgroupings(const UniValue& params, bool fHelp)
{
    if (!EnsureWalletIsAvailable(fHelp))
        return NullUniValue;

    if (fHelp)
        throw runtime_error(
            "listaddressgroupings\n"
            "\nLists groups of addresses which have had their common ownership\n"
            "made public by common use as inputs or as the resulting change\n"
            "in past transactions\n"
            "\nResult:\n"
            "[\n"
            "  [\n"
            "    [\n"
            "      \"" + strprintf("%s",komodo_chainname()) + " address\",     (string) The " + strprintf("%s",komodo_chainname()) + " address\n"
            "      amount,                 (numeric) The amount in " + strprintf("%s",komodo_chainname()) + "\n"
            "      \"account\"             (string, optional) The account (DEPRECATED)\n"
            "    ]\n"
            "    ,...\n"
            "  ]\n"
            "  ,...\n"
            "]\n"
            "\nExamples:\n"
            + HelpExampleCli("listaddressgroupings", "")
            + HelpExampleRpc("listaddressgroupings", "")
        );

    LOCK2(cs_main, pwalletMain->cs_wallet);

    UniValue jsonGroupings(UniValue::VARR);
    std::map<CTxDestination, CAmount> balances = pwalletMain->GetAddressBalances();
    for (const std::set<CTxDestination>& grouping : pwalletMain->GetAddressGroupings()) {
        UniValue jsonGrouping(UniValue::VARR);
        for (const CTxDestination& address : grouping)
        {
            UniValue addressInfo(UniValue::VARR);
            addressInfo.push_back(EncodeDestination(address));
            addressInfo.push_back(ValueFromAmount(balances[address]));
            {
                if (pwalletMain->mapAddressBook.find(address) != pwalletMain->mapAddressBook.end()) {
                    addressInfo.push_back(pwalletMain->mapAddressBook.find(address)->second.name);
                }
            }
            jsonGrouping.push_back(addressInfo);
        }
        jsonGroupings.push_back(jsonGrouping);
    }
    return jsonGroupings;
}

UniValue signmessage(const UniValue& params, bool fHelp)
{
    if (!EnsureWalletIsAvailable(fHelp))
        return NullUniValue;

    if (fHelp || params.size() != 2)
        throw runtime_error(
            "signmessage \"t-addr\" \"message\"\n"
            "\nSign a message with the private key of a t-addr"
            + HelpRequiringPassphrase() + "\n"
            "\nArguments:\n"
            "1. \"t-addr\"  (string, required) The transparent address to use for the private key.\n"
            "2. \"message\"         (string, required) The message to create a signature of.\n"
            "\nResult:\n"
            "\"signature\"          (string) The signature of the message encoded in base 64\n"
            "\nExamples:\n"
            "\nUnlock the wallet for 30 seconds\n"
            + HelpExampleCli("walletpassphrase", "\"mypassphrase\" 30") +
            "\nCreate the signature\n"
            + HelpExampleCli("signmessage", "\"RD6GgnrMpPaTSMn8vai6yiGA7mN4QGPV\" \"my message\"") +
            "\nVerify the signature\n"
            + HelpExampleCli("verifymessage", "\"RD6GgnrMpPaTSMn8vai6yiGA7mN4QGPV\" \"signature\" \"my message\"") +
            "\nAs json rpc\n"
            + HelpExampleRpc("signmessage", "\"RD6GgnrMpPaTSMn8vai6yiGA7mN4QGPV\", \"my message\"")
        );

    LOCK2(cs_main, pwalletMain->cs_wallet);

    EnsureWalletIsUnlocked();

    string strAddress = params[0].get_str();
    string strMessage = params[1].get_str();

    CTxDestination dest = DecodeDestination(strAddress);
    if (!IsValidDestination(dest)) {
        throw JSONRPCError(RPC_TYPE_ERROR, "Invalid address");
    }

    const CKeyID *keyID = boost::get<CKeyID>(&dest);
    if (!keyID) {
        throw JSONRPCError(RPC_TYPE_ERROR, "Address does not refer to key");
    }

    CKey key;
    if (!pwalletMain->GetKey(*keyID, key)) {
        throw JSONRPCError(RPC_WALLET_ERROR, "Private key not available");
    }

    CHashWriter ss(SER_GETHASH, 0);
    ss << strMessageMagic;
    ss << strMessage;

    vector<unsigned char> vchSig;
    if (!key.SignCompact(ss.GetHash(), vchSig))
        throw JSONRPCError(RPC_INVALID_ADDRESS_OR_KEY, "Sign failed");

    return EncodeBase64(&vchSig[0], vchSig.size());
}

UniValue getreceivedbyaddress(const UniValue& params, bool fHelp)
{
    if (!EnsureWalletIsAvailable(fHelp))
        return NullUniValue;

    if (fHelp || params.size() < 1 || params.size() > 2)
        throw runtime_error(
            "getreceivedbyaddress \"" + strprintf("%s",komodo_chainname()) + "_address\" ( minconf )\n"
            "\nReturns the total amount received by the given " + strprintf("%s",komodo_chainname()) + " address in transactions with at least minconf confirmations.\n"
            "\nArguments:\n"
            "1. \"" + strprintf("%s",komodo_chainname()) + "_address\"  (string, required) The " + strprintf("%s",komodo_chainname()) + " address for transactions.\n"
            "2. minconf             (numeric, optional, default=1) Only include transactions confirmed at least this many times.\n"
            "\nResult:\n"
            "amount   (numeric) The total amount in " + strprintf("%s",komodo_chainname()) + " received at this address.\n"
            "\nExamples:\n"
            "\nThe amount from transactions with at least 1 confirmation\n"
            + HelpExampleCli("getreceivedbyaddress", "\"RD6GgnrMpPaTSMn8vai6yiGA7mN4QGPV\"") +
            "\nThe amount including unconfirmed transactions, zero confirmations\n"
            + HelpExampleCli("getreceivedbyaddress", "\"RD6GgnrMpPaTSMn8vai6yiGA7mN4QGPV\" 0") +
            "\nThe amount with at least 6 confirmations, very safe\n"
            + HelpExampleCli("getreceivedbyaddress", "\"RD6GgnrMpPaTSMn8vai6yiGA7mN4QGPV\" 6") +
            "\nAs a json rpc call\n"
            + HelpExampleRpc("getreceivedbyaddress", "\"RD6GgnrMpPaTSMn8vai6yiGA7mN4QGPV\", 6")
       );

    LOCK2(cs_main, pwalletMain->cs_wallet);

    // Bitcoin address
    CTxDestination dest = DecodeDestination(params[0].get_str());
    if (!IsValidDestination(dest)) {
        throw JSONRPCError(RPC_INVALID_ADDRESS_OR_KEY, "Invalid Zcash address");
    }
    CScript scriptPubKey = GetScriptForDestination(dest);
    if (!IsMine(*pwalletMain, scriptPubKey)) {
        return ValueFromAmount(0);
    }

    // Minimum confirmations
    int nMinDepth = 1;
    if (params.size() > 1)
        nMinDepth = params[1].get_int();

    // Tally
    CAmount nAmount = 0;
    for (map<uint256, CWalletTx>::iterator it = pwalletMain->mapWallet.begin(); it != pwalletMain->mapWallet.end(); ++it)
    {
        const CWalletTx& wtx = (*it).second;
        if (wtx.IsCoinBase() || !CheckFinalTx(wtx))
            continue;

        BOOST_FOREACH(const CTxOut& txout, wtx.vout)
            if (txout.scriptPubKey == scriptPubKey)
                if (wtx.GetDepthInMainChain() >= nMinDepth)
                    nAmount += txout.nValue; // komodo_interest?
    }

    return  ValueFromAmount(nAmount);
}


UniValue getreceivedbyaccount(const UniValue& params, bool fHelp)
{
    if (!EnsureWalletIsAvailable(fHelp))
        return NullUniValue;

    if (fHelp || params.size() < 1 || params.size() > 2)
        throw runtime_error(
            "getreceivedbyaccount \"account\" ( minconf )\n"
            "\nDEPRECATED. Returns the total amount received by addresses with <account> in transactions with at least [minconf] confirmations.\n"
            "\nArguments:\n"
            "1. \"account\"      (string, required) MUST be set to the empty string \"\" to represent the default account. Passing any other string will result in an error.\n"
            "2. minconf          (numeric, optional, default=1) Only include transactions confirmed at least this many times.\n"
            "\nResult:\n"
            "amount              (numeric) The total amount in " + strprintf("%s",komodo_chainname()) + " received for this account.\n"
            "\nExamples:\n"
            "\nAmount received by the default account with at least 1 confirmation\n"
            + HelpExampleCli("getreceivedbyaccount", "\"\"") +
            "\nAmount received at the tabby account including unconfirmed amounts with zero confirmations\n"
            + HelpExampleCli("getreceivedbyaccount", "\"tabby\" 0") +
            "\nThe amount with at least 6 confirmation, very safe\n"
            + HelpExampleCli("getreceivedbyaccount", "\"tabby\" 6") +
            "\nAs a json rpc call\n"
            + HelpExampleRpc("getreceivedbyaccount", "\"tabby\", 6")
        );

    LOCK2(cs_main, pwalletMain->cs_wallet);

    // Minimum confirmations
    int nMinDepth = 1;
    if (params.size() > 1)
        nMinDepth = params[1].get_int();

    // Get the set of pub keys assigned to account
    string strAccount = AccountFromValue(params[0]);
    set<CTxDestination> setAddress = pwalletMain->GetAccountAddresses(strAccount);

    // Tally
    CAmount nAmount = 0;
    for (map<uint256, CWalletTx>::iterator it = pwalletMain->mapWallet.begin(); it != pwalletMain->mapWallet.end(); ++it)
    {
        const CWalletTx& wtx = (*it).second;
        if (wtx.IsCoinBase() || !CheckFinalTx(wtx))
            continue;

        BOOST_FOREACH(const CTxOut& txout, wtx.vout)
        {
            CTxDestination address;
            if (ExtractDestination(txout.scriptPubKey, address) && IsMine(*pwalletMain, address) && setAddress.count(address))
                if (wtx.GetDepthInMainChain() >= nMinDepth)
                    nAmount += txout.nValue; // komodo_interest?
        }
    }

    return ValueFromAmount(nAmount);
}


CAmount GetAccountBalance(CWalletDB& walletdb, const string& strAccount, int nMinDepth, const isminefilter& filter)
{
    CAmount nBalance = 0;

    // Tally wallet transactions
    for (map<uint256, CWalletTx>::iterator it = pwalletMain->mapWallet.begin(); it != pwalletMain->mapWallet.end(); ++it)
    {
        const CWalletTx& wtx = (*it).second;
        if (!CheckFinalTx(wtx) || wtx.GetBlocksToMaturity() > 0 || wtx.GetDepthInMainChain() < 0)
            continue;

        CAmount nReceived, nSent, nFee;
        wtx.GetAccountAmounts(strAccount, nReceived, nSent, nFee, filter);

        if (nReceived != 0 && wtx.GetDepthInMainChain() >= nMinDepth)
            nBalance += nReceived;
        nBalance -= nSent + nFee;
    }

    // Tally internal accounting entries
    nBalance += walletdb.GetAccountCreditDebit(strAccount);

    return nBalance;
}

CAmount GetAccountBalance(const string& strAccount, int nMinDepth, const isminefilter& filter)
{
    CWalletDB walletdb(pwalletMain->strWalletFile);
    return GetAccountBalance(walletdb, strAccount, nMinDepth, filter);
}


UniValue getbalance(const UniValue& params, bool fHelp)
{
    if (!EnsureWalletIsAvailable(fHelp))
        return NullUniValue;

    if (fHelp || params.size() > 3)
        throw runtime_error(
            "getbalance ( \"account\" minconf includeWatchonly )\n"
            "\nReturns the server's total available balance.\n"
            "\nArguments:\n"
            "1. \"account\"      (string, optional) DEPRECATED. If provided, it MUST be set to the empty string \"\" or to the string \"*\", either of which will give the total available balance. Passing any other string will result in an error.\n"
            "2. minconf          (numeric, optional, default=1) Only include transactions confirmed at least this many times.\n"
            "3. includeWatchonly (bool, optional, default=false) Also include balance in watchonly addresses (see 'importaddress')\n"
            "\nResult:\n"
            "amount              (numeric) The total amount in " + strprintf("%s",komodo_chainname()) + " received for this account.\n"
            "\nExamples:\n"
            "\nThe total amount in the wallet\n"
            + HelpExampleCli("getbalance", "") +
            "\nThe total amount in the wallet at least 5 blocks confirmed\n"
            + HelpExampleCli("getbalance", "\"*\" 6") +
            "\nAs a json rpc call\n"
            + HelpExampleRpc("getbalance", "\"*\", 6")
        );

    LOCK2(cs_main, pwalletMain->cs_wallet);

    if (params.size() == 0)
        return  ValueFromAmount(pwalletMain->GetBalance());

    int nMinDepth = 1;
    if (params.size() > 1)
        nMinDepth = params[1].get_int();
    isminefilter filter = ISMINE_SPENDABLE;
    if(params.size() > 2)
        if(params[2].get_bool())
            filter = filter | ISMINE_WATCH_ONLY;

    if (params[0].get_str() == "*") {
        // Calculate total balance a different way from GetBalance()
        // (GetBalance() sums up all unspent TxOuts)
        // getbalance and "getbalance * 1 true" should return the same number
        CAmount nBalance = 0;
        for (map<uint256, CWalletTx>::iterator it = pwalletMain->mapWallet.begin(); it != pwalletMain->mapWallet.end(); ++it)
        {
            const CWalletTx& wtx = (*it).second;
            if (!CheckFinalTx(wtx) || wtx.GetBlocksToMaturity() > 0 || wtx.GetDepthInMainChain() < 0)
                continue;

            CAmount allFee;
            string strSentAccount;
            list<COutputEntry> listReceived;
            list<COutputEntry> listSent;
            wtx.GetAmounts(listReceived, listSent, allFee, strSentAccount, filter);
            if (wtx.GetDepthInMainChain() >= nMinDepth)
            {
                BOOST_FOREACH(const COutputEntry& r, listReceived)
                    nBalance += r.amount;
            }
            BOOST_FOREACH(const COutputEntry& s, listSent)
                nBalance -= s.amount;
            nBalance -= allFee;
        }
        return  ValueFromAmount(nBalance);
    }

    string strAccount = AccountFromValue(params[0]);

    CAmount nBalance = GetAccountBalance(strAccount, nMinDepth, filter);

    return ValueFromAmount(nBalance);
}

UniValue getunconfirmedbalance(const UniValue &params, bool fHelp)
{
    if (!EnsureWalletIsAvailable(fHelp))
        return NullUniValue;

    if (fHelp || params.size() > 0)
        throw runtime_error(
                "getunconfirmedbalance\n"
                "Returns the server's total unconfirmed balance\n");

    LOCK2(cs_main, pwalletMain->cs_wallet);

    return ValueFromAmount(pwalletMain->GetUnconfirmedBalance());
}


UniValue movecmd(const UniValue& params, bool fHelp)
{
    if (!EnsureWalletIsAvailable(fHelp))
        return NullUniValue;

    if (fHelp || params.size() < 3 || params.size() > 5)
        throw runtime_error(
            "move \"fromaccount\" \"toaccount\" amount ( minconf \"comment\" )\n"
            "\nDEPRECATED. Move a specified amount from one account in your wallet to another.\n"
            "\nArguments:\n"
            "1. \"fromaccount\"   (string, required) MUST be set to the empty string \"\" to represent the default account. Passing any other string will result in an error.\n"
            "2. \"toaccount\"     (string, required) MUST be set to the empty string \"\" to represent the default account. Passing any other string will result in an error.\n"
            "3. amount            (numeric) Quantity of " + strprintf("%s",komodo_chainname()) + " to move between accounts.\n"
            "4. minconf           (numeric, optional, default=1) Only use funds with at least this many confirmations.\n"
            "5. \"comment\"       (string, optional) An optional comment, stored in the wallet only.\n"
            "\nResult:\n"
            "true|false           (boolean) true if successful.\n"
            "\nExamples:\n"
            "\nMove 0.01 " + strprintf("%s",komodo_chainname()) + " from the default account to the account named tabby\n"
            + HelpExampleCli("move", "\"\" \"tabby\" 0.01") +
            "\nMove 0.01 " + strprintf("%s",komodo_chainname()) + " timotei to akiko with a comment and funds have 6 confirmations\n"
            + HelpExampleCli("move", "\"timotei\" \"akiko\" 0.01 6 \"happy birthday!\"") +
            "\nAs a json rpc call\n"
            + HelpExampleRpc("move", "\"timotei\", \"akiko\", 0.01, 6, \"happy birthday!\"")
        );
    if ( ASSETCHAINS_PRIVATE != 0 )
        throw JSONRPCError(RPC_INVALID_ADDRESS_OR_KEY, "cant use transparent addresses in private chain");

    LOCK2(cs_main, pwalletMain->cs_wallet);

    string strFrom = AccountFromValue(params[0]);
    string strTo = AccountFromValue(params[1]);
    CAmount nAmount = AmountFromValue(params[2]);
    if (nAmount <= 0)
        throw JSONRPCError(RPC_TYPE_ERROR, "Invalid amount for send");
    if (params.size() > 3)
        // unused parameter, used to be nMinDepth, keep type-checking it though
        (void)params[3].get_int();
    string strComment;
    if (params.size() > 4)
        strComment = params[4].get_str();

    CWalletDB walletdb(pwalletMain->strWalletFile);
    if (!walletdb.TxnBegin())
        throw JSONRPCError(RPC_DATABASE_ERROR, "database error");

    int64_t nNow = GetAdjustedTime();

    // Debit
    CAccountingEntry debit;
    debit.nOrderPos = pwalletMain->IncOrderPosNext(&walletdb);
    debit.strAccount = strFrom;
    debit.nCreditDebit = -nAmount;
    debit.nTime = nNow;
    debit.strOtherAccount = strTo;
    debit.strComment = strComment;
    walletdb.WriteAccountingEntry(debit);

    // Credit
    CAccountingEntry credit;
    credit.nOrderPos = pwalletMain->IncOrderPosNext(&walletdb);
    credit.strAccount = strTo;
    credit.nCreditDebit = nAmount;
    credit.nTime = nNow;
    credit.strOtherAccount = strFrom;
    credit.strComment = strComment;
    walletdb.WriteAccountingEntry(credit);

    if (!walletdb.TxnCommit())
        throw JSONRPCError(RPC_DATABASE_ERROR, "database error");

    return true;
}


UniValue sendfrom(const UniValue& params, bool fHelp)
{
    if (!EnsureWalletIsAvailable(fHelp))
        return NullUniValue;

    if (fHelp || params.size() < 3 || params.size() > 6)
        throw runtime_error(
            "sendfrom \"fromaccount\" \"to" + strprintf("%s",komodo_chainname()) + "address\" amount ( minconf \"comment\" \"comment-to\" )\n"
            "\nDEPRECATED (use sendtoaddress). Sent an amount from an account to a " + strprintf("%s",komodo_chainname()) + " address.\n"
            "The amount is a real and is rounded to the nearest 0.00000001."
            + HelpRequiringPassphrase() + "\n"
            "\nArguments:\n"
            "1. \"fromaccount\"       (string, required) MUST be set to the empty string \"\" to represent the default account. Passing any other string will result in an error.\n"
            "2. \"to" + strprintf("%s",komodo_chainname()) + "address\"  (string, required) The " + strprintf("%s",komodo_chainname()) + " address to send funds to.\n"
            "3. amount                (numeric, required) The amount in " + strprintf("%s",komodo_chainname()) + " (transaction fee is added on top).\n"
            "4. minconf               (numeric, optional, default=1) Only use funds with at least this many confirmations.\n"
            "5. \"comment\"           (string, optional) A comment used to store what the transaction is for. \n"
            "                                     This is not part of the transaction, just kept in your wallet.\n"
            "6. \"comment-to\"        (string, optional) An optional comment to store the name of the person or organization \n"
            "                                     to which you're sending the transaction. This is not part of the transaction, \n"
            "                                     it is just kept in your wallet.\n"
            "\nResult:\n"
            "\"transactionid\"        (string) The transaction id.\n"
            "\nExamples:\n"
            "\nSend 0.01 " + strprintf("%s",komodo_chainname()) + " from the default account to the address, must have at least 1 confirmation\n"
            + HelpExampleCli("sendfrom", "\"\" \"RD6GgnrMpPaTSMn8vai6yiGA7mN4QGPV\" 0.01") +
            "\nSend 0.01 from the tabby account to the given address, funds must have at least 6 confirmations\n"
            + HelpExampleCli("sendfrom", "\"tabby\" \"RD6GgnrMpPaTSMn8vai6yiGA7mN4QGPV\" 0.01 6 \"donation\" \"seans outpost\"") +
            "\nAs a json rpc call\n"
            + HelpExampleRpc("sendfrom", "\"tabby\", \"RD6GgnrMpPaTSMn8vai6yiGA7mN4QGPV\", 0.01, 6, \"donation\", \"seans outpost\"")
        );
    if ( ASSETCHAINS_PRIVATE != 0 )
        throw JSONRPCError(RPC_INVALID_ADDRESS_OR_KEY, "cant use transparent addresses in private chain");

    LOCK2(cs_main, pwalletMain->cs_wallet);

    std::string strAccount = AccountFromValue(params[0]);
    CTxDestination dest = DecodeDestination(params[1].get_str());
    if (!IsValidDestination(dest)) {
        throw JSONRPCError(RPC_INVALID_ADDRESS_OR_KEY, "Invalid Zcash address");
    }
    CAmount nAmount = AmountFromValue(params[2]);
    if (nAmount <= 0)
        throw JSONRPCError(RPC_TYPE_ERROR, "Invalid amount for send");
    int nMinDepth = 1;
    if (params.size() > 3)
        nMinDepth = params[3].get_int();

    CWalletTx wtx;
    wtx.strFromAccount = strAccount;
    if (params.size() > 4 && !params[4].isNull() && !params[4].get_str().empty())
        wtx.mapValue["comment"] = params[4].get_str();
    if (params.size() > 5 && !params[5].isNull() && !params[5].get_str().empty())
        wtx.mapValue["to"]      = params[5].get_str();

    EnsureWalletIsUnlocked();

    // Check funds
    CAmount nBalance = GetAccountBalance(strAccount, nMinDepth, ISMINE_SPENDABLE);
    if (nAmount > nBalance)
        throw JSONRPCError(RPC_WALLET_INSUFFICIENT_FUNDS, "Account has insufficient funds");

    SendMoney(dest, nAmount, false, wtx, 0, 0, 0);

    return wtx.GetHash().GetHex();
}


UniValue sendmany(const UniValue& params, bool fHelp)
{
    if (!EnsureWalletIsAvailable(fHelp))
        return NullUniValue;

    if (fHelp || params.size() < 2 || params.size() > 5)
        throw runtime_error(
            "sendmany \"fromaccount\" {\"address\":amount,...} ( minconf \"comment\" [\"address\",...] )\n"
            "\nSend multiple times. Amounts are decimal numbers with at most 8 digits of precision."
            + HelpRequiringPassphrase() + "\n"
            "\nArguments:\n"
            "1. \"fromaccount\"         (string, required) MUST be set to the empty string \"\" to represent the default account. Passing any other string will result in an error.\n"
            "2. \"amounts\"             (string, required) A json object with addresses and amounts\n"
            "    {\n"
            "      \"address\":amount   (numeric) The " + strprintf("%s",komodo_chainname()) + " address is the key, the numeric amount in " + strprintf("%s",komodo_chainname()) + " is the value\n"
            "      ,...\n"
            "    }\n"
            "3. minconf                 (numeric, optional, default=1) Only use the balance confirmed at least this many times.\n"
            "4. \"comment\"             (string, optional) A comment\n"
            "5. subtractfeefromamount   (string, optional) A json array with addresses.\n"
            "                           The fee will be equally deducted from the amount of each selected address.\n"
            "                           Those recipients will receive less " + strprintf("%s",komodo_chainname()) + " than you enter in their corresponding amount field.\n"
            "                           If no addresses are specified here, the sender pays the fee.\n"
            "    [\n"
            "      \"address\"            (string) Subtract fee from this address\n"
            "      ,...\n"
            "    ]\n"
            "\nResult:\n"
            "\"transactionid\"          (string) The transaction id for the send. Only 1 transaction is created regardless of \n"
            "                                    the number of addresses.\n"
            "\nExamples:\n"
            "\nSend two amounts to two different addresses:\n"
            + HelpExampleCli("sendmany", "\"\" \"{\\\"RD6GgnrMpPaTSMn8vai6yiGA7mN4QGPVMY\\\":0.01,\\\"RRyyejME7LRTuvdziWsXkAbSW1fdiohGwK\\\":0.02}\"") +
            "\nSend two amounts to two different addresses setting the confirmation and comment:\n"
            + HelpExampleCli("sendmany", "\"\" \"{\\\"RD6GgnrMpPaTSMn8vai6yiGA7mN4QGPVMY\\\":0.01,\\\"RRyyejME7LRTuvdziWsXkAbSW1fdiohGwK\\\":0.02}\" 6 \"testing\"") +
            "\nSend two amounts to two different addresses, subtract fee from amount:\n"
            + HelpExampleCli("sendmany", "\"\" \"{\\\"RD6GgnrMpPaTSMn8vai6yiGA7mN4QGPVMY\\\":0.01,\\\"RRyyejME7LRTuvdziWsXkAbSW1fdiohGwK\\\":0.02}\" 1 \"\" \"[\\\"RD6GgnrMpPaTSMn8vai6yiGA7mN4QGPVMY\\\",\\\"RRyyejME7LRTuvdziWsXkAbSW1fdiohGwK\\\"]\"") +
            "\nAs a json rpc call\n"
            + HelpExampleRpc("sendmany", "\"\", {\"RD6GgnrMpPaTSMn8vai6yiGA7mN4QGPVMY\":0.01,\"RRyyejME7LRTuvdziWsXkAbSW1fdiohGwK\":0.02}, 6, \"testing\"")
        );
    if ( ASSETCHAINS_PRIVATE != 0 )
        throw JSONRPCError(RPC_INVALID_ADDRESS_OR_KEY, "cant use transparent addresses in private chain");

    LOCK2(cs_main, pwalletMain->cs_wallet);

    string strAccount = AccountFromValue(params[0]);
    UniValue sendTo = params[1].get_obj();
    int nMinDepth = 1;
    if (params.size() > 2)
        nMinDepth = params[2].get_int();

    CWalletTx wtx;
    wtx.strFromAccount = strAccount;
    if (params.size() > 3 && !params[3].isNull() && !params[3].get_str().empty())
        wtx.mapValue["comment"] = params[3].get_str();

    UniValue subtractFeeFromAmount(UniValue::VARR);
    if (params.size() > 4)
        subtractFeeFromAmount = params[4].get_array();

    std::set<CTxDestination> destinations;
    std::vector<CRecipient> vecSend;

    CAmount totalAmount = 0;
    std::vector<std::string> keys = sendTo.getKeys();
    for (const std::string& name_ : keys) {
        CTxDestination dest = DecodeDestination(name_);
        if (!IsValidDestination(dest)) {
            throw JSONRPCError(RPC_INVALID_ADDRESS_OR_KEY, std::string("Invalid Zcash address: ") + name_);
        }

        /*if (destinations.count(dest)) {
            throw JSONRPCError(RPC_INVALID_PARAMETER, std::string("Invalid parameter, duplicated address: ") + name_);
        }*/
        destinations.insert(dest);

        CScript scriptPubKey = GetScriptForDestination(dest);
        CAmount nAmount = AmountFromValue(sendTo[name_]);
        if (nAmount <= 0)
            throw JSONRPCError(RPC_TYPE_ERROR, "Invalid amount for send");
        totalAmount += nAmount;

        bool fSubtractFeeFromAmount = false;
        for (size_t idx = 0; idx < subtractFeeFromAmount.size(); idx++) {
            const UniValue& addr = subtractFeeFromAmount[idx];
            if (addr.get_str() == name_)
                fSubtractFeeFromAmount = true;
        }

        CRecipient recipient = {scriptPubKey, nAmount, fSubtractFeeFromAmount};
        vecSend.push_back(recipient);
    }

    EnsureWalletIsUnlocked();

    // Check funds
    CAmount nBalance = pwalletMain->GetBalance();
    //CAmount nBalance = GetAccountBalance(strAccount, nMinDepth, ISMINE_SPENDABLE);
    if (totalAmount > nBalance)
        throw JSONRPCError(RPC_WALLET_INSUFFICIENT_FUNDS, "Account has insufficient funds");

    // Send
    CReserveKey keyChange(pwalletMain);
    CAmount nFeeRequired = 0;
    int nChangePosRet = -1;
    string strFailReason;
    bool fCreated = pwalletMain->CreateTransaction(vecSend, wtx, keyChange, nFeeRequired, nChangePosRet, strFailReason);
    if (!fCreated)
        throw JSONRPCError(RPC_WALLET_INSUFFICIENT_FUNDS, strFailReason);
    if (!pwalletMain->CommitTransaction(wtx, keyChange))
        throw JSONRPCError(RPC_WALLET_ERROR, "Transaction commit failed");

    return wtx.GetHash().GetHex();
}

// Defined in rpc/misc.cpp
extern CScript _createmultisig_redeemScript(const UniValue& params);

UniValue addmultisigaddress(const UniValue& params, bool fHelp)
{
    if (!EnsureWalletIsAvailable(fHelp))
        return NullUniValue;

    if (fHelp || params.size() < 2 || params.size() > 3)
    {
        string msg = "addmultisigaddress nrequired [\"key\",...] ( \"account\" )\n"
            "\nAdd a nrequired-to-sign multisignature address to the wallet.\n"
            "Each key is a " + strprintf("%s",komodo_chainname()) + " address or hex-encoded public key.\n"
            "If 'account' is specified (DEPRECATED), assign address to that account.\n"

            "\nArguments:\n"
            "1. nrequired        (numeric, required) The number of required signatures out of the n keys or addresses.\n"
            "2. \"keysobject\"   (string, required) A json array of " + strprintf("%s",komodo_chainname()) + " addresses or hex-encoded public keys\n"
            "     [\n"
            "       \"address\"  (string) " + strprintf("%s",komodo_chainname()) + " address or hex-encoded public key\n"
            "       ...,\n"
            "     ]\n"
            "3. \"account\"      (string, optional) DEPRECATED. If provided, MUST be set to the empty string \"\" to represent the default account. Passing any other string will result in an error.\n"

            "\nResult:\n"
            "\"" + strprintf("%s",komodo_chainname()) + "_address\"  (string) A " + strprintf("%s",komodo_chainname()) + " address associated with the keys.\n"

            "\nExamples:\n"
            "\nAdd a multisig address from 2 addresses\n"
            + HelpExampleCli("addmultisigaddress", "2 \"[\\\"RD6GgnrMpPaTSMn8vai6yiGA7mN4QGPV\\\",\\\"RD6GgnrMpPaTSMn8vai6yiGA7mN4QGPV\\\"]\"") +
            "\nAs json rpc call\n"
            + HelpExampleRpc("addmultisigaddress", "2, \"[\\\"RD6GgnrMpPaTSMn8vai6yiGA7mN4QGPV\\\",\\\"RD6GgnrMpPaTSMn8vai6yiGA7mN4QGPV\\\"]\"")
        ;
        throw runtime_error(msg);
    }

    LOCK2(cs_main, pwalletMain->cs_wallet);

    string strAccount;
    if (params.size() > 2)
        strAccount = AccountFromValue(params[2]);

    // Construct using pay-to-script-hash:
    CScript inner = _createmultisig_redeemScript(params);
    CScriptID innerID(inner);
    pwalletMain->AddCScript(inner);

    pwalletMain->SetAddressBook(innerID, strAccount, "send");
    return EncodeDestination(innerID);
}


struct tallyitem
{
    CAmount nAmount;
    int nConf;
    vector<uint256> txids;
    bool fIsWatchonly;
    int nHeight;
    tallyitem()
    {
        nAmount = 0;
        nConf = std::numeric_limits<int>::max();
        fIsWatchonly = false;
        nHeight = 0;
    }
};

UniValue ListReceived(const UniValue& params, bool fByAccounts)
{
    // Minimum confirmations
    int nMinDepth = 1;
    if (params.size() > 0)
        nMinDepth = params[0].get_int();

    // Whether to include empty accounts
    bool fIncludeEmpty = false;
    if (params.size() > 1)
        fIncludeEmpty = params[1].get_bool();

    isminefilter filter = ISMINE_SPENDABLE;
    if(params.size() > 2)
        if(params[2].get_bool())
            filter = filter | ISMINE_WATCH_ONLY;

    // Tally
    std::map<CTxDestination, tallyitem> mapTally;
    for (const std::pair<uint256, CWalletTx>& pairWtx : pwalletMain->mapWallet) {
        const CWalletTx& wtx = pairWtx.second;

        if (wtx.IsCoinBase() || !CheckFinalTx(wtx))
            continue;

        int nDepth = wtx.GetDepthInMainChain();
        if (nDepth < nMinDepth)
            continue;

        BOOST_FOREACH(const CTxOut& txout, wtx.vout)
        {
            CTxDestination address;
            if (!ExtractDestination(txout.scriptPubKey, address))
                continue;

            isminefilter mine = IsMine(*pwalletMain, address);
            if(!(mine & filter))
                continue;

            tallyitem& item = mapTally[address];
            item.nAmount += txout.nValue; // komodo_interest?
            item.nConf = min(item.nConf, nDepth);
            item.nHeight = mapBlockIndex[wtx.hashBlock]->GetHeight();
            item.txids.push_back(wtx.GetHash());
            if (mine & ISMINE_WATCH_ONLY)
                item.fIsWatchonly = true;
        }
    }

    // Reply
    UniValue ret(UniValue::VARR);
    std::map<std::string, tallyitem> mapAccountTally;
    for (const std::pair<CTxDestination, CAddressBookData>& item : pwalletMain->mapAddressBook) {
        const CTxDestination& dest = item.first;
        const std::string& strAccount = item.second.name;
        std::map<CTxDestination, tallyitem>::iterator it = mapTally.find(dest);
        if (it == mapTally.end() && !fIncludeEmpty)
            continue;

        CAmount nAmount = 0;
        int nConf = std::numeric_limits<int>::max();
        bool fIsWatchonly = false;
        int nHeight=0;
        if (it != mapTally.end())
        {
            nAmount = (*it).second.nAmount;
            nConf = (*it).second.nConf;
            fIsWatchonly = (*it).second.fIsWatchonly;
            nHeight = (*it).second.nHeight;
        }

        if (fByAccounts)
        {
            tallyitem& item = mapAccountTally[strAccount];
            item.nAmount += nAmount;
            item.nConf = min(item.nConf, nConf);
            item.fIsWatchonly = fIsWatchonly;
        }
        else
        {
            UniValue obj(UniValue::VOBJ);

            if(fIsWatchonly)
                obj.push_back(Pair("involvesWatchonly", true));
            obj.push_back(Pair("address",       EncodeDestination(dest)));
            obj.push_back(Pair("account",       strAccount));
            obj.push_back(Pair("amount",        ValueFromAmount(nAmount)));
            obj.push_back(Pair("rawconfirmations", (nConf == std::numeric_limits<int>::max() ? 0 : nConf)));
            obj.push_back(Pair("confirmations", (nConf == std::numeric_limits<int>::max() ? 0 : komodo_dpowconfs(nHeight, nConf))));
            UniValue transactions(UniValue::VARR);
            if (it != mapTally.end())
            {
                BOOST_FOREACH(const uint256& item, (*it).second.txids)
                {
                    transactions.push_back(item.GetHex());
                }
            }
            obj.push_back(Pair("txids", transactions));
            ret.push_back(obj);
        }
    }

    if (fByAccounts)
    {
        for (map<string, tallyitem>::iterator it = mapAccountTally.begin(); it != mapAccountTally.end(); ++it)
        {
            CAmount nAmount = (*it).second.nAmount;
            int nConf = (*it).second.nConf;
            int nHeight = (*it).second.nHeight;
            UniValue obj(UniValue::VOBJ);
            if((*it).second.fIsWatchonly)
                obj.push_back(Pair("involvesWatchonly", true));
            obj.push_back(Pair("account",       (*it).first));
            obj.push_back(Pair("amount",        ValueFromAmount(nAmount)));
            obj.push_back(Pair("rawconfirmations", (nConf == std::numeric_limits<int>::max() ? 0 : nConf)));
            obj.push_back(Pair("confirmations", (nConf == std::numeric_limits<int>::max() ? 0 : komodo_dpowconfs(nHeight, nConf))));
            ret.push_back(obj);
        }
    }

    return ret;
}

UniValue listreceivedbyaddress(const UniValue& params, bool fHelp)
{
    if (!EnsureWalletIsAvailable(fHelp))
        return NullUniValue;

    if (fHelp || params.size() > 3)
        throw runtime_error(
            "listreceivedbyaddress ( minconf includeempty includeWatchonly)\n"
            "\nList balances by receiving address.\n"
            "\nArguments:\n"
            "1. minconf       (numeric, optional, default=1) The minimum number of confirmations before payments are included.\n"
            "2. includeempty  (numeric, optional, default=false) Whether to include addresses that haven't received any payments.\n"
            "3. includeWatchonly (bool, optional, default=false) Whether to include watchonly addresses (see 'importaddress').\n"

            "\nResult:\n"
            "[\n"
            "  {\n"
            "    \"involvesWatchonly\" : true,        (bool) Only returned if imported addresses were involved in transaction\n"
            "    \"address\" : \"receivingaddress\",  (string) The receiving address\n"
            "    \"account\" : \"accountname\",       (string) DEPRECATED. The account of the receiving address. The default account is \"\".\n"
            "    \"amount\" : x.xxx,                  (numeric) The total amount in " + strprintf("%s",komodo_chainname()) + " received by the address\n"
            "    \"confirmations\" : n                (numeric) The number of confirmations of the most recent transaction included\n"
            "  }\n"
            "  ,...\n"
            "]\n"

            "\nExamples:\n"
            + HelpExampleCli("listreceivedbyaddress", "")
            + HelpExampleCli("listreceivedbyaddress", "6 true")
            + HelpExampleRpc("listreceivedbyaddress", "6, true, true")
        );

    LOCK2(cs_main, pwalletMain->cs_wallet);

    return ListReceived(params, false);
}

UniValue listreceivedbyaccount(const UniValue& params, bool fHelp)
{
    if (!EnsureWalletIsAvailable(fHelp))
        return NullUniValue;

    if (fHelp || params.size() > 3)
        throw runtime_error(
            "listreceivedbyaccount ( minconf includeempty includeWatchonly)\n"
            "\nDEPRECATED. List balances by account.\n"
            "\nArguments:\n"
            "1. minconf      (numeric, optional, default=1) The minimum number of confirmations before payments are included.\n"
            "2. includeempty (boolean, optional, default=false) Whether to include accounts that haven't received any payments.\n"
            "3. includeWatchonly (bool, optional, default=false) Whether to include watchonly addresses (see 'importaddress').\n"

            "\nResult:\n"
            "[\n"
            "  {\n"
            "    \"involvesWatchonly\" : true,   (bool) Only returned if imported addresses were involved in transaction\n"
            "    \"account\" : \"accountname\",  (string) The account name of the receiving account\n"
            "    \"amount\" : x.xxx,             (numeric) The total amount received by addresses with this account\n"
            "    \"confirmations\" : n           (numeric) The number of confirmations of the most recent transaction included\n"
            "  }\n"
            "  ,...\n"
            "]\n"

            "\nExamples:\n"
            + HelpExampleCli("listreceivedbyaccount", "")
            + HelpExampleCli("listreceivedbyaccount", "6 true")
            + HelpExampleRpc("listreceivedbyaccount", "6, true, true")
        );

    LOCK2(cs_main, pwalletMain->cs_wallet);

    return ListReceived(params, true);
}

static void MaybePushAddress(UniValue & entry, const CTxDestination &dest)
{
    if (IsValidDestination(dest)) {
        entry.push_back(Pair("address", EncodeDestination(dest)));
    }
}

void ListTransactions(const CWalletTx& wtx, const string& strAccount, int nMinDepth, bool fLong, UniValue& ret, const isminefilter& filter)
{
    CAmount nFee;
    string strSentAccount;
    list<COutputEntry> listReceived;
    list<COutputEntry> listSent;

    bool bIsCoinbase = wtx.IsCoinBase();

    wtx.GetAmounts(listReceived, listSent, nFee, strSentAccount, filter);

    bool fAllAccounts = (strAccount == string("*"));
    bool involvesWatchonly = wtx.IsFromMe(ISMINE_WATCH_ONLY);

    // Sent
    if ((!listSent.empty() || nFee != 0) && (fAllAccounts || strAccount == strSentAccount))
    {
        BOOST_FOREACH(const COutputEntry& s, listSent)
        {
            UniValue entry(UniValue::VOBJ);
            if(involvesWatchonly || (::IsMine(*pwalletMain, s.destination) & ISMINE_WATCH_ONLY))
                entry.push_back(Pair("involvesWatchonly", true));
            entry.push_back(Pair("account", strSentAccount));
            MaybePushAddress(entry, s.destination);
            entry.push_back(Pair("category", "send"));
            entry.push_back(Pair("amount", ValueFromAmount(-s.amount)));
            entry.push_back(Pair("vout", s.vout));
            entry.push_back(Pair("fee", ValueFromAmount(-nFee)));
            if (fLong)
                WalletTxToJSON(wtx, entry);
            entry.push_back(Pair("size", static_cast<uint64_t>(GetSerializeSize(static_cast<CTransaction>(wtx), SER_NETWORK, PROTOCOL_VERSION))));
            ret.push_back(entry);
        }
    }

    // Received
    if (listReceived.size() > 0 && wtx.GetDepthInMainChain() >= nMinDepth)
    {
        BOOST_FOREACH(const COutputEntry& r, listReceived)
        {
            string account;
            //fprintf(stderr,"recv iter %s\n",wtx.GetHash().GetHex().c_str());
            if (pwalletMain->mapAddressBook.count(r.destination))
                account = pwalletMain->mapAddressBook[r.destination].name;
            if (fAllAccounts || (account == strAccount))
            {
                UniValue entry(UniValue::VOBJ);
                if(involvesWatchonly || (::IsMine(*pwalletMain, r.destination) & ISMINE_WATCH_ONLY))
                    entry.push_back(Pair("involvesWatchonly", true));
                entry.push_back(Pair("account", account));

                CTxDestination dest;
                if (CScriptExt::ExtractVoutDestination(wtx, r.vout, dest))
                    MaybePushAddress(entry, dest);
                else
                    MaybePushAddress(entry, r.destination);

                if (bIsCoinbase)
                {
                    int btm;
                    if (wtx.GetDepthInMainChain() < 1)
                        entry.push_back(Pair("category", "orphan"));
                    else if ((btm = wtx.GetBlocksToMaturity()) > 0)
                    {
                        entry.push_back(Pair("category", "immature"));
                        entry.push_back(Pair("blockstomaturity", btm));
                    }
                    else
                        entry.push_back(Pair("category", "generate"));
                }
                else
                {
                    entry.push_back(Pair("category", "receive"));
                }

                entry.push_back(Pair("amount", ValueFromAmount(r.amount)));
                entry.push_back(Pair("vout", r.vout));
                if (fLong)
                    WalletTxToJSON(wtx, entry);
                entry.push_back(Pair("size", static_cast<uint64_t>(GetSerializeSize(static_cast<CTransaction>(wtx), SER_NETWORK, PROTOCOL_VERSION))));
                ret.push_back(entry);
            }
        }
    }
}

void AcentryToJSON(const CAccountingEntry& acentry, const string& strAccount, UniValue& ret)
{
    bool fAllAccounts = (strAccount == string("*"));

    if (fAllAccounts || acentry.strAccount == strAccount)
    {
        UniValue entry(UniValue::VOBJ);
        entry.push_back(Pair("account", acentry.strAccount));
        entry.push_back(Pair("category", "move"));
        entry.push_back(Pair("time", acentry.nTime));
        entry.push_back(Pair("amount", ValueFromAmount(acentry.nCreditDebit)));
        entry.push_back(Pair("otheraccount", acentry.strOtherAccount));
        entry.push_back(Pair("comment", acentry.strComment));
        ret.push_back(entry);
    }
}

UniValue listtransactions(const UniValue& params, bool fHelp)
{
    if (!EnsureWalletIsAvailable(fHelp))
        return NullUniValue;

    if (fHelp || params.size() > 4)
        throw runtime_error(
            "listtransactions ( \"account\" count from includeWatchonly)\n"
            "\nReturns up to 'count' most recent transactions skipping the first 'from' transactions for account 'account'.\n"
            "\nArguments:\n"
            "1. \"account\"    (string, optional) DEPRECATED. The account name. Should be \"*\".\n"
            "2. count          (numeric, optional, default=10) The number of transactions to return\n"
            "3. from           (numeric, optional, default=0) The number of transactions to skip\n"
            "4. includeWatchonly (bool, optional, default=false) Include transactions to watchonly addresses (see 'importaddress')\n"
            "\nResult:\n"
            "[\n"
            "  {\n"
            "    \"account\":\"accountname\",       (string) DEPRECATED. The account name associated with the transaction. \n"
            "                                                It will be \"\" for the default account.\n"
            "    \"address\":\"" + strprintf("%s",komodo_chainname()) + "_address\",    (string) The " + strprintf("%s",komodo_chainname()) + " address of the transaction. Not present for \n"
            "                                                move transactions (category = move).\n"
            "    \"category\":\"send|receive|move\", (string) The transaction category. 'move' is a local (off blockchain)\n"
            "                                                transaction between accounts, and not associated with an address,\n"
            "                                                transaction id or block. 'send' and 'receive' transactions are \n"
            "                                                associated with an address, transaction id and block details\n"
            "    \"amount\": x.xxx,          (numeric) The amount in " + strprintf("%s",komodo_chainname()) + ". This is negative for the 'send' category, and for the\n"
            "                                         'move' category for moves outbound. It is positive for the 'receive' category,\n"
            "                                         and for the 'move' category for inbound funds.\n"
            "    \"vout\" : n,               (numeric) the vout value\n"
            "    \"fee\": x.xxx,             (numeric) The amount of the fee in " + strprintf("%s",komodo_chainname()) + ". This is negative and only available for the \n"
            "                                         'send' category of transactions.\n"
            "    \"confirmations\": n,       (numeric) The number of confirmations for the transaction. Available for 'send' and \n"
            "                                         'receive' category of transactions.\n"
            "    \"blockhash\": \"hashvalue\", (string) The block hash containing the transaction. Available for 'send' and 'receive'\n"
            "                                          category of transactions.\n"
            "    \"blockindex\": n,          (numeric) The block index containing the transaction. Available for 'send' and 'receive'\n"
            "                                          category of transactions.\n"
            "    \"txid\": \"transactionid\", (string) The transaction id. Available for 'send' and 'receive' category of transactions.\n"
            "    \"time\": xxx,              (numeric) The transaction time in seconds since epoch (midnight Jan 1 1970 GMT).\n"
            "    \"timereceived\": xxx,      (numeric) The time received in seconds since epoch (midnight Jan 1 1970 GMT). Available \n"
            "                                          for 'send' and 'receive' category of transactions.\n"
            "    \"comment\": \"...\",       (string) If a comment is associated with the transaction.\n"
            "    \"otheraccount\": \"accountname\",  (string) For the 'move' category of transactions, the account the funds came \n"
            "                                          from (for receiving funds, positive amounts), or went to (for sending funds,\n"
            "                                          negative amounts).\n"
            "    \"size\": n,                (numeric) Transaction size in bytes\n"
            "  }\n"
            "]\n"

            "\nExamples:\n"
            "\nList the most recent 10 transactions in the systems\n"
            + HelpExampleCli("listtransactions", "") +
            "\nList transactions 100 to 120\n"
            + HelpExampleCli("listtransactions", "\"*\" 20 100") +
            "\nAs a json rpc call\n"
            + HelpExampleRpc("listtransactions", "\"*\", 20, 100")
        );

    LOCK2(cs_main, pwalletMain->cs_wallet);

    string strAccount = "*";
    if (params.size() > 0)
        strAccount = params[0].get_str();
    int nCount = 10;
    if (params.size() > 1)
        nCount = params[1].get_int();
    int nFrom = 0;
    if (params.size() > 2)
        nFrom = params[2].get_int();
    isminefilter filter = ISMINE_SPENDABLE;
    if(params.size() > 3)
        if(params[3].get_bool())
            filter = filter | ISMINE_WATCH_ONLY;

    if (nCount < 0)
        throw JSONRPCError(RPC_INVALID_PARAMETER, "Negative count");
    if (nFrom < 0)
        throw JSONRPCError(RPC_INVALID_PARAMETER, "Negative from");

    UniValue ret(UniValue::VARR);

    std::list<CAccountingEntry> acentries;
    CWallet::TxItems txOrdered = pwalletMain->OrderedTxItems(acentries, strAccount);

    // iterate backwards until we have nCount items to return:
    for (CWallet::TxItems::reverse_iterator it = txOrdered.rbegin(); it != txOrdered.rend(); ++it)
    {
        CWalletTx *const pwtx = (*it).second.first;
        if (pwtx != 0)
        {
            //fprintf(stderr,"pwtx iter.%d %s\n",(int32_t)pwtx->nOrderPos,pwtx->GetHash().GetHex().c_str());
            ListTransactions(*pwtx, strAccount, 0, true, ret, filter);
        } //else fprintf(stderr,"null pwtx\n");
        CAccountingEntry *const pacentry = (*it).second.second;
        if (pacentry != 0)
            AcentryToJSON(*pacentry, strAccount, ret);

        if ((int)ret.size() >= (nCount+nFrom)) break;
    }
    // ret is newest to oldest

    if (nFrom > (int)ret.size())
        nFrom = ret.size();
    if ((nFrom + nCount) > (int)ret.size())
        nCount = ret.size() - nFrom;

    vector<UniValue> arrTmp = ret.getValues();

    vector<UniValue>::iterator first = arrTmp.begin();
    std::advance(first, nFrom);
    vector<UniValue>::iterator last = arrTmp.begin();
    std::advance(last, nFrom+nCount);

    if (last != arrTmp.end()) arrTmp.erase(last, arrTmp.end());
    if (first != arrTmp.begin()) arrTmp.erase(arrTmp.begin(), first);

    std::reverse(arrTmp.begin(), arrTmp.end()); // Return oldest to newest

    ret.clear();
    ret.setArray();
    ret.push_backV(arrTmp);

    return ret;
}

UniValue listaccounts(const UniValue& params, bool fHelp)
{
    if (!EnsureWalletIsAvailable(fHelp))
        return NullUniValue;

    if (fHelp || params.size() > 2)
        throw runtime_error(
            "listaccounts ( minconf includeWatchonly)\n"
            "\nDEPRECATED. Returns Object that has account names as keys, account balances as values.\n"
            "\nArguments:\n"
            "1. minconf          (numeric, optional, default=1) Only include transactions with at least this many confirmations\n"
            "2. includeWatchonly (bool, optional, default=false) Include balances in watchonly addresses (see 'importaddress')\n"
            "\nResult:\n"
            "{                      (json object where keys are account names, and values are numeric balances\n"
            "  \"account\": x.xxx,  (numeric) The property name is the account name, and the value is the total balance for the account.\n"
            "  ...\n"
            "}\n"
            "\nExamples:\n"
            "\nList account balances where there at least 1 confirmation\n"
            + HelpExampleCli("listaccounts", "") +
            "\nList account balances including zero confirmation transactions\n"
            + HelpExampleCli("listaccounts", "0") +
            "\nList account balances for 6 or more confirmations\n"
            + HelpExampleCli("listaccounts", "6") +
            "\nAs json rpc call\n"
            + HelpExampleRpc("listaccounts", "6")
        );

    LOCK2(cs_main, pwalletMain->cs_wallet);

    int nMinDepth = 1;
    if (params.size() > 0)
        nMinDepth = params[0].get_int();
    isminefilter includeWatchonly = ISMINE_SPENDABLE;
    if(params.size() > 1)
        if(params[1].get_bool())
            includeWatchonly = includeWatchonly | ISMINE_WATCH_ONLY;

    map<string, CAmount> mapAccountBalances;
    BOOST_FOREACH(const PAIRTYPE(CTxDestination, CAddressBookData)& entry, pwalletMain->mapAddressBook) {
        if (IsMine(*pwalletMain, entry.first) & includeWatchonly) // This address belongs to me
            mapAccountBalances[entry.second.name] = 0;
    }

    for (map<uint256, CWalletTx>::iterator it = pwalletMain->mapWallet.begin(); it != pwalletMain->mapWallet.end(); ++it)
    {
        const CWalletTx& wtx = (*it).second;
        CAmount nFee;
        string strSentAccount;
        list<COutputEntry> listReceived;
        list<COutputEntry> listSent;
        int nDepth = wtx.GetDepthInMainChain();
        if (wtx.GetBlocksToMaturity() > 0 || nDepth < 0)
            continue;
        wtx.GetAmounts(listReceived, listSent, nFee, strSentAccount, includeWatchonly);
        mapAccountBalances[strSentAccount] -= nFee;
        BOOST_FOREACH(const COutputEntry& s, listSent)
            mapAccountBalances[strSentAccount] -= s.amount;
        if (nDepth >= nMinDepth)
        {
            BOOST_FOREACH(const COutputEntry& r, listReceived)
                if (pwalletMain->mapAddressBook.count(r.destination))
                    mapAccountBalances[pwalletMain->mapAddressBook[r.destination].name] += r.amount;
                else
                    mapAccountBalances[""] += r.amount;
        }
    }

    list<CAccountingEntry> acentries;
    CWalletDB(pwalletMain->strWalletFile).ListAccountCreditDebit("*", acentries);
    BOOST_FOREACH(const CAccountingEntry& entry, acentries)
        mapAccountBalances[entry.strAccount] += entry.nCreditDebit;

    UniValue ret(UniValue::VOBJ);
    BOOST_FOREACH(const PAIRTYPE(string, CAmount)& accountBalance, mapAccountBalances) {
        ret.push_back(Pair(accountBalance.first, ValueFromAmount(accountBalance.second)));
    }
    return ret;
}

UniValue listsinceblock(const UniValue& params, bool fHelp)
{
    if (!EnsureWalletIsAvailable(fHelp))
        return NullUniValue;

    if (fHelp)
        throw runtime_error(
            "listsinceblock ( \"blockhash\" target-confirmations includeWatchonly)\n"
            "\nGet all transactions in blocks since block [blockhash], or all transactions if omitted\n"
            "\nArguments:\n"
            "1. \"blockhash\"   (string, optional) The block hash to list transactions since\n"
            "2. target-confirmations:    (numeric, optional) The confirmations required, must be 1 or more\n"
            "3. includeWatchonly:        (bool, optional, default=false) Include transactions to watchonly addresses (see 'importaddress')"
            "\nResult:\n"
            "{\n"
            "  \"transactions\": [\n"
            "    \"account\":\"accountname\",       (string) DEPRECATED. The account name associated with the transaction. Will be \"\" for the default account.\n"
            "    \"address\":\"" + strprintf("%s",komodo_chainname()) + "_address\",    (string) The " + strprintf("%s",komodo_chainname()) + " address of the transaction. Not present for move transactions (category = move).\n"
            "    \"category\":\"send|receive\",     (string) The transaction category. 'send' has negative amounts, 'receive' has positive amounts.\n"
            "    \"amount\": x.xxx,          (numeric) The amount in " + strprintf("%s",komodo_chainname()) + ". This is negative for the 'send' category, and for the 'move' category for moves \n"
            "                                          outbound. It is positive for the 'receive' category, and for the 'move' category for inbound funds.\n"
            "    \"vout\" : n,               (numeric) the vout value\n"
            "    \"fee\": x.xxx,             (numeric) The amount of the fee in " + strprintf("%s",komodo_chainname()) + ". This is negative and only available for the 'send' category of transactions.\n"
            "    \"confirmations\": n,       (numeric) The number of confirmations for the transaction. Available for 'send' and 'receive' category of transactions.\n"
            "    \"blockhash\": \"hashvalue\",     (string) The block hash containing the transaction. Available for 'send' and 'receive' category of transactions.\n"
            "    \"blockindex\": n,          (numeric) The block index containing the transaction. Available for 'send' and 'receive' category of transactions.\n"
            "    \"blocktime\": xxx,         (numeric) The block time in seconds since epoch (1 Jan 1970 GMT).\n"
            "    \"txid\": \"transactionid\",  (string) The transaction id. Available for 'send' and 'receive' category of transactions.\n"
            "    \"time\": xxx,              (numeric) The transaction time in seconds since epoch (Jan 1 1970 GMT).\n"
            "    \"timereceived\": xxx,      (numeric) The time received in seconds since epoch (Jan 1 1970 GMT). Available for 'send' and 'receive' category of transactions.\n"
            "    \"comment\": \"...\",       (string) If a comment is associated with the transaction.\n"
            "    \"to\": \"...\",            (string) If a comment to is associated with the transaction.\n"
             "  ],\n"
            "  \"lastblock\": \"lastblockhash\"     (string) The hash of the last block\n"
            "}\n"
            "\nExamples:\n"
            + HelpExampleCli("listsinceblock", "")
            + HelpExampleCli("listsinceblock", "\"000000000000000bacf66f7497b7dc45ef753ee9a7d38571037cdb1a57f663ad\" 6")
            + HelpExampleRpc("listsinceblock", "\"000000000000000bacf66f7497b7dc45ef753ee9a7d38571037cdb1a57f663ad\", 6")
        );

    LOCK2(cs_main, pwalletMain->cs_wallet);

    CBlockIndex *pindex = NULL;
    int target_confirms = 1;
    isminefilter filter = ISMINE_SPENDABLE;

    if (params.size() > 0)
    {
        uint256 blockId;

        blockId.SetHex(params[0].get_str());
        BlockMap::iterator it = mapBlockIndex.find(blockId);
        if (it != mapBlockIndex.end())
            pindex = it->second;
    }

    if (params.size() > 1)
    {
        target_confirms = params[1].get_int();

        if (target_confirms < 1)
            throw JSONRPCError(RPC_INVALID_PARAMETER, "Invalid parameter");
    }

    if(params.size() > 2)
        if(params[2].get_bool())
            filter = filter | ISMINE_WATCH_ONLY;

    int depth = pindex ? (1 + chainActive.Height() - pindex->GetHeight()) : -1;

    UniValue transactions(UniValue::VARR);

    for (map<uint256, CWalletTx>::iterator it = pwalletMain->mapWallet.begin(); it != pwalletMain->mapWallet.end(); it++)
    {
        CWalletTx tx = (*it).second;

        if (depth == -1 || tx.GetDepthInMainChain() < depth)
            ListTransactions(tx, "*", 0, true, transactions, filter);
    }

    CBlockIndex *pblockLast = chainActive[chainActive.Height() + 1 - target_confirms];
    uint256 lastblock = pblockLast ? pblockLast->GetBlockHash() : uint256();

    UniValue ret(UniValue::VOBJ);
    ret.push_back(Pair("transactions", transactions));
    ret.push_back(Pair("lastblock", lastblock.GetHex()));

    return ret;
}

UniValue gettransaction(const UniValue& params, bool fHelp)
{
    if (!EnsureWalletIsAvailable(fHelp))
        return NullUniValue;

    if (fHelp || params.size() < 1 || params.size() > 2)
        throw runtime_error(
            "gettransaction \"txid\" ( includeWatchonly )\n"
            "\nGet detailed information about in-wallet transaction <txid>\n"
            "\nArguments:\n"
            "1. \"txid\"    (string, required) The transaction id\n"
            "2. \"includeWatchonly\"    (bool, optional, default=false) Whether to include watchonly addresses in balance calculation and details[]\n"
            "\nResult:\n"
            "{\n"
            "  \"amount\" : x.xxx,        (numeric) The transaction amount in " + strprintf("%s",komodo_chainname()) + "\n"
            "  \"confirmations\" : n,     (numeric) The number of confirmations\n"
            "  \"blockhash\" : \"hash\",  (string) The block hash\n"
            "  \"blockindex\" : xx,       (numeric) The block index\n"
            "  \"blocktime\" : ttt,       (numeric) The time in seconds since epoch (1 Jan 1970 GMT)\n"
            "  \"txid\" : \"transactionid\",   (string) The transaction id.\n"
            "  \"time\" : ttt,            (numeric) The transaction time in seconds since epoch (1 Jan 1970 GMT)\n"
            "  \"timereceived\" : ttt,    (numeric) The time received in seconds since epoch (1 Jan 1970 GMT)\n"
            "  \"details\" : [\n"
            "    {\n"
            "      \"account\" : \"accountname\",  (string) DEPRECATED. The account name involved in the transaction, can be \"\" for the default account.\n"
            "      \"address\" : \"" + strprintf("%s",komodo_chainname()) + "_address\",   (string) The " + strprintf("%s",komodo_chainname()) + " address involved in the transaction\n"
            "      \"category\" : \"send|receive\",    (string) The category, either 'send' or 'receive'\n"
            "      \"amount\" : x.xxx                  (numeric) The amount in " + strprintf("%s",komodo_chainname()) + "\n"
            "      \"vout\" : n,                       (numeric) the vout value\n"
            "    }\n"
            "    ,...\n"
            "  ],\n"
            "  \"vjoinsplit\" : [\n"
            "    {\n"
            "      \"anchor\" : \"treestateref\",          (string) Merkle root of note commitment tree\n"
            "      \"nullifiers\" : [ string, ... ]      (string) Nullifiers of input notes\n"
            "      \"commitments\" : [ string, ... ]     (string) Note commitments for note outputs\n"
            "      \"macs\" : [ string, ... ]            (string) Message authentication tags\n"
            "      \"vpub_old\" : x.xxx                  (numeric) The amount removed from the transparent value pool\n"
            "      \"vpub_new\" : x.xxx,                 (numeric) The amount added to the transparent value pool\n"
            "    }\n"
            "    ,...\n"
            "  ],\n"
            "  \"hex\" : \"data\"         (string) Raw data for transaction\n"
            "}\n"

            "\nExamples:\n"
            + HelpExampleCli("gettransaction", "\"1075db55d416d3ca199f55b6084e2115b9345e16c5cf302fc80e9d5fbf5d48d\"")
            + HelpExampleCli("gettransaction", "\"1075db55d416d3ca199f55b6084e2115b9345e16c5cf302fc80e9d5fbf5d48d\" true")
            + HelpExampleRpc("gettransaction", "\"1075db55d416d3ca199f55b6084e2115b9345e16c5cf302fc80e9d5fbf5d48d\"")
        );

    LOCK2(cs_main, pwalletMain->cs_wallet);

    uint256 hash;
    hash.SetHex(params[0].get_str());

    isminefilter filter = ISMINE_SPENDABLE;
    if(params.size() > 1)
        if(params[1].get_bool())
            filter = filter | ISMINE_WATCH_ONLY;

    UniValue entry(UniValue::VOBJ);
    if (!pwalletMain->mapWallet.count(hash))
        throw JSONRPCError(RPC_INVALID_ADDRESS_OR_KEY, "Invalid or non-wallet transaction id");
    const CWalletTx& wtx = pwalletMain->mapWallet[hash];

    CAmount nCredit = wtx.GetCredit(filter);
    CAmount nDebit = wtx.GetDebit(filter);
    CAmount nNet = nCredit - nDebit;
    CAmount nFee = (wtx.IsFromMe(filter) ? wtx.GetValueOut() - nDebit : 0);

    entry.push_back(Pair("amount", ValueFromAmount(nNet - nFee)));
    if (wtx.IsFromMe(filter))
        entry.push_back(Pair("fee", ValueFromAmount(nFee)));

    WalletTxToJSON(wtx, entry);

    UniValue details(UniValue::VARR);
    ListTransactions(wtx, "*", 0, false, details, filter);
    entry.push_back(Pair("details", details));

    string strHex = EncodeHexTx(static_cast<CTransaction>(wtx));
    entry.push_back(Pair("hex", strHex));

    return entry;
}


UniValue backupwallet(const UniValue& params, bool fHelp)
{
    if (!EnsureWalletIsAvailable(fHelp))
        return NullUniValue;

    if (fHelp || params.size() != 1)
        throw runtime_error(
            "backupwallet \"destination\"\n"
            "\nSafely copies wallet.dat to destination filename\n"
            "\nArguments:\n"
            "1. \"destination\"   (string, required) The destination filename, saved in the directory set by -exportdir option.\n"
            "\nResult:\n"
            "\"path\"             (string) The full path of the destination file\n"
            "\nExamples:\n"
            + HelpExampleCli("backupwallet", "\"backupdata\"")
            + HelpExampleRpc("backupwallet", "\"backupdata\"")
        );

    LOCK2(cs_main, pwalletMain->cs_wallet);

    boost::filesystem::path exportdir;
    try {
        exportdir = GetExportDir();
    } catch (const std::runtime_error& e) {
        throw JSONRPCError(RPC_INTERNAL_ERROR, e.what());
    }
    if (exportdir.empty()) {
        throw JSONRPCError(RPC_WALLET_ERROR, "Cannot backup wallet until the -exportdir option has been set");
    }
    std::string unclean = params[0].get_str();
    std::string clean = SanitizeFilename(unclean);
    if (clean.compare(unclean) != 0) {
        throw JSONRPCError(RPC_WALLET_ERROR, strprintf("Filename is invalid as only alphanumeric characters are allowed.  Try '%s' instead.", clean));
    }
    boost::filesystem::path exportfilepath = exportdir / clean;

    if (!BackupWallet(*pwalletMain, exportfilepath.string()))
        throw JSONRPCError(RPC_WALLET_ERROR, "Error: Wallet backup failed!");

    return exportfilepath.string();
}


UniValue keypoolrefill(const UniValue& params, bool fHelp)
{
    if (!EnsureWalletIsAvailable(fHelp))
        return NullUniValue;

    if (fHelp || params.size() > 1)
        throw runtime_error(
            "keypoolrefill ( newsize )\n"
            "\nFills the keypool."
            + HelpRequiringPassphrase() + "\n"
            "\nArguments\n"
            "1. newsize     (numeric, optional, default=100) The new keypool size\n"
            "\nExamples:\n"
            + HelpExampleCli("keypoolrefill", "")
            + HelpExampleRpc("keypoolrefill", "")
        );

    LOCK2(cs_main, pwalletMain->cs_wallet);

    // 0 is interpreted by TopUpKeyPool() as the default keypool size given by -keypool
    unsigned int kpSize = 0;
    if (params.size() > 0) {
        if (params[0].get_int() < 0)
            throw JSONRPCError(RPC_INVALID_PARAMETER, "Invalid parameter, expected valid size.");
        kpSize = (unsigned int)params[0].get_int();
    }

    EnsureWalletIsUnlocked();
    pwalletMain->TopUpKeyPool(kpSize);

    if (pwalletMain->GetKeyPoolSize() < kpSize)
        throw JSONRPCError(RPC_WALLET_ERROR, "Error refreshing keypool.");

    return NullUniValue;
}


static void LockWallet(CWallet* pWallet)
{
    LOCK(cs_nWalletUnlockTime);
    nWalletUnlockTime = 0;
    pWallet->Lock();
}

UniValue walletpassphrase(const UniValue& params, bool fHelp)
{
    if (!EnsureWalletIsAvailable(fHelp))
        return NullUniValue;

    if (pwalletMain->IsCrypted() && (fHelp || params.size() != 2))
        throw runtime_error(
            "walletpassphrase \"passphrase\" timeout\n"
            "\nStores the wallet decryption key in memory for 'timeout' seconds.\n"
            "This is needed prior to performing transactions related to private keys such as sending " + strprintf("%s",komodo_chainname()) + "\n"
            "\nArguments:\n"
            "1. \"passphrase\"     (string, required) The wallet passphrase\n"
            "2. timeout            (numeric, required) The time to keep the decryption key in seconds.\n"
            "\nNote:\n"
            "Issuing the walletpassphrase command while the wallet is already unlocked will set a new unlock\n"
            "time that overrides the old one.\n"
            "\nExamples:\n"
            "\nunlock the wallet for 60 seconds\n"
            + HelpExampleCli("walletpassphrase", "\"my pass phrase\" 60") +
            "\nLock the wallet again (before 60 seconds)\n"
            + HelpExampleCli("walletlock", "") +
            "\nAs json rpc call\n"
            + HelpExampleRpc("walletpassphrase", "\"my pass phrase\", 60")
        );

    LOCK2(cs_main, pwalletMain->cs_wallet);

    if (fHelp)
        return true;
    if (!pwalletMain->IsCrypted())
        throw JSONRPCError(RPC_WALLET_WRONG_ENC_STATE, "Error: running with an unencrypted wallet, but walletpassphrase was called.");

    // Note that the walletpassphrase is stored in params[0] which is not mlock()ed
    SecureString strWalletPass;
    strWalletPass.reserve(100);
    // TODO: get rid of this .c_str() by implementing SecureString::operator=(std::string)
    // Alternately, find a way to make params[0] mlock()'d to begin with.
    strWalletPass = params[0].get_str().c_str();

    if (strWalletPass.length() > 0)
    {
        if (!pwalletMain->Unlock(strWalletPass))
            throw JSONRPCError(RPC_WALLET_PASSPHRASE_INCORRECT, "Error: The wallet passphrase entered was incorrect.");
    }
    else
        throw runtime_error(
            "walletpassphrase <passphrase> <timeout>\n"
            "Stores the wallet decryption key in memory for <timeout> seconds.");

    // No need to check return values, because the wallet was unlocked above
    pwalletMain->UpdateNullifierNoteMap();
    pwalletMain->TopUpKeyPool();

    int64_t nSleepTime = params[1].get_int64();
    LOCK(cs_nWalletUnlockTime);
    nWalletUnlockTime = GetTime() + nSleepTime;
    RPCRunLater("lockwallet", boost::bind(LockWallet, pwalletMain), nSleepTime);

    return NullUniValue;
}


UniValue walletpassphrasechange(const UniValue& params, bool fHelp)
{
    if (!EnsureWalletIsAvailable(fHelp))
        return NullUniValue;

    if (pwalletMain->IsCrypted() && (fHelp || params.size() != 2))
        throw runtime_error(
            "walletpassphrasechange \"oldpassphrase\" \"newpassphrase\"\n"
            "\nChanges the wallet passphrase from 'oldpassphrase' to 'newpassphrase'.\n"
            "\nArguments:\n"
            "1. \"oldpassphrase\"      (string) The current passphrase\n"
            "2. \"newpassphrase\"      (string) The new passphrase\n"
            "\nExamples:\n"
            + HelpExampleCli("walletpassphrasechange", "\"old one\" \"new one\"")
            + HelpExampleRpc("walletpassphrasechange", "\"old one\", \"new one\"")
        );

    LOCK2(cs_main, pwalletMain->cs_wallet);

    if (fHelp)
        return true;
    if (!pwalletMain->IsCrypted())
        throw JSONRPCError(RPC_WALLET_WRONG_ENC_STATE, "Error: running with an unencrypted wallet, but walletpassphrasechange was called.");

    // TODO: get rid of these .c_str() calls by implementing SecureString::operator=(std::string)
    // Alternately, find a way to make params[0] mlock()'d to begin with.
    SecureString strOldWalletPass;
    strOldWalletPass.reserve(100);
    strOldWalletPass = params[0].get_str().c_str();

    SecureString strNewWalletPass;
    strNewWalletPass.reserve(100);
    strNewWalletPass = params[1].get_str().c_str();

    if (strOldWalletPass.length() < 1 || strNewWalletPass.length() < 1)
        throw runtime_error(
            "walletpassphrasechange <oldpassphrase> <newpassphrase>\n"
            "Changes the wallet passphrase from <oldpassphrase> to <newpassphrase>.");

    if (!pwalletMain->ChangeWalletPassphrase(strOldWalletPass, strNewWalletPass))
        throw JSONRPCError(RPC_WALLET_PASSPHRASE_INCORRECT, "Error: The wallet passphrase entered was incorrect.");

    return NullUniValue;
}


UniValue walletlock(const UniValue& params, bool fHelp)
{
    if (!EnsureWalletIsAvailable(fHelp))
        return NullUniValue;

    if (pwalletMain->IsCrypted() && (fHelp || params.size() != 0))
        throw runtime_error(
            "walletlock\n"
            "\nRemoves the wallet encryption key from memory, locking the wallet.\n"
            "After calling this method, you will need to call walletpassphrase again\n"
            "before being able to call any methods which require the wallet to be unlocked.\n"
            "\nExamples:\n"
            "\nSet the passphrase for 2 minutes to perform a transaction\n"
            + HelpExampleCli("walletpassphrase", "\"my pass phrase\" 120") +
            "\nPerform a send (requires passphrase set)\n"
            + HelpExampleCli("sendtoaddress", "\"RD6GgnrMpPaTSMn8vai6yiGA7mN4QGPV\" 1.0") +
            "\nClear the passphrase since we are done before 2 minutes is up\n"
            + HelpExampleCli("walletlock", "") +
            "\nAs json rpc call\n"
            + HelpExampleRpc("walletlock", "")
        );

    LOCK2(cs_main, pwalletMain->cs_wallet);

    if (fHelp)
        return true;
    if (!pwalletMain->IsCrypted())
        throw JSONRPCError(RPC_WALLET_WRONG_ENC_STATE, "Error: running with an unencrypted wallet, but walletlock was called.");

    {
        LOCK(cs_nWalletUnlockTime);
        pwalletMain->Lock();
        nWalletUnlockTime = 0;
    }

    return NullUniValue;
}

int32_t komodo_acpublic(uint32_t tiptime);

UniValue encryptwallet(const UniValue& params, bool fHelp)
{
    if (!EnsureWalletIsAvailable(fHelp))
        return NullUniValue;

    string enableArg = "developerencryptwallet";
    int32_t flag = (komodo_acpublic(0) || ASSETCHAINS_SYMBOL[0] == 0);
    auto fEnableWalletEncryption = fExperimentalMode && GetBoolArg("-" + enableArg, flag);

    std::string strWalletEncryptionDisabledMsg = "";
    if (!fEnableWalletEncryption) {
        strWalletEncryptionDisabledMsg = experimentalDisabledHelpMsg("encryptwallet", enableArg);
    }

    if (!pwalletMain->IsCrypted() && (fHelp || params.size() != 1))
        throw runtime_error(
            "encryptwallet \"passphrase\"\n"
            + strWalletEncryptionDisabledMsg +
            "\nEncrypts the wallet with 'passphrase'. This is for first time encryption.\n"
            "After this, any calls that interact with private keys such as sending or signing \n"
            "will require the passphrase to be set prior the making these calls.\n"
            "Use the walletpassphrase call for this, and then walletlock call.\n"
            "If the wallet is already encrypted, use the walletpassphrasechange call.\n"
            "Note that this will shutdown the server.\n"
            "\nArguments:\n"
            "1. \"passphrase\"    (string) The pass phrase to encrypt the wallet with. It must be at least 1 character, but should be long.\n"
            "\nExamples:\n"
            "\nEncrypt you wallet\n"
            + HelpExampleCli("encryptwallet", "\"my pass phrase\"") +
            "\nNow set the passphrase to use the wallet, such as for signing or sending " + strprintf("%s",komodo_chainname()) + "\n"
            + HelpExampleCli("walletpassphrase", "\"my pass phrase\"") +
            "\nNow we can so something like sign\n"
            + HelpExampleCli("signmessage", "\"" + strprintf("%s",komodo_chainname()) + "_address\" \"test message\"") +
            "\nNow lock the wallet again by removing the passphrase\n"
            + HelpExampleCli("walletlock", "") +
            "\nAs a json rpc call\n"
            + HelpExampleRpc("encryptwallet", "\"my pass phrase\"")
        );

    LOCK2(cs_main, pwalletMain->cs_wallet);

    if (fHelp)
        return true;
    if (!fEnableWalletEncryption) {
        throw JSONRPCError(RPC_WALLET_ENCRYPTION_FAILED, "Error: wallet encryption is disabled.");
    }
    if (pwalletMain->IsCrypted())
        throw JSONRPCError(RPC_WALLET_WRONG_ENC_STATE, "Error: running with an encrypted wallet, but encryptwallet was called.");

    // TODO: get rid of this .c_str() by implementing SecureString::operator=(std::string)
    // Alternately, find a way to make params[0] mlock()'d to begin with.
    SecureString strWalletPass;
    strWalletPass.reserve(100);
    strWalletPass = params[0].get_str().c_str();

    if (strWalletPass.length() < 1)
        throw runtime_error(
            "encryptwallet <passphrase>\n"
            "Encrypts the wallet with <passphrase>.");

    if (!pwalletMain->EncryptWallet(strWalletPass))
        throw JSONRPCError(RPC_WALLET_ENCRYPTION_FAILED, "Error: Failed to encrypt the wallet.");

    // BDB seems to have a bad habit of writing old data into
    // slack space in .dat files; that is bad if the old data is
    // unencrypted private keys. So:
    StartShutdown();
    return "wallet encrypted; Komodo server stopping, restart to run with encrypted wallet. The keypool has been flushed, you need to make a new backup.";
}

UniValue lockunspent(const UniValue& params, bool fHelp)
{
    if (!EnsureWalletIsAvailable(fHelp))
        return NullUniValue;

    if (fHelp || params.size() < 1 || params.size() > 2)
        throw runtime_error(
            "lockunspent unlock [{\"txid\":\"txid\",\"vout\":n},...]\n"
            "\nUpdates list of temporarily unspendable outputs.\n"
            "Temporarily lock (unlock=false) or unlock (unlock=true) specified transaction outputs.\n"
            "A locked transaction output will not be chosen by automatic coin selection, when spending " + strprintf("%s",komodo_chainname()) + ".\n"
            "Locks are stored in memory only. Nodes start with zero locked outputs, and the locked output list\n"
            "is always cleared (by virtue of process exit) when a node stops or fails.\n"
            "Also see the listunspent call\n"
            "\nArguments:\n"
            "1. unlock            (boolean, required) Whether to unlock (true) or lock (false) the specified transactions\n"
            "2. \"transactions\"  (string, required) A json array of objects. Each object the txid (string) vout (numeric)\n"
            "     [           (json array of json objects)\n"
            "       {\n"
            "         \"txid\":\"id\",    (string) The transaction id\n"
            "         \"vout\": n         (numeric) The output number\n"
            "       }\n"
            "       ,...\n"
            "     ]\n"

            "\nResult:\n"
            "true|false    (boolean) Whether the command was successful or not\n"

            "\nExamples:\n"
            "\nList the unspent transactions\n"
            + HelpExampleCli("listunspent", "") +
            "\nLock an unspent transaction\n"
            + HelpExampleCli("lockunspent", "false \"[{\\\"txid\\\":\\\"a08e6907dbbd3d809776dbfc5d82e371b764ed838b5655e72f463568df1aadf0\\\",\\\"vout\\\":1}]\"") +
            "\nList the locked transactions\n"
            + HelpExampleCli("listlockunspent", "") +
            "\nUnlock the transaction again\n"
            + HelpExampleCli("lockunspent", "true \"[{\\\"txid\\\":\\\"a08e6907dbbd3d809776dbfc5d82e371b764ed838b5655e72f463568df1aadf0\\\",\\\"vout\\\":1}]\"") +
            "\nAs a json rpc call\n"
            + HelpExampleRpc("lockunspent", "false, \"[{\\\"txid\\\":\\\"a08e6907dbbd3d809776dbfc5d82e371b764ed838b5655e72f463568df1aadf0\\\",\\\"vout\\\":1}]\"")
        );

    LOCK2(cs_main, pwalletMain->cs_wallet);

    if (params.size() == 1)
        RPCTypeCheck(params, boost::assign::list_of(UniValue::VBOOL));
    else
        RPCTypeCheck(params, boost::assign::list_of(UniValue::VBOOL)(UniValue::VARR));

    bool fUnlock = params[0].get_bool();

    if (params.size() == 1) {
        if (fUnlock)
            pwalletMain->UnlockAllCoins();
        return true;
    }

    UniValue outputs = params[1].get_array();
    for (size_t idx = 0; idx < outputs.size(); idx++) {
        const UniValue& output = outputs[idx];
        if (!output.isObject())
            throw JSONRPCError(RPC_INVALID_PARAMETER, "Invalid parameter, expected object");
        const UniValue& o = output.get_obj();

        RPCTypeCheckObj(o, boost::assign::map_list_of("txid", UniValue::VSTR)("vout", UniValue::VNUM));

        string txid = find_value(o, "txid").get_str();
        if (!IsHex(txid))
            throw JSONRPCError(RPC_INVALID_PARAMETER, "Invalid parameter, expected hex txid");

        int nOutput = find_value(o, "vout").get_int();
        if (nOutput < 0)
            throw JSONRPCError(RPC_INVALID_PARAMETER, "Invalid parameter, vout must be positive");

        COutPoint outpt(uint256S(txid), nOutput);

        if (fUnlock)
            pwalletMain->UnlockCoin(outpt);
        else
            pwalletMain->LockCoin(outpt);
    }

    return true;
}

UniValue listlockunspent(const UniValue& params, bool fHelp)
{
    if (!EnsureWalletIsAvailable(fHelp))
        return NullUniValue;

    if (fHelp || params.size() > 0)
        throw runtime_error(
            "listlockunspent\n"
            "\nReturns list of temporarily unspendable outputs.\n"
            "See the lockunspent call to lock and unlock transactions for spending.\n"
            "\nResult:\n"
            "[\n"
            "  {\n"
            "    \"txid\" : \"transactionid\",     (string) The transaction id locked\n"
            "    \"vout\" : n                      (numeric) The vout value\n"
            "  }\n"
            "  ,...\n"
            "]\n"
            "\nExamples:\n"
            "\nList the unspent transactions\n"
            + HelpExampleCli("listunspent", "") +
            "\nLock an unspent transaction\n"
            + HelpExampleCli("lockunspent", "false \"[{\\\"txid\\\":\\\"a08e6907dbbd3d809776dbfc5d82e371b764ed838b5655e72f463568df1aadf0\\\",\\\"vout\\\":1}]\"") +
            "\nList the locked transactions\n"
            + HelpExampleCli("listlockunspent", "") +
            "\nUnlock the transaction again\n"
            + HelpExampleCli("lockunspent", "true \"[{\\\"txid\\\":\\\"a08e6907dbbd3d809776dbfc5d82e371b764ed838b5655e72f463568df1aadf0\\\",\\\"vout\\\":1}]\"") +
            "\nAs a json rpc call\n"
            + HelpExampleRpc("listlockunspent", "")
        );

    LOCK2(cs_main, pwalletMain->cs_wallet);

    vector<COutPoint> vOutpts;
    pwalletMain->ListLockedCoins(vOutpts);

    UniValue ret(UniValue::VARR);

    BOOST_FOREACH(COutPoint &outpt, vOutpts) {
        UniValue o(UniValue::VOBJ);

        o.push_back(Pair("txid", outpt.hash.GetHex()));
        o.push_back(Pair("vout", (int)outpt.n));
        ret.push_back(o);
    }

    return ret;
}

UniValue settxfee(const UniValue& params, bool fHelp)
{
    if (!EnsureWalletIsAvailable(fHelp))
        return NullUniValue;

    if (fHelp || params.size() < 1 || params.size() > 1)
        throw runtime_error(
            "settxfee amount\n"
            "\nSet the transaction fee per kB.\n"
            "\nArguments:\n"
            "1. amount         (numeric, required) The transaction fee in " + strprintf("%s",komodo_chainname()) + "/kB rounded to the nearest 0.00000001\n"
            "\nResult\n"
            "true|false        (boolean) Returns true if successful\n"
            "\nExamples:\n"
            + HelpExampleCli("settxfee", "0.00001")
            + HelpExampleRpc("settxfee", "0.00001")
        );

    LOCK2(cs_main, pwalletMain->cs_wallet);

    // Amount
    CAmount nAmount = AmountFromValue(params[0]);

    payTxFee = CFeeRate(nAmount, 1000);
    return true;
}

UniValue getwalletinfo(const UniValue& params, bool fHelp)
{
    if (!EnsureWalletIsAvailable(fHelp))
        return NullUniValue;

    if (fHelp || params.size() != 0)
        throw runtime_error(
            "getwalletinfo\n"
            "Returns an object containing various wallet state info.\n"
            "\nResult:\n"
            "{\n"
            "  \"walletversion\": xxxxx,     (numeric) the wallet version\n"
            "  \"balance\": xxxxxxx,         (numeric) the total confirmed balance of the wallet in " + strprintf("%s",komodo_chainname()) + "\n"
            "  \"unconfirmed_balance\": xxx, (numeric) the total unconfirmed balance of the wallet in " + strprintf("%s",komodo_chainname()) + "\n"
            "  \"immature_balance\": xxxxxx, (numeric) the total immature balance of the wallet in " + strprintf("%s",komodo_chainname()) + "\n"
            "  \"txcount\": xxxxxxx,         (numeric) the total number of transactions in the wallet\n"
            "  \"keypoololdest\": xxxxxx,    (numeric) the timestamp (seconds since GMT epoch) of the oldest pre-generated key in the key pool\n"
            "  \"keypoolsize\": xxxx,        (numeric) how many new keys are pre-generated\n"
            "  \"unlocked_until\": ttt,      (numeric) the timestamp in seconds since epoch (midnight Jan 1 1970 GMT) that the wallet is unlocked for transfers, or 0 if the wallet is locked\n"
            "  \"paytxfee\": x.xxxx,         (numeric) the transaction fee configuration, set in " + CURRENCY_UNIT + "/kB\n"
            "  \"seedfp\": \"uint256\",        (string) the BLAKE2b-256 hash of the HD seed\n"
            "}\n"
            "\nExamples:\n"
            + HelpExampleCli("getwalletinfo", "")
            + HelpExampleRpc("getwalletinfo", "")
        );

    LOCK2(cs_main, pwalletMain->cs_wallet);

    UniValue obj(UniValue::VOBJ);
    obj.push_back(Pair("walletversion", pwalletMain->GetVersion()));
    obj.push_back(Pair("balance",       ValueFromAmount(pwalletMain->GetBalance())));
    obj.push_back(Pair("unconfirmed_balance", ValueFromAmount(pwalletMain->GetUnconfirmedBalance())));
    obj.push_back(Pair("immature_balance",    ValueFromAmount(pwalletMain->GetImmatureBalance())));
    obj.push_back(Pair("txcount",       (int)pwalletMain->mapWallet.size()));
    obj.push_back(Pair("keypoololdest", pwalletMain->GetOldestKeyPoolTime()));
    obj.push_back(Pair("keypoolsize",   (int)pwalletMain->GetKeyPoolSize()));
    if (pwalletMain->IsCrypted())
        obj.push_back(Pair("unlocked_until", nWalletUnlockTime));
    obj.push_back(Pair("paytxfee",      ValueFromAmount(payTxFee.GetFeePerK())));
    uint256 seedFp = pwalletMain->GetHDChain().seedFp;
    if (!seedFp.IsNull())
         obj.push_back(Pair("seedfp", seedFp.GetHex()));
    return obj;
}

UniValue resendwallettransactions(const UniValue& params, bool fHelp)
{
    if (!EnsureWalletIsAvailable(fHelp))
        return NullUniValue;

    if (fHelp || params.size() != 0)
        throw runtime_error(
            "resendwallettransactions\n"
            "Immediately re-broadcast unconfirmed wallet transactions to all peers.\n"
            "Intended only for testing; the wallet code periodically re-broadcasts\n"
            "automatically.\n"
            "Returns array of transaction ids that were re-broadcast.\n"
            );

    LOCK2(cs_main, pwalletMain->cs_wallet);

    std::vector<uint256> txids = pwalletMain->ResendWalletTransactionsBefore(GetTime());
    UniValue result(UniValue::VARR);
    BOOST_FOREACH(const uint256& txid, txids)
    {
        result.push_back(txid.ToString());
    }
    return result;
}

UniValue listunspent(const UniValue& params, bool fHelp)
{
    if (!EnsureWalletIsAvailable(fHelp))
        return NullUniValue;

    if (fHelp || params.size() > 3)
        throw runtime_error(
            "listunspent ( minconf maxconf  [\"address\",...] )\n"
            "\nReturns array of unspent transaction outputs\n"
            "with between minconf and maxconf (inclusive) confirmations.\n"
            "Optionally filter to only include txouts paid to specified addresses.\n"
            "Results are an array of Objects, each of which has:\n"
            "{txid, vout, scriptPubKey, amount, confirmations}\n"
            "\nArguments:\n"
            "1. minconf          (numeric, optional, default=1) The minimum confirmations to filter\n"
            "2. maxconf          (numeric, optional, default=9999999) The maximum confirmations to filter\n"
            "3. \"addresses\"    (string) A json array of " + strprintf("%s",komodo_chainname()) + " addresses to filter\n"
            "    [\n"
            "      \"address\"   (string) " + strprintf("%s",komodo_chainname()) + " address\n"
            "      ,...\n"
            "    ]\n"
            "\nResult\n"
            "[                   (array of json object)\n"
            "  {\n"
            "    \"txid\" : \"txid\",          (string) the transaction id \n"
            "    \"vout\" : n,               (numeric) the vout value\n"
            "    \"generated\" : true|false  (boolean) true if txout is a coinbase transaction output\n"
            "    \"address\" : \"address\",    (string) the Zcash address\n"
            "    \"account\" : \"account\",    (string) DEPRECATED. The associated account, or \"\" for the default account\n"
            "    \"scriptPubKey\" : \"key\",   (string) the script key\n"
            "    \"amount\" : x.xxx,         (numeric) the transaction amount in " + CURRENCY_UNIT + "\n"
            "    \"confirmations\" : n,      (numeric) The number of confirmations\n"
            "    \"redeemScript\" : n        (string) The redeemScript if scriptPubKey is P2SH\n"
            "    \"spendable\" : xxx         (bool) Whether we have the private keys to spend this output\n"
            "  }\n"
            "  ,...\n"
            "]\n"

            "\nExamples\n"
            + HelpExampleCli("listunspent", "")
            + HelpExampleCli("listunspent", "6 9999999 \"[\\\"RD6GgnrMpPaTSMn8vai6yiGA7mN4QGPV\\\",\\\"RD6GgnrMpPaTSMn8vai6yiGA7mN4QGPV\\\"]\"")
            + HelpExampleRpc("listunspent", "6, 9999999 \"[\\\"RD6GgnrMpPaTSMn8vai6yiGA7mN4QGPV\\\",\\\"RD6GgnrMpPaTSMn8vai6yiGA7mN4QGPV\\\"]\"")
        );

    RPCTypeCheck(params, boost::assign::list_of(UniValue::VNUM)(UniValue::VNUM)(UniValue::VARR));

    int nMinDepth = 1;
    if (params.size() > 0)
        nMinDepth = params[0].get_int();

    int nMaxDepth = 9999999;
    if (params.size() > 1)
        nMaxDepth = params[1].get_int();

    std::set<CTxDestination> destinations;
    if (params.size() > 2) {
        UniValue inputs = params[2].get_array();
        for (size_t idx = 0; idx < inputs.size(); idx++) {
            const UniValue& input = inputs[idx];
            CTxDestination dest = DecodeDestination(input.get_str());
            if (!IsValidDestination(dest)) {
                throw JSONRPCError(RPC_INVALID_ADDRESS_OR_KEY, std::string("Invalid Zcash address: ") + input.get_str());
            }
            if (!destinations.insert(dest).second) {
                throw JSONRPCError(RPC_INVALID_PARAMETER, std::string("Invalid parameter, duplicated address: ") + input.get_str());
            }
        }
    }

    UniValue results(UniValue::VARR);
    vector<COutput> vecOutputs;
    assert(pwalletMain != NULL);
    LOCK2(cs_main, pwalletMain->cs_wallet);
    pwalletMain->AvailableCoins(vecOutputs, false, NULL, true);
    BOOST_FOREACH(const COutput& out, vecOutputs) {
        if (out.nDepth < nMinDepth || out.nDepth > nMaxDepth)
            continue;

        CTxDestination address;
        const CScript& scriptPubKey = out.tx->vout[out.i].scriptPubKey;
        bool fValidAddress = ExtractDestination(scriptPubKey, address);

        if (destinations.size() && (!fValidAddress || !destinations.count(address)))
            continue;

        CAmount nValue = out.tx->vout[out.i].nValue;
        const CScript& pk = out.tx->vout[out.i].scriptPubKey;
        UniValue entry(UniValue::VOBJ); int32_t txheight = 0;
        entry.push_back(Pair("txid", out.tx->GetHash().GetHex()));
        entry.push_back(Pair("vout", out.i));
        entry.push_back(Pair("generated", out.tx->IsCoinBase()));

        if (fValidAddress) {
            entry.push_back(Pair("address", EncodeDestination(address)));

            if (pwalletMain->mapAddressBook.count(address))
                entry.push_back(Pair("account", pwalletMain->mapAddressBook[address].name));

            if (scriptPubKey.IsPayToScriptHash()) {
                const CScriptID& hash = boost::get<CScriptID>(address);
                CScript redeemScript;
                if (pwalletMain->GetCScript(hash, redeemScript))
                    entry.push_back(Pair("redeemScript", HexStr(redeemScript.begin(), redeemScript.end())));
            }
        }
        entry.push_back(Pair("amount", ValueFromAmount(nValue)));
        if ( out.tx->nLockTime != 0 )
        {
            BlockMap::iterator it = mapBlockIndex.find(pcoinsTip->GetBestBlock());
            CBlockIndex *tipindex,*pindex = it->second;
            uint64_t interest; uint32_t locktime;
            if ( pindex != 0 && (tipindex= chainActive.LastTip()) != 0 )
            {
                interest = komodo_accrued_interest(&txheight,&locktime,out.tx->GetHash(),out.i,0,nValue,(int32_t)tipindex->GetHeight());
                //interest = komodo_interest(txheight,nValue,out.tx->nLockTime,tipindex->nTime);
                entry.push_back(Pair("interest",ValueFromAmount(interest)));
            }
            //fprintf(stderr,"nValue %.8f pindex.%p tipindex.%p locktime.%u txheight.%d pindexht.%d\n",(double)nValue/COIN,pindex,chainActive.LastTip(),locktime,txheight,pindex->GetHeight());
        }
        else if ( chainActive.LastTip() != 0 )
            txheight = (chainActive.LastTip()->GetHeight() - out.nDepth - 1);
        entry.push_back(Pair("scriptPubKey", HexStr(scriptPubKey.begin(), scriptPubKey.end())));
        entry.push_back(Pair("rawconfirmations",out.nDepth));
        entry.push_back(Pair("confirmations",komodo_dpowconfs(txheight,out.nDepth)));
        entry.push_back(Pair("spendable", out.fSpendable));
        results.push_back(entry);
    }
    return results;
}

uint64_t komodo_interestsum()
{
#ifdef ENABLE_WALLET
    if ( ASSETCHAINS_SYMBOL[0] == 0 && GetBoolArg("-disablewallet", false) == 0 )
    {
        uint64_t interest,sum = 0; int32_t txheight; uint32_t locktime;
        vector<COutput> vecOutputs;
        assert(pwalletMain != NULL);
        LOCK2(cs_main, pwalletMain->cs_wallet);
        pwalletMain->AvailableCoins(vecOutputs, false, NULL, true);
        BOOST_FOREACH(const COutput& out,vecOutputs)
        {
            CAmount nValue = out.tx->vout[out.i].nValue;
            if ( out.tx->nLockTime != 0 && out.fSpendable != 0 )
            {
                BlockMap::iterator it = mapBlockIndex.find(pcoinsTip->GetBestBlock());
                CBlockIndex *tipindex,*pindex = it->second;
                if ( pindex != 0 && (tipindex= chainActive.LastTip()) != 0 )
                {
                    interest = komodo_accrued_interest(&txheight,&locktime,out.tx->GetHash(),out.i,0,nValue,(int32_t)tipindex->GetHeight());
                    //interest = komodo_interest(pindex->GetHeight(),nValue,out.tx->nLockTime,tipindex->nTime);
                    sum += interest;
                }
            }
        }
        KOMODO_INTERESTSUM = sum;
        KOMODO_WALLETBALANCE = pwalletMain->GetBalance();
        return(sum);
    }
#endif
    return(0);
}


UniValue z_listunspent(const UniValue& params, bool fHelp)
{
    if (!EnsureWalletIsAvailable(fHelp))
        return NullUniValue;

    if (fHelp || params.size() > 4)
        throw runtime_error(
            "z_listunspent ( minconf maxconf includeWatchonly [\"zaddr\",...] )\n"
            "\nReturns array of unspent shielded notes with between minconf and maxconf (inclusive) confirmations.\n"
            "Optionally filter to only include notes sent to specified addresses.\n"
            "When minconf is 0, unspent notes with zero confirmations are returned, even though they are not immediately spendable.\n"
            "Results are an array of Objects, each of which has:\n"
            "{txid, jsindex, jsoutindex, confirmations, address, amount, memo} (Sprout)\n"
            "{txid, outindex, confirmations, address, amount, memo} (Sapling)\n"
            "\nArguments:\n"
            "1. minconf          (numeric, optional, default=1) The minimum confirmations to filter\n"
            "2. maxconf          (numeric, optional, default=9999999) The maximum confirmations to filter\n"
            "3. includeWatchonly (bool, optional, default=false) Also include watchonly addresses (see 'z_importviewingkey')\n"
            "4. \"addresses\"      (string) A json array of zaddrs (both Sprout and Sapling) to filter on.  Duplicate addresses not allowed.\n"
            "    [\n"
            "      \"address\"     (string) zaddr\n"
            "      ,...\n"
            "    ]\n"
            "\nResult\n"
            "[                             (array of json object)\n"
            "  {\n"
            "    \"txid\" : \"txid\",          (string) the transaction id \n"
            "    \"jsindex\" : n             (numeric) the joinsplit index\n"
            "    \"jsoutindex\" (sprout) : n          (numeric) the output index of the joinsplit\n"
            "    \"outindex\" (sapling) : n          (numeric) the output index\n"
            "    \"confirmations\" : n       (numeric) the number of confirmations\n"
            "    \"spendable\" : true|false  (boolean) true if note can be spent by wallet, false if note has zero confirmations, false if address is watchonly\n"
            "    \"address\" : \"address\",    (string) the shielded address\n"
            "    \"amount\": xxxxx,          (numeric) the amount of value in the note\n"
            "    \"memo\": xxxxx,            (string) hexademical string representation of memo field\n"
            "    \"change\": true|false,     (boolean) true if the address that received the note is also one of the sending addresses\n"
            "  }\n"
            "  ,...\n"
            "]\n"

            "\nExamples\n"
            + HelpExampleCli("z_listunspent", "")
            + HelpExampleCli("z_listunspent", "6 9999999 false \"[\\\"zs14d8tc0hl9q0vg5l28uec5vk6sk34fkj2n8s7jalvw5fxpy6v39yn4s2ga082lymrkjk0x2nqg37\\\",\\\"zs14d8tc0hl9q0vg5l28uec5vk6sk34fkj2n8s7jalvw5fxpy6v39yn4s2ga082lymrkjk0x2nqg37\\\"]\"")
            + HelpExampleRpc("z_listunspent", "6 9999999 false \"[\\\"zs14d8tc0hl9q0vg5l28uec5vk6sk34fkj2n8s7jalvw5fxpy6v39yn4s2ga082lymrkjk0x2nqg37\\\",\\\"zs14d8tc0hl9q0vg5l28uec5vk6sk34fkj2n8s7jalvw5fxpy6v39yn4s2ga082lymrkjk0x2nqg37\\\"]\"")
        );

    RPCTypeCheck(params, boost::assign::list_of(UniValue::VNUM)(UniValue::VNUM)(UniValue::VBOOL)(UniValue::VARR));

    int nMinDepth = 1;
    if (params.size() > 0) {
        nMinDepth = params[0].get_int();
    }
    if (nMinDepth < 0) {
        throw JSONRPCError(RPC_INVALID_PARAMETER, "Minimum number of confirmations cannot be less than 0");
    }

    int nMaxDepth = 9999999;
    if (params.size() > 1) {
        nMaxDepth = params[1].get_int();
    }
    if (nMaxDepth < nMinDepth) {
        throw JSONRPCError(RPC_INVALID_PARAMETER, "Maximum number of confirmations must be greater or equal to the minimum number of confirmations");
    }

    std::set<libzcash::PaymentAddress> zaddrs = {};

    bool fIncludeWatchonly = false;
    if (params.size() > 2) {
        fIncludeWatchonly = params[2].get_bool();
    }

    LOCK2(cs_main, pwalletMain->cs_wallet);

    // User has supplied zaddrs to filter on
    if (params.size() > 3) {
        UniValue addresses = params[3].get_array();
        if (addresses.size()==0)
            throw JSONRPCError(RPC_INVALID_PARAMETER, "Invalid parameter, addresses array is empty.");

        // Keep track of addresses to spot duplicates
        set<std::string> setAddress;

        // Sources
        for (const UniValue& o : addresses.getValues()) {
            if (!o.isStr()) {
                throw JSONRPCError(RPC_INVALID_PARAMETER, "Invalid parameter, expected string");
            }
            string address = o.get_str();
            auto zaddr = DecodePaymentAddress(address);
            if (!IsValidPaymentAddress(zaddr)) {
                throw JSONRPCError(RPC_INVALID_PARAMETER, string("Invalid parameter, address is not a valid zaddr: ") + address);
            }
            auto hasSpendingKey = boost::apply_visitor(HaveSpendingKeyForPaymentAddress(pwalletMain), zaddr);
            if (!fIncludeWatchonly && !hasSpendingKey) {
                throw JSONRPCError(RPC_INVALID_PARAMETER, string("Invalid parameter, spending key for address does not belong to wallet: ") + address);
            }
            zaddrs.insert(zaddr);

            if (setAddress.count(address)) {
                throw JSONRPCError(RPC_INVALID_PARAMETER, string("Invalid parameter, duplicated address: ") + address);
            }
            setAddress.insert(address);
        }
    }
    else {
        // User did not provide zaddrs, so use default i.e. all addresses
        std::set<libzcash::SproutPaymentAddress> sproutzaddrs = {};
        pwalletMain->GetSproutPaymentAddresses(sproutzaddrs);

        // Sapling support
        std::set<libzcash::SaplingPaymentAddress> saplingzaddrs = {};
        pwalletMain->GetSaplingPaymentAddresses(saplingzaddrs);

        zaddrs.insert(sproutzaddrs.begin(), sproutzaddrs.end());
        zaddrs.insert(saplingzaddrs.begin(), saplingzaddrs.end());
    }

    UniValue results(UniValue::VARR);

    if (zaddrs.size() > 0) {
        std::vector<CSproutNotePlaintextEntry> sproutEntries;
        std::vector<SaplingNoteEntry> saplingEntries;
        pwalletMain->GetFilteredNotes(sproutEntries, saplingEntries, zaddrs, nMinDepth, nMaxDepth, true, !fIncludeWatchonly, false);
        std::set<std::pair<PaymentAddress, uint256>> nullifierSet = pwalletMain->GetNullifiersForAddresses(zaddrs);

        for (auto & entry : sproutEntries) {
            UniValue obj(UniValue::VOBJ);
            int nHeight = 0;
            CTransaction tx;
            uint256 hashBlock;

            obj.push_back(Pair("txid", entry.jsop.hash.ToString()));
            obj.push_back(Pair("jsindex", (int)entry.jsop.js ));
            obj.push_back(Pair("jsoutindex", (int)entry.jsop.n));

            if (!GetTransaction(entry.jsop.hash, tx, hashBlock, true)) {
                // TODO: should we throw JSONRPCError ?
                fprintf(stderr,"tx hash %s does not exist!\n", entry.jsop.hash.ToString().c_str() );
            }

            BlockMap::const_iterator it = mapBlockIndex.find(hashBlock);
            if (it != mapBlockIndex.end()) {
                nHeight = it->second->GetHeight();
                //fprintf(stderr,"blockHash %s height %d\n",hashBlock.ToString().c_str(), nHeight);
            } else {
                // TODO: should we throw JSONRPCError ?
                fprintf(stderr,"block hash %s does not exist!\n", hashBlock.ToString().c_str() );
            }
            obj.push_back(Pair("confirmations", komodo_dpowconfs(nHeight, entry.confirmations)));
            obj.push_back(Pair("rawconfirmations", entry.confirmations));
            bool hasSproutSpendingKey = pwalletMain->HaveSproutSpendingKey(boost::get<libzcash::SproutPaymentAddress>(entry.address));
            obj.push_back(Pair("spendable", hasSproutSpendingKey));
            obj.push_back(Pair("address", EncodePaymentAddress(entry.address)));
            obj.push_back(Pair("amount", ValueFromAmount(CAmount(entry.plaintext.value()))));
            std::string data(entry.plaintext.memo().begin(), entry.plaintext.memo().end());
            obj.push_back(Pair("memo", HexStr(data)));
            if (hasSproutSpendingKey) {
                obj.push_back(Pair("change", pwalletMain->IsNoteSproutChange(nullifierSet, entry.address, entry.jsop)));
            }
            results.push_back(obj);
        }

        for (auto & entry : saplingEntries) {
            UniValue obj(UniValue::VOBJ);
            obj.push_back(Pair("txid", entry.op.hash.ToString()));
            obj.push_back(Pair("outindex", (int)entry.op.n));
            int nHeight = 0;
            CTransaction tx;
            uint256 hashBlock;
            if (!GetTransaction(entry.op.hash, tx, hashBlock, true)) {
                // TODO: should we throw JSONRPCError ?
                fprintf(stderr,"tx hash %s does not exist!\n", entry.op.hash.ToString().c_str() );
            }

            BlockMap::const_iterator it = mapBlockIndex.find(hashBlock);
            if (it != mapBlockIndex.end()) {
                nHeight = it->second->GetHeight();
                //fprintf(stderr,"blockHash %s height %d\n",hashBlock.ToString().c_str(), nHeight);
            } else {
                // TODO: should we throw JSONRPCError ?
                fprintf(stderr,"block hash %s does not exist!\n", hashBlock.ToString().c_str() );
            }
            obj.push_back(Pair("confirmations", komodo_dpowconfs(nHeight, entry.confirmations)));
            obj.push_back(Pair("rawconfirmations", entry.confirmations));
            libzcash::SaplingIncomingViewingKey ivk;
            libzcash::SaplingFullViewingKey fvk;
            pwalletMain->GetSaplingIncomingViewingKey(boost::get<libzcash::SaplingPaymentAddress>(entry.address), ivk);
            pwalletMain->GetSaplingFullViewingKey(ivk, fvk);
            bool hasSaplingSpendingKey = pwalletMain->HaveSaplingSpendingKey(fvk);
            obj.push_back(Pair("spendable", hasSaplingSpendingKey));
            obj.push_back(Pair("address", EncodePaymentAddress(entry.address)));
            obj.push_back(Pair("amount", ValueFromAmount(CAmount(entry.note.value())))); // note.value() is equivalent to plaintext.value()
            obj.push_back(Pair("memo", HexStr(entry.memo)));
            if (hasSaplingSpendingKey) {
                obj.push_back(Pair("change", pwalletMain->IsNoteSaplingChange(nullifierSet, entry.address, entry.op)));
            }
            results.push_back(obj);
        }
    }

    return results;
}


UniValue fundrawtransaction(const UniValue& params, bool fHelp)
{
    if (!EnsureWalletIsAvailable(fHelp))
        return NullUniValue;

    if (fHelp || params.size() != 1)
        throw runtime_error(
                            "fundrawtransaction \"hexstring\"\n"
                            "\nAdd inputs to a transaction until it has enough in value to meet its out value.\n"
                            "This will not modify existing inputs, and will add one change output to the outputs.\n"
                            "Note that inputs which were signed may need to be resigned after completion since in/outputs have been added.\n"
                            "The inputs added will not be signed, use signrawtransaction for that.\n"
                            "\nArguments:\n"
                            "1. \"hexstring\"    (string, required) The hex string of the raw transaction\n"
                            "\nResult:\n"
                            "{\n"
                            "  \"hex\":       \"value\", (string)  The resulting raw transaction (hex-encoded string)\n"
                            "  \"fee\":       n,         (numeric) The fee added to the transaction\n"
                            "  \"changepos\": n          (numeric) The position of the added change output, or -1\n"
                            "}\n"
                            "\"hex\"             \n"
                            "\nExamples:\n"
                            "\nCreate a transaction with no inputs\n"
                            + HelpExampleCli("createrawtransaction", "\"[]\" \"{\\\"myaddress\\\":0.01}\"") +
                            "\nAdd sufficient unsigned inputs to meet the output value\n"
                            + HelpExampleCli("fundrawtransaction", "\"rawtransactionhex\"") +
                            "\nSign the transaction\n"
                            + HelpExampleCli("signrawtransaction", "\"fundedtransactionhex\"") +
                            "\nSend the transaction\n"
                            + HelpExampleCli("sendrawtransaction", "\"signedtransactionhex\"")
                            );

    RPCTypeCheck(params, boost::assign::list_of(UniValue::VSTR));

    // parse hex string from parameter
    CTransaction origTx;
    if (!DecodeHexTx(origTx, params[0].get_str()))
        throw JSONRPCError(RPC_DESERIALIZATION_ERROR, "TX decode failed");

    CMutableTransaction tx(origTx);
    CAmount nFee;
    string strFailReason;
    int nChangePos = -1;
    if(!pwalletMain->FundTransaction(tx, nFee, nChangePos, strFailReason))
        throw JSONRPCError(RPC_INTERNAL_ERROR, strFailReason);

    UniValue result(UniValue::VOBJ);
    result.push_back(Pair("hex", EncodeHexTx(tx)));
    result.push_back(Pair("changepos", nChangePos));
    result.push_back(Pair("fee", ValueFromAmount(nFee)));

    return result;
}

UniValue zc_sample_joinsplit(const UniValue& params, bool fHelp)
{
    if (fHelp) {
        throw runtime_error(
            "zcsamplejoinsplit\n"
            "\n"
            "Perform a joinsplit and return the JSDescription.\n"
            );
    }

    LOCK(cs_main);

    uint256 joinSplitPubKey;
    uint256 anchor = SproutMerkleTree().root();
    JSDescription samplejoinsplit(true,
                                  *pzcashParams,
                                  joinSplitPubKey,
                                  anchor,
                                  {JSInput(), JSInput()},
                                  {JSOutput(), JSOutput()},
                                  0,
                                  0);

    CDataStream ss(SER_NETWORK, SAPLING_TX_VERSION | (1 << 31));
    ss << samplejoinsplit;

    return HexStr(ss.begin(), ss.end());
}

UniValue zc_benchmark(const UniValue& params, bool fHelp)
{
    if (!EnsureWalletIsAvailable(fHelp)) {
        return NullUniValue;
    }

    if (fHelp || params.size() < 2) {
        throw runtime_error(
            "zcbenchmark benchmarktype samplecount\n"
            "\n"
            "Runs a benchmark of the selected type samplecount times,\n"
            "returning the running times of each sample.\n"
            "\n"
            "Output: [\n"
            "  {\n"
            "    \"runningtime\": runningtime\n"
            "  },\n"
            "  {\n"
            "    \"runningtime\": runningtime\n"
            "  }\n"
            "  ...\n"
            "]\n"
            );
    }

    LOCK(cs_main);

    std::string benchmarktype = params[0].get_str();
    int samplecount = params[1].get_int();

    if (samplecount <= 0) {
        throw JSONRPCError(RPC_TYPE_ERROR, "Invalid samplecount");
    }

    std::vector<double> sample_times;

    JSDescription samplejoinsplit;

    if (benchmarktype == "verifyjoinsplit") {
        CDataStream ss(ParseHexV(params[2].get_str(), "js"), SER_NETWORK, SAPLING_TX_VERSION | (1 << 31));
        ss >> samplejoinsplit;
    }

    for (int i = 0; i < samplecount; i++) {
        if (benchmarktype == "sleep") {
            sample_times.push_back(benchmark_sleep());
        } else if (benchmarktype == "parameterloading") {
            sample_times.push_back(benchmark_parameter_loading());
        } else if (benchmarktype == "createjoinsplit") {
            if (params.size() < 3) {
                sample_times.push_back(benchmark_create_joinsplit());
            } else {
                int nThreads = params[2].get_int();
                std::vector<double> vals = benchmark_create_joinsplit_threaded(nThreads);
                // Divide by nThreads^2 to get average seconds per JoinSplit because
                // we are running one JoinSplit per thread.
                sample_times.push_back(std::accumulate(vals.begin(), vals.end(), 0.0) / (nThreads*nThreads));
            }
        } else if (benchmarktype == "verifyjoinsplit") {
            sample_times.push_back(benchmark_verify_joinsplit(samplejoinsplit));
#ifdef ENABLE_MINING
        } else if (benchmarktype == "solveequihash") {
            if (params.size() < 3) {
                sample_times.push_back(benchmark_solve_equihash());
            } else {
                int nThreads = params[2].get_int();
                std::vector<double> vals = benchmark_solve_equihash_threaded(nThreads);
                sample_times.insert(sample_times.end(), vals.begin(), vals.end());
            }
#endif
        } else if (benchmarktype == "verifyequihash") {
            sample_times.push_back(benchmark_verify_equihash());
        } else if (benchmarktype == "validatelargetx") {
            // Number of inputs in the spending transaction that we will simulate
            int nInputs = 11130;
            if (params.size() >= 3) {
                nInputs = params[2].get_int();
            }
            sample_times.push_back(benchmark_large_tx(nInputs));
        } else if (benchmarktype == "trydecryptnotes") {
            int nAddrs = params[2].get_int();
            sample_times.push_back(benchmark_try_decrypt_notes(nAddrs));
        } else if (benchmarktype == "incnotewitnesses") {
            int nTxs = params[2].get_int();
            sample_times.push_back(benchmark_increment_note_witnesses(nTxs));
        } else if (benchmarktype == "connectblockslow") {
            if (Params().NetworkIDString() != "regtest") {
                throw JSONRPCError(RPC_TYPE_ERROR, "Benchmark must be run in regtest mode");
            }
            sample_times.push_back(benchmark_connectblock_slow());
        } else if (benchmarktype == "sendtoaddress") {
            if (Params().NetworkIDString() != "regtest") {
                throw JSONRPCError(RPC_TYPE_ERROR, "Benchmark must be run in regtest mode");
            }
            auto amount = AmountFromValue(params[2]);
            sample_times.push_back(benchmark_sendtoaddress(amount));
        } else if (benchmarktype == "loadwallet") {
            if (Params().NetworkIDString() != "regtest") {
                throw JSONRPCError(RPC_TYPE_ERROR, "Benchmark must be run in regtest mode");
            }
            sample_times.push_back(benchmark_loadwallet());
        } else if (benchmarktype == "listunspent") {
            sample_times.push_back(benchmark_listunspent());
        } else if (benchmarktype == "createsaplingspend") {
            sample_times.push_back(benchmark_create_sapling_spend());
        } else if (benchmarktype == "createsaplingoutput") {
            sample_times.push_back(benchmark_create_sapling_output());
        } else if (benchmarktype == "verifysaplingspend") {
            sample_times.push_back(benchmark_verify_sapling_spend());
        } else if (benchmarktype == "verifysaplingoutput") {
            sample_times.push_back(benchmark_verify_sapling_output());
        } else {
            throw JSONRPCError(RPC_TYPE_ERROR, "Invalid benchmarktype");
        }
    }

    UniValue results(UniValue::VARR);
    for (auto time : sample_times) {
        UniValue result(UniValue::VOBJ);
        result.push_back(Pair("runningtime", time));
        results.push_back(result);
    }

    return results;
}

UniValue zc_raw_receive(const UniValue& params, bool fHelp)
{
    if (!EnsureWalletIsAvailable(fHelp)) {
        return NullUniValue;
    }

    if (fHelp || params.size() != 2) {
        throw runtime_error(
            "zcrawreceive zcsecretkey encryptednote\n"
            "\n"
            "DEPRECATED. Decrypts encryptednote and checks if the coin commitments\n"
            "are in the blockchain as indicated by the \"exists\" result.\n"
            "\n"
            "Output: {\n"
            "  \"amount\": value,\n"
            "  \"note\": noteplaintext,\n"
            "  \"exists\": exists\n"
            "}\n"
            );
    }

    RPCTypeCheck(params, boost::assign::list_of(UniValue::VSTR)(UniValue::VSTR));

    LOCK(cs_main);

    auto spendingkey = DecodeSpendingKey(params[0].get_str());
    if (!IsValidSpendingKey(spendingkey)) {
        throw JSONRPCError(RPC_INVALID_ADDRESS_OR_KEY, "Invalid spending key");
    }
    if (boost::get<libzcash::SproutSpendingKey>(&spendingkey) == nullptr) {
        throw JSONRPCError(RPC_INVALID_ADDRESS_OR_KEY, "Only works with Sprout spending keys");
    }
    SproutSpendingKey k = boost::get<libzcash::SproutSpendingKey>(spendingkey);

    uint256 epk;
    unsigned char nonce;
    ZCNoteEncryption::Ciphertext ct;
    uint256 h_sig;

    {
        CDataStream ssData(ParseHexV(params[1], "encrypted_note"), SER_NETWORK, PROTOCOL_VERSION);
        try {
            ssData >> nonce;
            ssData >> epk;
            ssData >> ct;
            ssData >> h_sig;
        } catch(const std::exception &) {
            throw runtime_error(
                "encrypted_note could not be decoded"
            );
        }
    }

    ZCNoteDecryption decryptor(k.receiving_key());

    SproutNotePlaintext npt = SproutNotePlaintext::decrypt(
        decryptor,
        ct,
        epk,
        h_sig,
        nonce
    );
    SproutPaymentAddress payment_addr = k.address();
    SproutNote decrypted_note = npt.note(payment_addr);

    assert(pwalletMain != NULL);
    std::vector<boost::optional<SproutWitness>> witnesses;
    uint256 anchor;
    uint256 commitment = decrypted_note.cm();
    pwalletMain->WitnessNoteCommitment(
        {commitment},
        witnesses,
        anchor
    );

    CDataStream ss(SER_NETWORK, PROTOCOL_VERSION);
    ss << npt;

    UniValue result(UniValue::VOBJ);
    result.push_back(Pair("amount", ValueFromAmount(decrypted_note.value())));
    result.push_back(Pair("note", HexStr(ss.begin(), ss.end())));
    result.push_back(Pair("exists", (bool) witnesses[0]));
    return result;
}



UniValue zc_raw_joinsplit(const UniValue& params, bool fHelp)
{
    if (!EnsureWalletIsAvailable(fHelp)) {
        return NullUniValue;
    }

    if (fHelp || params.size() != 5) {
        throw runtime_error(
            "zcrawjoinsplit rawtx inputs outputs vpub_old vpub_new\n"
            "  inputs: a JSON object mapping {note: zcsecretkey, ...}\n"
            "  outputs: a JSON object mapping {zcaddr: value, ...}\n"
            "\n"
            "DEPRECATED. Splices a joinsplit into rawtx. Inputs are unilaterally confidential.\n"
            "Outputs are confidential between sender/receiver. The vpub_old and\n"
            "vpub_new values are globally public and move transparent value into\n"
            "or out of the confidential value store, respectively.\n"
            "\n"
            "Note: The caller is responsible for delivering the output enc1 and\n"
            "enc2 to the appropriate recipients, as well as signing rawtxout and\n"
            "ensuring it is mined. (A future RPC call will deliver the confidential\n"
            "payments in-band on the blockchain.)\n"
            "\n"
            "Output: {\n"
            "  \"encryptednote1\": enc1,\n"
            "  \"encryptednote2\": enc2,\n"
            "  \"rawtxn\": rawtxout\n"
            "}\n"
            );
    }

    LOCK(cs_main);

    CTransaction tx;
    if (!DecodeHexTx(tx, params[0].get_str()))
        throw JSONRPCError(RPC_DESERIALIZATION_ERROR, "TX decode failed");

    UniValue inputs = params[1].get_obj();
    UniValue outputs = params[2].get_obj();

    CAmount vpub_old(0);
    CAmount vpub_new(0);

    if (params[3].get_real() != 0.0)
        vpub_old = AmountFromValue(params[3]);

    if (params[4].get_real() != 0.0)
        vpub_new = AmountFromValue(params[4]);

    std::vector<JSInput> vjsin;
    std::vector<JSOutput> vjsout;
    std::vector<SproutNote> notes;
    std::vector<SproutSpendingKey> keys;
    std::vector<uint256> commitments;

    for (const string& name_ : inputs.getKeys()) {
        auto spendingkey = DecodeSpendingKey(inputs[name_].get_str());
        if (!IsValidSpendingKey(spendingkey)) {
            throw JSONRPCError(RPC_INVALID_ADDRESS_OR_KEY, "Invalid spending key");
        }
        if (boost::get<libzcash::SproutSpendingKey>(&spendingkey) == nullptr) {
            throw JSONRPCError(RPC_INVALID_ADDRESS_OR_KEY, "Only works with Sprout spending keys");
        }
        SproutSpendingKey k = boost::get<libzcash::SproutSpendingKey>(spendingkey);

        keys.push_back(k);

        SproutNotePlaintext npt;

        {
            CDataStream ssData(ParseHexV(name_, "note"), SER_NETWORK, PROTOCOL_VERSION);
            ssData >> npt;
        }

        SproutPaymentAddress addr = k.address();
        SproutNote note = npt.note(addr);
        notes.push_back(note);
        commitments.push_back(note.cm());
    }

    uint256 anchor;
    std::vector<boost::optional<SproutWitness>> witnesses;
    pwalletMain->WitnessNoteCommitment(commitments, witnesses, anchor);

    assert(witnesses.size() == notes.size());
    assert(notes.size() == keys.size());

    {
        for (size_t i = 0; i < witnesses.size(); i++) {
            if (!witnesses[i]) {
                throw runtime_error(
                    "joinsplit input could not be found in tree"
                );
            }

            vjsin.push_back(JSInput(*witnesses[i], notes[i], keys[i]));
        }
    }

    while (vjsin.size() < ZC_NUM_JS_INPUTS) {
        vjsin.push_back(JSInput());
    }

    for (const string& name_ : outputs.getKeys()) {
        auto addrTo = DecodePaymentAddress(name_);
        if (!IsValidPaymentAddress(addrTo)) {
            throw JSONRPCError(RPC_INVALID_ADDRESS_OR_KEY, "Invalid recipient address.");
        }
        if (boost::get<libzcash::SproutPaymentAddress>(&addrTo) == nullptr) {
            throw JSONRPCError(RPC_INVALID_ADDRESS_OR_KEY, "Only works with Sprout payment addresses");
        }
        CAmount nAmount = AmountFromValue(outputs[name_]);

        vjsout.push_back(JSOutput(boost::get<libzcash::SproutPaymentAddress>(addrTo), nAmount));
    }

    while (vjsout.size() < ZC_NUM_JS_OUTPUTS) {
        vjsout.push_back(JSOutput());
    }

    // TODO
    if (vjsout.size() != ZC_NUM_JS_INPUTS || vjsin.size() != ZC_NUM_JS_OUTPUTS) {
        throw runtime_error("unsupported joinsplit input/output counts");
    }

    uint256 joinSplitPubKey;
    unsigned char joinSplitPrivKey[crypto_sign_SECRETKEYBYTES];
    crypto_sign_keypair(joinSplitPubKey.begin(), joinSplitPrivKey);

    CMutableTransaction mtx(tx);
    mtx.nVersion = 2;
    mtx.joinSplitPubKey = joinSplitPubKey;

    JSDescription jsdesc(false,
                         *pzcashParams,
                         joinSplitPubKey,
                         anchor,
                         {vjsin[0], vjsin[1]},
                         {vjsout[0], vjsout[1]},
                         vpub_old,
                         vpub_new);

    {
        auto verifier = libzcash::ProofVerifier::Strict();
        assert(jsdesc.Verify(*pzcashParams, verifier, joinSplitPubKey));
    }

    mtx.vjoinsplit.push_back(jsdesc);

    // Empty output script.
    CScript scriptCode;
    CTransaction signTx(mtx);
    auto consensusBranchId = CurrentEpochBranchId(chainActive.Height() + 1, Params().GetConsensus());
    uint256 dataToBeSigned = SignatureHash(scriptCode, signTx, NOT_AN_INPUT, SIGHASH_ALL, 0, consensusBranchId);

    // Add the signature
    assert(crypto_sign_detached(&mtx.joinSplitSig[0], NULL,
                         dataToBeSigned.begin(), 32,
                         joinSplitPrivKey
                        ) == 0);

    // Sanity check
    assert(crypto_sign_verify_detached(&mtx.joinSplitSig[0],
                                       dataToBeSigned.begin(), 32,
                                       mtx.joinSplitPubKey.begin()
                                      ) == 0);

    CTransaction rawTx(mtx);

    CDataStream ss(SER_NETWORK, PROTOCOL_VERSION);
    ss << rawTx;

    std::string encryptedNote1;
    std::string encryptedNote2;
    {
        CDataStream ss2(SER_NETWORK, PROTOCOL_VERSION);
        ss2 << ((unsigned char) 0x00);
        ss2 << jsdesc.ephemeralKey;
        ss2 << jsdesc.ciphertexts[0];
        ss2 << jsdesc.h_sig(*pzcashParams, joinSplitPubKey);

        encryptedNote1 = HexStr(ss2.begin(), ss2.end());
    }
    {
        CDataStream ss2(SER_NETWORK, PROTOCOL_VERSION);
        ss2 << ((unsigned char) 0x01);
        ss2 << jsdesc.ephemeralKey;
        ss2 << jsdesc.ciphertexts[1];
        ss2 << jsdesc.h_sig(*pzcashParams, joinSplitPubKey);

        encryptedNote2 = HexStr(ss2.begin(), ss2.end());
    }

    UniValue result(UniValue::VOBJ);
    result.push_back(Pair("encryptednote1", encryptedNote1));
    result.push_back(Pair("encryptednote2", encryptedNote2));
    result.push_back(Pair("rawtxn", HexStr(ss.begin(), ss.end())));
    return result;
}

UniValue zc_raw_keygen(const UniValue& params, bool fHelp)
{
    if (!EnsureWalletIsAvailable(fHelp)) {
        return NullUniValue;
    }

    if (fHelp || params.size() != 0) {
        throw runtime_error(
            "zcrawkeygen\n"
            "\n"
            "DEPRECATED. Generate a zcaddr which can send and receive confidential values.\n"
            "\n"
            "Output: {\n"
            "  \"zcaddress\": zcaddr,\n"
            "  \"zcsecretkey\": zcsecretkey,\n"
            "  \"zcviewingkey\": zcviewingkey,\n"
            "}\n"
            );
    }

    auto k = SproutSpendingKey::random();
    auto addr = k.address();
    auto viewing_key = k.viewing_key();

    UniValue result(UniValue::VOBJ);
    result.push_back(Pair("zcaddress", EncodePaymentAddress(addr)));
    result.push_back(Pair("zcsecretkey", EncodeSpendingKey(k)));
    result.push_back(Pair("zcviewingkey", EncodeViewingKey(viewing_key)));
    return result;
}


UniValue z_getnewaddress(const UniValue& params, bool fHelp)
{
    if (!EnsureWalletIsAvailable(fHelp))
        return NullUniValue;

    bool allowSapling = (Params().GetConsensus().vUpgrades[Consensus::UPGRADE_SAPLING].nActivationHeight <= chainActive.LastTip()->GetHeight());

    std::string defaultType;
    if ( GetTime() < KOMODO_SAPLING_ACTIVATION )
        defaultType = ADDR_TYPE_SPROUT;
    else defaultType = ADDR_TYPE_SAPLING;

    if (fHelp || params.size() > 1)
        throw runtime_error(
            "z_getnewaddress ( type )\n"
            "\nReturns a new shielded address for receiving payments.\n"
            "\nWith no arguments, returns a Sprout address.\n"
            "\nArguments:\n"
            "1. \"type\"         (string, optional, default=\"" + defaultType + "\") The type of address. One of [\""
            + ADDR_TYPE_SPROUT + "\", \"" + ADDR_TYPE_SAPLING + "\"].\n"
            "\nResult:\n"
            "\"" + strprintf("%s",komodo_chainname()) + "_address\"    (string) The new shielded address.\n"
            "\nExamples:\n"
            + HelpExampleCli("z_getnewaddress", "")
            + HelpExampleCli("z_getnewaddress", ADDR_TYPE_SAPLING)
            + HelpExampleRpc("z_getnewaddress", "")
        );

    LOCK2(cs_main, pwalletMain->cs_wallet);

    EnsureWalletIsUnlocked();

    auto addrType = defaultType;
    if (params.size() > 0) {
        addrType = params[0].get_str();
    }

    if (addrType == ADDR_TYPE_SPROUT) {
        if ( GetTime() >= KOMODO_SAPLING_DEADLINE )
            throw JSONRPCError(RPC_INVALID_PARAMETER, "sprout not valid anymore");
        return EncodePaymentAddress(pwalletMain->GenerateNewSproutZKey());
    } else if (addrType == ADDR_TYPE_SAPLING) {
        return EncodePaymentAddress(pwalletMain->GenerateNewSaplingZKey());
    } else {
        throw JSONRPCError(RPC_INVALID_PARAMETER, "Invalid address type");
    }
}


UniValue z_listaddresses(const UniValue& params, bool fHelp)
{
    if (!EnsureWalletIsAvailable(fHelp))
        return NullUniValue;

    if (fHelp || params.size() > 1)
        throw runtime_error(
            "z_listaddresses ( includeWatchonly )\n"
            "\nReturns the list of Sprout and Sapling shielded addresses belonging to the wallet.\n"
            "\nArguments:\n"
            "1. includeWatchonly (bool, optional, default=false) Also include watchonly addresses (see 'z_importviewingkey')\n"
            "\nResult:\n"
            "[                     (json array of string)\n"
            "  \"zaddr\"           (string) a zaddr belonging to the wallet\n"
            "  ,...\n"
            "]\n"
            "\nExamples:\n"
            + HelpExampleCli("z_listaddresses", "")
            + HelpExampleRpc("z_listaddresses", "")
        );

    LOCK2(cs_main, pwalletMain->cs_wallet);

    bool fIncludeWatchonly = false;
    if (params.size() > 0) {
        fIncludeWatchonly = params[0].get_bool();
    }

    UniValue ret(UniValue::VARR);
    {
        std::set<libzcash::SproutPaymentAddress> addresses;
        pwalletMain->GetSproutPaymentAddresses(addresses);
        for (auto addr : addresses) {
            if (fIncludeWatchonly || pwalletMain->HaveSproutSpendingKey(addr)) {
                ret.push_back(EncodePaymentAddress(addr));
            }
        }
    }
    {
        std::set<libzcash::SaplingPaymentAddress> addresses;
        pwalletMain->GetSaplingPaymentAddresses(addresses);
        libzcash::SaplingIncomingViewingKey ivk;
        libzcash::SaplingFullViewingKey fvk;
        for (auto addr : addresses) {
            if (fIncludeWatchonly || (
                pwalletMain->GetSaplingIncomingViewingKey(addr, ivk) &&
                pwalletMain->GetSaplingFullViewingKey(ivk, fvk) &&
                pwalletMain->HaveSaplingSpendingKey(fvk)
            )) {
                ret.push_back(EncodePaymentAddress(addr));
            }
        }
    }
    return ret;
}

CAmount getBalanceTaddr(std::string transparentAddress, int minDepth=1, bool ignoreUnspendable=true) {
    std::set<CTxDestination> destinations;
    vector<COutput> vecOutputs;
    CAmount balance = 0;

    if (transparentAddress.length() > 0) {
        CTxDestination taddr = DecodeDestination(transparentAddress);
        if (!IsValidDestination(taddr)) {
            throw std::runtime_error("invalid transparent address");
        }
        destinations.insert(taddr);
    }

    LOCK2(cs_main, pwalletMain->cs_wallet);

    pwalletMain->AvailableCoins(vecOutputs, false, NULL, true);

    BOOST_FOREACH(const COutput& out, vecOutputs) {
        if (out.nDepth < minDepth) {
            continue;
        }

        if (ignoreUnspendable && !out.fSpendable) {
            continue;
        }

        if (destinations.size()) {
            CTxDestination address;
            if (!ExtractDestination(out.tx->vout[out.i].scriptPubKey, address)) {
                continue;
            }

            if (!destinations.count(address)) {
                continue;
            }
        }

        CAmount nValue = out.tx->vout[out.i].nValue; // komodo_interest
        balance += nValue;
    }
    return balance;
}

CAmount getBalanceZaddr(std::string address, int minDepth = 1, bool ignoreUnspendable=true) {
    CAmount balance = 0;
    std::vector<CSproutNotePlaintextEntry> sproutEntries;
    std::vector<SaplingNoteEntry> saplingEntries;
    LOCK2(cs_main, pwalletMain->cs_wallet);
    pwalletMain->GetFilteredNotes(sproutEntries, saplingEntries, address, minDepth, true, ignoreUnspendable);
    for (auto & entry : sproutEntries) {
        balance += CAmount(entry.plaintext.value());
    }
    for (auto & entry : saplingEntries) {
        balance += CAmount(entry.note.value());
    }
    return balance;
}


UniValue z_listreceivedbyaddress(const UniValue& params, bool fHelp)
{
    if (!EnsureWalletIsAvailable(fHelp))
        return NullUniValue;

    if (fHelp || params.size()==0 || params.size() >2)
        throw runtime_error(
            "z_listreceivedbyaddress \"address\" ( minconf )\n"
            "\nReturn a list of amounts received by a zaddr belonging to the node’s wallet.\n"
            "\nArguments:\n"
            "1. \"address\"      (string) The private address.\n"
            "2. minconf          (numeric, optional, default=1) Only include transactions confirmed at least this many times.\n"
            "\nResult:\n"
            "{\n"
            "  \"txid\": xxxxx,           (string) the transaction id\n"
            "  \"amount\": xxxxx,         (numeric) the amount of value in the note\n"
            "  \"memo\": xxxxx,           (string) hexadecimal string representation of memo field\n"
            "  \"confirmations\" : n,     (numeric) the number of confirmations\n"
            "  \"jsindex\" (sprout) : n,     (numeric) the joinsplit index\n"
            "  \"jsoutindex\" (sprout) : n,     (numeric) the output index of the joinsplit\n"
            "  \"outindex\" (sapling) : n,     (numeric) the output index\n"
            "  \"change\": true|false,    (boolean) true if the address that received the note is also one of the sending addresses\n"
            "}\n"
            "\nExamples:\n"
            + HelpExampleCli("z_listreceivedbyaddress", "\"zs14d8tc0hl9q0vg5l28uec5vk6sk34fkj2n8s7jalvw5fxpy6v39yn4s2ga082lymrkjk0x2nqg37\"")
            + HelpExampleRpc("z_listreceivedbyaddress", "\"zs14d8tc0hl9q0vg5l28uec5vk6sk34fkj2n8s7jalvw5fxpy6v39yn4s2ga082lymrkjk0x2nqg37\"")
        );

    LOCK2(cs_main, pwalletMain->cs_wallet);

    int nMinDepth = 1;
    if (params.size() > 1) {
        nMinDepth = params[1].get_int();
    }
    if (nMinDepth < 0) {
        throw JSONRPCError(RPC_INVALID_PARAMETER, "Minimum number of confirmations cannot be less than 0");
    }

    // Check that the from address is valid.
    auto fromaddress = params[0].get_str();

    auto zaddr = DecodePaymentAddress(fromaddress);
    if (!IsValidPaymentAddress(zaddr)) {
        throw JSONRPCError(RPC_INVALID_ADDRESS_OR_KEY, "Invalid zaddr.");
    }

    // Visitor to support Sprout and Sapling addrs
    if (!boost::apply_visitor(PaymentAddressBelongsToWallet(pwalletMain), zaddr)) {
        throw JSONRPCError(RPC_INVALID_ADDRESS_OR_KEY, "From address does not belong to this node, zaddr spending key or viewing key not found.");
    }

    UniValue result(UniValue::VARR);
    std::vector<CSproutNotePlaintextEntry> sproutEntries;
    std::vector<SaplingNoteEntry> saplingEntries;
    pwalletMain->GetFilteredNotes(sproutEntries, saplingEntries, fromaddress, nMinDepth, false, false);

    std::set<std::pair<PaymentAddress, uint256>> nullifierSet;
    auto hasSpendingKey = boost::apply_visitor(HaveSpendingKeyForPaymentAddress(pwalletMain), zaddr);
    if (hasSpendingKey) {
        nullifierSet = pwalletMain->GetNullifiersForAddresses({zaddr});
    }

    if (boost::get<libzcash::SproutPaymentAddress>(&zaddr) != nullptr) {
        for (CSproutNotePlaintextEntry & entry : sproutEntries) {
            UniValue obj(UniValue::VOBJ);
            int nHeight = 0;
            CTransaction tx;
            uint256 hashBlock;

            if (GetTransaction(entry.jsop.hash, tx, hashBlock, true)) {
                BlockMap::const_iterator it = mapBlockIndex.find(hashBlock);
                if (it != mapBlockIndex.end()) {
                    nHeight = it->second->GetHeight();
                    //fprintf(stderr,"blockHash %s height %d\n",hashBlock.ToString().c_str(), nHeight);
                } else {
                    fprintf(stderr,"block hash %s does not exist!\n", hashBlock.ToString().c_str() );
                }
            } else {
                fprintf(stderr,"tx hash %s does not exist!\n", entry.jsop.hash.ToString().c_str() );
            }

            obj.push_back(Pair("txid", entry.jsop.hash.ToString()));
            obj.push_back(Pair("amount", ValueFromAmount(CAmount(entry.plaintext.value()))));
            std::string data(entry.plaintext.memo().begin(), entry.plaintext.memo().end());
            obj.push_back(Pair("memo", HexStr(data)));
            obj.push_back(Pair("jsindex", entry.jsop.js));
            obj.push_back(Pair("jsoutindex", entry.jsop.n));
            obj.push_back(Pair("rawconfirmations", entry.confirmations));
            obj.push_back(Pair("confirmations", komodo_dpowconfs(nHeight, entry.confirmations)));
            if (hasSpendingKey) {
                obj.push_back(Pair("change", pwalletMain->IsNoteSproutChange(nullifierSet, entry.address, entry.jsop)));
            }
            result.push_back(obj);
        }
    } else if (boost::get<libzcash::SaplingPaymentAddress>(&zaddr) != nullptr) {
        for (SaplingNoteEntry & entry : saplingEntries) {
            UniValue obj(UniValue::VOBJ);
            int nHeight = 0;
            CTransaction tx;
            uint256 hashBlock;

            if (GetTransaction(entry.op.hash, tx, hashBlock, true)) {
                BlockMap::const_iterator it = mapBlockIndex.find(hashBlock);
                if (it != mapBlockIndex.end()) {
                    nHeight = it->second->GetHeight();
                    //fprintf(stderr,"blockHash %s height %d\n",hashBlock.ToString().c_str(), nHeight);
                } else {
                    fprintf(stderr,"block hash %s does not exist!\n", hashBlock.ToString().c_str() );
                }
            } else {
                fprintf(stderr,"tx hash %s does not exist!\n", entry.op.hash.ToString().c_str() );
            }
            obj.push_back(Pair("txid", entry.op.hash.ToString()));
            obj.push_back(Pair("amount", ValueFromAmount(CAmount(entry.note.value()))));
            obj.push_back(Pair("memo", HexStr(entry.memo)));
            obj.push_back(Pair("outindex", (int)entry.op.n));
            obj.push_back(Pair("rawconfirmations", entry.confirmations));
            obj.push_back(Pair("confirmations", komodo_dpowconfs(nHeight, entry.confirmations)));
            if (hasSpendingKey) {
              obj.push_back(Pair("change", pwalletMain->IsNoteSaplingChange(nullifierSet, entry.address, entry.op)));
            }
            result.push_back(obj);
        }
    }
    return result;
}

UniValue z_getbalance(const UniValue& params, bool fHelp)
{
    if (!EnsureWalletIsAvailable(fHelp))
        return NullUniValue;

    if (fHelp || params.size()==0 || params.size() >2)
        throw runtime_error(
            "z_getbalance \"address\" ( minconf )\n"
            "\nReturns the balance of a taddr or zaddr belonging to the node’s wallet.\n"
            "\nCAUTION: If the wallet has only an incoming viewing key for this address, then spends cannot be"
            "\ndetected, and so the returned balance may be larger than the actual balance.\n"
            "\nArguments:\n"
            "1. \"address\"      (string) The selected address. It may be a transparent or private address.\n"
            "2. minconf          (numeric, optional, default=1) Only include transactions confirmed at least this many times.\n"
            "\nResult:\n"
            "amount              (numeric) The total amount in KMD received for this address.\n"
            "\nExamples:\n"
            "\nThe total amount received by address \"myaddress\"\n"
            + HelpExampleCli("z_getbalance", "\"myaddress\"") +
            "\nThe total amount received by address \"myaddress\" at least 5 blocks confirmed\n"
            + HelpExampleCli("z_getbalance", "\"myaddress\" 5") +
            "\nAs a json rpc call\n"
            + HelpExampleRpc("z_getbalance", "\"myaddress\", 5")
        );

    LOCK2(cs_main, pwalletMain->cs_wallet);

    int nMinDepth = 1;
    if (params.size() > 1) {
        nMinDepth = params[1].get_int();
    }
    if (nMinDepth < 0) {
        throw JSONRPCError(RPC_INVALID_PARAMETER, "Minimum number of confirmations cannot be less than 0");
    }

    // Check that the from address is valid.
    auto fromaddress = params[0].get_str();
    bool fromTaddr = false;
    CTxDestination taddr = DecodeDestination(fromaddress);
    fromTaddr = IsValidDestination(taddr);
    if (!fromTaddr) {
        auto res = DecodePaymentAddress(fromaddress);
        if (!IsValidPaymentAddress(res)) {
            throw JSONRPCError(RPC_INVALID_ADDRESS_OR_KEY, "Invalid from address, should be a taddr or zaddr.");
        }
        if (!boost::apply_visitor(PaymentAddressBelongsToWallet(pwalletMain), res)) {
             throw JSONRPCError(RPC_INVALID_ADDRESS_OR_KEY, "From address does not belong to this node, spending key or viewing key not found.");
        }
    }

    CAmount nBalance = 0;
    if (fromTaddr) {
        nBalance = getBalanceTaddr(fromaddress, nMinDepth, false);
    } else {
        nBalance = getBalanceZaddr(fromaddress, nMinDepth, false);
    }

    return ValueFromAmount(nBalance);
}


UniValue z_gettotalbalance(const UniValue& params, bool fHelp)
{
    if (!EnsureWalletIsAvailable(fHelp))
        return NullUniValue;

    if (fHelp || params.size() > 2)
        throw runtime_error(
            "z_gettotalbalance ( minconf includeWatchonly )\n"
            "\nReturn the total value of funds stored in the node’s wallet.\n"
            "\nCAUTION: If the wallet contains any addresses for which it only has incoming viewing keys,"
            "\nthe returned private balance may be larger than the actual balance, because spends cannot"
            "\nbe detected with incoming viewing keys.\n"
            "\nArguments:\n"
            "1. minconf          (numeric, optional, default=1) Only include private and transparent transactions confirmed at least this many times.\n"
            "2. includeWatchonly (bool, optional, default=false) Also include balance in watchonly addresses (see 'importaddress' and 'z_importviewingkey')\n"
            "\nResult:\n"
            "{\n"
            "  \"transparent\": xxxxx,     (numeric) the total balance of transparent funds\n"
            "  \"private\": xxxxx,         (numeric) the total balance of private funds (in both Sprout and Sapling addresses)\n"
            "  \"total\": xxxxx,           (numeric) the total balance of both transparent and private funds\n"
            "}\n"
            "\nExamples:\n"
            "\nThe total amount in the wallet\n"
            + HelpExampleCli("z_gettotalbalance", "") +
            "\nThe total amount in the wallet at least 5 blocks confirmed\n"
            + HelpExampleCli("z_gettotalbalance", "5") +
            "\nAs a json rpc call\n"
            + HelpExampleRpc("z_gettotalbalance", "5")
        );

    LOCK2(cs_main, pwalletMain->cs_wallet);

    int nMinDepth = 1;
    if (params.size() > 0) {
        nMinDepth = params[0].get_int();
    }
    if (nMinDepth < 0) {
        throw JSONRPCError(RPC_INVALID_PARAMETER, "Minimum number of confirmations cannot be less than 0");
    }

    bool fIncludeWatchonly = false;
    if (params.size() > 1) {
        fIncludeWatchonly = params[1].get_bool();
    }

    // getbalance and "getbalance * 1 true" should return the same number
    // but they don't because wtx.GetAmounts() does not handle tx where there are no outputs
    // pwalletMain->GetBalance() does not accept min depth parameter
    // so we use our own method to get balance of utxos.
    CAmount nBalance = getBalanceTaddr("", nMinDepth, !fIncludeWatchonly);
    CAmount nPrivateBalance = getBalanceZaddr("", nMinDepth, !fIncludeWatchonly);
    uint64_t interest = komodo_interestsum();
    CAmount nTotalBalance = nBalance + nPrivateBalance;
    UniValue result(UniValue::VOBJ);
    result.push_back(Pair("transparent", FormatMoney(nBalance)));
    result.push_back(Pair("interest", FormatMoney(interest)));
    result.push_back(Pair("private", FormatMoney(nPrivateBalance)));
    result.push_back(Pair("total", FormatMoney(nTotalBalance)));
    return result;
}

UniValue z_getoperationresult(const UniValue& params, bool fHelp)
{
    if (!EnsureWalletIsAvailable(fHelp))
        return NullUniValue;

    if (fHelp || params.size() > 1)
        throw runtime_error(
            "z_getoperationresult ([\"operationid\", ... ]) \n"
            "\nRetrieve the result and status of an operation which has finished, and then remove the operation from memory."
            + HelpRequiringPassphrase() + "\n"
            "\nArguments:\n"
            "1. \"operationid\"         (array, optional) A list of operation ids we are interested in.  If not provided, examine all operations known to the node.\n"
            "\nResult:\n"
            "\"    [object, ...]\"      (array) A list of JSON objects\n"
            "\nExamples:\n"
            + HelpExampleCli("z_getoperationresult", "'[\"operationid\", ... ]'")
            + HelpExampleRpc("z_getoperationresult", "'[\"operationid\", ... ]'")
        );

    // This call will remove finished operations
    return z_getoperationstatus_IMPL(params, true);
}

UniValue z_getoperationstatus(const UniValue& params, bool fHelp)
{
   if (!EnsureWalletIsAvailable(fHelp))
        return NullUniValue;

    if (fHelp || params.size() > 1)
        throw runtime_error(
            "z_getoperationstatus ([\"operationid\", ... ]) \n"
            "\nGet operation status and any associated result or error data.  The operation will remain in memory."
            + HelpRequiringPassphrase() + "\n"
            "\nArguments:\n"
            "1. \"operationid\"         (array, optional) A list of operation ids we are interested in.  If not provided, examine all operations known to the node.\n"
            "\nResult:\n"
            "\"    [object, ...]\"      (array) A list of JSON objects\n"
            "\nExamples:\n"
            + HelpExampleCli("z_getoperationstatus", "'[\"operationid\", ... ]'")
            + HelpExampleRpc("z_getoperationstatus", "'[\"operationid\", ... ]'")
        );

   // This call is idempotent so we don't want to remove finished operations
   return z_getoperationstatus_IMPL(params, false);
}

UniValue z_getoperationstatus_IMPL(const UniValue& params, bool fRemoveFinishedOperations=false)
{
    LOCK2(cs_main, pwalletMain->cs_wallet);

    std::set<AsyncRPCOperationId> filter;
    if (params.size()==1) {
        UniValue ids = params[0].get_array();
        for (const UniValue & v : ids.getValues()) {
            filter.insert(v.get_str());
        }
    }
    bool useFilter = (filter.size()>0);

    UniValue ret(UniValue::VARR);
    std::shared_ptr<AsyncRPCQueue> q = getAsyncRPCQueue();
    std::vector<AsyncRPCOperationId> ids = q->getAllOperationIds();

    for (auto id : ids) {
        if (useFilter && !filter.count(id))
            continue;

        std::shared_ptr<AsyncRPCOperation> operation = q->getOperationForId(id);
        if (!operation) {
            continue;
            // It's possible that the operation was removed from the internal queue and map during this loop
            // throw JSONRPCError(RPC_INVALID_PARAMETER, "No operation exists for that id.");
        }

        UniValue obj = operation->getStatus();
        std::string s = obj["status"].get_str();
        if (fRemoveFinishedOperations) {
            // Caller is only interested in retrieving finished results
            if ("success"==s || "failed"==s || "cancelled"==s) {
                ret.push_back(obj);
                q->popOperationForId(id);
            }
        } else {
            ret.push_back(obj);
        }
    }

    std::vector<UniValue> arrTmp = ret.getValues();

    // sort results chronologically by creation_time
    std::sort(arrTmp.begin(), arrTmp.end(), [](UniValue a, UniValue b) -> bool {
        const int64_t t1 = find_value(a.get_obj(), "creation_time").get_int64();
        const int64_t t2 = find_value(b.get_obj(), "creation_time").get_int64();
        return t1 < t2;
    });

    ret.clear();
    ret.setArray();
    ret.push_backV(arrTmp);

    return ret;
}


// JSDescription size depends on the transaction version
#define V3_JS_DESCRIPTION_SIZE    (GetSerializeSize(JSDescription(), SER_NETWORK, (OVERWINTER_TX_VERSION | (1 << 31))))
// Here we define the maximum number of zaddr outputs that can be included in a transaction.
// If input notes are small, we might actually require more than one joinsplit per zaddr output.
// For now though, we assume we use one joinsplit per zaddr output (and the second output note is change).
// We reduce the result by 1 to ensure there is room for non-joinsplit CTransaction data.
#define Z_SENDMANY_MAX_ZADDR_OUTPUTS_BEFORE_SAPLING    ((MAX_TX_SIZE_BEFORE_SAPLING / V3_JS_DESCRIPTION_SIZE) - 1)

// transaction.h comment: spending taddr output requires CTxIn >= 148 bytes and typical taddr txout is 34 bytes
#define CTXIN_SPEND_DUST_SIZE   148
#define CTXOUT_REGULAR_SIZE     34

UniValue z_sendmany(const UniValue& params, bool fHelp)
{
    if (!EnsureWalletIsAvailable(fHelp))
        return NullUniValue;

    if (fHelp || params.size() < 2 || params.size() > 4)
        throw runtime_error(
            "z_sendmany \"fromaddress\" [{\"address\":... ,\"amount\":...},...] ( minconf ) ( fee )\n"
            "\nSend multiple times. Amounts are decimal numbers with at most 8 digits of precision."
            "\nChange generated from a taddr flows to a new taddr address, while change generated from a zaddr returns to itself."
            "\nWhen sending coinbase UTXOs to a zaddr, change is not allowed. The entire value of the UTXO(s) must be consumed."
            + strprintf("\nBefore Sapling activates, the maximum number of zaddr outputs is %d due to transaction size limits.\n", Z_SENDMANY_MAX_ZADDR_OUTPUTS_BEFORE_SAPLING)
            + HelpRequiringPassphrase() + "\n"
            "\nArguments:\n"
            "1. \"fromaddress\"         (string, required) The taddr or zaddr to send the funds from.\n"
            "2. \"amounts\"             (array, required) An array of json objects representing the amounts to send.\n"
            "    [{\n"
            "      \"address\":address  (string, required) The address is a taddr or zaddr\n"
            "      \"amount\":amount    (numeric, required) The numeric amount in KMD is the value\n"
            "      \"memo\":memo        (string, optional) If the address is a zaddr, raw data represented in hexadecimal string format\n"
            "    }, ... ]\n"
            "3. minconf               (numeric, optional, default=1) Only use funds confirmed at least this many times.\n"
            "4. fee                   (numeric, optional, default="
            + strprintf("%s", FormatMoney(ASYNC_RPC_OPERATION_DEFAULT_MINERS_FEE)) + ") The fee amount to attach to this transaction.\n"
            "\nResult:\n"
            "\"operationid\"          (string) An operationid to pass to z_getoperationstatus to get the result of the operation.\n"
            "\nExamples:\n"
            + HelpExampleCli("z_sendmany", "\"RD6GgnrMpPaTSMn8vai6yiGA7mN4QGPV\" '[{\"address\": \"zs14d8tc0hl9q0vg5l28uec5vk6sk34fkj2n8s7jalvw5fxpy6v39yn4s2ga082lymrkjk0x2nqg37\" ,\"amount\": 5.0}]'")
            + HelpExampleRpc("z_sendmany", "\"RD6GgnrMpPaTSMn8vai6yiGA7mN4QGPV\", [{\"address\": \"zs14d8tc0hl9q0vg5l28uec5vk6sk34fkj2n8s7jalvw5fxpy6v39yn4s2ga082lymrkjk0x2nqg37\" ,\"amount\": 5.0}]")
        );

    LOCK2(cs_main, pwalletMain->cs_wallet);

    // Check that the from address is valid.
    auto fromaddress = params[0].get_str();
    bool fromTaddr = false;
    bool fromSapling = false;

    uint32_t branchId = CurrentEpochBranchId(chainActive.Height(), Params().GetConsensus());

    CTxDestination taddr = DecodeDestination(fromaddress);
    fromTaddr = IsValidDestination(taddr);
    if (!fromTaddr) {
        auto res = DecodePaymentAddress(fromaddress);
        if (!IsValidPaymentAddress(res, branchId)) {
            // invalid
            throw JSONRPCError(RPC_INVALID_ADDRESS_OR_KEY, "Invalid from address, should be a taddr or zaddr.");
        }

        // Check that we have the spending key
        if (!boost::apply_visitor(HaveSpendingKeyForPaymentAddress(pwalletMain), res)) {
             throw JSONRPCError(RPC_INVALID_ADDRESS_OR_KEY, "From address does not belong to this node, zaddr spending key not found.");
        }

        // Remember whether this is a Sprout or Sapling address
        fromSapling = boost::get<libzcash::SaplingPaymentAddress>(&res) != nullptr;
    }
    // This logic will need to be updated if we add a new shielded pool
    bool fromSprout = !(fromTaddr || fromSapling);

    UniValue outputs = params[1].get_array();

    if (outputs.size()==0)
        throw JSONRPCError(RPC_INVALID_PARAMETER, "Invalid parameter, amounts array is empty.");

    // Keep track of addresses to spot duplicates
    set<std::string> setAddress;

    // Track whether we see any Sprout addresses
    bool noSproutAddrs = !fromSprout;

    // Recipients
    std::vector<SendManyRecipient> taddrRecipients;
    std::vector<SendManyRecipient> zaddrRecipients;
    CAmount nTotalOut = 0;

    bool containsSproutOutput = false;
    bool containsSaplingOutput = false;

    for (const UniValue& o : outputs.getValues()) {
        if (!o.isObject())
            throw JSONRPCError(RPC_INVALID_PARAMETER, "Invalid parameter, expected object");

        // sanity check, report error if unknown key-value pairs
        for (const string& name_ : o.getKeys()) {
            std::string s = name_;
            if (s != "address" && s != "amount" && s!="memo")
                throw JSONRPCError(RPC_INVALID_PARAMETER, string("Invalid parameter, unknown key: ")+s);
        }

        string address = find_value(o, "address").get_str();
        bool isZaddr = false;
        CTxDestination taddr = DecodeDestination(address);
        if (!IsValidDestination(taddr)) {
            auto res = DecodePaymentAddress(address);
            if (IsValidPaymentAddress(res, branchId)) {
                isZaddr = true;

                bool toSapling = boost::get<libzcash::SaplingPaymentAddress>(&res) != nullptr;
                bool toSprout = !toSapling;
                noSproutAddrs = noSproutAddrs && toSapling;

                containsSproutOutput |= toSprout;
                containsSaplingOutput |= toSapling;

                // Sending to both Sprout and Sapling is currently unsupported using z_sendmany
                if (containsSproutOutput && containsSaplingOutput) {
                    throw JSONRPCError(
                        RPC_INVALID_PARAMETER,
                        "Cannot send to both Sprout and Sapling addresses using z_sendmany");
                }
                if ( GetTime() > KOMODO_SAPLING_DEADLINE )
                {
                    if ( fromSprout || toSprout )
                        throw JSONRPCError(RPC_INVALID_PARAMETER,"Sprout usage has expired");
                }
                if ( toSapling && ASSETCHAINS_SYMBOL[0] == 0 )
                    throw JSONRPCError(RPC_INVALID_PARAMETER,"Sprout usage will expire soon");

                // If we are sending from a shielded address, all recipient
                // shielded addresses must be of the same type.
                if ((fromSprout && toSapling) || (fromSapling && toSprout)) {
                    throw JSONRPCError(
                        RPC_INVALID_PARAMETER,
                                       "Cannot send between Sprout and Sapling addresses using z_sendmany");
                }
            } else {
                throw JSONRPCError(RPC_INVALID_PARAMETER, string("Invalid parameter, unknown address format: ")+address );
            }
        }
        //else if ( ASSETCHAINS_PRIVATE != 0 && komodo_isnotaryvout((char *)address.c_str()) == 0 )
        //    throw JSONRPCError(RPC_INVALID_ADDRESS_OR_KEY, "cant use transparent addresses in private chain");

        if (setAddress.count(address))
            throw JSONRPCError(RPC_INVALID_PARAMETER, string("Invalid parameter, duplicated address: ")+address);
        setAddress.insert(address);

        UniValue memoValue = find_value(o, "memo");
        string memo;
        if (!memoValue.isNull()) {
            memo = memoValue.get_str();
            if (!isZaddr) {
                throw JSONRPCError(RPC_INVALID_PARAMETER, "Memo cannot be used with a taddr.  It can only be used with a zaddr.");
            } else if (!IsHex(memo)) {
                throw JSONRPCError(RPC_INVALID_PARAMETER, "Invalid parameter, expected memo data in hexadecimal format.");
            }
            if (memo.length() > ZC_MEMO_SIZE*2) {
                throw JSONRPCError(RPC_INVALID_PARAMETER,  strprintf("Invalid parameter, size of memo is larger than maximum allowed %d", ZC_MEMO_SIZE ));
            }
        }

        UniValue av = find_value(o, "amount");
        CAmount nAmount = AmountFromValue( av );
        if (nAmount < 0)
            throw JSONRPCError(RPC_INVALID_PARAMETER, "Invalid parameter, amount must be positive");

        if (isZaddr) {
            zaddrRecipients.push_back( SendManyRecipient(address, nAmount, memo) );
        } else {
            taddrRecipients.push_back( SendManyRecipient(address, nAmount, memo) );
        }

        nTotalOut += nAmount;
    }

    int nextBlockHeight = chainActive.Height() + 1;
    CMutableTransaction mtx;
    mtx.fOverwintered = true;
    mtx.nVersionGroupId = SAPLING_VERSION_GROUP_ID;
    mtx.nVersion = SAPLING_TX_VERSION;
    unsigned int max_tx_size = MAX_TX_SIZE_AFTER_SAPLING;
    if (!NetworkUpgradeActive(nextBlockHeight, Params().GetConsensus(), Consensus::UPGRADE_SAPLING)) {
        if (NetworkUpgradeActive(nextBlockHeight, Params().GetConsensus(), Consensus::UPGRADE_OVERWINTER)) {
            mtx.nVersionGroupId = OVERWINTER_VERSION_GROUP_ID;
            mtx.nVersion = OVERWINTER_TX_VERSION;
        } else {
            mtx.fOverwintered = false;
            mtx.nVersion = 2;
        }

        max_tx_size = MAX_TX_SIZE_BEFORE_SAPLING;

        // Check the number of zaddr outputs does not exceed the limit.
        if (zaddrRecipients.size() > Z_SENDMANY_MAX_ZADDR_OUTPUTS_BEFORE_SAPLING)  {
            throw JSONRPCError(RPC_INVALID_PARAMETER, "Invalid parameter, too many zaddr outputs");
        }
    }

    // If Sapling is not active, do not allow sending from or sending to Sapling addresses.
    if (!NetworkUpgradeActive(nextBlockHeight, Params().GetConsensus(), Consensus::UPGRADE_SAPLING)) {
        if (fromSapling || containsSaplingOutput) {
            throw JSONRPCError(RPC_INVALID_PARAMETER, "Invalid parameter, Sapling has not activated");
        }
    }

    // As a sanity check, estimate and verify that the size of the transaction will be valid.
    // Depending on the input notes, the actual tx size may turn out to be larger and perhaps invalid.
    size_t txsize = 0;
    for (int i = 0; i < zaddrRecipients.size(); i++) {
        auto address = std::get<0>(zaddrRecipients[i]);
        auto res = DecodePaymentAddress(address);
        bool toSapling = boost::get<libzcash::SaplingPaymentAddress>(&res) != nullptr;
        if (toSapling) {
            mtx.vShieldedOutput.push_back(OutputDescription());
        } else {
            JSDescription jsdesc;
            if (mtx.fOverwintered && (mtx.nVersion >= SAPLING_TX_VERSION)) {
                jsdesc.proof = GrothProof();
            }
            mtx.vjoinsplit.push_back(jsdesc);
        }
    }
    CTransaction tx(mtx);
    txsize += GetSerializeSize(tx, SER_NETWORK, tx.nVersion);
    if (fromTaddr) {
        txsize += CTXIN_SPEND_DUST_SIZE;
        txsize += CTXOUT_REGULAR_SIZE;      // There will probably be taddr change
    }
    txsize += CTXOUT_REGULAR_SIZE * taddrRecipients.size();
    if (txsize > max_tx_size) {
        throw JSONRPCError(RPC_INVALID_PARAMETER, strprintf("Too many outputs, size of raw transaction would be larger than limit of %d bytes", max_tx_size ));
    }

    // Minimum confirmations
    int nMinDepth = 1;
    if (params.size() > 2) {
        nMinDepth = params[2].get_int();
    }
    if (nMinDepth < 0) {
        throw JSONRPCError(RPC_INVALID_PARAMETER, "Minimum number of confirmations cannot be less than 0");
    }

    // Fee in Zatoshis, not currency format)
    CAmount nFee        = ASYNC_RPC_OPERATION_DEFAULT_MINERS_FEE;
    CAmount nDefaultFee = nFee;

    if (params.size() > 3) {
        if (params[3].get_real() == 0.0) {
            nFee = 0;
        } else {
            nFee = AmountFromValue( params[3] );
        }

        // Check that the user specified fee is not absurd.
        // This allows amount=0 (and all amount < nDefaultFee) transactions to use the default network fee
        // or anything less than nDefaultFee instead of being forced to use a custom fee and leak metadata
        if (nTotalOut < nDefaultFee) {
            if (nFee > nDefaultFee) {
                throw JSONRPCError(RPC_INVALID_PARAMETER, strprintf("Small transaction amount %s has fee %s that is greater than the default fee %s", FormatMoney(nTotalOut), FormatMoney(nFee), FormatMoney(nDefaultFee)));
            }
        } else {
            // Check that the user specified fee is not absurd.
            if (nFee > nTotalOut) {
                throw JSONRPCError(RPC_INVALID_PARAMETER, strprintf("Fee %s is greater than the sum of outputs %s and also greater than the default fee", FormatMoney(nFee), FormatMoney(nTotalOut)));
            }
	}
    }

    // Use input parameters as the optional context info to be returned by z_getoperationstatus and z_getoperationresult.
    UniValue o(UniValue::VOBJ);
    o.push_back(Pair("fromaddress", params[0]));
    o.push_back(Pair("amounts", params[1]));
    o.push_back(Pair("minconf", nMinDepth));
    o.push_back(Pair("fee", std::stod(FormatMoney(nFee))));
    UniValue contextInfo = o;

    // Builder (used if Sapling addresses are involved)
    boost::optional<TransactionBuilder> builder;
    if (noSproutAddrs) {
        builder = TransactionBuilder(Params().GetConsensus(), nextBlockHeight, pwalletMain);
    }

    // Contextual transaction we will build on
    // (used if no Sapling addresses are involved)
    CMutableTransaction contextualTx = CreateNewContextualCMutableTransaction(Params().GetConsensus(), nextBlockHeight);
    bool isShielded = !fromTaddr || zaddrRecipients.size() > 0;
    if (contextualTx.nVersion == 1 && isShielded) {
        contextualTx.nVersion = 2; // Tx format should support vjoinsplits
    }

    // Create operation and add to global queue
    std::shared_ptr<AsyncRPCQueue> q = getAsyncRPCQueue();
    std::shared_ptr<AsyncRPCOperation> operation( new AsyncRPCOperation_sendmany(builder, contextualTx, fromaddress, taddrRecipients, zaddrRecipients, nMinDepth, nFee, contextInfo) );
    q->addOperation(operation);
    AsyncRPCOperationId operationId = operation->getId();
    return operationId;
}


/**
When estimating the number of coinbase utxos we can shield in a single transaction:
1. Joinsplit description is 1802 bytes.
2. Transaction overhead ~ 100 bytes
3. Spending a typical P2PKH is >=148 bytes, as defined in CTXIN_SPEND_DUST_SIZE.
4. Spending a multi-sig P2SH address can vary greatly:
   https://github.com/bitcoin/bitcoin/blob/c3ad56f4e0b587d8d763af03d743fdfc2d180c9b/src/main.cpp#L517
   In real-world coinbase utxos, we consider a 3-of-3 multisig, where the size is roughly:
    (3*(33+1))+3 = 105 byte redeem script
    105 + 1 + 3*(73+1) = 328 bytes of scriptSig, rounded up to 400 based on testnet experiments.
*/
#define CTXIN_SPEND_P2SH_SIZE 400

#define SHIELD_COINBASE_DEFAULT_LIMIT 50

UniValue z_shieldcoinbase(const UniValue& params, bool fHelp)
{
    if (!EnsureWalletIsAvailable(fHelp))
        return NullUniValue;

    if (fHelp || params.size() < 2 || params.size() > 4)
        throw runtime_error(
            "z_shieldcoinbase \"fromaddress\" \"tozaddress\" ( fee ) ( limit )\n"
            "\nShield transparent coinbase funds by sending to a shielded zaddr.  This is an asynchronous operation and utxos"
            "\nselected for shielding will be locked.  If there is an error, they are unlocked.  The RPC call `listlockunspent`"
            "\ncan be used to return a list of locked utxos.  The number of coinbase utxos selected for shielding can be limited"
            "\nby the caller.  If the limit parameter is set to zero, and Overwinter is not yet active, the -mempooltxinputlimit"
            "\noption will determine the number of uxtos.  Any limit is constrained by the consensus rule defining a maximum"
            "\ntransaction size of "
            + strprintf("%d bytes before Sapling, and %d bytes once Sapling activates.", MAX_TX_SIZE_BEFORE_SAPLING, MAX_TX_SIZE_AFTER_SAPLING)
            + HelpRequiringPassphrase() + "\n"
            "\nArguments:\n"
            "1. \"fromaddress\"         (string, required) The address is a taddr or \"*\" for all taddrs belonging to the wallet.\n"
            "2. \"toaddress\"           (string, required) The address is a zaddr.\n"
            "3. fee                   (numeric, optional, default="
            + strprintf("%s", FormatMoney(SHIELD_COINBASE_DEFAULT_MINERS_FEE)) + ") The fee amount to attach to this transaction.\n"
            "4. limit                 (numeric, optional, default="
            + strprintf("%d", SHIELD_COINBASE_DEFAULT_LIMIT) + ") Limit on the maximum number of utxos to shield.  Set to 0 to use node option -mempooltxinputlimit (before Overwinter), or as many as will fit in the transaction (after Overwinter).\n"
            "\nResult:\n"
            "{\n"
            "  \"remainingUTXOs\": xxx       (numeric) Number of coinbase utxos still available for shielding.\n"
            "  \"remainingValue\": xxx       (numeric) Value of coinbase utxos still available for shielding.\n"
            "  \"shieldingUTXOs\": xxx        (numeric) Number of coinbase utxos being shielded.\n"
            "  \"shieldingValue\": xxx        (numeric) Value of coinbase utxos being shielded.\n"
            "  \"opid\": xxx          (string) An operationid to pass to z_getoperationstatus to get the result of the operation.\n"
            "}\n"
            "\nExamples:\n"
            + HelpExampleCli("z_shieldcoinbase", "\"RD6GgnrMpPaTSMn8vai6yiGA7mN4QGPV\" \"zs14d8tc0hl9q0vg5l28uec5vk6sk34fkj2n8s7jalvw5fxpy6v39yn4s2ga082lymrkjk0x2nqg37\"")
            + HelpExampleRpc("z_shieldcoinbase", "\"RD6GgnrMpPaTSMn8vai6yiGA7mN4QGPV\", \"zs14d8tc0hl9q0vg5l28uec5vk6sk34fkj2n8s7jalvw5fxpy6v39yn4s2ga082lymrkjk0x2nqg37\"")
        );

    LOCK2(cs_main, pwalletMain->cs_wallet);

    // Validate the from address
    auto fromaddress = params[0].get_str();
    bool isFromWildcard = fromaddress == "*";
    CTxDestination taddr;
    if (!isFromWildcard) {
        taddr = DecodeDestination(fromaddress);
        if (!IsValidDestination(taddr)) {
            throw JSONRPCError(RPC_INVALID_ADDRESS_OR_KEY, "Invalid from address, should be a taddr or \"*\".");
        }
    }

    // Validate the destination address
    auto destaddress = params[1].get_str();
    if (!IsValidPaymentAddressString(destaddress, CurrentEpochBranchId(chainActive.Height(), Params().GetConsensus()))) {
        throw JSONRPCError(RPC_INVALID_PARAMETER, string("Invalid parameter, unknown address format: ") + destaddress );
    }

    // Convert fee from currency format to zatoshis
    CAmount nFee = SHIELD_COINBASE_DEFAULT_MINERS_FEE;
    if (params.size() > 2) {
        if (params[2].get_real() == 0.0) {
            nFee = 0;
        } else {
            nFee = AmountFromValue( params[2] );
        }
    }

    int nLimit = SHIELD_COINBASE_DEFAULT_LIMIT;
    if (params.size() > 3) {
        nLimit = params[3].get_int();
        if (nLimit < 0) {
            throw JSONRPCError(RPC_INVALID_PARAMETER, "Limit on maximum number of utxos cannot be negative");
        }
    }

    int nextBlockHeight = chainActive.Height() + 1;
    bool overwinterActive = NetworkUpgradeActive(nextBlockHeight, Params().GetConsensus(), Consensus::UPGRADE_OVERWINTER);
    unsigned int max_tx_size = MAX_TX_SIZE_AFTER_SAPLING;
    if (!NetworkUpgradeActive(nextBlockHeight, Params().GetConsensus(), Consensus::UPGRADE_SAPLING)) {
        max_tx_size = MAX_TX_SIZE_BEFORE_SAPLING;
    }

    // If Sapling is not active, do not allow sending to a Sapling address.
    if (!NetworkUpgradeActive(nextBlockHeight, Params().GetConsensus(), Consensus::UPGRADE_SAPLING)) {
        auto res = DecodePaymentAddress(destaddress);
        if (IsValidPaymentAddress(res)) {
            bool toSapling = boost::get<libzcash::SaplingPaymentAddress>(&res) != nullptr;
            if (toSapling) {
                throw JSONRPCError(RPC_INVALID_PARAMETER, "Invalid parameter, Sapling has not activated");
            }
        } else {
            throw JSONRPCError(RPC_INVALID_PARAMETER, string("Invalid parameter, unknown address format: ") + destaddress );
        }
    }

    // Prepare to get coinbase utxos
    std::vector<ShieldCoinbaseUTXO> inputs;
    CAmount shieldedValue = 0;
    CAmount remainingValue = 0;
    size_t estimatedTxSize = 2000;  // 1802 joinsplit description + tx overhead + wiggle room

    #ifdef __LP64__
    uint64_t utxoCounter = 0;
    #else
    size_t utxoCounter = 0;
    #endif

    bool maxedOutFlag = false;
    size_t mempoolLimit = (nLimit != 0) ? nLimit : (overwinterActive ? 0 : (size_t)GetArg("-mempooltxinputlimit", 0));

    // Set of addresses to filter utxos by
    std::set<CTxDestination> destinations = {};
    if (!isFromWildcard) {
        destinations.insert(taddr);
    }

    // Get available utxos
    vector<COutput> vecOutputs;
    pwalletMain->AvailableCoins(vecOutputs, true, NULL, false, true);

    // Find unspent coinbase utxos and update estimated size
    BOOST_FOREACH(const COutput& out, vecOutputs) {
        if (!out.fSpendable) {
            continue;
        }

        CTxDestination address;
        if (!ExtractDestination(out.tx->vout[out.i].scriptPubKey, address)) {
            continue;
        }

        // If taddr is not wildcard "*", filter utxos
        if (destinations.size() > 0 && !destinations.count(address)) {
            continue;
        }

        if (!out.tx->IsCoinBase()) {
            continue;
        }

        utxoCounter++;
        auto scriptPubKey = out.tx->vout[out.i].scriptPubKey;
        CAmount nValue = out.tx->vout[out.i].nValue;

        if (!maxedOutFlag) {
            size_t increase = (boost::get<CScriptID>(&address) != nullptr) ? CTXIN_SPEND_P2SH_SIZE : CTXIN_SPEND_DUST_SIZE;
            if (estimatedTxSize + increase >= max_tx_size ||
                (mempoolLimit > 0 && utxoCounter > mempoolLimit))
            {
                maxedOutFlag = true;
            } else {
                estimatedTxSize += increase;
                ShieldCoinbaseUTXO utxo = {out.tx->GetHash(), out.i, scriptPubKey, nValue};
                inputs.push_back(utxo);
                shieldedValue += nValue;
            }
        }

        if (maxedOutFlag) {
            remainingValue += nValue;
        }
    }

    #ifdef __LP64__
    uint64_t numUtxos = inputs.size();
    #else
    size_t numUtxos = inputs.size();
    #endif

    if (numUtxos == 0) {
        throw JSONRPCError(RPC_WALLET_INSUFFICIENT_FUNDS, "Could not find any coinbase funds to shield.");
    }

    if (shieldedValue < nFee) {
        throw JSONRPCError(RPC_WALLET_INSUFFICIENT_FUNDS,
            strprintf("Insufficient coinbase funds, have %s, which is less than miners fee %s",
            FormatMoney(shieldedValue), FormatMoney(nFee)));
    }

    // Check that the user specified fee is sane (if too high, it can result in error -25 absurd fee)
    CAmount netAmount = shieldedValue - nFee;
    if (nFee > netAmount) {
        throw JSONRPCError(RPC_INVALID_PARAMETER, strprintf("Fee %s is greater than the net amount to be shielded %s", FormatMoney(nFee), FormatMoney(netAmount)));
    }

    // Keep record of parameters in context object
    UniValue contextInfo(UniValue::VOBJ);
    contextInfo.push_back(Pair("fromaddress", params[0]));
    contextInfo.push_back(Pair("toaddress", params[1]));
    contextInfo.push_back(Pair("fee", ValueFromAmount(nFee)));

    // Builder (used if Sapling addresses are involved)
    TransactionBuilder builder = TransactionBuilder(
        Params().GetConsensus(), nextBlockHeight, pwalletMain);

    // Contextual transaction we will build on
    int blockHeight = chainActive.LastTip()->GetHeight();
    nextBlockHeight = blockHeight + 1;
    // (used if no Sapling addresses are involved)
    CMutableTransaction contextualTx = CreateNewContextualCMutableTransaction(
        Params().GetConsensus(), nextBlockHeight);
    contextualTx.nLockTime = chainActive.LastTip()->GetHeight();

    if (contextualTx.nVersion == 1) {
        contextualTx.nVersion = 2; // Tx format should support vjoinsplits
    }

    // Create operation and add to global queue
    std::shared_ptr<AsyncRPCQueue> q = getAsyncRPCQueue();
    std::shared_ptr<AsyncRPCOperation> operation( new AsyncRPCOperation_shieldcoinbase(builder, contextualTx, inputs, destaddress, nFee, contextInfo) );
    q->addOperation(operation);
    AsyncRPCOperationId operationId = operation->getId();

    // Return continuation information
    UniValue o(UniValue::VOBJ);
    o.push_back(Pair("remainingUTXOs", static_cast<uint64_t>(utxoCounter - numUtxos)));
    o.push_back(Pair("remainingValue", ValueFromAmount(remainingValue)));
    o.push_back(Pair("shieldingUTXOs", static_cast<uint64_t>(numUtxos)));
    o.push_back(Pair("shieldingValue", ValueFromAmount(shieldedValue)));
    o.push_back(Pair("opid", operationId));
    return o;
}

#define MERGE_TO_ADDRESS_DEFAULT_TRANSPARENT_LIMIT 50
#define MERGE_TO_ADDRESS_DEFAULT_SPROUT_LIMIT 10
#define MERGE_TO_ADDRESS_DEFAULT_SAPLING_LIMIT 90

#define JOINSPLIT_SIZE GetSerializeSize(JSDescription(), SER_NETWORK, PROTOCOL_VERSION)
#define OUTPUTDESCRIPTION_SIZE GetSerializeSize(OutputDescription(), SER_NETWORK, PROTOCOL_VERSION)
#define SPENDDESCRIPTION_SIZE GetSerializeSize(SpendDescription(), SER_NETWORK, PROTOCOL_VERSION)

UniValue z_mergetoaddress(const UniValue& params, bool fHelp)
{
    if (!EnsureWalletIsAvailable(fHelp))
        return NullUniValue;

    string enableArg = "zmergetoaddress";
    auto fEnableMergeToAddress = fExperimentalMode && GetBoolArg("-" + enableArg, true);
    std::string strDisabledMsg = "";
    if (!fEnableMergeToAddress) {
        strDisabledMsg = experimentalDisabledHelpMsg("z_mergetoaddress", enableArg);
    }

    if (fHelp || params.size() < 2 || params.size() > 6)
        throw runtime_error(
                            "z_mergetoaddress [\"fromaddress\", ... ] \"toaddress\" ( fee ) ( transparent_limit ) ( shielded_limit ) ( memo )\n"
                            + strDisabledMsg +
                            "\nMerge multiple UTXOs and notes into a single UTXO or note.  Coinbase UTXOs are ignored; use `z_shieldcoinbase`"
                            "\nto combine those into a single note."
                            "\n\nThis is an asynchronous operation, and UTXOs selected for merging will be locked.  If there is an error, they"
                            "\nare unlocked.  The RPC call `listlockunspent` can be used to return a list of locked UTXOs."
                            "\n\nThe number of UTXOs and notes selected for merging can be limited by the caller.  If the transparent limit"
                            "\nparameter is set to zero, and Overwinter is not yet active, the -mempooltxinputlimit option will determine the"
                            "\nnumber of UTXOs.  Any limit is constrained by the consensus rule defining a maximum transaction size of"
                            + strprintf("\n%d bytes before Sapling, and %d bytes once Sapling activates.", MAX_TX_SIZE_BEFORE_SAPLING, MAX_TX_SIZE_AFTER_SAPLING)
                            + HelpRequiringPassphrase() + "\n"
                            "\nArguments:\n"
                            "1. fromaddresses         (string, required) A JSON array with addresses.\n"
                            "                         The following special strings are accepted inside the array:\n"
                            "                             - \"ANY_TADDR\":   Merge UTXOs from any t-addrs belonging to the wallet.\n"
                            "                             - \"ANY_SPROUT\":  Merge notes from any Sprout z-addrs belonging to the wallet.\n"
                            "                             - \"ANY_SAPLING\": Merge notes from any Sapling z-addrs belonging to the wallet.\n"
                            "                         If a special string is given, any given addresses of that type will be ignored.\n"
                            "    [\n"
                            "      \"address\"          (string) Can be a t-addr or a z-addr\n"
                            "      ,...\n"
                            "    ]\n"
                            "2. \"toaddress\"           (string, required) The t-addr or z-addr to send the funds to.\n"
                            "3. fee                   (numeric, optional, default="
                            + strprintf("%s", FormatMoney(MERGE_TO_ADDRESS_OPERATION_DEFAULT_MINERS_FEE)) + ") The fee amount to attach to this transaction.\n"
                            "4. transparent_limit     (numeric, optional, default="
                            + strprintf("%d", MERGE_TO_ADDRESS_DEFAULT_TRANSPARENT_LIMIT) + ") Limit on the maximum number of UTXOs to merge.  Set to 0 to use node option -mempooltxinputlimit (before Overwinter), or as many as will fit in the transaction (after Overwinter).\n"
                            "4. shielded_limit        (numeric, optional, default="
                            + strprintf("%d Sprout or %d Sapling Notes", MERGE_TO_ADDRESS_DEFAULT_SPROUT_LIMIT, MERGE_TO_ADDRESS_DEFAULT_SAPLING_LIMIT) + ") Limit on the maximum number of notes to merge.  Set to 0 to merge as many as will fit in the transaction.\n"
                            "5. \"memo\"                (string, optional) Encoded as hex. When toaddress is a z-addr, this will be stored in the memo field of the new note.\n"
                            "\nResult:\n"
                            "{\n"
                            "  \"remainingUTXOs\": xxx               (numeric) Number of UTXOs still available for merging.\n"
                            "  \"remainingTransparentValue\": xxx    (numeric) Value of UTXOs still available for merging.\n"
                            "  \"remainingNotes\": xxx               (numeric) Number of notes still available for merging.\n"
                            "  \"remainingShieldedValue\": xxx       (numeric) Value of notes still available for merging.\n"
                            "  \"mergingUTXOs\": xxx                 (numeric) Number of UTXOs being merged.\n"
                            "  \"mergingTransparentValue\": xxx      (numeric) Value of UTXOs being merged.\n"
                            "  \"mergingNotes\": xxx                 (numeric) Number of notes being merged.\n"
                            "  \"mergingShieldedValue\": xxx         (numeric) Value of notes being merged.\n"
                            "  \"opid\": xxx          (string) An operationid to pass to z_getoperationstatus to get the result of the operation.\n"
                            "}\n"
                            "\nExamples:\n"
                            + HelpExampleCli("z_mergetoaddress", "'[\"RD6GgnrMpPaTSMn8vai6yiGA7mN4QGPV\"]' ztfaW34Gj9FrnGUEf833ywDVL62NWXBM81u6EQnM6VR45eYnXhwztecW1SjxA7JrmAXKJhxhj3vDNEpVCQoSvVoSpmbhtjf")
                            + HelpExampleRpc("z_mergetoaddress", "[\"RD6GgnrMpPaTSMn8vai6yiGA7mN4QGPV\"], \"zs14d8tc0hl9q0vg5l28uec5vk6sk34fkj2n8s7jalvw5fxpy6v39yn4s2ga082lymrkjk0x2nqg37\"")
                            );

    if (!fEnableMergeToAddress) {
        throw JSONRPCError(RPC_WALLET_ERROR, "Error: z_mergetoaddress is disabled.");
    }

    LOCK2(cs_main, pwalletMain->cs_wallet);

    bool useAnyUTXO = false;
    bool useAnySprout = false;
    bool useAnySapling = false;
    std::set<CTxDestination> taddrs = {};
    std::set<libzcash::PaymentAddress> zaddrs = {};

    UniValue addresses = params[0].get_array();
    if (addresses.size()==0)
        throw JSONRPCError(RPC_INVALID_PARAMETER, "Invalid parameter, fromaddresses array is empty.");

    // Keep track of addresses to spot duplicates
    std::set<std::string> setAddress;

    // Sources
    for (const UniValue& o : addresses.getValues()) {
        if (!o.isStr())
            throw JSONRPCError(RPC_INVALID_PARAMETER, "Invalid parameter, expected string");

        std::string address = o.get_str();

        if (address == "ANY_TADDR") {
            useAnyUTXO = true;
        } else if (address == "ANY_SPROUT") {
            useAnySprout = true;
        } else if (address == "ANY_SAPLING") {
            useAnySapling = true;
        } else {
            CTxDestination taddr = DecodeDestination(address);
            if (IsValidDestination(taddr)) {
                taddrs.insert(taddr);
            } else {
                auto zaddr = DecodePaymentAddress(address);
                if (IsValidPaymentAddress(zaddr)) {
                    zaddrs.insert(zaddr);
                } else {
                    throw JSONRPCError(RPC_INVALID_PARAMETER, string("Unknown address format: ") + address);
                }
            }
        }

        if (setAddress.count(address))
            throw JSONRPCError(RPC_INVALID_PARAMETER, string("Invalid parameter, duplicated address: ") + address);
        setAddress.insert(address);
    }

    if (useAnyUTXO && taddrs.size() > 0) {
        throw JSONRPCError(RPC_INVALID_PARAMETER, "Cannot specify specific t-addrs when using \"ANY_TADDR\"");
    }
    if ((useAnySprout || useAnySapling) && zaddrs.size() > 0) {
        throw JSONRPCError(RPC_INVALID_PARAMETER, "Cannot specify specific z-addrs when using \"ANY_SPROUT\" or \"ANY_SAPLING\"");
    }

    const int nextBlockHeight = chainActive.Height() + 1;
    const bool overwinterActive = NetworkUpgradeActive(nextBlockHeight, Params().GetConsensus(), Consensus::UPGRADE_OVERWINTER);
    const bool saplingActive = NetworkUpgradeActive(nextBlockHeight, Params().GetConsensus(), Consensus::UPGRADE_SAPLING);

    // Validate the destination address
    auto destaddress = params[1].get_str();
    bool isToSproutZaddr = false;
    bool isToSaplingZaddr = false;
    CTxDestination taddr = DecodeDestination(destaddress);
    if (!IsValidDestination(taddr)) {
        auto decodeAddr = DecodePaymentAddress(destaddress);
        if (IsValidPaymentAddress(decodeAddr)) {
            if (boost::get<libzcash::SaplingPaymentAddress>(&decodeAddr) != nullptr) {
                isToSaplingZaddr = true;
                // If Sapling is not active, do not allow sending to a sapling addresses.
                if (!saplingActive) {
                    throw JSONRPCError(RPC_INVALID_PARAMETER, "Invalid parameter, Sapling has not activated");
                }
            } else {
                isToSproutZaddr = true;
            }
        } else {
            throw JSONRPCError(RPC_INVALID_PARAMETER, string("Invalid parameter, unknown address format: ") + destaddress );
        }
    }

    // Convert fee from currency format to zatoshis
    CAmount nFee = SHIELD_COINBASE_DEFAULT_MINERS_FEE;
    if (params.size() > 2) {
        if (params[2].get_real() == 0.0) {
            nFee = 0;
        } else {
            nFee = AmountFromValue( params[2] );
        }
    }

    int nUTXOLimit = MERGE_TO_ADDRESS_DEFAULT_TRANSPARENT_LIMIT;
    if (params.size() > 3) {
        nUTXOLimit = params[3].get_int();
        if (nUTXOLimit < 0) {
            throw JSONRPCError(RPC_INVALID_PARAMETER, "Limit on maximum number of UTXOs cannot be negative");
        }
    }

    int sproutNoteLimit = MERGE_TO_ADDRESS_DEFAULT_SPROUT_LIMIT;
    int saplingNoteLimit = MERGE_TO_ADDRESS_DEFAULT_SAPLING_LIMIT;
    if (params.size() > 4) {
        int nNoteLimit = params[4].get_int();
        if (nNoteLimit < 0) {
            throw JSONRPCError(RPC_INVALID_PARAMETER, "Limit on maximum number of notes cannot be negative");
        }
        sproutNoteLimit = nNoteLimit;
        saplingNoteLimit = nNoteLimit;
    }

    std::string memo;
    if (params.size() > 5) {
        memo = params[5].get_str();
        if (!(isToSproutZaddr || isToSaplingZaddr)) {
            throw JSONRPCError(RPC_INVALID_PARAMETER, "Memo can not be used with a taddr.  It can only be used with a zaddr.");
        } else if (!IsHex(memo)) {
            throw JSONRPCError(RPC_INVALID_PARAMETER, "Invalid parameter, expected memo data in hexadecimal format.");
        }
        if (memo.length() > ZC_MEMO_SIZE*2) {
            throw JSONRPCError(RPC_INVALID_PARAMETER,  strprintf("Invalid parameter, size of memo is larger than maximum allowed %d", ZC_MEMO_SIZE ));
        }
    }

    MergeToAddressRecipient recipient(destaddress, memo);

    // Prepare to get UTXOs and notes
    std::vector<MergeToAddressInputUTXO> utxoInputs;
    std::vector<MergeToAddressInputSproutNote> sproutNoteInputs;
    std::vector<MergeToAddressInputSaplingNote> saplingNoteInputs;
    CAmount mergedUTXOValue = 0;
    CAmount mergedNoteValue = 0;
    CAmount remainingUTXOValue = 0;
    CAmount remainingNoteValue = 0;
    size_t utxoCounter = 0;
    size_t noteCounter = 0;
    bool maxedOutUTXOsFlag = false;
    bool maxedOutNotesFlag = false;
    size_t mempoolLimit = (nUTXOLimit != 0) ? nUTXOLimit : (overwinterActive ? 0 : (size_t)GetArg("-mempooltxinputlimit", 0));

    unsigned int max_tx_size = saplingActive ? MAX_TX_SIZE_AFTER_SAPLING : MAX_TX_SIZE_BEFORE_SAPLING;
    size_t estimatedTxSize = 200;  // tx overhead + wiggle room
    if (isToSproutZaddr) {
        estimatedTxSize += JOINSPLIT_SIZE;
    } else if (isToSaplingZaddr) {
        estimatedTxSize += OUTPUTDESCRIPTION_SIZE;
    }

    if (useAnyUTXO || taddrs.size() > 0) {
        // Get available utxos
        vector<COutput> vecOutputs;
        pwalletMain->AvailableCoins(vecOutputs, true, NULL, false, false);

        // Find unspent utxos and update estimated size
        for (const COutput& out : vecOutputs) {
            if (!out.fSpendable) {
                continue;
            }

            CScript scriptPubKey = out.tx->vout[out.i].scriptPubKey;

            CTxDestination address;
            if (!ExtractDestination(scriptPubKey, address)) {
                continue;
            }
            // If taddr is not wildcard "*", filter utxos
            if (taddrs.size() > 0 && !taddrs.count(address)) {
                continue;
            }

            utxoCounter++;
            CAmount nValue = out.tx->vout[out.i].nValue;

            if (!maxedOutUTXOsFlag) {
                size_t increase = (boost::get<CScriptID>(&address) != nullptr) ? CTXIN_SPEND_P2SH_SIZE : CTXIN_SPEND_DUST_SIZE;
                if (estimatedTxSize + increase >= max_tx_size ||
                    (mempoolLimit > 0 && utxoCounter > mempoolLimit))
                {
                    maxedOutUTXOsFlag = true;
                } else {
                    estimatedTxSize += increase;
                    COutPoint utxo(out.tx->GetHash(), out.i);
                    utxoInputs.emplace_back(utxo, nValue, scriptPubKey);
                    mergedUTXOValue += nValue;
                }
            }

            if (maxedOutUTXOsFlag) {
                remainingUTXOValue += nValue;
            }
        }
    }

    if (useAnySprout || useAnySapling || zaddrs.size() > 0) {
        // Get available notes
<<<<<<< HEAD
        std::vector<CSproutNotePlaintextEntry> sproutEntries;
        //std::vector<SaplingNoteEntry> saplingEntries;
        //pwalletMain->GetFilteredNotes(sproutEntries, saplingEntries, zaddrs);
        std::vector<SaplingNoteEntry> saplingEntries,skipsapling;
        pwalletMain->GetFilteredNotes(sproutEntries, useAnySprout == 0 ? saplingEntries : skipsapling, zaddrs);
       
=======
        std::vector<CSproutNotePlaintextEntry> sproutEntries,skipsprout;
        std::vector<SaplingNoteEntry> saplingEntries,skipsapling;
        pwalletMain->GetFilteredNotes(sproutEntries, useAnySprout == 0 ? saplingEntries : skipsapling, zaddrs);

>>>>>>> 3ea404ea
        // If Sapling is not active, do not allow sending from a sapling addresses.
        if (!saplingActive && saplingEntries.size() > 0) {
            throw JSONRPCError(RPC_INVALID_PARAMETER, "Invalid parameter, Sapling has not activated");
        }
        // Sending from both Sprout and Sapling is currently unsupported using z_mergetoaddress
        if (sproutEntries.size() > 0 && saplingEntries.size() > 0) {
            throw JSONRPCError(
                               RPC_INVALID_PARAMETER,
                               "Cannot send from both Sprout and Sapling addresses using z_mergetoaddress");
        }
        // If sending between shielded addresses, they must be the same type
        if ((saplingEntries.size() > 0 && isToSproutZaddr) || (sproutEntries.size() > 0 && isToSaplingZaddr)) {
            throw JSONRPCError(
                               RPC_INVALID_PARAMETER,
                               "Cannot send between Sprout and Sapling addresses using z_mergetoaddress");
        }

        // Find unspent notes and update estimated size
        for (const CSproutNotePlaintextEntry& entry : sproutEntries) {
            noteCounter++;
            CAmount nValue = entry.plaintext.value();

            if (!maxedOutNotesFlag) {
                // If we haven't added any notes yet and the merge is to a
                // z-address, we have already accounted for the first JoinSplit.
                size_t increase = (sproutNoteInputs.empty() && !isToSproutZaddr) || (sproutNoteInputs.size() % 2 == 0) ? JOINSPLIT_SIZE : 0;
                if (estimatedTxSize + increase >= max_tx_size ||
                    (sproutNoteLimit > 0 && noteCounter > sproutNoteLimit))
                {
                    maxedOutNotesFlag = true;
                } else {
                    estimatedTxSize += increase;
                    auto zaddr = entry.address;
                    SproutSpendingKey zkey;
                    pwalletMain->GetSproutSpendingKey(zaddr, zkey);
                    sproutNoteInputs.emplace_back(entry.jsop, entry.plaintext.note(zaddr), nValue, zkey);
                    mergedNoteValue += nValue;
                }
            }

            if (maxedOutNotesFlag) {
                remainingNoteValue += nValue;
            }
        }

        for (const SaplingNoteEntry& entry : saplingEntries) {
            noteCounter++;
            CAmount nValue = entry.note.value();
            if (!maxedOutNotesFlag) {
                size_t increase = SPENDDESCRIPTION_SIZE;
                if (estimatedTxSize + increase >= max_tx_size ||
                    (saplingNoteLimit > 0 && noteCounter > saplingNoteLimit))
                {
                    maxedOutNotesFlag = true;
                } else {
                    estimatedTxSize += increase;
                    libzcash::SaplingExtendedSpendingKey extsk;
                    if (!pwalletMain->GetSaplingExtendedSpendingKey(entry.address, extsk)) {
                        throw JSONRPCError(RPC_INVALID_PARAMETER, "Could not find spending key for payment address.");
                    }
                    saplingNoteInputs.emplace_back(entry.op, entry.note, nValue, extsk.expsk);
                    mergedNoteValue += nValue;
                }
            }

            if (maxedOutNotesFlag) {
                remainingNoteValue += nValue;
            }
        }
    }

    size_t numUtxos = utxoInputs.size();
    size_t numNotes = sproutNoteInputs.size() + saplingNoteInputs.size();

    if (numUtxos == 0 && numNotes == 0) {
        throw JSONRPCError(RPC_WALLET_INSUFFICIENT_FUNDS, "Could not find any funds to merge.");
    }

    // Sanity check: Don't do anything if:
    // - We only have one from address
    // - It's equal to toaddress
    // - The address only contains a single UTXO or note
    if (setAddress.size() == 1 && setAddress.count(destaddress) && (numUtxos + numNotes) == 1) {
        throw JSONRPCError(RPC_INVALID_PARAMETER, "Destination address is also the only source address, and all its funds are already merged.");
    }

    CAmount mergedValue = mergedUTXOValue + mergedNoteValue;
    if (mergedValue < nFee) {
        throw JSONRPCError(RPC_WALLET_INSUFFICIENT_FUNDS,
                           strprintf("Insufficient funds, have %s, which is less than miners fee %s",
                                     FormatMoney(mergedValue), FormatMoney(nFee)));
    }

    // Check that the user specified fee is sane (if too high, it can result in error -25 absurd fee)
    CAmount netAmount = mergedValue - nFee;
    if (nFee > netAmount) {
        throw JSONRPCError(RPC_INVALID_PARAMETER, strprintf("Fee %s is greater than the net amount to be shielded %s", FormatMoney(nFee), FormatMoney(netAmount)));
    }

    // Keep record of parameters in context object
    UniValue contextInfo(UniValue::VOBJ);
    contextInfo.push_back(Pair("fromaddresses", params[0]));
    contextInfo.push_back(Pair("toaddress", params[1]));
    contextInfo.push_back(Pair("fee", ValueFromAmount(nFee)));

    // Contextual transaction we will build on
    CMutableTransaction contextualTx = CreateNewContextualCMutableTransaction(
                                                                              Params().GetConsensus(),
                                                                              nextBlockHeight);
    bool isSproutShielded = sproutNoteInputs.size() > 0 || isToSproutZaddr;
    if (contextualTx.nVersion == 1 && isSproutShielded) {
        contextualTx.nVersion = 2; // Tx format should support vjoinsplit
    }

    // Builder (used if Sapling addresses are involved)
    boost::optional<TransactionBuilder> builder;
    if (isToSaplingZaddr || saplingNoteInputs.size() > 0) {
        builder = TransactionBuilder(Params().GetConsensus(), nextBlockHeight, pwalletMain);
    }
    // Create operation and add to global queue
    std::shared_ptr<AsyncRPCQueue> q = getAsyncRPCQueue();
    std::shared_ptr<AsyncRPCOperation> operation(
                                                 new AsyncRPCOperation_mergetoaddress(builder, contextualTx, utxoInputs, sproutNoteInputs, saplingNoteInputs, recipient, nFee, contextInfo) );
    q->addOperation(operation);
    AsyncRPCOperationId operationId = operation->getId();

    // Return continuation information
    UniValue o(UniValue::VOBJ);
    o.push_back(Pair("remainingUTXOs", static_cast<uint64_t>(utxoCounter - numUtxos)));
    o.push_back(Pair("remainingTransparentValue", ValueFromAmount(remainingUTXOValue)));
    o.push_back(Pair("remainingNotes", static_cast<uint64_t>(noteCounter - numNotes)));
    o.push_back(Pair("remainingShieldedValue", ValueFromAmount(remainingNoteValue)));
    o.push_back(Pair("mergingUTXOs", static_cast<uint64_t>(numUtxos)));
    o.push_back(Pair("mergingTransparentValue", ValueFromAmount(mergedUTXOValue)));
    o.push_back(Pair("mergingNotes", static_cast<uint64_t>(numNotes)));
    o.push_back(Pair("mergingShieldedValue", ValueFromAmount(mergedNoteValue)));
    o.push_back(Pair("opid", operationId));
    return o;
}

UniValue z_listoperationids(const UniValue& params, bool fHelp)
{
    if (!EnsureWalletIsAvailable(fHelp))
        return NullUniValue;

    if (fHelp || params.size() > 1)
        throw runtime_error(
            "z_listoperationids\n"
            "\nReturns the list of operation ids currently known to the wallet.\n"
            "\nArguments:\n"
            "1. \"status\"         (string, optional) Filter result by the operation's state e.g. \"success\".\n"
            "\nResult:\n"
            "[                     (json array of string)\n"
            "  \"operationid\"       (string) an operation id belonging to the wallet\n"
            "  ,...\n"
            "]\n"
            "\nExamples:\n"
            + HelpExampleCli("z_listoperationids", "")
            + HelpExampleRpc("z_listoperationids", "")
        );

    LOCK2(cs_main, pwalletMain->cs_wallet);

    std::string filter;
    bool useFilter = false;
    if (params.size()==1) {
        filter = params[0].get_str();
        useFilter = true;
    }

    UniValue ret(UniValue::VARR);
    std::shared_ptr<AsyncRPCQueue> q = getAsyncRPCQueue();
    std::vector<AsyncRPCOperationId> ids = q->getAllOperationIds();
    for (auto id : ids) {
        std::shared_ptr<AsyncRPCOperation> operation = q->getOperationForId(id);
        if (!operation) {
            continue;
        }
        std::string state = operation->getStateAsString();
        if (useFilter && filter.compare(state)!=0)
            continue;
        ret.push_back(id);
    }

    return ret;
}


#include "script/sign.h"
int32_t decode_hex(uint8_t *bytes,int32_t n,char *hex);
extern std::string NOTARY_PUBKEY;
uint32_t komodo_stake(int32_t validateflag,arith_uint256 bnTarget,int32_t nHeight,uint256 hash,int32_t n,uint32_t blocktime,uint32_t prevtime,char *destaddr);
int8_t komodo_stakehash(uint256 *hashp,char *address,uint8_t *hashbuf,uint256 txid,int32_t vout);
void komodo_segids(uint8_t *hashbuf,int32_t height,int32_t n);

int32_t komodo_notaryvin(CMutableTransaction &txNew,uint8_t *notarypub33)
{
    set<CBitcoinAddress> setAddress; uint8_t *script,utxosig[128]; uint256 utxotxid; uint64_t utxovalue; int32_t i,siglen=0,nMinDepth = 1,nMaxDepth = 9999999; vector<COutput> vecOutputs; uint32_t utxovout,eligible,earliest = 0; CScript best_scriptPubKey; bool fNegative,fOverflow;
    bool signSuccess; SignatureData sigdata; uint64_t txfee; uint8_t *ptr;
    auto consensusBranchId = CurrentEpochBranchId(chainActive.Height() + 1, Params().GetConsensus());
    if (!EnsureWalletIsAvailable(0))
        return 0;

    assert(pwalletMain != NULL);
    const CKeyStore& keystore = *pwalletMain;
    LOCK2(cs_main, pwalletMain->cs_wallet);
    utxovalue = 0;
    memset(&utxotxid,0,sizeof(utxotxid));
    memset(&utxovout,0,sizeof(utxovout));
    memset(utxosig,0,sizeof(utxosig));
    pwalletMain->AvailableCoins(vecOutputs, false, NULL, true);
    BOOST_FOREACH(const COutput& out, vecOutputs)
    {
        if ( out.nDepth < nMinDepth || out.nDepth > nMaxDepth )
            continue;
        if ( setAddress.size() )
        {
            CTxDestination address;
            if (!ExtractDestination(out.tx->vout[out.i].scriptPubKey, address))
                continue;
            if (!setAddress.count(address))
                continue;
        }
        CAmount nValue = out.tx->vout[out.i].nValue;
        if ( nValue != 10000 )
            continue;
        const CScript& pk = out.tx->vout[out.i].scriptPubKey;
        CTxDestination address;
        if (ExtractDestination(out.tx->vout[out.i].scriptPubKey, address))
        {
            //entry.push_back(Pair("address", CBitcoinAddress(address).ToString()));
            //if (pwalletMain->mapAddressBook.count(address))
            //    entry.push_back(Pair("account", pwalletMain->mapAddressBook[address].name));
        }
        script = (uint8_t *)&out.tx->vout[out.i].scriptPubKey[0];
        if ( out.tx->vout[out.i].scriptPubKey.size() != 35 || script[0] != 33 || script[34] != OP_CHECKSIG || memcmp(notarypub33,script+1,33) != 0 )
        {
            //fprintf(stderr,"scriptsize.%d [0] %02x\n",(int32_t)out.tx->vout[out.i].scriptPubKey.size(),script[0]);
            continue;
        }
        utxovalue = (uint64_t)nValue;
        //decode_hex((uint8_t *)&utxotxid,32,(char *)out.tx->GetHash().GetHex().c_str());
        utxotxid = out.tx->GetHash();
        utxovout = out.i;
        best_scriptPubKey = out.tx->vout[out.i].scriptPubKey;
        //fprintf(stderr,"check %s/v%d %llu\n",(char *)utxotxid.GetHex().c_str(),utxovout,(long long)utxovalue);

        txNew.vin.resize(1);
        txNew.vout.resize(1);
        txfee = utxovalue / 2;
        //for (i=0; i<32; i++)
        //    ((uint8_t *)&revtxid)[i] = ((uint8_t *)&utxotxid)[31 - i];
        txNew.vin[0].prevout.hash = utxotxid; //revtxid;
        txNew.vin[0].prevout.n = utxovout;
        txNew.vout[0].scriptPubKey = CScript() << ParseHex(CRYPTO777_PUBSECPSTR) << OP_CHECKSIG;
        txNew.vout[0].nValue = utxovalue - txfee;
        CTransaction txNewConst(txNew);
        signSuccess = ProduceSignature(TransactionSignatureCreator(&keystore, &txNewConst, 0, utxovalue, SIGHASH_ALL), best_scriptPubKey, sigdata, consensusBranchId);
        if (!signSuccess)
            fprintf(stderr,"notaryvin failed to create signature\n");
        else
        {
            UpdateTransaction(txNew,0,sigdata);
            ptr = (uint8_t *)&sigdata.scriptSig[0];
            siglen = sigdata.scriptSig.size();
            for (i=0; i<siglen; i++)
                utxosig[i] = ptr[i];//, fprintf(stderr,"%02x",ptr[i]);
            //fprintf(stderr," siglen.%d notaryvin %s/v%d\n",siglen,utxotxid.GetHex().c_str(),utxovout);
            break;
        }
    }
    return(siglen);
}

int32_t verus_staked(CBlock *pBlock, CMutableTransaction &txNew, uint32_t &nBits, arith_uint256 &hashResult, uint8_t *utxosig, CPubKey &pk)
{
    return pwalletMain->VerusStakeTransaction(pBlock, txNew, nBits, hashResult, utxosig, pk);
}

int32_t ensure_CCrequirements()
{
    CCerror = "";
    if ( NOTARY_PUBKEY33[0] == 0 )
        return(-1);
    else if ( GetBoolArg("-addressindex", DEFAULT_ADDRESSINDEX) == 0 )
        return(-1);
    else if ( GetBoolArg("-spentindex", DEFAULT_SPENTINDEX) == 0 )
        return(-1);
    else return(0);
}

#include "../cc/CCfaucet.h"
#include "../cc/CCassets.h"
#include "../cc/CCrewards.h"
#include "../cc/CCdice.h"
#include "../cc/CCfsm.h"
#include "../cc/CCauction.h"
#include "../cc/CClotto.h"
#include "../cc/CCchannels.h"
#include "../cc/CCOracles.h"
#include "../cc/CCGateways.h"
#include "../cc/CCPrices.h"
#include "../cc/CCHeir.h"
#include "../cc/CCMarmara.h"

UniValue CCaddress(struct CCcontract_info *cp,char *name,std::vector<unsigned char> &pubkey)
{
    UniValue result(UniValue::VOBJ); char destaddr[64],str[64]; CPubKey pk;
    pk = GetUnspendable(cp,0);
    GetCCaddress(cp,destaddr,pk);
    if ( strcmp(destaddr,cp->unspendableCCaddr) != 0 )
    {
        uint8_t priv[32];
        Myprivkey(priv); // it is assumed the CC's normal address'es -pubkey was used
        fprintf(stderr,"fix mismatched CCaddr %s -> %s\n",cp->unspendableCCaddr,destaddr);
        strcpy(cp->unspendableCCaddr,destaddr);
    }
    result.push_back(Pair("result", "success"));
    sprintf(str,"%sCCaddress",name);
    result.push_back(Pair(str,cp->unspendableCCaddr));
    sprintf(str,"%smarker",name);
    result.push_back(Pair(str,cp->normaladdr));
    result.push_back(Pair("GatewaysPubkey","03ea9c062b9652d8eff34879b504eda0717895d27597aaeb60347d65eed96ccb40"));
    if ( _GetCCaddress(destaddr,EVAL_ASSETS,pubkey2pk(pubkey)) > 0 )
    {
        sprintf(str,"%sCCassets",name);
        result.push_back(Pair(str,destaddr));
    }
    if ( pubkey.size() == 33 )
    {
        if ( GetCCaddress(cp,destaddr,pubkey2pk(pubkey)) != 0 )
            result.push_back(Pair("CCaddress",destaddr));
    }
    if ( GetCCaddress(cp,destaddr,pubkey2pk(Mypubkey())) != 0 )
        result.push_back(Pair("myCCaddress",destaddr));
    if ( Getscriptaddress(destaddr,(CScript() << Mypubkey() << OP_CHECKSIG)) != 0 )
        result.push_back(Pair("myaddress",destaddr));
    return(result);
}

bool pubkey2addr(char *destaddr,uint8_t *pubkey33);

UniValue setpubkey(const UniValue& params, bool fHelp)
{
    UniValue result(UniValue::VOBJ);
    if ( fHelp || params.size() != 1 )
        throw runtime_error(
        "setpubkey\n"
        "\nSets the -pubkey if the daemon was not started with it, if it was already set, it returns the pubkey, and its Raddress.\n"
        "\nArguments:\n"
        "1. \"pubkey\"         (string) pubkey to set.\n"
        "\nResult:\n"
        "  {\n"
        "    \"pubkey\" : \"pubkey\",     (string) The pubkey\n"
        "    \"ismine\" : \"true/false\",     (bool)\n"
        "    \"R-address\" : \"R address\",     (string) The pubkey\n"
        "  }\n"
        "\nExamples:\n"
        + HelpExampleCli("setpubkey", "02f7597468703c1c5c8465dd6d43acaae697df9df30bed21494d193412a1ea193e")
        + HelpExampleRpc("setpubkey", "02f7597468703c1c5c8465dd6d43acaae697df9df30bed21494d193412a1ea193e")
      );

#ifdef ENABLE_WALLET
    LOCK2(cs_main, pwalletMain ? &pwalletMain->cs_wallet : NULL);
#else
    LOCK(cs_main);
#endif

    char Raddress[18];
    uint8_t pubkey33[33];
    if ( NOTARY_PUBKEY33[0] == 0 ) {
        if (strlen(params[0].get_str().c_str()) == 66) {
            decode_hex(pubkey33,33,(char *)params[0].get_str().c_str());
            pubkey2addr((char *)Raddress,(uint8_t *)pubkey33);
            if (strcmp("RRmWExvapDM9YbLT9X9xAyzDgxomYf63ng",Raddress) == 0) {
                result.push_back(Pair("error", "pubkey entered is invalid."));
            } else {
                CBitcoinAddress address(Raddress);
                bool isValid = address.IsValid();
                if (isValid)
                {
                    CTxDestination dest = address.Get();
                    string currentAddress = address.ToString();
                    result.push_back(Pair("address", currentAddress));
#ifdef ENABLE_WALLET
                    isminetype mine = pwalletMain ? IsMine(*pwalletMain, dest) : ISMINE_NO;
                    result.push_back(Pair("ismine", (mine & ISMINE_SPENDABLE) ? true : false));
#endif
                }
                NOTARY_PUBKEY = params[0].get_str();
                decode_hex(NOTARY_PUBKEY33,33,(char *)NOTARY_PUBKEY.c_str());
                USE_EXTERNAL_PUBKEY = 1;
            }
        } else {
            result.push_back(Pair("error", "pubkey is wrong length, must be 66 char hex string."));
        }
    } else {
        result.push_back(Pair("error", "Can only set pubkey once, to change it you need to restart your daemon, pubkey in use is below."));
        pubkey2addr((char *)Raddress,(uint8_t *)NOTARY_PUBKEY33);
        std::string address_ret; address_ret.assign(Raddress);
        result.push_back(Pair("address",address_ret));
    }
    result.push_back(Pair("pubkey", NOTARY_PUBKEY));
    return result;
}

UniValue channelsaddress(const UniValue& params, bool fHelp)
{
    UniValue result(UniValue::VOBJ); struct CCcontract_info *cp,C; std::vector<unsigned char> destpubkey; CPubKey pk,pk2; char destaddr[64];
    cp = CCinit(&C,EVAL_CHANNELS);
    if ( fHelp || params.size() != 1 )
        throw runtime_error("channelsaddress destpubkey\n");
    if ( ensure_CCrequirements() < 0 )
        throw runtime_error("to use CC contracts, you need to launch daemon with valid -pubkey= for an address in your wallet\n");
    destpubkey = ParseHex(params[0].get_str().c_str());
    pk = pubkey2pk(Mypubkey());
    pk2 = pubkey2pk(destpubkey);
    result = CCaddress(cp,(char *)"Channels",destpubkey);
    result.push_back(Pair("otherpubkey", params[0].get_str()));
    GetCCaddress1of2(cp,destaddr,pk,pk2);
    result.push_back(Pair("channeladdress",destaddr));
    if ( 0 )
    {
        int32_t i;
        for (i=0; i<100; i++)
        {
            GetCCaddress1of2(cp,destaddr,pk,pk2);
            fprintf(stderr,"i.%d %s\n",i,destaddr);
        }
    }
    return(result);
}

UniValue cclibaddress(const UniValue& params, bool fHelp)
{
    struct CCcontract_info *cp,C; std::vector<unsigned char> pubkey;
    cp = CCinit(&C,EVAL_FIRSTUSER);
    if ( fHelp || params.size() > 1 )
        throw runtime_error("cclibaddress [pubkey]\n");
    if ( ensure_CCrequirements() < 0 )
        throw runtime_error("to use CC contracts, you need to launch daemon with valid -pubkey= for an address in your wallet\n");
    if ( params.size() == 1 )
        pubkey = ParseHex(params[0].get_str().c_str());
    return(CCaddress(cp,(char *)"CClib",pubkey));
}

UniValue cclibinfo(const UniValue& params, bool fHelp)
{
    struct CCcontract_info *cp,C;
    cp = CCinit(&C,EVAL_FIRSTUSER);
    if ( fHelp || params.size() > 0 )
        throw runtime_error("cclibinfo\n");
    if ( ensure_CCrequirements() < 0 )
        throw runtime_error("to use CC contracts, you need to launch daemon with valid -pubkey= for an address in your wallet\n");
    return(CClib_info(cp));
}

UniValue cclib(const UniValue& params, bool fHelp)
{
    struct CCcontract_info *cp,C; char *method; cJSON *jsonparams;
    cp = CCinit(&C,EVAL_FIRSTUSER);
    if ( fHelp || params.size() > 2 )
        throw runtime_error("cclib method [JSON params]\n");
    if ( ensure_CCrequirements() < 0 )
        throw runtime_error("to use CC contracts, you need to launch daemon with valid -pubkey= for an address in your wallet\n");
    method = (char *)params[0].get_str().c_str();
    jsonparams = cJSON_Parse(params[1].get_str().c_str());
    return(CClib(cp,method,jsonparams));
}

UniValue oraclesaddress(const UniValue& params, bool fHelp)
{
    struct CCcontract_info *cp,C; std::vector<unsigned char> pubkey;
    cp = CCinit(&C,EVAL_ORACLES);
    if ( fHelp || params.size() > 1 )
        throw runtime_error("oraclesaddress [pubkey]\n");
    if ( ensure_CCrequirements() < 0 )
        throw runtime_error("to use CC contracts, you need to launch daemon with valid -pubkey= for an address in your wallet\n");
    if ( params.size() == 1 )
        pubkey = ParseHex(params[0].get_str().c_str());
    return(CCaddress(cp,(char *)"Oracles",pubkey));
}

UniValue pricesaddress(const UniValue& params, bool fHelp)
{
    UniValue result(UniValue::VOBJ); struct CCcontract_info *cp,C,*assetscp,C2; std::vector<unsigned char> pubkey; CPubKey mypk,planpk,pricespk; char myaddr[64],houseaddr[64],exposureaddr[64];
    cp = CCinit(&C,EVAL_PRICES);
    assetscp = CCinit(&C2,EVAL_PRICES);
    if ( fHelp || params.size() > 1 )
        throw runtime_error("pricesaddress [pubkey]\n");
    if ( ensure_CCrequirements() < 0 )
        throw runtime_error("to use CC contracts, you need to launch daemon with valid -pubkey= for an address in your wallet\n");
    if ( params.size() == 1 )
        pubkey = ParseHex(params[0].get_str().c_str());
    result = CCaddress(cp,(char *)"Prices",pubkey);
    mypk = pubkey2pk(Mypubkey());
    pricespk = GetUnspendable(cp,0);
    GetCCaddress(assetscp,myaddr,mypk);
    GetCCaddress1of2(assetscp,houseaddr,pricespk,planpk);
    GetCCaddress1of2(assetscp,exposureaddr,pricespk,pricespk);
    result.push_back(Pair("myaddr",myaddr)); // for holding my asssets
    result.push_back(Pair("houseaddr",houseaddr)); // globally accessible house assets
    result.push_back(Pair("exposureaddr",exposureaddr)); // tracking of exposure
    return(result);
}

UniValue pegsaddress(const UniValue& params, bool fHelp)
{
    struct CCcontract_info *cp,C; std::vector<unsigned char> pubkey;
    cp = CCinit(&C,EVAL_PEGS);
    if ( fHelp || params.size() > 1 )
        throw runtime_error("pegssaddress [pubkey]\n");
    if ( ensure_CCrequirements() < 0 )
        throw runtime_error("to use CC contracts, you need to launch daemon with valid -pubkey= for an address in your wallet\n");
    if ( params.size() == 1 )
        pubkey = ParseHex(params[0].get_str().c_str());
    return(CCaddress(cp,(char *)"Pegs",pubkey));
}

UniValue marmaraaddress(const UniValue& params, bool fHelp)
{
    struct CCcontract_info *cp,C; std::vector<unsigned char> pubkey;
    cp = CCinit(&C,EVAL_MARMARA);
    if ( fHelp || params.size() > 1 )
        throw runtime_error("Marmaraaddress [pubkey]\n");
    if ( ensure_CCrequirements() < 0 )
        throw runtime_error("to use CC contracts, you need to launch daemon with valid -pubkey= for an address in your wallet\n");
    if ( params.size() == 1 )
        pubkey = ParseHex(params[0].get_str().c_str());
    return(CCaddress(cp,(char *)"Marmara",pubkey));
}

UniValue paymentsaddress(const UniValue& params, bool fHelp)
{
    struct CCcontract_info *cp,C; std::vector<unsigned char> pubkey;
    cp = CCinit(&C,EVAL_PAYMENTS);
    if ( fHelp || params.size() > 1 )
        throw runtime_error("paymentsaddress [pubkey]\n");
    if ( ensure_CCrequirements() < 0 )
        throw runtime_error("to use CC contracts, you need to launch daemon with valid -pubkey= for an address in your wallet\n");
    if ( params.size() == 1 )
        pubkey = ParseHex(params[0].get_str().c_str());
    return(CCaddress(cp,(char *)"Payments",pubkey));
}

UniValue gatewaysaddress(const UniValue& params, bool fHelp)
{
    struct CCcontract_info *cp,C; std::vector<unsigned char> pubkey;
    cp = CCinit(&C,EVAL_GATEWAYS);
    if ( fHelp || params.size() > 1 )
        throw runtime_error("gatewaysaddress [pubkey]\n");
    if ( ensure_CCrequirements() < 0 )
        throw runtime_error("to use CC contracts, you need to launch daemon with valid -pubkey= for an address in your wallet\n");
    if ( params.size() == 1 )
        pubkey = ParseHex(params[0].get_str().c_str());
    return(CCaddress(cp,(char *)"Gateways",pubkey));
}

UniValue heiraddress(const UniValue& params, bool fHelp)
{
	struct CCcontract_info *cp,C; std::vector<unsigned char> pubkey;
	cp = CCinit(&C,EVAL_HEIR);
	if ( fHelp || params.size() > 1 )
	throw runtime_error("heiraddress [pubkey]\n");
	if ( ensure_CCrequirements() < 0 )
	throw runtime_error("to use CC contracts, you need to launch daemon with valid -pubkey= for an address in your wallet\n");
	if ( params.size() == 1 )
	pubkey = ParseHex(params[0].get_str().c_str());
	return(CCaddress(cp,(char *)"Heir",pubkey));
}



UniValue lottoaddress(const UniValue& params, bool fHelp)
{
    struct CCcontract_info *cp,C; std::vector<unsigned char> pubkey;
    cp = CCinit(&C,EVAL_LOTTO);
    if ( fHelp || params.size() > 1 )
        throw runtime_error("lottoaddress [pubkey]\n");
    if ( ensure_CCrequirements() < 0 )
        throw runtime_error("to use CC contracts, you need to launch daemon with valid -pubkey= for an address in your wallet\n");
    if ( params.size() == 1 )
        pubkey = ParseHex(params[0].get_str().c_str());
    return(CCaddress(cp,(char *)"Lotto",pubkey));
}

UniValue FSMaddress(const UniValue& params, bool fHelp)
{
    struct CCcontract_info *cp,C; std::vector<unsigned char> pubkey;
    cp = CCinit(&C,EVAL_FSM);
    if ( fHelp || params.size() > 1 )
        throw runtime_error("FSMaddress [pubkey]\n");
    if ( ensure_CCrequirements() < 0 )
        throw runtime_error("to use CC contracts, you need to launch daemon with valid -pubkey= for an address in your wallet\n");
    if ( params.size() == 1 )
        pubkey = ParseHex(params[0].get_str().c_str());
    return(CCaddress(cp,(char *)"FSM",pubkey));
}

UniValue auctionaddress(const UniValue& params, bool fHelp)
{
    struct CCcontract_info *cp,C; std::vector<unsigned char> pubkey;
    cp = CCinit(&C,EVAL_AUCTION);
    if ( fHelp || params.size() > 1 )
        throw runtime_error("auctionaddress [pubkey]\n");
    if ( ensure_CCrequirements() < 0 )
        throw runtime_error("to use CC contracts, you need to launch daemon with valid -pubkey= for an address in your wallet\n");
    if ( params.size() == 1 )
        pubkey = ParseHex(params[0].get_str().c_str());
    return(CCaddress(cp,(char *)"Auction",pubkey));
}

UniValue diceaddress(const UniValue& params, bool fHelp)
{
    struct CCcontract_info *cp,C; std::vector<unsigned char> pubkey;
    cp = CCinit(&C,EVAL_DICE);
    if ( fHelp || params.size() > 1 )
        throw runtime_error("diceaddress [pubkey]\n");
    if ( ensure_CCrequirements() < 0 )
        throw runtime_error("to use CC contracts, you need to launch daemon with valid -pubkey= for an address in your wallet\n");
    if ( params.size() == 1 )
        pubkey = ParseHex(params[0].get_str().c_str());
    return(CCaddress(cp,(char *)"Dice",pubkey));
}

UniValue faucetaddress(const UniValue& params, bool fHelp)
{
    struct CCcontract_info *cp,C; std::vector<unsigned char> pubkey;
    int errno;
    cp = CCinit(&C,EVAL_FAUCET);
    if ( fHelp || params.size() > 1 )
        throw runtime_error("faucetaddress [pubkey]\n");
    errno = ensure_CCrequirements();
    if ( errno < 0 )
        throw runtime_error(strprintf("to use CC contracts, you need to launch daemon with valid -pubkey= for an address in your wallet. ERR=%d\n", errno));
    if ( params.size() == 1 )
        pubkey = ParseHex(params[0].get_str().c_str());
    return(CCaddress(cp,(char *)"Faucet",pubkey));
}

UniValue rewardsaddress(const UniValue& params, bool fHelp)
{
    struct CCcontract_info *cp,C; std::vector<unsigned char> pubkey;
    cp = CCinit(&C,EVAL_REWARDS);
    if ( fHelp || params.size() > 1 )
        throw runtime_error("rewardsaddress [pubkey]\n");
    if ( ensure_CCrequirements() < 0 )
        throw runtime_error("to use CC contracts, you need to launch daemon with valid -pubkey= for an address in your wallet\n");
    if ( params.size() == 1 )
        pubkey = ParseHex(params[0].get_str().c_str());
    return(CCaddress(cp,(char *)"Rewards",pubkey));
}

UniValue assetsaddress(const UniValue& params, bool fHelp)
{
	struct CCcontract_info *cp, C; std::vector<unsigned char> pubkey;
	cp = CCinit(&C, EVAL_ASSETS);
	if (fHelp || params.size() > 1)
		throw runtime_error("assetsaddress [pubkey]\n");
	if (ensure_CCrequirements() < 0)
		throw runtime_error("to use CC contracts, you need to launch daemon with valid -pubkey= for an address in your wallet\n");
	if (params.size() == 1)
		pubkey = ParseHex(params[0].get_str().c_str());
	return(CCaddress(cp, (char *)"Assets", pubkey));
}

UniValue tokenaddress(const UniValue& params, bool fHelp)
{
    struct CCcontract_info *cp,C; std::vector<unsigned char> pubkey;
    cp = CCinit(&C,EVAL_TOKENS);
    if ( fHelp || params.size() > 1 )
        throw runtime_error("tokenaddress [pubkey]\n");
    if ( ensure_CCrequirements() < 0 )
        throw runtime_error("to use CC contracts, you need to launch daemon with valid -pubkey= for an address in your wallet\n");
    if ( params.size() == 1 )
        pubkey = ParseHex(params[0].get_str().c_str());
    return(CCaddress(cp,(char *)"Tokens", pubkey));
}

UniValue marmara_poolpayout(const UniValue& params, bool fHelp)
{
    int32_t firstheight; double perc; char *jsonstr;
    if ( fHelp || params.size() != 3 )
    {
        // marmarapoolpayout 0.5 2 '[["024131032ed90941e714db8e6dd176fe5a86c9d873d279edecf005c06f773da686",1000],["02ebc786cb83de8dc3922ab83c21f3f8a2f3216940c3bf9da43ce39e2a3a882c92",100]]';
        //marmarapoolpayout 0 2 '[["024131032ed90941e714db8e6dd176fe5a86c9d873d279edecf005c06f773da686",1000]]'
        throw runtime_error("marmarapoolpayout perc firstheight \"[[\\\"pubkey\\\":shares], ...]\"\n");
    }
    if ( ensure_CCrequirements() < 0 )
        throw runtime_error("to use CC contracts, you need to launch daemon with valid -pubkey= for an address in your wallet\n");
    perc = atof(params[0].get_str().c_str()) / 100.;
    firstheight = atol(params[1].get_str().c_str());
    jsonstr = (char *)params[2].get_str().c_str();
    return(MarmaraPoolPayout(0,firstheight,perc,jsonstr)); // [[pk0, shares0], [pk1, shares1], ...]
}

UniValue marmara_receive(const UniValue& params, bool fHelp)
{
    UniValue result(UniValue::VOBJ); uint256 batontxid; std::vector<uint8_t> senderpub; int64_t amount; int32_t matures; std::string currency;
    if ( fHelp || (params.size() != 5 && params.size() != 4) )
    {
        // automatic flag -> lsb of matures
        // 1st marmarareceive 028076d42eb20efc10007fafb5ca66a2052523c0d2221e607adf958d1a332159f6 7.5 MARMARA 1440
        // after marmarareceive 039433dc3749aece1bd568f374a45da3b0bc6856990d7da3cd175399577940a775 7.5 MARMARA 1168 d72d87aa0d50436de695c93e2bf3d7273c63c92ef6307913aa01a6ee6a16548b
        throw runtime_error("marmarareceive senderpk amount currency matures batontxid\n");
    }
    if ( ensure_CCrequirements() < 0 )
        throw runtime_error("to use CC contracts, you need to launch daemon with valid -pubkey= for an address in your wallet\n");
    memset(&batontxid,0,sizeof(batontxid));
    senderpub = ParseHex(params[0].get_str().c_str());
    if (senderpub.size()!= 33)
    {
        ERR_RESULT("invalid sender pubkey");
        return result;
    }
    amount = atof(params[1].get_str().c_str()) * COIN + 0.00000000499999;
    currency = params[2].get_str();
    if ( params.size() == 5 )
    {
        matures = atol(params[3].get_str().c_str());
        batontxid = Parseuint256((char *)params[4].get_str().c_str());
    } else matures = atol(params[3].get_str().c_str()) + chainActive.LastTip()->GetHeight() + 1;
    return(MarmaraReceive(0,pubkey2pk(senderpub),amount,currency,matures,batontxid,true));
}

UniValue marmara_issue(const UniValue& params, bool fHelp)
{
    UniValue result(UniValue::VOBJ); uint256 approvaltxid; std::vector<uint8_t> receiverpub; int64_t amount; int32_t matures; std::string currency;
    if ( fHelp || params.size() != 5 )
    {
        // marmaraissue 039433dc3749aece1bd568f374a45da3b0bc6856990d7da3cd175399577940a775 7.5 MARMARA 1168 32da4cb3e886ee42de90b4a15042d71169077306badf909099c5c5c692df3f27
        // marmaraissue 039433dc3749aece1bd568f374a45da3b0bc6856990d7da3cd175399577940a775 700 MARMARA 2629 11fe8bf1de80c2ef69124d08907f259aef7f41e3a632ca2d48ad072a8c8f3078 -> 335df3a5dd6b92a3d020c9465d4d76e0d8242126106b83756dcecbad9813fdf3

        throw runtime_error("marmaraissue receiverpk amount currency matures approvaltxid\n");
    }
    if ( ensure_CCrequirements() < 0 )
        throw runtime_error("to use CC contracts, you need to launch daemon with valid -pubkey= for an address in your wallet\n");
    receiverpub = ParseHex(params[0].get_str().c_str());
    if (receiverpub.size()!= 33)
    {
        ERR_RESULT("invalid receiverpub pubkey");
        return result;
    }
    amount = atof(params[1].get_str().c_str()) * COIN + 0.00000000499999;
    currency = params[2].get_str();
    matures = atol(params[3].get_str().c_str());
    approvaltxid = Parseuint256((char *)params[4].get_str().c_str());
    return(MarmaraIssue(0,'I',pubkey2pk(receiverpub),amount,currency,matures,approvaltxid,zeroid));
}

UniValue marmara_transfer(const UniValue& params, bool fHelp)
{
    UniValue result(UniValue::VOBJ); uint256 approvaltxid,batontxid; std::vector<uint8_t> receiverpub; int64_t amount; int32_t matures; std::string currency; std::vector<uint256> creditloop;
    if ( fHelp || params.size() != 5 )
    {
        // marmaratransfer 028076d42eb20efc10007fafb5ca66a2052523c0d2221e607adf958d1a332159f6 7.5 MARMARA 1168 1506c774e4b2804a6e25260920840f4cfca8d1fb400e69fe6b74b8e593dbedc5
        throw runtime_error("marmaratransfer receiverpk amount currency matures approvaltxid\n");
    }
    if ( ensure_CCrequirements() < 0 )
        throw runtime_error("to use CC contracts, you need to launch daemon with valid -pubkey= for an address in your wallet\n");
    receiverpub = ParseHex(params[0].get_str().c_str());
    if (receiverpub.size()!= 33)
    {
        ERR_RESULT("invalid receiverpub pubkey");
        return result;
    }
    amount = atof(params[1].get_str().c_str()) * COIN + 0.00000000499999;
    currency = params[2].get_str();
    matures = atol(params[3].get_str().c_str());
    approvaltxid = Parseuint256((char *)params[4].get_str().c_str());
    if ( MarmaraGetbatontxid(creditloop,batontxid,approvaltxid) < 0 )
        throw runtime_error("couldnt find batontxid\n");
    return(MarmaraIssue(0,'T',pubkey2pk(receiverpub),amount,currency,matures,approvaltxid,batontxid));
}

UniValue marmara_info(const UniValue& params, bool fHelp)
{
    UniValue result(UniValue::VOBJ); CPubKey issuerpk; std::vector<uint8_t> issuerpub; int64_t minamount,maxamount; int32_t firstheight,lastheight; std::string currency;
    if ( fHelp || params.size() < 4 || params.size() > 6 )
    {
        throw runtime_error("marmarainfo firstheight lastheight minamount maxamount [currency issuerpk]\n");
    }
    if ( ensure_CCrequirements() < 0 )
        throw runtime_error("to use CC contracts, you need to launch daemon with valid -pubkey= for an address in your wallet\n");
    firstheight = atol(params[0].get_str().c_str());
    lastheight = atol(params[1].get_str().c_str());
    minamount = atof(params[2].get_str().c_str()) * COIN + 0.00000000499999;
    maxamount = atof(params[3].get_str().c_str()) * COIN + 0.00000000499999;
    if ( params.size() >= 5 )
        currency = params[4].get_str();
    if ( params.size() == 6 )
    {
        issuerpub = ParseHex(params[5].get_str().c_str());
        if ( issuerpub.size()!= 33 )
        {
            ERR_RESULT("invalid issuer pubkey");
            return result;
        }
        issuerpk = pubkey2pk(issuerpub);
    }
    result = MarmaraInfo(issuerpk,firstheight,lastheight,minamount,maxamount,currency);
    return(result);
}

UniValue marmara_creditloop(const UniValue& params, bool fHelp)
{
    UniValue result(UniValue::VOBJ); uint256 txid;
    if ( fHelp || params.size() != 1 )
    {
        // marmaracreditloop 010ff7f9256cefe3b5dee3d72c0eeae9fc6f34884e6f32ffe5b60916df54a9be
        throw runtime_error("marmaracreditloop txid\n");
    }
    if ( ensure_CCrequirements() < 0 )
        throw runtime_error("to use CC contracts, you need to launch daemon with valid -pubkey= for an address in your wallet\n");
    txid = Parseuint256((char *)params[0].get_str().c_str());
    result = MarmaraCreditloop(txid);
    return(result);
}

UniValue marmara_settlement(const UniValue& params, bool fHelp)
{
    UniValue result(UniValue::VOBJ); uint256 batontxid;
    if ( fHelp || params.size() != 1 )
    {
        // marmarasettlement 010ff7f9256cefe3b5dee3d72c0eeae9fc6f34884e6f32ffe5b60916df54a9be
        // marmarasettlement ff3e259869196f3da9b5ea3f9e088a76c4fc063cf36ab586b652e121d441a603
        throw runtime_error("marmarasettlement batontxid\n");
    }
    if ( ensure_CCrequirements() < 0 )
        throw runtime_error("to use CC contracts, you need to launch daemon with valid -pubkey= for an address in your wallet\n");
    batontxid = Parseuint256((char *)params[0].get_str().c_str());
    result = MarmaraSettlement(0,batontxid);
    return(result);
}

UniValue marmara_lock(const UniValue& params, bool fHelp)
{
    UniValue result(UniValue::VOBJ); int64_t amount; int32_t height;
    if ( fHelp || params.size() > 2 || params.size() == 0 )
    {
        throw runtime_error("marmaralock amount unlockht\n");
    }
    amount = atof(params[0].get_str().c_str()) * COIN + 0.00000000499999;
    if ( params.size() == 2 )
        height = atol(params[1].get_str().c_str());
    else height = chainActive.LastTip()->GetHeight() + 1;
    return(MarmaraLock(0,amount,height));
}

UniValue channelslist(const UniValue& params, bool fHelp)
{
    if ( fHelp || params.size() > 0 )
        throw runtime_error("channelsinfo\n");
    if ( ensure_CCrequirements() < 0 )
        throw runtime_error("to use CC contracts, you need to launch daemon with valid -pubkey= for an address in your wallet\n");
    return(ChannelsList());
}

UniValue channelsinfo(const UniValue& params, bool fHelp)
{
    uint256 opentxid;
    if ( fHelp || params.size() > 1 )
        throw runtime_error("channelsinfo [opentxid]\n");
    if ( ensure_CCrequirements() < 0 )
        throw runtime_error("to use CC contracts, you need to launch daemon with valid -pubkey= for an address in your wallet\n");
    opentxid=zeroid;
    if (params.size() > 0 && !params[0].isNull() && !params[0].get_str().empty())
        opentxid = Parseuint256((char *)params[0].get_str().c_str());
    return(ChannelsInfo(opentxid));
}

UniValue channelsopen(const UniValue& params, bool fHelp)
{
    UniValue result(UniValue::VOBJ); int32_t numpayments; int64_t payment; std::vector<unsigned char> destpub; struct CCcontract_info *cp,C; std::string hex;
    uint256 tokenid=zeroid;

    cp = CCinit(&C,EVAL_CHANNELS);
    if ( fHelp || params.size() < 3 || params.size() > 4)
        throw runtime_error("channelsopen destpubkey numpayments payment\n");
    if ( ensure_CCrequirements() < 0 )
        throw runtime_error("to use CC contracts, you need to launch daemon with valid -pubkey= for an address in your wallet\n");
    const CKeyStore& keystore = *pwalletMain;
    LOCK2(cs_main, pwalletMain->cs_wallet);
    destpub = ParseHex(params[0].get_str().c_str());
    if (destpub.size()!= 33)
    {
        ERR_RESULT("invalid destination pubkey");
        return result;
    }
    numpayments = atoi(params[1].get_str().c_str());
    if (numpayments <1)
    {
        ERR_RESULT("invalid number of payments, must be greater than 0");
        return result;
    }
    payment = atol(params[2].get_str().c_str());
    if (payment <1)
    {
        ERR_RESULT("invalid payment amount, must be greater than 0");
        return result;
    }
    if (params.size()==4)
    {
        tokenid=Parseuint256((char *)params[3].get_str().c_str());
    }
    hex = ChannelOpen(0,pubkey2pk(destpub),numpayments,payment,tokenid);
    if ( hex.size() > 0 )
    {
        result.push_back(Pair("result", "success"));
        result.push_back(Pair("hex", hex));
    } else ERR_RESULT("couldnt create channelsopen transaction");
    return(result);
}

UniValue channelspayment(const UniValue& params, bool fHelp)
{
    UniValue result(UniValue::VOBJ); struct CCcontract_info *cp,C; std::string hex; uint256 opentxid,secret=zeroid; int32_t n; int64_t amount;
    cp = CCinit(&C,EVAL_CHANNELS);
    if ( fHelp || params.size() < 2 ||  params.size() >3 )
        throw runtime_error("channelspayment opentxid amount [secret]\n");
    if ( ensure_CCrequirements() < 0 )
        throw runtime_error("to use CC contracts, you need to launch daemon with valid -pubkey= for an address in your wallet\n");
    const CKeyStore& keystore = *pwalletMain;
    LOCK2(cs_main, pwalletMain->cs_wallet);
    opentxid = Parseuint256((char *)params[0].get_str().c_str());
    amount = atoi((char *)params[1].get_str().c_str());
    if (amount <1)
    {
        ERR_RESULT("invalid payment amount, must be greater than 0");
        return result;
    }
    if (params.size() > 2 && !params[2].isNull() && !params[2].get_str().empty())
    {
        secret = Parseuint256((char *)params[2].get_str().c_str());
    }
    hex = ChannelPayment(0,opentxid,amount,secret);
    if ( hex.size() > 0 )
    {
        result.push_back(Pair("result", "success"));
        result.push_back(Pair("hex", hex));
    } else ERR_RESULT("couldnt create channelspayment transaction");
    return(result);
}

UniValue channelsclose(const UniValue& params, bool fHelp)
{
    UniValue result(UniValue::VOBJ); struct CCcontract_info *cp,C; std::string hex; uint256 opentxid;
    cp = CCinit(&C,EVAL_CHANNELS);
    if ( fHelp || params.size() != 1 )
        throw runtime_error("channelsclose opentxid\n");
    if ( ensure_CCrequirements() < 0 )
        throw runtime_error("to use CC contracts, you need to launch daemon with valid -pubkey= for an address in your wallet\n");
    const CKeyStore& keystore = *pwalletMain;
    LOCK2(cs_main, pwalletMain->cs_wallet);
    opentxid = Parseuint256((char *)params[0].get_str().c_str());
    hex = ChannelClose(0,opentxid);
    if ( hex.size() > 0 )
    {
        result.push_back(Pair("result", "success"));
        result.push_back(Pair("hex", hex));
    } else ERR_RESULT("couldnt create channelsclose transaction");
    return(result);
}

UniValue channelsrefund(const UniValue& params, bool fHelp)
{
    UniValue result(UniValue::VOBJ); struct CCcontract_info *cp,C; std::string hex; uint256 opentxid,closetxid;
    cp = CCinit(&C,EVAL_CHANNELS);
    if ( fHelp || params.size() != 2 )
        throw runtime_error("channelsrefund opentxid closetxid\n");
    if ( ensure_CCrequirements() < 0 )
        throw runtime_error("to use CC contracts, you need to launch daemon with valid -pubkey= for an address in your wallet\n");
    const CKeyStore& keystore = *pwalletMain;
    LOCK2(cs_main, pwalletMain->cs_wallet);
    opentxid = Parseuint256((char *)params[0].get_str().c_str());
    closetxid = Parseuint256((char *)params[1].get_str().c_str());
    hex = ChannelRefund(0,opentxid,closetxid);
    if ( hex.size() > 0 )
    {
        result.push_back(Pair("result", "success"));
        result.push_back(Pair("hex", hex));
    } else ERR_RESULT("couldnt create channelsrefund transaction");
    return(result);
}

UniValue rewardscreatefunding(const UniValue& params, bool fHelp)
{
    UniValue result(UniValue::VOBJ); char *name; int64_t funds,APR,minseconds,maxseconds,mindeposit; std::string hex;
    if ( fHelp || params.size() > 6 || params.size() < 2 )
        throw runtime_error("rewardscreatefunding name amount APR mindays maxdays mindeposit\n");
    if ( ensure_CCrequirements() < 0 )
        throw runtime_error("to use CC contracts, you need to launch daemon with valid -pubkey= for an address in your wallet\n");
    const CKeyStore& keystore = *pwalletMain;
    LOCK2(cs_main, pwalletMain->cs_wallet);
   // default to OOT params
    APR = 5 * COIN;
    minseconds = maxseconds = 60 * 3600 * 24;
    mindeposit = 100 * COIN;
    name = (char *)params[0].get_str().c_str();
    funds = atof(params[1].get_str().c_str()) * COIN + 0.00000000499999;

    if (!VALID_PLAN_NAME(name)) {
        ERR_RESULT(strprintf("Plan name can be at most %d ASCII characters",PLAN_NAME_MAX));
        return(result);
    }

    if ( funds <= 0 ) {
        ERR_RESULT("funds must be positive");
        return result;
    }
    if ( params.size() > 2 )
    {
        APR = atof(params[2].get_str().c_str()) * COIN;
        if ( APR > REWARDSCC_MAXAPR )
        {
            ERR_RESULT("25% APR is maximum");
            return result;
        }
        if ( params.size() > 3 )
        {
            minseconds = atol(params[3].get_str().c_str()) * 3600 * 24;
            if ( minseconds < 0 ) {
                ERR_RESULT("mindays must be non-negative");
                return result;
            }
            if ( params.size() > 4 )
            {
                maxseconds = atol(params[4].get_str().c_str()) * 3600 * 24;
                if ( maxseconds <= 0 ) {
                    ERR_RESULT("maxdays must be positive");
                    return result;
                }
                if ( maxseconds < minseconds ) {
                    ERR_RESULT("maxdays must be greater than mindays");
                    return result;
                }
                if ( params.size() > 5 )
                    mindeposit = atof(params[5].get_str().c_str()) * COIN + 0.00000000499999;
                    if ( mindeposit <= 0 ) {
                        ERR_RESULT("mindeposit must be positive");
                        return result;
                    }
            }
        }
    }
    hex = RewardsCreateFunding(0,name,funds,APR,minseconds,maxseconds,mindeposit);
    if ( hex.size() > 0 )
    {
        result.push_back(Pair("result", "success"));
        result.push_back(Pair("hex", hex));
    } else ERR_RESULT("couldnt create rewards funding transaction");
    return(result);
}

UniValue rewardslock(const UniValue& params, bool fHelp)
{
    UniValue result(UniValue::VOBJ); char *name; uint256 fundingtxid; int64_t amount; std::string hex;
    if ( fHelp || params.size() != 3 )
        throw runtime_error("rewardslock name fundingtxid amount\n");
    if ( ensure_CCrequirements() < 0 )
        throw runtime_error("to use CC contracts, you need to launch daemon with valid -pubkey= for an address in your wallet\n");
    const CKeyStore& keystore = *pwalletMain;
    LOCK2(cs_main, pwalletMain->cs_wallet);
    name = (char *)params[0].get_str().c_str();
    fundingtxid = Parseuint256((char *)params[1].get_str().c_str());
    amount = atof(params[2].get_str().c_str()) * COIN + 0.00000000499999;
    hex = RewardsLock(0,name,fundingtxid,amount);

    if (!VALID_PLAN_NAME(name)) {
            ERR_RESULT(strprintf("Plan name can be at most %d ASCII characters",PLAN_NAME_MAX));
            return(result);
    }
    if ( CCerror != "" ){
        ERR_RESULT(CCerror);
    } else if ( amount > 0 ) {
        if ( hex.size() > 0 )
        {
            result.push_back(Pair("result", "success"));
            result.push_back(Pair("hex", hex));
        } else ERR_RESULT( "couldnt create rewards lock transaction");
    } else ERR_RESULT("amount must be positive");
    return(result);
}

UniValue rewardsaddfunding(const UniValue& params, bool fHelp)
{
    UniValue result(UniValue::VOBJ); char *name; uint256 fundingtxid; int64_t amount; std::string hex;
    if ( fHelp || params.size() != 3 )
        throw runtime_error("rewardsaddfunding name fundingtxid amount\n");
    if ( ensure_CCrequirements() < 0 )
        throw runtime_error("to use CC contracts, you need to launch daemon with valid -pubkey= for an address in your wallet\n");
    const CKeyStore& keystore = *pwalletMain;
    LOCK2(cs_main, pwalletMain->cs_wallet);
    name = (char *)params[0].get_str().c_str();
    fundingtxid = Parseuint256((char *)params[1].get_str().c_str());
    amount = atof(params[2].get_str().c_str()) * COIN + 0.00000000499999;
    hex = RewardsAddfunding(0,name,fundingtxid,amount);

    if (!VALID_PLAN_NAME(name)) {
            ERR_RESULT(strprintf("Plan name can be at most %d ASCII characters",PLAN_NAME_MAX));
            return(result);
    }
    if (CCerror != "") {
        ERR_RESULT(CCerror);
    } else if (amount > 0) {
        if ( hex.size() > 0 )
        {
            result.push_back(Pair("result", "success"));
            result.push_back(Pair("hex", hex));
        } else {
            result.push_back(Pair("result", "error"));
            result.push_back(Pair("error", "couldnt create rewards addfunding transaction"));
        }
    } else {
            ERR_RESULT("funding amount must be positive");
    }
    return(result);
}

UniValue rewardsunlock(const UniValue& params, bool fHelp)
{
    UniValue result(UniValue::VOBJ); std::string hex; char *name; uint256 fundingtxid,txid;
    if ( fHelp || params.size() > 3 || params.size() < 2 )
        throw runtime_error("rewardsunlock name fundingtxid [txid]\n");
    if ( ensure_CCrequirements() < 0 )
        throw runtime_error("to use CC contracts, you need to launch daemon with valid -pubkey= for an address in your wallet\n");
    const CKeyStore& keystore = *pwalletMain;
    LOCK2(cs_main, pwalletMain->cs_wallet);
    name = (char *)params[0].get_str().c_str();
    fundingtxid = Parseuint256((char *)params[1].get_str().c_str());

    if (!VALID_PLAN_NAME(name)) {
            ERR_RESULT(strprintf("Plan name can be at most %d ASCII characters",PLAN_NAME_MAX));
            return(result);
    }
    if ( params.size() > 2 )
        txid = Parseuint256((char *)params[2].get_str().c_str());
    else memset(&txid,0,sizeof(txid));
    hex = RewardsUnlock(0,name,fundingtxid,txid);
    if (CCerror != "") {
        ERR_RESULT(CCerror);
    } else if ( hex.size() > 0 ) {
        result.push_back(Pair("result", "success"));
        result.push_back(Pair("hex", hex));
    } else ERR_RESULT("couldnt create rewards unlock transaction");
    return(result);
}

UniValue rewardslist(const UniValue& params, bool fHelp)
{
    if ( fHelp || params.size() > 0 )
        throw runtime_error("rewardslist\n");
    if ( ensure_CCrequirements() < 0 )
        throw runtime_error("to use CC contracts, you need to launch daemon with valid -pubkey= for an address in your wallet\n");
    return(RewardsList());
}

UniValue rewardsinfo(const UniValue& params, bool fHelp)
{
    uint256 fundingtxid;
    if ( fHelp || params.size() != 1 )
        throw runtime_error("rewardsinfo fundingtxid\n");
    if ( ensure_CCrequirements() < 0 )
        throw runtime_error("to use CC contracts, you need to launch daemon with valid -pubkey= for an address in your wallet\n");
    fundingtxid = Parseuint256((char *)params[0].get_str().c_str());
    return(RewardsInfo(fundingtxid));
}

UniValue gatewayslist(const UniValue& params, bool fHelp)
{
    if ( fHelp || params.size() > 0 )
        throw runtime_error("gatewayslist\n");
    if ( ensure_CCrequirements() < 0 )
        throw runtime_error("to use CC contracts, you need to launch daemon with valid -pubkey= for an address in your wallet\n");
    return(GatewaysList());
}

UniValue gatewaysinfo(const UniValue& params, bool fHelp)
{
    uint256 txid;
    if ( fHelp || params.size() != 1 )
        throw runtime_error("gatewaysinfo bindtxid\n");
    if ( ensure_CCrequirements() < 0 )
        throw runtime_error("to use CC contracts, you need to launch daemon with valid -pubkey= for an address in your wallet\n");
    txid = Parseuint256((char *)params[0].get_str().c_str());
    return(GatewaysInfo(txid));
}

UniValue gatewaysbind(const UniValue& params, bool fHelp)
{
    UniValue result(UniValue::VOBJ); uint256 tokenid,oracletxid; int32_t i; int64_t totalsupply; std::vector<CPubKey> pubkeys; uint8_t M,N; std::string hex,coin; std::vector<unsigned char> pubkey;
    if ( fHelp || params.size() < 6 )
        throw runtime_error("gatewaysbind tokenid oracletxid coin tokensupply M N pubkey(s)\n");
    if ( ensure_CCrequirements() < 0 )
        throw runtime_error("to use CC contracts, you need to launch daemon with valid -pubkey= for an address in your wallet\n");
    const CKeyStore& keystore = *pwalletMain;
    LOCK2(cs_main, pwalletMain->cs_wallet);
    tokenid = Parseuint256((char *)params[0].get_str().c_str());
    oracletxid = Parseuint256((char *)params[1].get_str().c_str());
    coin = params[2].get_str();
    totalsupply = atol((char *)params[3].get_str().c_str());
    M = atoi((char *)params[4].get_str().c_str());
    N = atoi((char *)params[5].get_str().c_str());
    if ( M > N || N == 0 || N > 15 || totalsupply < COIN/100 || tokenid == zeroid )
        throw runtime_error("illegal M or N > 15 or tokensupply or invalid tokenid\n");
    for (i=0; i<N; i++)
    {
        if ( params.size() < 6+i+1 )
            throw runtime_error("not enough parameters for N pubkeys\n");
        pubkey = ParseHex(params[6+i].get_str().c_str());
        if (pubkey.size()!= 33)
            throw runtime_error("invalid destination pubkey");
        pubkeys.push_back(pubkey2pk(pubkey));
    }
    hex = GatewaysBind(0,coin,tokenid,totalsupply,oracletxid,M,N,pubkeys);
    RETURN_IF_ERROR(CCerror);
    if ( hex.size() > 0 )
    {
        result.push_back(Pair("result", "success"));
        result.push_back(Pair("hex", hex));
    } else ERR_RESULT("couldnt gatewaysbind");
    return(result);
}

UniValue gatewaysdeposit(const UniValue& params, bool fHelp)
{
    UniValue result(UniValue::VOBJ); int32_t i,claimvout,height; int64_t amount; std::string hex,coin,deposithex; uint256 bindtxid,cointxid; std::vector<uint8_t>proof,destpub,pubkey;
    if ( fHelp || params.size() != 9 )
        throw runtime_error("gatewaysdeposit bindtxid height coin cointxid claimvout deposithex proof destpub amount\n");
    if ( ensure_CCrequirements() < 0 )
        throw runtime_error("to use CC contracts, you need to launch daemon with valid -pubkey= for an address in your wallet\n");
    const CKeyStore& keystore = *pwalletMain;
    LOCK2(cs_main, pwalletMain->cs_wallet);
    bindtxid = Parseuint256((char *)params[0].get_str().c_str());
    height = atoi((char *)params[1].get_str().c_str());
    coin = params[2].get_str();
    cointxid = Parseuint256((char *)params[3].get_str().c_str());
    claimvout = atoi((char *)params[4].get_str().c_str());
    deposithex = params[5].get_str();
    proof = ParseHex(params[6].get_str());
    destpub = ParseHex(params[7].get_str());
    amount = atof((char *)params[8].get_str().c_str()) * COIN + 0.00000000499999;
    if ( amount <= 0 || claimvout < 0 )
        throw runtime_error("invalid param: amount, numpks or claimvout\n");
    if (destpub.size()!= 33)
        throw runtime_error("invalid destination pubkey");
    hex = GatewaysDeposit(0,bindtxid,height,coin,cointxid,claimvout,deposithex,proof,pubkey2pk(destpub),amount);

    RETURN_IF_ERROR(CCerror);
    if ( hex.size() > 0 )
    {
        result.push_back(Pair("result", "success"));
        result.push_back(Pair("hex", hex));
    } else ERR_RESULT("couldnt gatewaysdeposit");
    return(result);
}

UniValue gatewaysclaim(const UniValue& params, bool fHelp)
{
    UniValue result(UniValue::VOBJ); std::string hex,coin; uint256 bindtxid,deposittxid; std::vector<uint8_t>destpub; int64_t amount;
    if ( fHelp || params.size() != 5 )
        throw runtime_error("gatewaysclaim bindtxid coin deposittxid destpub amount\n");
    if ( ensure_CCrequirements() < 0 )
        throw runtime_error("to use CC contracts, you need to launch daemon with valid -pubkey= for an address in your wallet\n");
    const CKeyStore& keystore = *pwalletMain;
    LOCK2(cs_main, pwalletMain->cs_wallet);
    bindtxid = Parseuint256((char *)params[0].get_str().c_str());
    coin = params[1].get_str();
    deposittxid = Parseuint256((char *)params[2].get_str().c_str());
    destpub = ParseHex(params[3].get_str());
    amount = atof((char *)params[4].get_str().c_str()) * COIN + 0.00000000499999;
    if (destpub.size()!= 33)
        throw runtime_error("invalid destination pubkey");
    hex = GatewaysClaim(0,bindtxid,coin,deposittxid,pubkey2pk(destpub),amount);
    RETURN_IF_ERROR(CCerror);
    if ( hex.size() > 0 )
    {
        result.push_back(Pair("result", "success"));
        result.push_back(Pair("hex", hex));
    } else ERR_RESULT("couldnt gatewaysclaim");
    return(result);
}

UniValue gatewayswithdraw(const UniValue& params, bool fHelp)
{
    UniValue result(UniValue::VOBJ); uint256 bindtxid; int64_t amount; std::string hex,coin; std::vector<uint8_t> withdrawpub;
    if ( fHelp || params.size() != 4 )
        throw runtime_error("gatewayswithdraw bindtxid coin withdrawpub amount\n");
    if ( ensure_CCrequirements() < 0 )
        throw runtime_error("to use CC contracts, you need to launch daemon with valid -pubkey= for an address in your wallet\n");
    const CKeyStore& keystore = *pwalletMain;
    LOCK2(cs_main, pwalletMain->cs_wallet);
    bindtxid = Parseuint256((char *)params[0].get_str().c_str());
    coin = params[1].get_str();
    withdrawpub = ParseHex(params[2].get_str());
    amount = atof((char *)params[3].get_str().c_str()) * COIN + 0.00000000499999;
    if (withdrawpub.size()!= 33)
        throw runtime_error("invalid destination pubkey");
    hex = GatewaysWithdraw(0,bindtxid,coin,pubkey2pk(withdrawpub),amount);
    RETURN_IF_ERROR(CCerror);
    if ( hex.size() > 0 )
    {
        result.push_back(Pair("result", "success"));
        result.push_back(Pair("hex", hex));
    } else ERR_RESULT("couldnt gatewayswithdraw");
    return(result);
}

UniValue gatewayspartialsign(const UniValue& params, bool fHelp)
{
    UniValue result(UniValue::VOBJ); std::string coin,parthex,hex; uint256 txid;
    if ( fHelp || params.size() != 3 )
        throw runtime_error("gatewayspartialsign txidaddr refcoin hex\n");
    if ( ensure_CCrequirements() < 0 )
        throw runtime_error("to use CC contracts, you need to launch daemon with valid -pubkey= for an address in your wallet\n");
    const CKeyStore& keystore = *pwalletMain;
    LOCK2(cs_main, pwalletMain->cs_wallet);
    txid = Parseuint256((char *)params[0].get_str().c_str());
    coin = params[1].get_str();
    parthex = params[2].get_str();
    hex = GatewaysPartialSign(0,txid,coin,parthex);
    if ( hex.size() > 0 )
    {
        result.push_back(Pair("result", "success"));
        result.push_back(Pair("hex",hex));
    } else ERR_RESULT("couldnt gatewayspartialsign");
    return(result);
}

UniValue gatewayscompletesigning(const UniValue& params, bool fHelp)
{
    UniValue result(UniValue::VOBJ); uint256 withdrawtxid; std::string txhex,hex,coin;
    if ( fHelp || params.size() != 3 )
        throw runtime_error("gatewayscompletesigning withdrawtxid coin hex\n");
    if ( ensure_CCrequirements() < 0 )
        throw runtime_error("to use CC contracts, you need to launch daemon with valid -pubkey= for an address in your wallet\n");
    const CKeyStore& keystore = *pwalletMain;
    LOCK2(cs_main, pwalletMain->cs_wallet);
    withdrawtxid = Parseuint256((char *)params[0].get_str().c_str());
    coin = params[1].get_str();
    txhex = params[2].get_str();
    hex = GatewaysCompleteSigning(0,withdrawtxid,coin,txhex);
    RETURN_IF_ERROR(CCerror);
    if ( hex.size() > 0 )
    {
        result.push_back(Pair("result", "success"));
        result.push_back(Pair("hex", hex));
    } else ERR_RESULT("couldnt gatewayscompletesigning");
    return(result);
}

UniValue gatewaysmarkdone(const UniValue& params, bool fHelp)
{
    UniValue result(UniValue::VOBJ); uint256 completetxid; std::string hex,coin;
    if ( fHelp || params.size() != 2 )
        throw runtime_error("gatewaysmarkdone completesigningtx coin\n");
    if ( ensure_CCrequirements() < 0 )
        throw runtime_error("to use CC contracts, you need to launch daemon with valid -pubkey= for an address in your wallet\n");
    const CKeyStore& keystore = *pwalletMain;
    LOCK2(cs_main, pwalletMain->cs_wallet);
    completetxid = Parseuint256((char *)params[0].get_str().c_str());
    coin = params[1].get_str();
    hex = GatewaysMarkDone(0,completetxid,coin);
    RETURN_IF_ERROR(CCerror);
    if ( hex.size() > 0 )
    {
        result.push_back(Pair("result", "success"));
        result.push_back(Pair("hex", hex));
    } else ERR_RESULT("couldnt gatewaysmarkdone");
    return(result);
}

UniValue gatewayspending(const UniValue& params, bool fHelp)
{
    uint256 bindtxid; std::string coin;
    if ( fHelp || params.size() != 2 )
        throw runtime_error("gatewayspending bindtxid coin\n");
    if ( ensure_CCrequirements() < 0 )
        throw runtime_error("to use CC contracts, you need to launch daemon with valid -pubkey= for an address in your wallet\n");
    bindtxid = Parseuint256((char *)params[0].get_str().c_str());
    coin = params[1].get_str();
    return(GatewaysPendingWithdraws(bindtxid,coin));
}

UniValue gatewaysprocessed(const UniValue& params, bool fHelp)
{
    uint256 bindtxid; std::string coin;
    if ( fHelp || params.size() != 2 )
        throw runtime_error("gatewaysprocessed bindtxid coin\n");
    if ( ensure_CCrequirements() < 0 )
        throw runtime_error("to use CC contracts, you need to launch daemon with valid -pubkey= for an address in your wallet\n");
    bindtxid = Parseuint256((char *)params[0].get_str().c_str());
    coin = params[1].get_str();
    return(GatewaysProcessedWithdraws(bindtxid,coin));
}

UniValue gatewaysmultisig(const UniValue& params, bool fHelp)
{
    UniValue result(UniValue::VOBJ); std::string hex; char *txidaddr;
    if ( fHelp || params.size() != 1 )
        throw runtime_error("gatewaysmultisig txidaddr\n");
    if ( ensure_CCrequirements() < 0 )
        throw runtime_error("to use CC contracts, you need to launch daemon with valid -pubkey= for an address in your wallet\n");
    const CKeyStore& keystore = *pwalletMain;
    LOCK2(cs_main, pwalletMain->cs_wallet);
    txidaddr = (char *)params[0].get_str().c_str();
    return(GatewaysMultisig(txidaddr));
}

UniValue oracleslist(const UniValue& params, bool fHelp)
{
    if ( fHelp || params.size() > 0 )
        throw runtime_error("oracleslist\n");
    if ( ensure_CCrequirements() < 0 )
        throw runtime_error("to use CC contracts, you need to launch daemon with valid -pubkey= for an address in your wallet\n");
    return(OraclesList());
}

UniValue oraclesinfo(const UniValue& params, bool fHelp)
{
    uint256 txid;
    if ( fHelp || params.size() != 1 )
        throw runtime_error("oraclesinfo oracletxid\n");
    if ( ensure_CCrequirements() < 0 )
        throw runtime_error("to use CC contracts, you need to launch daemon with valid -pubkey= for an address in your wallet\n");
    txid = Parseuint256((char *)params[0].get_str().c_str());
    return(OracleInfo(txid));
}

UniValue oraclesregister(const UniValue& params, bool fHelp)
{
    UniValue result(UniValue::VOBJ); uint256 txid; int64_t datafee; std::string hex;
    if ( fHelp || params.size() != 2 )
        throw runtime_error("oraclesregister oracletxid datafee\n");
    if ( ensure_CCrequirements() < 0 )
        throw runtime_error("to use CC contracts, you need to launch daemon with valid -pubkey= for an address in your wallet\n");
    const CKeyStore& keystore = *pwalletMain;
    LOCK2(cs_main, pwalletMain->cs_wallet);
    txid = Parseuint256((char *)params[0].get_str().c_str());
    if ( (datafee= atol((char *)params[1].get_str().c_str())) == 0 )
        datafee = atof((char *)params[1].get_str().c_str()) * COIN + 0.00000000499999;
    hex = OracleRegister(0,txid,datafee);
    RETURN_IF_ERROR(CCerror);
    if ( hex.size() > 0 )
    {
        result.push_back(Pair("result", "success"));
        result.push_back(Pair("hex", hex));
    } else ERR_RESULT("couldnt register with oracle txid");
    return(result);
}

UniValue oraclessubscribe(const UniValue& params, bool fHelp)
{
    UniValue result(UniValue::VOBJ); uint256 txid; int64_t amount; std::string hex; std::vector<unsigned char> pubkey;
    if ( fHelp || params.size() != 3 )
        throw runtime_error("oraclessubscribe oracletxid publisher amount\n");
    if ( ensure_CCrequirements() < 0 )
        throw runtime_error("to use CC contracts, you need to launch daemon with valid -pubkey= for an address in your wallet\n");
    const CKeyStore& keystore = *pwalletMain;
    LOCK2(cs_main, pwalletMain->cs_wallet);
    txid = Parseuint256((char *)params[0].get_str().c_str());
    pubkey = ParseHex(params[1].get_str().c_str());
    amount = atof((char *)params[2].get_str().c_str()) * COIN + 0.00000000499999;
    hex = OracleSubscribe(0,txid,pubkey2pk(pubkey),amount);
    RETURN_IF_ERROR(CCerror);
    if ( hex.size() > 0 )
    {
        result.push_back(Pair("result", "success"));
        result.push_back(Pair("hex", hex));
    } else ERR_RESULT("couldnt subscribe with oracle txid");
    return(result);
}

UniValue oraclessamples(const UniValue& params, bool fHelp)
{
    UniValue result(UniValue::VOBJ); uint256 txid,batontxid; int32_t num;
    if ( fHelp || params.size() != 3 )
        throw runtime_error("oraclessamples oracletxid batonutxo num\n");
    if ( ensure_CCrequirements() < 0 )
        throw runtime_error("to use CC contracts, you need to launch daemon with valid -pubkey= for an address in your wallet\n");
    txid = Parseuint256((char *)params[0].get_str().c_str());
    batontxid = Parseuint256((char *)params[1].get_str().c_str());
    num = atoi((char *)params[2].get_str().c_str());
    return(OracleDataSamples(txid,batontxid,num));
}

UniValue oraclesdata(const UniValue& params, bool fHelp)
{
    UniValue result(UniValue::VOBJ); uint256 txid; std::vector<unsigned char> data; std::string hex;
    if ( fHelp || params.size() != 2 )
        throw runtime_error("oraclesdata oracletxid hexstr\n");
    if ( ensure_CCrequirements() < 0 )
        throw runtime_error("to use CC contracts, you need to launch daemon with valid -pubkey= for an address in your wallet\n");
    const CKeyStore& keystore = *pwalletMain;
    LOCK2(cs_main, pwalletMain->cs_wallet);
    txid = Parseuint256((char *)params[0].get_str().c_str());
    data = ParseHex(params[1].get_str().c_str());
    hex = OracleData(0,txid,data);
    RETURN_IF_ERROR(CCerror);
    if ( hex.size() > 0 )
    {
        result.push_back(Pair("result", "success"));
        result.push_back(Pair("hex", hex));
    } else ERR_RESULT("couldnt publish data with oracle txid");
    return(result);
}

UniValue oraclescreate(const UniValue& params, bool fHelp)
{
    UniValue result(UniValue::VOBJ); std::string name,description,format,hex;
    if ( fHelp || params.size() != 3 )
        throw runtime_error("oraclescreate name description format\n");
    if ( ensure_CCrequirements() < 0 )
        throw runtime_error("to use CC contracts, you need to launch daemon with valid -pubkey= for an address in your wallet\n");
    const CKeyStore& keystore = *pwalletMain;
    LOCK2(cs_main, pwalletMain->cs_wallet);
    name = params[0].get_str();
    if ( name.size() == 0 || name.size() > 32)
    {
        ERR_RESULT("oracles name must not be empty and up to 32 characters");
        return(result);
    }
    description = params[1].get_str();
    if ( description.size() > 4096 )
    {
        ERR_RESULT("oracles description must be <= 4096 characters");
        return(result);
    }
    format = params[2].get_str();
    if ( format.size() > 4096 )
    {
        ERR_RESULT("oracles format must be <= 4096 characters");
        return(result);
    }
    hex = OracleCreate(0,name,description,format);
    RETURN_IF_ERROR(CCerror);
    if ( hex.size() > 0 )
    {
        result.push_back(Pair("result", "success"));
        result.push_back(Pair("hex", hex));
    } else ERR_RESULT("couldnt create oracle");
    return(result);
}

UniValue FSMcreate(const UniValue& params, bool fHelp)
{
    UniValue result(UniValue::VOBJ); std::string name,states,hex;
    if ( fHelp || params.size() != 2 )
        throw runtime_error("FSMcreate name states\n");
    if ( ensure_CCrequirements() < 0 )
        throw runtime_error("to use CC contracts, you need to launch daemon with valid -pubkey= for an address in your wallet\n");
    const CKeyStore& keystore = *pwalletMain;
    LOCK2(cs_main, pwalletMain->cs_wallet);
    name = params[0].get_str();
    states = params[1].get_str();
    hex = FSMCreate(0,name,states);
    if ( hex.size() > 0 )
    {
        result.push_back(Pair("result", "success"));
        result.push_back(Pair("hex", hex));
    } else result.push_back(Pair("error", "couldnt create FSM transaction"));
    return(result);
}

UniValue FSMlist(const UniValue& params, bool fHelp)
{
    uint256 tokenid;
    if ( fHelp || params.size() > 0 )
        throw runtime_error("FSMlist\n");
    if ( ensure_CCrequirements() < 0 )
        throw runtime_error("to use CC contracts, you need to launch daemon with valid -pubkey= for an address in your wallet\n");
    return(FSMList());
}

UniValue FSMinfo(const UniValue& params, bool fHelp)
{
    uint256 FSMtxid;
    if ( fHelp || params.size() != 1 )
        throw runtime_error("FSMinfo fundingtxid\n");
    if ( ensure_CCrequirements() < 0 )
        throw runtime_error("to use CC contracts, you need to launch daemon with valid -pubkey= for an address in your wallet\n");
    FSMtxid = Parseuint256((char *)params[0].get_str().c_str());
    return(FSMInfo(FSMtxid));
}

UniValue faucetinfo(const UniValue& params, bool fHelp)
{
    uint256 fundingtxid;
    if ( fHelp || params.size() != 0 )
        throw runtime_error("faucetinfo\n");
    if ( ensure_CCrequirements() < 0 )
        throw runtime_error("to use CC contracts, you need to launch daemon with valid -pubkey= for an address in your wallet\n");
    return(FaucetInfo());
}

UniValue faucetfund(const UniValue& params, bool fHelp)
{
    UniValue result(UniValue::VOBJ); int64_t funds; std::string hex;
    if ( fHelp || params.size() > 1 )
        throw runtime_error("faucetfund amount\n");
    if ( ensure_CCrequirements() < 0 )
        throw runtime_error("to use CC contracts, you need to launch daemon with valid -pubkey= for an address in your wallet\n");
    const CKeyStore& keystore = *pwalletMain;
    LOCK2(cs_main, pwalletMain->cs_wallet);
    funds = atof(params[0].get_str().c_str()) * COIN + 0.00000000499999;
    if (funds > 0) {
        hex = FaucetFund(0,(uint64_t) funds);
        if ( hex.size() > 0 )
        {
            result.push_back(Pair("result", "success"));
            result.push_back(Pair("hex", hex));
        } else ERR_RESULT("couldnt create faucet funding transaction");
    } else ERR_RESULT( "funding amount must be positive");
    return(result);
}

UniValue faucetget(const UniValue& params, bool fHelp)
{
    UniValue result(UniValue::VOBJ); std::string hex;
    if ( fHelp || params.size() > 0 )
        throw runtime_error("faucetget\n");
    if ( ensure_CCrequirements() < 0 )
        throw runtime_error("to use CC contracts, you need to launch daemon with valid -pubkey= for an address in your wallet\n");
    const CKeyStore& keystore = *pwalletMain;
    LOCK2(cs_main, pwalletMain->cs_wallet);
    hex = FaucetGet(0);
    if ( hex.size() > 0 ) {
        result.push_back(Pair("result", "success"));
        result.push_back(Pair("hex", hex));
    } else ERR_RESULT("couldnt create faucet get transaction");
    return(result);
}

UniValue priceslist(const UniValue& params, bool fHelp)
{
    if ( fHelp || params.size() > 0 )
        throw runtime_error("priceslist\n");
    if ( ensure_CCrequirements() < 0 )
        throw runtime_error("to use CC contracts, you need to launch daemon with valid -pubkey= for an address in your wallet\n");
    return(PricesList());
}

UniValue pricesinfo(const UniValue& params, bool fHelp)
{
    uint256 fundingtxid;
    if ( fHelp || params.size() != 1 )
        throw runtime_error("pricesinfo fundingtxid\n");
    if ( ensure_CCrequirements() < 0 )
        throw runtime_error("to use CC contracts, you need to launch daemon with valid -pubkey= for an address in your wallet\n");
    fundingtxid = Parseuint256((char *)params[0].get_str().c_str());
    return(PricesInfo(fundingtxid));
}

UniValue pricescreate(const UniValue& params, bool fHelp)
{
    UniValue result(UniValue::VOBJ); uint64_t mode; int64_t funding; int32_t i,n,margin,maxleverage; std::string hex; uint256 oracletxid,longtoken,shorttoken,bettoken; std::vector<CPubKey> pubkeys; std::vector<uint8_t>pubkey;
    if ( fHelp || params.size() < 8 )
        throw runtime_error("pricescreate bettoken oracletxid margin mode longtoken shorttoken maxleverage funding N [pubkeys]\n");
    if ( ensure_CCrequirements() < 0 )
        throw runtime_error("to use CC contracts, you need to launch daemon with valid -pubkey= for an address in your wallet\n");
    const CKeyStore& keystore = *pwalletMain;
    LOCK2(cs_main, pwalletMain->cs_wallet);
    bettoken = Parseuint256((char *)params[0].get_str().c_str());
    oracletxid = Parseuint256((char *)params[1].get_str().c_str());
    margin = atof(params[2].get_str().c_str()) * 1000;
    mode = atol(params[3].get_str().c_str());
    longtoken = Parseuint256((char *)params[4].get_str().c_str());
    shorttoken = Parseuint256((char *)params[5].get_str().c_str());
    maxleverage = atol(params[6].get_str().c_str());
    funding = atof(params[7].get_str().c_str()) * COIN + 0.00000000499999;
    n = atoi(params[8].get_str().c_str());
    if ( n > 0 )
    {
        for (i=0; i<n; i++)
        {
            if ( params.size() < 9+i+1 )
                throw runtime_error("not enough parameters for N pubkeys\n");
            pubkey = ParseHex(params[9+i].get_str().c_str());
            pubkeys.push_back(pubkey2pk(pubkey));
        }
    }
    hex = PricesCreateFunding(0,bettoken,oracletxid,margin,mode,longtoken,shorttoken,maxleverage,funding,pubkeys);
    if ( hex.size() > 0 )
    {
        result.push_back(Pair("result", "success"));
        result.push_back(Pair("hex", hex));
    }
    else
    {
        ERR_RESULT("couldnt create prices funding transaction");
    }
    return(result);
}

UniValue pricesaddfunding(const UniValue& params, bool fHelp)
{
    UniValue result(UniValue::VOBJ); std::string hex; uint256 fundingtxid,bettoken; int64_t amount;
    if ( fHelp || params.size() != 3 )
        throw runtime_error("pricesaddfunding fundingtxid bettoken amount\n");
    if ( ensure_CCrequirements() < 0 )
        throw runtime_error("to use CC contracts, you need to launch daemon with valid -pubkey= for an address in your wallet\n");
    const CKeyStore& keystore = *pwalletMain;
    LOCK2(cs_main, pwalletMain->cs_wallet);
    fundingtxid = Parseuint256((char *)params[0].get_str().c_str());
    bettoken = Parseuint256((char *)params[1].get_str().c_str());
    amount = atof(params[2].get_str().c_str()) * COIN + 0.00000000499999;
    hex = PricesAddFunding(0,bettoken,fundingtxid,amount);
    if ( hex.size() > 0 )
    {
        result.push_back(Pair("result", "success"));
        result.push_back(Pair("hex", hex));
    }
    else
    {
        ERR_RESULT("couldnt create pricesaddfunding transaction");
    }
    return(result);
}

UniValue pricesbet(const UniValue& params, bool fHelp)
{
    UniValue result(UniValue::VOBJ); std::string hex; uint256 fundingtxid,bettoken; int64_t amount; int32_t leverage;
    if ( fHelp || params.size() != 4 )
        throw runtime_error("pricesbet fundingtxid bettoken amount leverage\n");
    if ( ensure_CCrequirements() < 0 )
        throw runtime_error("to use CC contracts, you need to launch daemon with valid -pubkey= for an address in your wallet\n");
    const CKeyStore& keystore = *pwalletMain;
    LOCK2(cs_main, pwalletMain->cs_wallet);
    fundingtxid = Parseuint256((char *)params[0].get_str().c_str());
    bettoken = Parseuint256((char *)params[1].get_str().c_str());
    amount = atof(params[2].get_str().c_str()) * COIN + 0.00000000499999;
    leverage = atoi(params[3].get_str().c_str());
    hex = PricesBet(0,bettoken,fundingtxid,amount,leverage);
    if ( hex.size() > 0 )
    {
        result.push_back(Pair("result", "success"));
        result.push_back(Pair("hex", hex));
    }
    else
    {
        ERR_RESULT("couldnt create pricesbet transaction");
    }
    return(result);
}

UniValue pricesstatus(const UniValue& params, bool fHelp)
{
    uint256 fundingtxid,bettxid,bettoken;
    if ( fHelp || params.size() != 3 )
        throw runtime_error("pricesstatus fundingtxid bettoken bettxid\n");
    if ( ensure_CCrequirements() < 0 )
        throw runtime_error("to use CC contracts, you need to launch daemon with valid -pubkey= for an address in your wallet\n");
    fundingtxid = Parseuint256((char *)params[0].get_str().c_str());
    bettoken = Parseuint256((char *)params[1].get_str().c_str());
    bettxid = Parseuint256((char *)params[2].get_str().c_str());
    return(PricesStatus(0,bettoken,fundingtxid,bettxid));
}

UniValue pricesfinish(const UniValue& params, bool fHelp)
{
    UniValue result(UniValue::VOBJ); uint256 fundingtxid,bettxid,bettoken; std::string hex;
    if ( fHelp || params.size() != 3 )
        throw runtime_error("pricesfinish fundingtxid bettoken bettxid\n");
    if ( ensure_CCrequirements() < 0 )
        throw runtime_error("to use CC contracts, you need to launch daemon with valid -pubkey= for an address in your wallet\n");
    const CKeyStore& keystore = *pwalletMain;
    LOCK2(cs_main, pwalletMain->cs_wallet);
    fundingtxid = Parseuint256((char *)params[0].get_str().c_str());
    bettoken = Parseuint256((char *)params[1].get_str().c_str());
    bettxid = Parseuint256((char *)params[2].get_str().c_str());
    hex = PricesFinish(0,bettoken,fundingtxid,bettxid);
    if ( hex.size() > 0 )
    {
        result.push_back(Pair("result", "success"));
        result.push_back(Pair("hex", hex));
    }
    else
    {
        ERR_RESULT("couldnt create pricesfinish transaction");
    }
    return(result);
}

UniValue dicefund(const UniValue& params, bool fHelp)
{
    UniValue result(UniValue::VOBJ); int64_t funds,minbet,maxbet,maxodds,timeoutblocks; std::string hex; char *name;
    if ( fHelp || params.size() != 6 )
        throw runtime_error("dicefund name funds minbet maxbet maxodds timeoutblocks\n");
    if ( ensure_CCrequirements() < 0 )
        throw runtime_error("to use CC contracts, you need to launch daemon with valid -pubkey= for an address in your wallet\n");
    const CKeyStore& keystore = *pwalletMain;
    LOCK2(cs_main, pwalletMain->cs_wallet);
    name = (char *)params[0].get_str().c_str();
    funds = atof(params[1].get_str().c_str()) * COIN + 0.00000000499999;
    minbet = atof(params[2].get_str().c_str()) * COIN + 0.00000000499999;
    maxbet = atof(params[3].get_str().c_str()) * COIN + 0.00000000499999;
    maxodds = atol(params[4].get_str().c_str());
    timeoutblocks = atol(params[5].get_str().c_str());

    if (!VALID_PLAN_NAME(name)) {
        ERR_RESULT(strprintf("Plan name can be at most %d ASCII characters",PLAN_NAME_MAX));
        return(result);
    }

    hex = DiceCreateFunding(0,name,funds,minbet,maxbet,maxodds,timeoutblocks);
    if (CCerror != "") {
        ERR_RESULT(CCerror);
    } else if ( hex.size() > 0 ) {
        result.push_back(Pair("result", "success"));
        result.push_back(Pair("hex", hex));
    } else  {
        ERR_RESULT( "couldnt create dice funding transaction");
    }
    return(result);
}

UniValue diceaddfunds(const UniValue& params, bool fHelp)
{
    UniValue result(UniValue::VOBJ); char *name; uint256 fundingtxid; int64_t amount; std::string hex;
    if ( fHelp || params.size() != 3 )
        throw runtime_error("diceaddfunds name fundingtxid amount\n");
    if ( ensure_CCrequirements() < 0 )
        throw runtime_error("to use CC contracts, you need to launch daemon with valid -pubkey= for an address in your wallet\n");
    const CKeyStore& keystore = *pwalletMain;
    LOCK2(cs_main, pwalletMain->cs_wallet);
    name = (char *)params[0].get_str().c_str();
    fundingtxid = Parseuint256((char *)params[1].get_str().c_str());
    amount = atof(params[2].get_str().c_str()) * COIN + 0.00000000499999;
    if (!VALID_PLAN_NAME(name)) {
        ERR_RESULT(strprintf("Plan name can be at most %d ASCII characters",PLAN_NAME_MAX));
        return(result);
    }
    if ( amount > 0 ) {
        hex = DiceAddfunding(0,name,fundingtxid,amount);
        if (CCerror != "") {
            ERR_RESULT(CCerror);
        } else if ( hex.size() > 0 ) {
            result.push_back(Pair("result", "success"));
            result.push_back(Pair("hex", hex));
        } else ERR_RESULT("couldnt create dice addfunding transaction");
    } else ERR_RESULT("amount must be positive");
    return(result);
}

UniValue dicebet(const UniValue& params, bool fHelp)
{
    UniValue result(UniValue::VOBJ); std::string hex,error; uint256 fundingtxid; int64_t amount,odds; char *name;
    if ( fHelp || params.size() != 4 )
        throw runtime_error("dicebet name fundingtxid amount odds\n");
    if ( ensure_CCrequirements() < 0 )
        throw runtime_error("to use CC contracts, you need to launch daemon with valid -pubkey= for an address in your wallet\n");
    const CKeyStore& keystore = *pwalletMain;
    LOCK2(cs_main, pwalletMain->cs_wallet);
    name = (char *)params[0].get_str().c_str();
    fundingtxid = Parseuint256((char *)params[1].get_str().c_str());
    amount = atof(params[2].get_str().c_str()) * COIN + 0.00000000499999;
    odds = atol(params[3].get_str().c_str());

    if (!VALID_PLAN_NAME(name)) {
        ERR_RESULT(strprintf("Plan name can be at most %d ASCII characters",PLAN_NAME_MAX));
        return(result);
    }
    if (amount > 0 && odds > 0) {
        hex = DiceBet(0,name,fundingtxid,amount,odds);
        RETURN_IF_ERROR(CCerror);
        if ( hex.size() > 0 )
        {
            result.push_back(Pair("result", "success"));
            result.push_back(Pair("hex", hex));
        }
    } else {
        ERR_RESULT("amount and odds must be positive");
    }
    return(result);
}

UniValue dicefinish(const UniValue& params, bool fHelp)
{
    UniValue result(UniValue::VOBJ); uint8_t funcid; char *name; uint256 entropyused,fundingtxid,bettxid; std::string hex; int32_t r,entropyvout;
    if ( fHelp || params.size() != 3 )
        throw runtime_error("dicefinish name fundingtxid bettxid\n");
    if ( ensure_CCrequirements() < 0 )
        throw runtime_error("to use CC contracts, you need to launch daemon with valid -pubkey= for an address in your wallet\n");
    const CKeyStore& keystore = *pwalletMain;
    LOCK2(cs_main, pwalletMain->cs_wallet);
    name = (char *)params[0].get_str().c_str();
    if (!VALID_PLAN_NAME(name)) {
        ERR_RESULT(strprintf("Plan name can be at most %d ASCII characters",PLAN_NAME_MAX));
        return(result);
    }
    fundingtxid = Parseuint256((char *)params[1].get_str().c_str());
    bettxid = Parseuint256((char *)params[2].get_str().c_str());
    hex = DiceBetFinish(funcid,entropyused,entropyvout,&r,0,name,fundingtxid,bettxid,1,zeroid,-1);
    if ( CCerror != "" )
    {
        ERR_RESULT(CCerror);
    } else if ( hex.size() > 0 )
    {
        result.push_back(Pair("result", "success"));
        result.push_back(Pair("hex", hex));
        if ( funcid != 0 )
        {
            char funcidstr[2];
            funcidstr[0] = funcid;
            funcidstr[1] = 0;
            result.push_back(Pair("funcid", funcidstr));
        }
    } else ERR_RESULT( "couldnt create dicefinish transaction");
    return(result);
}

UniValue dicestatus(const UniValue& params, bool fHelp)
{
    UniValue result(UniValue::VOBJ); char *name; uint256 fundingtxid,bettxid; std::string status,error; double winnings;
    if ( fHelp || (params.size() != 2 && params.size() != 3) )
        throw runtime_error("dicestatus name fundingtxid bettxid\n");
    if ( ensure_CCrequirements() < 0 )
        throw runtime_error("to use CC contracts, you need to launch daemon with valid -pubkey= for an address in your wallet\n");
    const CKeyStore& keystore = *pwalletMain;
    LOCK2(cs_main, pwalletMain->cs_wallet);
    name = (char *)params[0].get_str().c_str();
    if (!VALID_PLAN_NAME(name)) {
        ERR_RESULT(strprintf("Plan name can be at most %d ASCII characters",PLAN_NAME_MAX));
        return(result);
    }
    fundingtxid = Parseuint256((char *)params[1].get_str().c_str());
    memset(&bettxid,0,sizeof(bettxid));
    if ( params.size() == 3 )
        bettxid = Parseuint256((char *)params[2].get_str().c_str());
    winnings = DiceStatus(0,name,fundingtxid,bettxid);
    RETURN_IF_ERROR(CCerror);

    result.push_back(Pair("result", "success"));
    if ( winnings >= 0. )
    {
        if ( winnings > 0. )
        {
            if ( params.size() == 3 )
            {
                int64_t val;
                val = winnings * COIN + 0.00000000499999;
                result.push_back(Pair("status", "win"));
                result.push_back(Pair("won", ValueFromAmount(val)));
            }
            else
            {
                result.push_back(Pair("status", "finalized"));
                result.push_back(Pair("n", (int64_t)winnings));
            }
        }
        else
        {
            if ( params.size() == 3 )
                result.push_back(Pair("status", "loss"));
            else result.push_back(Pair("status", "no pending bets"));
        }
    } else result.push_back(Pair("status", "bet still pending"));
    return(result);
}

UniValue dicelist(const UniValue& params, bool fHelp)
{
    if ( fHelp || params.size() > 0 )
        throw runtime_error("dicelist\n");
    if ( ensure_CCrequirements() < 0 )
        throw runtime_error("to use CC contracts, you need to launch daemon with valid -pubkey= for an address in your wallet\n");
    return(DiceList());
}

UniValue diceinfo(const UniValue& params, bool fHelp)
{
    uint256 fundingtxid;
    if ( fHelp || params.size() != 1 )
        throw runtime_error("diceinfo fundingtxid\n");
    if ( ensure_CCrequirements() < 0 )
        throw runtime_error("to use CC contracts, you need to launch daemon with valid -pubkey= for an address in your wallet\n");
    fundingtxid = Parseuint256((char *)params[0].get_str().c_str());
    return(DiceInfo(fundingtxid));
}

UniValue tokenlist(const UniValue& params, bool fHelp)
{
    uint256 tokenid;
    if ( fHelp || params.size() > 0 )
        throw runtime_error("tokenlist\n");
    if ( ensure_CCrequirements() < 0 )
        throw runtime_error("to use CC contracts, you need to launch daemon with valid -pubkey= for an address in your wallet\n");
    return(TokenList());
}

UniValue tokeninfo(const UniValue& params, bool fHelp)
{
    uint256 tokenid;
    if ( fHelp || params.size() != 1 )
        throw runtime_error("tokeninfo tokenid\n");
    if ( ensure_CCrequirements() < 0 )
        throw runtime_error("to use CC contracts, you need to launch daemon with valid -pubkey= for an address in your wallet\n");
    tokenid = Parseuint256((char *)params[0].get_str().c_str());
    return(TokenInfo(tokenid));
}

UniValue tokenorders(const UniValue& params, bool fHelp)
{
    uint256 tokenid;
    if ( fHelp || params.size() > 1 )
        throw runtime_error("tokenorders [tokenid]\n");
    if ( ensure_CCrequirements() < 0 )
        throw runtime_error("to use CC contracts, you need to launch daemon with valid -pubkey= for an address in your wallet\n");
	if (params.size() == 1) {
		tokenid = Parseuint256((char *)params[0].get_str().c_str());
		if (tokenid == zeroid) 
			throw runtime_error("incorrect tokenid\n");
	}
    else 
		memset(&tokenid,0,sizeof(tokenid));
    return(AssetOrders(tokenid));
}

UniValue tokenbalance(const UniValue& params, bool fHelp)
{
    UniValue result(UniValue::VOBJ); uint256 tokenid; uint64_t balance; std::vector<unsigned char> pubkey; struct CCcontract_info *cp,C;
	CCerror.clear();

    if ( fHelp || params.size() > 2 )
        throw runtime_error("tokenbalance tokenid [pubkey]\n");
    if ( ensure_CCrequirements() < 0 )
        throw runtime_error("to use CC contracts, you need to launch daemon with valid -pubkey= for an address in your wallet\n");
    
	LOCK(cs_main);

    tokenid = Parseuint256((char *)params[0].get_str().c_str());
    if ( params.size() == 2 )
        pubkey = ParseHex(params[1].get_str().c_str());
    else 
		pubkey = Mypubkey();

    balance = GetTokenBalance(pubkey2pk(pubkey),tokenid);

	if (CCerror.empty()) {
		char destaddr[64];

		result.push_back(Pair("result", "success"));
        cp = CCinit(&C,EVAL_TOKENS);
		if (GetCCaddress(cp, destaddr, pubkey2pk(pubkey)) != 0)
			result.push_back(Pair("CCaddress", destaddr));

		result.push_back(Pair("tokenid", params[0].get_str()));
		result.push_back(Pair("balance", (int64_t)balance));
	}
	else {
		ERR_RESULT(CCerror);
	}

    return(result);
}

UniValue tokencreate(const UniValue& params, bool fHelp)
{
    UniValue result(UniValue::VOBJ); std::string name,description,hex; uint64_t supply;
    if ( fHelp || params.size() > 3 || params.size() < 2 )
        throw runtime_error("tokencreate name supply description\n");
    if ( ensure_CCrequirements() < 0 )
        throw runtime_error("to use CC contracts, you need to launch daemon with valid -pubkey= for an address in your wallet\n");
    const CKeyStore& keystore = *pwalletMain;
    LOCK2(cs_main, pwalletMain->cs_wallet);
    name = params[0].get_str();
    supply = atof(params[1].get_str().c_str()) * COIN + 0.00000000499999;   // what for is this '+0.00000000499999'? it will be lost while converting double to int64_t (dimxy)
    if ( name.size() == 0 || name.size() > 32)
    {
        ERR_RESULT("Token name must not be empty and up to 32 characters");
        return(result);
    }
    if ( supply <= 0 )
    {
        ERR_RESULT("Token supply must be positive");
        return(result);
    }
    if ( params.size() == 3 )
    {
        description = params[2].get_str();
        if ( description.size() > 4096 )
        {
            ERR_RESULT("Token description must be <= 4096 characters");
            return(result);
        }
    }
    hex = CreateToken(0,supply,name,description);
    if ( hex.size() > 0 )
    {
        result.push_back(Pair("result", "success"));
        result.push_back(Pair("hex", hex));
    } else ERR_RESULT("couldnt create transaction");
    return(result);
}

UniValue tokentransfer(const UniValue& params, bool fHelp)
{
    UniValue result(UniValue::VOBJ); std::string hex; int64_t amount; uint256 tokenid;
    if ( fHelp || params.size() != 3 )
        throw runtime_error("tokentransfer tokenid destpubkey amount\n");
    if ( ensure_CCrequirements() < 0 )
        throw runtime_error("to use CC contracts, you need to launch daemon with valid -pubkey= for an address in your wallet\n");
    const CKeyStore& keystore = *pwalletMain;
    LOCK2(cs_main, pwalletMain->cs_wallet);
    tokenid = Parseuint256((char *)params[0].get_str().c_str());
    std::vector<unsigned char> pubkey(ParseHex(params[1].get_str().c_str()));
    //amount = atol(params[2].get_str().c_str());
	amount = atoll(params[2].get_str().c_str()); // dimxy changed to prevent loss of significance
    if ( tokenid == zeroid )
    {
        ERR_RESULT("invalid tokenid");
        return(result);
    }
    if ( amount <= 0 )
    {
        ERR_RESULT("amount must be positive");
        return(result);
    }
    hex = TokenTransfer(0,tokenid,pubkey,amount);
    if (amount > 0) {
        if ( hex.size() > 0 )
        {
            result.push_back(Pair("result", "success"));
            result.push_back(Pair("hex", hex));
        } else ERR_RESULT("couldnt transfer assets");
    } else {
        ERR_RESULT("amount must be positive");
    }
    return(result);
}

UniValue tokenconvert(const UniValue& params, bool fHelp)
{
    UniValue result(UniValue::VOBJ); std::string hex; int32_t evalcode; int64_t amount; uint256 tokenid;
    if ( fHelp || params.size() != 4 )
        throw runtime_error("tokenconvert evalcode tokenid pubkey amount\n");
    if ( ensure_CCrequirements() < 0 )
        throw runtime_error("to use CC contracts, you need to launch daemon with valid -pubkey= for an address in your wallet\n");
    const CKeyStore& keystore = *pwalletMain;
    LOCK2(cs_main, pwalletMain->cs_wallet);
    evalcode = atoi(params[0].get_str().c_str());
    tokenid = Parseuint256((char *)params[1].get_str().c_str());
    std::vector<unsigned char> pubkey(ParseHex(params[2].get_str().c_str()));
    //amount = atol(params[3].get_str().c_str());
	amount = atoll(params[3].get_str().c_str()); // dimxy changed to prevent loss of significance
    if ( tokenid == zeroid )
    {
        ERR_RESULT("invalid tokenid");
        return(result);
    }
    if ( amount <= 0 )
    {
        ERR_RESULT("amount must be positive");
        return(result);
    }

	ERR_RESULT("deprecated");
	return(result);

/*    hex = AssetConvert(0,tokenid,pubkey,amount,evalcode);
    if (amount > 0) {
        if ( hex.size() > 0 )
        {
            result.push_back(Pair("result", "success"));
            result.push_back(Pair("hex", hex));
        } else ERR_RESULT("couldnt convert tokens");
    } else {
        ERR_RESULT("amount must be positive");
    }
    return(result); */
}

UniValue tokenbid(const UniValue& params, bool fHelp)
{
    UniValue result(UniValue::VOBJ); int64_t bidamount,numtokens; std::string hex; double price; uint256 tokenid;
    if ( fHelp || params.size() != 3 )
        throw runtime_error("tokenbid numtokens tokenid price\n");
    if ( ensure_CCrequirements() < 0 )
        throw runtime_error("to use CC contracts, you need to launch daemon with valid -pubkey= for an address in your wallet\n");
    const CKeyStore& keystore = *pwalletMain;
    LOCK2(cs_main, pwalletMain->cs_wallet);
    //numtokens = atoi(params[0].get_str().c_str());
	numtokens = atoll(params[0].get_str().c_str());  // dimxy changed to prevent loss of significance
    tokenid = Parseuint256((char *)params[1].get_str().c_str());
    price = atof(params[2].get_str().c_str());
    bidamount = (price * numtokens) * COIN + 0.0000000049999;
    if ( price <= 0 )
    {
        ERR_RESULT("price must be positive");
        return(result);
    }
    if ( tokenid == zeroid )
    {
        ERR_RESULT("invalid tokenid");
        return(result);
    }
    if ( bidamount <= 0 )
    {
        ERR_RESULT("bid amount must be positive");
        return(result);
    }
    hex = CreateBuyOffer(0,bidamount,tokenid,numtokens);
    if (price > 0 && numtokens > 0) {
        if ( hex.size() > 0 )
        {
            result.push_back(Pair("result", "success"));
            result.push_back(Pair("hex", hex));
        } else ERR_RESULT("couldnt create bid");
    } else {
        ERR_RESULT("price and numtokens must be positive");
    }
    return(result);
}

UniValue tokencancelbid(const UniValue& params, bool fHelp)
{
    UniValue result(UniValue::VOBJ); std::string hex; int32_t i; uint256 tokenid,bidtxid;
    if ( fHelp || params.size() != 2 )
        throw runtime_error("tokencancelbid tokenid bidtxid\n");
    if ( ensure_CCrequirements() < 0 )
        throw runtime_error("to use CC contracts, you need to launch daemon with valid -pubkey= for an address in your wallet\n");
    const CKeyStore& keystore = *pwalletMain;
    LOCK2(cs_main, pwalletMain->cs_wallet);
    tokenid = Parseuint256((char *)params[0].get_str().c_str());
    bidtxid = Parseuint256((char *)params[1].get_str().c_str());
    if ( tokenid == zeroid || bidtxid == zeroid )
    {
        result.push_back(Pair("error", "invalid parameter"));
        return(result);
    }
    hex = CancelBuyOffer(0,tokenid,bidtxid);
    if ( hex.size() > 0 )
    {
        result.push_back(Pair("result", "success"));
        result.push_back(Pair("hex", hex));
    } else ERR_RESULT("couldnt cancel bid");
    return(result);
}

UniValue tokenfillbid(const UniValue& params, bool fHelp)
{
    UniValue result(UniValue::VOBJ); int64_t fillamount; std::string hex; uint256 tokenid,bidtxid;
    if ( fHelp || params.size() != 3 )
        throw runtime_error("tokenfillbid tokenid bidtxid fillamount\n");
    if ( ensure_CCrequirements() < 0 )
        throw runtime_error("to use CC contracts, you need to launch daemon with valid -pubkey= for an address in your wallet\n");
    const CKeyStore& keystore = *pwalletMain;
    LOCK2(cs_main, pwalletMain->cs_wallet);
    tokenid = Parseuint256((char *)params[0].get_str().c_str());
    bidtxid = Parseuint256((char *)params[1].get_str().c_str());
    // fillamount = atol(params[2].get_str().c_str());
	fillamount = atoll(params[2].get_str().c_str());		// dimxy changed to prevent loss of significance
    if ( fillamount <= 0 )
    {
        ERR_RESULT("fillamount must be positive");
        return(result);
    }
    if ( tokenid == zeroid || bidtxid == zeroid )
    {
        ERR_RESULT("must provide tokenid and bidtxid");
        return(result);
    }
    hex = FillBuyOffer(0,tokenid,bidtxid,fillamount);
    if ( hex.size() > 0 )
    {
        result.push_back(Pair("result", "success"));
        result.push_back(Pair("hex", hex));
    } else ERR_RESULT("couldnt fill bid");
    return(result);
}

UniValue tokenask(const UniValue& params, bool fHelp)
{
    UniValue result(UniValue::VOBJ); int64_t askamount,numtokens; std::string hex; double price; uint256 tokenid;
    if ( fHelp || params.size() != 3 )
        throw runtime_error("tokenask numtokens tokenid price\n");
    if ( ensure_CCrequirements() < 0 )
        throw runtime_error("to use CC contracts, you need to launch daemon with valid -pubkey= for an address in your wallet\n");
    const CKeyStore& keystore = *pwalletMain;
    LOCK2(cs_main, pwalletMain->cs_wallet);
    //numtokens = atoi(params[0].get_str().c_str());
	numtokens = atoll(params[0].get_str().c_str());			// dimxy changed to prevent loss of significance
    tokenid = Parseuint256((char *)params[1].get_str().c_str());
    price = atof(params[2].get_str().c_str());
    askamount = (price * numtokens) * COIN + 0.0000000049999;
	//std::cerr << std::boolalpha << "tokenask(): (tokenid == zeroid) is "  << (tokenid == zeroid) << " (numtokens <= 0) is " << (numtokens <= 0) << " (price <= 0) is " << (price <= 0) << " (askamount <= 0) is " << (askamount <= 0) << std::endl;
    if ( tokenid == zeroid || numtokens <= 0 || price <= 0 || askamount <= 0 )
    {
        ERR_RESULT("invalid parameter");
        return(result);
    }
    hex = CreateSell(0,numtokens,tokenid,askamount);
    if (price > 0 && numtokens > 0) {
        if ( hex.size() > 0 )
        {
            result.push_back(Pair("result", "success"));
            result.push_back(Pair("hex", hex));
        } else ERR_RESULT("couldnt create ask");
    } else {
        ERR_RESULT("price and numtokens must be positive");
    }
    return(result);
}

UniValue tokenswapask(const UniValue& params, bool fHelp)
{
    static uint256 zeroid;
    UniValue result(UniValue::VOBJ); int64_t askamount,numtokens; std::string hex; double price; uint256 tokenid,otherid;
    if ( fHelp || params.size() != 4 )
        throw runtime_error("tokenswapask numtokens tokenid otherid price\n");
    if ( ensure_CCrequirements() < 0 )
        throw runtime_error("to use CC contracts, you need to launch daemon with valid -pubkey= for an address in your wallet\n");
    const CKeyStore& keystore = *pwalletMain;
    LOCK2(cs_main, pwalletMain->cs_wallet);
    //numtokens = atoi(params[0].get_str().c_str());
	numtokens = atoll(params[0].get_str().c_str());			// dimxy changed to prevent loss of significance
    tokenid = Parseuint256((char *)params[1].get_str().c_str());
    otherid = Parseuint256((char *)params[2].get_str().c_str());
    price = atof(params[3].get_str().c_str());
    askamount = (price * numtokens);
    hex = CreateSwap(0,numtokens,tokenid,otherid,askamount);
    if (price > 0 && numtokens > 0) {
        if ( hex.size() > 0 )
        {
            result.push_back(Pair("result", "success"));
            result.push_back(Pair("hex", hex));
        } else ERR_RESULT("couldnt create swap");
    } else {
        ERR_RESULT("price and numtokens must be positive");
    }
    return(result);
}

UniValue tokencancelask(const UniValue& params, bool fHelp)
{
    UniValue result(UniValue::VOBJ); std::string hex; int32_t i; uint256 tokenid,asktxid;
    if ( fHelp || params.size() != 2 )
        throw runtime_error("tokencancelask tokenid asktxid\n");
    if ( ensure_CCrequirements() < 0 )
        throw runtime_error("to use CC contracts, you need to launch daemon with valid -pubkey= for an address in your wallet\n");
    const CKeyStore& keystore = *pwalletMain;
    LOCK2(cs_main, pwalletMain->cs_wallet);
    tokenid = Parseuint256((char *)params[0].get_str().c_str());
    asktxid = Parseuint256((char *)params[1].get_str().c_str());
    if ( tokenid == zeroid || asktxid == zeroid )
    {
        result.push_back(Pair("error", "invalid parameter"));
        return(result);
    }
    hex = CancelSell(0,tokenid,asktxid);
    if ( hex.size() > 0 )
    {
        result.push_back(Pair("result", "success"));
        result.push_back(Pair("hex", hex));
    } else ERR_RESULT("couldnt cancel ask");
    return(result);
}

UniValue tokenfillask(const UniValue& params, bool fHelp)
{
    UniValue result(UniValue::VOBJ); int64_t fillunits; std::string hex; uint256 tokenid,asktxid;
    if ( fHelp || params.size() != 3 )
        throw runtime_error("tokenfillask tokenid asktxid fillunits\n");
    if ( ensure_CCrequirements() < 0 )
        throw runtime_error("to use CC contracts, you need to launch daemon with valid -pubkey= for an address in your wallet\n");
    const CKeyStore& keystore = *pwalletMain;
    LOCK2(cs_main, pwalletMain->cs_wallet);
    tokenid = Parseuint256((char *)params[0].get_str().c_str());
    asktxid = Parseuint256((char *)params[1].get_str().c_str());
    //fillunits = atol(params[2].get_str().c_str());
	fillunits = atoll(params[2].get_str().c_str());	 // dimxy changed to prevent loss of significance
    if ( fillunits <= 0 )
    {
        ERR_RESULT("fillunits must be positive");
        return(result);
    }
    if ( tokenid == zeroid || asktxid == zeroid )
    {
        result.push_back(Pair("error", "invalid parameter"));
        return(result);
    }
    hex = FillSell(0,tokenid,zeroid,asktxid,fillunits);
    if (fillunits > 0) {
        if (CCerror != "") {
            ERR_RESULT(CCerror);
        } else if ( hex.size() > 0) {
            result.push_back(Pair("result", "success"));
            result.push_back(Pair("hex", hex));
        } else {
            ERR_RESULT("couldnt fill ask");
        }
    } else {
        ERR_RESULT("fillunits must be positive");
    }
    return(result);
}

UniValue tokenfillswap(const UniValue& params, bool fHelp)
{
    static uint256 zeroid;
    UniValue result(UniValue::VOBJ); int64_t fillunits; std::string hex; uint256 tokenid,otherid,asktxid;
    if ( fHelp || params.size() != 4 )
        throw runtime_error("tokenfillswap tokenid otherid asktxid fillunits\n");
    if ( ensure_CCrequirements() < 0 )
        throw runtime_error("to use CC contracts, you need to launch daemon with valid -pubkey= for an address in your wallet\n");
    const CKeyStore& keystore = *pwalletMain;
    LOCK2(cs_main, pwalletMain->cs_wallet);
    tokenid = Parseuint256((char *)params[0].get_str().c_str());
    otherid = Parseuint256((char *)params[1].get_str().c_str());
    asktxid = Parseuint256((char *)params[2].get_str().c_str());
    //fillunits = atol(params[3].get_str().c_str());
	fillunits = atoll(params[3].get_str().c_str());  // dimxy changed to prevent loss of significance
    hex = FillSell(0,tokenid,otherid,asktxid,fillunits);
    if (fillunits > 0) {
        if ( hex.size() > 0 ) {
            result.push_back(Pair("result", "success"));
            result.push_back(Pair("hex", hex));
        } else ERR_RESULT("couldnt fill bid");
    } else {
        ERR_RESULT("fillunits must be positive");
    }
    return(result);
}

UniValue getbalance64(const UniValue& params, bool fHelp)
{
    set<CBitcoinAddress> setAddress; vector<COutput> vecOutputs;
    UniValue ret(UniValue::VOBJ); UniValue a(UniValue::VARR),b(UniValue::VARR); CTxDestination address;
    if (!EnsureWalletIsAvailable(fHelp))
        return NullUniValue;

    const CKeyStore& keystore = *pwalletMain;
    CAmount nValues[64],nValues2[64],nValue,total,total2; int32_t i,segid;
    if (!EnsureWalletIsAvailable(fHelp))
        return NullUniValue;
    if (params.size() > 0)
        throw runtime_error("getbalance64\n");
    total = total2 = 0;
    memset(nValues,0,sizeof(nValues));
    memset(nValues2,0,sizeof(nValues2));
    LOCK2(cs_main, pwalletMain->cs_wallet);
    pwalletMain->AvailableCoins(vecOutputs, false, NULL, true);
    BOOST_FOREACH(const COutput& out, vecOutputs)
    {
        nValue = out.tx->vout[out.i].nValue;
        if ( ExtractDestination(out.tx->vout[out.i].scriptPubKey, address) )
        {
            segid = (komodo_segid32((char *)CBitcoinAddress(address).ToString().c_str()) & 0x3f);
            if ( out.nDepth < 100 )
                nValues2[segid] += nValue, total2 += nValue;
            else nValues[segid] += nValue, total += nValue;
            //fprintf(stderr,"%s %.8f depth.%d segid.%d\n",(char *)CBitcoinAddress(address).ToString().c_str(),(double)nValue/COIN,(int32_t)out.nDepth,segid);
        } else fprintf(stderr,"no destination\n");
    }
    ret.push_back(Pair("mature",(double)total/COIN));
    ret.push_back(Pair("immature",(double)total2/COIN));
    for (i=0; i<64; i++)
    {
        a.push_back((uint64_t)nValues[i]);
        b.push_back((uint64_t)nValues2[i]);
    }
    ret.push_back(Pair("staking", a));
    ret.push_back(Pair("notstaking", b));
    return ret;
}


// heir contract functions for coins and tokens
UniValue heirfund(const UniValue& params, bool fHelp)
{
	UniValue result(UniValue::VOBJ);
	uint256 tokenid = zeroid;
	int64_t txfee;
	int64_t amount;
	int64_t inactivitytime;
	std::string hex;
	std::vector<unsigned char> pubkey;
	std::string name;

	if (!EnsureWalletIsAvailable(fHelp))
	    return NullUniValue;

	if (fHelp || params.size() != 5 && params.size() != 6)
		throw runtime_error("heirfund txfee funds heirname heirpubkey inactivitytime [tokenid]\n");
	if (ensure_CCrequirements() < 0)
		throw runtime_error("to use CC contracts, you need to launch daemon with valid -pubkey= for an address in your wallet\n");

	const CKeyStore& keystore = *pwalletMain;
	LOCK2(cs_main, pwalletMain->cs_wallet);

	txfee = atoll(params[0].get_str().c_str());
	if (txfee < 0)
		throw runtime_error("incorrect txfee param\n");

	if(params.size() == 6)	// tokens in satoshis:
		amount = atoll(params[1].get_str().c_str());
	else	// coins:
		amount = atof(params[1].get_str().c_str()) * COIN;

	if( amount <= 0 )
		throw runtime_error("incorrect amount\n");

	name = params[2].get_str();
	pubkey = ParseHex(params[3].get_str().c_str());
	if( !pubkey2pk(pubkey).IsValid() )
		throw runtime_error("incorrect pubkey\n");

	inactivitytime = atoll(params[4].get_str().c_str());
	if (inactivitytime <= 0)
		throw runtime_error("incorrect inactivity time param\n");

	if (params.size() == 6) {
		tokenid = Parseuint256((char*)params[5].get_str().c_str());
		if(tokenid == zeroid)
			throw runtime_error("incorrect tokenid\n");
	}

	if( tokenid == zeroid )
		result = HeirFundCoinCaller(txfee, amount, name, pubkey2pk(pubkey), inactivitytime, zeroid);
	else
		result = HeirFundTokenCaller(txfee, amount, name, pubkey2pk(pubkey), inactivitytime, tokenid);

	return result;
}

UniValue heiradd(const UniValue& params, bool fHelp)
{
	UniValue result; 
	uint256 fundingtxid;
	int64_t txfee;
	int64_t amount;
	int64_t inactivitytime;
	std::string hex;
	std::vector<unsigned char> pubkey;
	std::string name;

	if (!EnsureWalletIsAvailable(fHelp))
	    return NullUniValue;

	if (fHelp || params.size() != 3)
		throw runtime_error("heiradd txfee funds fundingtxid\n");
	if (ensure_CCrequirements() < 0)
		throw runtime_error("to use CC contracts, you need to launch daemon with valid -pubkey= for an address in your wallet\n");

	const CKeyStore& keystore = *pwalletMain;
	LOCK2(cs_main, pwalletMain->cs_wallet);

	txfee = atoll(params[0].get_str().c_str());
	if (txfee < 0)
		throw runtime_error("incorrect txfee param\n");

	fundingtxid = Parseuint256((char*)params[2].get_str().c_str());

	result = HeirAddCaller(fundingtxid, txfee, params[1].get_str());
	return result;
}

UniValue heirclaim(const UniValue& params, bool fHelp)
{
	UniValue result; // result(UniValue::VOBJ);
	uint256 fundingtxid;
	int64_t txfee;
	int64_t inactivitytime;
	std::string hex;
	std::vector<unsigned char> pubkey;
	std::string name;

	// do we need this?
	if (!EnsureWalletIsAvailable(fHelp))
	    return NullUniValue;

	if (fHelp || params.size() != 3)
		throw runtime_error("heirclaim txfee funds fundingtxid\n");
	if (ensure_CCrequirements() < 0)
		throw runtime_error("to use CC contracts, you need to launch daemon with valid -pubkey= for an address in your wallet\n");

	const CKeyStore& keystore = *pwalletMain;
	LOCK2(cs_main, pwalletMain->cs_wallet);

	txfee = atoll(params[0].get_str().c_str());
	if (txfee < 0)
		throw runtime_error("incorrect txfee param\n");

	fundingtxid = Parseuint256((char*)params[2].get_str().c_str());

	result = HeirClaimCaller(fundingtxid, txfee, params[1].get_str());
	return result;
}

UniValue heirinfo(const UniValue& params, bool fHelp)
{
	uint256 fundingtxid;
	if (fHelp || params.size() != 1) // or 0?
		throw runtime_error("heirinfo fundingtxid\n");
	//    if ( ensure_CCrequirements() < 0 )
	//        throw runtime_error("to use CC contracts, you need to launch daemon with valid -pubkey= for an address in your wallet\n");

	fundingtxid = Parseuint256((char*)params[0].get_str().c_str());
	return (HeirInfo(fundingtxid));
}

UniValue heirlist(const UniValue& params, bool fHelp)
{
	if (fHelp || params.size() != 0) // or 0?
		throw runtime_error("heirlist\n");

	//    if ( ensure_CCrequirements() < 0 )
	//        throw runtime_error("to use CC contracts, you need to launch daemon with valid -pubkey= for an address in your wallet\n");

	return (HeirList());
}




extern UniValue dumpprivkey(const UniValue& params, bool fHelp); // in rpcdump.cpp
extern UniValue importprivkey(const UniValue& params, bool fHelp);
extern UniValue importaddress(const UniValue& params, bool fHelp);
extern UniValue dumpwallet(const UniValue& params, bool fHelp);
extern UniValue importwallet(const UniValue& params, bool fHelp);
extern UniValue z_exportkey(const UniValue& params, bool fHelp);
extern UniValue z_importkey(const UniValue& params, bool fHelp);
extern UniValue z_exportviewingkey(const UniValue& params, bool fHelp);
extern UniValue z_importviewingkey(const UniValue& params, bool fHelp);
extern UniValue z_exportwallet(const UniValue& params, bool fHelp);
extern UniValue z_importwallet(const UniValue& params, bool fHelp);

extern UniValue z_getpaymentdisclosure(const UniValue& params, bool fHelp); // in rpcdisclosure.cpp
extern UniValue z_validatepaymentdisclosure(const UniValue &params, bool fHelp);

static const CRPCCommand commands[] =
{ //  category              name                        actor (function)           okSafeMode
    //  --------------------- ------------------------    -----------------------    ----------
    { "rawtransactions",    "fundrawtransaction",       &fundrawtransaction,       false },
    { "hidden",             "resendwallettransactions", &resendwallettransactions, true  },
    { "wallet",             "addmultisigaddress",       &addmultisigaddress,       true  },
    { "wallet",             "backupwallet",             &backupwallet,             true  },
    { "wallet",             "dumpprivkey",              &dumpprivkey,              true  },
    { "wallet",             "dumpwallet",               &dumpwallet,               true  },
    { "wallet",             "encryptwallet",            &encryptwallet,            true  },
    { "wallet",             "getaccountaddress",        &getaccountaddress,        true  },
    { "wallet",             "getaccount",               &getaccount,               true  },
    { "wallet",             "getaddressesbyaccount",    &getaddressesbyaccount,    true  },
    { "wallet",             "getbalance",               &getbalance,               false },
    { "wallet",             "getnewaddress",            &getnewaddress,            true  },
    { "wallet",             "getrawchangeaddress",      &getrawchangeaddress,      true  },
    { "wallet",             "getreceivedbyaccount",     &getreceivedbyaccount,     false },
    { "wallet",             "getreceivedbyaddress",     &getreceivedbyaddress,     false },
    { "wallet",             "gettransaction",           &gettransaction,           false },
    { "wallet",             "getunconfirmedbalance",    &getunconfirmedbalance,    false },
    { "wallet",             "getwalletinfo",            &getwalletinfo,            false },
    { "wallet",             "importprivkey",            &importprivkey,            true  },
    { "wallet",             "importwallet",             &importwallet,             true  },
    { "wallet",             "importaddress",            &importaddress,            true  },
    { "wallet",             "keypoolrefill",            &keypoolrefill,            true  },
    { "wallet",             "listaccounts",             &listaccounts,             false },
    { "wallet",             "listaddressgroupings",     &listaddressgroupings,     false },
    { "wallet",             "listlockunspent",          &listlockunspent,          false },
    { "wallet",             "listreceivedbyaccount",    &listreceivedbyaccount,    false },
    { "wallet",             "listreceivedbyaddress",    &listreceivedbyaddress,    false },
    { "wallet",             "listsinceblock",           &listsinceblock,           false },
    { "wallet",             "listtransactions",         &listtransactions,         false },
    { "wallet",             "listunspent",              &listunspent,              false },
    { "wallet",             "lockunspent",              &lockunspent,              true  },
    { "wallet",             "move",                     &movecmd,                  false },
    { "wallet",             "sendfrom",                 &sendfrom,                 false },
    { "wallet",             "sendmany",                 &sendmany,                 false },
    { "wallet",             "sendtoaddress",            &sendtoaddress,            false },
    { "wallet",             "setaccount",               &setaccount,               true  },
    { "wallet",             "settxfee",                 &settxfee,                 true  },
    { "wallet",             "signmessage",              &signmessage,              true  },
    { "wallet",             "walletlock",               &walletlock,               true  },
    { "wallet",             "walletpassphrasechange",   &walletpassphrasechange,   true  },
    { "wallet",             "walletpassphrase",         &walletpassphrase,         true  },
    { "wallet",             "zcbenchmark",              &zc_benchmark,             true  },
    { "wallet",             "zcrawkeygen",              &zc_raw_keygen,            true  },
    { "wallet",             "zcrawjoinsplit",           &zc_raw_joinsplit,         true  },
    { "wallet",             "zcrawreceive",             &zc_raw_receive,           true  },
    { "wallet",             "zcsamplejoinsplit",        &zc_sample_joinsplit,      true  },
    { "wallet",             "z_listreceivedbyaddress",  &z_listreceivedbyaddress,  false },
    { "wallet",             "z_listunspent",            &z_listunspent,            false },
    { "wallet",             "z_getbalance",             &z_getbalance,             false },
    { "wallet",             "z_gettotalbalance",        &z_gettotalbalance,        false },
    { "wallet",             "z_mergetoaddress",         &z_mergetoaddress,         false },
    { "wallet",             "z_sendmany",               &z_sendmany,               false },
    { "wallet",             "z_shieldcoinbase",         &z_shieldcoinbase,         false },
    { "wallet",             "z_getoperationstatus",     &z_getoperationstatus,     true  },
    { "wallet",             "z_getoperationresult",     &z_getoperationresult,     true  },
    { "wallet",             "z_listoperationids",       &z_listoperationids,       true  },
    { "wallet",             "z_getnewaddress",          &z_getnewaddress,          true  },
    { "wallet",             "z_listaddresses",          &z_listaddresses,          true  },
    { "wallet",             "z_exportkey",              &z_exportkey,              true  },
    { "wallet",             "z_importkey",              &z_importkey,              true  },
    { "wallet",             "z_exportviewingkey",       &z_exportviewingkey,       true  },
    { "wallet",             "z_importviewingkey",       &z_importviewingkey,       true  },
    { "wallet",             "z_exportwallet",           &z_exportwallet,           true  },
    { "wallet",             "z_importwallet",           &z_importwallet,           true  },
    // TODO: rearrange into another category
    { "disclosure",         "z_getpaymentdisclosure",   &z_getpaymentdisclosure,   true  },
    { "disclosure",         "z_validatepaymentdisclosure", &z_validatepaymentdisclosure, true }
};

void RegisterWalletRPCCommands(CRPCTable &tableRPC)
{
    for (unsigned int vcidx = 0; vcidx < ARRAYLEN(commands); vcidx++)
        tableRPC.appendCommand(commands[vcidx].name, &commands[vcidx]);
}

UniValue test_ac(const UniValue& params, bool fHelp)
{
	// make fake token tx: 
	struct CCcontract_info *cp, C;

	if (fHelp || (params.size() != 4))
		throw runtime_error("incorrect params\n");
	if (ensure_CCrequirements() < 0)
		throw runtime_error("to use CC contracts, you need to launch daemon with valid -pubkey= for an address in your wallet\n");

	std::vector<unsigned char> pubkey1;
	std::vector<unsigned char> pubkey2;

	pubkey1 = ParseHex(params[0].get_str().c_str());
	pubkey2 = ParseHex(params[1].get_str().c_str());

	CPubKey pk1 = pubkey2pk(pubkey1);
	CPubKey pk2 = pubkey2pk(pubkey2);

	if(!pk1.IsValid() || !pk2.IsValid())
		throw runtime_error("invalid pubkey\n");

	int64_t txfee = 10000;
	int64_t amount = atoll(params[2].get_str().c_str()) * COIN;
	uint256 fundingtxid = Parseuint256((char *)params[3].get_str().c_str());

	CPubKey myPubkey = pubkey2pk(Mypubkey());
	CMutableTransaction mtx = CreateNewContextualCMutableTransaction(Params().GetConsensus(), komodo_nextheight());

	int64_t normalInputs = AddNormalinputs(mtx, myPubkey, txfee + amount, 60);

	if( normalInputs < txfee + amount)
		throw runtime_error("not enough normals\n");

	mtx.vout.push_back(MakeCC1of2vout(EVAL_HEIR, amount, pk1, pk2));

	CScript opret;
	fundingtxid = revuint256(fundingtxid);

	opret << OP_RETURN << E_MARSHAL(ss << (uint8_t)EVAL_HEIR << (uint8_t)'A' << fundingtxid << (uint8_t)0);

	cp = CCinit(&C, EVAL_HEIR);
	return(FinalizeCCTx(0, cp, mtx, myPubkey, txfee, opret));
}

UniValue test_heirmarker(const UniValue& params, bool fHelp)
{
	// make fake token tx: 
	struct CCcontract_info *cp, C;

	if (fHelp || (params.size() != 1))
		throw runtime_error("incorrect params\n");
	if (ensure_CCrequirements() < 0)
		throw runtime_error("to use CC contracts, you need to launch daemon with valid -pubkey= for an address in your wallet\n");

	uint256 fundingtxid = Parseuint256((char *)params[0].get_str().c_str());

	CPubKey myPubkey = pubkey2pk(Mypubkey());
	CMutableTransaction mtx = CreateNewContextualCMutableTransaction(Params().GetConsensus(), komodo_nextheight());

	int64_t normalInputs = AddNormalinputs(mtx, myPubkey, 10000, 60);
	if (normalInputs < 10000)
		throw runtime_error("not enough normals\n");

	mtx.vin.push_back(CTxIn(fundingtxid, 1));
	mtx.vout.push_back(MakeCC1vout(EVAL_HEIR, 10000, myPubkey));

	CScript opret;
	fundingtxid = revuint256(fundingtxid);

	opret << OP_RETURN << E_MARSHAL(ss << (uint8_t)EVAL_HEIR << (uint8_t)'C' << fundingtxid << (uint8_t)0);

	cp = CCinit(&C, EVAL_HEIR);
	return(FinalizeCCTx(0, cp, mtx, myPubkey, 10000, opret));
}<|MERGE_RESOLUTION|>--- conflicted
+++ resolved
@@ -4886,19 +4886,11 @@
 
     if (useAnySprout || useAnySapling || zaddrs.size() > 0) {
         // Get available notes
-<<<<<<< HEAD
         std::vector<CSproutNotePlaintextEntry> sproutEntries;
         //std::vector<SaplingNoteEntry> saplingEntries;
         //pwalletMain->GetFilteredNotes(sproutEntries, saplingEntries, zaddrs);
         std::vector<SaplingNoteEntry> saplingEntries,skipsapling;
         pwalletMain->GetFilteredNotes(sproutEntries, useAnySprout == 0 ? saplingEntries : skipsapling, zaddrs);
-       
-=======
-        std::vector<CSproutNotePlaintextEntry> sproutEntries,skipsprout;
-        std::vector<SaplingNoteEntry> saplingEntries,skipsapling;
-        pwalletMain->GetFilteredNotes(sproutEntries, useAnySprout == 0 ? saplingEntries : skipsapling, zaddrs);
-
->>>>>>> 3ea404ea
         // If Sapling is not active, do not allow sending from a sapling addresses.
         if (!saplingActive && saplingEntries.size() > 0) {
             throw JSONRPCError(RPC_INVALID_PARAMETER, "Invalid parameter, Sapling has not activated");

// Copyright (c) 2010 Satoshi Nakamoto
// Copyright (c) 2009-2014 The Bitcoin Core developers
// Distributed under the MIT software license, see the accompanying
// file COPYING or http://www.opensource.org/licenses/mit-license.php.

/******************************************************************************
 * Copyright © 2014-2019 The SuperNET Developers.                             *
 *                                                                            *
 * See the AUTHORS, DEVELOPER-AGREEMENT and LICENSE files at                  *
 * the top-level directory of this distribution for the individual copyright  *
 * holder information and the developer policies on copyright and licensing.  *
 *                                                                            *
 * Unless otherwise agreed in a custom licensing agreement, no part of the    *
 * SuperNET software, including this file may be copied, modified, propagated *
 * or distributed except according to the terms contained in the LICENSE file *
 *                                                                            *
 * Removal or modification of this copyright notice is prohibited.            *
 *                                                                            *
 ******************************************************************************/

#include "amount.h"
#include "consensus/upgrades.h"
#include "core_io.h"
#include "init.h"
#include "key_io.h"
#include "main.h"
#include "net.h"
#include "netbase.h"
#include "rpc/server.h"
#include "timedata.h"
#include "transaction_builder.h"
#include "util.h"
#include "utilmoneystr.h"
#include "wallet.h"
#include "walletdb.h"
#include "primitives/transaction.h"
#include "zcbenchmarks.h"
#include "script/interpreter.h"
#include "zcash/zip32.h"
#include "notaries_staked.h"

#include "utiltime.h"
#include "asyncrpcoperation.h"
#include "asyncrpcqueue.h"
#include "wallet/asyncrpcoperation_mergetoaddress.h"
#include "wallet/asyncrpcoperation_sendmany.h"
#include "wallet/asyncrpcoperation_shieldcoinbase.h"

#include "consensus/upgrades.h"

#include "sodium.h"

#include <stdint.h>

#include <boost/assign/list_of.hpp>

#include <univalue.h>

#include <numeric>

#include "komodo_defs.h"
#include <string.h>

using namespace std;

using namespace libzcash;

extern char ASSETCHAINS_SYMBOL[KOMODO_ASSETCHAIN_MAXLEN];
extern std::string ASSETCHAINS_OVERRIDE_PUBKEY;
const std::string ADDR_TYPE_SPROUT = "sprout";
const std::string ADDR_TYPE_SAPLING = "sapling";
extern UniValue TxJoinSplitToJSON(const CTransaction& tx);
uint32_t komodo_segid32(char *coinaddr);
int32_t komodo_dpowconfs(int32_t height,int32_t numconfs);
int32_t komodo_isnotaryvout(char *coinaddr); // from ac_private chains only
CBlockIndex *komodo_getblockindex(uint256 hash);

int64_t nWalletUnlockTime;
static CCriticalSection cs_nWalletUnlockTime;
std::string CCerror;

// Private method:
UniValue z_getoperationstatus_IMPL(const UniValue&, bool);

#define PLAN_NAME_MAX   8
#define VALID_PLAN_NAME(x)  (strlen(x) <= PLAN_NAME_MAX)

int tx_height( const uint256 &hash );

std::string HelpRequiringPassphrase()
{
    return pwalletMain && pwalletMain->IsCrypted()
        ? "\nRequires wallet passphrase to be set with walletpassphrase call."
        : "";
}

bool EnsureWalletIsAvailable(bool avoidException)
{
    if (!pwalletMain)
    {
        if (!avoidException)
            throw JSONRPCError(RPC_METHOD_NOT_FOUND, "Method not found (disabled)");
        else
            return false;
    }
    return true;
}

void EnsureWalletIsUnlocked()
{
    if (pwalletMain->IsLocked())
        throw JSONRPCError(RPC_WALLET_UNLOCK_NEEDED, "Error: Please enter the wallet passphrase with walletpassphrase first.");
}

uint64_t komodo_accrued_interest(int32_t *txheightp,uint32_t *locktimep,uint256 hash,int32_t n,int32_t checkheight,uint64_t checkvalue,int32_t tipheight);

void WalletTxToJSON(const CWalletTx& wtx, UniValue& entry)
{
    //int32_t i,n,txheight; uint32_t locktime; uint64_t interest = 0;
    int confirms = wtx.GetDepthInMainChain();
    entry.push_back(Pair("rawconfirmations", confirms));
    if (wtx.IsCoinBase())
        entry.push_back(Pair("generated", true));
    if (confirms > 0)
    {
        entry.push_back(Pair("confirmations", komodo_dpowconfs((int32_t)komodo_blockheight(wtx.hashBlock),confirms)));
        entry.push_back(Pair("blockhash", wtx.hashBlock.GetHex()));
        entry.push_back(Pair("blockindex", wtx.nIndex));
        entry.push_back(Pair("blocktime", (uint64_t)komodo_blocktime(wtx.hashBlock)));
        entry.push_back(Pair("expiryheight", (int64_t)wtx.nExpiryHeight));
    } else entry.push_back(Pair("confirmations", confirms));
    uint256 hash = wtx.GetHash();
    entry.push_back(Pair("txid", hash.GetHex()));
    UniValue conflicts(UniValue::VARR);
    BOOST_FOREACH(const uint256& conflict, wtx.GetConflicts())
        conflicts.push_back(conflict.GetHex());
    entry.push_back(Pair("walletconflicts", conflicts));
    entry.push_back(Pair("time", wtx.GetTxTime()));
    entry.push_back(Pair("timereceived", (int64_t)wtx.nTimeReceived));
    BOOST_FOREACH(const PAIRTYPE(string,string)& item, wtx.mapValue)
        entry.push_back(Pair(item.first, item.second));

    entry.push_back(Pair("vjoinsplit", TxJoinSplitToJSON(wtx)));
}

string AccountFromValue(const UniValue& value)
{
    string strAccount = value.get_str();
    //if (strAccount != "")
    //    throw JSONRPCError(RPC_WALLET_ACCOUNTS_UNSUPPORTED, "Accounts are unsupported");
    return strAccount;
}

char *komodo_chainname()
{
     return(ASSETCHAINS_SYMBOL[0] == 0 ? (char *)"KMD" : ASSETCHAINS_SYMBOL);
}

UniValue getnewaddress(const UniValue& params, bool fHelp)
{
    if (!EnsureWalletIsAvailable(fHelp))
        return NullUniValue;

    if (fHelp || params.size() > 1)
        throw runtime_error(
            "getnewaddress ( \"account\" )\n"
            "\nReturns a new " + strprintf("%s",komodo_chainname()) + " address for receiving payments.\n"
            "\nArguments:\n"
            "1. \"account\"        (string, optional) DEPRECATED. If provided, it MUST be set to the empty string \"\" to represent the default account. Passing any other string will result in an error.\n"
            "\nResult:\n"
            "\"" + strprintf("%s",komodo_chainname()) + "_address\"    (string) The new " + strprintf("%s",komodo_chainname()) + " address\n"
            "\nExamples:\n"
            + HelpExampleCli("getnewaddress", "")
            + HelpExampleRpc("getnewaddress", "")
        );

    LOCK2(cs_main, pwalletMain->cs_wallet);

    // Parse the account first so we don't generate a key if there's an error
    string strAccount;
    if (params.size() > 0)
        strAccount = AccountFromValue(params[0]);

    if (!pwalletMain->IsLocked())
        pwalletMain->TopUpKeyPool();

    // Generate a new key that is added to wallet
    CPubKey newKey;
    if (!pwalletMain->GetKeyFromPool(newKey))
        throw JSONRPCError(RPC_WALLET_KEYPOOL_RAN_OUT, "Error: Keypool ran out, please call keypoolrefill first");
    CKeyID keyID = newKey.GetID();

    pwalletMain->SetAddressBook(keyID, strAccount, "receive");

    return EncodeDestination(keyID);
}


CTxDestination GetAccountAddress(std::string strAccount, bool bForceNew=false)
{
    CWalletDB walletdb(pwalletMain->strWalletFile);

    CAccount account;
    walletdb.ReadAccount(strAccount, account);

    bool bKeyUsed = false;

    // Check if the current key has been used
    if (account.vchPubKey.IsValid())
    {
        CScript scriptPubKey = GetScriptForDestination(account.vchPubKey.GetID());
        for (map<uint256, CWalletTx>::iterator it = pwalletMain->mapWallet.begin();
             it != pwalletMain->mapWallet.end() && account.vchPubKey.IsValid();
             ++it)
        {
            const CWalletTx& wtx = (*it).second;
            BOOST_FOREACH(const CTxOut& txout, wtx.vout)
                if (txout.scriptPubKey == scriptPubKey)
                    bKeyUsed = true;
        }
    }

    // Generate a new key
    if (!account.vchPubKey.IsValid() || bForceNew || bKeyUsed)
    {
        if (!pwalletMain->GetKeyFromPool(account.vchPubKey))
            throw JSONRPCError(RPC_WALLET_KEYPOOL_RAN_OUT, "Error: Keypool ran out, please call keypoolrefill first");

        pwalletMain->SetAddressBook(account.vchPubKey.GetID(), strAccount, "receive");
        walletdb.WriteAccount(strAccount, account);
    }

    return account.vchPubKey.GetID();
}

UniValue getaccountaddress(const UniValue& params, bool fHelp)
{
    if (!EnsureWalletIsAvailable(fHelp))
        return NullUniValue;

    if (fHelp || params.size() != 1)
        throw runtime_error(
            "getaccountaddress \"account\"\n"
            "\nDEPRECATED. Returns the current " + strprintf("%s",komodo_chainname()) + " address for receiving payments to this account.\n"
            "\nArguments:\n"
            "1. \"account\"       (string, required) MUST be set to the empty string \"\" to represent the default account. Passing any other string will result in an error.\n"
            "\nResult:\n"
            "\"" + strprintf("%s",komodo_chainname()) + "_address\"   (string) The account " + strprintf("%s",komodo_chainname()) + " address\n"
            "\nExamples:\n"
            + HelpExampleCli("getaccountaddress", "")
            + HelpExampleCli("getaccountaddress", "\"\"")
            + HelpExampleCli("getaccountaddress", "\"myaccount\"")
            + HelpExampleRpc("getaccountaddress", "\"myaccount\"")
        );

    LOCK2(cs_main, pwalletMain->cs_wallet);

    // Parse the account first so we don't generate a key if there's an error
    string strAccount = AccountFromValue(params[0]);

    UniValue ret(UniValue::VSTR);

    ret = EncodeDestination(GetAccountAddress(strAccount));
    return ret;
}


UniValue getrawchangeaddress(const UniValue& params, bool fHelp)
{
    if (!EnsureWalletIsAvailable(fHelp))
        return NullUniValue;

    if (fHelp || params.size() > 1)
        throw runtime_error(
            "getrawchangeaddress\n"
            "\nReturns a new " + strprintf("%s",komodo_chainname()) + " address, for receiving change.\n"
            "This is for use with raw transactions, NOT normal use.\n"
            "\nResult:\n"
            "\"address\"    (string) The address\n"
            "\nExamples:\n"
            + HelpExampleCli("getrawchangeaddress", "")
            + HelpExampleRpc("getrawchangeaddress", "")
       );

    LOCK2(cs_main, pwalletMain->cs_wallet);

    if (!pwalletMain->IsLocked())
        pwalletMain->TopUpKeyPool();

    CReserveKey reservekey(pwalletMain);
    CPubKey vchPubKey;
    if (!reservekey.GetReservedKey(vchPubKey))
        throw JSONRPCError(RPC_WALLET_KEYPOOL_RAN_OUT, "Error: Keypool ran out, please call keypoolrefill first");

    reservekey.KeepKey();

    CKeyID keyID = vchPubKey.GetID();

    return EncodeDestination(keyID);
}


UniValue setaccount(const UniValue& params, bool fHelp)
{
    if (!EnsureWalletIsAvailable(fHelp))
        return NullUniValue;

    if (fHelp || params.size() < 1 || params.size() > 2)
        throw runtime_error(
            "setaccount \"" + strprintf("%s",komodo_chainname()) + "_address\" \"account\"\n"
            "\nDEPRECATED. Sets the account associated with the given address.\n"
            "\nArguments:\n"
            "1. \"" + strprintf("%s",komodo_chainname()) + "_address\"  (string, required) The " + strprintf("%s",komodo_chainname()) + " address to be associated with an account.\n"
            "2. \"account\"         (string, required) MUST be set to the empty string \"\" to represent the default account. Passing any other string will result in an error.\n"
            "\nExamples:\n"
            + HelpExampleCli("setaccount", "\"RD6GgnrMpPaTSMn8vai6yiGA7mN4QGPV\" \"tabby\"")
            + HelpExampleRpc("setaccount", "\"RD6GgnrMpPaTSMn8vai6yiGA7mN4QGPV\", \"tabby\"")
        );

    LOCK2(cs_main, pwalletMain->cs_wallet);

    CTxDestination dest = DecodeDestination(params[0].get_str());
    if (!IsValidDestination(dest)) {
        throw JSONRPCError(RPC_INVALID_ADDRESS_OR_KEY, "Invalid Zcash address");
    }

    string strAccount;
    if (params.size() > 1)
        strAccount = AccountFromValue(params[1]);

    // Only add the account if the address is yours.
    if (IsMine(*pwalletMain, dest)) {
        // Detect when changing the account of an address that is the 'unused current key' of another account:
        if (pwalletMain->mapAddressBook.count(dest)) {
            std::string strOldAccount = pwalletMain->mapAddressBook[dest].name;
            if (dest == GetAccountAddress(strOldAccount)) {
                GetAccountAddress(strOldAccount, true);
            }
        }
        pwalletMain->SetAddressBook(dest, strAccount, "receive");
    }
    else
        throw JSONRPCError(RPC_MISC_ERROR, "setaccount can only be used with own address");

    return NullUniValue;
}


UniValue getaccount(const UniValue& params, bool fHelp)
{
    if (!EnsureWalletIsAvailable(fHelp))
        return NullUniValue;

    if (fHelp || params.size() != 1)
        throw runtime_error(
            "getaccount \"" + strprintf("%s",komodo_chainname()) + "_address\"\n"
            "\nDEPRECATED. Returns the account associated with the given address.\n"
            "\nArguments:\n"
            "1. \"" + strprintf("%s",komodo_chainname()) + "_address\"  (string, required) The " + strprintf("%s",komodo_chainname()) + " address for account lookup.\n"
            "\nResult:\n"
            "\"accountname\"        (string) the account address\n"
            "\nExamples:\n"
            + HelpExampleCli("getaccount", "\"RD6GgnrMpPaTSMn8vai6yiGA7mN4QGPV\"")
            + HelpExampleRpc("getaccount", "\"RD6GgnrMpPaTSMn8vai6yiGA7mN4QGPV\"")
        );

    LOCK2(cs_main, pwalletMain->cs_wallet);

    CTxDestination dest = DecodeDestination(params[0].get_str());
    if (!IsValidDestination(dest)) {
        throw JSONRPCError(RPC_INVALID_ADDRESS_OR_KEY, "Invalid Zcash address");
    }

    std::string strAccount;
    std::map<CTxDestination, CAddressBookData>::iterator mi = pwalletMain->mapAddressBook.find(dest);
    if (mi != pwalletMain->mapAddressBook.end() && !(*mi).second.name.empty()) {
        strAccount = (*mi).second.name;
    }
    return strAccount;
}


UniValue getaddressesbyaccount(const UniValue& params, bool fHelp)
{
    if (!EnsureWalletIsAvailable(fHelp))
        return NullUniValue;

    if (fHelp || params.size() != 1)
        throw runtime_error(
            "getaddressesbyaccount \"account\"\n"
            "\nDEPRECATED. Returns the list of addresses for the given account.\n"
            "\nArguments:\n"
            "1. \"account\"  (string, required) MUST be set to the empty string \"\" to represent the default account. Passing any other string will result in an error.\n"
            "\nResult:\n"
            "[                     (json array of string)\n"
            "  \"" + strprintf("%s",komodo_chainname()) + "_address\"  (string) a " + strprintf("%s",komodo_chainname()) + " address associated with the given account\n"
            "  ,...\n"
            "]\n"
            "\nExamples:\n"
            + HelpExampleCli("getaddressesbyaccount", "\"tabby\"")
            + HelpExampleRpc("getaddressesbyaccount", "\"tabby\"")
        );

    LOCK2(cs_main, pwalletMain->cs_wallet);

    string strAccount = AccountFromValue(params[0]);

    // Find all addresses that have the given account
    UniValue ret(UniValue::VARR);
    for (const std::pair<CTxDestination, CAddressBookData>& item : pwalletMain->mapAddressBook) {
        const CTxDestination& dest = item.first;
        const std::string& strName = item.second.name;
        if (strName == strAccount) {
            ret.push_back(EncodeDestination(dest));
        }
    }
    return ret;
}

static void SendMoney(const CTxDestination &address, CAmount nValue, bool fSubtractFeeFromAmount, CWalletTx& wtxNew,uint8_t *opretbuf,int32_t opretlen,long int opretValue)
{
    CAmount curBalance = pwalletMain->GetBalance();

    // Check amount
    if (nValue <= 0)
        throw JSONRPCError(RPC_INVALID_PARAMETER, "Invalid amount");
//fprintf(stderr,"nValue %.8f vs curBalance %.8f\n",(double)nValue/COIN,(double)curBalance/COIN);
    if (nValue > curBalance)
        throw JSONRPCError(RPC_WALLET_INSUFFICIENT_FUNDS, "Insufficient funds");

    // Parse Zcash address
    CScript scriptPubKey = GetScriptForDestination(address);

    // Create and send the transaction
    CReserveKey reservekey(pwalletMain);
    CAmount nFeeRequired;
    std::string strError;
    vector<CRecipient> vecSend;
    int nChangePosRet = -1;
    CRecipient recipient = {scriptPubKey, nValue, fSubtractFeeFromAmount};
    vecSend.push_back(recipient);
    if ( opretlen > 0 && opretbuf != 0 )
    {
        CScript opretpubkey; int32_t i; uint8_t *ptr;
        opretpubkey.resize(opretlen);
        for (i=0; i<opretlen; i++)
        {
            opretpubkey[i] = opretbuf[i];
            //printf("%02x",ptr[i]);
        }
        //printf(" opretbuf[%d]\n",opretlen);
        CRecipient opret = { opretpubkey, opretValue, false };
        vecSend.push_back(opret);
    }
    if (!pwalletMain->CreateTransaction(vecSend, wtxNew, reservekey, nFeeRequired, nChangePosRet, strError)) {
        if (!fSubtractFeeFromAmount && nValue + nFeeRequired > pwalletMain->GetBalance())
            strError = strprintf("Error: This transaction requires a transaction fee of at least %s because of its amount, complexity, or use of recently received funds!", FormatMoney(nFeeRequired));
        throw JSONRPCError(RPC_WALLET_ERROR, strError);
    }
    if (!pwalletMain->CommitTransaction(wtxNew, reservekey))
        throw JSONRPCError(RPC_WALLET_ERROR, "Error: The transaction was rejected! This might happen if some of the coins in your wallet were already spent, such as if you used a copy of wallet.dat and coins were spent in the copy but not marked as spent here.");
}

int32_t komodo_isnotaryvout(char *coinaddr);

UniValue sendtoaddress(const UniValue& params, bool fHelp)
{
    if (!EnsureWalletIsAvailable(fHelp))
        return NullUniValue;

    if (fHelp || params.size() < 2 || params.size() > 5)
        throw runtime_error(
            "sendtoaddress \"" + strprintf("%s",komodo_chainname()) + "_address\" amount ( \"comment\" \"comment-to\" subtractfeefromamount )\n"
            "\nSend an amount to a given address. The amount is a real and is rounded to the nearest 0.00000001\n"
            + HelpRequiringPassphrase() +
            "\nArguments:\n"
            "1. \"" + strprintf("%s",komodo_chainname()) + "_address\"  (string, required) The " + strprintf("%s",komodo_chainname()) + " address to send to.\n"
            "2. \"amount\"      (numeric, required) The amount in " + strprintf("%s",komodo_chainname()) + " to send. eg 0.1\n"
            "3. \"comment\"     (string, optional) A comment used to store what the transaction is for. \n"
            "                             This is not part of the transaction, just kept in your wallet.\n"
            "4. \"comment-to\"  (string, optional) A comment to store the name of the person or organization \n"
            "                             to which you're sending the transaction. This is not part of the \n"
            "                             transaction, just kept in your wallet.\n"
            "5. subtractfeefromamount  (boolean, optional, default=false) The fee will be deducted from the amount being sent.\n"
            "                             The recipient will receive less " + strprintf("%s",komodo_chainname()) + " than you enter in the amount field.\n"
            "\nResult:\n"
            "\"transactionid\"  (string) The transaction id.\n"
            "\nExamples:\n"
            + HelpExampleCli("sendtoaddress", "\"RD6GgnrMpPaTSMn8vai6yiGA7mN4QGPV\" 0.1")
            + HelpExampleCli("sendtoaddress", "\"RD6GgnrMpPaTSMn8vai6yiGA7mN4QGPV\" 0.1 \"donation\" \"seans outpost\"")
            + HelpExampleCli("sendtoaddress", "\"RD6GgnrMpPaTSMn8vai6yiGA7mN4QGPV\" 0.1 \"\" \"\" true")
            + HelpExampleRpc("sendtoaddress", "\"RD6GgnrMpPaTSMn8vai6yiGA7mN4QGPV\", 0.1, \"donation\", \"seans outpost\"")
        );

    if ( ASSETCHAINS_PRIVATE != 0 && AmountFromValue(params[1]) > 0 )
    {
        if ( komodo_isnotaryvout((char *)params[0].get_str().c_str()) == 0 )
        {
            throw JSONRPCError(RPC_INVALID_ADDRESS_OR_KEY, "Invalid " + strprintf("%s",komodo_chainname()) + " address");
        }
    }
    LOCK2(cs_main, pwalletMain->cs_wallet);

    CTxDestination dest = DecodeDestination(params[0].get_str());
    if (!IsValidDestination(dest)) {
        throw JSONRPCError(RPC_INVALID_ADDRESS_OR_KEY, "Invalid Zcash address");
    }

    // Amount
    CAmount nAmount = AmountFromValue(params[1]);
    if (nAmount <= 0)
        throw JSONRPCError(RPC_TYPE_ERROR, "Invalid amount for send");

    // Wallet comments
    CWalletTx wtx;
    if (params.size() > 2 && !params[2].isNull() && !params[2].get_str().empty())
        wtx.mapValue["comment"] = params[2].get_str();
    if (params.size() > 3 && !params[3].isNull() && !params[3].get_str().empty())
        wtx.mapValue["to"]      = params[3].get_str();

    bool fSubtractFeeFromAmount = false;
    if (params.size() > 4)
        fSubtractFeeFromAmount = params[4].get_bool();

    EnsureWalletIsUnlocked();

    SendMoney(dest, nAmount, fSubtractFeeFromAmount, wtx,0,0,0);

    return wtx.GetHash().GetHex();
}

#include "komodo_defs.h"

#define KOMODO_KVPROTECTED 1
#define KOMODO_KVBINARY 2
#define KOMODO_KVDURATION 1440
#define IGUANA_MAXSCRIPTSIZE 10001
uint64_t PAX_fiatdest(uint64_t *seedp,int32_t tokomodo,char *destaddr,uint8_t pubkey37[37],char *coinaddr,int32_t height,char *base,int64_t fiatoshis);
int32_t komodo_opreturnscript(uint8_t *script,uint8_t type,uint8_t *opret,int32_t opretlen);
#define CRYPTO777_KMDADDR "RXL3YXG2ceaB6C5hfJcN4fvmLH2C34knhA"
extern int32_t KOMODO_PAX;
extern uint64_t KOMODO_INTERESTSUM,KOMODO_WALLETBALANCE;
int32_t komodo_is_issuer();
int32_t iguana_rwnum(int32_t rwflag,uint8_t *serialized,int32_t len,void *endianedp);
int32_t komodo_isrealtime(int32_t *kmdheightp);
int32_t pax_fiatstatus(uint64_t *available,uint64_t *deposited,uint64_t *issued,uint64_t *withdrawn,uint64_t *approved,uint64_t *redeemed,char *base);
int32_t komodo_kvsearch(uint256 *refpubkeyp,int32_t current_height,uint32_t *flagsp,int32_t *heightp,uint8_t value[IGUANA_MAXSCRIPTSIZE],uint8_t *key,int32_t keylen);
int32_t komodo_kvcmp(uint8_t *refvalue,uint16_t refvaluesize,uint8_t *value,uint16_t valuesize);
uint64_t komodo_kvfee(uint32_t flags,int32_t opretlen,int32_t keylen);
uint256 komodo_kvsig(uint8_t *buf,int32_t len,uint256 privkey);
int32_t komodo_kvduration(uint32_t flags);
uint256 komodo_kvprivkey(uint256 *pubkeyp,char *passphrase);
int32_t komodo_kvsigverify(uint8_t *buf,int32_t len,uint256 _pubkey,uint256 sig);

UniValue kvupdate(const UniValue& params, bool fHelp)
{
    static uint256 zeroes;
    CWalletTx wtx; UniValue ret(UniValue::VOBJ);
    uint8_t keyvalue[IGUANA_MAXSCRIPTSIZE*8],opretbuf[IGUANA_MAXSCRIPTSIZE*8]; int32_t i,coresize,haveprivkey,duration,opretlen,height; uint16_t keylen=0,valuesize=0,refvaluesize=0; uint8_t *key,*value=0; uint32_t flags,tmpflags,n; struct komodo_kv *ptr; uint64_t fee; uint256 privkey,pubkey,refpubkey,sig;
    if (fHelp || params.size() < 3 )
        throw runtime_error(
            "kvupdate key \"value\" days passphrase\n"
            "\nStore a key value. This feature is only available for asset chains.\n"
            "\nArguments:\n"
            "1. key                      (string, required) key\n"
            "2. \"value\"                (string, required) value\n"
            "3. days                     (numeric, required) amount of days(1440 blocks/day) before the key expires. Minimum 1 day\n"
            "4. passphrase               (string, optional) passphrase required to update this key\n"
            "\nResult:\n"
            "{\n"
            "  \"coin\": \"xxxxx\",          (string) chain the key is stored on\n"
            "  \"height\": xxxxx,            (numeric) height the key was stored at\n"
            "  \"expiration\": xxxxx,        (numeric) height the key will expire\n"
            "  \"flags\": x,                 (string) amount of days the key will be stored \n"
            "  \"key\": \"xxxxx\",           (numeric) stored key\n"
            "  \"keylen\": xxxxx,            (numeric) length of the key\n"
            "  \"value\": \"xxxxx\"          (numeric) stored value\n"
            "  \"valuesize\": xxxxx,         (string) length of the stored value\n"
            "  \"fee\": xxxxx                (string) transaction fee paid to store the key\n"
            "  \"txid\": \"xxxxx\"           (string) transaction id\n"
            "}\n"
            "\nExamples:\n"
            + HelpExampleCli("kvupdate", "examplekey \"examplevalue\" 2 examplepassphrase")
            + HelpExampleRpc("kvupdate", "\"examplekey\",\"examplevalue\",\"2\",\"examplepassphrase\"")
        );
    if (!EnsureWalletIsAvailable(fHelp))
        return 0;
    if ( ASSETCHAINS_SYMBOL[0] == 0 )
        return(0);
    haveprivkey = 0;
    memset(&sig,0,sizeof(sig));
    memset(&privkey,0,sizeof(privkey));
    memset(&refpubkey,0,sizeof(refpubkey));
    memset(&pubkey,0,sizeof(pubkey));
    if ( (n= (int32_t)params.size()) >= 3 )
    {
        flags = atoi(params[2].get_str().c_str());
        //printf("flags.%d (%s) n.%d\n",flags,params[2].get_str().c_str(),n);
    } else flags = 0;
    if ( n >= 4 )
        privkey = komodo_kvprivkey(&pubkey,(char *)(n >= 4 ? params[3].get_str().c_str() : "password"));
    haveprivkey = 1;
    flags |= 1;
    /*for (i=0; i<32; i++)
        printf("%02x",((uint8_t *)&privkey)[i]);
    printf(" priv, ");
    for (i=0; i<32; i++)
        printf("%02x",((uint8_t *)&pubkey)[i]);
    printf(" pubkey, privkey derived from (%s)\n",(char *)params[3].get_str().c_str());
    */
    LOCK2(cs_main, pwalletMain->cs_wallet);
    if ( (keylen= (int32_t)strlen(params[0].get_str().c_str())) > 0 )
    {
        key = (uint8_t *)params[0].get_str().c_str();
        if ( n >= 2 && params[1].get_str().c_str() != 0 )
        {
            value = (uint8_t *)params[1].get_str().c_str();
            valuesize = (int32_t)strlen(params[1].get_str().c_str());
        }
        memcpy(keyvalue,key,keylen);
        if ( (refvaluesize= komodo_kvsearch(&refpubkey,chainActive.LastTip()->GetHeight(),&tmpflags,&height,&keyvalue[keylen],key,keylen)) >= 0 )
        {
            if ( (tmpflags & KOMODO_KVPROTECTED) != 0 )
            {
                if ( memcmp(&refpubkey,&pubkey,sizeof(refpubkey)) != 0 )
                {
                    ret.push_back(Pair("error",(char *)"cant modify write once key without passphrase"));
                    return ret;
                }
            }
            if ( keylen+refvaluesize <= sizeof(keyvalue) )
            {
                sig = komodo_kvsig(keyvalue,keylen+refvaluesize,privkey);
                if ( komodo_kvsigverify(keyvalue,keylen+refvaluesize,refpubkey,sig) < 0 )
                {
                    ret.push_back(Pair("error",(char *)"error verifying sig, passphrase is probably wrong"));
                    printf("VERIFY ERROR\n");
                    return ret;
                } // else printf("verified immediately\n");
            }
        }
        //for (i=0; i<32; i++)
        //    printf("%02x",((uint8_t *)&sig)[i]);
        //printf(" sig for keylen.%d + valuesize.%d\n",keylen,refvaluesize);
        ret.push_back(Pair("coin",(char *)(ASSETCHAINS_SYMBOL[0] == 0 ? "KMD" : ASSETCHAINS_SYMBOL)));
        height = chainActive.LastTip()->GetHeight();
        if ( memcmp(&zeroes,&refpubkey,sizeof(refpubkey)) != 0 )
            ret.push_back(Pair("owner",refpubkey.GetHex()));
        ret.push_back(Pair("height", (int64_t)height));
        duration = komodo_kvduration(flags); //((flags >> 2) + 1) * KOMODO_KVDURATION;
        ret.push_back(Pair("expiration", (int64_t)(height+duration)));
        ret.push_back(Pair("flags",(int64_t)flags));
        ret.push_back(Pair("key",params[0].get_str()));
        ret.push_back(Pair("keylen",(int64_t)keylen));
        if ( n >= 2 && params[1].get_str().c_str() != 0 )
        {
            ret.push_back(Pair("value",params[1].get_str()));
            ret.push_back(Pair("valuesize",valuesize));
        }
        iguana_rwnum(1,&keyvalue[0],sizeof(keylen),&keylen);
        iguana_rwnum(1,&keyvalue[2],sizeof(valuesize),&valuesize);
        iguana_rwnum(1,&keyvalue[4],sizeof(height),&height);
        iguana_rwnum(1,&keyvalue[8],sizeof(flags),&flags);
        memcpy(&keyvalue[12],key,keylen);
        if ( value != 0 )
            memcpy(&keyvalue[12 + keylen],value,valuesize);
        coresize = (int32_t)(sizeof(flags)+sizeof(height)+sizeof(uint16_t)*2+keylen+valuesize);
        if ( haveprivkey != 0 )
        {
            for (i=0; i<32; i++)
                keyvalue[12 + keylen + valuesize + i] = ((uint8_t *)&pubkey)[i];
            coresize += 32;
            if ( refvaluesize >=0 )
            {
                for (i=0; i<32; i++)
                    keyvalue[12 + keylen + valuesize + 32 + i] = ((uint8_t *)&sig)[i];
                coresize += 32;
            }
        }
        if ( (opretlen= komodo_opreturnscript(opretbuf,'K',keyvalue,coresize)) == 40 )
            opretlen++;
        //for (i=0; i<opretlen; i++)
        //    printf("%02x",opretbuf[i]);
        //printf(" opretbuf keylen.%d valuesize.%d height.%d (%02x %02x %02x)\n",*(uint16_t *)&keyvalue[0],*(uint16_t *)&keyvalue[2],*(uint32_t *)&keyvalue[4],keyvalue[8],keyvalue[9],keyvalue[10]);
        EnsureWalletIsUnlocked();
        fee = komodo_kvfee(flags,opretlen,keylen);
        ret.push_back(Pair("fee",(double)fee/COIN));
        CBitcoinAddress destaddress(CRYPTO777_KMDADDR);
        if (!destaddress.IsValid())
            throw JSONRPCError(RPC_INVALID_ADDRESS_OR_KEY, "Invalid dest Bitcoin address");
        SendMoney(destaddress.Get(),10000,false,wtx,opretbuf,opretlen,fee);
        ret.push_back(Pair("txid",wtx.GetHash().GetHex()));
    } else ret.push_back(Pair("error",(char *)"null key"));
    return ret;
}

UniValue paxdeposit(const UniValue& params, bool fHelp)
{
    uint64_t available,deposited,issued,withdrawn,approved,redeemed,seed,komodoshis = 0; int32_t height; char destaddr[64]; uint8_t i,pubkey37[33];
    bool fSubtractFeeFromAmount = false;
    if ( KOMODO_PAX == 0 )
    {
        throw runtime_error("paxdeposit disabled without -pax");
    }
    if ( komodo_is_issuer() != 0 )
        throw JSONRPCError(RPC_INVALID_ADDRESS_OR_KEY, "paxdeposit only from KMD");
    if (!EnsureWalletIsAvailable(fHelp))
        throw runtime_error("paxdeposit needs wallet"); //return Value::null;
    if (fHelp || params.size() != 3)
        throw runtime_error("paxdeposit address fiatoshis base");
    LOCK2(cs_main, pwalletMain->cs_wallet);
    CBitcoinAddress address(params[0].get_str());
    if (!address.IsValid())
        throw JSONRPCError(RPC_INVALID_ADDRESS_OR_KEY, "Invalid Bitcoin address");
    int64_t fiatoshis = atof(params[1].get_str().c_str()) * COIN;
    std::string base = params[2].get_str();
    std::string dest;
    height = chainActive.LastTip()->GetHeight();
    if ( pax_fiatstatus(&available,&deposited,&issued,&withdrawn,&approved,&redeemed,(char *)base.c_str()) != 0 || available < fiatoshis )
    {
        fprintf(stderr,"available %llu vs fiatoshis %llu\n",(long long)available,(long long)fiatoshis);
        throw runtime_error("paxdeposit not enough available inventory");
    }
    komodoshis = PAX_fiatdest(&seed,0,destaddr,pubkey37,(char *)params[0].get_str().c_str(),height,(char *)base.c_str(),fiatoshis);
    dest.append(destaddr);
    CBitcoinAddress destaddress(CRYPTO777_KMDADDR);
    if (!destaddress.IsValid())
        throw JSONRPCError(RPC_INVALID_ADDRESS_OR_KEY, "Invalid dest Bitcoin address");
    for (i=0; i<33; i++)
        fprintf(stderr,"%02x",pubkey37[i]);
    fprintf(stderr," ht.%d srcaddr.(%s) %s fiatoshis.%lld -> dest.(%s) komodoshis.%llu seed.%llx\n",height,(char *)params[0].get_str().c_str(),(char *)base.c_str(),(long long)fiatoshis,destaddr,(long long)komodoshis,(long long)seed);
    EnsureWalletIsUnlocked();
    CWalletTx wtx;
    uint8_t opretbuf[64]; int32_t opretlen; uint64_t fee = komodoshis / 1000;
    if ( fee < 10000 )
        fee = 10000;
    iguana_rwnum(1,&pubkey37[33],sizeof(height),&height);
    opretlen = komodo_opreturnscript(opretbuf,'D',pubkey37,37);
    SendMoney(address.Get(),fee,fSubtractFeeFromAmount,wtx,opretbuf,opretlen,komodoshis);
    return wtx.GetHash().GetHex();
}

UniValue paxwithdraw(const UniValue& params, bool fHelp)
{
    CWalletTx wtx; std::string dest; int32_t kmdheight; uint64_t seed,komodoshis = 0; char destaddr[64]; uint8_t i,pubkey37[37]; bool fSubtractFeeFromAmount = false;
    if ( ASSETCHAINS_SYMBOL[0] == 0 )
        return(0);
    if (!EnsureWalletIsAvailable(fHelp))
        return 0;
    throw runtime_error("paxwithdraw deprecated");
    if (fHelp || params.size() != 2)
        throw runtime_error("paxwithdraw address fiatamount");
    if ( komodo_isrealtime(&kmdheight) == 0 )
        return(0);
    LOCK2(cs_main, pwalletMain->cs_wallet);
    CBitcoinAddress address(params[0].get_str());
    if (!address.IsValid())
        throw JSONRPCError(RPC_INVALID_ADDRESS_OR_KEY, "Invalid Bitcoin address");
    int64_t fiatoshis = atof(params[1].get_str().c_str()) * COIN;
    komodoshis = PAX_fiatdest(&seed,1,destaddr,pubkey37,(char *)params[0].get_str().c_str(),kmdheight,ASSETCHAINS_SYMBOL,fiatoshis);
    dest.append(destaddr);
    CBitcoinAddress destaddress(CRYPTO777_KMDADDR);
    if (!destaddress.IsValid())
        throw JSONRPCError(RPC_INVALID_ADDRESS_OR_KEY, "Invalid dest Bitcoin address");
    for (i=0; i<33; i++)
        printf("%02x",pubkey37[i]);
    printf(" kmdheight.%d srcaddr.(%s) %s fiatoshis.%lld -> dest.(%s) komodoshis.%llu seed.%llx\n",kmdheight,(char *)params[0].get_str().c_str(),ASSETCHAINS_SYMBOL,(long long)fiatoshis,destaddr,(long long)komodoshis,(long long)seed);
    EnsureWalletIsUnlocked();
    uint8_t opretbuf[64]; int32_t opretlen; uint64_t fee = fiatoshis / 1000;
    if ( fee < 10000 )
        fee = 10000;
    iguana_rwnum(1,&pubkey37[33],sizeof(kmdheight),&kmdheight);
    opretlen = komodo_opreturnscript(opretbuf,'W',pubkey37,37);
    SendMoney(destaddress.Get(),fee,fSubtractFeeFromAmount,wtx,opretbuf,opretlen,fiatoshis);
    return wtx.GetHash().GetHex();
}

UniValue listaddressgroupings(const UniValue& params, bool fHelp)
{
    if (!EnsureWalletIsAvailable(fHelp))
        return NullUniValue;

    if (fHelp)
        throw runtime_error(
            "listaddressgroupings\n"
            "\nLists groups of addresses which have had their common ownership\n"
            "made public by common use as inputs or as the resulting change\n"
            "in past transactions\n"
            "\nResult:\n"
            "[\n"
            "  [\n"
            "    [\n"
            "      \"" + strprintf("%s",komodo_chainname()) + " address\",     (string) The " + strprintf("%s",komodo_chainname()) + " address\n"
            "      amount,                 (numeric) The amount in " + strprintf("%s",komodo_chainname()) + "\n"
            "      \"account\"             (string, optional) The account (DEPRECATED)\n"
            "    ]\n"
            "    ,...\n"
            "  ]\n"
            "  ,...\n"
            "]\n"
            "\nExamples:\n"
            + HelpExampleCli("listaddressgroupings", "")
            + HelpExampleRpc("listaddressgroupings", "")
        );

    LOCK2(cs_main, pwalletMain->cs_wallet);

    UniValue jsonGroupings(UniValue::VARR);
    std::map<CTxDestination, CAmount> balances = pwalletMain->GetAddressBalances();
    for (const std::set<CTxDestination>& grouping : pwalletMain->GetAddressGroupings()) {
        UniValue jsonGrouping(UniValue::VARR);
        for (const CTxDestination& address : grouping)
        {
            UniValue addressInfo(UniValue::VARR);
            addressInfo.push_back(EncodeDestination(address));
            addressInfo.push_back(ValueFromAmount(balances[address]));
            {
                if (pwalletMain->mapAddressBook.find(address) != pwalletMain->mapAddressBook.end()) {
                    addressInfo.push_back(pwalletMain->mapAddressBook.find(address)->second.name);
                }
            }
            jsonGrouping.push_back(addressInfo);
        }
        jsonGroupings.push_back(jsonGrouping);
    }
    return jsonGroupings;
}

UniValue signmessage(const UniValue& params, bool fHelp)
{
    if (!EnsureWalletIsAvailable(fHelp))
        return NullUniValue;

    if (fHelp || params.size() != 2)
        throw runtime_error(
            "signmessage \"t-addr\" \"message\"\n"
            "\nSign a message with the private key of a t-addr"
            + HelpRequiringPassphrase() + "\n"
            "\nArguments:\n"
            "1. \"t-addr\"  (string, required) The transparent address to use for the private key.\n"
            "2. \"message\"         (string, required) The message to create a signature of.\n"
            "\nResult:\n"
            "\"signature\"          (string) The signature of the message encoded in base 64\n"
            "\nExamples:\n"
            "\nUnlock the wallet for 30 seconds\n"
            + HelpExampleCli("walletpassphrase", "\"mypassphrase\" 30") +
            "\nCreate the signature\n"
            + HelpExampleCli("signmessage", "\"RD6GgnrMpPaTSMn8vai6yiGA7mN4QGPV\" \"my message\"") +
            "\nVerify the signature\n"
            + HelpExampleCli("verifymessage", "\"RD6GgnrMpPaTSMn8vai6yiGA7mN4QGPV\" \"signature\" \"my message\"") +
            "\nAs json rpc\n"
            + HelpExampleRpc("signmessage", "\"RD6GgnrMpPaTSMn8vai6yiGA7mN4QGPV\", \"my message\"")
        );

    LOCK2(cs_main, pwalletMain->cs_wallet);

    EnsureWalletIsUnlocked();

    string strAddress = params[0].get_str();
    string strMessage = params[1].get_str();

    CTxDestination dest = DecodeDestination(strAddress);
    if (!IsValidDestination(dest)) {
        throw JSONRPCError(RPC_TYPE_ERROR, "Invalid address");
    }

    const CKeyID *keyID = boost::get<CKeyID>(&dest);
    if (!keyID) {
        throw JSONRPCError(RPC_TYPE_ERROR, "Address does not refer to key");
    }

    CKey key;
    if (!pwalletMain->GetKey(*keyID, key)) {
        throw JSONRPCError(RPC_WALLET_ERROR, "Private key not available");
    }

    CHashWriter ss(SER_GETHASH, 0);
    ss << strMessageMagic;
    ss << strMessage;

    vector<unsigned char> vchSig;
    if (!key.SignCompact(ss.GetHash(), vchSig))
        throw JSONRPCError(RPC_INVALID_ADDRESS_OR_KEY, "Sign failed");

    return EncodeBase64(&vchSig[0], vchSig.size());
}

UniValue getreceivedbyaddress(const UniValue& params, bool fHelp)
{
    if (!EnsureWalletIsAvailable(fHelp))
        return NullUniValue;

    if (fHelp || params.size() < 1 || params.size() > 2)
        throw runtime_error(
            "getreceivedbyaddress \"" + strprintf("%s",komodo_chainname()) + "_address\" ( minconf )\n"
            "\nReturns the total amount received by the given " + strprintf("%s",komodo_chainname()) + " address in transactions with at least minconf confirmations.\n"
            "\nArguments:\n"
            "1. \"" + strprintf("%s",komodo_chainname()) + "_address\"  (string, required) The " + strprintf("%s",komodo_chainname()) + " address for transactions.\n"
            "2. minconf             (numeric, optional, default=1) Only include transactions confirmed at least this many times.\n"
            "\nResult:\n"
            "amount   (numeric) The total amount in " + strprintf("%s",komodo_chainname()) + " received at this address.\n"
            "\nExamples:\n"
            "\nThe amount from transactions with at least 1 confirmation\n"
            + HelpExampleCli("getreceivedbyaddress", "\"RD6GgnrMpPaTSMn8vai6yiGA7mN4QGPV\"") +
            "\nThe amount including unconfirmed transactions, zero confirmations\n"
            + HelpExampleCli("getreceivedbyaddress", "\"RD6GgnrMpPaTSMn8vai6yiGA7mN4QGPV\" 0") +
            "\nThe amount with at least 6 confirmations, very safe\n"
            + HelpExampleCli("getreceivedbyaddress", "\"RD6GgnrMpPaTSMn8vai6yiGA7mN4QGPV\" 6") +
            "\nAs a json rpc call\n"
            + HelpExampleRpc("getreceivedbyaddress", "\"RD6GgnrMpPaTSMn8vai6yiGA7mN4QGPV\", 6")
       );

    LOCK2(cs_main, pwalletMain->cs_wallet);

    // Bitcoin address
    CTxDestination dest = DecodeDestination(params[0].get_str());
    if (!IsValidDestination(dest)) {
        throw JSONRPCError(RPC_INVALID_ADDRESS_OR_KEY, "Invalid Zcash address");
    }
    CScript scriptPubKey = GetScriptForDestination(dest);
    if (!IsMine(*pwalletMain, scriptPubKey)) {
        return ValueFromAmount(0);
    }

    // Minimum confirmations
    int nMinDepth = 1;
    if (params.size() > 1)
        nMinDepth = params[1].get_int();

    // Tally
    CAmount nAmount = 0;
    for (map<uint256, CWalletTx>::iterator it = pwalletMain->mapWallet.begin(); it != pwalletMain->mapWallet.end(); ++it)
    {
        const CWalletTx& wtx = (*it).second;
        if (wtx.IsCoinBase() || !CheckFinalTx(wtx))
            continue;

        BOOST_FOREACH(const CTxOut& txout, wtx.vout)
            if (txout.scriptPubKey == scriptPubKey) {
                int nDepth    = wtx.GetDepthInMainChain();
                if( nMinDepth > 1 ) {
                    int nHeight    = tx_height(wtx.GetHash());
                    int dpowconfs  = komodo_dpowconfs(nHeight, nDepth);
                    if (dpowconfs >= nMinDepth) {
                        nAmount   += txout.nValue; // komodo_interest?
                    }
                } else {
                    if (nDepth  >= nMinDepth) {
                        nAmount += txout.nValue; // komodo_interest?
                    }
                }
            }
    }

    return  ValueFromAmount(nAmount);
}


UniValue getreceivedbyaccount(const UniValue& params, bool fHelp)
{
    if (!EnsureWalletIsAvailable(fHelp))
        return NullUniValue;

    if (fHelp || params.size() < 1 || params.size() > 2)
        throw runtime_error(
            "getreceivedbyaccount \"account\" ( minconf )\n"
            "\nDEPRECATED. Returns the total amount received by addresses with <account> in transactions with at least [minconf] confirmations.\n"
            "\nArguments:\n"
            "1. \"account\"      (string, required) MUST be set to the empty string \"\" to represent the default account. Passing any other string will result in an error.\n"
            "2. minconf          (numeric, optional, default=1) Only include transactions confirmed at least this many times.\n"
            "\nResult:\n"
            "amount              (numeric) The total amount in " + strprintf("%s",komodo_chainname()) + " received for this account.\n"
            "\nExamples:\n"
            "\nAmount received by the default account with at least 1 confirmation\n"
            + HelpExampleCli("getreceivedbyaccount", "\"\"") +
            "\nAmount received at the tabby account including unconfirmed amounts with zero confirmations\n"
            + HelpExampleCli("getreceivedbyaccount", "\"tabby\" 0") +
            "\nThe amount with at least 6 confirmation, very safe\n"
            + HelpExampleCli("getreceivedbyaccount", "\"tabby\" 6") +
            "\nAs a json rpc call\n"
            + HelpExampleRpc("getreceivedbyaccount", "\"tabby\", 6")
        );

    LOCK2(cs_main, pwalletMain->cs_wallet);

    // Minimum confirmations
    int nMinDepth = 1;
    if (params.size() > 1)
        nMinDepth = params[1].get_int();

    // Get the set of pub keys assigned to account
    string strAccount = AccountFromValue(params[0]);
    set<CTxDestination> setAddress = pwalletMain->GetAccountAddresses(strAccount);

    // Tally
    CAmount nAmount = 0;
    for (map<uint256, CWalletTx>::iterator it = pwalletMain->mapWallet.begin(); it != pwalletMain->mapWallet.end(); ++it)
    {
        const CWalletTx& wtx = (*it).second;
        if (wtx.IsCoinBase() || !CheckFinalTx(wtx))
            continue;

        BOOST_FOREACH(const CTxOut& txout, wtx.vout)
        {
            CTxDestination address;
            if (ExtractDestination(txout.scriptPubKey, address) && IsMine(*pwalletMain, address) && setAddress.count(address))
                if (wtx.GetDepthInMainChain() >= nMinDepth)
                    nAmount += txout.nValue; // komodo_interest?
        }
    }

    return ValueFromAmount(nAmount);
}


CAmount GetAccountBalance(CWalletDB& walletdb, const string& strAccount, int nMinDepth, const isminefilter& filter)
{
    CAmount nBalance = 0;

    // Tally wallet transactions
    for (map<uint256, CWalletTx>::iterator it = pwalletMain->mapWallet.begin(); it != pwalletMain->mapWallet.end(); ++it)
    {
        const CWalletTx& wtx = (*it).second;
        if (!CheckFinalTx(wtx) || wtx.GetBlocksToMaturity() > 0 || wtx.GetDepthInMainChain() < 0)
            continue;

        CAmount nReceived, nSent, nFee;
        wtx.GetAccountAmounts(strAccount, nReceived, nSent, nFee, filter);

        int nDepth    = wtx.GetDepthInMainChain();
        if( nMinDepth > 1 ) {
            int nHeight    = tx_height(wtx.GetHash());
            int dpowconfs  = komodo_dpowconfs(nHeight, nDepth);
            if (nReceived != 0 && dpowconfs >= nMinDepth) {
                nBalance += nReceived;
            }
        } else {
            if (nReceived != 0 && wtx.GetDepthInMainChain() >= nMinDepth) {
                nBalance += nReceived;
            }
        }
        nBalance -= nSent + nFee;
    }

    // Tally internal accounting entries
    nBalance += walletdb.GetAccountCreditDebit(strAccount);

    return nBalance;
}

CAmount GetAccountBalance(const string& strAccount, int nMinDepth, const isminefilter& filter)
{
    CWalletDB walletdb(pwalletMain->strWalletFile);
    return GetAccountBalance(walletdb, strAccount, nMinDepth, filter);
}

UniValue cleanwallettransactions(const UniValue& params, bool fHelp)
{
    if (!EnsureWalletIsAvailable(fHelp))
        return NullUniValue;

    if (fHelp || params.size() > 1 )
        throw runtime_error(
            "cleanwallettransactions \"txid\"\n"
            "\nRemove all txs that are spent. You can clear all txs bar one, by specifiying a txid.\n"
            "\nPlease backup your wallet.dat before running this command.\n"
            "\nArguments:\n"
            "1. \"txid\"    (string, optional) The transaction id to keep.\n"
            "\nResult:\n"
            "{\n"
            "  \"total_transactions\" : n,         (numeric) Transactions in wallet of " + strprintf("%s",komodo_chainname()) + "\n"
            "  \"remaining_transactions\" : n,     (numeric) Transactions in wallet after clean.\n"
            "  \"removed_transactions\" : n,       (numeric) The number of transactions removed.\n"
            "}\n"
            "\nExamples:\n"
            + HelpExampleCli("cleanwallettransactions", "")
            + HelpExampleCli("cleanwallettransactions","\"1075db55d416d3ca199f55b6084e2115b9345e16c5cf302fc80e9d5fbf5d48d\"")
            + HelpExampleRpc("cleanwallettransactions", "")
            + HelpExampleRpc("cleanwallettransactions","\"1075db55d416d3ca199f55b6084e2115b9345e16c5cf302fc80e9d5fbf5d48d\"")
        );

    LOCK2(cs_main, pwalletMain->cs_wallet);
    UniValue ret(UniValue::VOBJ);
    uint256 exception; int32_t txs = pwalletMain->mapWallet.size();
    std::vector<uint256> TxToRemove;
    if (params.size() == 1)
    {
        exception.SetHex(params[0].get_str());
        uint256 tmp_hash; CTransaction tmp_tx;
        if (GetTransaction(exception,tmp_tx,tmp_hash,false))
        {
            if ( !pwalletMain->IsMine(tmp_tx) )
            {
                throw runtime_error("\nThe transaction is not yours!\n");
            }
            else
            {
                for (map<uint256, CWalletTx>::iterator it = pwalletMain->mapWallet.begin(); it != pwalletMain->mapWallet.end(); ++it)
                {
                    const CWalletTx& wtx = (*it).second;
                    if ( wtx.GetHash() != exception )
                    {
                        TxToRemove.push_back(wtx.GetHash());
                    }
                }
            }
        }
        else
        {
            throw runtime_error("\nThe transaction could not be found!\n");
        }
    }
    else
    {
        // get all locked utxos to relock them later.
        vector<COutPoint> vLockedUTXO;
        pwalletMain->ListLockedCoins(vLockedUTXO);
        // unlock all coins so that the following call containes all utxos.
        pwalletMain->UnlockAllCoins();
        // listunspent call... this gets us all the txids that are unspent, we search this list for the oldest tx,
        vector<COutput> vecOutputs;
        assert(pwalletMain != NULL);
        pwalletMain->AvailableCoins(vecOutputs, false, NULL, true);
        int32_t oldestTxDepth = 0;
        BOOST_FOREACH(const COutput& out, vecOutputs)
        {
          if ( out.nDepth > oldestTxDepth )
              oldestTxDepth = out.nDepth;
        }
        oldestTxDepth = oldestTxDepth + 1; // add extra block just for safety.
        // lock all the previouly locked coins.
        BOOST_FOREACH(COutPoint &outpt, vLockedUTXO) {
            pwalletMain->LockCoin(outpt);
        }

        // then add all txs in the wallet before this block to the list to remove.
        for (map<uint256, CWalletTx>::iterator it = pwalletMain->mapWallet.begin(); it != pwalletMain->mapWallet.end(); ++it)
        {
            const CWalletTx& wtx = (*it).second;
            if (wtx.GetDepthInMainChain() > oldestTxDepth)
                TxToRemove.push_back(wtx.GetHash());
        }
    }

    // erase txs
    BOOST_FOREACH (uint256& hash, TxToRemove)
    {
        pwalletMain->EraseFromWallet(hash);
        LogPrintf("Erased %s from wallet.\n",hash.ToString().c_str());
    }

    // build return JSON for stats.
    int remaining = pwalletMain->mapWallet.size();
    ret.push_back(Pair("total_transactons", (int)txs));
    ret.push_back(Pair("remaining_transactons", (int)remaining));
    ret.push_back(Pair("removed_transactions", (int)(txs-remaining)));
    return  (ret);
}

UniValue getbalance(const UniValue& params, bool fHelp)
{
    if (!EnsureWalletIsAvailable(fHelp))
        return NullUniValue;

    if (fHelp || params.size() > 3)
        throw runtime_error(
            "getbalance ( \"account\" minconf includeWatchonly )\n"
            "\nReturns the server's total available balance.\n"
            "\nArguments:\n"
            "1. \"account\"      (string, optional) DEPRECATED. If provided, it MUST be set to the empty string \"\" or to the string \"*\", either of which will give the total available balance. Passing any other string will result in an error.\n"
            "2. minconf          (numeric, optional, default=1) Only include transactions confirmed at least this many times.\n"
            "3. includeWatchonly (bool, optional, default=false) Also include balance in watchonly addresses (see 'importaddress')\n"
            "\nResult:\n"
            "amount              (numeric) The total amount in " + strprintf("%s",komodo_chainname()) + " received for this account.\n"
            "\nExamples:\n"
            "\nThe total amount in the wallet\n"
            + HelpExampleCli("getbalance", "") +
            "\nThe total amount in the wallet at least 5 blocks confirmed\n"
            + HelpExampleCli("getbalance", "\"*\" 6") +
            "\nAs a json rpc call\n"
            + HelpExampleRpc("getbalance", "\"*\", 6")
        );

    LOCK2(cs_main, pwalletMain->cs_wallet);

    if (params.size() == 0)
        return  ValueFromAmount(pwalletMain->GetBalance());

    int nMinDepth = 1;
    if (params.size() > 1)
        nMinDepth = params[1].get_int();
    isminefilter filter = ISMINE_SPENDABLE;
    if(params.size() > 2)
        if(params[2].get_bool())
            filter = filter | ISMINE_WATCH_ONLY;

    if (params[0].get_str() == "*") {
        // Calculate total balance a different way from GetBalance()
        // (GetBalance() sums up all unspent TxOuts)
        // getbalance and "getbalance * 1 true" should return the same number
        CAmount nBalance = 0;
        for (map<uint256, CWalletTx>::iterator it = pwalletMain->mapWallet.begin(); it != pwalletMain->mapWallet.end(); ++it)
        {
            const CWalletTx& wtx = (*it).second;
            if (!CheckFinalTx(wtx) || wtx.GetBlocksToMaturity() > 0 || wtx.GetDepthInMainChain() < 0)
                continue;

            CAmount allFee;
            string strSentAccount;
            list<COutputEntry> listReceived;
            list<COutputEntry> listSent;
            wtx.GetAmounts(listReceived, listSent, allFee, strSentAccount, filter);

            int nDepth    = wtx.GetDepthInMainChain();
            if( nMinDepth > 1 ) {
                 int nHeight    = tx_height(wtx.GetHash());
                 int dpowconfs  = komodo_dpowconfs(nHeight, nDepth);
                 if (dpowconfs >= nMinDepth) {
                    BOOST_FOREACH(const COutputEntry& r, listReceived)
                        nBalance += r.amount;
                 }
             } else {
                 if (nDepth >= nMinDepth) {
                    BOOST_FOREACH(const COutputEntry& r, listReceived)
                        nBalance += r.amount;
                 }
            }
            BOOST_FOREACH(const COutputEntry& s, listSent)
                nBalance -= s.amount;
            nBalance -= allFee;
        }
        return  ValueFromAmount(nBalance);
    }

    string strAccount = AccountFromValue(params[0]);

    CAmount nBalance = GetAccountBalance(strAccount, nMinDepth, filter);

    return ValueFromAmount(nBalance);
}

UniValue getunconfirmedbalance(const UniValue &params, bool fHelp)
{
    if (!EnsureWalletIsAvailable(fHelp))
        return NullUniValue;

    if (fHelp || params.size() > 0)
        throw runtime_error(
                "getunconfirmedbalance\n"
                "Returns the server's total unconfirmed balance\n");

    LOCK2(cs_main, pwalletMain->cs_wallet);

    return ValueFromAmount(pwalletMain->GetUnconfirmedBalance());
}


UniValue movecmd(const UniValue& params, bool fHelp)
{
    if (!EnsureWalletIsAvailable(fHelp))
        return NullUniValue;

    if (fHelp || params.size() < 3 || params.size() > 5)
        throw runtime_error(
            "move \"fromaccount\" \"toaccount\" amount ( minconf \"comment\" )\n"
            "\nDEPRECATED. Move a specified amount from one account in your wallet to another.\n"
            "\nArguments:\n"
            "1. \"fromaccount\"   (string, required) MUST be set to the empty string \"\" to represent the default account. Passing any other string will result in an error.\n"
            "2. \"toaccount\"     (string, required) MUST be set to the empty string \"\" to represent the default account. Passing any other string will result in an error.\n"
            "3. amount            (numeric) Quantity of " + strprintf("%s",komodo_chainname()) + " to move between accounts.\n"
            "4. minconf           (numeric, optional, default=1) Only use funds with at least this many confirmations.\n"
            "5. \"comment\"       (string, optional) An optional comment, stored in the wallet only.\n"
            "\nResult:\n"
            "true|false           (boolean) true if successful.\n"
            "\nExamples:\n"
            "\nMove 0.01 " + strprintf("%s",komodo_chainname()) + " from the default account to the account named tabby\n"
            + HelpExampleCli("move", "\"\" \"tabby\" 0.01") +
            "\nMove 0.01 " + strprintf("%s",komodo_chainname()) + " timotei to akiko with a comment and funds have 6 confirmations\n"
            + HelpExampleCli("move", "\"timotei\" \"akiko\" 0.01 6 \"happy birthday!\"") +
            "\nAs a json rpc call\n"
            + HelpExampleRpc("move", "\"timotei\", \"akiko\", 0.01, 6, \"happy birthday!\"")
        );
    if ( ASSETCHAINS_PRIVATE != 0 )
        throw JSONRPCError(RPC_INVALID_ADDRESS_OR_KEY, "cant use transparent addresses in private chain");

    LOCK2(cs_main, pwalletMain->cs_wallet);

    string strFrom = AccountFromValue(params[0]);
    string strTo = AccountFromValue(params[1]);
    CAmount nAmount = AmountFromValue(params[2]);
    if (nAmount <= 0)
        throw JSONRPCError(RPC_TYPE_ERROR, "Invalid amount for send");
    if (params.size() > 3)
        // unused parameter, used to be nMinDepth, keep type-checking it though
        (void)params[3].get_int();
    string strComment;
    if (params.size() > 4)
        strComment = params[4].get_str();

    CWalletDB walletdb(pwalletMain->strWalletFile);
    if (!walletdb.TxnBegin())
        throw JSONRPCError(RPC_DATABASE_ERROR, "database error");

    int64_t nNow = GetAdjustedTime();

    // Debit
    CAccountingEntry debit;
    debit.nOrderPos = pwalletMain->IncOrderPosNext(&walletdb);
    debit.strAccount = strFrom;
    debit.nCreditDebit = -nAmount;
    debit.nTime = nNow;
    debit.strOtherAccount = strTo;
    debit.strComment = strComment;
    walletdb.WriteAccountingEntry(debit);

    // Credit
    CAccountingEntry credit;
    credit.nOrderPos = pwalletMain->IncOrderPosNext(&walletdb);
    credit.strAccount = strTo;
    credit.nCreditDebit = nAmount;
    credit.nTime = nNow;
    credit.strOtherAccount = strFrom;
    credit.strComment = strComment;
    walletdb.WriteAccountingEntry(credit);

    if (!walletdb.TxnCommit())
        throw JSONRPCError(RPC_DATABASE_ERROR, "database error");

    return true;
}


UniValue sendfrom(const UniValue& params, bool fHelp)
{
    if (!EnsureWalletIsAvailable(fHelp))
        return NullUniValue;

    if (fHelp || params.size() < 3 || params.size() > 6)
        throw runtime_error(
            "sendfrom \"fromaccount\" \"to" + strprintf("%s",komodo_chainname()) + "address\" amount ( minconf \"comment\" \"comment-to\" )\n"
            "\nDEPRECATED (use sendtoaddress). Sent an amount from an account to a " + strprintf("%s",komodo_chainname()) + " address.\n"
            "The amount is a real and is rounded to the nearest 0.00000001."
            + HelpRequiringPassphrase() + "\n"
            "\nArguments:\n"
            "1. \"fromaccount\"       (string, required) MUST be set to the empty string \"\" to represent the default account. Passing any other string will result in an error.\n"
            "2. \"to" + strprintf("%s",komodo_chainname()) + "address\"  (string, required) The " + strprintf("%s",komodo_chainname()) + " address to send funds to.\n"
            "3. amount                (numeric, required) The amount in " + strprintf("%s",komodo_chainname()) + " (transaction fee is added on top).\n"
            "4. minconf               (numeric, optional, default=1) Only use funds with at least this many confirmations.\n"
            "5. \"comment\"           (string, optional) A comment used to store what the transaction is for. \n"
            "                                     This is not part of the transaction, just kept in your wallet.\n"
            "6. \"comment-to\"        (string, optional) An optional comment to store the name of the person or organization \n"
            "                                     to which you're sending the transaction. This is not part of the transaction, \n"
            "                                     it is just kept in your wallet.\n"
            "\nResult:\n"
            "\"transactionid\"        (string) The transaction id.\n"
            "\nExamples:\n"
            "\nSend 0.01 " + strprintf("%s",komodo_chainname()) + " from the default account to the address, must have at least 1 confirmation\n"
            + HelpExampleCli("sendfrom", "\"\" \"RD6GgnrMpPaTSMn8vai6yiGA7mN4QGPV\" 0.01") +
            "\nSend 0.01 from the tabby account to the given address, funds must have at least 6 confirmations\n"
            + HelpExampleCli("sendfrom", "\"tabby\" \"RD6GgnrMpPaTSMn8vai6yiGA7mN4QGPV\" 0.01 6 \"donation\" \"seans outpost\"") +
            "\nAs a json rpc call\n"
            + HelpExampleRpc("sendfrom", "\"tabby\", \"RD6GgnrMpPaTSMn8vai6yiGA7mN4QGPV\", 0.01, 6, \"donation\", \"seans outpost\"")
        );
    if ( ASSETCHAINS_PRIVATE != 0 )
        throw JSONRPCError(RPC_INVALID_ADDRESS_OR_KEY, "cant use transparent addresses in private chain");

    LOCK2(cs_main, pwalletMain->cs_wallet);

    std::string strAccount = AccountFromValue(params[0]);
    CTxDestination dest = DecodeDestination(params[1].get_str());
    if (!IsValidDestination(dest)) {
        throw JSONRPCError(RPC_INVALID_ADDRESS_OR_KEY, "Invalid Zcash address");
    }
    CAmount nAmount = AmountFromValue(params[2]);
    if (nAmount <= 0)
        throw JSONRPCError(RPC_TYPE_ERROR, "Invalid amount for send");
    int nMinDepth = 1;
    if (params.size() > 3)
        nMinDepth = params[3].get_int();

    CWalletTx wtx;
    wtx.strFromAccount = strAccount;
    if (params.size() > 4 && !params[4].isNull() && !params[4].get_str().empty())
        wtx.mapValue["comment"] = params[4].get_str();
    if (params.size() > 5 && !params[5].isNull() && !params[5].get_str().empty())
        wtx.mapValue["to"]      = params[5].get_str();

    EnsureWalletIsUnlocked();

    // Check funds
    CAmount nBalance = GetAccountBalance(strAccount, nMinDepth, ISMINE_SPENDABLE);
    if (nAmount > nBalance)
        throw JSONRPCError(RPC_WALLET_INSUFFICIENT_FUNDS, "Account has insufficient funds");

    SendMoney(dest, nAmount, false, wtx, 0, 0, 0);

    return wtx.GetHash().GetHex();
}


UniValue sendmany(const UniValue& params, bool fHelp)
{
    if (!EnsureWalletIsAvailable(fHelp))
        return NullUniValue;

    if (fHelp || params.size() < 2 || params.size() > 5)
        throw runtime_error(
            "sendmany \"fromaccount\" {\"address\":amount,...} ( minconf \"comment\" [\"address\",...] )\n"
            "\nSend multiple times. Amounts are decimal numbers with at most 8 digits of precision."
            + HelpRequiringPassphrase() + "\n"
            "\nArguments:\n"
            "1. \"fromaccount\"         (string, required) MUST be set to the empty string \"\" to represent the default account. Passing any other string will result in an error.\n"
            "2. \"amounts\"             (string, required) A json object with addresses and amounts\n"
            "    {\n"
            "      \"address\":amount   (numeric) The " + strprintf("%s",komodo_chainname()) + " address is the key, the numeric amount in " + strprintf("%s",komodo_chainname()) + " is the value\n"
            "      ,...\n"
            "    }\n"
            "3. minconf                 (numeric, optional, default=1) Only use the balance confirmed at least this many times.\n"
            "4. \"comment\"             (string, optional) A comment\n"
            "5. subtractfeefromamount   (string, optional) A json array with addresses.\n"
            "                           The fee will be equally deducted from the amount of each selected address.\n"
            "                           Those recipients will receive less " + strprintf("%s",komodo_chainname()) + " than you enter in their corresponding amount field.\n"
            "                           If no addresses are specified here, the sender pays the fee.\n"
            "    [\n"
            "      \"address\"            (string) Subtract fee from this address\n"
            "      ,...\n"
            "    ]\n"
            "\nResult:\n"
            "\"transactionid\"          (string) The transaction id for the send. Only 1 transaction is created regardless of \n"
            "                                    the number of addresses.\n"
            "\nExamples:\n"
            "\nSend two amounts to two different addresses:\n"
            + HelpExampleCli("sendmany", "\"\" \"{\\\"RD6GgnrMpPaTSMn8vai6yiGA7mN4QGPVMY\\\":0.01,\\\"RRyyejME7LRTuvdziWsXkAbSW1fdiohGwK\\\":0.02}\"") +
            "\nSend two amounts to two different addresses setting the confirmation and comment:\n"
            + HelpExampleCli("sendmany", "\"\" \"{\\\"RD6GgnrMpPaTSMn8vai6yiGA7mN4QGPVMY\\\":0.01,\\\"RRyyejME7LRTuvdziWsXkAbSW1fdiohGwK\\\":0.02}\" 6 \"testing\"") +
            "\nSend two amounts to two different addresses, subtract fee from amount:\n"
            + HelpExampleCli("sendmany", "\"\" \"{\\\"RD6GgnrMpPaTSMn8vai6yiGA7mN4QGPVMY\\\":0.01,\\\"RRyyejME7LRTuvdziWsXkAbSW1fdiohGwK\\\":0.02}\" 1 \"\" \"[\\\"RD6GgnrMpPaTSMn8vai6yiGA7mN4QGPVMY\\\",\\\"RRyyejME7LRTuvdziWsXkAbSW1fdiohGwK\\\"]\"") +
            "\nAs a json rpc call\n"
            + HelpExampleRpc("sendmany", "\"\", {\"RD6GgnrMpPaTSMn8vai6yiGA7mN4QGPVMY\":0.01,\"RRyyejME7LRTuvdziWsXkAbSW1fdiohGwK\":0.02}, 6, \"testing\"")
        );
    if ( ASSETCHAINS_PRIVATE != 0 )
        throw JSONRPCError(RPC_INVALID_ADDRESS_OR_KEY, "cant use transparent addresses in private chain");

    LOCK2(cs_main, pwalletMain->cs_wallet);

    string strAccount = AccountFromValue(params[0]);
    UniValue sendTo = params[1].get_obj();
    int nMinDepth = 1;
    if (params.size() > 2)
        nMinDepth = params[2].get_int();

    CWalletTx wtx;
    wtx.strFromAccount = strAccount;
    if (params.size() > 3 && !params[3].isNull() && !params[3].get_str().empty())
        wtx.mapValue["comment"] = params[3].get_str();

    UniValue subtractFeeFromAmount(UniValue::VARR);
    if (params.size() > 4)
        subtractFeeFromAmount = params[4].get_array();

    std::vector<CRecipient> vecSend;

    CAmount totalAmount = 0;
    std::vector<std::string> keys = sendTo.getKeys();
    int32_t i = 0;
    for (const std::string& name_ : keys) {
        CTxDestination dest = DecodeDestination(name_);
        if (!IsValidDestination(dest)) {
            throw JSONRPCError(RPC_INVALID_ADDRESS_OR_KEY, std::string("Invalid Zcash address: ") + name_);
        }

        CScript scriptPubKey = GetScriptForDestination(dest);
        CAmount nAmount = AmountFromValue(sendTo[i]);
        if (nAmount <= 0)
            throw JSONRPCError(RPC_TYPE_ERROR, "Invalid amount for send");
        totalAmount += nAmount;

        bool fSubtractFeeFromAmount = false;
        for (size_t idx = 0; idx < subtractFeeFromAmount.size(); idx++) {
            const UniValue& addr = subtractFeeFromAmount[idx];
            if (addr.get_str() == name_)
                fSubtractFeeFromAmount = true;
        }

        CRecipient recipient = {scriptPubKey, nAmount, fSubtractFeeFromAmount};
        vecSend.push_back(recipient);
        i++;
    }

    EnsureWalletIsUnlocked();

    // Check funds
    CAmount nBalance = GetAccountBalance(strAccount, nMinDepth, ISMINE_SPENDABLE);
    if (totalAmount > nBalance)
        throw JSONRPCError(RPC_WALLET_INSUFFICIENT_FUNDS, "Account has insufficient funds");

    // Send
    CReserveKey keyChange(pwalletMain);
    CAmount nFeeRequired = 0;
    int nChangePosRet = -1;
    string strFailReason;
    bool fCreated = pwalletMain->CreateTransaction(vecSend, wtx, keyChange, nFeeRequired, nChangePosRet, strFailReason);
    if (!fCreated)
        throw JSONRPCError(RPC_WALLET_INSUFFICIENT_FUNDS, strFailReason);
    if (!pwalletMain->CommitTransaction(wtx, keyChange))
        throw JSONRPCError(RPC_WALLET_ERROR, "Transaction commit failed");

    return wtx.GetHash().GetHex();
}

// Defined in rpc/misc.cpp
extern CScript _createmultisig_redeemScript(const UniValue& params);

UniValue addmultisigaddress(const UniValue& params, bool fHelp)
{
    if (!EnsureWalletIsAvailable(fHelp))
        return NullUniValue;

    if (fHelp || params.size() < 2 || params.size() > 3)
    {
        string msg = "addmultisigaddress nrequired [\"key\",...] ( \"account\" )\n"
            "\nAdd a nrequired-to-sign multisignature address to the wallet.\n"
            "Each key is a " + strprintf("%s",komodo_chainname()) + " address or hex-encoded public key.\n"
            "If 'account' is specified (DEPRECATED), assign address to that account.\n"

            "\nArguments:\n"
            "1. nrequired        (numeric, required) The number of required signatures out of the n keys or addresses.\n"
            "2. \"keysobject\"   (string, required) A json array of " + strprintf("%s",komodo_chainname()) + " addresses or hex-encoded public keys\n"
            "     [\n"
            "       \"address\"  (string) " + strprintf("%s",komodo_chainname()) + " address or hex-encoded public key\n"
            "       ...,\n"
            "     ]\n"
            "3. \"account\"      (string, optional) DEPRECATED. If provided, MUST be set to the empty string \"\" to represent the default account. Passing any other string will result in an error.\n"

            "\nResult:\n"
            "\"" + strprintf("%s",komodo_chainname()) + "_address\"  (string) A " + strprintf("%s",komodo_chainname()) + " address associated with the keys.\n"

            "\nExamples:\n"
            "\nAdd a multisig address from 2 addresses\n"
            + HelpExampleCli("addmultisigaddress", "2 \"[\\\"RD6GgnrMpPaTSMn8vai6yiGA7mN4QGPV\\\",\\\"RD6GgnrMpPaTSMn8vai6yiGA7mN4QGPV\\\"]\"") +
            "\nAs json rpc call\n"
            + HelpExampleRpc("addmultisigaddress", "2, \"[\\\"RD6GgnrMpPaTSMn8vai6yiGA7mN4QGPV\\\",\\\"RD6GgnrMpPaTSMn8vai6yiGA7mN4QGPV\\\"]\"")
        ;
        throw runtime_error(msg);
    }

    LOCK2(cs_main, pwalletMain->cs_wallet);

    string strAccount;
    if (params.size() > 2)
        strAccount = AccountFromValue(params[2]);

    // Construct using pay-to-script-hash:
    CScript inner = _createmultisig_redeemScript(params);
    CScriptID innerID(inner);
    pwalletMain->AddCScript(inner);

    pwalletMain->SetAddressBook(innerID, strAccount, "send");
    return EncodeDestination(innerID);
}


struct tallyitem
{
    CAmount nAmount;
    int nConf;
    vector<uint256> txids;
    bool fIsWatchonly;
    int nHeight;
    tallyitem()
    {
        nAmount = 0;
        nConf = std::numeric_limits<int>::max();
        fIsWatchonly = false;
        nHeight = 0;
    }
};

UniValue ListReceived(const UniValue& params, bool fByAccounts)
{
    // Minimum confirmations
    int nMinDepth = 1;
    if (params.size() > 0)
        nMinDepth = params[0].get_int();

    // Whether to include empty accounts
    bool fIncludeEmpty = false;
    if (params.size() > 1)
        fIncludeEmpty = params[1].get_bool();

    isminefilter filter = ISMINE_SPENDABLE;
    if(params.size() > 2)
        if(params[2].get_bool())
            filter = filter | ISMINE_WATCH_ONLY;

    // Tally
    std::map<CTxDestination, tallyitem> mapTally;
    for (const std::pair<uint256, CWalletTx>& pairWtx : pwalletMain->mapWallet) {
        const CWalletTx& wtx = pairWtx.second;

        if (wtx.IsCoinBase() || !CheckFinalTx(wtx))
            continue;

        int nDepth    = wtx.GetDepthInMainChain();
        if( nMinDepth > 1 ) {
            int nHeight   = tx_height(wtx.GetHash());
            int dpowconfs = komodo_dpowconfs(nHeight, nDepth);
            if (dpowconfs < nMinDepth)
                continue;
        } else {
            if (nDepth < nMinDepth)
                continue;
        }

        BOOST_FOREACH(const CTxOut& txout, wtx.vout)
        {
            CTxDestination address;
            if (!ExtractDestination(txout.scriptPubKey, address))
                continue;

            isminefilter mine = IsMine(*pwalletMain, address);
            if(!(mine & filter))
                continue;

            tallyitem& item = mapTally[address];
            item.nAmount += txout.nValue; // komodo_interest?
            item.nConf = min(item.nConf, nDepth);
            item.nHeight = komodo_blockheight(wtx.hashBlock);
            item.txids.push_back(wtx.GetHash());
            if (mine & ISMINE_WATCH_ONLY)
                item.fIsWatchonly = true;
        }
    }

    // Reply
    UniValue ret(UniValue::VARR);
    std::map<std::string, tallyitem> mapAccountTally;
    for (const std::pair<CTxDestination, CAddressBookData>& item : pwalletMain->mapAddressBook) {
        const CTxDestination& dest = item.first;
        const std::string& strAccount = item.second.name;
        std::map<CTxDestination, tallyitem>::iterator it = mapTally.find(dest);
        if (it == mapTally.end() && !fIncludeEmpty)
            continue;

        CAmount nAmount = 0;
        int nConf = std::numeric_limits<int>::max();
        bool fIsWatchonly = false;
        int nHeight=0;
        if (it != mapTally.end())
        {
            nAmount = (*it).second.nAmount;
            nConf = (*it).second.nConf;
            fIsWatchonly = (*it).second.fIsWatchonly;
            nHeight = (*it).second.nHeight;
        }

        if (fByAccounts)
        {
            tallyitem& item = mapAccountTally[strAccount];
            item.nAmount += nAmount;
            item.nConf = min(item.nConf, nConf);
            item.fIsWatchonly = fIsWatchonly;
        }
        else
        {
            UniValue obj(UniValue::VOBJ);

            if(fIsWatchonly)
                obj.push_back(Pair("involvesWatchonly", true));
            obj.push_back(Pair("address",       EncodeDestination(dest)));
            obj.push_back(Pair("account",       strAccount));
            obj.push_back(Pair("amount",        ValueFromAmount(nAmount)));
            obj.push_back(Pair("rawconfirmations", (nConf == std::numeric_limits<int>::max() ? 0 : nConf)));
            obj.push_back(Pair("confirmations", (nConf == std::numeric_limits<int>::max() ? 0 : komodo_dpowconfs(nHeight, nConf))));
            UniValue transactions(UniValue::VARR);
            if (it != mapTally.end())
            {
                BOOST_FOREACH(const uint256& item, (*it).second.txids)
                {
                    transactions.push_back(item.GetHex());
                }
            }
            obj.push_back(Pair("txids", transactions));
            ret.push_back(obj);
        }
    }

    if (fByAccounts)
    {
        for (map<string, tallyitem>::iterator it = mapAccountTally.begin(); it != mapAccountTally.end(); ++it)
        {
            CAmount nAmount = (*it).second.nAmount;
            int nConf = (*it).second.nConf;
            int nHeight = (*it).second.nHeight;
            UniValue obj(UniValue::VOBJ);
            if((*it).second.fIsWatchonly)
                obj.push_back(Pair("involvesWatchonly", true));
            obj.push_back(Pair("account",       (*it).first));
            obj.push_back(Pair("amount",        ValueFromAmount(nAmount)));
            obj.push_back(Pair("rawconfirmations", (nConf == std::numeric_limits<int>::max() ? 0 : nConf)));
            obj.push_back(Pair("confirmations", (nConf == std::numeric_limits<int>::max() ? 0 : komodo_dpowconfs(nHeight, nConf))));
            ret.push_back(obj);
        }
    }

    return ret;
}

UniValue listreceivedbyaddress(const UniValue& params, bool fHelp)
{
    if (!EnsureWalletIsAvailable(fHelp))
        return NullUniValue;

    if (fHelp || params.size() > 3)
        throw runtime_error(
            "listreceivedbyaddress ( minconf includeempty includeWatchonly)\n"
            "\nList balances by receiving address.\n"
            "\nArguments:\n"
            "1. minconf       (numeric, optional, default=1) The minimum number of confirmations before payments are included.\n"
            "2. includeempty  (numeric, optional, default=false) Whether to include addresses that haven't received any payments.\n"
            "3. includeWatchonly (bool, optional, default=false) Whether to include watchonly addresses (see 'importaddress').\n"

            "\nResult:\n"
            "[\n"
            "  {\n"
            "    \"involvesWatchonly\" : true,        (bool) Only returned if imported addresses were involved in transaction\n"
            "    \"address\" : \"receivingaddress\",  (string) The receiving address\n"
            "    \"account\" : \"accountname\",       (string) DEPRECATED. The account of the receiving address. The default account is \"\".\n"
            "    \"amount\" : x.xxx,                  (numeric) The total amount in " + strprintf("%s",komodo_chainname()) + " received by the address\n"
            "    \"confirmations\" : n                (numeric) The number of confirmations of the most recent transaction included\n"
            "  }\n"
            "  ,...\n"
            "]\n"

            "\nExamples:\n"
            + HelpExampleCli("listreceivedbyaddress", "")
            + HelpExampleCli("listreceivedbyaddress", "6 true")
            + HelpExampleRpc("listreceivedbyaddress", "6, true, true")
        );

    LOCK2(cs_main, pwalletMain->cs_wallet);

    return ListReceived(params, false);
}

UniValue listreceivedbyaccount(const UniValue& params, bool fHelp)
{
    if (!EnsureWalletIsAvailable(fHelp))
        return NullUniValue;

    if (fHelp || params.size() > 3)
        throw runtime_error(
            "listreceivedbyaccount ( minconf includeempty includeWatchonly)\n"
            "\nDEPRECATED. List balances by account.\n"
            "\nArguments:\n"
            "1. minconf      (numeric, optional, default=1) The minimum number of confirmations before payments are included.\n"
            "2. includeempty (boolean, optional, default=false) Whether to include accounts that haven't received any payments.\n"
            "3. includeWatchonly (bool, optional, default=false) Whether to include watchonly addresses (see 'importaddress').\n"

            "\nResult:\n"
            "[\n"
            "  {\n"
            "    \"involvesWatchonly\" : true,   (bool) Only returned if imported addresses were involved in transaction\n"
            "    \"account\" : \"accountname\",  (string) The account name of the receiving account\n"
            "    \"amount\" : x.xxx,             (numeric) The total amount received by addresses with this account\n"
            "    \"confirmations\" : n           (numeric) The number of confirmations of the most recent transaction included\n"
            "  }\n"
            "  ,...\n"
            "]\n"

            "\nExamples:\n"
            + HelpExampleCli("listreceivedbyaccount", "")
            + HelpExampleCli("listreceivedbyaccount", "6 true")
            + HelpExampleRpc("listreceivedbyaccount", "6, true, true")
        );

    LOCK2(cs_main, pwalletMain->cs_wallet);

    return ListReceived(params, true);
}

static void MaybePushAddress(UniValue & entry, const CTxDestination &dest)
{
    if (IsValidDestination(dest)) {
        entry.push_back(Pair("address", EncodeDestination(dest)));
    }
}

void ListTransactions(const CWalletTx& wtx, const string& strAccount, int nMinDepth, bool fLong, UniValue& ret, const isminefilter& filter)
{
    CAmount nFee;
    string strSentAccount;
    list<COutputEntry> listReceived;
    list<COutputEntry> listSent;

    bool bIsCoinbase = wtx.IsCoinBase();

    wtx.GetAmounts(listReceived, listSent, nFee, strSentAccount, filter);

    bool fAllAccounts = (strAccount == string("*"));
    bool involvesWatchonly = wtx.IsFromMe(ISMINE_WATCH_ONLY);

    // Sent
    if ((!listSent.empty() || nFee != 0) && (fAllAccounts || strAccount == strSentAccount))
    {
        BOOST_FOREACH(const COutputEntry& s, listSent)
        {
            UniValue entry(UniValue::VOBJ);
            if(involvesWatchonly || (::IsMine(*pwalletMain, s.destination) & ISMINE_WATCH_ONLY))
                entry.push_back(Pair("involvesWatchonly", true));
            entry.push_back(Pair("account", strSentAccount));
            MaybePushAddress(entry, s.destination);
            entry.push_back(Pair("category", "send"));
            entry.push_back(Pair("amount", ValueFromAmount(-s.amount)));
            entry.push_back(Pair("vout", s.vout));
            entry.push_back(Pair("fee", ValueFromAmount(-nFee)));
            if (fLong)
                WalletTxToJSON(wtx, entry);
            entry.push_back(Pair("size", static_cast<uint64_t>(GetSerializeSize(static_cast<CTransaction>(wtx), SER_NETWORK, PROTOCOL_VERSION))));
            ret.push_back(entry);
        }
    }

    // Received
    if (listReceived.size() > 0 && wtx.GetDepthInMainChain() >= nMinDepth)
    {
        BOOST_FOREACH(const COutputEntry& r, listReceived)
        {
            string account;
            //fprintf(stderr,"recv iter %s\n",wtx.GetHash().GetHex().c_str());
            if (pwalletMain->mapAddressBook.count(r.destination))
                account = pwalletMain->mapAddressBook[r.destination].name;
            if (fAllAccounts || (account == strAccount))
            {
                UniValue entry(UniValue::VOBJ);
                if(involvesWatchonly || (::IsMine(*pwalletMain, r.destination) & ISMINE_WATCH_ONLY))
                    entry.push_back(Pair("involvesWatchonly", true));
                entry.push_back(Pair("account", account));

                CTxDestination dest;
                if (CScriptExt::ExtractVoutDestination(wtx, r.vout, dest))
                    MaybePushAddress(entry, dest);
                else
                    MaybePushAddress(entry, r.destination);

                if (bIsCoinbase)
                {
                    int btm;
                    if (wtx.GetDepthInMainChain() < 1)
                        entry.push_back(Pair("category", "orphan"));
                    else if ((btm = wtx.GetBlocksToMaturity()) > 0)
                    {
                        entry.push_back(Pair("category", "immature"));
                        entry.push_back(Pair("blockstomaturity", btm));
                    }
                    else
                        entry.push_back(Pair("category", "generate"));
                }
                else
                {
                    entry.push_back(Pair("category", "receive"));
                }

                entry.push_back(Pair("amount", ValueFromAmount(r.amount)));
                entry.push_back(Pair("vout", r.vout));
                if (fLong)
                    WalletTxToJSON(wtx, entry);
                entry.push_back(Pair("size", static_cast<uint64_t>(GetSerializeSize(static_cast<CTransaction>(wtx), SER_NETWORK, PROTOCOL_VERSION))));
                ret.push_back(entry);
            }
        }
    }
}

void AcentryToJSON(const CAccountingEntry& acentry, const string& strAccount, UniValue& ret)
{
    bool fAllAccounts = (strAccount == string("*"));

    if (fAllAccounts || acentry.strAccount == strAccount)
    {
        UniValue entry(UniValue::VOBJ);
        entry.push_back(Pair("account", acentry.strAccount));
        entry.push_back(Pair("category", "move"));
        entry.push_back(Pair("time", acentry.nTime));
        entry.push_back(Pair("amount", ValueFromAmount(acentry.nCreditDebit)));
        entry.push_back(Pair("otheraccount", acentry.strOtherAccount));
        entry.push_back(Pair("comment", acentry.strComment));
        ret.push_back(entry);
    }
}

UniValue listtransactions(const UniValue& params, bool fHelp)
{
    if (!EnsureWalletIsAvailable(fHelp))
        return NullUniValue;

    if (fHelp || params.size() > 4)
        throw runtime_error(
            "listtransactions ( \"account\" count from includeWatchonly)\n"
            "\nReturns up to 'count' most recent transactions skipping the first 'from' transactions for account 'account'.\n"
            "\nArguments:\n"
            "1. \"account\"    (string, optional) DEPRECATED. The account name. Should be \"*\".\n"
            "2. count          (numeric, optional, default=10) The number of transactions to return\n"
            "3. from           (numeric, optional, default=0) The number of transactions to skip\n"
            "4. includeWatchonly (bool, optional, default=false) Include transactions to watchonly addresses (see 'importaddress')\n"
            "\nResult:\n"
            "[\n"
            "  {\n"
            "    \"account\":\"accountname\",       (string) DEPRECATED. The account name associated with the transaction. \n"
            "                                                It will be \"\" for the default account.\n"
            "    \"address\":\"" + strprintf("%s",komodo_chainname()) + "_address\",    (string) The " + strprintf("%s",komodo_chainname()) + " address of the transaction. Not present for \n"
            "                                                move transactions (category = move).\n"
            "    \"category\":\"send|receive|move\", (string) The transaction category. 'move' is a local (off blockchain)\n"
            "                                                transaction between accounts, and not associated with an address,\n"
            "                                                transaction id or block. 'send' and 'receive' transactions are \n"
            "                                                associated with an address, transaction id and block details\n"
            "    \"amount\": x.xxx,          (numeric) The amount in " + strprintf("%s",komodo_chainname()) + ". This is negative for the 'send' category, and for the\n"
            "                                         'move' category for moves outbound. It is positive for the 'receive' category,\n"
            "                                         and for the 'move' category for inbound funds.\n"
            "    \"vout\" : n,               (numeric) the vout value\n"
            "    \"fee\": x.xxx,             (numeric) The amount of the fee in " + strprintf("%s",komodo_chainname()) + ". This is negative and only available for the \n"
            "                                         'send' category of transactions.\n"
            "    \"confirmations\": n,       (numeric) The number of confirmations for the transaction. Available for 'send' and \n"
            "                                         'receive' category of transactions.\n"
            "    \"blockhash\": \"hashvalue\", (string) The block hash containing the transaction. Available for 'send' and 'receive'\n"
            "                                          category of transactions.\n"
            "    \"blockindex\": n,          (numeric) The block index containing the transaction. Available for 'send' and 'receive'\n"
            "                                          category of transactions.\n"
            "    \"txid\": \"transactionid\", (string) The transaction id. Available for 'send' and 'receive' category of transactions.\n"
            "    \"time\": xxx,              (numeric) The transaction time in seconds since epoch (midnight Jan 1 1970 GMT).\n"
            "    \"timereceived\": xxx,      (numeric) The time received in seconds since epoch (midnight Jan 1 1970 GMT). Available \n"
            "                                          for 'send' and 'receive' category of transactions.\n"
            "    \"comment\": \"...\",       (string) If a comment is associated with the transaction.\n"
            "    \"otheraccount\": \"accountname\",  (string) For the 'move' category of transactions, the account the funds came \n"
            "                                          from (for receiving funds, positive amounts), or went to (for sending funds,\n"
            "                                          negative amounts).\n"
            "    \"size\": n,                (numeric) Transaction size in bytes\n"
            "  }\n"
            "]\n"

            "\nExamples:\n"
            "\nList the most recent 10 transactions in the systems\n"
            + HelpExampleCli("listtransactions", "") +
            "\nList transactions 100 to 120\n"
            + HelpExampleCli("listtransactions", "\"*\" 20 100") +
            "\nAs a json rpc call\n"
            + HelpExampleRpc("listtransactions", "\"*\", 20, 100")
        );

    LOCK2(cs_main, pwalletMain->cs_wallet);

    string strAccount = "*";
    if (params.size() > 0)
        strAccount = params[0].get_str();
    int nCount = 10;
    if (params.size() > 1)
        nCount = params[1].get_int();
    int nFrom = 0;
    if (params.size() > 2)
        nFrom = params[2].get_int();
    isminefilter filter = ISMINE_SPENDABLE;
    if(params.size() > 3)
        if(params[3].get_bool())
            filter = filter | ISMINE_WATCH_ONLY;

    if (nCount < 0)
        throw JSONRPCError(RPC_INVALID_PARAMETER, "Negative count");
    if (nFrom < 0)
        throw JSONRPCError(RPC_INVALID_PARAMETER, "Negative from");

    UniValue ret(UniValue::VARR);

    std::list<CAccountingEntry> acentries;
    CWallet::TxItems txOrdered = pwalletMain->OrderedTxItems(acentries, strAccount);

    // iterate backwards until we have nCount items to return:
    for (CWallet::TxItems::reverse_iterator it = txOrdered.rbegin(); it != txOrdered.rend(); ++it)
    {
        CWalletTx *const pwtx = (*it).second.first;
        if (pwtx != 0)
        {
            //fprintf(stderr,"pwtx iter.%d %s\n",(int32_t)pwtx->nOrderPos,pwtx->GetHash().GetHex().c_str());
            ListTransactions(*pwtx, strAccount, 0, true, ret, filter);
        } //else fprintf(stderr,"null pwtx\n");
        CAccountingEntry *const pacentry = (*it).second.second;
        if (pacentry != 0)
            AcentryToJSON(*pacentry, strAccount, ret);

        if ((int)ret.size() >= (nCount+nFrom)) break;
    }
    // ret is newest to oldest

    if (nFrom > (int)ret.size())
        nFrom = ret.size();
    if ((nFrom + nCount) > (int)ret.size())
        nCount = ret.size() - nFrom;

    vector<UniValue> arrTmp = ret.getValues();

    vector<UniValue>::iterator first = arrTmp.begin();
    std::advance(first, nFrom);
    vector<UniValue>::iterator last = arrTmp.begin();
    std::advance(last, nFrom+nCount);

    if (last != arrTmp.end()) arrTmp.erase(last, arrTmp.end());
    if (first != arrTmp.begin()) arrTmp.erase(arrTmp.begin(), first);

    std::reverse(arrTmp.begin(), arrTmp.end()); // Return oldest to newest

    ret.clear();
    ret.setArray();
    ret.push_backV(arrTmp);

    return ret;
}

UniValue listaccounts(const UniValue& params, bool fHelp)
{
    if (!EnsureWalletIsAvailable(fHelp))
        return NullUniValue;

    if (fHelp || params.size() > 2)
        throw runtime_error(
            "listaccounts ( minconf includeWatchonly)\n"
            "\nDEPRECATED. Returns Object that has account names as keys, account balances as values.\n"
            "\nArguments:\n"
            "1. minconf          (numeric, optional, default=1) Only include transactions with at least this many confirmations\n"
            "2. includeWatchonly (bool, optional, default=false) Include balances in watchonly addresses (see 'importaddress')\n"
            "\nResult:\n"
            "{                      (json object where keys are account names, and values are numeric balances\n"
            "  \"account\": x.xxx,  (numeric) The property name is the account name, and the value is the total balance for the account.\n"
            "  ...\n"
            "}\n"
            "\nExamples:\n"
            "\nList account balances where there at least 1 confirmation\n"
            + HelpExampleCli("listaccounts", "") +
            "\nList account balances including zero confirmation transactions\n"
            + HelpExampleCli("listaccounts", "0") +
            "\nList account balances for 6 or more confirmations\n"
            + HelpExampleCli("listaccounts", "6") +
            "\nAs json rpc call\n"
            + HelpExampleRpc("listaccounts", "6")
        );

    LOCK2(cs_main, pwalletMain->cs_wallet);

    int nMinDepth = 1;
    if (params.size() > 0)
        nMinDepth = params[0].get_int();
    isminefilter includeWatchonly = ISMINE_SPENDABLE;
    if(params.size() > 1)
        if(params[1].get_bool())
            includeWatchonly = includeWatchonly | ISMINE_WATCH_ONLY;

    map<string, CAmount> mapAccountBalances;
    BOOST_FOREACH(const PAIRTYPE(CTxDestination, CAddressBookData)& entry, pwalletMain->mapAddressBook) {
        if (IsMine(*pwalletMain, entry.first) & includeWatchonly) // This address belongs to me
            mapAccountBalances[entry.second.name] = 0;
    }

    for (map<uint256, CWalletTx>::iterator it = pwalletMain->mapWallet.begin(); it != pwalletMain->mapWallet.end(); ++it)
    {
        const CWalletTx& wtx = (*it).second;
        CAmount nFee;
        string strSentAccount;
        list<COutputEntry> listReceived;
        list<COutputEntry> listSent;
        int nDepth = wtx.GetDepthInMainChain();
        if (wtx.GetBlocksToMaturity() > 0 || nDepth < 0)
            continue;
        wtx.GetAmounts(listReceived, listSent, nFee, strSentAccount, includeWatchonly);
        mapAccountBalances[strSentAccount] -= nFee;
        BOOST_FOREACH(const COutputEntry& s, listSent)
            mapAccountBalances[strSentAccount] -= s.amount;
        if (nDepth >= nMinDepth)
        {
            BOOST_FOREACH(const COutputEntry& r, listReceived)
                if (pwalletMain->mapAddressBook.count(r.destination))
                    mapAccountBalances[pwalletMain->mapAddressBook[r.destination].name] += r.amount;
                else
                    mapAccountBalances[""] += r.amount;
        }
    }

    list<CAccountingEntry> acentries;
    CWalletDB(pwalletMain->strWalletFile).ListAccountCreditDebit("*", acentries);
    BOOST_FOREACH(const CAccountingEntry& entry, acentries)
        mapAccountBalances[entry.strAccount] += entry.nCreditDebit;

    UniValue ret(UniValue::VOBJ);
    BOOST_FOREACH(const PAIRTYPE(string, CAmount)& accountBalance, mapAccountBalances) {
        ret.push_back(Pair(accountBalance.first, ValueFromAmount(accountBalance.second)));
    }
    return ret;
}

UniValue listsinceblock(const UniValue& params, bool fHelp)
{
    if (!EnsureWalletIsAvailable(fHelp))
        return NullUniValue;

    if (fHelp)
        throw runtime_error(
            "listsinceblock ( \"blockhash\" target-confirmations includeWatchonly)\n"
            "\nGet all transactions in blocks since block [blockhash], or all transactions if omitted\n"
            "\nArguments:\n"
            "1. \"blockhash\"   (string, optional) The block hash to list transactions since\n"
            "2. target-confirmations:    (numeric, optional) The confirmations required, must be 1 or more\n"
            "3. includeWatchonly:        (bool, optional, default=false) Include transactions to watchonly addresses (see 'importaddress')"
            "\nResult:\n"
            "{\n"
            "  \"transactions\": [\n"
            "    \"account\":\"accountname\",       (string) DEPRECATED. The account name associated with the transaction. Will be \"\" for the default account.\n"
            "    \"address\":\"" + strprintf("%s",komodo_chainname()) + "_address\",    (string) The " + strprintf("%s",komodo_chainname()) + " address of the transaction. Not present for move transactions (category = move).\n"
            "    \"category\":\"send|receive\",     (string) The transaction category. 'send' has negative amounts, 'receive' has positive amounts.\n"
            "    \"amount\": x.xxx,          (numeric) The amount in " + strprintf("%s",komodo_chainname()) + ". This is negative for the 'send' category, and for the 'move' category for moves \n"
            "                                          outbound. It is positive for the 'receive' category, and for the 'move' category for inbound funds.\n"
            "    \"vout\" : n,               (numeric) the vout value\n"
            "    \"fee\": x.xxx,             (numeric) The amount of the fee in " + strprintf("%s",komodo_chainname()) + ". This is negative and only available for the 'send' category of transactions.\n"
            "    \"confirmations\": n,       (numeric) The number of confirmations for the transaction. Available for 'send' and 'receive' category of transactions.\n"
            "    \"blockhash\": \"hashvalue\",     (string) The block hash containing the transaction. Available for 'send' and 'receive' category of transactions.\n"
            "    \"blockindex\": n,          (numeric) The block index containing the transaction. Available for 'send' and 'receive' category of transactions.\n"
            "    \"blocktime\": xxx,         (numeric) The block time in seconds since epoch (1 Jan 1970 GMT).\n"
            "    \"txid\": \"transactionid\",  (string) The transaction id. Available for 'send' and 'receive' category of transactions.\n"
            "    \"time\": xxx,              (numeric) The transaction time in seconds since epoch (Jan 1 1970 GMT).\n"
            "    \"timereceived\": xxx,      (numeric) The time received in seconds since epoch (Jan 1 1970 GMT). Available for 'send' and 'receive' category of transactions.\n"
            "    \"comment\": \"...\",       (string) If a comment is associated with the transaction.\n"
            "    \"to\": \"...\",            (string) If a comment to is associated with the transaction.\n"
             "  ],\n"
            "  \"lastblock\": \"lastblockhash\"     (string) The hash of the last block\n"
            "}\n"
            "\nExamples:\n"
            + HelpExampleCli("listsinceblock", "")
            + HelpExampleCli("listsinceblock", "\"000000000000000bacf66f7497b7dc45ef753ee9a7d38571037cdb1a57f663ad\" 6")
            + HelpExampleRpc("listsinceblock", "\"000000000000000bacf66f7497b7dc45ef753ee9a7d38571037cdb1a57f663ad\", 6")
        );

    LOCK2(cs_main, pwalletMain->cs_wallet);

    CBlockIndex *pindex = NULL;
    int target_confirms = 1;
    isminefilter filter = ISMINE_SPENDABLE;

    if (params.size() > 0)
    {
        uint256 blockId;

        blockId.SetHex(params[0].get_str());
        BlockMap::iterator it = mapBlockIndex.find(blockId);
        if (it != mapBlockIndex.end())
            pindex = it->second;
    }

    if (params.size() > 1)
    {
        target_confirms = params[1].get_int();

        if (target_confirms < 1)
            throw JSONRPCError(RPC_INVALID_PARAMETER, "Invalid parameter");
    }

    if(params.size() > 2)
        if(params[2].get_bool())
            filter = filter | ISMINE_WATCH_ONLY;

    int depth = pindex ? (1 + chainActive.Height() - pindex->GetHeight()) : -1;

    UniValue transactions(UniValue::VARR);

    for (map<uint256, CWalletTx>::iterator it = pwalletMain->mapWallet.begin(); it != pwalletMain->mapWallet.end(); it++)
    {
        CWalletTx tx = (*it).second;

        if (depth == -1 || tx.GetDepthInMainChain() < depth)
            ListTransactions(tx, "*", 0, true, transactions, filter);
    }

    CBlockIndex *pblockLast = chainActive[chainActive.Height() + 1 - target_confirms];
    uint256 lastblock = pblockLast ? pblockLast->GetBlockHash() : uint256();

    UniValue ret(UniValue::VOBJ);
    ret.push_back(Pair("transactions", transactions));
    ret.push_back(Pair("lastblock", lastblock.GetHex()));

    return ret;
}

UniValue gettransaction(const UniValue& params, bool fHelp)
{
    if (!EnsureWalletIsAvailable(fHelp))
        return NullUniValue;

    if (fHelp || params.size() < 1 || params.size() > 2)
        throw runtime_error(
            "gettransaction \"txid\" ( includeWatchonly )\n"
            "\nGet detailed information about in-wallet transaction <txid>\n"
            "\nArguments:\n"
            "1. \"txid\"    (string, required) The transaction id\n"
            "2. \"includeWatchonly\"    (bool, optional, default=false) Whether to include watchonly addresses in balance calculation and details[]\n"
            "\nResult:\n"
            "{\n"
            "  \"amount\" : x.xxx,        (numeric) The transaction amount in " + strprintf("%s",komodo_chainname()) + "\n"
            "  \"confirmations\" : n,     (numeric) The number of confirmations\n"
            "  \"blockhash\" : \"hash\",  (string) The block hash\n"
            "  \"blockindex\" : xx,       (numeric) The block index\n"
            "  \"blocktime\" : ttt,       (numeric) The time in seconds since epoch (1 Jan 1970 GMT)\n"
            "  \"txid\" : \"transactionid\",   (string) The transaction id.\n"
            "  \"time\" : ttt,            (numeric) The transaction time in seconds since epoch (1 Jan 1970 GMT)\n"
            "  \"timereceived\" : ttt,    (numeric) The time received in seconds since epoch (1 Jan 1970 GMT)\n"
            "  \"details\" : [\n"
            "    {\n"
            "      \"account\" : \"accountname\",  (string) DEPRECATED. The account name involved in the transaction, can be \"\" for the default account.\n"
            "      \"address\" : \"" + strprintf("%s",komodo_chainname()) + "_address\",   (string) The " + strprintf("%s",komodo_chainname()) + " address involved in the transaction\n"
            "      \"category\" : \"send|receive\",    (string) The category, either 'send' or 'receive'\n"
            "      \"amount\" : x.xxx                  (numeric) The amount in " + strprintf("%s",komodo_chainname()) + "\n"
            "      \"vout\" : n,                       (numeric) the vout value\n"
            "    }\n"
            "    ,...\n"
            "  ],\n"
            "  \"vjoinsplit\" : [\n"
            "    {\n"
            "      \"anchor\" : \"treestateref\",          (string) Merkle root of note commitment tree\n"
            "      \"nullifiers\" : [ string, ... ]      (string) Nullifiers of input notes\n"
            "      \"commitments\" : [ string, ... ]     (string) Note commitments for note outputs\n"
            "      \"macs\" : [ string, ... ]            (string) Message authentication tags\n"
            "      \"vpub_old\" : x.xxx                  (numeric) The amount removed from the transparent value pool\n"
            "      \"vpub_new\" : x.xxx,                 (numeric) The amount added to the transparent value pool\n"
            "    }\n"
            "    ,...\n"
            "  ],\n"
            "  \"hex\" : \"data\"         (string) Raw data for transaction\n"
            "}\n"

            "\nExamples:\n"
            + HelpExampleCli("gettransaction", "\"1075db55d416d3ca199f55b6084e2115b9345e16c5cf302fc80e9d5fbf5d48d\"")
            + HelpExampleCli("gettransaction", "\"1075db55d416d3ca199f55b6084e2115b9345e16c5cf302fc80e9d5fbf5d48d\" true")
            + HelpExampleRpc("gettransaction", "\"1075db55d416d3ca199f55b6084e2115b9345e16c5cf302fc80e9d5fbf5d48d\"")
        );

    LOCK2(cs_main, pwalletMain->cs_wallet);

    uint256 hash;
    hash.SetHex(params[0].get_str());

    isminefilter filter = ISMINE_SPENDABLE;
    if(params.size() > 1)
        if(params[1].get_bool())
            filter = filter | ISMINE_WATCH_ONLY;

    UniValue entry(UniValue::VOBJ);
    if (!pwalletMain->mapWallet.count(hash))
        throw JSONRPCError(RPC_INVALID_ADDRESS_OR_KEY, "Invalid or non-wallet transaction id");
    const CWalletTx& wtx = pwalletMain->mapWallet[hash];

    CAmount nCredit = wtx.GetCredit(filter);
    CAmount nDebit = wtx.GetDebit(filter);
    CAmount nNet = nCredit - nDebit;
    CAmount nFee = (wtx.IsFromMe(filter) ? wtx.GetValueOut() - nDebit : 0);

    entry.push_back(Pair("amount", ValueFromAmount(nNet - nFee)));
    if (wtx.IsFromMe(filter))
        entry.push_back(Pair("fee", ValueFromAmount(nFee)));

    WalletTxToJSON(wtx, entry);

    UniValue details(UniValue::VARR);
    ListTransactions(wtx, "*", 0, false, details, filter);
    entry.push_back(Pair("details", details));

    string strHex = EncodeHexTx(static_cast<CTransaction>(wtx));
    entry.push_back(Pair("hex", strHex));

    return entry;
}


UniValue backupwallet(const UniValue& params, bool fHelp)
{
    if (!EnsureWalletIsAvailable(fHelp))
        return NullUniValue;

    if (fHelp || params.size() != 1)
        throw runtime_error(
            "backupwallet \"destination\"\n"
            "\nSafely copies wallet.dat to destination filename\n"
            "\nArguments:\n"
            "1. \"destination\"   (string, required) The destination filename, saved in the directory set by -exportdir option.\n"
            "\nResult:\n"
            "\"path\"             (string) The full path of the destination file\n"
            "\nExamples:\n"
            + HelpExampleCli("backupwallet", "\"backupdata\"")
            + HelpExampleRpc("backupwallet", "\"backupdata\"")
        );

    LOCK2(cs_main, pwalletMain->cs_wallet);

    boost::filesystem::path exportdir;
    try {
        exportdir = GetExportDir();
    } catch (const std::runtime_error& e) {
        throw JSONRPCError(RPC_INTERNAL_ERROR, e.what());
    }
    if (exportdir.empty()) {
        throw JSONRPCError(RPC_WALLET_ERROR, "Cannot backup wallet until the -exportdir option has been set");
    }
    std::string unclean = params[0].get_str();
    std::string clean = SanitizeFilename(unclean);
    if (clean.compare(unclean) != 0) {
        throw JSONRPCError(RPC_WALLET_ERROR, strprintf("Filename is invalid as only alphanumeric characters are allowed.  Try '%s' instead.", clean));
    }
    boost::filesystem::path exportfilepath = exportdir / clean;

    if (!BackupWallet(*pwalletMain, exportfilepath.string()))
        throw JSONRPCError(RPC_WALLET_ERROR, "Error: Wallet backup failed!");

    return exportfilepath.string();
}


UniValue keypoolrefill(const UniValue& params, bool fHelp)
{
    if (!EnsureWalletIsAvailable(fHelp))
        return NullUniValue;

    if (fHelp || params.size() > 1)
        throw runtime_error(
            "keypoolrefill ( newsize )\n"
            "\nFills the keypool."
            + HelpRequiringPassphrase() + "\n"
            "\nArguments\n"
            "1. newsize     (numeric, optional, default=100) The new keypool size\n"
            "\nExamples:\n"
            + HelpExampleCli("keypoolrefill", "")
            + HelpExampleRpc("keypoolrefill", "")
        );

    LOCK2(cs_main, pwalletMain->cs_wallet);

    // 0 is interpreted by TopUpKeyPool() as the default keypool size given by -keypool
    unsigned int kpSize = 0;
    if (params.size() > 0) {
        if (params[0].get_int() < 0)
            throw JSONRPCError(RPC_INVALID_PARAMETER, "Invalid parameter, expected valid size.");
        kpSize = (unsigned int)params[0].get_int();
    }

    EnsureWalletIsUnlocked();
    pwalletMain->TopUpKeyPool(kpSize);

    if (pwalletMain->GetKeyPoolSize() < kpSize)
        throw JSONRPCError(RPC_WALLET_ERROR, "Error refreshing keypool.");

    return NullUniValue;
}


static void LockWallet(CWallet* pWallet)
{
    LOCK(cs_nWalletUnlockTime);
    nWalletUnlockTime = 0;
    pWallet->Lock();
}

UniValue walletpassphrase(const UniValue& params, bool fHelp)
{
    if (!EnsureWalletIsAvailable(fHelp))
        return NullUniValue;

    if (pwalletMain->IsCrypted() && (fHelp || params.size() != 2))
        throw runtime_error(
            "walletpassphrase \"passphrase\" timeout\n"
            "\nStores the wallet decryption key in memory for 'timeout' seconds.\n"
            "This is needed prior to performing transactions related to private keys such as sending " + strprintf("%s",komodo_chainname()) + "\n"
            "\nArguments:\n"
            "1. \"passphrase\"     (string, required) The wallet passphrase\n"
            "2. timeout            (numeric, required) The time to keep the decryption key in seconds.\n"
            "\nNote:\n"
            "Issuing the walletpassphrase command while the wallet is already unlocked will set a new unlock\n"
            "time that overrides the old one.\n"
            "\nExamples:\n"
            "\nunlock the wallet for 60 seconds\n"
            + HelpExampleCli("walletpassphrase", "\"my pass phrase\" 60") +
            "\nLock the wallet again (before 60 seconds)\n"
            + HelpExampleCli("walletlock", "") +
            "\nAs json rpc call\n"
            + HelpExampleRpc("walletpassphrase", "\"my pass phrase\", 60")
        );

    LOCK2(cs_main, pwalletMain->cs_wallet);

    if (fHelp)
        return true;
    if (!pwalletMain->IsCrypted())
        throw JSONRPCError(RPC_WALLET_WRONG_ENC_STATE, "Error: running with an unencrypted wallet, but walletpassphrase was called.");

    // Note that the walletpassphrase is stored in params[0] which is not mlock()ed
    SecureString strWalletPass;
    strWalletPass.reserve(100);
    // TODO: get rid of this .c_str() by implementing SecureString::operator=(std::string)
    // Alternately, find a way to make params[0] mlock()'d to begin with.
    strWalletPass = params[0].get_str().c_str();

    if (strWalletPass.length() > 0)
    {
        if (!pwalletMain->Unlock(strWalletPass))
            throw JSONRPCError(RPC_WALLET_PASSPHRASE_INCORRECT, "Error: The wallet passphrase entered was incorrect.");
    }
    else
        throw runtime_error(
            "walletpassphrase <passphrase> <timeout>\n"
            "Stores the wallet decryption key in memory for <timeout> seconds.");

    // No need to check return values, because the wallet was unlocked above
    pwalletMain->UpdateNullifierNoteMap();
    pwalletMain->TopUpKeyPool();

    int64_t nSleepTime = params[1].get_int64();
    LOCK(cs_nWalletUnlockTime);
    nWalletUnlockTime = GetTime() + nSleepTime;
    RPCRunLater("lockwallet", boost::bind(LockWallet, pwalletMain), nSleepTime);

    return NullUniValue;
}


UniValue walletpassphrasechange(const UniValue& params, bool fHelp)
{
    if (!EnsureWalletIsAvailable(fHelp))
        return NullUniValue;

    if (pwalletMain->IsCrypted() && (fHelp || params.size() != 2))
        throw runtime_error(
            "walletpassphrasechange \"oldpassphrase\" \"newpassphrase\"\n"
            "\nChanges the wallet passphrase from 'oldpassphrase' to 'newpassphrase'.\n"
            "\nArguments:\n"
            "1. \"oldpassphrase\"      (string) The current passphrase\n"
            "2. \"newpassphrase\"      (string) The new passphrase\n"
            "\nExamples:\n"
            + HelpExampleCli("walletpassphrasechange", "\"old one\" \"new one\"")
            + HelpExampleRpc("walletpassphrasechange", "\"old one\", \"new one\"")
        );

    LOCK2(cs_main, pwalletMain->cs_wallet);

    if (fHelp)
        return true;
    if (!pwalletMain->IsCrypted())
        throw JSONRPCError(RPC_WALLET_WRONG_ENC_STATE, "Error: running with an unencrypted wallet, but walletpassphrasechange was called.");

    // TODO: get rid of these .c_str() calls by implementing SecureString::operator=(std::string)
    // Alternately, find a way to make params[0] mlock()'d to begin with.
    SecureString strOldWalletPass;
    strOldWalletPass.reserve(100);
    strOldWalletPass = params[0].get_str().c_str();

    SecureString strNewWalletPass;
    strNewWalletPass.reserve(100);
    strNewWalletPass = params[1].get_str().c_str();

    if (strOldWalletPass.length() < 1 || strNewWalletPass.length() < 1)
        throw runtime_error(
            "walletpassphrasechange <oldpassphrase> <newpassphrase>\n"
            "Changes the wallet passphrase from <oldpassphrase> to <newpassphrase>.");

    if (!pwalletMain->ChangeWalletPassphrase(strOldWalletPass, strNewWalletPass))
        throw JSONRPCError(RPC_WALLET_PASSPHRASE_INCORRECT, "Error: The wallet passphrase entered was incorrect.");

    return NullUniValue;
}


UniValue walletlock(const UniValue& params, bool fHelp)
{
    if (!EnsureWalletIsAvailable(fHelp))
        return NullUniValue;

    if (pwalletMain->IsCrypted() && (fHelp || params.size() != 0))
        throw runtime_error(
            "walletlock\n"
            "\nRemoves the wallet encryption key from memory, locking the wallet.\n"
            "After calling this method, you will need to call walletpassphrase again\n"
            "before being able to call any methods which require the wallet to be unlocked.\n"
            "\nExamples:\n"
            "\nSet the passphrase for 2 minutes to perform a transaction\n"
            + HelpExampleCli("walletpassphrase", "\"my pass phrase\" 120") +
            "\nPerform a send (requires passphrase set)\n"
            + HelpExampleCli("sendtoaddress", "\"RD6GgnrMpPaTSMn8vai6yiGA7mN4QGPV\" 1.0") +
            "\nClear the passphrase since we are done before 2 minutes is up\n"
            + HelpExampleCli("walletlock", "") +
            "\nAs json rpc call\n"
            + HelpExampleRpc("walletlock", "")
        );

    LOCK2(cs_main, pwalletMain->cs_wallet);

    if (fHelp)
        return true;
    if (!pwalletMain->IsCrypted())
        throw JSONRPCError(RPC_WALLET_WRONG_ENC_STATE, "Error: running with an unencrypted wallet, but walletlock was called.");

    {
        LOCK(cs_nWalletUnlockTime);
        pwalletMain->Lock();
        nWalletUnlockTime = 0;
    }

    return NullUniValue;
}

int32_t komodo_acpublic(uint32_t tiptime);

UniValue encryptwallet(const UniValue& params, bool fHelp)
{
    if (!EnsureWalletIsAvailable(fHelp))
        return NullUniValue;

    string enableArg = "developerencryptwallet";
    int32_t flag = (komodo_acpublic(0) || ASSETCHAINS_SYMBOL[0] == 0);
    auto fEnableWalletEncryption = fExperimentalMode && GetBoolArg("-" + enableArg, flag);

    std::string strWalletEncryptionDisabledMsg = "";
    if (!fEnableWalletEncryption) {
        strWalletEncryptionDisabledMsg = experimentalDisabledHelpMsg("encryptwallet", enableArg);
    }

    if (!pwalletMain->IsCrypted() && (fHelp || params.size() != 1))
        throw runtime_error(
            "encryptwallet \"passphrase\"\n"
            + strWalletEncryptionDisabledMsg +
            "\nEncrypts the wallet with 'passphrase'. This is for first time encryption.\n"
            "After this, any calls that interact with private keys such as sending or signing \n"
            "will require the passphrase to be set prior the making these calls.\n"
            "Use the walletpassphrase call for this, and then walletlock call.\n"
            "If the wallet is already encrypted, use the walletpassphrasechange call.\n"
            "Note that this will shutdown the server.\n"
            "\nArguments:\n"
            "1. \"passphrase\"    (string) The pass phrase to encrypt the wallet with. It must be at least 1 character, but should be long.\n"
            "\nExamples:\n"
            "\nEncrypt you wallet\n"
            + HelpExampleCli("encryptwallet", "\"my pass phrase\"") +
            "\nNow set the passphrase to use the wallet, such as for signing or sending " + strprintf("%s",komodo_chainname()) + "\n"
            + HelpExampleCli("walletpassphrase", "\"my pass phrase\"") +
            "\nNow we can so something like sign\n"
            + HelpExampleCli("signmessage", "\"" + strprintf("%s",komodo_chainname()) + "_address\" \"test message\"") +
            "\nNow lock the wallet again by removing the passphrase\n"
            + HelpExampleCli("walletlock", "") +
            "\nAs a json rpc call\n"
            + HelpExampleRpc("encryptwallet", "\"my pass phrase\"")
        );

    LOCK2(cs_main, pwalletMain->cs_wallet);

    if (fHelp)
        return true;
    if (!fEnableWalletEncryption) {
        throw JSONRPCError(RPC_WALLET_ENCRYPTION_FAILED, "Error: wallet encryption is disabled.");
    }
    if (pwalletMain->IsCrypted())
        throw JSONRPCError(RPC_WALLET_WRONG_ENC_STATE, "Error: running with an encrypted wallet, but encryptwallet was called.");

    // TODO: get rid of this .c_str() by implementing SecureString::operator=(std::string)
    // Alternately, find a way to make params[0] mlock()'d to begin with.
    SecureString strWalletPass;
    strWalletPass.reserve(100);
    strWalletPass = params[0].get_str().c_str();

    if (strWalletPass.length() < 1)
        throw runtime_error(
            "encryptwallet <passphrase>\n"
            "Encrypts the wallet with <passphrase>.");

    if (!pwalletMain->EncryptWallet(strWalletPass))
        throw JSONRPCError(RPC_WALLET_ENCRYPTION_FAILED, "Error: Failed to encrypt the wallet.");

    // BDB seems to have a bad habit of writing old data into
    // slack space in .dat files; that is bad if the old data is
    // unencrypted private keys. So:
    StartShutdown();
    return "wallet encrypted; Komodo server stopping, restart to run with encrypted wallet. The keypool has been flushed, you need to make a new backup.";
}

UniValue lockunspent(const UniValue& params, bool fHelp)
{
    if (!EnsureWalletIsAvailable(fHelp))
        return NullUniValue;

    if (fHelp || params.size() < 1 || params.size() > 2)
        throw runtime_error(
            "lockunspent unlock [{\"txid\":\"txid\",\"vout\":n},...]\n"
            "\nUpdates list of temporarily unspendable outputs.\n"
            "Temporarily lock (unlock=false) or unlock (unlock=true) specified transaction outputs.\n"
            "A locked transaction output will not be chosen by automatic coin selection, when spending " + strprintf("%s",komodo_chainname()) + ".\n"
            "Locks are stored in memory only. Nodes start with zero locked outputs, and the locked output list\n"
            "is always cleared (by virtue of process exit) when a node stops or fails.\n"
            "Also see the listunspent call\n"
            "\nArguments:\n"
            "1. unlock            (boolean, required) Whether to unlock (true) or lock (false) the specified transactions\n"
            "2. \"transactions\"  (string, required) A json array of objects. Each object the txid (string) vout (numeric)\n"
            "     [           (json array of json objects)\n"
            "       {\n"
            "         \"txid\":\"id\",    (string) The transaction id\n"
            "         \"vout\": n         (numeric) The output number\n"
            "       }\n"
            "       ,...\n"
            "     ]\n"

            "\nResult:\n"
            "true|false    (boolean) Whether the command was successful or not\n"

            "\nExamples:\n"
            "\nList the unspent transactions\n"
            + HelpExampleCli("listunspent", "") +
            "\nLock an unspent transaction\n"
            + HelpExampleCli("lockunspent", "false \"[{\\\"txid\\\":\\\"a08e6907dbbd3d809776dbfc5d82e371b764ed838b5655e72f463568df1aadf0\\\",\\\"vout\\\":1}]\"") +
            "\nList the locked transactions\n"
            + HelpExampleCli("listlockunspent", "") +
            "\nUnlock the transaction again\n"
            + HelpExampleCli("lockunspent", "true \"[{\\\"txid\\\":\\\"a08e6907dbbd3d809776dbfc5d82e371b764ed838b5655e72f463568df1aadf0\\\",\\\"vout\\\":1}]\"") +
            "\nAs a json rpc call\n"
            + HelpExampleRpc("lockunspent", "false, \"[{\\\"txid\\\":\\\"a08e6907dbbd3d809776dbfc5d82e371b764ed838b5655e72f463568df1aadf0\\\",\\\"vout\\\":1}]\"")
        );

    LOCK2(cs_main, pwalletMain->cs_wallet);

    if (params.size() == 1)
        RPCTypeCheck(params, boost::assign::list_of(UniValue::VBOOL));
    else
        RPCTypeCheck(params, boost::assign::list_of(UniValue::VBOOL)(UniValue::VARR));

    bool fUnlock = params[0].get_bool();

    if (params.size() == 1) {
        if (fUnlock)
            pwalletMain->UnlockAllCoins();
        return true;
    }

    UniValue outputs = params[1].get_array();
    for (size_t idx = 0; idx < outputs.size(); idx++) {
        const UniValue& output = outputs[idx];
        if (!output.isObject())
            throw JSONRPCError(RPC_INVALID_PARAMETER, "Invalid parameter, expected object");
        const UniValue& o = output.get_obj();

        RPCTypeCheckObj(o, boost::assign::map_list_of("txid", UniValue::VSTR)("vout", UniValue::VNUM));

        string txid = find_value(o, "txid").get_str();
        if (!IsHex(txid))
            throw JSONRPCError(RPC_INVALID_PARAMETER, "Invalid parameter, expected hex txid");

        int nOutput = find_value(o, "vout").get_int();
        if (nOutput < 0)
            throw JSONRPCError(RPC_INVALID_PARAMETER, "Invalid parameter, vout must be positive");

        COutPoint outpt(uint256S(txid), nOutput);

        if (fUnlock)
            pwalletMain->UnlockCoin(outpt);
        else
            pwalletMain->LockCoin(outpt);
    }

    return true;
}

UniValue listlockunspent(const UniValue& params, bool fHelp)
{
    if (!EnsureWalletIsAvailable(fHelp))
        return NullUniValue;

    if (fHelp || params.size() > 0)
        throw runtime_error(
            "listlockunspent\n"
            "\nReturns list of temporarily unspendable outputs.\n"
            "See the lockunspent call to lock and unlock transactions for spending.\n"
            "\nResult:\n"
            "[\n"
            "  {\n"
            "    \"txid\" : \"transactionid\",     (string) The transaction id locked\n"
            "    \"vout\" : n                      (numeric) The vout value\n"
            "  }\n"
            "  ,...\n"
            "]\n"
            "\nExamples:\n"
            "\nList the unspent transactions\n"
            + HelpExampleCli("listunspent", "") +
            "\nLock an unspent transaction\n"
            + HelpExampleCli("lockunspent", "false \"[{\\\"txid\\\":\\\"a08e6907dbbd3d809776dbfc5d82e371b764ed838b5655e72f463568df1aadf0\\\",\\\"vout\\\":1}]\"") +
            "\nList the locked transactions\n"
            + HelpExampleCli("listlockunspent", "") +
            "\nUnlock the transaction again\n"
            + HelpExampleCli("lockunspent", "true \"[{\\\"txid\\\":\\\"a08e6907dbbd3d809776dbfc5d82e371b764ed838b5655e72f463568df1aadf0\\\",\\\"vout\\\":1}]\"") +
            "\nAs a json rpc call\n"
            + HelpExampleRpc("listlockunspent", "")
        );

    LOCK2(cs_main, pwalletMain->cs_wallet);

    vector<COutPoint> vOutpts;
    pwalletMain->ListLockedCoins(vOutpts);

    UniValue ret(UniValue::VARR);

    BOOST_FOREACH(COutPoint &outpt, vOutpts) {
        UniValue o(UniValue::VOBJ);

        o.push_back(Pair("txid", outpt.hash.GetHex()));
        o.push_back(Pair("vout", (int)outpt.n));
        ret.push_back(o);
    }

    return ret;
}

UniValue settxfee(const UniValue& params, bool fHelp)
{
    if (!EnsureWalletIsAvailable(fHelp))
        return NullUniValue;

    if (fHelp || params.size() < 1 || params.size() > 1)
        throw runtime_error(
            "settxfee amount\n"
            "\nSet the transaction fee per kB.\n"
            "\nArguments:\n"
            "1. amount         (numeric, required) The transaction fee in " + strprintf("%s",komodo_chainname()) + "/kB rounded to the nearest 0.00000001\n"
            "\nResult\n"
            "true|false        (boolean) Returns true if successful\n"
            "\nExamples:\n"
            + HelpExampleCli("settxfee", "0.00001")
            + HelpExampleRpc("settxfee", "0.00001")
        );

    LOCK2(cs_main, pwalletMain->cs_wallet);

    // Amount
    CAmount nAmount = AmountFromValue(params[0]);

    payTxFee = CFeeRate(nAmount, 1000);
    return true;
}

UniValue getwalletinfo(const UniValue& params, bool fHelp)
{
    if (!EnsureWalletIsAvailable(fHelp))
        return NullUniValue;

    if (fHelp || params.size() != 0)
        throw runtime_error(
            "getwalletinfo\n"
            "Returns an object containing various wallet state info.\n"
            "\nResult:\n"
            "{\n"
            "  \"walletversion\": xxxxx,     (numeric) the wallet version\n"
            "  \"balance\": xxxxxxx,         (numeric) the total confirmed balance of the wallet in " + strprintf("%s",komodo_chainname()) + "\n"
            "  \"unconfirmed_balance\": xxx, (numeric) the total unconfirmed balance of the wallet in " + strprintf("%s",komodo_chainname()) + "\n"
            "  \"immature_balance\": xxxxxx, (numeric) the total immature balance of the wallet in " + strprintf("%s",komodo_chainname()) + "\n"
            "  \"txcount\": xxxxxxx,         (numeric) the total number of transactions in the wallet\n"
            "  \"keypoololdest\": xxxxxx,    (numeric) the timestamp (seconds since GMT epoch) of the oldest pre-generated key in the key pool\n"
            "  \"keypoolsize\": xxxx,        (numeric) how many new keys are pre-generated\n"
            "  \"unlocked_until\": ttt,      (numeric) the timestamp in seconds since epoch (midnight Jan 1 1970 GMT) that the wallet is unlocked for transfers, or 0 if the wallet is locked\n"
            "  \"paytxfee\": x.xxxx,         (numeric) the transaction fee configuration, set in " + CURRENCY_UNIT + "/kB\n"
            "  \"seedfp\": \"uint256\",        (string) the BLAKE2b-256 hash of the HD seed\n"
            "}\n"
            "\nExamples:\n"
            + HelpExampleCli("getwalletinfo", "")
            + HelpExampleRpc("getwalletinfo", "")
        );

    LOCK2(cs_main, pwalletMain->cs_wallet);

    UniValue obj(UniValue::VOBJ);
    obj.push_back(Pair("walletversion", pwalletMain->GetVersion()));
    obj.push_back(Pair("balance",       ValueFromAmount(pwalletMain->GetBalance())));
    obj.push_back(Pair("unconfirmed_balance", ValueFromAmount(pwalletMain->GetUnconfirmedBalance())));
    obj.push_back(Pair("immature_balance",    ValueFromAmount(pwalletMain->GetImmatureBalance())));
    obj.push_back(Pair("txcount",       (int)pwalletMain->mapWallet.size()));
    obj.push_back(Pair("keypoololdest", pwalletMain->GetOldestKeyPoolTime()));
    obj.push_back(Pair("keypoolsize",   (int)pwalletMain->GetKeyPoolSize()));
    if (pwalletMain->IsCrypted())
        obj.push_back(Pair("unlocked_until", nWalletUnlockTime));
    obj.push_back(Pair("paytxfee",      ValueFromAmount(payTxFee.GetFeePerK())));
    uint256 seedFp = pwalletMain->GetHDChain().seedFp;
    if (!seedFp.IsNull())
         obj.push_back(Pair("seedfp", seedFp.GetHex()));
    return obj;
}

UniValue resendwallettransactions(const UniValue& params, bool fHelp)
{
    if (!EnsureWalletIsAvailable(fHelp))
        return NullUniValue;

    if (fHelp || params.size() != 0)
        throw runtime_error(
            "resendwallettransactions\n"
            "Immediately re-broadcast unconfirmed wallet transactions to all peers.\n"
            "Intended only for testing; the wallet code periodically re-broadcasts\n"
            "automatically.\n"
            "Returns array of transaction ids that were re-broadcast.\n"
            );

    LOCK2(cs_main, pwalletMain->cs_wallet);

    std::vector<uint256> txids = pwalletMain->ResendWalletTransactionsBefore(GetTime());
    UniValue result(UniValue::VARR);
    BOOST_FOREACH(const uint256& txid, txids)
    {
        result.push_back(txid.ToString());
    }
    return result;
}

extern uint32_t komodo_segid32(char *coinaddr);

UniValue listunspent(const UniValue& params, bool fHelp)
{
    if (!EnsureWalletIsAvailable(fHelp))
        return NullUniValue;

    if (fHelp || params.size() > 3)
        throw runtime_error(
            "listunspent ( minconf maxconf  [\"address\",...] )\n"
            "\nReturns array of unspent transaction outputs\n"
            "with between minconf and maxconf (inclusive) confirmations.\n"
            "Optionally filter to only include txouts paid to specified addresses.\n"
            "Results are an array of Objects, each of which has:\n"
            "{txid, vout, scriptPubKey, amount, confirmations}\n"
            "\nArguments:\n"
            "1. minconf          (numeric, optional, default=1) The minimum confirmations to filter\n"
            "2. maxconf          (numeric, optional, default=9999999) The maximum confirmations to filter\n"
            "3. \"addresses\"    (string) A json array of " + strprintf("%s",komodo_chainname()) + " addresses to filter\n"
            "    [\n"
            "      \"address\"   (string) " + strprintf("%s",komodo_chainname()) + " address\n"
            "      ,...\n"
            "    ]\n"
            "\nResult\n"
            "[                   (array of json object)\n"
            "  {\n"
            "    \"txid\" : \"txid\",          (string) the transaction id \n"
            "    \"vout\" : n,               (numeric) the vout value\n"
            "    \"generated\" : true|false  (boolean) true if txout is a coinbase transaction output\n"
            "    \"address\" : \"address\",    (string) the Zcash address\n"
            "    \"account\" : \"account\",    (string) DEPRECATED. The associated account, or \"\" for the default account\n"
            "    \"scriptPubKey\" : \"key\",   (string) the script key\n"
            "    \"amount\" : x.xxx,         (numeric) the transaction amount in " + CURRENCY_UNIT + "\n"
            "    \"confirmations\" : n,      (numeric) The number of confirmations\n"
            "    \"redeemScript\" : n        (string) The redeemScript if scriptPubKey is P2SH\n"
            "    \"spendable\" : xxx         (bool) Whether we have the private keys to spend this output\n"
            "  }\n"
            "  ,...\n"
            "]\n"

            "\nExamples\n"
            + HelpExampleCli("listunspent", "")
            + HelpExampleCli("listunspent", "6 9999999 \"[\\\"RD6GgnrMpPaTSMn8vai6yiGA7mN4QGPV\\\",\\\"RD6GgnrMpPaTSMn8vai6yiGA7mN4QGPV\\\"]\"")
            + HelpExampleRpc("listunspent", "6, 9999999 \"[\\\"RD6GgnrMpPaTSMn8vai6yiGA7mN4QGPV\\\",\\\"RD6GgnrMpPaTSMn8vai6yiGA7mN4QGPV\\\"]\"")
        );

    RPCTypeCheck(params, boost::assign::list_of(UniValue::VNUM)(UniValue::VNUM)(UniValue::VARR));

    int nMinDepth = 1;
    if (params.size() > 0)
        nMinDepth = params[0].get_int();

    int nMaxDepth = 9999999;
    if (params.size() > 1)
        nMaxDepth = params[1].get_int();

    std::set<CTxDestination> destinations;
    if (params.size() > 2) {
        UniValue inputs = params[2].get_array();
        for (size_t idx = 0; idx < inputs.size(); idx++) {
            const UniValue& input = inputs[idx];
            CTxDestination dest = DecodeDestination(input.get_str());
            if (!IsValidDestination(dest)) {
                throw JSONRPCError(RPC_INVALID_ADDRESS_OR_KEY, std::string("Invalid Zcash address: ") + input.get_str());
            }
            if (!destinations.insert(dest).second) {
                throw JSONRPCError(RPC_INVALID_PARAMETER, std::string("Invalid parameter, duplicated address: ") + input.get_str());
            }
        }
    }

    UniValue results(UniValue::VARR);
    vector<COutput> vecOutputs;
    assert(pwalletMain != NULL);
    LOCK2(cs_main, pwalletMain->cs_wallet);
    pwalletMain->AvailableCoins(vecOutputs, false, NULL, true);
    BOOST_FOREACH(const COutput& out, vecOutputs) {
        int nDepth    = out.tx->GetDepthInMainChain();
        if( nMinDepth > 1 ) {
            int nHeight    = tx_height(out.tx->GetHash());
            int dpowconfs  = komodo_dpowconfs(nHeight, nDepth);
            if (dpowconfs < nMinDepth || dpowconfs > nMaxDepth)
                continue;
        } else {
            if (out.nDepth < nMinDepth || out.nDepth > nMaxDepth)
                continue;
        }

        CTxDestination address;
        const CScript& scriptPubKey = out.tx->vout[out.i].scriptPubKey;
        bool fValidAddress = ExtractDestination(scriptPubKey, address);

        if (destinations.size() && (!fValidAddress || !destinations.count(address)))
            continue;

        CAmount nValue = out.tx->vout[out.i].nValue;
        const CScript& pk = out.tx->vout[out.i].scriptPubKey;
        UniValue entry(UniValue::VOBJ); int32_t txheight = 0;
        entry.push_back(Pair("txid", out.tx->GetHash().GetHex()));
        entry.push_back(Pair("vout", out.i));
        entry.push_back(Pair("generated", out.tx->IsCoinBase()));

        if (fValidAddress) {
            entry.push_back(Pair("address", EncodeDestination(address)));
            entry.push_back(Pair("segid", (int)komodo_segid32((char*)EncodeDestination(address).c_str()) & 0x3f ));

            if (pwalletMain->mapAddressBook.count(address))
                entry.push_back(Pair("account", pwalletMain->mapAddressBook[address].name));

            if (scriptPubKey.IsPayToScriptHash()) {
                const CScriptID& hash = boost::get<CScriptID>(address);
                CScript redeemScript;
                if (pwalletMain->GetCScript(hash, redeemScript))
                    entry.push_back(Pair("redeemScript", HexStr(redeemScript.begin(), redeemScript.end())));
            }
        }
        entry.push_back(Pair("amount", ValueFromAmount(nValue)));
        if ( out.tx->nLockTime != 0 )
        {
            BlockMap::iterator it = mapBlockIndex.find(pcoinsTip->GetBestBlock());
            CBlockIndex *tipindex,*pindex = it->second;
            uint64_t interest; uint32_t locktime;
            if ( pindex != 0 && (tipindex= chainActive.LastTip()) != 0 )
            {
                interest = komodo_accrued_interest(&txheight,&locktime,out.tx->GetHash(),out.i,0,nValue,(int32_t)tipindex->GetHeight());
                //interest = komodo_interest(txheight,nValue,out.tx->nLockTime,tipindex->nTime);
                entry.push_back(Pair("interest",ValueFromAmount(interest)));
            }
            //fprintf(stderr,"nValue %.8f pindex.%p tipindex.%p locktime.%u txheight.%d pindexht.%d\n",(double)nValue/COIN,pindex,chainActive.LastTip(),locktime,txheight,pindex->GetHeight());
        }
        else if ( chainActive.LastTip() != 0 )
            txheight = (chainActive.LastTip()->GetHeight() - out.nDepth - 1);
        entry.push_back(Pair("scriptPubKey", HexStr(scriptPubKey.begin(), scriptPubKey.end())));
        entry.push_back(Pair("rawconfirmations",out.nDepth));
        entry.push_back(Pair("confirmations",komodo_dpowconfs(txheight,out.nDepth)));
        entry.push_back(Pair("spendable", out.fSpendable));
        results.push_back(entry);
    }
    return results;
}

uint64_t komodo_interestsum()
{
#ifdef ENABLE_WALLET
    if ( ASSETCHAINS_SYMBOL[0] == 0 && GetBoolArg("-disablewallet", false) == 0 )
    {
        uint64_t interest,sum = 0; int32_t txheight; uint32_t locktime;
        vector<COutput> vecOutputs;
        assert(pwalletMain != NULL);
        LOCK2(cs_main, pwalletMain->cs_wallet);
        pwalletMain->AvailableCoins(vecOutputs, false, NULL, true);
        BOOST_FOREACH(const COutput& out,vecOutputs)
        {
            CAmount nValue = out.tx->vout[out.i].nValue;
            if ( out.tx->nLockTime != 0 && out.fSpendable != 0 )
            {
                BlockMap::iterator it = mapBlockIndex.find(pcoinsTip->GetBestBlock());
                CBlockIndex *tipindex,*pindex = it->second;
                if ( pindex != 0 && (tipindex= chainActive.LastTip()) != 0 )
                {
                    interest = komodo_accrued_interest(&txheight,&locktime,out.tx->GetHash(),out.i,0,nValue,(int32_t)tipindex->GetHeight());
                    //interest = komodo_interest(pindex->GetHeight(),nValue,out.tx->nLockTime,tipindex->nTime);
                    sum += interest;
                }
            }
        }
        KOMODO_INTERESTSUM = sum;
        KOMODO_WALLETBALANCE = pwalletMain->GetBalance();
        return(sum);
    }
#endif
    return(0);
}


UniValue z_listunspent(const UniValue& params, bool fHelp)
{
    if (!EnsureWalletIsAvailable(fHelp))
        return NullUniValue;

    if (fHelp || params.size() > 4)
        throw runtime_error(
            "z_listunspent ( minconf maxconf includeWatchonly [\"zaddr\",...] )\n"
            "\nReturns array of unspent shielded notes with between minconf and maxconf (inclusive) confirmations.\n"
            "Optionally filter to only include notes sent to specified addresses.\n"
            "When minconf is 0, unspent notes with zero confirmations are returned, even though they are not immediately spendable.\n"
            "Results are an array of Objects, each of which has:\n"
            "{txid, jsindex, jsoutindex, confirmations, address, amount, memo} (Sprout)\n"
            "{txid, outindex, confirmations, address, amount, memo} (Sapling)\n"
            "\nArguments:\n"
            "1. minconf          (numeric, optional, default=1) The minimum confirmations to filter\n"
            "2. maxconf          (numeric, optional, default=9999999) The maximum confirmations to filter\n"
            "3. includeWatchonly (bool, optional, default=false) Also include watchonly addresses (see 'z_importviewingkey')\n"
            "4. \"addresses\"      (string) A json array of zaddrs (both Sprout and Sapling) to filter on.  Duplicate addresses not allowed.\n"
            "    [\n"
            "      \"address\"     (string) zaddr\n"
            "      ,...\n"
            "    ]\n"
            "\nResult\n"
            "[                             (array of json object)\n"
            "  {\n"
            "    \"txid\" : \"txid\",          (string) the transaction id \n"
            "    \"jsindex\" : n             (numeric) the joinsplit index\n"
            "    \"jsoutindex\" (sprout) : n          (numeric) the output index of the joinsplit\n"
            "    \"outindex\" (sapling) : n          (numeric) the output index\n"
            "    \"confirmations\" : n       (numeric) the number of confirmations\n"
            "    \"spendable\" : true|false  (boolean) true if note can be spent by wallet, false if note has zero confirmations, false if address is watchonly\n"
            "    \"address\" : \"address\",    (string) the shielded address\n"
            "    \"amount\": xxxxx,          (numeric) the amount of value in the note\n"
            "    \"memo\": xxxxx,            (string) hexademical string representation of memo field\n"
            "    \"change\": true|false,     (boolean) true if the address that received the note is also one of the sending addresses\n"
            "  }\n"
            "  ,...\n"
            "]\n"

            "\nExamples\n"
            + HelpExampleCli("z_listunspent", "")
            + HelpExampleCli("z_listunspent", "6 9999999 false \"[\\\"zs14d8tc0hl9q0vg5l28uec5vk6sk34fkj2n8s7jalvw5fxpy6v39yn4s2ga082lymrkjk0x2nqg37\\\",\\\"zs14d8tc0hl9q0vg5l28uec5vk6sk34fkj2n8s7jalvw5fxpy6v39yn4s2ga082lymrkjk0x2nqg37\\\"]\"")
            + HelpExampleRpc("z_listunspent", "6,9999999,false,[\"zs14d8tc0hl9q0vg5l28uec5vk6sk34fkj2n8s7jalvw5fxpy6v39yn4s2ga082lymrkjk0x2nqg37\",\"zs14d8tc0hl9q0vg5l28uec5vk6sk34fkj2n8s7jalvw5fxpy6v39yn4s2ga082lymrkjk0x2nqg37\"]")
        );

    RPCTypeCheck(params, boost::assign::list_of(UniValue::VNUM)(UniValue::VNUM)(UniValue::VBOOL)(UniValue::VARR));

    int nMinDepth = 1;
    if (params.size() > 0) {
        nMinDepth = params[0].get_int();
    }
    if (nMinDepth < 0) {
        throw JSONRPCError(RPC_INVALID_PARAMETER, "Minimum number of confirmations cannot be less than 0");
    }

    int nMaxDepth = 9999999;
    if (params.size() > 1) {
        nMaxDepth = params[1].get_int();
    }
    if (nMaxDepth < nMinDepth) {
        throw JSONRPCError(RPC_INVALID_PARAMETER, "Maximum number of confirmations must be greater or equal to the minimum number of confirmations");
    }

    std::set<libzcash::PaymentAddress> zaddrs = {};

    bool fIncludeWatchonly = false;
    if (params.size() > 2) {
        fIncludeWatchonly = params[2].get_bool();
    }

    LOCK2(cs_main, pwalletMain->cs_wallet);

    // User has supplied zaddrs to filter on
    if (params.size() > 3) {
        UniValue addresses = params[3].get_array();
        if (addresses.size()==0)
            throw JSONRPCError(RPC_INVALID_PARAMETER, "Invalid parameter, addresses array is empty.");

        // Keep track of addresses to spot duplicates
        set<std::string> setAddress;

        // Sources
        for (const UniValue& o : addresses.getValues()) {
            if (!o.isStr()) {
                throw JSONRPCError(RPC_INVALID_PARAMETER, "Invalid parameter, expected string");
            }
            string address = o.get_str();
            auto zaddr = DecodePaymentAddress(address);
            if (!IsValidPaymentAddress(zaddr)) {
                throw JSONRPCError(RPC_INVALID_PARAMETER, string("Invalid parameter, address is not a valid zaddr: ") + address);
            }
            auto hasSpendingKey = boost::apply_visitor(HaveSpendingKeyForPaymentAddress(pwalletMain), zaddr);
            if (!fIncludeWatchonly && !hasSpendingKey) {
                throw JSONRPCError(RPC_INVALID_PARAMETER, string("Invalid parameter, spending key for address does not belong to wallet: ") + address);
            }
            zaddrs.insert(zaddr);

            if (setAddress.count(address)) {
                throw JSONRPCError(RPC_INVALID_PARAMETER, string("Invalid parameter, duplicated address: ") + address);
            }
            setAddress.insert(address);
        }
    }
    else {
        // User did not provide zaddrs, so use default i.e. all addresses
        std::set<libzcash::SproutPaymentAddress> sproutzaddrs = {};
        pwalletMain->GetSproutPaymentAddresses(sproutzaddrs);

        // Sapling support
        std::set<libzcash::SaplingPaymentAddress> saplingzaddrs = {};
        pwalletMain->GetSaplingPaymentAddresses(saplingzaddrs);

        zaddrs.insert(sproutzaddrs.begin(), sproutzaddrs.end());
        zaddrs.insert(saplingzaddrs.begin(), saplingzaddrs.end());
    }

    UniValue results(UniValue::VARR);

    if (zaddrs.size() > 0) {
        std::vector<CSproutNotePlaintextEntry> sproutEntries;
        std::vector<SaplingNoteEntry> saplingEntries;
        pwalletMain->GetFilteredNotes(sproutEntries, saplingEntries, zaddrs, nMinDepth, nMaxDepth, true, !fIncludeWatchonly, false);
        std::set<std::pair<PaymentAddress, uint256>> nullifierSet = pwalletMain->GetNullifiersForAddresses(zaddrs);

        for (auto & entry : sproutEntries) {
            UniValue obj(UniValue::VOBJ);

            int nHeight   = tx_height(entry.jsop.hash);
            int dpowconfs = komodo_dpowconfs(nHeight, entry.confirmations);
            // Only return notarized results when minconf>1
            if (nMinDepth > 1 && dpowconfs == 1)
                continue;

            obj.push_back(Pair("txid", entry.jsop.hash.ToString()));
            obj.push_back(Pair("jsindex", (int)entry.jsop.js ));
            obj.push_back(Pair("jsoutindex", (int)entry.jsop.n));
            obj.push_back(Pair("confirmations", dpowconfs));
            obj.push_back(Pair("rawconfirmations", entry.confirmations));
            bool hasSproutSpendingKey = pwalletMain->HaveSproutSpendingKey(boost::get<libzcash::SproutPaymentAddress>(entry.address));
            obj.push_back(Pair("spendable", hasSproutSpendingKey));
            obj.push_back(Pair("address", EncodePaymentAddress(entry.address)));
            obj.push_back(Pair("amount", ValueFromAmount(CAmount(entry.plaintext.value()))));
            std::string data(entry.plaintext.memo().begin(), entry.plaintext.memo().end());
            obj.push_back(Pair("memo", HexStr(data)));
            if (hasSproutSpendingKey) {
                obj.push_back(Pair("change", pwalletMain->IsNoteSproutChange(nullifierSet, entry.address, entry.jsop)));
            }
            results.push_back(obj);
        }

        for (auto & entry : saplingEntries) {
            UniValue obj(UniValue::VOBJ);

            int nHeight   = tx_height(entry.op.hash);
            int dpowconfs = komodo_dpowconfs(nHeight, entry.confirmations);

            // Only return notarized results when minconf>1
            if (nMinDepth > 1 && dpowconfs == 1)
                continue;

            obj.push_back(Pair("txid", entry.op.hash.ToString()));
            obj.push_back(Pair("outindex", (int)entry.op.n));
            obj.push_back(Pair("confirmations", dpowconfs));
            obj.push_back(Pair("rawconfirmations", entry.confirmations));
            libzcash::SaplingIncomingViewingKey ivk;
            libzcash::SaplingFullViewingKey fvk;
            pwalletMain->GetSaplingIncomingViewingKey(boost::get<libzcash::SaplingPaymentAddress>(entry.address), ivk);
            pwalletMain->GetSaplingFullViewingKey(ivk, fvk);
            bool hasSaplingSpendingKey = pwalletMain->HaveSaplingSpendingKey(fvk);
            obj.push_back(Pair("spendable", hasSaplingSpendingKey));
            obj.push_back(Pair("address", EncodePaymentAddress(entry.address)));
            obj.push_back(Pair("amount", ValueFromAmount(CAmount(entry.note.value())))); // note.value() is equivalent to plaintext.value()
            obj.push_back(Pair("memo", HexStr(entry.memo)));
            if (hasSaplingSpendingKey) {
                obj.push_back(Pair("change", pwalletMain->IsNoteSaplingChange(nullifierSet, entry.address, entry.op)));
            }
            results.push_back(obj);
        }
    }

    return results;
}

UniValue fundrawtransaction(const UniValue& params, bool fHelp)
{
    if (!EnsureWalletIsAvailable(fHelp))
        return NullUniValue;

    if (fHelp || params.size() != 1)
        throw runtime_error(
                            "fundrawtransaction \"hexstring\"\n"
                            "\nAdd inputs to a transaction until it has enough in value to meet its out value.\n"
                            "This will not modify existing inputs, and will add one change output to the outputs.\n"
                            "Note that inputs which were signed may need to be resigned after completion since in/outputs have been added.\n"
                            "The inputs added will not be signed, use signrawtransaction for that.\n"
                            "\nArguments:\n"
                            "1. \"hexstring\"    (string, required) The hex string of the raw transaction\n"
                            "\nResult:\n"
                            "{\n"
                            "  \"hex\":       \"value\", (string)  The resulting raw transaction (hex-encoded string)\n"
                            "  \"fee\":       n,         (numeric) The fee added to the transaction\n"
                            "  \"changepos\": n          (numeric) The position of the added change output, or -1\n"
                            "}\n"
                            "\"hex\"             \n"
                            "\nExamples:\n"
                            "\nCreate a transaction with no inputs\n"
                            + HelpExampleCli("createrawtransaction", "\"[]\" \"{\\\"myaddress\\\":0.01}\"") +
                            "\nAdd sufficient unsigned inputs to meet the output value\n"
                            + HelpExampleCli("fundrawtransaction", "\"rawtransactionhex\"") +
                            "\nSign the transaction\n"
                            + HelpExampleCli("signrawtransaction", "\"fundedtransactionhex\"") +
                            "\nSend the transaction\n"
                            + HelpExampleCli("sendrawtransaction", "\"signedtransactionhex\"")
                            );

    RPCTypeCheck(params, boost::assign::list_of(UniValue::VSTR));

    // parse hex string from parameter
    CTransaction origTx;
    if (!DecodeHexTx(origTx, params[0].get_str()))
        throw JSONRPCError(RPC_DESERIALIZATION_ERROR, "TX decode failed");

    CMutableTransaction tx(origTx);
    CAmount nFee;
    string strFailReason;
    int nChangePos = -1;
    if(!pwalletMain->FundTransaction(tx, nFee, nChangePos, strFailReason))
        throw JSONRPCError(RPC_INTERNAL_ERROR, strFailReason);

    UniValue result(UniValue::VOBJ);
    result.push_back(Pair("hex", EncodeHexTx(tx)));
    result.push_back(Pair("changepos", nChangePos));
    result.push_back(Pair("fee", ValueFromAmount(nFee)));

    return result;
}

UniValue zc_sample_joinsplit(const UniValue& params, bool fHelp)
{
    if (fHelp) {
        throw runtime_error(
            "zcsamplejoinsplit\n"
            "\n"
            "Perform a joinsplit and return the JSDescription.\n"
            );
    }

    LOCK(cs_main);

    uint256 joinSplitPubKey;
    uint256 anchor = SproutMerkleTree().root();
    JSDescription samplejoinsplit(true,
                                  *pzcashParams,
                                  joinSplitPubKey,
                                  anchor,
                                  {JSInput(), JSInput()},
                                  {JSOutput(), JSOutput()},
                                  0,
                                  0);

    CDataStream ss(SER_NETWORK, SAPLING_TX_VERSION | (1 << 31));
    ss << samplejoinsplit;

    return HexStr(ss.begin(), ss.end());
}

UniValue zc_benchmark(const UniValue& params, bool fHelp)
{
    if (!EnsureWalletIsAvailable(fHelp)) {
        return NullUniValue;
    }

    if (fHelp || params.size() < 2) {
        throw runtime_error(
            "zcbenchmark benchmarktype samplecount\n"
            "\n"
            "Runs a benchmark of the selected type samplecount times,\n"
            "returning the running times of each sample.\n"
            "\n"
            "Output: [\n"
            "  {\n"
            "    \"runningtime\": runningtime\n"
            "  },\n"
            "  {\n"
            "    \"runningtime\": runningtime\n"
            "  }\n"
            "  ...\n"
            "]\n"
            );
    }

    LOCK(cs_main);

    std::string benchmarktype = params[0].get_str();
    int samplecount = params[1].get_int();

    if (samplecount <= 0) {
        throw JSONRPCError(RPC_TYPE_ERROR, "Invalid samplecount");
    }

    std::vector<double> sample_times;

    JSDescription samplejoinsplit;

    if (benchmarktype == "verifyjoinsplit") {
        CDataStream ss(ParseHexV(params[2].get_str(), "js"), SER_NETWORK, SAPLING_TX_VERSION | (1 << 31));
        ss >> samplejoinsplit;
    }

    for (int i = 0; i < samplecount; i++) {
        if (benchmarktype == "sleep") {
            sample_times.push_back(benchmark_sleep());
        } else if (benchmarktype == "parameterloading") {
            sample_times.push_back(benchmark_parameter_loading());
        } else if (benchmarktype == "createjoinsplit") {
            if (params.size() < 3) {
                sample_times.push_back(benchmark_create_joinsplit());
            } else {
                int nThreads = params[2].get_int();
                std::vector<double> vals = benchmark_create_joinsplit_threaded(nThreads);
                // Divide by nThreads^2 to get average seconds per JoinSplit because
                // we are running one JoinSplit per thread.
                sample_times.push_back(std::accumulate(vals.begin(), vals.end(), 0.0) / (nThreads*nThreads));
            }
        } else if (benchmarktype == "verifyjoinsplit") {
            sample_times.push_back(benchmark_verify_joinsplit(samplejoinsplit));
#ifdef ENABLE_MINING
        } else if (benchmarktype == "solveequihash") {
            if (params.size() < 3) {
                sample_times.push_back(benchmark_solve_equihash());
            } else {
                int nThreads = params[2].get_int();
                std::vector<double> vals = benchmark_solve_equihash_threaded(nThreads);
                sample_times.insert(sample_times.end(), vals.begin(), vals.end());
            }
#endif
        } else if (benchmarktype == "verifyequihash") {
            sample_times.push_back(benchmark_verify_equihash());
        } else if (benchmarktype == "validatelargetx") {
            // Number of inputs in the spending transaction that we will simulate
            int nInputs = 11130;
            if (params.size() >= 3) {
                nInputs = params[2].get_int();
            }
            sample_times.push_back(benchmark_large_tx(nInputs));
        } else if (benchmarktype == "trydecryptnotes") {
            int nAddrs = params[2].get_int();
            sample_times.push_back(benchmark_try_decrypt_notes(nAddrs));
        } else if (benchmarktype == "incnotewitnesses") {
            int nTxs = params[2].get_int();
            sample_times.push_back(benchmark_increment_note_witnesses(nTxs));
        } else if (benchmarktype == "connectblockslow") {
            if (Params().NetworkIDString() != "regtest") {
                throw JSONRPCError(RPC_TYPE_ERROR, "Benchmark must be run in regtest mode");
            }
            sample_times.push_back(benchmark_connectblock_slow());
        } else if (benchmarktype == "sendtoaddress") {
            if (Params().NetworkIDString() != "regtest") {
                throw JSONRPCError(RPC_TYPE_ERROR, "Benchmark must be run in regtest mode");
            }
            auto amount = AmountFromValue(params[2]);
            sample_times.push_back(benchmark_sendtoaddress(amount));
        } else if (benchmarktype == "loadwallet") {
            if (Params().NetworkIDString() != "regtest") {
                throw JSONRPCError(RPC_TYPE_ERROR, "Benchmark must be run in regtest mode");
            }
            sample_times.push_back(benchmark_loadwallet());
        } else if (benchmarktype == "listunspent") {
            sample_times.push_back(benchmark_listunspent());
        } else if (benchmarktype == "createsaplingspend") {
            sample_times.push_back(benchmark_create_sapling_spend());
        } else if (benchmarktype == "createsaplingoutput") {
            sample_times.push_back(benchmark_create_sapling_output());
        } else if (benchmarktype == "verifysaplingspend") {
            sample_times.push_back(benchmark_verify_sapling_spend());
        } else if (benchmarktype == "verifysaplingoutput") {
            sample_times.push_back(benchmark_verify_sapling_output());
        } else {
            throw JSONRPCError(RPC_TYPE_ERROR, "Invalid benchmarktype");
        }
    }

    UniValue results(UniValue::VARR);
    for (auto time : sample_times) {
        UniValue result(UniValue::VOBJ);
        result.push_back(Pair("runningtime", time));
        results.push_back(result);
    }

    return results;
}

UniValue zc_raw_receive(const UniValue& params, bool fHelp)
{
    if (!EnsureWalletIsAvailable(fHelp)) {
        return NullUniValue;
    }

    if (fHelp || params.size() != 2) {
        throw runtime_error(
            "zcrawreceive zcsecretkey encryptednote\n"
            "\n"
            "DEPRECATED. Decrypts encryptednote and checks if the coin commitments\n"
            "are in the blockchain as indicated by the \"exists\" result.\n"
            "\n"
            "Output: {\n"
            "  \"amount\": value,\n"
            "  \"note\": noteplaintext,\n"
            "  \"exists\": exists\n"
            "}\n"
            );
    }

    RPCTypeCheck(params, boost::assign::list_of(UniValue::VSTR)(UniValue::VSTR));

    LOCK(cs_main);

    auto spendingkey = DecodeSpendingKey(params[0].get_str());
    if (!IsValidSpendingKey(spendingkey)) {
        throw JSONRPCError(RPC_INVALID_ADDRESS_OR_KEY, "Invalid spending key");
    }
    if (boost::get<libzcash::SproutSpendingKey>(&spendingkey) == nullptr) {
        throw JSONRPCError(RPC_INVALID_ADDRESS_OR_KEY, "Only works with Sprout spending keys");
    }
    SproutSpendingKey k = boost::get<libzcash::SproutSpendingKey>(spendingkey);

    uint256 epk;
    unsigned char nonce;
    ZCNoteEncryption::Ciphertext ct;
    uint256 h_sig;

    {
        CDataStream ssData(ParseHexV(params[1], "encrypted_note"), SER_NETWORK, PROTOCOL_VERSION);
        try {
            ssData >> nonce;
            ssData >> epk;
            ssData >> ct;
            ssData >> h_sig;
        } catch(const std::exception &) {
            throw runtime_error(
                "encrypted_note could not be decoded"
            );
        }
    }

    ZCNoteDecryption decryptor(k.receiving_key());

    SproutNotePlaintext npt = SproutNotePlaintext::decrypt(
        decryptor,
        ct,
        epk,
        h_sig,
        nonce
    );
    SproutPaymentAddress payment_addr = k.address();
    SproutNote decrypted_note = npt.note(payment_addr);

    assert(pwalletMain != NULL);
    std::vector<boost::optional<SproutWitness>> witnesses;
    uint256 anchor;
    uint256 commitment = decrypted_note.cm();
    pwalletMain->WitnessNoteCommitment(
        {commitment},
        witnesses,
        anchor
    );

    CDataStream ss(SER_NETWORK, PROTOCOL_VERSION);
    ss << npt;

    UniValue result(UniValue::VOBJ);
    result.push_back(Pair("amount", ValueFromAmount(decrypted_note.value())));
    result.push_back(Pair("note", HexStr(ss.begin(), ss.end())));
    result.push_back(Pair("exists", (bool) witnesses[0]));
    return result;
}



UniValue zc_raw_joinsplit(const UniValue& params, bool fHelp)
{
    if (!EnsureWalletIsAvailable(fHelp)) {
        return NullUniValue;
    }

    if (fHelp || params.size() != 5) {
        throw runtime_error(
            "zcrawjoinsplit rawtx inputs outputs vpub_old vpub_new\n"
            "  inputs: a JSON object mapping {note: zcsecretkey, ...}\n"
            "  outputs: a JSON object mapping {zcaddr: value, ...}\n"
            "\n"
            "DEPRECATED. Splices a joinsplit into rawtx. Inputs are unilaterally confidential.\n"
            "Outputs are confidential between sender/receiver. The vpub_old and\n"
            "vpub_new values are globally public and move transparent value into\n"
            "or out of the confidential value store, respectively.\n"
            "\n"
            "Note: The caller is responsible for delivering the output enc1 and\n"
            "enc2 to the appropriate recipients, as well as signing rawtxout and\n"
            "ensuring it is mined. (A future RPC call will deliver the confidential\n"
            "payments in-band on the blockchain.)\n"
            "\n"
            "Output: {\n"
            "  \"encryptednote1\": enc1,\n"
            "  \"encryptednote2\": enc2,\n"
            "  \"rawtxn\": rawtxout\n"
            "}\n"
            );
    }

    LOCK(cs_main);

    CTransaction tx;
    if (!DecodeHexTx(tx, params[0].get_str()))
        throw JSONRPCError(RPC_DESERIALIZATION_ERROR, "TX decode failed");

    UniValue inputs = params[1].get_obj();
    UniValue outputs = params[2].get_obj();

    CAmount vpub_old(0);
    CAmount vpub_new(0);

    if (params[3].get_real() != 0.0)
        vpub_old = AmountFromValue(params[3]);

    if (params[4].get_real() != 0.0)
        vpub_new = AmountFromValue(params[4]);

    std::vector<JSInput> vjsin;
    std::vector<JSOutput> vjsout;
    std::vector<SproutNote> notes;
    std::vector<SproutSpendingKey> keys;
    std::vector<uint256> commitments;

    for (const string& name_ : inputs.getKeys()) {
        auto spendingkey = DecodeSpendingKey(inputs[name_].get_str());
        if (!IsValidSpendingKey(spendingkey)) {
            throw JSONRPCError(RPC_INVALID_ADDRESS_OR_KEY, "Invalid spending key");
        }
        if (boost::get<libzcash::SproutSpendingKey>(&spendingkey) == nullptr) {
            throw JSONRPCError(RPC_INVALID_ADDRESS_OR_KEY, "Only works with Sprout spending keys");
        }
        SproutSpendingKey k = boost::get<libzcash::SproutSpendingKey>(spendingkey);

        keys.push_back(k);

        SproutNotePlaintext npt;

        {
            CDataStream ssData(ParseHexV(name_, "note"), SER_NETWORK, PROTOCOL_VERSION);
            ssData >> npt;
        }

        SproutPaymentAddress addr = k.address();
        SproutNote note = npt.note(addr);
        notes.push_back(note);
        commitments.push_back(note.cm());
    }

    uint256 anchor;
    std::vector<boost::optional<SproutWitness>> witnesses;
    pwalletMain->WitnessNoteCommitment(commitments, witnesses, anchor);

    assert(witnesses.size() == notes.size());
    assert(notes.size() == keys.size());

    {
        for (size_t i = 0; i < witnesses.size(); i++) {
            if (!witnesses[i]) {
                throw runtime_error(
                    "joinsplit input could not be found in tree"
                );
            }

            vjsin.push_back(JSInput(*witnesses[i], notes[i], keys[i]));
        }
    }

    while (vjsin.size() < ZC_NUM_JS_INPUTS) {
        vjsin.push_back(JSInput());
    }

    for (const string& name_ : outputs.getKeys()) {
        auto addrTo = DecodePaymentAddress(name_);
        if (!IsValidPaymentAddress(addrTo)) {
            throw JSONRPCError(RPC_INVALID_ADDRESS_OR_KEY, "Invalid recipient address.");
        }
        if (boost::get<libzcash::SproutPaymentAddress>(&addrTo) == nullptr) {
            throw JSONRPCError(RPC_INVALID_ADDRESS_OR_KEY, "Only works with Sprout payment addresses");
        }
        CAmount nAmount = AmountFromValue(outputs[name_]);

        vjsout.push_back(JSOutput(boost::get<libzcash::SproutPaymentAddress>(addrTo), nAmount));
    }

    while (vjsout.size() < ZC_NUM_JS_OUTPUTS) {
        vjsout.push_back(JSOutput());
    }

    // TODO
    if (vjsout.size() != ZC_NUM_JS_INPUTS || vjsin.size() != ZC_NUM_JS_OUTPUTS) {
        throw runtime_error("unsupported joinsplit input/output counts");
    }

    uint256 joinSplitPubKey;
    unsigned char joinSplitPrivKey[crypto_sign_SECRETKEYBYTES];
    crypto_sign_keypair(joinSplitPubKey.begin(), joinSplitPrivKey);

    CMutableTransaction mtx(tx);
    mtx.nVersion = 2;
    mtx.joinSplitPubKey = joinSplitPubKey;

    JSDescription jsdesc(false,
                         *pzcashParams,
                         joinSplitPubKey,
                         anchor,
                         {vjsin[0], vjsin[1]},
                         {vjsout[0], vjsout[1]},
                         vpub_old,
                         vpub_new);

    {
        auto verifier = libzcash::ProofVerifier::Strict();
        assert(jsdesc.Verify(*pzcashParams, verifier, joinSplitPubKey));
    }

    mtx.vjoinsplit.push_back(jsdesc);

    // Empty output script.
    CScript scriptCode;
    CTransaction signTx(mtx);
    auto consensusBranchId = CurrentEpochBranchId(chainActive.Height() + 1, Params().GetConsensus());
    uint256 dataToBeSigned = SignatureHash(scriptCode, signTx, NOT_AN_INPUT, SIGHASH_ALL, 0, consensusBranchId);

    // Add the signature
    assert(crypto_sign_detached(&mtx.joinSplitSig[0], NULL,
                         dataToBeSigned.begin(), 32,
                         joinSplitPrivKey
                        ) == 0);

    // Sanity check
    assert(crypto_sign_verify_detached(&mtx.joinSplitSig[0],
                                       dataToBeSigned.begin(), 32,
                                       mtx.joinSplitPubKey.begin()
                                      ) == 0);

    CTransaction rawTx(mtx);

    CDataStream ss(SER_NETWORK, PROTOCOL_VERSION);
    ss << rawTx;

    std::string encryptedNote1;
    std::string encryptedNote2;
    {
        CDataStream ss2(SER_NETWORK, PROTOCOL_VERSION);
        ss2 << ((unsigned char) 0x00);
        ss2 << jsdesc.ephemeralKey;
        ss2 << jsdesc.ciphertexts[0];
        ss2 << jsdesc.h_sig(*pzcashParams, joinSplitPubKey);

        encryptedNote1 = HexStr(ss2.begin(), ss2.end());
    }
    {
        CDataStream ss2(SER_NETWORK, PROTOCOL_VERSION);
        ss2 << ((unsigned char) 0x01);
        ss2 << jsdesc.ephemeralKey;
        ss2 << jsdesc.ciphertexts[1];
        ss2 << jsdesc.h_sig(*pzcashParams, joinSplitPubKey);

        encryptedNote2 = HexStr(ss2.begin(), ss2.end());
    }

    UniValue result(UniValue::VOBJ);
    result.push_back(Pair("encryptednote1", encryptedNote1));
    result.push_back(Pair("encryptednote2", encryptedNote2));
    result.push_back(Pair("rawtxn", HexStr(ss.begin(), ss.end())));
    return result;
}

UniValue zc_raw_keygen(const UniValue& params, bool fHelp)
{
    if (!EnsureWalletIsAvailable(fHelp)) {
        return NullUniValue;
    }

    if (fHelp || params.size() != 0) {
        throw runtime_error(
            "zcrawkeygen\n"
            "\n"
            "DEPRECATED. Generate a zcaddr which can send and receive confidential values.\n"
            "\n"
            "Output: {\n"
            "  \"zcaddress\": zcaddr,\n"
            "  \"zcsecretkey\": zcsecretkey,\n"
            "  \"zcviewingkey\": zcviewingkey,\n"
            "}\n"
            );
    }

    auto k = SproutSpendingKey::random();
    auto addr = k.address();
    auto viewing_key = k.viewing_key();

    UniValue result(UniValue::VOBJ);
    result.push_back(Pair("zcaddress", EncodePaymentAddress(addr)));
    result.push_back(Pair("zcsecretkey", EncodeSpendingKey(k)));
    result.push_back(Pair("zcviewingkey", EncodeViewingKey(viewing_key)));
    return result;
}


UniValue z_getnewaddress(const UniValue& params, bool fHelp)
{
    if (!EnsureWalletIsAvailable(fHelp))
        return NullUniValue;

    bool allowSapling = (Params().GetConsensus().vUpgrades[Consensus::UPGRADE_SAPLING].nActivationHeight <= chainActive.LastTip()->GetHeight());

    std::string defaultType;
    if ( GetTime() < KOMODO_SAPLING_ACTIVATION )
        defaultType = ADDR_TYPE_SPROUT;
    else defaultType = ADDR_TYPE_SAPLING;

    if (fHelp || params.size() > 1)
        throw runtime_error(
            "z_getnewaddress ( type )\n"
            "\nReturns a new shielded address for receiving payments.\n"
            "\nWith no arguments, returns a Sprout address.\n"
            "\nArguments:\n"
            "1. \"type\"         (string, optional, default=\"" + defaultType + "\") The type of address. One of [\""
            + ADDR_TYPE_SPROUT + "\", \"" + ADDR_TYPE_SAPLING + "\"].\n"
            "\nResult:\n"
            "\"" + strprintf("%s",komodo_chainname()) + "_address\"    (string) The new shielded address.\n"
            "\nExamples:\n"
            + HelpExampleCli("z_getnewaddress", "")
            + HelpExampleCli("z_getnewaddress", ADDR_TYPE_SAPLING)
            + HelpExampleRpc("z_getnewaddress", "")
        );

    LOCK2(cs_main, pwalletMain->cs_wallet);

    EnsureWalletIsUnlocked();

    auto addrType = defaultType;
    if (params.size() > 0) {
        addrType = params[0].get_str();
    }

    if (addrType == ADDR_TYPE_SPROUT) {
        if ( GetTime() >= KOMODO_SAPLING_DEADLINE )
            throw JSONRPCError(RPC_INVALID_PARAMETER, "sprout not valid anymore");
        return EncodePaymentAddress(pwalletMain->GenerateNewSproutZKey());
    } else if (addrType == ADDR_TYPE_SAPLING) {
        return EncodePaymentAddress(pwalletMain->GenerateNewSaplingZKey());
    } else {
        throw JSONRPCError(RPC_INVALID_PARAMETER, "Invalid address type");
    }
}


UniValue z_listaddresses(const UniValue& params, bool fHelp)
{
    if (!EnsureWalletIsAvailable(fHelp))
        return NullUniValue;

    if (fHelp || params.size() > 1)
        throw runtime_error(
            "z_listaddresses ( includeWatchonly )\n"
            "\nReturns the list of Sprout and Sapling shielded addresses belonging to the wallet.\n"
            "\nArguments:\n"
            "1. includeWatchonly (bool, optional, default=false) Also include watchonly addresses (see 'z_importviewingkey')\n"
            "\nResult:\n"
            "[                     (json array of string)\n"
            "  \"zaddr\"           (string) a zaddr belonging to the wallet\n"
            "  ,...\n"
            "]\n"
            "\nExamples:\n"
            + HelpExampleCli("z_listaddresses", "")
            + HelpExampleRpc("z_listaddresses", "")
        );

    LOCK2(cs_main, pwalletMain->cs_wallet);

    bool fIncludeWatchonly = false;
    if (params.size() > 0) {
        fIncludeWatchonly = params[0].get_bool();
    }

    UniValue ret(UniValue::VARR);
    {
        std::set<libzcash::SproutPaymentAddress> addresses;
        pwalletMain->GetSproutPaymentAddresses(addresses);
        for (auto addr : addresses) {
            if (fIncludeWatchonly || pwalletMain->HaveSproutSpendingKey(addr)) {
                ret.push_back(EncodePaymentAddress(addr));
            }
        }
    }
    {
        std::set<libzcash::SaplingPaymentAddress> addresses;
        pwalletMain->GetSaplingPaymentAddresses(addresses);
        libzcash::SaplingIncomingViewingKey ivk;
        libzcash::SaplingFullViewingKey fvk;
        for (auto addr : addresses) {
            if (fIncludeWatchonly || (
                pwalletMain->GetSaplingIncomingViewingKey(addr, ivk) &&
                pwalletMain->GetSaplingFullViewingKey(ivk, fvk) &&
                pwalletMain->HaveSaplingSpendingKey(fvk)
            )) {
                ret.push_back(EncodePaymentAddress(addr));
            }
        }
    }
    return ret;
}

CAmount getBalanceTaddr(std::string transparentAddress, int minDepth=1, bool ignoreUnspendable=true) {
    std::set<CTxDestination> destinations;
    vector<COutput> vecOutputs;
    CAmount balance = 0;

    if (transparentAddress.length() > 0) {
        CTxDestination taddr = DecodeDestination(transparentAddress);
        if (!IsValidDestination(taddr)) {
            throw std::runtime_error("invalid transparent address");
        }
        destinations.insert(taddr);
    }

    LOCK2(cs_main, pwalletMain->cs_wallet);

    pwalletMain->AvailableCoins(vecOutputs, false, NULL, true);

    BOOST_FOREACH(const COutput& out, vecOutputs) {
        int nDepth    = out.tx->GetDepthInMainChain();
        if( minDepth > 1 ) {
            int nHeight    = tx_height(out.tx->GetHash());
            int dpowconfs  = komodo_dpowconfs(nHeight, nDepth);
            if (dpowconfs < minDepth) {
                continue;
            }
        } else {
            if (out.nDepth < minDepth) {
                continue;
            }
        }

        if (ignoreUnspendable && !out.fSpendable) {
            continue;
        }

        if (destinations.size()) {
            CTxDestination address;
            if (!ExtractDestination(out.tx->vout[out.i].scriptPubKey, address)) {
                continue;
            }

            if (!destinations.count(address)) {
                continue;
            }
        }

        CAmount nValue = out.tx->vout[out.i].nValue; // komodo_interest
        balance += nValue;
    }
    return balance;
}

CAmount getBalanceZaddr(std::string address, int minDepth = 1, bool ignoreUnspendable=true) {
    CAmount balance = 0;
    std::vector<CSproutNotePlaintextEntry> sproutEntries;
    std::vector<SaplingNoteEntry> saplingEntries;
    LOCK2(cs_main, pwalletMain->cs_wallet);
    pwalletMain->GetFilteredNotes(sproutEntries, saplingEntries, address, minDepth, true, ignoreUnspendable);
    for (auto & entry : sproutEntries) {
        balance += CAmount(entry.plaintext.value());
    }
    for (auto & entry : saplingEntries) {
        balance += CAmount(entry.note.value());
    }
    return balance;
}


UniValue z_listreceivedbyaddress(const UniValue& params, bool fHelp)
{
    if (!EnsureWalletIsAvailable(fHelp))
        return NullUniValue;

    if (fHelp || params.size()==0 || params.size() >2)
        throw runtime_error(
            "z_listreceivedbyaddress \"address\" ( minconf )\n"
            "\nReturn a list of amounts received by a zaddr belonging to the node’s wallet.\n"
            "\nArguments:\n"
            "1. \"address\"      (string) The private address.\n"
            "2. minconf          (numeric, optional, default=1) Only include transactions confirmed at least this many times.\n"
            "\nResult:\n"
            "{\n"
            "  \"txid\": xxxxx,           (string) the transaction id\n"
            "  \"amount\": xxxxx,         (numeric) the amount of value in the note\n"
            "  \"memo\": xxxxx,           (string) hexadecimal string representation of memo field\n"
            "  \"confirmations\" : n,     (numeric) the number of confirmations\n"
            "  \"jsindex\" (sprout) : n,     (numeric) the joinsplit index\n"
            "  \"jsoutindex\" (sprout) : n,     (numeric) the output index of the joinsplit\n"
            "  \"outindex\" (sapling) : n,     (numeric) the output index\n"
            "  \"change\": true|false,    (boolean) true if the address that received the note is also one of the sending addresses\n"
            "}\n"
            "\nExamples:\n"
            + HelpExampleCli("z_listreceivedbyaddress", "\"zs14d8tc0hl9q0vg5l28uec5vk6sk34fkj2n8s7jalvw5fxpy6v39yn4s2ga082lymrkjk0x2nqg37\"")
            + HelpExampleRpc("z_listreceivedbyaddress", "\"zs14d8tc0hl9q0vg5l28uec5vk6sk34fkj2n8s7jalvw5fxpy6v39yn4s2ga082lymrkjk0x2nqg37\"")
        );

    LOCK2(cs_main, pwalletMain->cs_wallet);

    int nMinDepth = 1;
    if (params.size() > 1) {
        nMinDepth = params[1].get_int();
    }
    if (nMinDepth < 0) {
        throw JSONRPCError(RPC_INVALID_PARAMETER, "Minimum number of confirmations cannot be less than 0");
    }

    // Check that the from address is valid.
    auto fromaddress = params[0].get_str();

    auto zaddr = DecodePaymentAddress(fromaddress);
    if (!IsValidPaymentAddress(zaddr)) {
        throw JSONRPCError(RPC_INVALID_ADDRESS_OR_KEY, "Invalid zaddr.");
    }

    // Visitor to support Sprout and Sapling addrs
    if (!boost::apply_visitor(PaymentAddressBelongsToWallet(pwalletMain), zaddr) &&
        !boost::apply_visitor(IncomingViewingKeyBelongsToWallet(pwalletMain), zaddr)) {
        throw JSONRPCError(RPC_INVALID_ADDRESS_OR_KEY, "From address does not belong to this node, zaddr spending key or viewing key not found.");
    }

    UniValue result(UniValue::VARR);
    std::vector<CSproutNotePlaintextEntry> sproutEntries;
    std::vector<SaplingNoteEntry> saplingEntries;
    pwalletMain->GetFilteredNotes(sproutEntries, saplingEntries, fromaddress, nMinDepth, false, false);

    std::set<std::pair<PaymentAddress, uint256>> nullifierSet;
    auto hasSpendingKey = boost::apply_visitor(HaveSpendingKeyForPaymentAddress(pwalletMain), zaddr);
    if (hasSpendingKey) {
        nullifierSet = pwalletMain->GetNullifiersForAddresses({zaddr});
    }

    if (boost::get<libzcash::SproutPaymentAddress>(&zaddr) != nullptr) {
        for (CSproutNotePlaintextEntry & entry : sproutEntries) {
            UniValue obj(UniValue::VOBJ);
            int nHeight   = tx_height(entry.jsop.hash);
            int dpowconfs = komodo_dpowconfs(nHeight, entry.confirmations);
            // Only return notarized results when minconf>1
            if (nMinDepth > 1 && dpowconfs == 1)
                continue;

            obj.push_back(Pair("txid", entry.jsop.hash.ToString()));
            obj.push_back(Pair("amount", ValueFromAmount(CAmount(entry.plaintext.value()))));
            std::string data(entry.plaintext.memo().begin(), entry.plaintext.memo().end());
            obj.push_back(Pair("memo", HexStr(data)));
            obj.push_back(Pair("jsindex", entry.jsop.js));
            obj.push_back(Pair("jsoutindex", entry.jsop.n));
            obj.push_back(Pair("rawconfirmations", entry.confirmations));
            obj.push_back(Pair("confirmations", dpowconfs));
            if (hasSpendingKey) {
                obj.push_back(Pair("change", pwalletMain->IsNoteSproutChange(nullifierSet, entry.address, entry.jsop)));
            }
            result.push_back(obj);
        }
    } else if (boost::get<libzcash::SaplingPaymentAddress>(&zaddr) != nullptr) {
        for (SaplingNoteEntry & entry : saplingEntries) {
            UniValue obj(UniValue::VOBJ);

            int nHeight   = tx_height(entry.op.hash);
            int dpowconfs = komodo_dpowconfs(nHeight, entry.confirmations);
            // Only return notarized results when minconf>1
            if (nMinDepth > 1 && dpowconfs == 1)
                continue;

            obj.push_back(Pair("txid", entry.op.hash.ToString()));
            obj.push_back(Pair("amount", ValueFromAmount(CAmount(entry.note.value()))));
            obj.push_back(Pair("memo", HexStr(entry.memo)));
            obj.push_back(Pair("outindex", (int)entry.op.n));
            obj.push_back(Pair("rawconfirmations", entry.confirmations));
            obj.push_back(Pair("confirmations", dpowconfs));
            if (hasSpendingKey) {
              obj.push_back(Pair("change", pwalletMain->IsNoteSaplingChange(nullifierSet, entry.address, entry.op)));
            }
            result.push_back(obj);
        }
    }
    return result;
}

UniValue z_getbalance(const UniValue& params, bool fHelp)
{
    if (!EnsureWalletIsAvailable(fHelp))
        return NullUniValue;

    if (fHelp || params.size()==0 || params.size() >2)
        throw runtime_error(
            "z_getbalance \"address\" ( minconf )\n"
            "\nReturns the balance of a taddr or zaddr belonging to the node’s wallet.\n"
            "\nCAUTION: If the wallet has only an incoming viewing key for this address, then spends cannot be"
            "\ndetected, and so the returned balance may be larger than the actual balance.\n"
            "\nArguments:\n"
            "1. \"address\"      (string) The selected address. It may be a transparent or private address.\n"
            "2. minconf          (numeric, optional, default=1) Only include transactions confirmed at least this many times.\n"
            "\nResult:\n"
            "amount              (numeric) The total amount in KMD received for this address.\n"
            "\nExamples:\n"
            "\nThe total amount received by address \"myaddress\"\n"
            + HelpExampleCli("z_getbalance", "\"myaddress\"") +
            "\nThe total amount received by address \"myaddress\" at least 5 blocks confirmed\n"
            + HelpExampleCli("z_getbalance", "\"myaddress\" 5") +
            "\nAs a json rpc call\n"
            + HelpExampleRpc("z_getbalance", "\"myaddress\", 5")
        );

    LOCK2(cs_main, pwalletMain->cs_wallet);

    int nMinDepth = 1;
    if (params.size() > 1) {
        nMinDepth = params[1].get_int();
    }
    if (nMinDepth < 0) {
        throw JSONRPCError(RPC_INVALID_PARAMETER, "Minimum number of confirmations cannot be less than 0");
    }

    // Check that the from address is valid.
    auto fromaddress = params[0].get_str();
    bool fromTaddr = false;
    CTxDestination taddr = DecodeDestination(fromaddress);
    fromTaddr = IsValidDestination(taddr);
    if (!fromTaddr) {
        auto res = DecodePaymentAddress(fromaddress);
        if (!IsValidPaymentAddress(res)) {
            throw JSONRPCError(RPC_INVALID_ADDRESS_OR_KEY, "Invalid from address, should be a taddr or zaddr.");
        }
        if (!boost::apply_visitor(PaymentAddressBelongsToWallet(pwalletMain), res)) {
             throw JSONRPCError(RPC_INVALID_ADDRESS_OR_KEY, "From address does not belong to this node, spending key or viewing key not found.");
        }
    }

    CAmount nBalance = 0;
    if (fromTaddr) {
        nBalance = getBalanceTaddr(fromaddress, nMinDepth, false);
    } else {
        nBalance = getBalanceZaddr(fromaddress, nMinDepth, false);
    }

    return ValueFromAmount(nBalance);
}


UniValue z_gettotalbalance(const UniValue& params, bool fHelp)
{
    if (!EnsureWalletIsAvailable(fHelp))
        return NullUniValue;

    if (fHelp || params.size() > 2)
        throw runtime_error(
            "z_gettotalbalance ( minconf includeWatchonly )\n"
            "\nReturn the total value of funds stored in the node’s wallet.\n"
            "\nCAUTION: If the wallet contains any addresses for which it only has incoming viewing keys,"
            "\nthe returned private balance may be larger than the actual balance, because spends cannot"
            "\nbe detected with incoming viewing keys.\n"
            "\nArguments:\n"
            "1. minconf          (numeric, optional, default=1) Only include private and transparent transactions confirmed at least this many times.\n"
            "2. includeWatchonly (bool, optional, default=false) Also include balance in watchonly addresses (see 'importaddress' and 'z_importviewingkey')\n"
            "\nResult:\n"
            "{\n"
            "  \"transparent\": xxxxx,     (numeric) the total balance of transparent funds\n"
            "  \"private\": xxxxx,         (numeric) the total balance of private funds (in both Sprout and Sapling addresses)\n"
            "  \"total\": xxxxx,           (numeric) the total balance of both transparent and private funds\n"
            "}\n"
            "\nExamples:\n"
            "\nThe total amount in the wallet\n"
            + HelpExampleCli("z_gettotalbalance", "") +
            "\nThe total amount in the wallet at least 5 blocks confirmed\n"
            + HelpExampleCli("z_gettotalbalance", "5") +
            "\nAs a json rpc call\n"
            + HelpExampleRpc("z_gettotalbalance", "5")
        );

    LOCK2(cs_main, pwalletMain->cs_wallet);

    int nMinDepth = 1;
    if (params.size() > 0) {
        nMinDepth = params[0].get_int();
    }
    if (nMinDepth < 0) {
        throw JSONRPCError(RPC_INVALID_PARAMETER, "Minimum number of confirmations cannot be less than 0");
    }

    bool fIncludeWatchonly = false;
    if (params.size() > 1) {
        fIncludeWatchonly = params[1].get_bool();
    }

    // getbalance and "getbalance * 1 true" should return the same number
    // but they don't because wtx.GetAmounts() does not handle tx where there are no outputs
    // pwalletMain->GetBalance() does not accept min depth parameter
    // so we use our own method to get balance of utxos.
    CAmount nBalance = getBalanceTaddr("", nMinDepth, !fIncludeWatchonly);
    CAmount nPrivateBalance = getBalanceZaddr("", nMinDepth, !fIncludeWatchonly);
    uint64_t interest = komodo_interestsum();
    CAmount nTotalBalance = nBalance + nPrivateBalance;
    UniValue result(UniValue::VOBJ);
    result.push_back(Pair("transparent", FormatMoney(nBalance)));
    result.push_back(Pair("interest", FormatMoney(interest)));
    result.push_back(Pair("private", FormatMoney(nPrivateBalance)));
    result.push_back(Pair("total", FormatMoney(nTotalBalance)));
    return result;
}

UniValue z_getoperationresult(const UniValue& params, bool fHelp)
{
    if (!EnsureWalletIsAvailable(fHelp))
        return NullUniValue;

    if (fHelp || params.size() > 1)
        throw runtime_error(
            "z_getoperationresult ([\"operationid\", ... ]) \n"
            "\nRetrieve the result and status of an operation which has finished, and then remove the operation from memory."
            + HelpRequiringPassphrase() + "\n"
            "\nArguments:\n"
            "1. \"operationid\"         (array, optional) A list of operation ids we are interested in.  If not provided, examine all operations known to the node.\n"
            "\nResult:\n"
            "\"    [object, ...]\"      (array) A list of JSON objects\n"
            "\nExamples:\n"
            + HelpExampleCli("z_getoperationresult", "'[\"operationid\", ... ]'")
            + HelpExampleRpc("z_getoperationresult", "'[\"operationid\", ... ]'")
        );

    // This call will remove finished operations
    return z_getoperationstatus_IMPL(params, true);
}

UniValue z_getoperationstatus(const UniValue& params, bool fHelp)
{
   if (!EnsureWalletIsAvailable(fHelp))
        return NullUniValue;

    if (fHelp || params.size() > 1)
        throw runtime_error(
            "z_getoperationstatus ([\"operationid\", ... ]) \n"
            "\nGet operation status and any associated result or error data.  The operation will remain in memory."
            + HelpRequiringPassphrase() + "\n"
            "\nArguments:\n"
            "1. \"operationid\"         (array, optional) A list of operation ids we are interested in.  If not provided, examine all operations known to the node.\n"
            "\nResult:\n"
            "\"    [object, ...]\"      (array) A list of JSON objects\n"
            "\nExamples:\n"
            + HelpExampleCli("z_getoperationstatus", "'[\"operationid\", ... ]'")
            + HelpExampleRpc("z_getoperationstatus", "'[\"operationid\", ... ]'")
        );

   // This call is idempotent so we don't want to remove finished operations
   return z_getoperationstatus_IMPL(params, false);
}

UniValue z_getoperationstatus_IMPL(const UniValue& params, bool fRemoveFinishedOperations=false)
{
    LOCK2(cs_main, pwalletMain->cs_wallet);

    std::set<AsyncRPCOperationId> filter;
    if (params.size()==1) {
        UniValue ids = params[0].get_array();
        for (const UniValue & v : ids.getValues()) {
            filter.insert(v.get_str());
        }
    }
    bool useFilter = (filter.size()>0);

    UniValue ret(UniValue::VARR);
    std::shared_ptr<AsyncRPCQueue> q = getAsyncRPCQueue();
    std::vector<AsyncRPCOperationId> ids = q->getAllOperationIds();

    for (auto id : ids) {
        if (useFilter && !filter.count(id))
            continue;

        std::shared_ptr<AsyncRPCOperation> operation = q->getOperationForId(id);
        if (!operation) {
            continue;
            // It's possible that the operation was removed from the internal queue and map during this loop
            // throw JSONRPCError(RPC_INVALID_PARAMETER, "No operation exists for that id.");
        }

        UniValue obj = operation->getStatus();
        std::string s = obj["status"].get_str();
        if (fRemoveFinishedOperations) {
            // Caller is only interested in retrieving finished results
            if ("success"==s || "failed"==s || "cancelled"==s) {
                ret.push_back(obj);
                q->popOperationForId(id);
            }
        } else {
            ret.push_back(obj);
        }
    }

    std::vector<UniValue> arrTmp = ret.getValues();

    // sort results chronologically by creation_time
    std::sort(arrTmp.begin(), arrTmp.end(), [](UniValue a, UniValue b) -> bool {
        const int64_t t1 = find_value(a.get_obj(), "creation_time").get_int64();
        const int64_t t2 = find_value(b.get_obj(), "creation_time").get_int64();
        return t1 < t2;
    });

    ret.clear();
    ret.setArray();
    ret.push_backV(arrTmp);

    return ret;
}


// JSDescription size depends on the transaction version
#define V3_JS_DESCRIPTION_SIZE    (GetSerializeSize(JSDescription(), SER_NETWORK, (OVERWINTER_TX_VERSION | (1 << 31))))
// Here we define the maximum number of zaddr outputs that can be included in a transaction.
// If input notes are small, we might actually require more than one joinsplit per zaddr output.
// For now though, we assume we use one joinsplit per zaddr output (and the second output note is change).
// We reduce the result by 1 to ensure there is room for non-joinsplit CTransaction data.
#define Z_SENDMANY_MAX_ZADDR_OUTPUTS_BEFORE_SAPLING    ((MAX_TX_SIZE_BEFORE_SAPLING / V3_JS_DESCRIPTION_SIZE) - 1)

// transaction.h comment: spending taddr output requires CTxIn >= 148 bytes and typical taddr txout is 34 bytes
#define CTXIN_SPEND_DUST_SIZE   148
#define CTXOUT_REGULAR_SIZE     34

UniValue z_sendmany(const UniValue& params, bool fHelp)
{
    if (!EnsureWalletIsAvailable(fHelp))
        return NullUniValue;

    if (fHelp || params.size() < 2 || params.size() > 4)
        throw runtime_error(
            "z_sendmany \"fromaddress\" [{\"address\":... ,\"amount\":...},...] ( minconf ) ( fee )\n"
            "\nSend multiple times. Amounts are decimal numbers with at most 8 digits of precision."
            "\nChange generated from a taddr flows to a new taddr address, while change generated from a zaddr returns to itself."
            "\nWhen sending coinbase UTXOs to a zaddr, change is not allowed. The entire value of the UTXO(s) must be consumed."
            + strprintf("\nBefore Sapling activates, the maximum number of zaddr outputs is %d due to transaction size limits.\n", Z_SENDMANY_MAX_ZADDR_OUTPUTS_BEFORE_SAPLING)
            + HelpRequiringPassphrase() + "\n"
            "\nArguments:\n"
            "1. \"fromaddress\"         (string, required) The taddr or zaddr to send the funds from.\n"
            "2. \"amounts\"             (array, required) An array of json objects representing the amounts to send.\n"
            "    [{\n"
            "      \"address\":address  (string, required) The address is a taddr or zaddr\n"
            "      \"amount\":amount    (numeric, required) The numeric amount in KMD is the value\n"
            "      \"memo\":memo        (string, optional) If the address is a zaddr, raw data represented in hexadecimal string format\n"
            "    }, ... ]\n"
            "3. minconf               (numeric, optional, default=1) Only use funds confirmed at least this many times.\n"
            "4. fee                   (numeric, optional, default="
            + strprintf("%s", FormatMoney(ASYNC_RPC_OPERATION_DEFAULT_MINERS_FEE)) + ") The fee amount to attach to this transaction.\n"
            "\nResult:\n"
            "\"operationid\"          (string) An operationid to pass to z_getoperationstatus to get the result of the operation.\n"
            "\nExamples:\n"
            + HelpExampleCli("z_sendmany", "\"RD6GgnrMpPaTSMn8vai6yiGA7mN4QGPV\" '[{\"address\": \"zs14d8tc0hl9q0vg5l28uec5vk6sk34fkj2n8s7jalvw5fxpy6v39yn4s2ga082lymrkjk0x2nqg37\" ,\"amount\": 5.0}]'")
            + HelpExampleRpc("z_sendmany", "\"RD6GgnrMpPaTSMn8vai6yiGA7mN4QGPV\", [{\"address\": \"zs14d8tc0hl9q0vg5l28uec5vk6sk34fkj2n8s7jalvw5fxpy6v39yn4s2ga082lymrkjk0x2nqg37\" ,\"amount\": 5.0}]")
        );

    LOCK2(cs_main, pwalletMain->cs_wallet);

    // Check that the from address is valid.
    auto fromaddress = params[0].get_str();
    bool fromTaddr = false;
    bool fromSapling = false;

    uint32_t branchId = CurrentEpochBranchId(chainActive.Height(), Params().GetConsensus());

    CTxDestination taddr = DecodeDestination(fromaddress);
    fromTaddr = IsValidDestination(taddr);
    if (!fromTaddr) {
        auto res = DecodePaymentAddress(fromaddress);
        if (!IsValidPaymentAddress(res, branchId)) {
            // invalid
            throw JSONRPCError(RPC_INVALID_ADDRESS_OR_KEY, "Invalid from address, should be a taddr or zaddr.");
        }

        // Check that we have the spending key
        if (!boost::apply_visitor(HaveSpendingKeyForPaymentAddress(pwalletMain), res)) {
             throw JSONRPCError(RPC_INVALID_ADDRESS_OR_KEY, "From address does not belong to this node, zaddr spending key not found.");
        }

        // Remember whether this is a Sprout or Sapling address
        fromSapling = boost::get<libzcash::SaplingPaymentAddress>(&res) != nullptr;
    }
    // This logic will need to be updated if we add a new shielded pool
    bool fromSprout = !(fromTaddr || fromSapling);

    UniValue outputs = params[1].get_array();

    if (outputs.size()==0)
        throw JSONRPCError(RPC_INVALID_PARAMETER, "Invalid parameter, amounts array is empty.");

    // Keep track of addresses to spot duplicates
    set<std::string> setAddress;

    // Track whether we see any Sprout addresses
    bool noSproutAddrs = !fromSprout;

    // Recipients
    std::vector<SendManyRecipient> taddrRecipients;
    std::vector<SendManyRecipient> zaddrRecipients;
    CAmount nTotalOut = 0;

    bool containsSproutOutput = false;
    bool containsSaplingOutput = false;

    for (const UniValue& o : outputs.getValues()) {
        if (!o.isObject())
            throw JSONRPCError(RPC_INVALID_PARAMETER, "Invalid parameter, expected object");

        // sanity check, report error if unknown key-value pairs
        for (const string& name_ : o.getKeys()) {
            std::string s = name_;
            if (s != "address" && s != "amount" && s!="memo")
                throw JSONRPCError(RPC_INVALID_PARAMETER, string("Invalid parameter, unknown key: ")+s);
        }

        string address = find_value(o, "address").get_str();
        bool isZaddr = false;
        CTxDestination taddr = DecodeDestination(address);
        if (!IsValidDestination(taddr)) {
            auto res = DecodePaymentAddress(address);
            if (IsValidPaymentAddress(res, branchId)) {
                isZaddr = true;

                bool toSapling = boost::get<libzcash::SaplingPaymentAddress>(&res) != nullptr;
                bool toSprout = !toSapling;
                noSproutAddrs = noSproutAddrs && toSapling;

                containsSproutOutput |= toSprout;
                containsSaplingOutput |= toSapling;

                // Sending to both Sprout and Sapling is currently unsupported using z_sendmany
                if (containsSproutOutput && containsSaplingOutput) {
                    throw JSONRPCError(
                        RPC_INVALID_PARAMETER,
                        "Cannot send to both Sprout and Sapling addresses using z_sendmany");
                }
                if ( GetTime() > KOMODO_SAPLING_DEADLINE )
                {
                    if ( fromSprout || toSprout )
                        throw JSONRPCError(RPC_INVALID_PARAMETER,"Sprout usage has expired");
                }
                if ( toSapling && ASSETCHAINS_SYMBOL[0] == 0 )
                    throw JSONRPCError(RPC_INVALID_PARAMETER,"Sprout usage will expire soon");

                // If we are sending from a shielded address, all recipient
                // shielded addresses must be of the same type.
                if ((fromSprout && toSapling) || (fromSapling && toSprout)) {
                    throw JSONRPCError(
                        RPC_INVALID_PARAMETER,
                                       "Cannot send between Sprout and Sapling addresses using z_sendmany");
                }
            } else {
                throw JSONRPCError(RPC_INVALID_PARAMETER, string("Invalid parameter, unknown address format: ")+address );
            }
        }
        //else if ( ASSETCHAINS_PRIVATE != 0 && komodo_isnotaryvout((char *)address.c_str()) == 0 )
        //    throw JSONRPCError(RPC_INVALID_ADDRESS_OR_KEY, "cant use transparent addresses in private chain");

        if (setAddress.count(address))
            throw JSONRPCError(RPC_INVALID_PARAMETER, string("Invalid parameter, duplicated address: ")+address);
        setAddress.insert(address);

        UniValue memoValue = find_value(o, "memo");
        string memo;
        if (!memoValue.isNull()) {
            memo = memoValue.get_str();
            if (!isZaddr) {
                throw JSONRPCError(RPC_INVALID_PARAMETER, "Memo cannot be used with a taddr.  It can only be used with a zaddr.");
            } else if (!IsHex(memo)) {
                throw JSONRPCError(RPC_INVALID_PARAMETER, "Invalid parameter, expected memo data in hexadecimal format.");
            }
            if (memo.length() > ZC_MEMO_SIZE*2) {
                throw JSONRPCError(RPC_INVALID_PARAMETER,  strprintf("Invalid parameter, size of memo is larger than maximum allowed %d", ZC_MEMO_SIZE ));
            }
        }

        UniValue av = find_value(o, "amount");
        CAmount nAmount = AmountFromValue( av );
        if (nAmount < 0)
            throw JSONRPCError(RPC_INVALID_PARAMETER, "Invalid parameter, amount must be positive");

        if (isZaddr) {
            zaddrRecipients.push_back( SendManyRecipient(address, nAmount, memo) );
        } else {
            taddrRecipients.push_back( SendManyRecipient(address, nAmount, memo) );
        }

        nTotalOut += nAmount;
    }

    int nextBlockHeight = chainActive.Height() + 1;
    CMutableTransaction mtx;
    mtx.fOverwintered = true;
    mtx.nVersionGroupId = SAPLING_VERSION_GROUP_ID;
    mtx.nVersion = SAPLING_TX_VERSION;
    unsigned int max_tx_size = MAX_TX_SIZE_AFTER_SAPLING;
    if (!NetworkUpgradeActive(nextBlockHeight, Params().GetConsensus(), Consensus::UPGRADE_SAPLING)) {
        if (NetworkUpgradeActive(nextBlockHeight, Params().GetConsensus(), Consensus::UPGRADE_OVERWINTER)) {
            mtx.nVersionGroupId = OVERWINTER_VERSION_GROUP_ID;
            mtx.nVersion = OVERWINTER_TX_VERSION;
        } else {
            mtx.fOverwintered = false;
            mtx.nVersion = 2;
        }

        max_tx_size = MAX_TX_SIZE_BEFORE_SAPLING;

        // Check the number of zaddr outputs does not exceed the limit.
        if (zaddrRecipients.size() > Z_SENDMANY_MAX_ZADDR_OUTPUTS_BEFORE_SAPLING)  {
            throw JSONRPCError(RPC_INVALID_PARAMETER, "Invalid parameter, too many zaddr outputs");
        }
    }

    // If Sapling is not active, do not allow sending from or sending to Sapling addresses.
    if (!NetworkUpgradeActive(nextBlockHeight, Params().GetConsensus(), Consensus::UPGRADE_SAPLING)) {
        if (fromSapling || containsSaplingOutput) {
            throw JSONRPCError(RPC_INVALID_PARAMETER, "Invalid parameter, Sapling has not activated");
        }
    }

    // As a sanity check, estimate and verify that the size of the transaction will be valid.
    // Depending on the input notes, the actual tx size may turn out to be larger and perhaps invalid.
    size_t txsize = 0;
    for (int i = 0; i < zaddrRecipients.size(); i++) {
        auto address = std::get<0>(zaddrRecipients[i]);
        auto res = DecodePaymentAddress(address);
        bool toSapling = boost::get<libzcash::SaplingPaymentAddress>(&res) != nullptr;
        if (toSapling) {
            mtx.vShieldedOutput.push_back(OutputDescription());
        } else {
            JSDescription jsdesc;
            if (mtx.fOverwintered && (mtx.nVersion >= SAPLING_TX_VERSION)) {
                jsdesc.proof = GrothProof();
            }
            mtx.vjoinsplit.push_back(jsdesc);
        }
    }
    CTransaction tx(mtx);
    txsize += GetSerializeSize(tx, SER_NETWORK, tx.nVersion);
    if (fromTaddr) {
        txsize += CTXIN_SPEND_DUST_SIZE;
        txsize += CTXOUT_REGULAR_SIZE;      // There will probably be taddr change
    }
    txsize += CTXOUT_REGULAR_SIZE * taddrRecipients.size();
    if (txsize > max_tx_size) {
        throw JSONRPCError(RPC_INVALID_PARAMETER, strprintf("Too many outputs, size of raw transaction would be larger than limit of %d bytes", max_tx_size ));
    }

    // Minimum confirmations
    int nMinDepth = 1;
    if (params.size() > 2) {
        nMinDepth = params[2].get_int();
    }
    if (nMinDepth < 0) {
        throw JSONRPCError(RPC_INVALID_PARAMETER, "Minimum number of confirmations cannot be less than 0");
    }

    // Fee in Zatoshis, not currency format)
    CAmount nFee        = ASYNC_RPC_OPERATION_DEFAULT_MINERS_FEE;
    CAmount nDefaultFee = nFee;

    if (params.size() > 3) {
        if (params[3].get_real() == 0.0) {
            nFee = 0;
        } else {
            nFee = AmountFromValue( params[3] );
        }

        // Check that the user specified fee is not absurd.
        // This allows amount=0 (and all amount < nDefaultFee) transactions to use the default network fee
        // or anything less than nDefaultFee instead of being forced to use a custom fee and leak metadata
        if (nTotalOut < nDefaultFee) {
            if (nFee > nDefaultFee) {
                throw JSONRPCError(RPC_INVALID_PARAMETER, strprintf("Small transaction amount %s has fee %s that is greater than the default fee %s", FormatMoney(nTotalOut), FormatMoney(nFee), FormatMoney(nDefaultFee)));
            }
        } else {
            // Check that the user specified fee is not absurd.
            if (nFee > nTotalOut) {
                throw JSONRPCError(RPC_INVALID_PARAMETER, strprintf("Fee %s is greater than the sum of outputs %s and also greater than the default fee", FormatMoney(nFee), FormatMoney(nTotalOut)));
            }
	}
    }

    // Use input parameters as the optional context info to be returned by z_getoperationstatus and z_getoperationresult.
    UniValue o(UniValue::VOBJ);
    o.push_back(Pair("fromaddress", params[0]));
    o.push_back(Pair("amounts", params[1]));
    o.push_back(Pair("minconf", nMinDepth));
    o.push_back(Pair("fee", std::stod(FormatMoney(nFee))));
    UniValue contextInfo = o;

    // Builder (used if Sapling addresses are involved)
    boost::optional<TransactionBuilder> builder;
    if (noSproutAddrs) {
        builder = TransactionBuilder(Params().GetConsensus(), nextBlockHeight, pwalletMain);
    }

    // Contextual transaction we will build on
    // (used if no Sapling addresses are involved)
    CMutableTransaction contextualTx = CreateNewContextualCMutableTransaction(Params().GetConsensus(), nextBlockHeight);
    bool isShielded = !fromTaddr || zaddrRecipients.size() > 0;
    if (contextualTx.nVersion == 1 && isShielded) {
        contextualTx.nVersion = 2; // Tx format should support vjoinsplits
    }

    // Create operation and add to global queue
    std::shared_ptr<AsyncRPCQueue> q = getAsyncRPCQueue();
    std::shared_ptr<AsyncRPCOperation> operation( new AsyncRPCOperation_sendmany(builder, contextualTx, fromaddress, taddrRecipients, zaddrRecipients, nMinDepth, nFee, contextInfo) );
    q->addOperation(operation);
    AsyncRPCOperationId operationId = operation->getId();
    return operationId;
}


/**
When estimating the number of coinbase utxos we can shield in a single transaction:
1. Joinsplit description is 1802 bytes.
2. Transaction overhead ~ 100 bytes
3. Spending a typical P2PKH is >=148 bytes, as defined in CTXIN_SPEND_DUST_SIZE.
4. Spending a multi-sig P2SH address can vary greatly:
   https://github.com/bitcoin/bitcoin/blob/c3ad56f4e0b587d8d763af03d743fdfc2d180c9b/src/main.cpp#L517
   In real-world coinbase utxos, we consider a 3-of-3 multisig, where the size is roughly:
    (3*(33+1))+3 = 105 byte redeem script
    105 + 1 + 3*(73+1) = 328 bytes of scriptSig, rounded up to 400 based on testnet experiments.
*/
#define CTXIN_SPEND_P2SH_SIZE 400

#define SHIELD_COINBASE_DEFAULT_LIMIT 50

UniValue z_shieldcoinbase(const UniValue& params, bool fHelp)
{
    if (!EnsureWalletIsAvailable(fHelp))
        return NullUniValue;

    if (fHelp || params.size() < 2 || params.size() > 4)
        throw runtime_error(
            "z_shieldcoinbase \"fromaddress\" \"tozaddress\" ( fee ) ( limit )\n"
            "\nShield transparent coinbase funds by sending to a shielded zaddr.  This is an asynchronous operation and utxos"
            "\nselected for shielding will be locked.  If there is an error, they are unlocked.  The RPC call `listlockunspent`"
            "\ncan be used to return a list of locked utxos.  The number of coinbase utxos selected for shielding can be limited"
            "\nby the caller.  If the limit parameter is set to zero, and Overwinter is not yet active, the -mempooltxinputlimit"
            "\noption will determine the number of uxtos.  Any limit is constrained by the consensus rule defining a maximum"
            "\ntransaction size of "
            + strprintf("%d bytes before Sapling, and %d bytes once Sapling activates.", MAX_TX_SIZE_BEFORE_SAPLING, MAX_TX_SIZE_AFTER_SAPLING)
            + HelpRequiringPassphrase() + "\n"
            "\nArguments:\n"
            "1. \"fromaddress\"         (string, required) The address is a taddr or \"*\" for all taddrs belonging to the wallet.\n"
            "2. \"toaddress\"           (string, required) The address is a zaddr.\n"
            "3. fee                   (numeric, optional, default="
            + strprintf("%s", FormatMoney(SHIELD_COINBASE_DEFAULT_MINERS_FEE)) + ") The fee amount to attach to this transaction.\n"
            "4. limit                 (numeric, optional, default="
            + strprintf("%d", SHIELD_COINBASE_DEFAULT_LIMIT) + ") Limit on the maximum number of utxos to shield.  Set to 0 to use node option -mempooltxinputlimit (before Overwinter), or as many as will fit in the transaction (after Overwinter).\n"
            "\nResult:\n"
            "{\n"
            "  \"remainingUTXOs\": xxx       (numeric) Number of coinbase utxos still available for shielding.\n"
            "  \"remainingValue\": xxx       (numeric) Value of coinbase utxos still available for shielding.\n"
            "  \"shieldingUTXOs\": xxx        (numeric) Number of coinbase utxos being shielded.\n"
            "  \"shieldingValue\": xxx        (numeric) Value of coinbase utxos being shielded.\n"
            "  \"opid\": xxx          (string) An operationid to pass to z_getoperationstatus to get the result of the operation.\n"
            "}\n"
            "\nExamples:\n"
            + HelpExampleCli("z_shieldcoinbase", "\"RD6GgnrMpPaTSMn8vai6yiGA7mN4QGPV\" \"zs14d8tc0hl9q0vg5l28uec5vk6sk34fkj2n8s7jalvw5fxpy6v39yn4s2ga082lymrkjk0x2nqg37\"")
            + HelpExampleRpc("z_shieldcoinbase", "\"RD6GgnrMpPaTSMn8vai6yiGA7mN4QGPV\", \"zs14d8tc0hl9q0vg5l28uec5vk6sk34fkj2n8s7jalvw5fxpy6v39yn4s2ga082lymrkjk0x2nqg37\"")
        );

    LOCK2(cs_main, pwalletMain->cs_wallet);

    // Validate the from address
    auto fromaddress = params[0].get_str();
    bool isFromWildcard = fromaddress == "*";
    CTxDestination taddr;
    if (!isFromWildcard) {
        taddr = DecodeDestination(fromaddress);
        if (!IsValidDestination(taddr)) {
            throw JSONRPCError(RPC_INVALID_ADDRESS_OR_KEY, "Invalid from address, should be a taddr or \"*\".");
        }
    }

    // Validate the destination address
    auto destaddress = params[1].get_str();
    if (!IsValidPaymentAddressString(destaddress, CurrentEpochBranchId(chainActive.Height(), Params().GetConsensus()))) {
        throw JSONRPCError(RPC_INVALID_PARAMETER, string("Invalid parameter, unknown address format: ") + destaddress );
    }

    // Convert fee from currency format to zatoshis
    CAmount nFee = SHIELD_COINBASE_DEFAULT_MINERS_FEE;
    if (params.size() > 2) {
        if (params[2].get_real() == 0.0) {
            nFee = 0;
        } else {
            nFee = AmountFromValue( params[2] );
        }
    }

    int nLimit = SHIELD_COINBASE_DEFAULT_LIMIT;
    if (params.size() > 3) {
        nLimit = params[3].get_int();
        if (nLimit < 0) {
            throw JSONRPCError(RPC_INVALID_PARAMETER, "Limit on maximum number of utxos cannot be negative");
        }
    }

    int nextBlockHeight = chainActive.Height() + 1;
    bool overwinterActive = NetworkUpgradeActive(nextBlockHeight, Params().GetConsensus(), Consensus::UPGRADE_OVERWINTER);
    unsigned int max_tx_size = MAX_TX_SIZE_AFTER_SAPLING;
    if (!NetworkUpgradeActive(nextBlockHeight, Params().GetConsensus(), Consensus::UPGRADE_SAPLING)) {
        max_tx_size = MAX_TX_SIZE_BEFORE_SAPLING;
    }

    // If Sapling is not active, do not allow sending to a Sapling address.
    if (!NetworkUpgradeActive(nextBlockHeight, Params().GetConsensus(), Consensus::UPGRADE_SAPLING)) {
        auto res = DecodePaymentAddress(destaddress);
        if (IsValidPaymentAddress(res)) {
            bool toSapling = boost::get<libzcash::SaplingPaymentAddress>(&res) != nullptr;
            if (toSapling) {
                throw JSONRPCError(RPC_INVALID_PARAMETER, "Invalid parameter, Sapling has not activated");
            }
        } else {
            throw JSONRPCError(RPC_INVALID_PARAMETER, string("Invalid parameter, unknown address format: ") + destaddress );
        }
    }

    // Prepare to get coinbase utxos
    std::vector<ShieldCoinbaseUTXO> inputs;
    CAmount shieldedValue = 0;
    CAmount remainingValue = 0;
    size_t estimatedTxSize = 2000;  // 1802 joinsplit description + tx overhead + wiggle room

    #ifdef __LP64__
    uint64_t utxoCounter = 0;
    #else
    size_t utxoCounter = 0;
    #endif

    bool maxedOutFlag = false;
    size_t mempoolLimit = (nLimit != 0) ? nLimit : (overwinterActive ? 0 : (size_t)GetArg("-mempooltxinputlimit", 0));

    // Set of addresses to filter utxos by
    std::set<CTxDestination> destinations = {};
    if (!isFromWildcard) {
        destinations.insert(taddr);
    }

    // Get available utxos
    vector<COutput> vecOutputs;
    pwalletMain->AvailableCoins(vecOutputs, true, NULL, false, true);

    // Find unspent coinbase utxos and update estimated size
    BOOST_FOREACH(const COutput& out, vecOutputs) {
        if (!out.fSpendable) {
            continue;
        }

        CTxDestination address;
        if (!ExtractDestination(out.tx->vout[out.i].scriptPubKey, address)) {
            continue;
        }

        // If taddr is not wildcard "*", filter utxos
        if (destinations.size() > 0 && !destinations.count(address)) {
            continue;
        }

        if (!out.tx->IsCoinBase()) {
            continue;
        }

        utxoCounter++;
        auto scriptPubKey = out.tx->vout[out.i].scriptPubKey;
        CAmount nValue = out.tx->vout[out.i].nValue;

        if (!maxedOutFlag) {
            size_t increase = (boost::get<CScriptID>(&address) != nullptr) ? CTXIN_SPEND_P2SH_SIZE : CTXIN_SPEND_DUST_SIZE;
            if (estimatedTxSize + increase >= max_tx_size ||
                (mempoolLimit > 0 && utxoCounter > mempoolLimit))
            {
                maxedOutFlag = true;
            } else {
                estimatedTxSize += increase;
                ShieldCoinbaseUTXO utxo = {out.tx->GetHash(), out.i, scriptPubKey, nValue};
                inputs.push_back(utxo);
                shieldedValue += nValue;
            }
        }

        if (maxedOutFlag) {
            remainingValue += nValue;
        }
    }

    #ifdef __LP64__
    uint64_t numUtxos = inputs.size();
    #else
    size_t numUtxos = inputs.size();
    #endif

    if (numUtxos == 0) {
        throw JSONRPCError(RPC_WALLET_INSUFFICIENT_FUNDS, "Could not find any coinbase funds to shield.");
    }

    if (shieldedValue < nFee) {
        throw JSONRPCError(RPC_WALLET_INSUFFICIENT_FUNDS,
            strprintf("Insufficient coinbase funds, have %s, which is less than miners fee %s",
            FormatMoney(shieldedValue), FormatMoney(nFee)));
    }

    // Check that the user specified fee is sane (if too high, it can result in error -25 absurd fee)
    CAmount netAmount = shieldedValue - nFee;
    if (nFee > netAmount) {
        throw JSONRPCError(RPC_INVALID_PARAMETER, strprintf("Fee %s is greater than the net amount to be shielded %s", FormatMoney(nFee), FormatMoney(netAmount)));
    }

    // Keep record of parameters in context object
    UniValue contextInfo(UniValue::VOBJ);
    contextInfo.push_back(Pair("fromaddress", params[0]));
    contextInfo.push_back(Pair("toaddress", params[1]));
    contextInfo.push_back(Pair("fee", ValueFromAmount(nFee)));

    // Builder (used if Sapling addresses are involved)
    TransactionBuilder builder = TransactionBuilder(
        Params().GetConsensus(), nextBlockHeight, pwalletMain);

    // Contextual transaction we will build on
    int blockHeight = chainActive.LastTip()->GetHeight();
    nextBlockHeight = blockHeight + 1;
    // (used if no Sapling addresses are involved)
    CMutableTransaction contextualTx = CreateNewContextualCMutableTransaction(
        Params().GetConsensus(), nextBlockHeight);
    contextualTx.nLockTime = chainActive.LastTip()->GetHeight();

    if (contextualTx.nVersion == 1) {
        contextualTx.nVersion = 2; // Tx format should support vjoinsplits
    }

    // Create operation and add to global queue
    std::shared_ptr<AsyncRPCQueue> q = getAsyncRPCQueue();
    std::shared_ptr<AsyncRPCOperation> operation( new AsyncRPCOperation_shieldcoinbase(builder, contextualTx, inputs, destaddress, nFee, contextInfo) );
    q->addOperation(operation);
    AsyncRPCOperationId operationId = operation->getId();

    // Return continuation information
    UniValue o(UniValue::VOBJ);
    o.push_back(Pair("remainingUTXOs", static_cast<uint64_t>(utxoCounter - numUtxos)));
    o.push_back(Pair("remainingValue", ValueFromAmount(remainingValue)));
    o.push_back(Pair("shieldingUTXOs", static_cast<uint64_t>(numUtxos)));
    o.push_back(Pair("shieldingValue", ValueFromAmount(shieldedValue)));
    o.push_back(Pair("opid", operationId));
    return o;
}

#define MERGE_TO_ADDRESS_DEFAULT_TRANSPARENT_LIMIT 50
#define MERGE_TO_ADDRESS_DEFAULT_SPROUT_LIMIT 10
#define MERGE_TO_ADDRESS_DEFAULT_SAPLING_LIMIT 90

#define JOINSPLIT_SIZE GetSerializeSize(JSDescription(), SER_NETWORK, PROTOCOL_VERSION)
#define OUTPUTDESCRIPTION_SIZE GetSerializeSize(OutputDescription(), SER_NETWORK, PROTOCOL_VERSION)
#define SPENDDESCRIPTION_SIZE GetSerializeSize(SpendDescription(), SER_NETWORK, PROTOCOL_VERSION)

UniValue z_mergetoaddress(const UniValue& params, bool fHelp)
{
    if (!EnsureWalletIsAvailable(fHelp))
        return NullUniValue;

    string enableArg = "zmergetoaddress";
    auto fEnableMergeToAddress = fExperimentalMode && GetBoolArg("-" + enableArg, true);
    std::string strDisabledMsg = "";
    if (!fEnableMergeToAddress) {
        strDisabledMsg = experimentalDisabledHelpMsg("z_mergetoaddress", enableArg);
    }

    if (fHelp || params.size() < 2 || params.size() > 7)
        throw runtime_error(
            "z_mergetoaddress [\"fromaddress\", ... ] \"toaddress\" ( fee ) ( transparent_limit ) ( shielded_limit ) ( memo )\n"
            + strDisabledMsg +
            "\nMerge multiple UTXOs and notes into a single UTXO or note.  Coinbase UTXOs are ignored; use `z_shieldcoinbase`"
            "\nto combine those into a single note."
            "\n\nThis is an asynchronous operation, and UTXOs selected for merging will be locked.  If there is an error, they"
            "\nare unlocked.  The RPC call `listlockunspent` can be used to return a list of locked UTXOs."
            "\n\nThe number of UTXOs and notes selected for merging can be limited by the caller.  If the transparent limit"
            "\nparameter is set to zero, and Overwinter is not yet active, the -mempooltxinputlimit option will determine the"
            "\nnumber of UTXOs.  Any limit is constrained by the consensus rule defining a maximum transaction size of"
            + strprintf("\n%d bytes before Sapling, and %d bytes once Sapling activates.", MAX_TX_SIZE_BEFORE_SAPLING, MAX_TX_SIZE_AFTER_SAPLING)
            + HelpRequiringPassphrase() + "\n"
            "\nArguments:\n"
            "1. fromaddresses         (string, required) A JSON array with addresses.\n"
            "                         The following special strings are accepted inside the array:\n"
            "                             - \"*\": Merge both UTXOs and notes from all addresses belonging to the wallet.\n"
            "                             - \"ANY_TADDR\": Merge UTXOs from all t-addrs belonging to the wallet.\n"
            "                             - \"ANY_ZADDR\": Merge notes from all z-addrs belonging to the wallet.\n"
            "                         If a special string is given, any given addresses of that type will be ignored.\n"
            "    [\n"
            "      \"address\"          (string) Can be a t-addr or a z-addr\n"
            "      ,...\n"
            "    ]\n"
            "2. \"toaddress\"           (string, required) The t-addr or z-addr to send the funds to.\n"
            "3. fee                   (numeric, optional, default="
            + strprintf("%s", FormatMoney(MERGE_TO_ADDRESS_OPERATION_DEFAULT_MINERS_FEE)) + ") The fee amount to attach to this transaction.\n"
            "4. transparent_limit     (numeric, optional, default="
            + strprintf("%d", MERGE_TO_ADDRESS_DEFAULT_TRANSPARENT_LIMIT) + ") Limit on the maximum number of UTXOs to merge.  Set to 0 to use node option -mempooltxinputlimit (before Overwinter), or as many as will fit in the transaction (after Overwinter).\n"
            "4. shielded_limit        (numeric, optional, default="
            + strprintf("%d Sprout or %d Sapling Notes", MERGE_TO_ADDRESS_DEFAULT_SPROUT_LIMIT, MERGE_TO_ADDRESS_DEFAULT_SAPLING_LIMIT) + ") Limit on the maximum number of notes to merge.  Set to 0 to merge as many as will fit in the transaction.\n"
            "5. maximum_utxo_size       (numeric, optional) eg, 0.0001 anything under 10000 satoshies will be merged, ignores 10,000 sat p2pk utxo that iguana uses, and merges coinbase utxo.\n"
            "6. \"memo\"                (string, optional) Encoded as hex. When toaddress is a z-addr, this will be stored in the memo field of the new note.\n"

            "\nResult:\n"
            "{\n"
            "  \"remainingUTXOs\": xxx               (numeric) Number of UTXOs still available for merging.\n"
            "  \"remainingTransparentValue\": xxx    (numeric) Value of UTXOs still available for merging.\n"
            "  \"remainingNotes\": xxx               (numeric) Number of notes still available for merging.\n"
            "  \"remainingShieldedValue\": xxx       (numeric) Value of notes still available for merging.\n"
            "  \"mergingUTXOs\": xxx                 (numeric) Number of UTXOs being merged.\n"
            "  \"mergingTransparentValue\": xxx      (numeric) Value of UTXOs being merged.\n"
            "  \"mergingNotes\": xxx                 (numeric) Number of notes being merged.\n"
            "  \"mergingShieldedValue\": xxx         (numeric) Value of notes being merged.\n"
            "  \"opid\": xxx          (string) An operationid to pass to z_getoperationstatus to get the result of the operation.\n"
            "}\n"
            "\nExamples:\n"
            + HelpExampleCli("z_mergetoaddress", "'[\"RD6GgnrMpPaTSMn8vai6yiGA7mN4QGPV\"]' ztfaW34Gj9FrnGUEf833ywDVL62NWXBM81u6EQnM6VR45eYnXhwztecW1SjxA7JrmAXKJhxhj3vDNEpVCQoSvVoSpmbhtjf")
            + HelpExampleRpc("z_mergetoaddress", "[\"RD6GgnrMpPaTSMn8vai6yiGA7mN4QGPV\"], \"ztfaW34Gj9FrnGUEf833ywDVL62NWXBM81u6EQnM6VR45eYnXhwztecW1SjxA7JrmAXKJhxhj3vDNEpVCQoSvVoSpmbhtjf\"")
        );

    if (!fEnableMergeToAddress) {
        throw JSONRPCError(RPC_WALLET_ERROR, "Error: z_mergetoaddress is disabled.");
    }

    LOCK2(cs_main, pwalletMain->cs_wallet);

    bool useAnyUTXO = false;
    bool useAnySprout = false;
    bool useAnySapling = false;
    std::set<CTxDestination> taddrs = {};
    std::set<libzcash::PaymentAddress> zaddrs = {};

    UniValue addresses = params[0].get_array();
    if (addresses.size()==0)
        throw JSONRPCError(RPC_INVALID_PARAMETER, "Invalid parameter, fromaddresses array is empty.");

    // Keep track of addresses to spot duplicates
    std::set<std::string> setAddress;

    // Sources
    for (const UniValue& o : addresses.getValues()) {
        if (!o.isStr())
            throw JSONRPCError(RPC_INVALID_PARAMETER, "Invalid parameter, expected string");

        std::string address = o.get_str();

        if (address == "ANY_TADDR") {
            useAnyUTXO = true;
        } else if (address == "ANY_SPROUT") {
            useAnySprout = true;
        } else if (address == "ANY_SAPLING") {
            useAnySapling = true;
        } else {
            CTxDestination taddr = DecodeDestination(address);
            if (IsValidDestination(taddr)) {
                taddrs.insert(taddr);
            } else {
                auto zaddr = DecodePaymentAddress(address);
                if (IsValidPaymentAddress(zaddr)) {
                    zaddrs.insert(zaddr);
                } else {
                    throw JSONRPCError(RPC_INVALID_PARAMETER, string("Unknown address format: ") + address);
                }
            }
        }

        if (setAddress.count(address))
            throw JSONRPCError(RPC_INVALID_PARAMETER, string("Invalid parameter, duplicated address: ") + address);
        setAddress.insert(address);
    }

    if (useAnyUTXO && taddrs.size() > 0) {
        throw JSONRPCError(RPC_INVALID_PARAMETER, "Cannot specify specific t-addrs when using \"ANY_TADDR\"");
    }
    if ((useAnySprout || useAnySapling) && zaddrs.size() > 0) {
        throw JSONRPCError(RPC_INVALID_PARAMETER, "Cannot specify specific z-addrs when using \"ANY_SPROUT\" or \"ANY_SAPLING\"");
    }

    const int nextBlockHeight = chainActive.Height() + 1;
    const bool overwinterActive = NetworkUpgradeActive(nextBlockHeight, Params().GetConsensus(), Consensus::UPGRADE_OVERWINTER);
    const bool saplingActive = NetworkUpgradeActive(nextBlockHeight, Params().GetConsensus(), Consensus::UPGRADE_SAPLING);

    // Validate the destination address
    auto destaddress = params[1].get_str();
    bool isToSproutZaddr = false;
    bool isToSaplingZaddr = false;
    CTxDestination taddr = DecodeDestination(destaddress);
    if (!IsValidDestination(taddr)) {
        auto decodeAddr = DecodePaymentAddress(destaddress);
        if (IsValidPaymentAddress(decodeAddr)) {
            if (boost::get<libzcash::SaplingPaymentAddress>(&decodeAddr) != nullptr) {
                isToSaplingZaddr = true;
                // If Sapling is not active, do not allow sending to a sapling addresses.
                if (!saplingActive) {
                    throw JSONRPCError(RPC_INVALID_PARAMETER, "Invalid parameter, Sapling has not activated");
                }
            } else {
                isToSproutZaddr = true;
            }
        } else {
            throw JSONRPCError(RPC_INVALID_PARAMETER, string("Invalid parameter, unknown address format: ") + destaddress );
        }
    }

    // Convert fee from currency format to zatoshis
    CAmount nFee = SHIELD_COINBASE_DEFAULT_MINERS_FEE;
    if (params.size() > 2) {
        if (params[2].get_real() == 0.0) {
            nFee = 0;
        } else {
            nFee = AmountFromValue( params[2] );
        }
    }

    int nUTXOLimit = MERGE_TO_ADDRESS_DEFAULT_TRANSPARENT_LIMIT;
    if (params.size() > 3) {
        nUTXOLimit = params[3].get_int();
        if (nUTXOLimit < 0) {
            throw JSONRPCError(RPC_INVALID_PARAMETER, "Limit on maximum number of UTXOs cannot be negative");
        }
    }

    int sproutNoteLimit = MERGE_TO_ADDRESS_DEFAULT_SPROUT_LIMIT;
    int saplingNoteLimit = MERGE_TO_ADDRESS_DEFAULT_SAPLING_LIMIT;
    if (params.size() > 4) {
        int nNoteLimit = params[4].get_int();
        if (nNoteLimit < 0) {
            throw JSONRPCError(RPC_INVALID_PARAMETER, "Limit on maximum number of notes cannot be negative");
        }
        sproutNoteLimit = nNoteLimit;
        saplingNoteLimit = nNoteLimit;
    }

    CAmount maximum_utxo_size;
    if (params.size() > 5) {
      maximum_utxo_size = AmountFromValue( params[5] );
      if (maximum_utxo_size < 10) {
        throw JSONRPCError(RPC_INVALID_PARAMETER, "Maximum size must be bigger than 0.00000010.");
      }
    } else {
      maximum_utxo_size = 0;
    }

    std::string memo;
    if (params.size() > 6) {
        memo = params[6].get_str();
        if (!(isToSproutZaddr || isToSaplingZaddr)) {
            throw JSONRPCError(RPC_INVALID_PARAMETER, "Memo can not be used with a taddr.  It can only be used with a zaddr.");
        } else if (!IsHex(memo)) {
            throw JSONRPCError(RPC_INVALID_PARAMETER, "Invalid parameter, expected memo data in hexadecimal format.");
        }
        if (memo.length() > ZC_MEMO_SIZE*2) {
            throw JSONRPCError(RPC_INVALID_PARAMETER,  strprintf("Invalid parameter, size of memo is larger than maximum allowed %d", ZC_MEMO_SIZE ));
        }
    }

    MergeToAddressRecipient recipient(destaddress, memo);

    // Prepare to get UTXOs and notes
    std::vector<MergeToAddressInputUTXO> utxoInputs;
    std::vector<MergeToAddressInputSproutNote> sproutNoteInputs;
    std::vector<MergeToAddressInputSaplingNote> saplingNoteInputs;
    CAmount mergedUTXOValue = 0;
    CAmount mergedNoteValue = 0;
    CAmount remainingUTXOValue = 0;
    CAmount remainingNoteValue = 0;
    size_t utxoCounter = 0;
    size_t noteCounter = 0;
    bool maxedOutUTXOsFlag = false;
    bool maxedOutNotesFlag = false;
    size_t mempoolLimit = (nUTXOLimit != 0) ? nUTXOLimit : (overwinterActive ? 0 : (size_t)GetArg("-mempooltxinputlimit", 0));

    unsigned int max_tx_size = saplingActive ? MAX_TX_SIZE_AFTER_SAPLING : MAX_TX_SIZE_BEFORE_SAPLING;
    size_t estimatedTxSize = 200;  // tx overhead + wiggle room
    if (isToSproutZaddr) {
        estimatedTxSize += JOINSPLIT_SIZE;
    } else if (isToSaplingZaddr) {
        estimatedTxSize += OUTPUTDESCRIPTION_SIZE;
    }

    if (useAnyUTXO || taddrs.size() > 0) {
        // Get available utxos
        vector<COutput> vecOutputs;
        pwalletMain->AvailableCoins(vecOutputs, true, NULL, false, maximum_utxo_size != 0 ? true : false);

        // Find unspent utxos and update estimated size
        for (const COutput& out : vecOutputs) {
            if (!out.fSpendable) {
                continue;
            }

            CScript scriptPubKey = out.tx->vout[out.i].scriptPubKey;

            CTxDestination address;
            if (!ExtractDestination(scriptPubKey, address)) {
                continue;
            }
            // If taddr is not wildcard "*", filter utxos
            if (taddrs.size() > 0 && !taddrs.count(address)) {
                continue;
            }

            CAmount nValue = out.tx->vout[out.i].nValue;

            if (maximum_utxo_size != 0) 
            {
                //fprintf(stderr, "utxo txid.%s vout.%i nValue.%li scriptpubkeylength.%i\n",out.tx->GetHash().ToString().c_str(),out.i,nValue,out.tx->vout[out.i].scriptPubKey.size());
                if (nValue > maximum_utxo_size) 
                    continue;
                if (nValue == 10000 && out.tx->vout[out.i].scriptPubKey.size() == 35)
                    continue;
            }

            utxoCounter++;
            if (!maxedOutUTXOsFlag) {
                size_t increase = (boost::get<CScriptID>(&address) != nullptr) ? CTXIN_SPEND_P2SH_SIZE : CTXIN_SPEND_DUST_SIZE;
                if (estimatedTxSize + increase >= max_tx_size ||
                    (mempoolLimit > 0 && utxoCounter > mempoolLimit))
                {
                    maxedOutUTXOsFlag = true;
                } else {
                    estimatedTxSize += increase;
                    COutPoint utxo(out.tx->GetHash(), out.i);
                    utxoInputs.emplace_back(utxo, nValue, scriptPubKey);
                    mergedUTXOValue += nValue;
                }
            }

            if (maxedOutUTXOsFlag) {
                remainingUTXOValue += nValue;
            }
        }
    }

    if (useAnySprout || useAnySapling || zaddrs.size() > 0) {
        // Get available notes
        std::vector<CSproutNotePlaintextEntry> sproutEntries;
        //std::vector<SaplingNoteEntry> saplingEntries;
        //pwalletMain->GetFilteredNotes(sproutEntries, saplingEntries, zaddrs);
        std::vector<SaplingNoteEntry> saplingEntries,skipsapling;
        pwalletMain->GetFilteredNotes(sproutEntries, useAnySprout == 0 ? saplingEntries : skipsapling, zaddrs);
        // If Sapling is not active, do not allow sending from a sapling addresses.
        if (!saplingActive && saplingEntries.size() > 0) {
            throw JSONRPCError(RPC_INVALID_PARAMETER, "Invalid parameter, Sapling has not activated");
        }
        // Sending from both Sprout and Sapling is currently unsupported using z_mergetoaddress
        if (sproutEntries.size() > 0 && saplingEntries.size() > 0) {
            throw JSONRPCError(
                               RPC_INVALID_PARAMETER,
                               "Cannot send from both Sprout and Sapling addresses using z_mergetoaddress");
        }
        // If sending between shielded addresses, they must be the same type
        if ((saplingEntries.size() > 0 && isToSproutZaddr) || (sproutEntries.size() > 0 && isToSaplingZaddr)) {
            throw JSONRPCError(
                               RPC_INVALID_PARAMETER,
                               "Cannot send between Sprout and Sapling addresses using z_mergetoaddress");
        }

        // Find unspent notes and update estimated size
        for (const CSproutNotePlaintextEntry& entry : sproutEntries) {
            noteCounter++;
            CAmount nValue = entry.plaintext.value();

            if (!maxedOutNotesFlag) {
                // If we haven't added any notes yet and the merge is to a
                // z-address, we have already accounted for the first JoinSplit.
                size_t increase = (sproutNoteInputs.empty() && !isToSproutZaddr) || (sproutNoteInputs.size() % 2 == 0) ? JOINSPLIT_SIZE : 0;
                if (estimatedTxSize + increase >= max_tx_size ||
                    (sproutNoteLimit > 0 && noteCounter > sproutNoteLimit))
                {
                    maxedOutNotesFlag = true;
                } else {
                    estimatedTxSize += increase;
                    auto zaddr = entry.address;
                    SproutSpendingKey zkey;
                    pwalletMain->GetSproutSpendingKey(zaddr, zkey);
                    sproutNoteInputs.emplace_back(entry.jsop, entry.plaintext.note(zaddr), nValue, zkey);
                    mergedNoteValue += nValue;
                }
            }

            if (maxedOutNotesFlag) {
                remainingNoteValue += nValue;
            }
        }

        for (const SaplingNoteEntry& entry : saplingEntries) {
            noteCounter++;
            CAmount nValue = entry.note.value();
            if (!maxedOutNotesFlag) {
                size_t increase = SPENDDESCRIPTION_SIZE;
                if (estimatedTxSize + increase >= max_tx_size ||
                    (saplingNoteLimit > 0 && noteCounter > saplingNoteLimit))
                {
                    maxedOutNotesFlag = true;
                } else {
                    estimatedTxSize += increase;
                    libzcash::SaplingExtendedSpendingKey extsk;
                    if (!pwalletMain->GetSaplingExtendedSpendingKey(entry.address, extsk)) {
                        throw JSONRPCError(RPC_INVALID_PARAMETER, "Could not find spending key for payment address.");
                    }
                    saplingNoteInputs.emplace_back(entry.op, entry.note, nValue, extsk.expsk);
                    mergedNoteValue += nValue;
                }
            }

            if (maxedOutNotesFlag) {
                remainingNoteValue += nValue;
            }
        }
    }

    size_t numUtxos = utxoInputs.size();
    size_t numNotes = sproutNoteInputs.size() + saplingNoteInputs.size();

    //fprintf(stderr, "num utxos.%li\n", numUtxos);
    if (numUtxos < 2 && numNotes == 0) {
        throw JSONRPCError(RPC_WALLET_INSUFFICIENT_FUNDS, "Could not find any funds to merge.");
    }
    
    // Sanity check: Don't do anything if:
    // - We only have one from address
    // - It's equal to toaddress
    // - The address only contains a single UTXO or note
    if (setAddress.size() == 1 && setAddress.count(destaddress) && (numUtxos + numNotes) == 1) {
        throw JSONRPCError(RPC_INVALID_PARAMETER, "Destination address is also the only source address, and all its funds are already merged.");
    }

    CAmount mergedValue = mergedUTXOValue + mergedNoteValue;
    if (mergedValue < nFee) {
        throw JSONRPCError(RPC_WALLET_INSUFFICIENT_FUNDS,
                           strprintf("Insufficient funds, have %s, which is less than miners fee %s",
                                     FormatMoney(mergedValue), FormatMoney(nFee)));
    }

    // Check that the user specified fee is sane (if too high, it can result in error -25 absurd fee)
    CAmount netAmount = mergedValue - nFee;
    if (nFee > netAmount) {
        throw JSONRPCError(RPC_INVALID_PARAMETER, strprintf("Fee %s is greater than the net amount to be shielded %s", FormatMoney(nFee), FormatMoney(netAmount)));
    }

    // Keep record of parameters in context object
    UniValue contextInfo(UniValue::VOBJ);
    contextInfo.push_back(Pair("fromaddresses", params[0]));
    contextInfo.push_back(Pair("toaddress", params[1]));
    contextInfo.push_back(Pair("fee", ValueFromAmount(nFee)));

    // Contextual transaction we will build on
    CMutableTransaction contextualTx = CreateNewContextualCMutableTransaction(
                                                                              Params().GetConsensus(),
                                                                              nextBlockHeight);
    bool isSproutShielded = sproutNoteInputs.size() > 0 || isToSproutZaddr;
    if (contextualTx.nVersion == 1 && isSproutShielded) {
        contextualTx.nVersion = 2; // Tx format should support vjoinsplit
    }

    // Builder (used if Sapling addresses are involved)
    boost::optional<TransactionBuilder> builder;
    if (isToSaplingZaddr || saplingNoteInputs.size() > 0) {
        builder = TransactionBuilder(Params().GetConsensus(), nextBlockHeight, pwalletMain);
    } else 
        contextualTx.nExpiryHeight = 0; // set non z-tx to have no expiry height.

    // Create operation and add to global queue
    std::shared_ptr<AsyncRPCQueue> q = getAsyncRPCQueue();
    std::shared_ptr<AsyncRPCOperation> operation(
                                                 new AsyncRPCOperation_mergetoaddress(builder, contextualTx, utxoInputs, sproutNoteInputs, saplingNoteInputs, recipient, nFee, contextInfo) );
    q->addOperation(operation);
    AsyncRPCOperationId operationId = operation->getId();

    // Return continuation information
    UniValue o(UniValue::VOBJ);
    o.push_back(Pair("remainingUTXOs", static_cast<uint64_t>(utxoCounter - numUtxos)));
    o.push_back(Pair("remainingTransparentValue", ValueFromAmount(remainingUTXOValue)));
    o.push_back(Pair("remainingNotes", static_cast<uint64_t>(noteCounter - numNotes)));
    o.push_back(Pair("remainingShieldedValue", ValueFromAmount(remainingNoteValue)));
    o.push_back(Pair("mergingUTXOs", static_cast<uint64_t>(numUtxos)));
    o.push_back(Pair("mergingTransparentValue", ValueFromAmount(mergedUTXOValue)));
    o.push_back(Pair("mergingNotes", static_cast<uint64_t>(numNotes)));
    o.push_back(Pair("mergingShieldedValue", ValueFromAmount(mergedNoteValue)));
    o.push_back(Pair("opid", operationId));
    return o;
}

UniValue z_listoperationids(const UniValue& params, bool fHelp)
{
    if (!EnsureWalletIsAvailable(fHelp))
        return NullUniValue;

    if (fHelp || params.size() > 1)
        throw runtime_error(
            "z_listoperationids\n"
            "\nReturns the list of operation ids currently known to the wallet.\n"
            "\nArguments:\n"
            "1. \"status\"         (string, optional) Filter result by the operation's state e.g. \"success\".\n"
            "\nResult:\n"
            "[                     (json array of string)\n"
            "  \"operationid\"       (string) an operation id belonging to the wallet\n"
            "  ,...\n"
            "]\n"
            "\nExamples:\n"
            + HelpExampleCli("z_listoperationids", "")
            + HelpExampleRpc("z_listoperationids", "")
        );

    LOCK2(cs_main, pwalletMain->cs_wallet);

    std::string filter;
    bool useFilter = false;
    if (params.size()==1) {
        filter = params[0].get_str();
        useFilter = true;
    }

    UniValue ret(UniValue::VARR);
    std::shared_ptr<AsyncRPCQueue> q = getAsyncRPCQueue();
    std::vector<AsyncRPCOperationId> ids = q->getAllOperationIds();
    for (auto id : ids) {
        std::shared_ptr<AsyncRPCOperation> operation = q->getOperationForId(id);
        if (!operation) {
            continue;
        }
        std::string state = operation->getStateAsString();
        if (useFilter && filter.compare(state)!=0)
            continue;
        ret.push_back(id);
    }

    return ret;
}


#include "script/sign.h"
int32_t decode_hex(uint8_t *bytes,int32_t n,char *hex);
extern std::string NOTARY_PUBKEY;

int32_t komodo_notaryvin(CMutableTransaction &txNew,uint8_t *notarypub33)
{
    set<CBitcoinAddress> setAddress; uint8_t *script,utxosig[128]; uint256 utxotxid; uint64_t utxovalue; int32_t i,siglen=0,nMinDepth = 1,nMaxDepth = 9999999; vector<COutput> vecOutputs; uint32_t utxovout,eligible,earliest = 0; CScript best_scriptPubKey; bool fNegative,fOverflow;
    bool signSuccess; SignatureData sigdata; uint64_t txfee; uint8_t *ptr;
    auto consensusBranchId = CurrentEpochBranchId(chainActive.Height() + 1, Params().GetConsensus());
    if (!EnsureWalletIsAvailable(0))
        return 0;

    assert(pwalletMain != NULL);
    const CKeyStore& keystore = *pwalletMain;
    LOCK2(cs_main, pwalletMain->cs_wallet);
    utxovalue = 0;
    memset(&utxotxid,0,sizeof(utxotxid));
    memset(&utxovout,0,sizeof(utxovout));
    memset(utxosig,0,sizeof(utxosig));
    pwalletMain->AvailableCoins(vecOutputs, false, NULL, true);
    BOOST_FOREACH(const COutput& out, vecOutputs)
    {
        if ( out.nDepth < nMinDepth || out.nDepth > nMaxDepth )
            continue;
        if ( setAddress.size() )
        {
            CTxDestination address;
            if (!ExtractDestination(out.tx->vout[out.i].scriptPubKey, address))
                continue;
            if (!setAddress.count(address))
                continue;
        }
        CAmount nValue = out.tx->vout[out.i].nValue;
        if ( nValue != 10000 )
            continue;
        const CScript& pk = out.tx->vout[out.i].scriptPubKey;
        CTxDestination address;
        if (ExtractDestination(out.tx->vout[out.i].scriptPubKey, address))
        {
            //entry.push_back(Pair("address", CBitcoinAddress(address).ToString()));
            //if (pwalletMain->mapAddressBook.count(address))
            //    entry.push_back(Pair("account", pwalletMain->mapAddressBook[address].name));
        }
        script = (uint8_t *)&out.tx->vout[out.i].scriptPubKey[0];
        if ( out.tx->vout[out.i].scriptPubKey.size() != 35 || script[0] != 33 || script[34] != OP_CHECKSIG || memcmp(notarypub33,script+1,33) != 0 )
        {
            //fprintf(stderr,"scriptsize.%d [0] %02x\n",(int32_t)out.tx->vout[out.i].scriptPubKey.size(),script[0]);
            continue;
        }
        utxovalue = (uint64_t)nValue;
        //decode_hex((uint8_t *)&utxotxid,32,(char *)out.tx->GetHash().GetHex().c_str());
        utxotxid = out.tx->GetHash();
        utxovout = out.i;
        best_scriptPubKey = out.tx->vout[out.i].scriptPubKey;
        //fprintf(stderr,"check %s/v%d %llu\n",(char *)utxotxid.GetHex().c_str(),utxovout,(long long)utxovalue);

        txNew.vin.resize(1);
        txNew.vout.resize(1);
        txfee = utxovalue / 2;
        //for (i=0; i<32; i++)
        //    ((uint8_t *)&revtxid)[i] = ((uint8_t *)&utxotxid)[31 - i];
        txNew.vin[0].prevout.hash = utxotxid; //revtxid;
        txNew.vin[0].prevout.n = utxovout;
        txNew.vout[0].nValue = utxovalue - txfee;
        txNew.vout[0].scriptPubKey = CScript() << ParseHex(CRYPTO777_PUBSECPSTR) << OP_CHECKSIG;
        CTransaction txNewConst(txNew);
        signSuccess = ProduceSignature(TransactionSignatureCreator(&keystore, &txNewConst, 0, utxovalue, SIGHASH_ALL), best_scriptPubKey, sigdata, consensusBranchId);
        if (!signSuccess)
            fprintf(stderr,"notaryvin failed to create signature\n");
        else
        {
            UpdateTransaction(txNew,0,sigdata);
            ptr = (uint8_t *)&sigdata.scriptSig[0];
            siglen = sigdata.scriptSig.size();
            for (i=0; i<siglen; i++)
                utxosig[i] = ptr[i];//, fprintf(stderr,"%02x",ptr[i]);
            //fprintf(stderr," siglen.%d notaryvin %s/v%d\n",siglen,utxotxid.GetHex().c_str(),utxovout);
            break;
        }
    }
    return(siglen);
}

int32_t verus_staked(CBlock *pBlock, CMutableTransaction &txNew, uint32_t &nBits, arith_uint256 &hashResult, uint8_t *utxosig, CPubKey &pk)
{
    return pwalletMain->VerusStakeTransaction(pBlock, txNew, nBits, hashResult, utxosig, pk);
}


#include "../cc/CCfaucet.h"
#include "../cc/CCassets.h"
#include "../cc/CCrewards.h"
#include "../cc/CCdice.h"
#include "../cc/CCfsm.h"
#include "../cc/CCauction.h"
#include "../cc/CClotto.h"
#include "../cc/CCchannels.h"
#include "../cc/CCOracles.h"
#include "../cc/CCGateways.h"
#include "../cc/CCPrices.h"
#include "../cc/CCHeir.h"
#include "../cc/CCMarmara.h"
#include "../cc/CCPayments.h"

int32_t ensure_CCrequirements(uint8_t evalcode)
{
    CCerror = "";
    if ( ASSETCHAINS_CCDISABLES[evalcode] != 0 || (evalcode == EVAL_MARMARA && ASSETCHAINS_MARMARA == 0) )
    {
        fprintf(stderr,"evalcode %d disabled\n",evalcode);
        return(-1);
    }
    if ( NOTARY_PUBKEY33[0] == 0 )
    {
        fprintf(stderr,"no -pubkey set\n");
        return(-1);
    }
    else if ( GetBoolArg("-addressindex", DEFAULT_ADDRESSINDEX) == 0 )
    {
        fprintf(stderr,"no -addressindex\n");
        return(-1);
    }
    else if ( GetBoolArg("-spentindex", DEFAULT_SPENTINDEX) == 0 )
    {
        fprintf(stderr,"no -spentindex\n");
        return(-1);
    }
    else return(0);
}

UniValue CCaddress(struct CCcontract_info *cp,char *name,std::vector<unsigned char> &pubkey)
{
    UniValue result(UniValue::VOBJ); char destaddr[64],str[64]; CPubKey mypk,pk;
    pk = GetUnspendable(cp,0);
    GetCCaddress(cp,destaddr,pk);
    if ( strcmp(destaddr,cp->unspendableCCaddr) != 0 )
    {
        uint8_t priv[32];
        Myprivkey(priv); // it is assumed the CC's normal address'es -pubkey was used
        fprintf(stderr,"fix mismatched CCaddr %s -> %s\n",cp->unspendableCCaddr,destaddr);
        strcpy(cp->unspendableCCaddr,destaddr);
    }
    result.push_back(Pair("result", "success"));
    sprintf(str,"%sCCAddress",name);
    result.push_back(Pair(str,cp->unspendableCCaddr));
    sprintf(str,"%sCCBalance",name);
    result.push_back(Pair(str,ValueFromAmount(CCaddress_balance(cp->unspendableCCaddr,1))));
    sprintf(str,"%sNormalAddress",name);
    result.push_back(Pair(str,cp->normaladdr));
    sprintf(str,"%sNormalBalance",name);
    result.push_back(Pair(str,ValueFromAmount(CCaddress_balance(cp->normaladdr,0))));
    if (strcmp(name,"Gateways")==0) result.push_back(Pair("GatewaysPubkey","03ea9c062b9652d8eff34879b504eda0717895d27597aaeb60347d65eed96ccb40"));
    if ((strcmp(name,"Channels")==0 || strcmp(name,"Heir")==0) && pubkey.size() == 33)
    {
        sprintf(str,"%sCC1of2Address",name);
        mypk = pubkey2pk(Mypubkey());
        GetCCaddress1of2(cp,destaddr,mypk,pubkey2pk(pubkey));
        result.push_back(Pair(str,destaddr));
        if (GetTokensCCaddress1of2(cp,destaddr,mypk,pubkey2pk(pubkey))>0)
        {
            sprintf(str,"%sCC1of2TokensAddress",name);
            result.push_back(Pair(str,destaddr));
        }
    }
    else if (strcmp(name,"Tokens")!=0)
    {
        if (GetTokensCCaddress(cp,destaddr,pk)>0)
        {
            sprintf(str,"%sCCTokensAddress",name);
            result.push_back(Pair(str,destaddr));
        }
    }
    if ( pubkey.size() == 33 )
    {
        if ( GetCCaddress(cp,destaddr,pubkey2pk(pubkey)) != 0 )
        {
            sprintf(str,"PubkeyCCaddress(%s)",name);
            result.push_back(Pair(str,destaddr));
            sprintf(str,"PubkeyCCbalance(%s)",name);
            result.push_back(Pair(str,ValueFromAmount(CCaddress_balance(destaddr,0))));
        }
    }
    if ( GetCCaddress(cp,destaddr,pubkey2pk(Mypubkey())) != 0 )
    {
        sprintf(str,"myCCAddress(%s)",name);
        result.push_back(Pair(str,destaddr));
        sprintf(str,"myCCbalance(%s)",name);
        result.push_back(Pair(str,ValueFromAmount(CCaddress_balance(destaddr,1))));
    }
    if ( Getscriptaddress(destaddr,(CScript() << Mypubkey() << OP_CHECKSIG)) != 0 )
    {
        result.push_back(Pair("myaddress",destaddr));
        result.push_back(Pair("mybalance",ValueFromAmount(CCaddress_balance(destaddr,0))));
    }
    return(result);
}

bool pubkey2addr(char *destaddr,uint8_t *pubkey33);
extern int32_t IS_KOMODO_NOTARY,IS_STAKED_NOTARY,USE_EXTERNAL_PUBKEY;
extern uint8_t NOTARY_PUBKEY33[];
extern std::string NOTARY_PUBKEY,NOTARY_ADDRESS;

UniValue setpubkey(const UniValue& params, bool fHelp)
{
    UniValue result(UniValue::VOBJ);
    if ( fHelp || params.size() > 1 )
        throw runtime_error(
        "setpubkey\n"
        "\nSets the -pubkey if the daemon was not started with it, if it was already set, it returns the pubkey, and its Raddress.\n"
        "\nArguments:\n"
        "1. \"pubkey\"         (string) pubkey to set.\n"
        "\nResult:\n"
        "  {\n"
        "    \"pubkey\" : \"pubkey\",     (string) The pubkey\n"
        "    \"ismine\" : \"true/false\",     (bool)\n"
        "    \"R-address\" : \"R address\",     (string) The pubkey\n"
        "  }\n"
        "\nExamples:\n"
        + HelpExampleCli("setpubkey", "02f7597468703c1c5c8465dd6d43acaae697df9df30bed21494d193412a1ea193e")
        + HelpExampleRpc("setpubkey", "02f7597468703c1c5c8465dd6d43acaae697df9df30bed21494d193412a1ea193e")
      );

    LOCK2(cs_main, pwalletMain ? &pwalletMain->cs_wallet : NULL);

    char Raddress[64];
    uint8_t pubkey33[33];
    if ( NOTARY_PUBKEY33[0] == 0 ) 
    {
        if (strlen(params[0].get_str().c_str()) == 66) 
        {
            decode_hex(pubkey33,33,(char *)params[0].get_str().c_str());
            pubkey2addr((char *)Raddress,(uint8_t *)pubkey33);
            CBitcoinAddress address(Raddress);
            bool isValid = address.IsValid();
            if (isValid)
            {
                CTxDestination dest = address.Get();
                isminetype mine = pwalletMain ? IsMine(*pwalletMain, dest) : ISMINE_NO;
                if ( mine == ISMINE_NO ) 
                    result.push_back(Pair("WARNING", "privkey for this pubkey is not imported to wallet!"));
                else 
                {
                    result.push_back(Pair("ismine", "true"));
                    std::string notaryname;
                    if ( (IS_STAKED_NOTARY= StakedNotaryID(notaryname, Raddress)) > -1 ) 
                    {
                        result.push_back(Pair("IsNotary", notaryname));
                        IS_KOMODO_NOTARY = 0;
                    }
                }
                NOTARY_PUBKEY = params[0].get_str();
                decode_hex(NOTARY_PUBKEY33,33,(char *)NOTARY_PUBKEY.c_str());
                USE_EXTERNAL_PUBKEY = 1;
                NOTARY_ADDRESS = address.ToString();
            }
            else
                result.push_back(Pair("error", "pubkey entered is invalid."));
        }
        else
            result.push_back(Pair("error", "pubkey is wrong length, must be 66 char hex string."));
    }
    else 
    {
        if ( NOTARY_ADDRESS.empty() ) 
        {
          pubkey2addr((char *)Raddress,(uint8_t *)NOTARY_PUBKEY33);
          NOTARY_ADDRESS.assign(Raddress);
        }
        result.push_back(Pair("error", "Can only set pubkey once, to change it you need to restart your daemon."));
    }
    if ( NOTARY_PUBKEY33[0] != 0 && !NOTARY_ADDRESS.empty() ) 
    {
        result.push_back(Pair("address", NOTARY_ADDRESS));
        result.push_back(Pair("pubkey", NOTARY_PUBKEY));
    }
    return result;
}

UniValue channelsaddress(const UniValue& params, bool fHelp)
{
    UniValue result(UniValue::VOBJ); struct CCcontract_info *cp,C; std::vector<unsigned char> pubkey;

    cp = CCinit(&C,EVAL_CHANNELS);
    if ( fHelp || params.size() != 1 )
        throw runtime_error("channelsaddress pubkey\n");
    if ( ensure_CCrequirements(0) < 0 )
        throw runtime_error("to use CC contracts, you need to launch daemon with valid -pubkey= for an address in your wallet\n");
    pubkey = ParseHex(params[0].get_str().c_str());
    return(CCaddress(cp,(char *)"Channels",pubkey));
}

UniValue cclibaddress(const UniValue& params, bool fHelp)
{
    struct CCcontract_info *cp,C; std::vector<unsigned char> pubkey; uint8_t evalcode = EVAL_FIRSTUSER;
    if ( fHelp || params.size() > 2 )
        throw runtime_error("cclibaddress [evalcode] [pubkey]\n");
    if ( ensure_CCrequirements(0) < 0 )
        throw runtime_error("to use CC contracts, you need to launch daemon with valid -pubkey= for an address in your wallet\n");
    if ( params.size() >= 1 )
    {
        evalcode = atoi(params[0].get_str().c_str());
        if ( evalcode < EVAL_FIRSTUSER || evalcode > EVAL_LASTUSER )
            throw runtime_error("evalcode not between EVAL_FIRSTUSER and EVAL_LASTUSER\n");
        if ( params.size() == 2 )
            pubkey = ParseHex(params[1].get_str().c_str());
    }
    cp = CCinit(&C,evalcode);
    if ( cp == 0 )
        throw runtime_error("error creating *cp\n");
    return(CCaddress(cp,(char *)"CClib",pubkey));
}

UniValue cclibinfo(const UniValue& params, bool fHelp)
{
    struct CCcontract_info *cp,C; uint8_t evalcode = EVAL_FIRSTUSER;
    if ( fHelp || params.size() > 0 )
        throw runtime_error("cclibinfo\n");
    if ( ensure_CCrequirements(0) < 0 )
        throw runtime_error("to use CC contracts, you need to launch daemon with valid -pubkey= for an address in your wallet\n");
    cp = CCinit(&C,evalcode);
    return(CClib_info(cp));
}

UniValue cclib(const UniValue& params, bool fHelp)
{
    struct CCcontract_info *cp,C; char *method,*jsonstr=0; uint8_t evalcode = EVAL_FIRSTUSER;
    if ( fHelp || params.size() > 3 )
        throw runtime_error("cclib method [evalcode] [JSON params]\n");
    if ( ASSETCHAINS_CCLIB.size() == 0 )
        throw runtime_error("no -ac_cclib= specified\n");
    if ( ensure_CCrequirements(0) < 0 )
        throw runtime_error("to use CC contracts, you need to launch daemon with valid -pubkey= for an address in your wallet\n");
    const CKeyStore& keystore = *pwalletMain;
    LOCK2(cs_main, pwalletMain->cs_wallet);
    method = (char *)params[0].get_str().c_str();
    if ( params.size() >= 2 )
    {
        evalcode = atoi(params[1].get_str().c_str());
        if ( evalcode < EVAL_FIRSTUSER || evalcode > EVAL_LASTUSER )
        {
            //printf("evalcode.%d vs (%d, %d)\n",evalcode,EVAL_FIRSTUSER,EVAL_LASTUSER);
            throw runtime_error("evalcode not between EVAL_FIRSTUSER and EVAL_LASTUSER\n");
        }
        if ( params.size() == 3 )
        {
            jsonstr = (char *)params[2].get_str().c_str();
            //fprintf(stderr,"params.(%s %s %s)\n",params[0].get_str().c_str(),params[1].get_str().c_str(),jsonstr);
        }
    }
    cp = CCinit(&C,evalcode);
    return(CClib(cp,method,jsonstr));
}

UniValue payments_release(const UniValue& params, bool fHelp)
{
    struct CCcontract_info *cp,C;
    if ( fHelp || params.size() != 1 )
        throw runtime_error("paymentsrelease \"[%22createtxid%22,amount]\"\n");
    if ( ensure_CCrequirements(EVAL_PAYMENTS) < 0 )
        throw runtime_error("to use CC contracts, you need to launch daemon with valid -pubkey= for an address in your wallet\n");
    const CKeyStore& keystore = *pwalletMain;
    LOCK2(cs_main, pwalletMain->cs_wallet);
    cp = CCinit(&C,EVAL_PAYMENTS);
    return(PaymentsRelease(cp,(char *)params[0].get_str().c_str()));
}

UniValue payments_fund(const UniValue& params, bool fHelp)
{
    struct CCcontract_info *cp,C;
    if ( fHelp || params.size() != 1 )
        throw runtime_error("paymentsfund \"[%22createtxid%22,amount(,useopret)]\"\n");
    if ( ensure_CCrequirements(EVAL_PAYMENTS) < 0 )
        throw runtime_error("to use CC contracts, you need to launch daemon with valid -pubkey= for an address in your wallet\n");
    const CKeyStore& keystore = *pwalletMain;
    LOCK2(cs_main, pwalletMain->cs_wallet);
    cp = CCinit(&C,EVAL_PAYMENTS);
    return(PaymentsFund(cp,(char *)params[0].get_str().c_str()));
}

UniValue payments_merge(const UniValue& params, bool fHelp)
{
    struct CCcontract_info *cp,C;
    if ( fHelp || params.size() != 1 )
        throw runtime_error("paymentsmerge \"[%22createtxid%22]\"\n");
    if ( ensure_CCrequirements(EVAL_PAYMENTS) < 0 )
        throw runtime_error("to use CC contracts, you need to launch daemon with valid -pubkey= for an address in your wallet\n");
    const CKeyStore& keystore = *pwalletMain;
    LOCK2(cs_main, pwalletMain->cs_wallet);
    cp = CCinit(&C,EVAL_PAYMENTS);
    return(PaymentsMerge(cp,(char *)params[0].get_str().c_str()));
}

UniValue payments_txidopret(const UniValue& params, bool fHelp)
{
    struct CCcontract_info *cp,C;
    if ( fHelp || params.size() != 1 )
        throw runtime_error("paymentstxidopret \"[allocation,%22scriptPubKey%22(,%22destopret%22)]\"\n");
    if ( ensure_CCrequirements(EVAL_PAYMENTS) < 0 )
        throw runtime_error("to use CC contracts, you need to launch daemon with valid -pubkey= for an address in your wallet\n");
    const CKeyStore& keystore = *pwalletMain;
    LOCK2(cs_main, pwalletMain->cs_wallet);
    cp = CCinit(&C,EVAL_PAYMENTS);
    return(PaymentsTxidopret(cp,(char *)params[0].get_str().c_str()));
}

UniValue payments_create(const UniValue& params, bool fHelp)
{
    struct CCcontract_info *cp,C;
    if ( fHelp || params.size() != 1 )
        throw runtime_error("paymentscreate \"[lockedblocks,minamount,%22paytxid0%22,...,%22paytxidN%22]\"\n");
    if ( ensure_CCrequirements(EVAL_PAYMENTS) < 0 )
        throw runtime_error("to use CC contracts, you need to launch daemon with valid -pubkey= for an address in your wallet\n");
    const CKeyStore& keystore = *pwalletMain;
    LOCK2(cs_main, pwalletMain->cs_wallet);
    cp = CCinit(&C,EVAL_PAYMENTS);
    return(PaymentsCreate(cp,(char *)params[0].get_str().c_str()));
}

UniValue payments_airdrop(const UniValue& params, bool fHelp)
{
    struct CCcontract_info *cp,C;
    if ( fHelp || params.size() != 1 )
        throw runtime_error("paymentsairdrop \"[lockedblocks,minamount,mintoaddress,top,bottom,fixedFlag,%22excludeAddress%22,...,%22excludeAddressN%22]\"\n");
    if ( ensure_CCrequirements(EVAL_PAYMENTS) < 0 )
        throw runtime_error("to use CC contracts, you need to launch daemon with valid -pubkey= for an address in your wallet\n");
    const CKeyStore& keystore = *pwalletMain;
    LOCK2(cs_main, pwalletMain->cs_wallet);
    cp = CCinit(&C,EVAL_PAYMENTS);
    return(PaymentsAirdrop(cp,(char *)params[0].get_str().c_str()));
}

UniValue payments_info(const UniValue& params, bool fHelp)
{
    struct CCcontract_info *cp,C;
    if ( fHelp || params.size() != 1 )
        throw runtime_error("paymentsinfo \"[%22createtxid%22]\"\n");
    if ( ensure_CCrequirements(EVAL_PAYMENTS) < 0 )
        throw runtime_error("to use CC contracts, you need to launch daemon with valid -pubkey= for an address in your wallet\n");
    const CKeyStore& keystore = *pwalletMain;
    LOCK2(cs_main, pwalletMain->cs_wallet);
    cp = CCinit(&C,EVAL_PAYMENTS);
    return(PaymentsInfo(cp,(char *)params[0].get_str().c_str()));
}

UniValue payments_list(const UniValue& params, bool fHelp)
{
    struct CCcontract_info *cp,C;
    if ( fHelp || params.size() != 0 )
        throw runtime_error("paymentslist\n");
    if ( ensure_CCrequirements(EVAL_PAYMENTS) < 0 )
        throw runtime_error("to use CC contracts, you need to launch daemon with valid -pubkey= for an address in your wallet\n");
    const CKeyStore& keystore = *pwalletMain;
    LOCK2(cs_main, pwalletMain->cs_wallet);
    cp = CCinit(&C,EVAL_PAYMENTS);
    return(PaymentsList(cp,(char *)""));
}

UniValue oraclesaddress(const UniValue& params, bool fHelp)
{
    struct CCcontract_info *cp,C; std::vector<unsigned char> pubkey;
    cp = CCinit(&C,EVAL_ORACLES);
    if ( fHelp || params.size() > 1 )
        throw runtime_error("oraclesaddress [pubkey]\n");
    if ( ensure_CCrequirements(0) < 0 )
        throw runtime_error("to use CC contracts, you need to launch daemon with valid -pubkey= for an address in your wallet\n");
    if ( params.size() == 1 )
        pubkey = ParseHex(params[0].get_str().c_str());
    return(CCaddress(cp,(char *)"Oracles",pubkey));
}

UniValue pricesaddress(const UniValue& params, bool fHelp)
{
    UniValue result(UniValue::VOBJ); struct CCcontract_info *cp,C,*assetscp,C2; std::vector<unsigned char> pubkey; CPubKey mypk,planpk,pricespk; char myaddr[64],houseaddr[64],exposureaddr[64];
    cp = CCinit(&C,EVAL_PRICES);
    assetscp = CCinit(&C2,EVAL_PRICES);
    if ( fHelp || params.size() > 1 )
        throw runtime_error("pricesaddress [pubkey]\n");
    if ( ensure_CCrequirements(0) < 0 )
        throw runtime_error("to use CC contracts, you need to launch daemon with valid -pubkey= for an address in your wallet\n");
    if ( params.size() == 1 )
        pubkey = ParseHex(params[0].get_str().c_str());
    result = CCaddress(cp,(char *)"Prices",pubkey);
    mypk = pubkey2pk(Mypubkey());
    pricespk = GetUnspendable(cp,0);
    GetCCaddress(assetscp,myaddr,mypk);
    GetCCaddress1of2(assetscp,houseaddr,pricespk,planpk);
    GetCCaddress1of2(assetscp,exposureaddr,pricespk,pricespk);
    result.push_back(Pair("myaddr",myaddr)); // for holding my asssets
    result.push_back(Pair("houseaddr",houseaddr)); // globally accessible house assets
    result.push_back(Pair("exposureaddr",exposureaddr)); // tracking of exposure
    return(result);
}

UniValue pegsaddress(const UniValue& params, bool fHelp)
{
    struct CCcontract_info *cp,C; std::vector<unsigned char> pubkey;
    cp = CCinit(&C,EVAL_PEGS);
    if ( fHelp || params.size() > 1 )
        throw runtime_error("pegssaddress [pubkey]\n");
    if ( ensure_CCrequirements(0) < 0 )
        throw runtime_error("to use CC contracts, you need to launch daemon with valid -pubkey= for an address in your wallet\n");
    if ( params.size() == 1 )
        pubkey = ParseHex(params[0].get_str().c_str());
    return(CCaddress(cp,(char *)"Pegs",pubkey));
}

UniValue marmaraaddress(const UniValue& params, bool fHelp)
{
    struct CCcontract_info *cp,C; std::vector<unsigned char> pubkey;
    cp = CCinit(&C,EVAL_MARMARA);
    if ( fHelp || params.size() > 1 )
        throw runtime_error("Marmaraaddress [pubkey]\n");
    if ( ensure_CCrequirements(0) < 0 )
        throw runtime_error("to use CC contracts, you need to launch daemon with valid -pubkey= for an address in your wallet\n");
    if ( params.size() == 1 )
        pubkey = ParseHex(params[0].get_str().c_str());
    return(CCaddress(cp,(char *)"Marmara",pubkey));
}

UniValue paymentsaddress(const UniValue& params, bool fHelp)
{
    struct CCcontract_info *cp,C; std::vector<unsigned char> pubkey;
    cp = CCinit(&C,EVAL_PAYMENTS);
    if ( fHelp || params.size() > 1 )
        throw runtime_error("paymentsaddress [pubkey]\n");
    if ( ensure_CCrequirements(0) < 0 )
        throw runtime_error("to use CC contracts, you need to launch daemon with valid -pubkey= for an address in your wallet\n");
    if ( params.size() == 1 )
        pubkey = ParseHex(params[0].get_str().c_str());
    return(CCaddress(cp,(char *)"Payments",pubkey));
}

UniValue gatewaysaddress(const UniValue& params, bool fHelp)
{
    struct CCcontract_info *cp,C; std::vector<unsigned char> pubkey;
    cp = CCinit(&C,EVAL_GATEWAYS);
    if ( fHelp || params.size() > 1 )
        throw runtime_error("gatewaysaddress [pubkey]\n");
    if ( ensure_CCrequirements(0) < 0 )
        throw runtime_error("to use CC contracts, you need to launch daemon with valid -pubkey= for an address in your wallet\n");
    if ( params.size() == 1 )
        pubkey = ParseHex(params[0].get_str().c_str());
    return(CCaddress(cp,(char *)"Gateways",pubkey));
}

UniValue heiraddress(const UniValue& params, bool fHelp)
{
	struct CCcontract_info *cp,C; std::vector<unsigned char> pubkey;
	cp = CCinit(&C,EVAL_HEIR);
    if ( fHelp || params.size() > 1 )
        throw runtime_error("heiraddress pubkey\n");
    if ( ensure_CCrequirements(0) < 0 )
        throw runtime_error("to use CC contracts, you need to launch daemon with valid -pubkey= for an address in your wallet\n");
    pubkey = ParseHex(params[0].get_str().c_str());
	return(CCaddress(cp,(char *)"Heir",pubkey));
}

UniValue lottoaddress(const UniValue& params, bool fHelp)
{
    struct CCcontract_info *cp,C; std::vector<unsigned char> pubkey;
    cp = CCinit(&C,EVAL_LOTTO);
    if ( fHelp || params.size() > 1 )
        throw runtime_error("lottoaddress [pubkey]\n");
    if ( ensure_CCrequirements(0) < 0 )
        throw runtime_error("to use CC contracts, you need to launch daemon with valid -pubkey= for an address in your wallet\n");
    if ( params.size() == 1 )
        pubkey = ParseHex(params[0].get_str().c_str());
    return(CCaddress(cp,(char *)"Lotto",pubkey));
}

UniValue FSMaddress(const UniValue& params, bool fHelp)
{
    struct CCcontract_info *cp,C; std::vector<unsigned char> pubkey;
    cp = CCinit(&C,EVAL_FSM);
    if ( fHelp || params.size() > 1 )
        throw runtime_error("FSMaddress [pubkey]\n");
    if ( ensure_CCrequirements(0) < 0 )
        throw runtime_error("to use CC contracts, you need to launch daemon with valid -pubkey= for an address in your wallet\n");
    if ( params.size() == 1 )
        pubkey = ParseHex(params[0].get_str().c_str());
    return(CCaddress(cp,(char *)"FSM",pubkey));
}

UniValue auctionaddress(const UniValue& params, bool fHelp)
{
    struct CCcontract_info *cp,C; std::vector<unsigned char> pubkey;
    cp = CCinit(&C,EVAL_AUCTION);
    if ( fHelp || params.size() > 1 )
        throw runtime_error("auctionaddress [pubkey]\n");
    if ( ensure_CCrequirements(0) < 0 )
        throw runtime_error("to use CC contracts, you need to launch daemon with valid -pubkey= for an address in your wallet\n");
    if ( params.size() == 1 )
        pubkey = ParseHex(params[0].get_str().c_str());
    return(CCaddress(cp,(char *)"Auction",pubkey));
}

UniValue diceaddress(const UniValue& params, bool fHelp)
{
    struct CCcontract_info *cp,C; std::vector<unsigned char> pubkey;
    cp = CCinit(&C,EVAL_DICE);
    if ( fHelp || params.size() > 1 )
        throw runtime_error("diceaddress [pubkey]\n");
    if ( ensure_CCrequirements(0) < 0 )
        throw runtime_error("to use CC contracts, you need to launch daemon with valid -pubkey= for an address in your wallet\n");
    if ( params.size() == 1 )
        pubkey = ParseHex(params[0].get_str().c_str());
    return(CCaddress(cp,(char *)"Dice",pubkey));
}

UniValue faucetaddress(const UniValue& params, bool fHelp)
{
    struct CCcontract_info *cp,C; std::vector<unsigned char> pubkey;
    int error;
    cp = CCinit(&C,EVAL_FAUCET);
    if ( fHelp || params.size() > 1 )
        throw runtime_error("faucetaddress [pubkey]\n");
    error = ensure_CCrequirements(0);
    if ( error < 0 )
        throw runtime_error(strprintf("to use CC contracts, you need to launch daemon with valid -pubkey= for an address in your wallet. ERR=%d\n", error));
    if ( params.size() == 1 )
        pubkey = ParseHex(params[0].get_str().c_str());
    return(CCaddress(cp,(char *)"Faucet",pubkey));
}

UniValue rewardsaddress(const UniValue& params, bool fHelp)
{
    struct CCcontract_info *cp,C; std::vector<unsigned char> pubkey;
    cp = CCinit(&C,EVAL_REWARDS);
    if ( fHelp || params.size() > 1 )
        throw runtime_error("rewardsaddress [pubkey]\n");
    if ( ensure_CCrequirements(0) < 0 )
        throw runtime_error("to use CC contracts, you need to launch daemon with valid -pubkey= for an address in your wallet\n");
    if ( params.size() == 1 )
        pubkey = ParseHex(params[0].get_str().c_str());
    return(CCaddress(cp,(char *)"Rewards",pubkey));
}

UniValue assetsaddress(const UniValue& params, bool fHelp)
{
	struct CCcontract_info *cp, C; std::vector<unsigned char> pubkey;
	cp = CCinit(&C, EVAL_ASSETS);
	if (fHelp || params.size() > 1)
		throw runtime_error("assetsaddress [pubkey]\n");
	if (ensure_CCrequirements(0) < 0)
		throw runtime_error("to use CC contracts, you need to launch daemon with valid -pubkey= for an address in your wallet\n");
	if (params.size() == 1)
		pubkey = ParseHex(params[0].get_str().c_str());
	return(CCaddress(cp, (char *)"Assets", pubkey));
}

UniValue tokenaddress(const UniValue& params, bool fHelp)
{
    struct CCcontract_info *cp,C; std::vector<unsigned char> pubkey;
    cp = CCinit(&C,EVAL_TOKENS);
    if ( fHelp || params.size() > 1 )
        throw runtime_error("tokenaddress [pubkey]\n");
    if ( ensure_CCrequirements(0) < 0 )
        throw runtime_error("to use CC contracts, you need to launch daemon with valid -pubkey= for an address in your wallet\n");
    if ( params.size() == 1 )
        pubkey = ParseHex(params[0].get_str().c_str());
    return(CCaddress(cp,(char *)"Tokens", pubkey));
}

UniValue importgatewayaddress(const UniValue& params, bool fHelp)
{
    struct CCcontract_info *cp,C; std::vector<unsigned char> pubkey;
    cp = CCinit(&C,EVAL_IMPORTGATEWAY);
    if ( fHelp || params.size() > 1 )
        throw runtime_error("importgatewayddress [pubkey]\n");
    if ( ensure_CCrequirements(0) < 0 )
        throw runtime_error("to use CC contracts, you need to launch daemon with valid -pubkey= for an address in your wallet\n");
    if ( params.size() == 1 )
        pubkey = ParseHex(params[0].get_str().c_str());
    return(CCaddress(cp,(char *)"ImportGateway", pubkey));
}

UniValue marmara_poolpayout(const UniValue& params, bool fHelp)
{
    int32_t firstheight; double perc; char *jsonstr;
    if ( fHelp || params.size() != 3 )
    {
        // marmarapoolpayout 0.5 2 '[["024131032ed90941e714db8e6dd176fe5a86c9d873d279edecf005c06f773da686",1000],["02ebc786cb83de8dc3922ab83c21f3f8a2f3216940c3bf9da43ce39e2a3a882c92",100]]';
        //marmarapoolpayout 0 2 '[["024131032ed90941e714db8e6dd176fe5a86c9d873d279edecf005c06f773da686",1000]]'
        throw runtime_error("marmarapoolpayout perc firstheight \"[[\\\"pubkey\\\":shares], ...]\"\n");
    }
    if ( ensure_CCrequirements(EVAL_MARMARA) < 0 )
        throw runtime_error("to use CC contracts, you need to launch daemon with valid -pubkey= for an address in your wallet\n");
    const CKeyStore& keystore = *pwalletMain;
    LOCK2(cs_main, pwalletMain->cs_wallet);
    perc = atof(params[0].get_str().c_str()) / 100.;
    firstheight = atol(params[1].get_str().c_str());
    jsonstr = (char *)params[2].get_str().c_str();
    return(MarmaraPoolPayout(0,firstheight,perc,jsonstr)); // [[pk0, shares0], [pk1, shares1], ...]
}

UniValue marmara_receive(const UniValue& params, bool fHelp)
{
    UniValue result(UniValue::VOBJ); uint256 batontxid; std::vector<uint8_t> senderpub; int64_t amount; int32_t matures; std::string currency;
    if ( fHelp || (params.size() != 5 && params.size() != 4) )
    {
        // automatic flag -> lsb of matures
        // 1st marmarareceive 028076d42eb20efc10007fafb5ca66a2052523c0d2221e607adf958d1a332159f6 7.5 MARMARA 1440
        // after marmarareceive 039433dc3749aece1bd568f374a45da3b0bc6856990d7da3cd175399577940a775 7.5 MARMARA 1168 d72d87aa0d50436de695c93e2bf3d7273c63c92ef6307913aa01a6ee6a16548b
        throw runtime_error("marmarareceive senderpk amount currency matures batontxid\n");
    }
    if ( ensure_CCrequirements(EVAL_MARMARA) < 0 )
        throw runtime_error("to use CC contracts, you need to launch daemon with valid -pubkey= for an address in your wallet\n");
    const CKeyStore& keystore = *pwalletMain;
    LOCK2(cs_main, pwalletMain->cs_wallet);
    memset(&batontxid,0,sizeof(batontxid));
    senderpub = ParseHex(params[0].get_str().c_str());
    if (senderpub.size()!= 33)
    {
        ERR_RESULT("invalid sender pubkey");
        return result;
    }
    amount = atof(params[1].get_str().c_str()) * COIN + 0.00000000499999;
    currency = params[2].get_str();
    if ( params.size() == 5 )
    {
        matures = atol(params[3].get_str().c_str());
        batontxid = Parseuint256((char *)params[4].get_str().c_str());
    } else matures = atol(params[3].get_str().c_str()) + chainActive.LastTip()->GetHeight() + 1;
    return(MarmaraReceive(0,pubkey2pk(senderpub),amount,currency,matures,batontxid,true));
}

UniValue marmara_issue(const UniValue& params, bool fHelp)
{
    UniValue result(UniValue::VOBJ); uint256 approvaltxid; std::vector<uint8_t> receiverpub; int64_t amount; int32_t matures; std::string currency;
    if ( fHelp || params.size() != 5 )
    {
        // marmaraissue 039433dc3749aece1bd568f374a45da3b0bc6856990d7da3cd175399577940a775 7.5 MARMARA 1168 32da4cb3e886ee42de90b4a15042d71169077306badf909099c5c5c692df3f27
        // marmaraissue 039433dc3749aece1bd568f374a45da3b0bc6856990d7da3cd175399577940a775 700 MARMARA 2629 11fe8bf1de80c2ef69124d08907f259aef7f41e3a632ca2d48ad072a8c8f3078 -> 335df3a5dd6b92a3d020c9465d4d76e0d8242126106b83756dcecbad9813fdf3

        throw runtime_error("marmaraissue receiverpk amount currency matures approvaltxid\n");
    }
    if ( ensure_CCrequirements(EVAL_MARMARA) < 0 )
        throw runtime_error("to use CC contracts, you need to launch daemon with valid -pubkey= for an address in your wallet\n");
    const CKeyStore& keystore = *pwalletMain;
    LOCK2(cs_main, pwalletMain->cs_wallet);
    receiverpub = ParseHex(params[0].get_str().c_str());
    if (receiverpub.size()!= 33)
    {
        ERR_RESULT("invalid receiverpub pubkey");
        return result;
    }
    amount = atof(params[1].get_str().c_str()) * COIN + 0.00000000499999;
    currency = params[2].get_str();
    matures = atol(params[3].get_str().c_str());
    approvaltxid = Parseuint256((char *)params[4].get_str().c_str());
    return(MarmaraIssue(0,'I',pubkey2pk(receiverpub),amount,currency,matures,approvaltxid,zeroid));
}

UniValue marmara_transfer(const UniValue& params, bool fHelp)
{
    UniValue result(UniValue::VOBJ); uint256 approvaltxid,batontxid; std::vector<uint8_t> receiverpub; int64_t amount; int32_t matures; std::string currency; std::vector<uint256> creditloop;
    if ( fHelp || params.size() != 5 )
    {
        // marmaratransfer 028076d42eb20efc10007fafb5ca66a2052523c0d2221e607adf958d1a332159f6 7.5 MARMARA 1168 1506c774e4b2804a6e25260920840f4cfca8d1fb400e69fe6b74b8e593dbedc5
        throw runtime_error("marmaratransfer receiverpk amount currency matures approvaltxid\n");
    }
    if ( ensure_CCrequirements(EVAL_MARMARA) < 0 )
        throw runtime_error("to use CC contracts, you need to launch daemon with valid -pubkey= for an address in your wallet\n");
    receiverpub = ParseHex(params[0].get_str().c_str());
    if (receiverpub.size()!= 33)
    {
        ERR_RESULT("invalid receiverpub pubkey");
        return result;
    }
    const CKeyStore& keystore = *pwalletMain;
    LOCK2(cs_main, pwalletMain->cs_wallet);
    amount = atof(params[1].get_str().c_str()) * COIN + 0.00000000499999;
    currency = params[2].get_str();
    matures = atol(params[3].get_str().c_str());
    approvaltxid = Parseuint256((char *)params[4].get_str().c_str());
    if ( MarmaraGetbatontxid(creditloop,batontxid,approvaltxid) < 0 )
        throw runtime_error("couldnt find batontxid\n");
    return(MarmaraIssue(0,'T',pubkey2pk(receiverpub),amount,currency,matures,approvaltxid,batontxid));
}

UniValue marmara_info(const UniValue& params, bool fHelp)
{
    UniValue result(UniValue::VOBJ); CPubKey issuerpk; std::vector<uint8_t> issuerpub; int64_t minamount,maxamount; int32_t firstheight,lastheight; std::string currency;
    if ( fHelp || params.size() < 4 || params.size() > 6 )
    {
        throw runtime_error("marmarainfo firstheight lastheight minamount maxamount [currency issuerpk]\n");
    }
    if ( ensure_CCrequirements(EVAL_MARMARA) < 0 )
        throw runtime_error("to use CC contracts, you need to launch daemon with valid -pubkey= for an address in your wallet\n");
    const CKeyStore& keystore = *pwalletMain;
    LOCK2(cs_main, pwalletMain->cs_wallet);
    firstheight = atol(params[0].get_str().c_str());
    lastheight = atol(params[1].get_str().c_str());
    minamount = atof(params[2].get_str().c_str()) * COIN + 0.00000000499999;
    maxamount = atof(params[3].get_str().c_str()) * COIN + 0.00000000499999;
    if ( params.size() >= 5 )
        currency = params[4].get_str();
    if ( params.size() == 6 )
    {
        issuerpub = ParseHex(params[5].get_str().c_str());
        if ( issuerpub.size()!= 33 )
        {
            ERR_RESULT("invalid issuer pubkey");
            return result;
        }
        issuerpk = pubkey2pk(issuerpub);
    }
    result = MarmaraInfo(issuerpk,firstheight,lastheight,minamount,maxamount,currency);
    return(result);
}

UniValue marmara_creditloop(const UniValue& params, bool fHelp)
{
    UniValue result(UniValue::VOBJ); uint256 txid;
    if ( fHelp || params.size() != 1 )
    {
        // marmaracreditloop 010ff7f9256cefe3b5dee3d72c0eeae9fc6f34884e6f32ffe5b60916df54a9be
        throw runtime_error("marmaracreditloop txid\n");
    }
    if ( ensure_CCrequirements(EVAL_MARMARA) < 0 )
        throw runtime_error("to use CC contracts, you need to launch daemon with valid -pubkey= for an address in your wallet\n");
    const CKeyStore& keystore = *pwalletMain;
    LOCK2(cs_main, pwalletMain->cs_wallet);
    txid = Parseuint256((char *)params[0].get_str().c_str());
    result = MarmaraCreditloop(txid);
    return(result);
}

UniValue marmara_settlement(const UniValue& params, bool fHelp)
{
    UniValue result(UniValue::VOBJ); uint256 batontxid;
    if ( fHelp || params.size() != 1 )
    {
        // marmarasettlement 010ff7f9256cefe3b5dee3d72c0eeae9fc6f34884e6f32ffe5b60916df54a9be
        // marmarasettlement ff3e259869196f3da9b5ea3f9e088a76c4fc063cf36ab586b652e121d441a603
        throw runtime_error("marmarasettlement batontxid\n");
    }
    if ( ensure_CCrequirements(EVAL_MARMARA) < 0 )
        throw runtime_error("to use CC contracts, you need to launch daemon with valid -pubkey= for an address in your wallet\n");
    const CKeyStore& keystore = *pwalletMain;
    LOCK2(cs_main, pwalletMain->cs_wallet);
    batontxid = Parseuint256((char *)params[0].get_str().c_str());
    result = MarmaraSettlement(0,batontxid);
    return(result);
}

UniValue marmara_lock(const UniValue& params, bool fHelp)
{
    UniValue result(UniValue::VOBJ); int64_t amount; int32_t height;
    if ( fHelp || params.size() > 2 || params.size() == 0 )
    {
        throw runtime_error("marmaralock amount unlockht\n");
    }
    const CKeyStore& keystore = *pwalletMain;
    LOCK2(cs_main, pwalletMain->cs_wallet);
    amount = atof(params[0].get_str().c_str()) * COIN + 0.00000000499999;
    if ( params.size() == 2 )
        height = atol(params[1].get_str().c_str());
    else height = chainActive.LastTip()->GetHeight() + 1;
    return(MarmaraLock(0,amount,height));
}

UniValue channelslist(const UniValue& params, bool fHelp)
{
    if ( fHelp || params.size() > 0 )
        throw runtime_error("channelsinfo\n");
    if ( ensure_CCrequirements(EVAL_CHANNELS) < 0 )
        throw runtime_error("to use CC contracts, you need to launch daemon with valid -pubkey= for an address in your wallet\n");
    const CKeyStore& keystore = *pwalletMain;
    LOCK2(cs_main, pwalletMain->cs_wallet);
    return(ChannelsList());
}

UniValue channelsinfo(const UniValue& params, bool fHelp)
{
    uint256 opentxid;
    if ( fHelp || params.size() > 1 )
        throw runtime_error("channelsinfo [opentxid]\n");
    if ( ensure_CCrequirements(EVAL_CHANNELS) < 0 )
        throw runtime_error("to use CC contracts, you need to launch daemon with valid -pubkey= for an address in your wallet\n");
    const CKeyStore& keystore = *pwalletMain;
    LOCK2(cs_main, pwalletMain->cs_wallet);
    opentxid=zeroid;
    if (params.size() > 0 && !params[0].isNull() && !params[0].get_str().empty())
        opentxid = Parseuint256((char *)params[0].get_str().c_str());
    return(ChannelsInfo(opentxid));
}

UniValue channelsopen(const UniValue& params, bool fHelp)
{
    UniValue result(UniValue::VOBJ); int32_t numpayments; int64_t payment; std::vector<unsigned char> destpub; struct CCcontract_info *cp,C; std::string hex;
    uint256 tokenid=zeroid;

    cp = CCinit(&C,EVAL_CHANNELS);
    if ( fHelp || params.size() < 3 || params.size() > 4)
        throw runtime_error("channelsopen destpubkey numpayments payment\n");
    if ( ensure_CCrequirements(EVAL_CHANNELS) < 0 )
        throw runtime_error("to use CC contracts, you need to launch daemon with valid -pubkey= for an address in your wallet\n");
    const CKeyStore& keystore = *pwalletMain;
    LOCK2(cs_main, pwalletMain->cs_wallet);
    destpub = ParseHex(params[0].get_str().c_str());
    if (destpub.size()!= 33)
    {
        ERR_RESULT("invalid destination pubkey");
        return result;
    }
    numpayments = atoi(params[1].get_str().c_str());
    if (numpayments <1)
    {
        ERR_RESULT("invalid number of payments, must be greater than 0");
        return result;
    }
    payment = atol(params[2].get_str().c_str());
    if (payment <1)
    {
        ERR_RESULT("invalid payment amount, must be greater than 0");
        return result;
    }
    if (params.size()==4)
    {
        tokenid=Parseuint256((char *)params[3].get_str().c_str());
    }
    hex = ChannelOpen(0,pubkey2pk(destpub),numpayments,payment,tokenid);
    RETURN_IF_ERROR(CCerror);
    if ( hex.size() > 0 )
    {
        result.push_back(Pair("result", "success"));
        result.push_back(Pair("hex", hex));
    } else ERR_RESULT("couldnt create channelsopen transaction");
    return(result);
}

UniValue channelspayment(const UniValue& params, bool fHelp)
{
    UniValue result(UniValue::VOBJ); struct CCcontract_info *cp,C; std::string hex; uint256 opentxid,secret=zeroid; int32_t n; int64_t amount;
    cp = CCinit(&C,EVAL_CHANNELS);
    if ( fHelp || params.size() < 2 ||  params.size() >3 )
        throw runtime_error("channelspayment opentxid amount [secret]\n");
    if ( ensure_CCrequirements(EVAL_CHANNELS) < 0 )
        throw runtime_error("to use CC contracts, you need to launch daemon with valid -pubkey= for an address in your wallet\n");
    const CKeyStore& keystore = *pwalletMain;
    LOCK2(cs_main, pwalletMain->cs_wallet);
    opentxid = Parseuint256((char *)params[0].get_str().c_str());
    amount = atoi((char *)params[1].get_str().c_str());
    if (amount <1)
    {
        ERR_RESULT("invalid payment amount, must be greater than 0");
        return result;
    }
    if (params.size() > 2 && !params[2].isNull() && !params[2].get_str().empty())
    {
        secret = Parseuint256((char *)params[2].get_str().c_str());
    }
    hex = ChannelPayment(0,opentxid,amount,secret);
    RETURN_IF_ERROR(CCerror);
    if ( hex.size() > 0 )
    {
        result.push_back(Pair("result", "success"));
        result.push_back(Pair("hex", hex));
    } else ERR_RESULT("couldnt create channelspayment transaction");
    return(result);
}

UniValue channelsclose(const UniValue& params, bool fHelp)
{
    UniValue result(UniValue::VOBJ); struct CCcontract_info *cp,C; std::string hex; uint256 opentxid;
    cp = CCinit(&C,EVAL_CHANNELS);
    if ( fHelp || params.size() != 1 )
        throw runtime_error("channelsclose opentxid\n");
    if ( ensure_CCrequirements(EVAL_CHANNELS) < 0 )
        throw runtime_error("to use CC contracts, you need to launch daemon with valid -pubkey= for an address in your wallet\n");
    const CKeyStore& keystore = *pwalletMain;
    LOCK2(cs_main, pwalletMain->cs_wallet);
    opentxid = Parseuint256((char *)params[0].get_str().c_str());
    hex = ChannelClose(0,opentxid);
    RETURN_IF_ERROR(CCerror);
    if ( hex.size() > 0 )
    {
        result.push_back(Pair("result", "success"));
        result.push_back(Pair("hex", hex));
    } else ERR_RESULT("couldnt create channelsclose transaction");
    return(result);
}

UniValue channelsrefund(const UniValue& params, bool fHelp)
{
    UniValue result(UniValue::VOBJ); struct CCcontract_info *cp,C; std::string hex; uint256 opentxid,closetxid;
    cp = CCinit(&C,EVAL_CHANNELS);
    if ( fHelp || params.size() != 2 )
        throw runtime_error("channelsrefund opentxid closetxid\n");
    if ( ensure_CCrequirements(EVAL_CHANNELS) < 0 )
        throw runtime_error("to use CC contracts, you need to launch daemon with valid -pubkey= for an address in your wallet\n");
    const CKeyStore& keystore = *pwalletMain;
    LOCK2(cs_main, pwalletMain->cs_wallet);
    opentxid = Parseuint256((char *)params[0].get_str().c_str());
    closetxid = Parseuint256((char *)params[1].get_str().c_str());
    hex = ChannelRefund(0,opentxid,closetxid);
    RETURN_IF_ERROR(CCerror);
    if ( hex.size() > 0 )
    {
        result.push_back(Pair("result", "success"));
        result.push_back(Pair("hex", hex));
    } else ERR_RESULT("couldnt create channelsrefund transaction");
    return(result);
}

UniValue rewardscreatefunding(const UniValue& params, bool fHelp)
{
    UniValue result(UniValue::VOBJ); char *name; int64_t funds,APR,minseconds,maxseconds,mindeposit; std::string hex;
    if ( fHelp || params.size() > 6 || params.size() < 2 )
        throw runtime_error("rewardscreatefunding name amount APR mindays maxdays mindeposit\n");
    if ( ensure_CCrequirements(EVAL_REWARDS) < 0 )
        throw runtime_error("to use CC contracts, you need to launch daemon with valid -pubkey= for an address in your wallet\n");
    const CKeyStore& keystore = *pwalletMain;
    LOCK2(cs_main, pwalletMain->cs_wallet);
   // default to OOT params
    APR = 5 * COIN;
    minseconds = maxseconds = 60 * 3600 * 24;
    mindeposit = 100 * COIN;
    name = (char *)params[0].get_str().c_str();
    funds = atof(params[1].get_str().c_str()) * COIN + 0.00000000499999;

    if (!VALID_PLAN_NAME(name)) {
        ERR_RESULT(strprintf("Plan name can be at most %d ASCII characters",PLAN_NAME_MAX));
        return(result);
    }

    if ( funds <= 0 ) {
        ERR_RESULT("funds must be positive");
        return result;
    }
    if ( params.size() > 2 )
    {
        APR = atof(params[2].get_str().c_str()) * COIN;
        if ( APR > REWARDSCC_MAXAPR )
        {
            ERR_RESULT("25% APR is maximum");
            return result;
        }
        if ( params.size() > 3 )
        {
            minseconds = atol(params[3].get_str().c_str()) * 3600 * 24;
            if ( minseconds < 0 ) {
                ERR_RESULT("mindays must be non-negative");
                return result;
            }
            if ( params.size() > 4 )
            {
                maxseconds = atol(params[4].get_str().c_str()) * 3600 * 24;
                if ( maxseconds <= 0 ) {
                    ERR_RESULT("maxdays must be positive");
                    return result;
                }
                if ( maxseconds < minseconds ) {
                    ERR_RESULT("maxdays must be greater than mindays");
                    return result;
                }
                if ( params.size() > 5 )
                    mindeposit = atof(params[5].get_str().c_str()) * COIN + 0.00000000499999;
                    if ( mindeposit <= 0 ) {
                        ERR_RESULT("mindeposit must be positive");
                        return result;
                    }
            }
        }
    }
    hex = RewardsCreateFunding(0,name,funds,APR,minseconds,maxseconds,mindeposit);
    if ( hex.size() > 0 )
    {
        result.push_back(Pair("result", "success"));
        result.push_back(Pair("hex", hex));
    } else ERR_RESULT("couldnt create rewards funding transaction");
    return(result);
}

UniValue rewardslock(const UniValue& params, bool fHelp)
{
    UniValue result(UniValue::VOBJ); char *name; uint256 fundingtxid; int64_t amount; std::string hex;
    if ( fHelp || params.size() != 3 )
        throw runtime_error("rewardslock name fundingtxid amount\n");
    if ( ensure_CCrequirements(EVAL_REWARDS) < 0 )
        throw runtime_error("to use CC contracts, you need to launch daemon with valid -pubkey= for an address in your wallet\n");
    const CKeyStore& keystore = *pwalletMain;
    LOCK2(cs_main, pwalletMain->cs_wallet);
    name = (char *)params[0].get_str().c_str();
    fundingtxid = Parseuint256((char *)params[1].get_str().c_str());
    amount = atof(params[2].get_str().c_str()) * COIN + 0.00000000499999;
    hex = RewardsLock(0,name,fundingtxid,amount);

    if (!VALID_PLAN_NAME(name)) {
            ERR_RESULT(strprintf("Plan name can be at most %d ASCII characters",PLAN_NAME_MAX));
            return(result);
    }
    if ( CCerror != "" ){
        ERR_RESULT(CCerror);
    } else if ( amount > 0 ) {
        if ( hex.size() > 0 )
        {
            result.push_back(Pair("result", "success"));
            result.push_back(Pair("hex", hex));
        } else ERR_RESULT( "couldnt create rewards lock transaction");
    } else ERR_RESULT("amount must be positive");
    return(result);
}

UniValue rewardsaddfunding(const UniValue& params, bool fHelp)
{
    UniValue result(UniValue::VOBJ); char *name; uint256 fundingtxid; int64_t amount; std::string hex;
    if ( fHelp || params.size() != 3 )
        throw runtime_error("rewardsaddfunding name fundingtxid amount\n");
    if ( ensure_CCrequirements(EVAL_REWARDS) < 0 )
        throw runtime_error("to use CC contracts, you need to launch daemon with valid -pubkey= for an address in your wallet\n");
    const CKeyStore& keystore = *pwalletMain;
    LOCK2(cs_main, pwalletMain->cs_wallet);
    name = (char *)params[0].get_str().c_str();
    fundingtxid = Parseuint256((char *)params[1].get_str().c_str());
    amount = atof(params[2].get_str().c_str()) * COIN + 0.00000000499999;
    hex = RewardsAddfunding(0,name,fundingtxid,amount);

    if (!VALID_PLAN_NAME(name)) {
            ERR_RESULT(strprintf("Plan name can be at most %d ASCII characters",PLAN_NAME_MAX));
            return(result);
    }
    if (CCerror != "") {
        ERR_RESULT(CCerror);
    } else if (amount > 0) {
        if ( hex.size() > 0 )
        {
            result.push_back(Pair("result", "success"));
            result.push_back(Pair("hex", hex));
        } else {
            result.push_back(Pair("result", "error"));
            result.push_back(Pair("error", "couldnt create rewards addfunding transaction"));
        }
    } else {
            ERR_RESULT("funding amount must be positive");
    }
    return(result);
}

UniValue rewardsunlock(const UniValue& params, bool fHelp)
{
    UniValue result(UniValue::VOBJ); std::string hex; char *name; uint256 fundingtxid,txid;
    if ( fHelp || params.size() > 3 || params.size() < 2 )
        throw runtime_error("rewardsunlock name fundingtxid [txid]\n");
    if ( ensure_CCrequirements(EVAL_REWARDS) < 0 )
        throw runtime_error("to use CC contracts, you need to launch daemon with valid -pubkey= for an address in your wallet\n");
    const CKeyStore& keystore = *pwalletMain;
    LOCK2(cs_main, pwalletMain->cs_wallet);
    name = (char *)params[0].get_str().c_str();
    fundingtxid = Parseuint256((char *)params[1].get_str().c_str());

    if (!VALID_PLAN_NAME(name)) {
            ERR_RESULT(strprintf("Plan name can be at most %d ASCII characters",PLAN_NAME_MAX));
            return(result);
    }
    if ( params.size() > 2 )
        txid = Parseuint256((char *)params[2].get_str().c_str());
    else memset(&txid,0,sizeof(txid));
    hex = RewardsUnlock(0,name,fundingtxid,txid);
    if (CCerror != "") {
        ERR_RESULT(CCerror);
    } else if ( hex.size() > 0 ) {
        result.push_back(Pair("result", "success"));
        result.push_back(Pair("hex", hex));
    } else ERR_RESULT("couldnt create rewards unlock transaction");
    return(result);
}

UniValue rewardslist(const UniValue& params, bool fHelp)
{
    if ( fHelp || params.size() > 0 )
        throw runtime_error("rewardslist\n");
    if ( ensure_CCrequirements(EVAL_REWARDS) < 0 )
        throw runtime_error("to use CC contracts, you need to launch daemon with valid -pubkey= for an address in your wallet\n");
    const CKeyStore& keystore = *pwalletMain;
    LOCK2(cs_main, pwalletMain->cs_wallet);
    return(RewardsList());
}

UniValue rewardsinfo(const UniValue& params, bool fHelp)
{
    uint256 fundingtxid;
    if ( fHelp || params.size() != 1 )
        throw runtime_error("rewardsinfo fundingtxid\n");
    if ( ensure_CCrequirements(EVAL_REWARDS) < 0 )
        throw runtime_error("to use CC contracts, you need to launch daemon with valid -pubkey= for an address in your wallet\n");
    const CKeyStore& keystore = *pwalletMain;
    LOCK2(cs_main, pwalletMain->cs_wallet);
    fundingtxid = Parseuint256((char *)params[0].get_str().c_str());
    return(RewardsInfo(fundingtxid));
}

UniValue gatewayslist(const UniValue& params, bool fHelp)
{
    if ( fHelp || params.size() > 0 )
        throw runtime_error("gatewayslist\n");
    if ( ensure_CCrequirements(EVAL_GATEWAYS) < 0 )
        throw runtime_error("to use CC contracts, you need to launch daemon with valid -pubkey= for an address in your wallet\n");
    const CKeyStore& keystore = *pwalletMain;
    LOCK2(cs_main, pwalletMain->cs_wallet);
    return(GatewaysList());
}

UniValue gatewaysexternaladdress(const UniValue& params, bool fHelp)
{
    uint256 bindtxid; CPubKey pubkey;

    if ( fHelp || params.size() != 2)
        throw runtime_error("gatewaysexternaladdress bindtxid pubkey\n");
    if ( ensure_CCrequirements(EVAL_GATEWAYS) < 0 )
        throw runtime_error("to use CC contracts, you need to launch daemon with valid -pubkey= for an address in your wallet\n");
    const CKeyStore& keystore = *pwalletMain;
    LOCK2(cs_main, pwalletMain->cs_wallet);
    bindtxid = Parseuint256((char *)params[0].get_str().c_str());
    pubkey = ParseHex(params[1].get_str().c_str());
    return(GatewaysExternalAddress(bindtxid,pubkey));
}

UniValue gatewaysdumpprivkey(const UniValue& params, bool fHelp)
{
    uint256 bindtxid;

    if ( fHelp || params.size() != 2)
        throw runtime_error("gatewaysdumpprivkey bindtxid address\n");
    if ( ensure_CCrequirements(EVAL_GATEWAYS) < 0 )
        throw runtime_error("to use CC contracts, you need to launch daemon with valid -pubkey= for an address in your wallet\n");
    LOCK2(cs_main, pwalletMain->cs_wallet);
    bindtxid = Parseuint256((char *)params[0].get_str().c_str());
    std::string strAddress = params[1].get_str();
    CTxDestination dest = DecodeDestination(strAddress);
    if (!IsValidDestination(dest)) {
        throw JSONRPCError(RPC_INVALID_ADDRESS_OR_KEY, "Invalid transparent address");
    }
    const CKeyID *keyID = boost::get<CKeyID>(&dest);
    if (!keyID) {
        throw JSONRPCError(RPC_TYPE_ERROR, "Address does not refer to a key");
    }
    CKey vchSecret;
    if (!pwalletMain->GetKey(*keyID, vchSecret)) {
        throw JSONRPCError(RPC_WALLET_ERROR, "Private key for address " + strAddress + " is not known");
    }
    return(GatewaysDumpPrivKey(bindtxid,vchSecret));
}

UniValue gatewaysinfo(const UniValue& params, bool fHelp)
{
    uint256 txid;
    if ( fHelp || params.size() != 1 )
        throw runtime_error("gatewaysinfo bindtxid\n");
    if ( ensure_CCrequirements(EVAL_GATEWAYS) < 0 )
        throw runtime_error("to use CC contracts, you need to launch daemon with valid -pubkey= for an address in your wallet\n");
    const CKeyStore& keystore = *pwalletMain;
    LOCK2(cs_main, pwalletMain->cs_wallet);
    txid = Parseuint256((char *)params[0].get_str().c_str());
    return(GatewaysInfo(txid));
}

UniValue gatewaysbind(const UniValue& params, bool fHelp)
{
    UniValue result(UniValue::VOBJ); uint256 tokenid,oracletxid; int32_t i; int64_t totalsupply; std::vector<CPubKey> pubkeys;
    uint8_t M,N,p1,p2,p3,p4=0; std::string hex,coin; std::vector<unsigned char> pubkey;

    if ( fHelp || params.size() < 10 )
        throw runtime_error("gatewaysbind tokenid oracletxid coin tokensupply M N pubkey(s) pubtype p2shtype wiftype [taddr]\n");
    if ( ensure_CCrequirements(EVAL_GATEWAYS) < 0 )
        throw runtime_error("to use CC contracts, you need to launch daemon with valid -pubkey= for an address in your wallet\n");
    const CKeyStore& keystore = *pwalletMain;
    LOCK2(cs_main, pwalletMain->cs_wallet);
    tokenid = Parseuint256((char *)params[0].get_str().c_str());
    oracletxid = Parseuint256((char *)params[1].get_str().c_str());
    coin = params[2].get_str();
    totalsupply = atol((char *)params[3].get_str().c_str());
    M = atoi((char *)params[4].get_str().c_str());
    N = atoi((char *)params[5].get_str().c_str());
    if ( M > N || N == 0 || N > 15 || totalsupply < COIN/100 || tokenid == zeroid )
        throw runtime_error("illegal M or N > 15 or tokensupply or invalid tokenid\n");
    if ( params.size() < 6+N+3 )
        throw runtime_error("not enough parameters for N pubkeys\n");
    for (i=0; i<N; i++)
    {       
        pubkey = ParseHex(params[6+i].get_str().c_str());
        if (pubkey.size()!= 33)
            throw runtime_error("invalid destination pubkey");
        pubkeys.push_back(pubkey2pk(pubkey));
    }
    p1 = atoi((char *)params[6+N].get_str().c_str());
    p2 = atoi((char *)params[6+N+1].get_str().c_str());
    p3 = atoi((char *)params[6+N+2].get_str().c_str());
    if (params.size() == 9+N+1) p4 = atoi((char *)params[9+N].get_str().c_str());
    hex = GatewaysBind(0,coin,tokenid,totalsupply,oracletxid,M,N,pubkeys,p1,p2,p3,p4);
    RETURN_IF_ERROR(CCerror);
    if ( hex.size() > 0 )
    {
        result.push_back(Pair("result", "success"));
        result.push_back(Pair("hex", hex));
    } else ERR_RESULT("couldnt gatewaysbind");
    return(result);
}

UniValue gatewaysdeposit(const UniValue& params, bool fHelp)
{
    UniValue result(UniValue::VOBJ); int32_t i,claimvout,height; int64_t amount; std::string hex,coin,deposithex; uint256 bindtxid,cointxid; std::vector<uint8_t>proof,destpub,pubkey;
    if ( fHelp || params.size() != 9 )
        throw runtime_error("gatewaysdeposit bindtxid height coin cointxid claimvout deposithex proof destpub amount\n");
    if ( ensure_CCrequirements(EVAL_GATEWAYS) < 0 )
        throw runtime_error("to use CC contracts, you need to launch daemon with valid -pubkey= for an address in your wallet\n");
    const CKeyStore& keystore = *pwalletMain;
    LOCK2(cs_main, pwalletMain->cs_wallet);
    bindtxid = Parseuint256((char *)params[0].get_str().c_str());
    height = atoi((char *)params[1].get_str().c_str());
    coin = params[2].get_str();
    cointxid = Parseuint256((char *)params[3].get_str().c_str());
    claimvout = atoi((char *)params[4].get_str().c_str());
    deposithex = params[5].get_str();
    proof = ParseHex(params[6].get_str());
    destpub = ParseHex(params[7].get_str());
    amount = atof((char *)params[8].get_str().c_str()) * COIN + 0.00000000499999;
    if ( amount <= 0 || claimvout < 0 )
        throw runtime_error("invalid param: amount, numpks or claimvout\n");
    if (destpub.size()!= 33)
        throw runtime_error("invalid destination pubkey");
    hex = GatewaysDeposit(0,bindtxid,height,coin,cointxid,claimvout,deposithex,proof,pubkey2pk(destpub),amount);

    RETURN_IF_ERROR(CCerror);
    if ( hex.size() > 0 )
    {
        result.push_back(Pair("result", "success"));
        result.push_back(Pair("hex", hex));
    } else ERR_RESULT("couldnt gatewaysdeposit");
    return(result);
}

UniValue gatewaysclaim(const UniValue& params, bool fHelp)
{
    UniValue result(UniValue::VOBJ); std::string hex,coin; uint256 bindtxid,deposittxid; std::vector<uint8_t>destpub; int64_t amount;
    if ( fHelp || params.size() != 5 )
        throw runtime_error("gatewaysclaim bindtxid coin deposittxid destpub amount\n");
    if ( ensure_CCrequirements(EVAL_GATEWAYS) < 0 )
        throw runtime_error("to use CC contracts, you need to launch daemon with valid -pubkey= for an address in your wallet\n");
    const CKeyStore& keystore = *pwalletMain;
    LOCK2(cs_main, pwalletMain->cs_wallet);
    bindtxid = Parseuint256((char *)params[0].get_str().c_str());
    coin = params[1].get_str();
    deposittxid = Parseuint256((char *)params[2].get_str().c_str());
    destpub = ParseHex(params[3].get_str());
    amount = atof((char *)params[4].get_str().c_str()) * COIN + 0.00000000499999;
    if (destpub.size()!= 33)
        throw runtime_error("invalid destination pubkey");
    hex = GatewaysClaim(0,bindtxid,coin,deposittxid,pubkey2pk(destpub),amount);
    RETURN_IF_ERROR(CCerror);
    if ( hex.size() > 0 )
    {
        result.push_back(Pair("result", "success"));
        result.push_back(Pair("hex", hex));
    } else ERR_RESULT("couldnt gatewaysclaim");
    return(result);
}

UniValue gatewayswithdraw(const UniValue& params, bool fHelp)
{
    UniValue result(UniValue::VOBJ); uint256 bindtxid; int64_t amount; std::string hex,coin; std::vector<uint8_t> withdrawpub;
    if ( fHelp || params.size() != 4 )
        throw runtime_error("gatewayswithdraw bindtxid coin withdrawpub amount\n");
    if ( ensure_CCrequirements(EVAL_GATEWAYS) < 0 )
        throw runtime_error("to use CC contracts, you need to launch daemon with valid -pubkey= for an address in your wallet\n");
    const CKeyStore& keystore = *pwalletMain;
    LOCK2(cs_main, pwalletMain->cs_wallet);
    bindtxid = Parseuint256((char *)params[0].get_str().c_str());
    coin = params[1].get_str();
    withdrawpub = ParseHex(params[2].get_str());
    amount = atof((char *)params[3].get_str().c_str()) * COIN + 0.00000000499999;
    if (withdrawpub.size()!= 33)
        throw runtime_error("invalid destination pubkey");
    hex = GatewaysWithdraw(0,bindtxid,coin,pubkey2pk(withdrawpub),amount);
    RETURN_IF_ERROR(CCerror);
    if ( hex.size() > 0 )
    {
        result.push_back(Pair("result", "success"));
        result.push_back(Pair("hex", hex));
    } else ERR_RESULT("couldnt gatewayswithdraw");
    return(result);
}

UniValue gatewayspartialsign(const UniValue& params, bool fHelp)
{
    UniValue result(UniValue::VOBJ); std::string coin,parthex,hex; uint256 txid;
    if ( fHelp || params.size() != 3 )
        throw runtime_error("gatewayspartialsign txidaddr refcoin hex\n");
    if ( ensure_CCrequirements(EVAL_GATEWAYS) < 0 )
        throw runtime_error("to use CC contracts, you need to launch daemon with valid -pubkey= for an address in your wallet\n");
    const CKeyStore& keystore = *pwalletMain;
    LOCK2(cs_main, pwalletMain->cs_wallet);
    txid = Parseuint256((char *)params[0].get_str().c_str());
    coin = params[1].get_str();
    parthex = params[2].get_str();
    hex = GatewaysPartialSign(0,txid,coin,parthex);
    RETURN_IF_ERROR(CCerror);
    if ( hex.size() > 0 )
    {
        result.push_back(Pair("result", "success"));
        result.push_back(Pair("hex",hex));
    } else ERR_RESULT("couldnt gatewayspartialsign");
    return(result);
}

UniValue gatewayscompletesigning(const UniValue& params, bool fHelp)
{
    UniValue result(UniValue::VOBJ); uint256 withdrawtxid; std::string txhex,hex,coin;
    if ( fHelp || params.size() != 3 )
        throw runtime_error("gatewayscompletesigning withdrawtxid coin hex\n");
    if ( ensure_CCrequirements(EVAL_GATEWAYS) < 0 )
        throw runtime_error("to use CC contracts, you need to launch daemon with valid -pubkey= for an address in your wallet\n");
    const CKeyStore& keystore = *pwalletMain;
    LOCK2(cs_main, pwalletMain->cs_wallet);
    withdrawtxid = Parseuint256((char *)params[0].get_str().c_str());
    coin = params[1].get_str();
    txhex = params[2].get_str();
    hex = GatewaysCompleteSigning(0,withdrawtxid,coin,txhex);
    RETURN_IF_ERROR(CCerror);
    if ( hex.size() > 0 )
    {
        result.push_back(Pair("result", "success"));
        result.push_back(Pair("hex", hex));
    } else ERR_RESULT("couldnt gatewayscompletesigning");
    return(result);
}

UniValue gatewaysmarkdone(const UniValue& params, bool fHelp)
{
    UniValue result(UniValue::VOBJ); uint256 completetxid; std::string hex,coin;
    if ( fHelp || params.size() != 2 )
        throw runtime_error("gatewaysmarkdone completesigningtx coin\n");
    if ( ensure_CCrequirements(EVAL_GATEWAYS) < 0 )
        throw runtime_error("to use CC contracts, you need to launch daemon with valid -pubkey= for an address in your wallet\n");
    const CKeyStore& keystore = *pwalletMain;
    LOCK2(cs_main, pwalletMain->cs_wallet);
    completetxid = Parseuint256((char *)params[0].get_str().c_str());
    coin = params[1].get_str();
    hex = GatewaysMarkDone(0,completetxid,coin);
    RETURN_IF_ERROR(CCerror);
    if ( hex.size() > 0 )
    {
        result.push_back(Pair("result", "success"));
        result.push_back(Pair("hex", hex));
    } else ERR_RESULT("couldnt gatewaysmarkdone");
    return(result);
}

UniValue gatewayspendingdeposits(const UniValue& params, bool fHelp)
{
    uint256 bindtxid; std::string coin;
    if ( fHelp || params.size() != 2 )
        throw runtime_error("gatewayspendingdeposits bindtxid coin\n");
    if ( ensure_CCrequirements(EVAL_GATEWAYS) < 0 )
        throw runtime_error("to use CC contracts, you need to launch daemon with valid -pubkey= for an address in your wallet\n");
    const CKeyStore& keystore = *pwalletMain;
    LOCK2(cs_main, pwalletMain->cs_wallet);
    bindtxid = Parseuint256((char *)params[0].get_str().c_str());
    coin = params[1].get_str();
    return(GatewaysPendingDeposits(bindtxid,coin));
}

UniValue gatewayspendingwithdraws(const UniValue& params, bool fHelp)
{
    uint256 bindtxid; std::string coin;
    if ( fHelp || params.size() != 2 )
        throw runtime_error("gatewayspendingwithdraws bindtxid coin\n");
    if ( ensure_CCrequirements(EVAL_GATEWAYS) < 0 )
        throw runtime_error("to use CC contracts, you need to launch daemon with valid -pubkey= for an address in your wallet\n");
    const CKeyStore& keystore = *pwalletMain;
    LOCK2(cs_main, pwalletMain->cs_wallet);
    bindtxid = Parseuint256((char *)params[0].get_str().c_str());
    coin = params[1].get_str();
    return(GatewaysPendingWithdraws(bindtxid,coin));
}

UniValue gatewaysprocessed(const UniValue& params, bool fHelp)
{
    uint256 bindtxid; std::string coin;
    if ( fHelp || params.size() != 2 )
        throw runtime_error("gatewaysprocessed bindtxid coin\n");
    if ( ensure_CCrequirements(EVAL_GATEWAYS) < 0 )
        throw runtime_error("to use CC contracts, you need to launch daemon with valid -pubkey= for an address in your wallet\n");
    const CKeyStore& keystore = *pwalletMain;
    LOCK2(cs_main, pwalletMain->cs_wallet);
    bindtxid = Parseuint256((char *)params[0].get_str().c_str());
    coin = params[1].get_str();
    return(GatewaysProcessedWithdraws(bindtxid,coin));
}

UniValue oracleslist(const UniValue& params, bool fHelp)
{
    if ( fHelp || params.size() > 0 )
        throw runtime_error("oracleslist\n");
    if ( ensure_CCrequirements(EVAL_ORACLES) < 0 )
        throw runtime_error("to use CC contracts, you need to launch daemon with valid -pubkey= for an address in your wallet\n");
    const CKeyStore& keystore = *pwalletMain;
    LOCK2(cs_main, pwalletMain->cs_wallet);
    return(OraclesList());
}

UniValue oraclesinfo(const UniValue& params, bool fHelp)
{
    uint256 txid;
    if ( fHelp || params.size() != 1 )
        throw runtime_error("oraclesinfo oracletxid\n");
    if ( ensure_CCrequirements(EVAL_ORACLES) < 0 )
        throw runtime_error("to use CC contracts, you need to launch daemon with valid -pubkey= for an address in your wallet\n");
    const CKeyStore& keystore = *pwalletMain;
    LOCK2(cs_main, pwalletMain->cs_wallet);
    txid = Parseuint256((char *)params[0].get_str().c_str());
    return(OracleInfo(txid));
}

UniValue oraclesregister(const UniValue& params, bool fHelp)
{
    UniValue result(UniValue::VOBJ); uint256 txid; int64_t datafee; std::string hex;
    if ( fHelp || params.size() != 2 )
        throw runtime_error("oraclesregister oracletxid datafee\n");
    if ( ensure_CCrequirements(EVAL_ORACLES) < 0 )
        throw runtime_error("to use CC contracts, you need to launch daemon with valid -pubkey= for an address in your wallet\n");
    const CKeyStore& keystore = *pwalletMain;
    LOCK2(cs_main, pwalletMain->cs_wallet);
    txid = Parseuint256((char *)params[0].get_str().c_str());
    if ( (datafee= atol((char *)params[1].get_str().c_str())) == 0 )
        datafee = atof((char *)params[1].get_str().c_str()) * COIN + 0.00000000499999;
    hex = OracleRegister(0,txid,datafee);
    RETURN_IF_ERROR(CCerror);
    if ( hex.size() > 0 )
    {
        result.push_back(Pair("result", "success"));
        result.push_back(Pair("hex", hex));
    } else ERR_RESULT("couldnt register with oracle txid");
    return(result);
}

UniValue oraclessubscribe(const UniValue& params, bool fHelp)
{
    UniValue result(UniValue::VOBJ); uint256 txid; int64_t amount; std::string hex; std::vector<unsigned char> pubkey;
    if ( fHelp || params.size() != 3 )
        throw runtime_error("oraclessubscribe oracletxid publisher amount\n");
    if ( ensure_CCrequirements(EVAL_ORACLES) < 0 )
        throw runtime_error("to use CC contracts, you need to launch daemon with valid -pubkey= for an address in your wallet\n");
    const CKeyStore& keystore = *pwalletMain;
    LOCK2(cs_main, pwalletMain->cs_wallet);
    txid = Parseuint256((char *)params[0].get_str().c_str());
    pubkey = ParseHex(params[1].get_str().c_str());
    amount = atof((char *)params[2].get_str().c_str()) * COIN + 0.00000000499999;
    hex = OracleSubscribe(0,txid,pubkey2pk(pubkey),amount);
    RETURN_IF_ERROR(CCerror);
    if ( hex.size() > 0 )
    {
        result.push_back(Pair("result", "success"));
        result.push_back(Pair("hex", hex));
    } else ERR_RESULT("couldnt subscribe with oracle txid");
    return(result);
}

UniValue oraclessamples(const UniValue& params, bool fHelp)
{
    UniValue result(UniValue::VOBJ); uint256 txid,batontxid; int32_t num;
    if ( fHelp || params.size() != 3 )
        throw runtime_error("oraclessamples oracletxid batonutxo num\n");
    if ( ensure_CCrequirements(EVAL_ORACLES) < 0 )
        throw runtime_error("to use CC contracts, you need to launch daemon with valid -pubkey= for an address in your wallet\n");
    const CKeyStore& keystore = *pwalletMain;
    LOCK2(cs_main, pwalletMain->cs_wallet);
    txid = Parseuint256((char *)params[0].get_str().c_str());
    batontxid = Parseuint256((char *)params[1].get_str().c_str());
    num = atoi((char *)params[2].get_str().c_str());
    return(OracleDataSamples(txid,batontxid,num));
}

UniValue oraclesdata(const UniValue& params, bool fHelp)
{
    UniValue result(UniValue::VOBJ); uint256 txid; std::vector<unsigned char> data; std::string hex;
    if ( fHelp || params.size() != 2 )
        throw runtime_error("oraclesdata oracletxid hexstr\n");
    if ( ensure_CCrequirements(EVAL_ORACLES) < 0 )
        throw runtime_error("to use CC contracts, you need to launch daemon with valid -pubkey= for an address in your wallet\n");
    const CKeyStore& keystore = *pwalletMain;
    LOCK2(cs_main, pwalletMain->cs_wallet);
    txid = Parseuint256((char *)params[0].get_str().c_str());
    data = ParseHex(params[1].get_str().c_str());
    hex = OracleData(0,txid,data);
    RETURN_IF_ERROR(CCerror);
    if ( hex.size() > 0 )
    {
        result.push_back(Pair("result", "success"));
        result.push_back(Pair("hex", hex));
    } else ERR_RESULT("couldnt publish data with oracle txid");
    return(result);
}

UniValue oraclescreate(const UniValue& params, bool fHelp)
{
    UniValue result(UniValue::VOBJ); std::string name,description,format,hex;
    if ( fHelp || params.size() != 3 )
        throw runtime_error("oraclescreate name description format\n");
    if ( ensure_CCrequirements(EVAL_ORACLES) < 0 )
        throw runtime_error("to use CC contracts, you need to launch daemon with valid -pubkey= for an address in your wallet\n");
    const CKeyStore& keystore = *pwalletMain;
    LOCK2(cs_main, pwalletMain->cs_wallet);
    name = params[0].get_str();
    if ( name.size() == 0 || name.size() > 32)
    {
        ERR_RESULT("oracles name must not be empty and up to 32 characters");
        return(result);
    }
    description = params[1].get_str();
    if ( description.size() > 4096 )
    {
        ERR_RESULT("oracles description must be <= 4096 characters");
        return(result);
    }
    format = params[2].get_str();
    if ( format.size() > 4096 )
    {
        ERR_RESULT("oracles format must be <= 4096 characters");
        return(result);
    }
    hex = OracleCreate(0,name,description,format);
    RETURN_IF_ERROR(CCerror);
    if ( hex.size() > 0 )
    {
        result.push_back(Pair("result", "success"));
        result.push_back(Pair("hex", hex));
    } else ERR_RESULT("couldnt create oracle");
    return(result);
}

UniValue FSMcreate(const UniValue& params, bool fHelp)
{
    UniValue result(UniValue::VOBJ); std::string name,states,hex;
    if ( fHelp || params.size() != 2 )
        throw runtime_error("FSMcreate name states\n");
    if ( ensure_CCrequirements(EVAL_FSM) < 0 )
        throw runtime_error("to use CC contracts, you need to launch daemon with valid -pubkey= for an address in your wallet\n");
    const CKeyStore& keystore = *pwalletMain;
    LOCK2(cs_main, pwalletMain->cs_wallet);
    name = params[0].get_str();
    states = params[1].get_str();
    hex = FSMCreate(0,name,states);
    if ( hex.size() > 0 )
    {
        result.push_back(Pair("result", "success"));
        result.push_back(Pair("hex", hex));
    } else result.push_back(Pair("error", "couldnt create FSM transaction"));
    return(result);
}

UniValue FSMlist(const UniValue& params, bool fHelp)
{
    uint256 tokenid;
    if ( fHelp || params.size() > 0 )
        throw runtime_error("FSMlist\n");
    if ( ensure_CCrequirements(EVAL_FSM) < 0 )
        throw runtime_error("to use CC contracts, you need to launch daemon with valid -pubkey= for an address in your wallet\n");
    return(FSMList());
}

UniValue FSMinfo(const UniValue& params, bool fHelp)
{
    uint256 FSMtxid;
    if ( fHelp || params.size() != 1 )
        throw runtime_error("FSMinfo fundingtxid\n");
    if ( ensure_CCrequirements(EVAL_FSM) < 0 )
        throw runtime_error("to use CC contracts, you need to launch daemon with valid -pubkey= for an address in your wallet\n");
    FSMtxid = Parseuint256((char *)params[0].get_str().c_str());
    return(FSMInfo(FSMtxid));
}

UniValue faucetinfo(const UniValue& params, bool fHelp)
{
    uint256 fundingtxid;
    if ( fHelp || params.size() != 0 )
        throw runtime_error("faucetinfo\n");
    if ( ensure_CCrequirements(EVAL_FAUCET) < 0 )
        throw runtime_error("to use CC contracts, you need to launch daemon with valid -pubkey= for an address in your wallet\n");
    return(FaucetInfo());
}

UniValue faucetfund(const UniValue& params, bool fHelp)
{
    UniValue result(UniValue::VOBJ); int64_t funds; std::string hex;
    if ( fHelp || params.size() > 1 )
        throw runtime_error("faucetfund amount\n");
    if ( ensure_CCrequirements(EVAL_FAUCET) < 0 )
        throw runtime_error("to use CC contracts, you need to launch daemon with valid -pubkey= for an address in your wallet\n");
    const CKeyStore& keystore = *pwalletMain;
    LOCK2(cs_main, pwalletMain->cs_wallet);
    funds = atof(params[0].get_str().c_str()) * COIN + 0.00000000499999;
    if (funds > 0) {
        hex = FaucetFund(0,(uint64_t) funds);
        if ( hex.size() > 0 )
        {
            result.push_back(Pair("result", "success"));
            result.push_back(Pair("hex", hex));
        } else ERR_RESULT("couldnt create faucet funding transaction");
    } else ERR_RESULT( "funding amount must be positive");
    return(result);
}

UniValue faucetget(const UniValue& params, bool fHelp)
{
    UniValue result(UniValue::VOBJ); std::string hex;
    if ( fHelp || params.size() > 0 )
        throw runtime_error("faucetget\n");
    if ( ensure_CCrequirements(EVAL_FAUCET) < 0 )
        throw runtime_error("to use CC contracts, you need to launch daemon with valid -pubkey= for an address in your wallet\n");
    const CKeyStore& keystore = *pwalletMain;
    LOCK2(cs_main, pwalletMain->cs_wallet);
    hex = FaucetGet(0);
    if ( hex.size() > 0 ) {
        result.push_back(Pair("result", "success"));
        result.push_back(Pair("hex", hex));
    } else ERR_RESULT("couldnt create faucet get transaction");
    return(result);
}

uint32_t pricesGetParam(UniValue param) {
    uint32_t filter = 0;
    if (STR_TOLOWER(param.get_str()) == "all")
        filter = 0;
    else if (STR_TOLOWER(param.get_str()) == "open")
        filter = 1;
    else if (STR_TOLOWER(param.get_str()) == "closed")
        filter = 2;
    else
        throw runtime_error("incorrect parameter\n");
    return filter;
}

UniValue priceslist(const UniValue& params, bool fHelp)
{
    if ( fHelp || params.size() != 0 && params.size() != 1)
        throw runtime_error("priceslist [all|open|closed]\n");
    if ( ensure_CCrequirements(EVAL_PRICES) < 0 )
        throw runtime_error("to use CC contracts, you need to launch daemon with valid -pubkey= for an address in your wallet\n");
    uint32_t filter = 0;
    if (params.size() == 1) 
        filter = pricesGetParam(params[0]);
    
    CPubKey emptypk;

    return(PricesList(filter, emptypk));
}

UniValue mypriceslist(const UniValue& params, bool fHelp)
{
    if (fHelp || params.size() != 0 && params.size() != 1)
        throw runtime_error("mypriceslist [all|open|closed]\n");
    if (ensure_CCrequirements(EVAL_PRICES) < 0)
        throw runtime_error("to use CC contracts, you need to launch daemon with valid -pubkey= for an address in your wallet\n");

    uint32_t filter = 0;
    if (params.size() == 1)
        filter = pricesGetParam(params[0]);
    CPubKey mypk = pubkey2pk(Mypubkey());

    return(PricesList(filter, mypk));
}

UniValue pricesinfo(const UniValue& params, bool fHelp)
{
    uint256 bettxid; int32_t height;
    if ( fHelp || params.size() != 1 && params.size() != 2)
        throw runtime_error("pricesinfo bettxid [height]\n");
    if ( ensure_CCrequirements(EVAL_PRICES) < 0 )
        throw runtime_error("to use CC contracts, you need to launch daemon with valid -pubkey= for an address in your wallet\n");
    bettxid = Parseuint256((char *)params[0].get_str().c_str());
    height = 0;
    if (params.size() == 2)
        height = atoi(params[1].get_str().c_str());
    return(PricesInfo(bettxid, height));
}

UniValue dicefund(const UniValue& params, bool fHelp)
{
    UniValue result(UniValue::VOBJ); int64_t funds,minbet,maxbet,maxodds,timeoutblocks; std::string hex; char *name;
    if ( fHelp || params.size() != 6 )
        throw runtime_error("dicefund name funds minbet maxbet maxodds timeoutblocks\n");
    if ( ensure_CCrequirements(EVAL_DICE) < 0 )
        throw runtime_error("to use CC contracts, you need to launch daemon with valid -pubkey= for an address in your wallet\n");
    const CKeyStore& keystore = *pwalletMain;
    LOCK2(cs_main, pwalletMain->cs_wallet);
    name = (char *)params[0].get_str().c_str();
    funds = atof(params[1].get_str().c_str()) * COIN + 0.00000000499999;
    minbet = atof(params[2].get_str().c_str()) * COIN + 0.00000000499999;
    maxbet = atof(params[3].get_str().c_str()) * COIN + 0.00000000499999;
    maxodds = atol(params[4].get_str().c_str());
    timeoutblocks = atol(params[5].get_str().c_str());

    if (!VALID_PLAN_NAME(name)) {
        ERR_RESULT(strprintf("Plan name can be at most %d ASCII characters",PLAN_NAME_MAX));
        return(result);
    }

    hex = DiceCreateFunding(0,name,funds,minbet,maxbet,maxodds,timeoutblocks);
    if (CCerror != "") {
        ERR_RESULT(CCerror);
    } else if ( hex.size() > 0 ) {
        result.push_back(Pair("result", "success"));
        result.push_back(Pair("hex", hex));
    } else  {
        ERR_RESULT( "couldnt create dice funding transaction");
    }
    return(result);
}

UniValue diceaddfunds(const UniValue& params, bool fHelp)
{
    UniValue result(UniValue::VOBJ); char *name; uint256 fundingtxid; int64_t amount; std::string hex;
    if ( fHelp || params.size() != 3 )
        throw runtime_error("diceaddfunds name fundingtxid amount\n");
    if ( ensure_CCrequirements(EVAL_DICE) < 0 )
        throw runtime_error("to use CC contracts, you need to launch daemon with valid -pubkey= for an address in your wallet\n");
    const CKeyStore& keystore = *pwalletMain;
    LOCK2(cs_main, pwalletMain->cs_wallet);
    name = (char *)params[0].get_str().c_str();
    fundingtxid = Parseuint256((char *)params[1].get_str().c_str());
    amount = atof(params[2].get_str().c_str()) * COIN + 0.00000000499999;
    if (!VALID_PLAN_NAME(name)) {
        ERR_RESULT(strprintf("Plan name can be at most %d ASCII characters",PLAN_NAME_MAX));
        return(result);
    }
    if ( amount > 0 ) {
        hex = DiceAddfunding(0,name,fundingtxid,amount);
        if (CCerror != "") {
            ERR_RESULT(CCerror);
        } else if ( hex.size() > 0 ) {
            result.push_back(Pair("result", "success"));
            result.push_back(Pair("hex", hex));
        } else ERR_RESULT("couldnt create dice addfunding transaction");
    } else ERR_RESULT("amount must be positive");
    return(result);
}

UniValue dicebet(const UniValue& params, bool fHelp)
{
    UniValue result(UniValue::VOBJ); std::string hex,error; uint256 fundingtxid; int64_t amount,odds; char *name;
    if ( fHelp || params.size() != 4 )
        throw runtime_error("dicebet name fundingtxid amount odds\n");
    if ( ensure_CCrequirements(EVAL_DICE) < 0 )
        throw runtime_error("to use CC contracts, you need to launch daemon with valid -pubkey= for an address in your wallet\n");
    const CKeyStore& keystore = *pwalletMain;
    LOCK2(cs_main, pwalletMain->cs_wallet);
    name = (char *)params[0].get_str().c_str();
    fundingtxid = Parseuint256((char *)params[1].get_str().c_str());
    amount = atof(params[2].get_str().c_str()) * COIN + 0.00000000499999;
    odds = atol(params[3].get_str().c_str());

    if (!VALID_PLAN_NAME(name)) {
        ERR_RESULT(strprintf("Plan name can be at most %d ASCII characters",PLAN_NAME_MAX));
        return(result);
    }
    if (amount > 0 && odds > 0) {
        hex = DiceBet(0,name,fundingtxid,amount,odds);
        RETURN_IF_ERROR(CCerror);
        if ( hex.size() > 0 )
        {
            result.push_back(Pair("result", "success"));
            result.push_back(Pair("hex", hex));
        }
    } else {
        ERR_RESULT("amount and odds must be positive");
    }
    return(result);
}

UniValue dicefinish(const UniValue& params, bool fHelp)
{
    UniValue result(UniValue::VOBJ); uint8_t funcid; char *name; uint256 entropyused,fundingtxid,bettxid; std::string hex; int32_t r,entropyvout;
    if ( fHelp || params.size() != 3 )
        throw runtime_error("dicefinish name fundingtxid bettxid\n");
    if ( ensure_CCrequirements(EVAL_DICE) < 0 )
        throw runtime_error("to use CC contracts, you need to launch daemon with valid -pubkey= for an address in your wallet\n");
    const CKeyStore& keystore = *pwalletMain;
    LOCK2(cs_main, pwalletMain->cs_wallet);
    name = (char *)params[0].get_str().c_str();
    if (!VALID_PLAN_NAME(name)) {
        ERR_RESULT(strprintf("Plan name can be at most %d ASCII characters",PLAN_NAME_MAX));
        return(result);
    }
    fundingtxid = Parseuint256((char *)params[1].get_str().c_str());
    bettxid = Parseuint256((char *)params[2].get_str().c_str());
    hex = DiceBetFinish(funcid,entropyused,entropyvout,&r,0,name,fundingtxid,bettxid,1,zeroid,-1);
    if ( CCerror != "" )
    {
        ERR_RESULT(CCerror);
    } else if ( hex.size() > 0 )
    {
        result.push_back(Pair("result", "success"));
        result.push_back(Pair("hex", hex));
        if ( funcid != 0 )
        {
            char funcidstr[2];
            funcidstr[0] = funcid;
            funcidstr[1] = 0;
            result.push_back(Pair("funcid", funcidstr));
        }
    } else ERR_RESULT( "couldnt create dicefinish transaction");
    return(result);
}

UniValue dicestatus(const UniValue& params, bool fHelp)
{
    UniValue result(UniValue::VOBJ); char *name; uint256 fundingtxid,bettxid; std::string status,error; double winnings;
    if ( fHelp || (params.size() != 2 && params.size() != 3) )
        throw runtime_error("dicestatus name fundingtxid bettxid\n");
    if ( ensure_CCrequirements(EVAL_DICE) < 0 )
        throw runtime_error("to use CC contracts, you need to launch daemon with valid -pubkey= for an address in your wallet\n");
    const CKeyStore& keystore = *pwalletMain;
    LOCK2(cs_main, pwalletMain->cs_wallet);
    name = (char *)params[0].get_str().c_str();
    if (!VALID_PLAN_NAME(name)) {
        ERR_RESULT(strprintf("Plan name can be at most %d ASCII characters",PLAN_NAME_MAX));
        return(result);
    }
    fundingtxid = Parseuint256((char *)params[1].get_str().c_str());
    memset(&bettxid,0,sizeof(bettxid));
    if ( params.size() == 3 )
        bettxid = Parseuint256((char *)params[2].get_str().c_str());
    winnings = DiceStatus(0,name,fundingtxid,bettxid);
    RETURN_IF_ERROR(CCerror);

    result.push_back(Pair("result", "success"));
    if ( winnings >= 0. )
    {
        if ( winnings > 0. )
        {
            if ( params.size() == 3 )
            {
                int64_t val;
                val = winnings * COIN + 0.00000000499999;
                result.push_back(Pair("status", "win"));
                result.push_back(Pair("won", ValueFromAmount(val)));
            }
            else
            {
                result.push_back(Pair("status", "finalized"));
                result.push_back(Pair("n", (int64_t)winnings));
            }
        }
        else
        {
            if ( params.size() == 3 )
                result.push_back(Pair("status", "loss"));
            else result.push_back(Pair("status", "no pending bets"));
        }
    } else result.push_back(Pair("status", "bet still pending"));
    return(result);
}

UniValue dicelist(const UniValue& params, bool fHelp)
{
    if ( fHelp || params.size() > 0 )
        throw runtime_error("dicelist\n");
    if ( ensure_CCrequirements(EVAL_DICE) < 0 )
        throw runtime_error("to use CC contracts, you need to launch daemon with valid -pubkey= for an address in your wallet\n");
    return(DiceList());
}

UniValue diceinfo(const UniValue& params, bool fHelp)
{
    uint256 fundingtxid;
    if ( fHelp || params.size() != 1 )
        throw runtime_error("diceinfo fundingtxid\n");
    if ( ensure_CCrequirements(EVAL_DICE) < 0 )
        throw runtime_error("to use CC contracts, you need to launch daemon with valid -pubkey= for an address in your wallet\n");
    fundingtxid = Parseuint256((char *)params[0].get_str().c_str());
    return(DiceInfo(fundingtxid));
}

UniValue tokenlist(const UniValue& params, bool fHelp)
{
    uint256 tokenid;
    if ( fHelp || params.size() > 0 )
        throw runtime_error("tokenlist\n");
    if ( ensure_CCrequirements(EVAL_TOKENS) < 0 )
        throw runtime_error("to use CC contracts, you need to launch daemon with valid -pubkey= for an address in your wallet\n");
    return(TokenList());
}

UniValue tokeninfo(const UniValue& params, bool fHelp)
{
    uint256 tokenid;
    if ( fHelp || params.size() != 1 )
        throw runtime_error("tokeninfo tokenid\n");
    if ( ensure_CCrequirements(EVAL_TOKENS) < 0 )
        throw runtime_error("to use CC contracts, you need to launch daemon with valid -pubkey= for an address in your wallet\n");
    const CKeyStore& keystore = *pwalletMain;
    LOCK2(cs_main, pwalletMain->cs_wallet);
    tokenid = Parseuint256((char *)params[0].get_str().c_str());
    return(TokenInfo(tokenid));
}

UniValue tokenorders(const UniValue& params, bool fHelp)
{
    uint256 tokenid;
    if ( fHelp || params.size() > 1 )
        throw runtime_error("tokenorders tokenid\n");
    if (ensure_CCrequirements(EVAL_ASSETS) < 0 || ensure_CCrequirements(EVAL_TOKENS) < 0)
        throw runtime_error("to use CC contracts, you need to launch daemon with valid -pubkey= for an address in your wallet\n");
    const CKeyStore& keystore = *pwalletMain;
    LOCK2(cs_main, pwalletMain->cs_wallet);
	if (params.size() == 1) {
		tokenid = Parseuint256((char *)params[0].get_str().c_str());
		if (tokenid == zeroid) 
			throw runtime_error("incorrect tokenid\n");
	}
    else {
        // memset(&tokenid, 0, sizeof(tokenid));
        throw runtime_error("no tokenid\n");
    }
    return AssetOrders(tokenid, CPubKey(), 0);
}


UniValue mytokenorders(const UniValue& params, bool fHelp)
{
    uint256 tokenid;
    if (fHelp || params.size() > 2)
        throw runtime_error("mytokenorders [evalcode]\n");
    if (ensure_CCrequirements(EVAL_ASSETS) < 0 || ensure_CCrequirements(EVAL_TOKENS) < 0)
        throw runtime_error("to use CC contracts, you need to launch daemon with valid -pubkey= for an address in your wallet\n");
    const CKeyStore& keystore = *pwalletMain;
    LOCK2(cs_main, pwalletMain->cs_wallet);

    uint8_t additionalEvalCode = 0;
    if (params.size() == 1)
        additionalEvalCode = strtol(params[0].get_str().c_str(), NULL, 0);  // supports also 0xEE-like values

    return AssetOrders(zeroid, Mypubkey(), additionalEvalCode);
}

UniValue tokenbalance(const UniValue& params, bool fHelp)
{
    UniValue result(UniValue::VOBJ); uint256 tokenid; uint64_t balance; std::vector<unsigned char> pubkey; struct CCcontract_info *cp,C;
	CCerror.clear();

    if ( fHelp || params.size() > 2 )
        throw runtime_error("tokenbalance tokenid [pubkey]\n");
    if ( ensure_CCrequirements(EVAL_TOKENS) < 0 )
        throw runtime_error("to use CC contracts, you need to launch daemon with valid -pubkey= for an address in your wallet\n");
    
	LOCK(cs_main);

    tokenid = Parseuint256((char *)params[0].get_str().c_str());
    if ( params.size() == 2 )
        pubkey = ParseHex(params[1].get_str().c_str());
    else 
		pubkey = Mypubkey();

    balance = GetTokenBalance(pubkey2pk(pubkey),tokenid);

	if (CCerror.empty()) {
		char destaddr[64];

		result.push_back(Pair("result", "success"));
        cp = CCinit(&C,EVAL_TOKENS);
		if (GetCCaddress(cp, destaddr, pubkey2pk(pubkey)) != 0)
			result.push_back(Pair("CCaddress", destaddr));

		result.push_back(Pair("tokenid", params[0].get_str()));
		result.push_back(Pair("balance", (int64_t)balance));
	}
	else {
		ERR_RESULT(CCerror);
	}

    return(result);
}

UniValue tokencreate(const UniValue& params, bool fHelp)
{
    UniValue result(UniValue::VOBJ);
    std::string name, description, hextx; 
    std::vector<uint8_t> nonfungibleData;
    int64_t supply; // changed from uin64_t to int64_t for this 'if ( supply <= 0 )' to work as expected

    CCerror.clear();

    if ( fHelp || params.size() > 4 || params.size() < 2 )
        throw runtime_error("tokencreate name supply [description][data]\n");
    if ( ensure_CCrequirements(EVAL_TOKENS) < 0 )
        throw runtime_error("to use CC contracts, you need to launch daemon with valid -pubkey= for an address in your wallet\n");
    
    const CKeyStore& keystore = *pwalletMain;
    LOCK2(cs_main, pwalletMain->cs_wallet);

    name = params[0].get_str();
    if (name.size() == 0 || name.size() > 32)   {
        ERR_RESULT("Token name must not be empty and up to 32 characters");
        return(result);
    }

    supply = atof(params[1].get_str().c_str()) * COIN + 0.00000000499999;   // what for is this '+0.00000000499999'? it will be lost while converting double to int64_t (dimxy)
    if (supply <= 0)    {
        ERR_RESULT("Token supply must be positive");
        return(result);
    }
    
    if (params.size() >= 3)     {
        description = params[2].get_str();
        if (description.size() > 4096)   {
            ERR_RESULT("Token description must be <= 4096 characters");
            return(result);
        }
    }
    
    if (params.size() == 4)    {
        nonfungibleData = ParseHex(params[3].get_str());
        if (nonfungibleData.size() > 10000) // opret limit
        {
            ERR_RESULT("Non-fungible data must be <= 10000");
            return(result);
        }
    }

    hextx = CreateToken(0, supply, name, description, nonfungibleData);
    if( hextx.size() > 0 )     {
        result.push_back(Pair("result", "success"));
        result.push_back(Pair("hex", hextx));
    } 
    else 
        ERR_RESULT(CCerror);
    return(result);
}

UniValue tokentransfer(const UniValue& params, bool fHelp)
{
    UniValue result(UniValue::VOBJ); 
    std::string hex; 
    int64_t amount; 
    uint256 tokenid;
    
    CCerror.clear();

    if ( fHelp || params.size() != 3)
        throw runtime_error("tokentransfer tokenid destpubkey amount\n");
    if ( ensure_CCrequirements(EVAL_TOKENS) < 0 )
        throw runtime_error("to use CC contracts, you need to launch daemon with valid -pubkey= for an address in your wallet\n");
    
    const CKeyStore& keystore = *pwalletMain;
    LOCK2(cs_main, pwalletMain->cs_wallet);
    
    tokenid = Parseuint256((char *)params[0].get_str().c_str());
    std::vector<unsigned char> pubkey(ParseHex(params[1].get_str().c_str()));
    //amount = atol(params[2].get_str().c_str());
	amount = atoll(params[2].get_str().c_str()); // dimxy changed to prevent loss of significance
    if( tokenid == zeroid )    {
        ERR_RESULT("invalid tokenid");
        return(result);
    }
    if( amount <= 0 )    {
        ERR_RESULT("amount must be positive");
        return(result);
    }

    hex = TokenTransfer(0, tokenid, pubkey, amount);

    if( !CCerror.empty() )   {
        ERR_RESULT(CCerror);
    }
    else {
        result.push_back(Pair("result", "success"));
        result.push_back(Pair("hex", hex));
    }
    return(result);
}

UniValue tokenconvert(const UniValue& params, bool fHelp)
{
    UniValue result(UniValue::VOBJ); std::string hex; int32_t evalcode; int64_t amount; uint256 tokenid;
    if ( fHelp || params.size() != 4 )
        throw runtime_error("tokenconvert evalcode tokenid pubkey amount\n");
    if ( ensure_CCrequirements(EVAL_ASSETS) < 0 )
        throw runtime_error("to use CC contracts, you need to launch daemon with valid -pubkey= for an address in your wallet\n");
    const CKeyStore& keystore = *pwalletMain;
    LOCK2(cs_main, pwalletMain->cs_wallet);
    evalcode = atoi(params[0].get_str().c_str());
    tokenid = Parseuint256((char *)params[1].get_str().c_str());
    std::vector<unsigned char> pubkey(ParseHex(params[2].get_str().c_str()));
    //amount = atol(params[3].get_str().c_str());
	amount = atoll(params[3].get_str().c_str()); // dimxy changed to prevent loss of significance
    if ( tokenid == zeroid )
    {
        ERR_RESULT("invalid tokenid");
        return(result);
    }
    if ( amount <= 0 )
    {
        ERR_RESULT("amount must be positive");
        return(result);
    }

	ERR_RESULT("deprecated");
	return(result);

/*    hex = AssetConvert(0,tokenid,pubkey,amount,evalcode);
    if (amount > 0) {
        if ( hex.size() > 0 )
        {
            result.push_back(Pair("result", "success"));
            result.push_back(Pair("hex", hex));
        } else ERR_RESULT("couldnt convert tokens");
    } else {
        ERR_RESULT("amount must be positive");
    }
    return(result); */
}

UniValue tokenbid(const UniValue& params, bool fHelp)
{
    UniValue result(UniValue::VOBJ); int64_t bidamount,numtokens; std::string hex; double price; uint256 tokenid;
    if ( fHelp || params.size() != 3 )
        throw runtime_error("tokenbid numtokens tokenid price\n");
    if (ensure_CCrequirements(EVAL_ASSETS) < 0 || ensure_CCrequirements(EVAL_TOKENS) < 0)
        throw runtime_error("to use CC contracts, you need to launch daemon with valid -pubkey= for an address in your wallet\n");
    const CKeyStore& keystore = *pwalletMain;
    LOCK2(cs_main, pwalletMain->cs_wallet);
    //numtokens = atoi(params[0].get_str().c_str());
	numtokens = atoll(params[0].get_str().c_str());  // dimxy changed to prevent loss of significance
    tokenid = Parseuint256((char *)params[1].get_str().c_str());
    price = atof(params[2].get_str().c_str());
    bidamount = (price * numtokens) * COIN + 0.0000000049999;
    if ( price <= 0 )
    {
        ERR_RESULT("price must be positive");
        return(result);
    }
    if ( tokenid == zeroid )
    {
        ERR_RESULT("invalid tokenid");
        return(result);
    }
    if ( bidamount <= 0 )
    {
        ERR_RESULT("bid amount must be positive");
        return(result);
    }
    hex = CreateBuyOffer(0,bidamount,tokenid,numtokens);
    if (price > 0 && numtokens > 0) {
        if ( hex.size() > 0 )
        {
            result.push_back(Pair("result", "success"));
            result.push_back(Pair("hex", hex));
        } else ERR_RESULT("couldnt create bid");
    } else {
        ERR_RESULT("price and numtokens must be positive");
    }
    return(result);
}

UniValue tokencancelbid(const UniValue& params, bool fHelp)
{
    UniValue result(UniValue::VOBJ); std::string hex; int32_t i; uint256 tokenid,bidtxid;
    if ( fHelp || params.size() != 2 )
        throw runtime_error("tokencancelbid tokenid bidtxid\n");
    if (ensure_CCrequirements(EVAL_ASSETS) < 0 || ensure_CCrequirements(EVAL_TOKENS) < 0)
        throw runtime_error("to use CC contracts, you need to launch daemon with valid -pubkey= for an address in your wallet\n");
    const CKeyStore& keystore = *pwalletMain;
    LOCK2(cs_main, pwalletMain->cs_wallet);
    tokenid = Parseuint256((char *)params[0].get_str().c_str());
    bidtxid = Parseuint256((char *)params[1].get_str().c_str());
    if ( tokenid == zeroid || bidtxid == zeroid )
    {
        result.push_back(Pair("error", "invalid parameter"));
        return(result);
    }
    hex = CancelBuyOffer(0,tokenid,bidtxid);
    if ( hex.size() > 0 )
    {
        result.push_back(Pair("result", "success"));
        result.push_back(Pair("hex", hex));
    } else ERR_RESULT("couldnt cancel bid");
    return(result);
}

UniValue tokenfillbid(const UniValue& params, bool fHelp)
{
    UniValue result(UniValue::VOBJ); int64_t fillamount; std::string hex; uint256 tokenid,bidtxid;
    if ( fHelp || params.size() != 3 )
        throw runtime_error("tokenfillbid tokenid bidtxid fillamount\n");
    if (ensure_CCrequirements(EVAL_ASSETS) < 0 || ensure_CCrequirements(EVAL_TOKENS) < 0)
        throw runtime_error("to use CC contracts, you need to launch daemon with valid -pubkey= for an address in your wallet\n");
    const CKeyStore& keystore = *pwalletMain;
    LOCK2(cs_main, pwalletMain->cs_wallet);
    tokenid = Parseuint256((char *)params[0].get_str().c_str());
    bidtxid = Parseuint256((char *)params[1].get_str().c_str());
    // fillamount = atol(params[2].get_str().c_str());
	fillamount = atoll(params[2].get_str().c_str());		// dimxy changed to prevent loss of significance
    if ( fillamount <= 0 )
    {
        ERR_RESULT("fillamount must be positive");
        return(result);
    }
    if ( tokenid == zeroid || bidtxid == zeroid )
    {
        ERR_RESULT("must provide tokenid and bidtxid");
        return(result);
    }
    hex = FillBuyOffer(0,tokenid,bidtxid,fillamount);
    if ( hex.size() > 0 )
    {
        result.push_back(Pair("result", "success"));
        result.push_back(Pair("hex", hex));
    } else ERR_RESULT("couldnt fill bid");
    return(result);
}

UniValue tokenask(const UniValue& params, bool fHelp)
{
    UniValue result(UniValue::VOBJ); int64_t askamount,numtokens; std::string hex; double price; uint256 tokenid;
    if ( fHelp || params.size() != 3 )
        throw runtime_error("tokenask numtokens tokenid price\n");
    if (ensure_CCrequirements(EVAL_ASSETS) < 0 || ensure_CCrequirements(EVAL_TOKENS) < 0)
        throw runtime_error("to use CC contracts, you need to launch daemon with valid -pubkey= for an address in your wallet\n");
    const CKeyStore& keystore = *pwalletMain;
    LOCK2(cs_main, pwalletMain->cs_wallet);
    //numtokens = atoi(params[0].get_str().c_str());
	numtokens = atoll(params[0].get_str().c_str());			// dimxy changed to prevent loss of significance
    tokenid = Parseuint256((char *)params[1].get_str().c_str());
    price = atof(params[2].get_str().c_str());
    askamount = (price * numtokens) * COIN + 0.0000000049999;
	//std::cerr << std::boolalpha << "tokenask(): (tokenid == zeroid) is "  << (tokenid == zeroid) << " (numtokens <= 0) is " << (numtokens <= 0) << " (price <= 0) is " << (price <= 0) << " (askamount <= 0) is " << (askamount <= 0) << std::endl;
    if ( tokenid == zeroid || numtokens <= 0 || price <= 0 || askamount <= 0 )
    {
        ERR_RESULT("invalid parameter");
        return(result);
    }
    hex = CreateSell(0,numtokens,tokenid,askamount);
    if (price > 0 && numtokens > 0) {
        if ( hex.size() > 0 )
        {
            result.push_back(Pair("result", "success"));
            result.push_back(Pair("hex", hex));
        } else ERR_RESULT("couldnt create ask");
    } else {
        ERR_RESULT("price and numtokens must be positive");
    }
    return(result);
}

UniValue tokenswapask(const UniValue& params, bool fHelp)
{
    static uint256 zeroid;
    UniValue result(UniValue::VOBJ); int64_t askamount,numtokens; std::string hex; double price; uint256 tokenid,otherid;
    if ( fHelp || params.size() != 4 )
        throw runtime_error("tokenswapask numtokens tokenid otherid price\n");
    if ( ensure_CCrequirements(EVAL_ASSETS) < 0 )
        throw runtime_error("to use CC contracts, you need to launch daemon with valid -pubkey= for an address in your wallet\n");
    const CKeyStore& keystore = *pwalletMain;
    LOCK2(cs_main, pwalletMain->cs_wallet);
    //numtokens = atoi(params[0].get_str().c_str());
	numtokens = atoll(params[0].get_str().c_str());			// dimxy changed to prevent loss of significance
    tokenid = Parseuint256((char *)params[1].get_str().c_str());
    otherid = Parseuint256((char *)params[2].get_str().c_str());
    price = atof(params[3].get_str().c_str());
    askamount = (price * numtokens);
    hex = CreateSwap(0,numtokens,tokenid,otherid,askamount);
    if (price > 0 && numtokens > 0) {
        if ( hex.size() > 0 )
        {
            result.push_back(Pair("result", "success"));
            result.push_back(Pair("hex", hex));
        } else ERR_RESULT("couldnt create swap");
    } else {
        ERR_RESULT("price and numtokens must be positive");
    }
    return(result);
}

UniValue tokencancelask(const UniValue& params, bool fHelp)
{
    UniValue result(UniValue::VOBJ); std::string hex; int32_t i; uint256 tokenid,asktxid;
    if ( fHelp || params.size() != 2 )
        throw runtime_error("tokencancelask tokenid asktxid\n");
    if (ensure_CCrequirements(EVAL_ASSETS) < 0 || ensure_CCrequirements(EVAL_TOKENS) < 0)
        throw runtime_error("to use CC contracts, you need to launch daemon with valid -pubkey= for an address in your wallet\n");
    const CKeyStore& keystore = *pwalletMain;
    LOCK2(cs_main, pwalletMain->cs_wallet);
    tokenid = Parseuint256((char *)params[0].get_str().c_str());
    asktxid = Parseuint256((char *)params[1].get_str().c_str());
    if ( tokenid == zeroid || asktxid == zeroid )
    {
        result.push_back(Pair("error", "invalid parameter"));
        return(result);
    }
    hex = CancelSell(0,tokenid,asktxid);
    if ( hex.size() > 0 )
    {
        result.push_back(Pair("result", "success"));
        result.push_back(Pair("hex", hex));
    } else ERR_RESULT("couldnt cancel ask");
    return(result);
}

UniValue tokenfillask(const UniValue& params, bool fHelp)
{
    UniValue result(UniValue::VOBJ); int64_t fillunits; std::string hex; uint256 tokenid,asktxid;
    if ( fHelp || params.size() != 3 )
        throw runtime_error("tokenfillask tokenid asktxid fillunits\n");
    if (ensure_CCrequirements(EVAL_ASSETS) < 0 || ensure_CCrequirements(EVAL_TOKENS) < 0)
        throw runtime_error("to use CC contracts, you need to launch daemon with valid -pubkey= for an address in your wallet\n");
    const CKeyStore& keystore = *pwalletMain;
    LOCK2(cs_main, pwalletMain->cs_wallet);
    tokenid = Parseuint256((char *)params[0].get_str().c_str());
    asktxid = Parseuint256((char *)params[1].get_str().c_str());
    //fillunits = atol(params[2].get_str().c_str());
	fillunits = atoll(params[2].get_str().c_str());	 // dimxy changed to prevent loss of significance
    if ( fillunits <= 0 )
    {
        ERR_RESULT("fillunits must be positive");
        return(result);
    }
    if ( tokenid == zeroid || asktxid == zeroid )
    {
        result.push_back(Pair("error", "invalid parameter"));
        return(result);
    }
    hex = FillSell(0,tokenid,zeroid,asktxid,fillunits);
    if (fillunits > 0) {
        if (CCerror != "") {
            ERR_RESULT(CCerror);
        } else if ( hex.size() > 0) {
            result.push_back(Pair("result", "success"));
            result.push_back(Pair("hex", hex));
        } else {
            ERR_RESULT("couldnt fill ask");
        }
    } else {
        ERR_RESULT("fillunits must be positive");
    }
    return(result);
}

UniValue tokenfillswap(const UniValue& params, bool fHelp)
{
    static uint256 zeroid;
    UniValue result(UniValue::VOBJ); int64_t fillunits; std::string hex; uint256 tokenid,otherid,asktxid;
    if ( fHelp || params.size() != 4 )
        throw runtime_error("tokenfillswap tokenid otherid asktxid fillunits\n");
    if ( ensure_CCrequirements(EVAL_ASSETS) < 0 )
        throw runtime_error("to use CC contracts, you need to launch daemon with valid -pubkey= for an address in your wallet\n");
    const CKeyStore& keystore = *pwalletMain;
    LOCK2(cs_main, pwalletMain->cs_wallet);
    tokenid = Parseuint256((char *)params[0].get_str().c_str());
    otherid = Parseuint256((char *)params[1].get_str().c_str());
    asktxid = Parseuint256((char *)params[2].get_str().c_str());
    //fillunits = atol(params[3].get_str().c_str());
	fillunits = atoll(params[3].get_str().c_str());  // dimxy changed to prevent loss of significance
    hex = FillSell(0,tokenid,otherid,asktxid,fillunits);
    if (fillunits > 0) {
        if ( hex.size() > 0 ) {
            result.push_back(Pair("result", "success"));
            result.push_back(Pair("hex", hex));
        } else ERR_RESULT("couldnt fill bid");
    } else {
        ERR_RESULT("fillunits must be positive");
    }
    return(result);
}

UniValue getbalance64(const UniValue& params, bool fHelp)
{
    set<CBitcoinAddress> setAddress; vector<COutput> vecOutputs;
    UniValue ret(UniValue::VOBJ); UniValue a(UniValue::VARR),b(UniValue::VARR); CTxDestination address;
    if (!EnsureWalletIsAvailable(fHelp))
        return NullUniValue;

    const CKeyStore& keystore = *pwalletMain;
    CAmount nValues[64],nValues2[64],nValue,total,total2; int32_t i,segid;
    if (!EnsureWalletIsAvailable(fHelp))
        return NullUniValue;
    if (params.size() > 0)
        throw runtime_error("getbalance64\n");
    total = total2 = 0;
    memset(nValues,0,sizeof(nValues));
    memset(nValues2,0,sizeof(nValues2));
    LOCK2(cs_main, pwalletMain->cs_wallet);
    pwalletMain->AvailableCoins(vecOutputs, false, NULL, true);
    BOOST_FOREACH(const COutput& out, vecOutputs)
    {
        nValue = out.tx->vout[out.i].nValue;
        if ( ExtractDestination(out.tx->vout[out.i].scriptPubKey, address) )
        {
            segid = (komodo_segid32((char *)CBitcoinAddress(address).ToString().c_str()) & 0x3f);
            if ( out.nDepth < 100 )
                nValues2[segid] += nValue, total2 += nValue;
            else nValues[segid] += nValue, total += nValue;
            //fprintf(stderr,"%s %.8f depth.%d segid.%d\n",(char *)CBitcoinAddress(address).ToString().c_str(),(double)nValue/COIN,(int32_t)out.nDepth,segid);
        } else fprintf(stderr,"no destination\n");
    }
    ret.push_back(Pair("mature",(double)total/COIN));
    ret.push_back(Pair("immature",(double)total2/COIN));
    for (i=0; i<64; i++)
    {
        a.push_back((uint64_t)nValues[i]);
        b.push_back((uint64_t)nValues2[i]);
    }
    ret.push_back(Pair("staking", a));
    ret.push_back(Pair("notstaking", b));
    return ret;
}


// heir contract functions for coins and tokens
UniValue heirfund(const UniValue& params, bool fHelp)
{
	UniValue result(UniValue::VOBJ);
	uint256 tokenid = zeroid;
	int64_t txfee;
	int64_t amount;
	int64_t inactivitytime;
	std::string hex;
	std::vector<unsigned char> pubkey;
	std::string name, memo;

	if (!EnsureWalletIsAvailable(fHelp))
	    return NullUniValue;

	if (fHelp || params.size() != 6 && params.size() != 7)
		throw runtime_error("heirfund txfee funds heirname heirpubkey inactivitytime memo [tokenid]\n");
	if (ensure_CCrequirements(EVAL_HEIR) < 0)
		throw runtime_error("to use CC contracts, you need to launch daemon with valid -pubkey= for an address in your wallet\n");

	const CKeyStore& keystore = *pwalletMain;
	LOCK2(cs_main, pwalletMain->cs_wallet);

	txfee = atoll(params[0].get_str().c_str());
	if (txfee < 0) {
		result.push_back(Pair("result", "error"));
		result.push_back(Pair("error", "incorrect txfee"));
		return result;	
	}

	if(params.size() == 7)	// tokens in satoshis:
		amount = atoll(params[1].get_str().c_str());
	else	// coins:
		amount = atof(params[1].get_str().c_str()) * COIN;
	if (amount <= 0) {
		result.push_back(Pair("result", "error"));
		result.push_back(Pair("error", "incorrect amount"));
		return result;
	}

	name = params[2].get_str();

	pubkey = ParseHex(params[3].get_str().c_str());
	if (!pubkey2pk(pubkey).IsValid()) {
		result.push_back(Pair("result", "error"));
		result.push_back(Pair("error", "incorrect pubkey"));
		return result;
	}

	inactivitytime = atoll(params[4].get_str().c_str());
	if (inactivitytime <= 0) {
		result.push_back(Pair("result", "error"));
		result.push_back(Pair("error", "incorrect inactivity time"));
		return result;
	}

	memo = params[5].get_str();

	if (params.size() == 7) {
		tokenid = Parseuint256((char*)params[6].get_str().c_str());
		if (tokenid == zeroid) {
			result.push_back(Pair("result", "error"));
			result.push_back(Pair("error", "incorrect tokenid"));
			return result;
		}
	}

	if( tokenid == zeroid )
		result = HeirFundCoinCaller(txfee, amount, name, pubkey2pk(pubkey), inactivitytime, memo);
	else
		result = HeirFundTokenCaller(txfee, amount, name, pubkey2pk(pubkey), inactivitytime, memo, tokenid);

	return result;
}

UniValue heiradd(const UniValue& params, bool fHelp)
{
	UniValue result; 
	uint256 fundingtxid;
	int64_t txfee;
	int64_t amount;
	int64_t inactivitytime;
	std::string hex;
	std::vector<unsigned char> pubkey;
	std::string name;

	if (!EnsureWalletIsAvailable(fHelp))
	    return NullUniValue;

	if (fHelp || params.size() != 3)
		throw runtime_error("heiradd txfee funds fundingtxid\n");
	if (ensure_CCrequirements(EVAL_HEIR) < 0)
		throw runtime_error("to use CC contracts, you need to launch daemon with valid -pubkey= for an address in your wallet\n");

	const CKeyStore& keystore = *pwalletMain;
	LOCK2(cs_main, pwalletMain->cs_wallet);

	txfee = atoll(params[0].get_str().c_str());
	if (txfee < 0) {
		result.push_back(Pair("result", "error"));
		result.push_back(Pair("error", "incorrect txfee"));
		return result;
	}

	fundingtxid = Parseuint256((char*)params[2].get_str().c_str());

	result = HeirAddCaller(fundingtxid, txfee, params[1].get_str());
	return result;
}

UniValue heirclaim(const UniValue& params, bool fHelp)
{
	UniValue result;
	uint256 fundingtxid;
	int64_t txfee;
	int64_t inactivitytime;
	std::string hex;
	std::vector<unsigned char> pubkey;
	std::string name;

	if (!EnsureWalletIsAvailable(fHelp))
	    return NullUniValue;

	if (fHelp || params.size() != 3)
		throw runtime_error("heirclaim txfee funds fundingtxid\n");
	if (ensure_CCrequirements(EVAL_HEIR) < 0)
		throw runtime_error("to use CC contracts, you need to launch daemon with valid -pubkey= for an address in your wallet\n");

	const CKeyStore& keystore = *pwalletMain;
	LOCK2(cs_main, pwalletMain->cs_wallet);

	txfee = atoll(params[0].get_str().c_str());
	if (txfee < 0) {
		result.push_back(Pair("result", "error"));
		result.push_back(Pair("error", "incorrect txfee"));
		return result;
	}

	fundingtxid = Parseuint256((char*)params[2].get_str().c_str());

	result = HeirClaimCaller(fundingtxid, txfee, params[1].get_str());
	return result;
}

UniValue heirinfo(const UniValue& params, bool fHelp)
{
	uint256 fundingtxid;
	if (fHelp || params.size() != 1) 
		throw runtime_error("heirinfo fundingtxid\n");

	//    if ( ensure_CCrequirements(EVAL_HEIR) < 0 )
	//        throw runtime_error("to use CC contracts, you need to launch daemon with valid -pubkey= for an address in your wallet\n");

	fundingtxid = Parseuint256((char*)params[0].get_str().c_str());
	return (HeirInfo(fundingtxid));
}

UniValue heirlist(const UniValue& params, bool fHelp)
{
	if (fHelp || params.size() != 0) 
		throw runtime_error("heirlist\n");

	//    if ( ensure_CCrequirements(EVAL_HEIR) < 0 )
	//        throw runtime_error("to use CC contracts, you need to launch daemon with valid -pubkey= for an address in your wallet\n");

	return (HeirList());
}




extern UniValue dumpprivkey(const UniValue& params, bool fHelp); // in rpcdump.cpp
extern UniValue importprivkey(const UniValue& params, bool fHelp);
extern UniValue importaddress(const UniValue& params, bool fHelp);
extern UniValue dumpwallet(const UniValue& params, bool fHelp);
extern UniValue importwallet(const UniValue& params, bool fHelp);
extern UniValue z_exportkey(const UniValue& params, bool fHelp);
extern UniValue z_importkey(const UniValue& params, bool fHelp);
extern UniValue z_exportviewingkey(const UniValue& params, bool fHelp);
extern UniValue z_importviewingkey(const UniValue& params, bool fHelp);
extern UniValue z_exportwallet(const UniValue& params, bool fHelp);
extern UniValue z_importwallet(const UniValue& params, bool fHelp);

extern UniValue z_getpaymentdisclosure(const UniValue& params, bool fHelp); // in rpcdisclosure.cpp
extern UniValue z_validatepaymentdisclosure(const UniValue &params, bool fHelp);

static const CRPCCommand commands[] =
{ //  category              name                        actor (function)           okSafeMode
    //  --------------------- ------------------------    -----------------------    ----------
    { "rawtransactions",    "fundrawtransaction",       &fundrawtransaction,       false },
    { "hidden",             "resendwallettransactions", &resendwallettransactions, true  },
    { "wallet",             "addmultisigaddress",       &addmultisigaddress,       true  },
    { "wallet",             "backupwallet",             &backupwallet,             true  },
    { "wallet",             "dumpprivkey",              &dumpprivkey,              true  },
    { "wallet",             "dumpwallet",               &dumpwallet,               true  },
    { "wallet",             "encryptwallet",            &encryptwallet,            true  },
    { "wallet",             "getaccountaddress",        &getaccountaddress,        true  },
    { "wallet",             "getaccount",               &getaccount,               true  },
    { "wallet",             "getaddressesbyaccount",    &getaddressesbyaccount,    true  },
    { "wallet",             "getbalance",               &getbalance,               false },
    { "wallet",             "getnewaddress",            &getnewaddress,            true  },
    { "wallet",             "getrawchangeaddress",      &getrawchangeaddress,      true  },
    { "wallet",             "getreceivedbyaccount",     &getreceivedbyaccount,     false },
    { "wallet",             "getreceivedbyaddress",     &getreceivedbyaddress,     false },
    { "wallet",             "gettransaction",           &gettransaction,           false },
    { "wallet",             "getunconfirmedbalance",    &getunconfirmedbalance,    false },
    { "wallet",             "getwalletinfo",            &getwalletinfo,            false },
    { "wallet",             "importprivkey",            &importprivkey,            true  },
    { "wallet",             "importwallet",             &importwallet,             true  },
    { "wallet",             "importaddress",            &importaddress,            true  },
    { "wallet",             "keypoolrefill",            &keypoolrefill,            true  },
    { "wallet",             "listaccounts",             &listaccounts,             false },
    { "wallet",             "listaddressgroupings",     &listaddressgroupings,     false },
    { "wallet",             "listlockunspent",          &listlockunspent,          false },
    { "wallet",             "listreceivedbyaccount",    &listreceivedbyaccount,    false },
    { "wallet",             "listreceivedbyaddress",    &listreceivedbyaddress,    false },
    { "wallet",             "listsinceblock",           &listsinceblock,           false },
    { "wallet",             "listtransactions",         &listtransactions,         false },
    { "wallet",             "listunspent",              &listunspent,              false },
    { "wallet",             "lockunspent",              &lockunspent,              true  },
    { "wallet",             "move",                     &movecmd,                  false },
    { "wallet",             "sendfrom",                 &sendfrom,                 false },
    { "wallet",             "sendmany",                 &sendmany,                 false },
    { "wallet",             "sendtoaddress",            &sendtoaddress,            false },
    { "wallet",             "setaccount",               &setaccount,               true  },
    { "wallet",             "settxfee",                 &settxfee,                 true  },
    { "wallet",             "signmessage",              &signmessage,              true  },
    { "wallet",             "walletlock",               &walletlock,               true  },
    { "wallet",             "walletpassphrasechange",   &walletpassphrasechange,   true  },
    { "wallet",             "walletpassphrase",         &walletpassphrase,         true  },
    { "wallet",             "zcbenchmark",              &zc_benchmark,             true  },
    { "wallet",             "zcrawkeygen",              &zc_raw_keygen,            true  },
    { "wallet",             "zcrawjoinsplit",           &zc_raw_joinsplit,         true  },
    { "wallet",             "zcrawreceive",             &zc_raw_receive,           true  },
    { "wallet",             "zcsamplejoinsplit",        &zc_sample_joinsplit,      true  },
    { "wallet",             "z_listreceivedbyaddress",  &z_listreceivedbyaddress,  false },
    { "wallet",             "z_listunspent",            &z_listunspent,            false },
    { "wallet",             "z_getbalance",             &z_getbalance,             false },
    { "wallet",             "z_gettotalbalance",        &z_gettotalbalance,        false },
    { "wallet",             "z_mergetoaddress",         &z_mergetoaddress,         false },
    { "wallet",             "z_sendmany",               &z_sendmany,               false },
    { "wallet",             "z_shieldcoinbase",         &z_shieldcoinbase,         false },
    { "wallet",             "z_getoperationstatus",     &z_getoperationstatus,     true  },
    { "wallet",             "z_getoperationresult",     &z_getoperationresult,     true  },
    { "wallet",             "z_listoperationids",       &z_listoperationids,       true  },
    { "wallet",             "z_getnewaddress",          &z_getnewaddress,          true  },
    { "wallet",             "z_listaddresses",          &z_listaddresses,          true  },
    { "wallet",             "z_exportkey",              &z_exportkey,              true  },
    { "wallet",             "z_importkey",              &z_importkey,              true  },
    { "wallet",             "z_exportviewingkey",       &z_exportviewingkey,       true  },
    { "wallet",             "z_importviewingkey",       &z_importviewingkey,       true  },
    { "wallet",             "z_exportwallet",           &z_exportwallet,           true  },
    { "wallet",             "z_importwallet",           &z_importwallet,           true  },
    // TODO: rearrange into another category
    { "disclosure",         "z_getpaymentdisclosure",   &z_getpaymentdisclosure,   true  },
    { "disclosure",         "z_validatepaymentdisclosure", &z_validatepaymentdisclosure, true }
};

void RegisterWalletRPCCommands(CRPCTable &tableRPC)
{
    for (unsigned int vcidx = 0; vcidx < ARRAYLEN(commands); vcidx++)
        tableRPC.appendCommand(commands[vcidx].name, &commands[vcidx]);
}
<<<<<<< HEAD

UniValue test_ac(const UniValue& params, bool fHelp)
{
	// make fake token tx: 
	struct CCcontract_info *cp, C;

	if (fHelp || (params.size() != 4))
		throw runtime_error("incorrect params\n");
	if (ensure_CCrequirements(EVAL_HEIR) < 0)
		throw runtime_error("to use CC contracts, you need to launch daemon with valid -pubkey= for an address in your wallet\n");

	std::vector<unsigned char> pubkey1;
	std::vector<unsigned char> pubkey2;

	pubkey1 = ParseHex(params[0].get_str().c_str());
	pubkey2 = ParseHex(params[1].get_str().c_str());

	CPubKey pk1 = pubkey2pk(pubkey1);
	CPubKey pk2 = pubkey2pk(pubkey2);

	if(!pk1.IsValid() || !pk2.IsValid())
		throw runtime_error("invalid pubkey\n");

	int64_t txfee = 10000;
	int64_t amount = atoll(params[2].get_str().c_str()) * COIN;
	uint256 fundingtxid = Parseuint256((char *)params[3].get_str().c_str());

	CPubKey myPubkey = pubkey2pk(Mypubkey());
	CMutableTransaction mtx = CreateNewContextualCMutableTransaction(Params().GetConsensus(), komodo_nextheight());

	int64_t normalInputs = AddNormalinputs(mtx, myPubkey, txfee + amount, 60);

	if( normalInputs < txfee + amount)
		throw runtime_error("not enough normals\n");

	mtx.vout.push_back(MakeCC1of2vout(EVAL_HEIR, amount, pk1, pk2));

	CScript opret;
	fundingtxid = revuint256(fundingtxid);

	opret << OP_RETURN << E_MARSHAL(ss << (uint8_t)EVAL_HEIR << (uint8_t)'A' << fundingtxid << (uint8_t)0);

	cp = CCinit(&C, EVAL_HEIR);
	return(FinalizeCCTx(0, cp, mtx, myPubkey, txfee, opret));
}

extern bool komodo_appendACscriptpub();

UniValue test_heirmarker(const UniValue& params, bool fHelp)
{
    //make fake token tx: 
	struct CCcontract_info *cp, C;

	if (fHelp || (params.size() != 1))
		throw runtime_error("incorrect params\n");
	if (ensure_CCrequirements(EVAL_HEIR) < 0)
		throw runtime_error("to use CC contracts, you need to launch daemon with valid -pubkey= for an address in your wallet\n");

	uint256 fundingtxid = Parseuint256((char *)params[0].get_str().c_str());

	CPubKey myPubkey = pubkey2pk(Mypubkey());
	CMutableTransaction mtx = CreateNewContextualCMutableTransaction(Params().GetConsensus(), komodo_nextheight());

	int64_t normalInputs = AddNormalinputs(mtx, myPubkey, 10000, 60);
	if (normalInputs < 10000)
		throw runtime_error("not enough normals\n");

	mtx.vin.push_back(CTxIn(fundingtxid, 1));
	mtx.vout.push_back(MakeCC1vout(EVAL_HEIR, 10000, myPubkey));

	CScript opret;
	fundingtxid = revuint256(fundingtxid);

	opret << OP_RETURN << E_MARSHAL(ss << (uint8_t)EVAL_HEIR << (uint8_t)'C' << fundingtxid << (uint8_t)0);

	cp = CCinit(&C, EVAL_HEIR);
	return(FinalizeCCTx(0, cp, mtx, myPubkey, 10000, opret));
}

UniValue opreturn_burn(const UniValue& params, bool fHelp)
{
    if (fHelp || (params.size() != 2))
		throw runtime_error("amount to burn, hexstring to send\n");
    struct CCcontract_info *cp, C; UniValue ret(UniValue::VOBJ);
    if (ensure_CCrequirements(EVAL_PAYMENTS) < 0)
    	throw runtime_error("to use CC contracts, you need to launch daemon with valid -pubkey= for an address in your wallet\n");
    cp = CCinit(&C, EVAL_PAYMENTS);
	    
	CAmount nAmount = AmountFromValue(params[0]);
    if (nAmount <= 10000)
        throw JSONRPCError(RPC_TYPE_ERROR, "must send at least 10000 sat");
    std::string strHex = params[1].get_str();
	CPubKey myPubkey = pubkey2pk(Mypubkey());
	CMutableTransaction mtx = CreateNewContextualCMutableTransaction(Params().GetConsensus(), komodo_nextheight());

	int64_t normalInputs = AddNormalinputs(mtx, myPubkey, nAmount, 60);
	if (normalInputs < nAmount)
		throw runtime_error("not enough normals\n");
        
    CScript opret; uint8_t scripthex[8192];
          
    decode_hex(scripthex,strHex.size()/2,(char *)strHex.c_str());
    std::string test;
    test.append((char*)scripthex);
    std::vector<uint8_t> opretdata(test.begin(), test.end());
    opret << OP_RETURN << E_MARSHAL(ss << opretdata);
    /*CScript opret; uint8_t *ptr;
    opret << OP_RETURN << 0;
    int32_t len = strlen(strHex.c_str());
    len >>=1;
    opret.resize(len+2);
    ptr = (uint8_t *)&opret[1];
    decode_hex(ptr,len,(char *)strHex.c_str()); */
	mtx.vout.push_back(CTxOut(nAmount,opret));
    ret.push_back(Pair("hex",FinalizeCCTx(0, cp, mtx, myPubkey, 10000, CScript())));
	return(ret);
}

UniValue test_burntx(const UniValue& params, bool fHelp)
{
    // make fake token tx: 
    struct CCcontract_info *cp, C;

    if (fHelp || (params.size() != 1))
        throw runtime_error("incorrect params\n");
    if (ensure_CCrequirements(EVAL_TOKENS) < 0)
        throw runtime_error("to use CC contracts, you need to launch daemon with valid -pubkey= for an address in your wallet\n");

    uint256 tokenid = Parseuint256((char *)params[0].get_str().c_str());

    CPubKey myPubkey = pubkey2pk(Mypubkey());
    CMutableTransaction mtx = CreateNewContextualCMutableTransaction(Params().GetConsensus(), komodo_nextheight());

    int64_t normalInputs = AddNormalinputs(mtx, myPubkey, 10000, 60);
    if (normalInputs < 10000)
        throw runtime_error("not enough normals\n");

    CPubKey burnpk = pubkey2pk(ParseHex(CC_BURNPUBKEY));

    mtx.vin.push_back(CTxIn(tokenid, 0));
    mtx.vin.push_back(CTxIn(tokenid, 1));
    mtx.vout.push_back(MakeTokensCC1vout(EVAL_TOKENS, 1, burnpk));

    std::vector<CPubKey> voutPubkeys;
    voutPubkeys.push_back(burnpk);
    
    cp = CCinit(&C, EVAL_TOKENS);

    std::vector<uint8_t> vopret;
    GetNonfungibleData(tokenid, vopret);
    if (vopret.size() > 0)
        cp->additionalTokensEvalcode2 = vopret.begin()[0];

    uint8_t tokenpriv[33];
    char unspendableTokenAddr[64];
    CPubKey unspPk = GetUnspendable(cp, tokenpriv);
    GetCCaddress(cp, unspendableTokenAddr, unspPk);
    CCaddr2set(cp, EVAL_TOKENS, unspPk, tokenpriv, unspendableTokenAddr);
    return(FinalizeCCTx(0, cp, mtx, myPubkey, 10000, EncodeTokenOpRet(tokenid, voutPubkeys, std::make_pair(0, vscript_t()))));
}

UniValue test_proof(const UniValue& params, bool fHelp)
{
	UniValue result(UniValue::VOBJ);
	std::vector<uint8_t>proof;

	if (fHelp || (params.size() != 2))
		throw runtime_error("incorrect params\n");
	

	proof = ParseHex(params[0].get_str());
	uint256 cointxid = Parseuint256((char *)params[1].get_str().c_str());

	std::vector<uint256> txids;

	CMerkleBlock merkleBlock;
	if (!E_UNMARSHAL(proof, ss >> merkleBlock)) {
		result.push_back(Pair("error", "could not unmarshal proof"));
		return result;
	}
	uint256 merkleRoot = merkleBlock.txn.ExtractMatches(txids);

	result.push_back(Pair("source_root", merkleRoot.GetHex()));

	for (int i = 0; i < txids.size(); i++)
		std::cerr << "merkle block txid=" << txids[0].GetHex() << std::endl;


	std::vector<bool> vMatches(txids.size());
	for (auto v : vMatches) v = true;
	CPartialMerkleTree verifTree(txids, vMatches);

	result.push_back(Pair("verif_root", verifTree.ExtractMatches(txids).GetHex()));

	if (std::find(txids.begin(), txids.end(), cointxid) == txids.end()) {
		fprintf(stderr, "invalid proof for this cointxid\n");
	}

    std::vector<uint256> vMerkleTree;
    bool f;
    ::BuildMerkleTree(&f, txids, vMerkleTree);

    std::vector<uint256> vMerkleBranch = ::GetMerkleBranch(0, txids.size(), vMerkleTree);

    uint256 ourResult = SafeCheckMerkleBranch(zeroid, vMerkleBranch, 0);
    result.push_back(Pair("SafeCheckMerkleBranch", ourResult.GetHex()));

	return result;
}
=======
>>>>>>> f328bbcf
<|MERGE_RESOLUTION|>--- conflicted
+++ resolved
@@ -7997,85 +7997,6 @@
     for (unsigned int vcidx = 0; vcidx < ARRAYLEN(commands); vcidx++)
         tableRPC.appendCommand(commands[vcidx].name, &commands[vcidx]);
 }
-<<<<<<< HEAD
-
-UniValue test_ac(const UniValue& params, bool fHelp)
-{
-	// make fake token tx: 
-	struct CCcontract_info *cp, C;
-
-	if (fHelp || (params.size() != 4))
-		throw runtime_error("incorrect params\n");
-	if (ensure_CCrequirements(EVAL_HEIR) < 0)
-		throw runtime_error("to use CC contracts, you need to launch daemon with valid -pubkey= for an address in your wallet\n");
-
-	std::vector<unsigned char> pubkey1;
-	std::vector<unsigned char> pubkey2;
-
-	pubkey1 = ParseHex(params[0].get_str().c_str());
-	pubkey2 = ParseHex(params[1].get_str().c_str());
-
-	CPubKey pk1 = pubkey2pk(pubkey1);
-	CPubKey pk2 = pubkey2pk(pubkey2);
-
-	if(!pk1.IsValid() || !pk2.IsValid())
-		throw runtime_error("invalid pubkey\n");
-
-	int64_t txfee = 10000;
-	int64_t amount = atoll(params[2].get_str().c_str()) * COIN;
-	uint256 fundingtxid = Parseuint256((char *)params[3].get_str().c_str());
-
-	CPubKey myPubkey = pubkey2pk(Mypubkey());
-	CMutableTransaction mtx = CreateNewContextualCMutableTransaction(Params().GetConsensus(), komodo_nextheight());
-
-	int64_t normalInputs = AddNormalinputs(mtx, myPubkey, txfee + amount, 60);
-
-	if( normalInputs < txfee + amount)
-		throw runtime_error("not enough normals\n");
-
-	mtx.vout.push_back(MakeCC1of2vout(EVAL_HEIR, amount, pk1, pk2));
-
-	CScript opret;
-	fundingtxid = revuint256(fundingtxid);
-
-	opret << OP_RETURN << E_MARSHAL(ss << (uint8_t)EVAL_HEIR << (uint8_t)'A' << fundingtxid << (uint8_t)0);
-
-	cp = CCinit(&C, EVAL_HEIR);
-	return(FinalizeCCTx(0, cp, mtx, myPubkey, txfee, opret));
-}
-
-extern bool komodo_appendACscriptpub();
-
-UniValue test_heirmarker(const UniValue& params, bool fHelp)
-{
-    //make fake token tx: 
-	struct CCcontract_info *cp, C;
-
-	if (fHelp || (params.size() != 1))
-		throw runtime_error("incorrect params\n");
-	if (ensure_CCrequirements(EVAL_HEIR) < 0)
-		throw runtime_error("to use CC contracts, you need to launch daemon with valid -pubkey= for an address in your wallet\n");
-
-	uint256 fundingtxid = Parseuint256((char *)params[0].get_str().c_str());
-
-	CPubKey myPubkey = pubkey2pk(Mypubkey());
-	CMutableTransaction mtx = CreateNewContextualCMutableTransaction(Params().GetConsensus(), komodo_nextheight());
-
-	int64_t normalInputs = AddNormalinputs(mtx, myPubkey, 10000, 60);
-	if (normalInputs < 10000)
-		throw runtime_error("not enough normals\n");
-
-	mtx.vin.push_back(CTxIn(fundingtxid, 1));
-	mtx.vout.push_back(MakeCC1vout(EVAL_HEIR, 10000, myPubkey));
-
-	CScript opret;
-	fundingtxid = revuint256(fundingtxid);
-
-	opret << OP_RETURN << E_MARSHAL(ss << (uint8_t)EVAL_HEIR << (uint8_t)'C' << fundingtxid << (uint8_t)0);
-
-	cp = CCinit(&C, EVAL_HEIR);
-	return(FinalizeCCTx(0, cp, mtx, myPubkey, 10000, opret));
-}
 
 UniValue opreturn_burn(const UniValue& params, bool fHelp)
 {
@@ -8114,98 +8035,4 @@
 	mtx.vout.push_back(CTxOut(nAmount,opret));
     ret.push_back(Pair("hex",FinalizeCCTx(0, cp, mtx, myPubkey, 10000, CScript())));
 	return(ret);
-}
-
-UniValue test_burntx(const UniValue& params, bool fHelp)
-{
-    // make fake token tx: 
-    struct CCcontract_info *cp, C;
-
-    if (fHelp || (params.size() != 1))
-        throw runtime_error("incorrect params\n");
-    if (ensure_CCrequirements(EVAL_TOKENS) < 0)
-        throw runtime_error("to use CC contracts, you need to launch daemon with valid -pubkey= for an address in your wallet\n");
-
-    uint256 tokenid = Parseuint256((char *)params[0].get_str().c_str());
-
-    CPubKey myPubkey = pubkey2pk(Mypubkey());
-    CMutableTransaction mtx = CreateNewContextualCMutableTransaction(Params().GetConsensus(), komodo_nextheight());
-
-    int64_t normalInputs = AddNormalinputs(mtx, myPubkey, 10000, 60);
-    if (normalInputs < 10000)
-        throw runtime_error("not enough normals\n");
-
-    CPubKey burnpk = pubkey2pk(ParseHex(CC_BURNPUBKEY));
-
-    mtx.vin.push_back(CTxIn(tokenid, 0));
-    mtx.vin.push_back(CTxIn(tokenid, 1));
-    mtx.vout.push_back(MakeTokensCC1vout(EVAL_TOKENS, 1, burnpk));
-
-    std::vector<CPubKey> voutPubkeys;
-    voutPubkeys.push_back(burnpk);
-    
-    cp = CCinit(&C, EVAL_TOKENS);
-
-    std::vector<uint8_t> vopret;
-    GetNonfungibleData(tokenid, vopret);
-    if (vopret.size() > 0)
-        cp->additionalTokensEvalcode2 = vopret.begin()[0];
-
-    uint8_t tokenpriv[33];
-    char unspendableTokenAddr[64];
-    CPubKey unspPk = GetUnspendable(cp, tokenpriv);
-    GetCCaddress(cp, unspendableTokenAddr, unspPk);
-    CCaddr2set(cp, EVAL_TOKENS, unspPk, tokenpriv, unspendableTokenAddr);
-    return(FinalizeCCTx(0, cp, mtx, myPubkey, 10000, EncodeTokenOpRet(tokenid, voutPubkeys, std::make_pair(0, vscript_t()))));
-}
-
-UniValue test_proof(const UniValue& params, bool fHelp)
-{
-	UniValue result(UniValue::VOBJ);
-	std::vector<uint8_t>proof;
-
-	if (fHelp || (params.size() != 2))
-		throw runtime_error("incorrect params\n");
-	
-
-	proof = ParseHex(params[0].get_str());
-	uint256 cointxid = Parseuint256((char *)params[1].get_str().c_str());
-
-	std::vector<uint256> txids;
-
-	CMerkleBlock merkleBlock;
-	if (!E_UNMARSHAL(proof, ss >> merkleBlock)) {
-		result.push_back(Pair("error", "could not unmarshal proof"));
-		return result;
-	}
-	uint256 merkleRoot = merkleBlock.txn.ExtractMatches(txids);
-
-	result.push_back(Pair("source_root", merkleRoot.GetHex()));
-
-	for (int i = 0; i < txids.size(); i++)
-		std::cerr << "merkle block txid=" << txids[0].GetHex() << std::endl;
-
-
-	std::vector<bool> vMatches(txids.size());
-	for (auto v : vMatches) v = true;
-	CPartialMerkleTree verifTree(txids, vMatches);
-
-	result.push_back(Pair("verif_root", verifTree.ExtractMatches(txids).GetHex()));
-
-	if (std::find(txids.begin(), txids.end(), cointxid) == txids.end()) {
-		fprintf(stderr, "invalid proof for this cointxid\n");
-	}
-
-    std::vector<uint256> vMerkleTree;
-    bool f;
-    ::BuildMerkleTree(&f, txids, vMerkleTree);
-
-    std::vector<uint256> vMerkleBranch = ::GetMerkleBranch(0, txids.size(), vMerkleTree);
-
-    uint256 ourResult = SafeCheckMerkleBranch(zeroid, vMerkleBranch, 0);
-    result.push_back(Pair("SafeCheckMerkleBranch", ourResult.GetHex()));
-
-	return result;
-}
-=======
->>>>>>> f328bbcf
+}
// Copyright (c) 2010 Satoshi Nakamoto
// Copyright (c) 2009-2014 The Bitcoin Core developers
// Distributed under the MIT software license, see the accompanying
// file COPYING or http://www.opensource.org/licenses/mit-license.php.

#include "amount.h"
#include "base58.h"
#include "consensus/upgrades.h"
#include "core_io.h"
#include "init.h"
#include "main.h"
#include "net.h"
#include "netbase.h"
#include "rpcserver.h"
#include "timedata.h"
#include "util.h"
#include "utilmoneystr.h"
#include "wallet.h"
#include "walletdb.h"
#include "primitives/transaction.h"
#include "zcbenchmarks.h"
#include "script/interpreter.h"

#include "utiltime.h"
#include "asyncrpcoperation.h"
#include "asyncrpcqueue.h"
#include "wallet/asyncrpcoperation_mergetoaddress.h"
#include "wallet/asyncrpcoperation_sendmany.h"
#include "wallet/asyncrpcoperation_shieldcoinbase.h"

#include "sodium.h"

#include <stdint.h>

#include <boost/assign/list_of.hpp>

#include <univalue.h>

#include <numeric>

#define ERR_RESULT(x) result.push_back(Pair("result", "error")) , result.push_back(Pair("error", x));

using namespace std;

using namespace libzcash;

extern char ASSETCHAINS_SYMBOL[KOMODO_ASSETCHAIN_MAXLEN];
extern UniValue TxJoinSplitToJSON(const CTransaction& tx);
extern uint8_t ASSETCHAINS_PRIVATE;
uint32_t komodo_segid32(char *coinaddr);

int64_t nWalletUnlockTime;
static CCriticalSection cs_nWalletUnlockTime;
std::string CCerror;

// Private method:
UniValue z_getoperationstatus_IMPL(const UniValue&, bool);

std::string HelpRequiringPassphrase()
{
    return pwalletMain && pwalletMain->IsCrypted()
        ? "\nRequires wallet passphrase to be set with walletpassphrase call."
        : "";
}

bool EnsureWalletIsAvailable(bool avoidException)
{
    if (!pwalletMain)
    {
        if (!avoidException)
            throw JSONRPCError(RPC_METHOD_NOT_FOUND, "Method not found (disabled)");
        else
            return false;
    }
    return true;
}

void EnsureWalletIsUnlocked()
{
    if (pwalletMain->IsLocked())
        throw JSONRPCError(RPC_WALLET_UNLOCK_NEEDED, "Error: Please enter the wallet passphrase with walletpassphrase first.");
}

uint64_t komodo_accrued_interest(int32_t *txheightp,uint32_t *locktimep,uint256 hash,int32_t n,int32_t checkheight,uint64_t checkvalue,int32_t tipheight);

void WalletTxToJSON(const CWalletTx& wtx, UniValue& entry)
{
    //int32_t i,n,txheight; uint32_t locktime; uint64_t interest = 0;
    int confirms = wtx.GetDepthInMainChain();
    entry.push_back(Pair("confirmations", confirms));
    if (wtx.IsCoinBase())
        entry.push_back(Pair("generated", true));
    if (confirms > 0)
    {
        entry.push_back(Pair("blockhash", wtx.hashBlock.GetHex()));
        entry.push_back(Pair("blockindex", wtx.nIndex));
        entry.push_back(Pair("blocktime", mapBlockIndex[wtx.hashBlock]->GetBlockTime()));
        entry.push_back(Pair("expiryheight", (int64_t)wtx.nExpiryHeight));
    }
    uint256 hash = wtx.GetHash();
    entry.push_back(Pair("txid", hash.GetHex()));
    UniValue conflicts(UniValue::VARR);
    BOOST_FOREACH(const uint256& conflict, wtx.GetConflicts())
        conflicts.push_back(conflict.GetHex());
    entry.push_back(Pair("walletconflicts", conflicts));
    entry.push_back(Pair("time", wtx.GetTxTime()));
    entry.push_back(Pair("timereceived", (int64_t)wtx.nTimeReceived));
    BOOST_FOREACH(const PAIRTYPE(string,string)& item, wtx.mapValue)
        entry.push_back(Pair(item.first, item.second));

    entry.push_back(Pair("vjoinsplit", TxJoinSplitToJSON(wtx)));
}

string AccountFromValue(const UniValue& value)
{
    string strAccount = value.get_str();
    //if (strAccount != "")
    //    throw JSONRPCError(RPC_WALLET_ACCOUNTS_UNSUPPORTED, "Accounts are unsupported");
    return strAccount;
}

char *komodo_chainname() 
{ 
     return(ASSETCHAINS_SYMBOL[0] == 0 ? (char *)"KMD" : ASSETCHAINS_SYMBOL); 
}

UniValue getnewaddress(const UniValue& params, bool fHelp)
{
    if (!EnsureWalletIsAvailable(fHelp))
        return NullUniValue;

    if (fHelp || params.size() > 1)
        throw runtime_error(
            "getnewaddress ( \"account\" )\n"
            "\nReturns a new " + strprintf("%s",komodo_chainname()) + " address for receiving payments.\n"
            "\nArguments:\n"
            "1. \"account\"        (string, optional) DEPRECATED. If provided, it MUST be set to the empty string \"\" to represent the default account. Passing any other string will result in an error.\n"
            "\nResult:\n"
            "\"" + strprintf("%s",komodo_chainname()) + "_address\"    (string) The new " + strprintf("%s",komodo_chainname()) + " address\n"
            "\nExamples:\n"
            + HelpExampleCli("getnewaddress", "")
            + HelpExampleRpc("getnewaddress", "")
        );

    LOCK2(cs_main, pwalletMain->cs_wallet);

    // Parse the account first so we don't generate a key if there's an error
    string strAccount;
    if (params.size() > 0)
        strAccount = AccountFromValue(params[0]);

    if (!pwalletMain->IsLocked())
        pwalletMain->TopUpKeyPool();

    // Generate a new key that is added to wallet
    CPubKey newKey;
    if (!pwalletMain->GetKeyFromPool(newKey))
        throw JSONRPCError(RPC_WALLET_KEYPOOL_RAN_OUT, "Error: Keypool ran out, please call keypoolrefill first");
    CKeyID keyID = newKey.GetID();

    pwalletMain->SetAddressBook(keyID, strAccount, "receive");

    return CBitcoinAddress(keyID).ToString();
}


CBitcoinAddress GetAccountAddress(string strAccount, bool bForceNew=false)
{
    CWalletDB walletdb(pwalletMain->strWalletFile);

    CAccount account;
    walletdb.ReadAccount(strAccount, account);

    bool bKeyUsed = false;

    // Check if the current key has been used
    if (account.vchPubKey.IsValid())
    {
        CScript scriptPubKey = GetScriptForDestination(account.vchPubKey.GetID());
        for (map<uint256, CWalletTx>::iterator it = pwalletMain->mapWallet.begin();
             it != pwalletMain->mapWallet.end() && account.vchPubKey.IsValid();
             ++it)
        {
            const CWalletTx& wtx = (*it).second;
            BOOST_FOREACH(const CTxOut& txout, wtx.vout)
                if (txout.scriptPubKey == scriptPubKey)
                    bKeyUsed = true;
        }
    }

    // Generate a new key
    if (!account.vchPubKey.IsValid() || bForceNew || bKeyUsed)
    {
        if (!pwalletMain->GetKeyFromPool(account.vchPubKey))
            throw JSONRPCError(RPC_WALLET_KEYPOOL_RAN_OUT, "Error: Keypool ran out, please call keypoolrefill first");

        pwalletMain->SetAddressBook(account.vchPubKey.GetID(), strAccount, "receive");
        walletdb.WriteAccount(strAccount, account);
    }

    return CBitcoinAddress(account.vchPubKey.GetID());
}

UniValue getaccountaddress(const UniValue& params, bool fHelp)
{
    if (!EnsureWalletIsAvailable(fHelp))
        return NullUniValue;

    if (fHelp || params.size() != 1)
        throw runtime_error(
            "getaccountaddress \"account\"\n"
            "\nDEPRECATED. Returns the current " + strprintf("%s",komodo_chainname()) + " address for receiving payments to this account.\n"
            "\nArguments:\n"
            "1. \"account\"       (string, required) MUST be set to the empty string \"\" to represent the default account. Passing any other string will result in an error.\n"
            "\nResult:\n"
            "\"" + strprintf("%s",komodo_chainname()) + "_address\"   (string) The account " + strprintf("%s",komodo_chainname()) + " address\n"
            "\nExamples:\n"
            + HelpExampleCli("getaccountaddress", "")
            + HelpExampleCli("getaccountaddress", "\"\"")
            + HelpExampleCli("getaccountaddress", "\"myaccount\"")
            + HelpExampleRpc("getaccountaddress", "\"myaccount\"")
        );

    LOCK2(cs_main, pwalletMain->cs_wallet);

    // Parse the account first so we don't generate a key if there's an error
    string strAccount = AccountFromValue(params[0]);

    UniValue ret(UniValue::VSTR);

    ret = GetAccountAddress(strAccount).ToString();
    return ret;
}


UniValue getrawchangeaddress(const UniValue& params, bool fHelp)
{
    if (!EnsureWalletIsAvailable(fHelp))
        return NullUniValue;

    if (fHelp || params.size() > 1)
        throw runtime_error(
            "getrawchangeaddress\n"
            "\nReturns a new " + strprintf("%s",komodo_chainname()) + " address, for receiving change.\n"
            "This is for use with raw transactions, NOT normal use.\n"
            "\nResult:\n"
            "\"address\"    (string) The address\n"
            "\nExamples:\n"
            + HelpExampleCli("getrawchangeaddress", "")
            + HelpExampleRpc("getrawchangeaddress", "")
       );

    LOCK2(cs_main, pwalletMain->cs_wallet);

    if (!pwalletMain->IsLocked())
        pwalletMain->TopUpKeyPool();

    CReserveKey reservekey(pwalletMain);
    CPubKey vchPubKey;
    if (!reservekey.GetReservedKey(vchPubKey))
        throw JSONRPCError(RPC_WALLET_KEYPOOL_RAN_OUT, "Error: Keypool ran out, please call keypoolrefill first");

    reservekey.KeepKey();

    CKeyID keyID = vchPubKey.GetID();

    return CBitcoinAddress(keyID).ToString();
}


UniValue setaccount(const UniValue& params, bool fHelp)
{
    if (!EnsureWalletIsAvailable(fHelp))
        return NullUniValue;

    if (fHelp || params.size() < 1 || params.size() > 2)
        throw runtime_error(
            "setaccount \"" + strprintf("%s",komodo_chainname()) + "_address\" \"account\"\n"
            "\nDEPRECATED. Sets the account associated with the given address.\n"
            "\nArguments:\n"
            "1. \"" + strprintf("%s",komodo_chainname()) + "_address\"  (string, required) The " + strprintf("%s",komodo_chainname()) + " address to be associated with an account.\n"
            "2. \"account\"         (string, required) MUST be set to the empty string \"\" to represent the default account. Passing any other string will result in an error.\n"
            "\nExamples:\n"
            + HelpExampleCli("setaccount", "\"RD6GgnrMpPaTSMn8vai6yiGA7mN4QGPV\" \"tabby\"")
            + HelpExampleRpc("setaccount", "\"RD6GgnrMpPaTSMn8vai6yiGA7mN4QGPV\", \"tabby\"")
        );

    LOCK2(cs_main, pwalletMain->cs_wallet);

    CBitcoinAddress address(params[0].get_str());
    if (!address.IsValid())
        throw JSONRPCError(RPC_INVALID_ADDRESS_OR_KEY, "Invalid " + strprintf("%s",komodo_chainname()) + " address");

    string strAccount;
    if (params.size() > 1)
        strAccount = AccountFromValue(params[1]);

    // Only add the account if the address is yours.
    if (IsMine(*pwalletMain, address.Get()))
    {
        // Detect when changing the account of an address that is the 'unused current key' of another account:
        if (pwalletMain->mapAddressBook.count(address.Get()))
        {
            string strOldAccount = pwalletMain->mapAddressBook[address.Get()].name;
            if (address == GetAccountAddress(strOldAccount))
                GetAccountAddress(strOldAccount, true);
        }
        pwalletMain->SetAddressBook(address.Get(), strAccount, "receive");
    }
    else
        throw JSONRPCError(RPC_MISC_ERROR, "setaccount can only be used with own address");

    return NullUniValue;
}


UniValue getaccount(const UniValue& params, bool fHelp)
{
    if (!EnsureWalletIsAvailable(fHelp))
        return NullUniValue;

    if (fHelp || params.size() != 1)
        throw runtime_error(
            "getaccount \"" + strprintf("%s",komodo_chainname()) + "_address\"\n"
            "\nDEPRECATED. Returns the account associated with the given address.\n"
            "\nArguments:\n"
            "1. \"" + strprintf("%s",komodo_chainname()) + "_address\"  (string, required) The " + strprintf("%s",komodo_chainname()) + " address for account lookup.\n"
            "\nResult:\n"
            "\"accountname\"        (string) the account address\n"
            "\nExamples:\n"
            + HelpExampleCli("getaccount", "\"RD6GgnrMpPaTSMn8vai6yiGA7mN4QGPV\"")
            + HelpExampleRpc("getaccount", "\"RD6GgnrMpPaTSMn8vai6yiGA7mN4QGPV\"")
        );

    LOCK2(cs_main, pwalletMain->cs_wallet);

    CBitcoinAddress address(params[0].get_str());
    if (!address.IsValid())
        throw JSONRPCError(RPC_INVALID_ADDRESS_OR_KEY, "Invalid " + strprintf("%s",komodo_chainname()) + " address");

    string strAccount;
    map<CTxDestination, CAddressBookData>::iterator mi = pwalletMain->mapAddressBook.find(address.Get());
    if (mi != pwalletMain->mapAddressBook.end() && !(*mi).second.name.empty())
        strAccount = (*mi).second.name;
    return strAccount;
}


UniValue getaddressesbyaccount(const UniValue& params, bool fHelp)
{
    if (!EnsureWalletIsAvailable(fHelp))
        return NullUniValue;

    if (fHelp || params.size() != 1)
        throw runtime_error(
            "getaddressesbyaccount \"account\"\n"
            "\nDEPRECATED. Returns the list of addresses for the given account.\n"
            "\nArguments:\n"
            "1. \"account\"  (string, required) MUST be set to the empty string \"\" to represent the default account. Passing any other string will result in an error.\n"
            "\nResult:\n"
            "[                     (json array of string)\n"
            "  \"" + strprintf("%s",komodo_chainname()) + "_address\"  (string) a " + strprintf("%s",komodo_chainname()) + " address associated with the given account\n"
            "  ,...\n"
            "]\n"
            "\nExamples:\n"
            + HelpExampleCli("getaddressesbyaccount", "\"tabby\"")
            + HelpExampleRpc("getaddressesbyaccount", "\"tabby\"")
        );

    LOCK2(cs_main, pwalletMain->cs_wallet);

    string strAccount = AccountFromValue(params[0]);

    // Find all addresses that have the given account
    UniValue ret(UniValue::VARR);
    BOOST_FOREACH(const PAIRTYPE(CBitcoinAddress, CAddressBookData)& item, pwalletMain->mapAddressBook)
    {
        const CBitcoinAddress& address = item.first;
        const string& strName = item.second.name;
        if (strName == strAccount)
            ret.push_back(address.ToString());
    }
    return ret;
}

static void SendMoney(const CTxDestination &address, CAmount nValue, bool fSubtractFeeFromAmount, CWalletTx& wtxNew,uint8_t *opretbuf,int32_t opretlen,long int opretValue)
{
    CAmount curBalance = pwalletMain->GetBalance();

    // Check amount
    if (nValue <= 0)
        throw JSONRPCError(RPC_INVALID_PARAMETER, "Invalid amount");

    if (nValue > curBalance)
        throw JSONRPCError(RPC_WALLET_INSUFFICIENT_FUNDS, "Insufficient funds");

    // Parse Zcash address
    CScript scriptPubKey = GetScriptForDestination(address);

    // Create and send the transaction
    CReserveKey reservekey(pwalletMain);
    CAmount nFeeRequired;
    std::string strError;
    vector<CRecipient> vecSend;
    int nChangePosRet = -1;
    CRecipient recipient = {scriptPubKey, nValue, fSubtractFeeFromAmount};
    vecSend.push_back(recipient);
    if ( opretlen > 0 && opretbuf != 0 )
    {
        CScript opretpubkey; int32_t i; uint8_t *ptr;
        opretpubkey.resize(opretlen);
        ptr = (uint8_t *)opretpubkey.data();
        for (i=0; i<opretlen; i++)
        {
            ptr[i] = opretbuf[i];
            //printf("%02x",ptr[i]);
        }
        //printf(" opretbuf[%d]\n",opretlen);
        CRecipient opret = { opretpubkey, opretValue, false };
        vecSend.push_back(opret);
    }
    if (!pwalletMain->CreateTransaction(vecSend, wtxNew, reservekey, nFeeRequired, nChangePosRet, strError)) {
        if (!fSubtractFeeFromAmount && nValue + nFeeRequired > pwalletMain->GetBalance())
            strError = strprintf("Error: This transaction requires a transaction fee of at least %s because of its amount, complexity, or use of recently received funds!", FormatMoney(nFeeRequired));
        throw JSONRPCError(RPC_WALLET_ERROR, strError);
    }
    if (!pwalletMain->CommitTransaction(wtxNew, reservekey))
        throw JSONRPCError(RPC_WALLET_ERROR, "Error: The transaction was rejected! This might happen if some of the coins in your wallet were already spent, such as if you used a copy of wallet.dat and coins were spent in the copy but not marked as spent here.");
}

UniValue sendtoaddress(const UniValue& params, bool fHelp)
{
    if (!EnsureWalletIsAvailable(fHelp))
        return NullUniValue;

    if (fHelp || params.size() < 2 || params.size() > 5)
        throw runtime_error(
            "sendtoaddress \"" + strprintf("%s",komodo_chainname()) + "_address\" amount ( \"comment\" \"comment-to\" subtractfeefromamount )\n"
            "\nSend an amount to a given address. The amount is a real and is rounded to the nearest 0.00000001\n"
            + HelpRequiringPassphrase() +
            "\nArguments:\n"
            "1. \"" + strprintf("%s",komodo_chainname()) + "_address\"  (string, required) The " + strprintf("%s",komodo_chainname()) + " address to send to.\n"
            "2. \"amount\"      (numeric, required) The amount in " + strprintf("%s",komodo_chainname()) + " to send. eg 0.1\n"
            "3. \"comment\"     (string, optional) A comment used to store what the transaction is for. \n"
            "                             This is not part of the transaction, just kept in your wallet.\n"
            "4. \"comment-to\"  (string, optional) A comment to store the name of the person or organization \n"
            "                             to which you're sending the transaction. This is not part of the \n"
            "                             transaction, just kept in your wallet.\n"
            "5. subtractfeefromamount  (boolean, optional, default=false) The fee will be deducted from the amount being sent.\n"
            "                             The recipient will receive less " + strprintf("%s",komodo_chainname()) + " than you enter in the amount field.\n"
            "\nResult:\n"
            "\"transactionid\"  (string) The transaction id.\n"
            "\nExamples:\n"
            + HelpExampleCli("sendtoaddress", "\"RD6GgnrMpPaTSMn8vai6yiGA7mN4QGPV\" 0.1")
            + HelpExampleCli("sendtoaddress", "\"RD6GgnrMpPaTSMn8vai6yiGA7mN4QGPV\" 0.1 \"donation\" \"seans outpost\"")
            + HelpExampleCli("sendtoaddress", "\"RD6GgnrMpPaTSMn8vai6yiGA7mN4QGPV\" 0.1 \"\" \"\" true")
            + HelpExampleRpc("sendtoaddress", "\"RD6GgnrMpPaTSMn8vai6yiGA7mN4QGPV\", 0.1, \"donation\", \"seans outpost\"")
        );

    if ( ASSETCHAINS_PRIVATE != 0 && AmountFromValue(params[1]) > 0 )
        throw JSONRPCError(RPC_INVALID_ADDRESS_OR_KEY, "Invalid " + strprintf("%s",komodo_chainname()) + " address");

    LOCK2(cs_main, pwalletMain->cs_wallet);

    CBitcoinAddress address(params[0].get_str());
    if (!address.IsValid())
        throw JSONRPCError(RPC_INVALID_ADDRESS_OR_KEY, "Invalid " + strprintf("%s",komodo_chainname()) + " address");

    // Amount
    CAmount nAmount = AmountFromValue(params[1]);
    if (nAmount <= 0)
        throw JSONRPCError(RPC_TYPE_ERROR, "Invalid amount for send");

    // Wallet comments
    CWalletTx wtx;
    if (params.size() > 2 && !params[2].isNull() && !params[2].get_str().empty())
        wtx.mapValue["comment"] = params[2].get_str();
    if (params.size() > 3 && !params[3].isNull() && !params[3].get_str().empty())
        wtx.mapValue["to"]      = params[3].get_str();

    bool fSubtractFeeFromAmount = false;
    if (params.size() > 4)
        fSubtractFeeFromAmount = params[4].get_bool();

    EnsureWalletIsUnlocked();

    SendMoney(address.Get(), nAmount, fSubtractFeeFromAmount, wtx,0,0,0);

    return wtx.GetHash().GetHex();
}
#include "komodo_defs.h"

#define KOMODO_KVPROTECTED 1
#define KOMODO_KVBINARY 2
#define KOMODO_KVDURATION 1440
#define IGUANA_MAXSCRIPTSIZE 10001
uint64_t PAX_fiatdest(uint64_t *seedp,int32_t tokomodo,char *destaddr,uint8_t pubkey37[37],char *coinaddr,int32_t height,char *base,int64_t fiatoshis);
int32_t komodo_opreturnscript(uint8_t *script,uint8_t type,uint8_t *opret,int32_t opretlen);
#define CRYPTO777_KMDADDR "RXL3YXG2ceaB6C5hfJcN4fvmLH2C34knhA"
extern int32_t KOMODO_PAX;
extern uint64_t KOMODO_INTERESTSUM,KOMODO_WALLETBALANCE;
int32_t komodo_is_issuer();
int32_t iguana_rwnum(int32_t rwflag,uint8_t *serialized,int32_t len,void *endianedp);
int32_t komodo_isrealtime(int32_t *kmdheightp);
int32_t pax_fiatstatus(uint64_t *available,uint64_t *deposited,uint64_t *issued,uint64_t *withdrawn,uint64_t *approved,uint64_t *redeemed,char *base);
int32_t komodo_kvsearch(uint256 *refpubkeyp,int32_t current_height,uint32_t *flagsp,int32_t *heightp,uint8_t value[IGUANA_MAXSCRIPTSIZE],uint8_t *key,int32_t keylen);
int32_t komodo_kvcmp(uint8_t *refvalue,uint16_t refvaluesize,uint8_t *value,uint16_t valuesize);
uint64_t komodo_kvfee(uint32_t flags,int32_t opretlen,int32_t keylen);
uint256 komodo_kvsig(uint8_t *buf,int32_t len,uint256 privkey);
int32_t komodo_kvduration(uint32_t flags);
uint256 komodo_kvprivkey(uint256 *pubkeyp,char *passphrase);
int32_t komodo_kvsigverify(uint8_t *buf,int32_t len,uint256 _pubkey,uint256 sig);

UniValue kvupdate(const UniValue& params, bool fHelp)
{
    static uint256 zeroes;
    CWalletTx wtx; UniValue ret(UniValue::VOBJ);
    uint8_t keyvalue[IGUANA_MAXSCRIPTSIZE],opretbuf[IGUANA_MAXSCRIPTSIZE]; int32_t i,coresize,haveprivkey,duration,opretlen,height; uint16_t keylen=0,valuesize=0,refvaluesize=0; uint8_t *key,*value=0; uint32_t flags,tmpflags,n; struct komodo_kv *ptr; uint64_t fee; uint256 privkey,pubkey,refpubkey,sig;
    if (fHelp || params.size() < 3 )
        throw runtime_error(
            "kvupdate key \"value\" days passphrase\n"
            "\nStore a key value. This feature is only available for asset chains.\n"
            "\nArguments:\n"
            "1. key                      (string, required) key\n"
            "2. \"value\"                (string, required) value\n"
            "3. days                     (numeric, required) amount of days(1440 blocks/day) before the key expires. Minimum 1 day\n"
            "4. passphrase               (string, optional) passphrase required to update this key\n"
            "\nResult:\n"
            "{\n"
            "  \"coin\": \"xxxxx\",          (string) chain the key is stored on\n"
            "  \"height\": xxxxx,            (numeric) height the key was stored at\n"
            "  \"expiration\": xxxxx,        (numeric) height the key will expire\n"
            "  \"flags\": x,                 (string) amount of days the key will be stored \n"
            "  \"key\": \"xxxxx\",           (numeric) stored key\n"
            "  \"keylen\": xxxxx,            (numeric) length of the key\n"
            "  \"value\": \"xxxxx\"          (numeric) stored value\n"
            "  \"valuesize\": xxxxx,         (string) length of the stored value\n"
            "  \"fee\": xxxxx                (string) transaction fee paid to store the key\n"
            "  \"txid\": \"xxxxx\"           (string) transaction id\n"
            "}\n"
            "\nExamples:\n"
            + HelpExampleCli("kvupdate", "examplekey \"examplevalue\" 2 examplepassphrase")
            + HelpExampleRpc("kvupdate", "examplekey \"examplevalue\" 2 examplepassphrase")
        );
    if (!EnsureWalletIsAvailable(fHelp))
        return 0;
    if ( ASSETCHAINS_SYMBOL[0] == 0 )
        return(0);
    haveprivkey = 0;
    memset(&sig,0,sizeof(sig));
    memset(&privkey,0,sizeof(privkey));
    memset(&refpubkey,0,sizeof(refpubkey));
    memset(&pubkey,0,sizeof(pubkey));
    if ( (n= (int32_t)params.size()) >= 3 )
    {
        flags = atoi(params[2].get_str().c_str());
        //printf("flags.%d (%s) n.%d\n",flags,params[2].get_str().c_str(),n);
    } else flags = 0;
    if ( n >= 4 )
        privkey = komodo_kvprivkey(&pubkey,(char *)(n >= 4 ? params[3].get_str().c_str() : "password"));
    haveprivkey = 1;
    flags |= 1;
    /*for (i=0; i<32; i++)
        printf("%02x",((uint8_t *)&privkey)[i]);
    printf(" priv, ");
    for (i=0; i<32; i++)
        printf("%02x",((uint8_t *)&pubkey)[i]);
    printf(" pubkey, privkey derived from (%s)\n",(char *)params[3].get_str().c_str());
    */
    LOCK2(cs_main, pwalletMain->cs_wallet);
    if ( (keylen= (int32_t)strlen(params[0].get_str().c_str())) > 0 )
    {
        key = (uint8_t *)params[0].get_str().c_str();
        if ( n >= 2 && params[1].get_str().c_str() != 0 )
        {
            value = (uint8_t *)params[1].get_str().c_str();
            valuesize = (int32_t)strlen(params[1].get_str().c_str());
        }
        memcpy(keyvalue,key,keylen);
        if ( (refvaluesize= komodo_kvsearch(&refpubkey,chainActive.LastTip()->nHeight,&tmpflags,&height,&keyvalue[keylen],key,keylen)) >= 0 )
        {
            if ( (tmpflags & KOMODO_KVPROTECTED) != 0 )
            {
                if ( memcmp(&refpubkey,&pubkey,sizeof(refpubkey)) != 0 )
                {
                    ret.push_back(Pair("error",(char *)"cant modify write once key without passphrase"));
                    return ret;
                }
            }
            if ( keylen+refvaluesize <= sizeof(keyvalue) )
            {
                sig = komodo_kvsig(keyvalue,keylen+refvaluesize,privkey);
                if ( komodo_kvsigverify(keyvalue,keylen+refvaluesize,refpubkey,sig) < 0 )
                {
                    ret.push_back(Pair("error",(char *)"error verifying sig, passphrase is probably wrong"));
                    printf("VERIFY ERROR\n");
                    return ret;
                } // else printf("verified immediately\n");
            }
        }
        //for (i=0; i<32; i++)
        //    printf("%02x",((uint8_t *)&sig)[i]);
        //printf(" sig for keylen.%d + valuesize.%d\n",keylen,refvaluesize);
        ret.push_back(Pair("coin",(char *)(ASSETCHAINS_SYMBOL[0] == 0 ? "KMD" : ASSETCHAINS_SYMBOL)));
        height = chainActive.LastTip()->nHeight;
        if ( memcmp(&zeroes,&refpubkey,sizeof(refpubkey)) != 0 )
            ret.push_back(Pair("owner",refpubkey.GetHex()));
        ret.push_back(Pair("height", (int64_t)height));
        duration = komodo_kvduration(flags); //((flags >> 2) + 1) * KOMODO_KVDURATION;
        ret.push_back(Pair("expiration", (int64_t)(height+duration)));
        ret.push_back(Pair("flags",(int64_t)flags));
        ret.push_back(Pair("key",params[0].get_str()));
        ret.push_back(Pair("keylen",(int64_t)keylen));
        if ( n >= 2 && params[1].get_str().c_str() != 0 )
        {
            ret.push_back(Pair("value",params[1].get_str()));
            ret.push_back(Pair("valuesize",valuesize));
        }
        iguana_rwnum(1,&keyvalue[0],sizeof(keylen),&keylen);
        iguana_rwnum(1,&keyvalue[2],sizeof(valuesize),&valuesize);
        iguana_rwnum(1,&keyvalue[4],sizeof(height),&height);
        iguana_rwnum(1,&keyvalue[8],sizeof(flags),&flags);
        memcpy(&keyvalue[12],key,keylen);
        if ( value != 0 )
            memcpy(&keyvalue[12 + keylen],value,valuesize);
        coresize = (int32_t)(sizeof(flags)+sizeof(height)+sizeof(uint16_t)*2+keylen+valuesize);
        if ( haveprivkey != 0 )
        {
            for (i=0; i<32; i++)
                keyvalue[12 + keylen + valuesize + i] = ((uint8_t *)&pubkey)[i];
            coresize += 32;
            if ( refvaluesize >=0 )
            {
                for (i=0; i<32; i++)
                    keyvalue[12 + keylen + valuesize + 32 + i] = ((uint8_t *)&sig)[i];
                coresize += 32;
            }
        }
        if ( (opretlen= komodo_opreturnscript(opretbuf,'K',keyvalue,coresize)) == 40 )
            opretlen++;
        //for (i=0; i<opretlen; i++)
        //    printf("%02x",opretbuf[i]);
        //printf(" opretbuf keylen.%d valuesize.%d height.%d (%02x %02x %02x)\n",*(uint16_t *)&keyvalue[0],*(uint16_t *)&keyvalue[2],*(uint32_t *)&keyvalue[4],keyvalue[8],keyvalue[9],keyvalue[10]);
        EnsureWalletIsUnlocked();
        fee = komodo_kvfee(flags,opretlen,keylen);
        ret.push_back(Pair("fee",(double)fee/COIN));
        CBitcoinAddress destaddress(CRYPTO777_KMDADDR);
        if (!destaddress.IsValid())
            throw JSONRPCError(RPC_INVALID_ADDRESS_OR_KEY, "Invalid dest Bitcoin address");
        SendMoney(destaddress.Get(),10000,false,wtx,opretbuf,opretlen,fee);
        ret.push_back(Pair("txid",wtx.GetHash().GetHex()));
    } else ret.push_back(Pair("error",(char *)"null key"));
    return ret;
}

UniValue paxdeposit(const UniValue& params, bool fHelp)
{
    uint64_t available,deposited,issued,withdrawn,approved,redeemed,seed,komodoshis = 0; int32_t height; char destaddr[64]; uint8_t i,pubkey37[33];
    bool fSubtractFeeFromAmount = false;
    if ( KOMODO_PAX == 0 )
    {
        throw runtime_error("paxdeposit disabled without -pax");
    }
    if ( komodo_is_issuer() != 0 )
        throw JSONRPCError(RPC_INVALID_ADDRESS_OR_KEY, "paxdeposit only from KMD");
    if (!EnsureWalletIsAvailable(fHelp))
        throw runtime_error("paxdeposit needs wallet"); //return Value::null;
    if (fHelp || params.size() != 3)
        throw runtime_error("paxdeposit address fiatoshis base");
    LOCK2(cs_main, pwalletMain->cs_wallet);
    CBitcoinAddress address(params[0].get_str());
    if (!address.IsValid())
        throw JSONRPCError(RPC_INVALID_ADDRESS_OR_KEY, "Invalid Bitcoin address");
    int64_t fiatoshis = atof(params[1].get_str().c_str()) * COIN;
    std::string base = params[2].get_str();
    std::string dest;
    height = chainActive.LastTip()->nHeight;
    if ( pax_fiatstatus(&available,&deposited,&issued,&withdrawn,&approved,&redeemed,(char *)base.c_str()) != 0 || available < fiatoshis )
    {
        fprintf(stderr,"available %llu vs fiatoshis %llu\n",(long long)available,(long long)fiatoshis);
        throw runtime_error("paxdeposit not enough available inventory");
    }
    komodoshis = PAX_fiatdest(&seed,0,destaddr,pubkey37,(char *)params[0].get_str().c_str(),height,(char *)base.c_str(),fiatoshis);
    dest.append(destaddr);
    CBitcoinAddress destaddress(CRYPTO777_KMDADDR);
    if (!destaddress.IsValid())
        throw JSONRPCError(RPC_INVALID_ADDRESS_OR_KEY, "Invalid dest Bitcoin address");
    for (i=0; i<33; i++)
        fprintf(stderr,"%02x",pubkey37[i]);
    fprintf(stderr," ht.%d srcaddr.(%s) %s fiatoshis.%lld -> dest.(%s) komodoshis.%llu seed.%llx\n",height,(char *)params[0].get_str().c_str(),(char *)base.c_str(),(long long)fiatoshis,destaddr,(long long)komodoshis,(long long)seed);
    EnsureWalletIsUnlocked();
    CWalletTx wtx;
    uint8_t opretbuf[64]; int32_t opretlen; uint64_t fee = komodoshis / 1000;
    if ( fee < 10000 )
        fee = 10000;
    iguana_rwnum(1,&pubkey37[33],sizeof(height),&height);
    opretlen = komodo_opreturnscript(opretbuf,'D',pubkey37,37);
    SendMoney(address.Get(),fee,fSubtractFeeFromAmount,wtx,opretbuf,opretlen,komodoshis);
    return wtx.GetHash().GetHex();
}

UniValue paxwithdraw(const UniValue& params, bool fHelp)
{
    CWalletTx wtx; std::string dest; int32_t kmdheight; uint64_t seed,komodoshis = 0; char destaddr[64]; uint8_t i,pubkey37[37]; bool fSubtractFeeFromAmount = false;
    if ( ASSETCHAINS_SYMBOL[0] == 0 )
        return(0);
    if (!EnsureWalletIsAvailable(fHelp))
        return 0;
    throw runtime_error("paxwithdraw deprecated");
    if (fHelp || params.size() != 2)
        throw runtime_error("paxwithdraw address fiatamount");
    if ( komodo_isrealtime(&kmdheight) == 0 )
        return(0);
    LOCK2(cs_main, pwalletMain->cs_wallet);
    CBitcoinAddress address(params[0].get_str());
    if (!address.IsValid())
        throw JSONRPCError(RPC_INVALID_ADDRESS_OR_KEY, "Invalid Bitcoin address");
    int64_t fiatoshis = atof(params[1].get_str().c_str()) * COIN;
    komodoshis = PAX_fiatdest(&seed,1,destaddr,pubkey37,(char *)params[0].get_str().c_str(),kmdheight,ASSETCHAINS_SYMBOL,fiatoshis);
    dest.append(destaddr);
    CBitcoinAddress destaddress(CRYPTO777_KMDADDR);
    if (!destaddress.IsValid())
        throw JSONRPCError(RPC_INVALID_ADDRESS_OR_KEY, "Invalid dest Bitcoin address");
    for (i=0; i<33; i++)
        printf("%02x",pubkey37[i]);
    printf(" kmdheight.%d srcaddr.(%s) %s fiatoshis.%lld -> dest.(%s) komodoshis.%llu seed.%llx\n",kmdheight,(char *)params[0].get_str().c_str(),ASSETCHAINS_SYMBOL,(long long)fiatoshis,destaddr,(long long)komodoshis,(long long)seed);
    EnsureWalletIsUnlocked();
    uint8_t opretbuf[64]; int32_t opretlen; uint64_t fee = fiatoshis / 1000;
    if ( fee < 10000 )
        fee = 10000;
    iguana_rwnum(1,&pubkey37[33],sizeof(kmdheight),&kmdheight);
    opretlen = komodo_opreturnscript(opretbuf,'W',pubkey37,37);
    SendMoney(destaddress.Get(),fee,fSubtractFeeFromAmount,wtx,opretbuf,opretlen,fiatoshis);
    return wtx.GetHash().GetHex();
}

UniValue listaddressgroupings(const UniValue& params, bool fHelp)
{
    if (!EnsureWalletIsAvailable(fHelp))
        return NullUniValue;

    if (fHelp)
        throw runtime_error(
            "listaddressgroupings\n"
            "\nLists groups of addresses which have had their common ownership\n"
            "made public by common use as inputs or as the resulting change\n"
            "in past transactions\n"
            "\nResult:\n"
            "[\n"
            "  [\n"
            "    [\n"
            "      \"" + strprintf("%s",komodo_chainname()) + " address\",     (string) The " + strprintf("%s",komodo_chainname()) + " address\n"
            "      amount,                 (numeric) The amount in " + strprintf("%s",komodo_chainname()) + "\n"
            "      \"account\"             (string, optional) The account (DEPRECATED)\n"
            "    ]\n"
            "    ,...\n"
            "  ]\n"
            "  ,...\n"
            "]\n"
            "\nExamples:\n"
            + HelpExampleCli("listaddressgroupings", "")
            + HelpExampleRpc("listaddressgroupings", "")
        );

    LOCK2(cs_main, pwalletMain->cs_wallet);

    UniValue jsonGroupings(UniValue::VARR);
    map<CTxDestination, CAmount> balances = pwalletMain->GetAddressBalances();
    BOOST_FOREACH(set<CTxDestination> grouping, pwalletMain->GetAddressGroupings())
    {
        UniValue jsonGrouping(UniValue::VARR);
        BOOST_FOREACH(CTxDestination address, grouping)
        {
            UniValue addressInfo(UniValue::VARR);
            addressInfo.push_back(CBitcoinAddress(address).ToString());
            addressInfo.push_back(ValueFromAmount(balances[address]));
            {
                if (pwalletMain->mapAddressBook.find(CBitcoinAddress(address).Get()) != pwalletMain->mapAddressBook.end())
                    addressInfo.push_back(pwalletMain->mapAddressBook.find(CBitcoinAddress(address).Get())->second.name);
            }
            jsonGrouping.push_back(addressInfo);
        }
        jsonGroupings.push_back(jsonGrouping);
    }
    return jsonGroupings;
}

UniValue signmessage(const UniValue& params, bool fHelp)
{
    if (!EnsureWalletIsAvailable(fHelp))
        return NullUniValue;

    if (fHelp || params.size() != 2)
        throw runtime_error(
            "signmessage \"" + strprintf("%s",komodo_chainname()) + " address\" \"message\"\n"
            "\nSign a message with the private key of an address"
            + HelpRequiringPassphrase() + "\n"
            "\nArguments:\n"
            "1. \"" + strprintf("%s",komodo_chainname()) + " address\"  (string, required) The " + strprintf("%s",komodo_chainname()) + " address to use for the private key.\n"
            "2. \"message\"         (string, required) The message to create a signature of.\n"
            "\nResult:\n"
            "\"signature\"          (string) The signature of the message encoded in base 64\n"
            "\nExamples:\n"
            "\nUnlock the wallet for 30 seconds\n"
            + HelpExampleCli("walletpassphrase", "\"mypassphrase\" 30") +
            "\nCreate the signature\n"
            + HelpExampleCli("signmessage", "\"RD6GgnrMpPaTSMn8vai6yiGA7mN4QGPV\" \"my message\"") +
            "\nVerify the signature\n"
            + HelpExampleCli("verifymessage", "\"RD6GgnrMpPaTSMn8vai6yiGA7mN4QGPV\" \"signature\" \"my message\"") +
            "\nAs json rpc\n"
            + HelpExampleRpc("signmessage", "\"RD6GgnrMpPaTSMn8vai6yiGA7mN4QGPV\", \"my message\"")
        );

    LOCK2(cs_main, pwalletMain->cs_wallet);

    EnsureWalletIsUnlocked();

    string strAddress = params[0].get_str();
    string strMessage = params[1].get_str();

    CBitcoinAddress addr(strAddress);
    if (!addr.IsValid())
        throw JSONRPCError(RPC_TYPE_ERROR, "Invalid address");

    CKeyID keyID;
    if (!addr.GetKeyID(keyID))
        throw JSONRPCError(RPC_TYPE_ERROR, "Address does not refer to key");

    CKey key;
    if (!pwalletMain->GetKey(keyID, key))
        throw JSONRPCError(RPC_WALLET_ERROR, "Private key not available");

    CHashWriter ss(SER_GETHASH, 0);
    ss << strMessageMagic;
    ss << strMessage;

    vector<unsigned char> vchSig;
    if (!key.SignCompact(ss.GetHash(), vchSig))
        throw JSONRPCError(RPC_INVALID_ADDRESS_OR_KEY, "Sign failed");

    return EncodeBase64(&vchSig[0], vchSig.size());
}

UniValue getreceivedbyaddress(const UniValue& params, bool fHelp)
{
    if (!EnsureWalletIsAvailable(fHelp))
        return NullUniValue;

    if (fHelp || params.size() < 1 || params.size() > 2)
        throw runtime_error(
            "getreceivedbyaddress \"" + strprintf("%s",komodo_chainname()) + "_address\" ( minconf )\n"
            "\nReturns the total amount received by the given " + strprintf("%s",komodo_chainname()) + " address in transactions with at least minconf confirmations.\n"
            "\nArguments:\n"
            "1. \"" + strprintf("%s",komodo_chainname()) + "_address\"  (string, required) The " + strprintf("%s",komodo_chainname()) + " address for transactions.\n"
            "2. minconf             (numeric, optional, default=1) Only include transactions confirmed at least this many times.\n"
            "\nResult:\n"
            "amount   (numeric) The total amount in " + strprintf("%s",komodo_chainname()) + " received at this address.\n"
            "\nExamples:\n"
            "\nThe amount from transactions with at least 1 confirmation\n"
            + HelpExampleCli("getreceivedbyaddress", "\"RD6GgnrMpPaTSMn8vai6yiGA7mN4QGPV\"") +
            "\nThe amount including unconfirmed transactions, zero confirmations\n"
            + HelpExampleCli("getreceivedbyaddress", "\"RD6GgnrMpPaTSMn8vai6yiGA7mN4QGPV\" 0") +
            "\nThe amount with at least 6 confirmations, very safe\n"
            + HelpExampleCli("getreceivedbyaddress", "\"RD6GgnrMpPaTSMn8vai6yiGA7mN4QGPV\" 6") +
            "\nAs a json rpc call\n"
            + HelpExampleRpc("getreceivedbyaddress", "\"RD6GgnrMpPaTSMn8vai6yiGA7mN4QGPV\", 6")
       );

    LOCK2(cs_main, pwalletMain->cs_wallet);

    // Bitcoin address
    CBitcoinAddress address = CBitcoinAddress(params[0].get_str());
    if (!address.IsValid())
        throw JSONRPCError(RPC_INVALID_ADDRESS_OR_KEY, "Invalid " + strprintf("%s",komodo_chainname()) + " address");
    CScript scriptPubKey = GetScriptForDestination(address.Get());
    if (!IsMine(*pwalletMain,scriptPubKey))
        return (double)0.0;

    // Minimum confirmations
    int nMinDepth = 1;
    if (params.size() > 1)
        nMinDepth = params[1].get_int();

    // Tally
    CAmount nAmount = 0;
    for (map<uint256, CWalletTx>::iterator it = pwalletMain->mapWallet.begin(); it != pwalletMain->mapWallet.end(); ++it)
    {
        const CWalletTx& wtx = (*it).second;
        if (wtx.IsCoinBase() || !CheckFinalTx(wtx))
            continue;

        BOOST_FOREACH(const CTxOut& txout, wtx.vout)
            if (txout.scriptPubKey == scriptPubKey)
                if (wtx.GetDepthInMainChain() >= nMinDepth)
                    nAmount += txout.nValue; // komodo_interest?
    }

    return  ValueFromAmount(nAmount);
}


UniValue getreceivedbyaccount(const UniValue& params, bool fHelp)
{
    if (!EnsureWalletIsAvailable(fHelp))
        return NullUniValue;

    if (fHelp || params.size() < 1 || params.size() > 2)
        throw runtime_error(
            "getreceivedbyaccount \"account\" ( minconf )\n"
            "\nDEPRECATED. Returns the total amount received by addresses with <account> in transactions with at least [minconf] confirmations.\n"
            "\nArguments:\n"
            "1. \"account\"      (string, required) MUST be set to the empty string \"\" to represent the default account. Passing any other string will result in an error.\n"
            "2. minconf          (numeric, optional, default=1) Only include transactions confirmed at least this many times.\n"
            "\nResult:\n"
            "amount              (numeric) The total amount in " + strprintf("%s",komodo_chainname()) + " received for this account.\n"
            "\nExamples:\n"
            "\nAmount received by the default account with at least 1 confirmation\n"
            + HelpExampleCli("getreceivedbyaccount", "\"\"") +
            "\nAmount received at the tabby account including unconfirmed amounts with zero confirmations\n"
            + HelpExampleCli("getreceivedbyaccount", "\"tabby\" 0") +
            "\nThe amount with at least 6 confirmation, very safe\n"
            + HelpExampleCli("getreceivedbyaccount", "\"tabby\" 6") +
            "\nAs a json rpc call\n"
            + HelpExampleRpc("getreceivedbyaccount", "\"tabby\", 6")
        );

    LOCK2(cs_main, pwalletMain->cs_wallet);

    // Minimum confirmations
    int nMinDepth = 1;
    if (params.size() > 1)
        nMinDepth = params[1].get_int();

    // Get the set of pub keys assigned to account
    string strAccount = AccountFromValue(params[0]);
    set<CTxDestination> setAddress = pwalletMain->GetAccountAddresses(strAccount);

    // Tally
    CAmount nAmount = 0;
    for (map<uint256, CWalletTx>::iterator it = pwalletMain->mapWallet.begin(); it != pwalletMain->mapWallet.end(); ++it)
    {
        const CWalletTx& wtx = (*it).second;
        if (wtx.IsCoinBase() || !CheckFinalTx(wtx))
            continue;

        BOOST_FOREACH(const CTxOut& txout, wtx.vout)
        {
            CTxDestination address;
            if (ExtractDestination(txout.scriptPubKey, address) && IsMine(*pwalletMain, address) && setAddress.count(address))
                if (wtx.GetDepthInMainChain() >= nMinDepth)
                    nAmount += txout.nValue; // komodo_interest?
        }
    }

    return (double)nAmount / (double)COIN;
}


CAmount GetAccountBalance(CWalletDB& walletdb, const string& strAccount, int nMinDepth, const isminefilter& filter)
{
    CAmount nBalance = 0;

    // Tally wallet transactions
    for (map<uint256, CWalletTx>::iterator it = pwalletMain->mapWallet.begin(); it != pwalletMain->mapWallet.end(); ++it)
    {
        const CWalletTx& wtx = (*it).second;
        if (!CheckFinalTx(wtx) || wtx.GetBlocksToMaturity() > 0 || wtx.GetDepthInMainChain() < 0)
            continue;

        CAmount nReceived, nSent, nFee;
        wtx.GetAccountAmounts(strAccount, nReceived, nSent, nFee, filter);

        if (nReceived != 0 && wtx.GetDepthInMainChain() >= nMinDepth)
            nBalance += nReceived;
        nBalance -= nSent + nFee;
    }

    // Tally internal accounting entries
    nBalance += walletdb.GetAccountCreditDebit(strAccount);

    return nBalance;
}

CAmount GetAccountBalance(const string& strAccount, int nMinDepth, const isminefilter& filter)
{
    CWalletDB walletdb(pwalletMain->strWalletFile);
    return GetAccountBalance(walletdb, strAccount, nMinDepth, filter);
}


UniValue getbalance(const UniValue& params, bool fHelp)
{
    if (!EnsureWalletIsAvailable(fHelp))
        return NullUniValue;

    if (fHelp || params.size() > 3)
        throw runtime_error(
            "getbalance ( \"account\" minconf includeWatchonly )\n"
            "\nReturns the server's total available balance.\n"
            "\nArguments:\n"
            "1. \"account\"      (string, optional) DEPRECATED. If provided, it MUST be set to the empty string \"\" or to the string \"*\", either of which will give the total available balance. Passing any other string will result in an error.\n"
            "2. minconf          (numeric, optional, default=1) Only include transactions confirmed at least this many times.\n"
            "3. includeWatchonly (bool, optional, default=false) Also include balance in watchonly addresses (see 'importaddress')\n"
            "\nResult:\n"
            "amount              (numeric) The total amount in " + strprintf("%s",komodo_chainname()) + " received for this account.\n"
            "\nExamples:\n"
            "\nThe total amount in the wallet\n"
            + HelpExampleCli("getbalance", "") +
            "\nThe total amount in the wallet at least 5 blocks confirmed\n"
            + HelpExampleCli("getbalance", "\"*\" 6") +
            "\nAs a json rpc call\n"
            + HelpExampleRpc("getbalance", "\"*\", 6")
        );

    LOCK2(cs_main, pwalletMain->cs_wallet);

    if (params.size() == 0)
        return  ValueFromAmount(pwalletMain->GetBalance());

    int nMinDepth = 1;
    if (params.size() > 1)
        nMinDepth = params[1].get_int();
    isminefilter filter = ISMINE_SPENDABLE;
    if(params.size() > 2)
        if(params[2].get_bool())
            filter = filter | ISMINE_WATCH_ONLY;

    if (params[0].get_str() == "*") {
        // Calculate total balance a different way from GetBalance()
        // (GetBalance() sums up all unspent TxOuts)
        // getbalance and "getbalance * 1 true" should return the same number
        CAmount nBalance = 0;
        for (map<uint256, CWalletTx>::iterator it = pwalletMain->mapWallet.begin(); it != pwalletMain->mapWallet.end(); ++it)
        {
            const CWalletTx& wtx = (*it).second;
            if (!CheckFinalTx(wtx) || wtx.GetBlocksToMaturity() > 0 || wtx.GetDepthInMainChain() < 0)
                continue;

            CAmount allFee;
            string strSentAccount;
            list<COutputEntry> listReceived;
            list<COutputEntry> listSent;
            wtx.GetAmounts(listReceived, listSent, allFee, strSentAccount, filter);
            if (wtx.GetDepthInMainChain() >= nMinDepth)
            {
                BOOST_FOREACH(const COutputEntry& r, listReceived)
                    nBalance += r.amount;
            }
            BOOST_FOREACH(const COutputEntry& s, listSent)
                nBalance -= s.amount;
            nBalance -= allFee;
        }
        return  ValueFromAmount(nBalance);
    }

    string strAccount = AccountFromValue(params[0]);

    CAmount nBalance = GetAccountBalance(strAccount, nMinDepth, filter);

    return ValueFromAmount(nBalance);
}

UniValue getunconfirmedbalance(const UniValue &params, bool fHelp)
{
    if (!EnsureWalletIsAvailable(fHelp))
        return NullUniValue;

    if (fHelp || params.size() > 0)
        throw runtime_error(
                "getunconfirmedbalance\n"
                "Returns the server's total unconfirmed balance\n");

    LOCK2(cs_main, pwalletMain->cs_wallet);

    return ValueFromAmount(pwalletMain->GetUnconfirmedBalance());
}


UniValue movecmd(const UniValue& params, bool fHelp)
{
    if (!EnsureWalletIsAvailable(fHelp))
        return NullUniValue;

    if (fHelp || params.size() < 3 || params.size() > 5)
        throw runtime_error(
            "move \"fromaccount\" \"toaccount\" amount ( minconf \"comment\" )\n"
            "\nDEPRECATED. Move a specified amount from one account in your wallet to another.\n"
            "\nArguments:\n"
            "1. \"fromaccount\"   (string, required) MUST be set to the empty string \"\" to represent the default account. Passing any other string will result in an error.\n"
            "2. \"toaccount\"     (string, required) MUST be set to the empty string \"\" to represent the default account. Passing any other string will result in an error.\n"
            "3. amount            (numeric) Quantity of " + strprintf("%s",komodo_chainname()) + " to move between accounts.\n"
            "4. minconf           (numeric, optional, default=1) Only use funds with at least this many confirmations.\n"
            "5. \"comment\"       (string, optional) An optional comment, stored in the wallet only.\n"
            "\nResult:\n"
            "true|false           (boolean) true if successful.\n"
            "\nExamples:\n"
            "\nMove 0.01 " + strprintf("%s",komodo_chainname()) + " from the default account to the account named tabby\n"
            + HelpExampleCli("move", "\"\" \"tabby\" 0.01") +
            "\nMove 0.01 " + strprintf("%s",komodo_chainname()) + " timotei to akiko with a comment and funds have 6 confirmations\n"
            + HelpExampleCli("move", "\"timotei\" \"akiko\" 0.01 6 \"happy birthday!\"") +
            "\nAs a json rpc call\n"
            + HelpExampleRpc("move", "\"timotei\", \"akiko\", 0.01, 6, \"happy birthday!\"")
        );
    if ( ASSETCHAINS_PRIVATE != 0 )
        throw JSONRPCError(RPC_INVALID_ADDRESS_OR_KEY, "cant use transparent addresses in private chain");

    LOCK2(cs_main, pwalletMain->cs_wallet);

    string strFrom = AccountFromValue(params[0]);
    string strTo = AccountFromValue(params[1]);
    CAmount nAmount = AmountFromValue(params[2]);
    if (nAmount <= 0)
        throw JSONRPCError(RPC_TYPE_ERROR, "Invalid amount for send");
    if (params.size() > 3)
        // unused parameter, used to be nMinDepth, keep type-checking it though
        (void)params[3].get_int();
    string strComment;
    if (params.size() > 4)
        strComment = params[4].get_str();

    CWalletDB walletdb(pwalletMain->strWalletFile);
    if (!walletdb.TxnBegin())
        throw JSONRPCError(RPC_DATABASE_ERROR, "database error");

    int64_t nNow = GetAdjustedTime();

    // Debit
    CAccountingEntry debit;
    debit.nOrderPos = pwalletMain->IncOrderPosNext(&walletdb);
    debit.strAccount = strFrom;
    debit.nCreditDebit = -nAmount;
    debit.nTime = nNow;
    debit.strOtherAccount = strTo;
    debit.strComment = strComment;
    walletdb.WriteAccountingEntry(debit);

    // Credit
    CAccountingEntry credit;
    credit.nOrderPos = pwalletMain->IncOrderPosNext(&walletdb);
    credit.strAccount = strTo;
    credit.nCreditDebit = nAmount;
    credit.nTime = nNow;
    credit.strOtherAccount = strFrom;
    credit.strComment = strComment;
    walletdb.WriteAccountingEntry(credit);

    if (!walletdb.TxnCommit())
        throw JSONRPCError(RPC_DATABASE_ERROR, "database error");

    return true;
}


UniValue sendfrom(const UniValue& params, bool fHelp)
{
    if (!EnsureWalletIsAvailable(fHelp))
        return NullUniValue;

    if (fHelp || params.size() < 3 || params.size() > 6)
        throw runtime_error(
            "sendfrom \"fromaccount\" \"to" + strprintf("%s",komodo_chainname()) + "address\" amount ( minconf \"comment\" \"comment-to\" )\n"
            "\nDEPRECATED (use sendtoaddress). Sent an amount from an account to a " + strprintf("%s",komodo_chainname()) + " address.\n"
            "The amount is a real and is rounded to the nearest 0.00000001."
            + HelpRequiringPassphrase() + "\n"
            "\nArguments:\n"
            "1. \"fromaccount\"       (string, required) MUST be set to the empty string \"\" to represent the default account. Passing any other string will result in an error.\n"
            "2. \"to" + strprintf("%s",komodo_chainname()) + "address\"  (string, required) The " + strprintf("%s",komodo_chainname()) + " address to send funds to.\n"
            "3. amount                (numeric, required) The amount in " + strprintf("%s",komodo_chainname()) + " (transaction fee is added on top).\n"
            "4. minconf               (numeric, optional, default=1) Only use funds with at least this many confirmations.\n"
            "5. \"comment\"           (string, optional) A comment used to store what the transaction is for. \n"
            "                                     This is not part of the transaction, just kept in your wallet.\n"
            "6. \"comment-to\"        (string, optional) An optional comment to store the name of the person or organization \n"
            "                                     to which you're sending the transaction. This is not part of the transaction, \n"
            "                                     it is just kept in your wallet.\n"
            "\nResult:\n"
            "\"transactionid\"        (string) The transaction id.\n"
            "\nExamples:\n"
            "\nSend 0.01 " + strprintf("%s",komodo_chainname()) + " from the default account to the address, must have at least 1 confirmation\n"
            + HelpExampleCli("sendfrom", "\"\" \"RD6GgnrMpPaTSMn8vai6yiGA7mN4QGPV\" 0.01") +
            "\nSend 0.01 from the tabby account to the given address, funds must have at least 6 confirmations\n"
            + HelpExampleCli("sendfrom", "\"tabby\" \"RD6GgnrMpPaTSMn8vai6yiGA7mN4QGPV\" 0.01 6 \"donation\" \"seans outpost\"") +
            "\nAs a json rpc call\n"
            + HelpExampleRpc("sendfrom", "\"tabby\", \"RD6GgnrMpPaTSMn8vai6yiGA7mN4QGPV\", 0.01, 6, \"donation\", \"seans outpost\"")
        );
    if ( ASSETCHAINS_PRIVATE != 0 )
        throw JSONRPCError(RPC_INVALID_ADDRESS_OR_KEY, "cant use transparent addresses in private chain");

    LOCK2(cs_main, pwalletMain->cs_wallet);

    string strAccount = AccountFromValue(params[0]);
    CBitcoinAddress address(params[1].get_str());
    if (!address.IsValid())
        throw JSONRPCError(RPC_INVALID_ADDRESS_OR_KEY, "Invalid " + strprintf("%s",komodo_chainname()) + " address");
    CAmount nAmount = AmountFromValue(params[2]);
    if (nAmount <= 0)
        throw JSONRPCError(RPC_TYPE_ERROR, "Invalid amount for send");
    int nMinDepth = 1;
    if (params.size() > 3)
        nMinDepth = params[3].get_int();

    CWalletTx wtx;
    wtx.strFromAccount = strAccount;
    if (params.size() > 4 && !params[4].isNull() && !params[4].get_str().empty())
        wtx.mapValue["comment"] = params[4].get_str();
    if (params.size() > 5 && !params[5].isNull() && !params[5].get_str().empty())
        wtx.mapValue["to"]      = params[5].get_str();

    EnsureWalletIsUnlocked();

    // Check funds
    CAmount nBalance = GetAccountBalance(strAccount, nMinDepth, ISMINE_SPENDABLE);
    if (nAmount > nBalance)
        throw JSONRPCError(RPC_WALLET_INSUFFICIENT_FUNDS, "Account has insufficient funds");

    SendMoney(address.Get(), nAmount, false, wtx,0,0,0);

    return wtx.GetHash().GetHex();
}


UniValue sendmany(const UniValue& params, bool fHelp)
{
    if (!EnsureWalletIsAvailable(fHelp))
        return NullUniValue;

    if (fHelp || params.size() < 2 || params.size() > 5)
        throw runtime_error(
            "sendmany \"fromaccount\" {\"address\":amount,...} ( minconf \"comment\" [\"address\",...] )\n"
            "\nSend multiple times. Amounts are double-precision floating point numbers."
            + HelpRequiringPassphrase() + "\n"
            "\nArguments:\n"
            "1. \"fromaccount\"         (string, required) MUST be set to the empty string \"\" to represent the default account. Passing any other string will result in an error.\n"
            "2. \"amounts\"             (string, required) A json object with addresses and amounts\n"
            "    {\n"
            "      \"address\":amount   (numeric) The " + strprintf("%s",komodo_chainname()) + " address is the key, the numeric amount in " + strprintf("%s",komodo_chainname()) + " is the value\n"
            "      ,...\n"
            "    }\n"
            "3. minconf                 (numeric, optional, default=1) Only use the balance confirmed at least this many times.\n"
            "4. \"comment\"             (string, optional) A comment\n"
            "5. subtractfeefromamount   (string, optional) A json array with addresses.\n"
            "                           The fee will be equally deducted from the amount of each selected address.\n"
            "                           Those recipients will receive less " + strprintf("%s",komodo_chainname()) + " than you enter in their corresponding amount field.\n"
            "                           If no addresses are specified here, the sender pays the fee.\n"
            "    [\n"
            "      \"address\"            (string) Subtract fee from this address\n"
            "      ,...\n"
            "    ]\n"
            "\nResult:\n"
            "\"transactionid\"          (string) The transaction id for the send. Only 1 transaction is created regardless of \n"
            "                                    the number of addresses.\n"
            "\nExamples:\n"
            "\nSend two amounts to two different addresses:\n"
            + HelpExampleCli("sendmany", "\"\" \"{\\\"RD6GgnrMpPaTSMn8vai6yiGA7mN4QGPV\\\":0.01,\\\"RD6GgnrMpPaTSMn8vai6yiGA7mN4QGPV\\\":0.02}\"") +
            "\nSend two amounts to two different addresses setting the confirmation and comment:\n"
            + HelpExampleCli("sendmany", "\"\" \"{\\\"RD6GgnrMpPaTSMn8vai6yiGA7mN4QGPV\\\":0.01,\\\"RD6GgnrMpPaTSMn8vai6yiGA7mN4QGPV\\\":0.02}\" 6 \"testing\"") +
            "\nSend two amounts to two different addresses, subtract fee from amount:\n"
            + HelpExampleCli("sendmany", "\"\" \"{\\\"RD6GgnrMpPaTSMn8vai6yiGA7mN4QGPV\\\":0.01,\\\"RD6GgnrMpPaTSMn8vai6yiGA7mN4QGPV\\\":0.02}\" 1 \"\" \"[\\\"RD6GgnrMpPaTSMn8vai6yiGA7mN4QGPV\\\",\\\"RD6GgnrMpPaTSMn8vai6yiGA7mN4QGPV\\\"]\"") +
            "\nAs a json rpc call\n"
            + HelpExampleRpc("sendmany", "\"\", \"{\\\"RD6GgnrMpPaTSMn8vai6yiGA7mN4QGPV\\\":0.01,\\\"RD6GgnrMpPaTSMn8vai6yiGA7mN4QGPV\\\":0.02}\", 6, \"testing\"")
        );
    if ( ASSETCHAINS_PRIVATE != 0 )
        throw JSONRPCError(RPC_INVALID_ADDRESS_OR_KEY, "cant use transparent addresses in private chain");

    LOCK2(cs_main, pwalletMain->cs_wallet);

    string strAccount = AccountFromValue(params[0]);
    UniValue sendTo = params[1].get_obj();
    int nMinDepth = 1;
    if (params.size() > 2)
        nMinDepth = params[2].get_int();

    CWalletTx wtx;
    wtx.strFromAccount = strAccount;
    if (params.size() > 3 && !params[3].isNull() && !params[3].get_str().empty())
        wtx.mapValue["comment"] = params[3].get_str();

    UniValue subtractFeeFromAmount(UniValue::VARR);
    if (params.size() > 4)
        subtractFeeFromAmount = params[4].get_array();

    set<CBitcoinAddress> setAddress;
    vector<CRecipient> vecSend;

    CAmount totalAmount = 0;
    vector<string> keys = sendTo.getKeys();
    BOOST_FOREACH(const string& name_, keys)
    {
        CBitcoinAddress address(name_);
        if (!address.IsValid())
            throw JSONRPCError(RPC_INVALID_ADDRESS_OR_KEY, string("Invalid " + strprintf("%s",komodo_chainname()) + " address: ")+name_);

        //if (setAddress.count(address))
        //    throw JSONRPCError(RPC_INVALID_PARAMETER, string("Invalid parameter, duplicated address: ")+name_);
        setAddress.insert(address);

        CScript scriptPubKey = GetScriptForDestination(address.Get());
        CAmount nAmount = AmountFromValue(sendTo[name_]);
        if (nAmount <= 0)
            throw JSONRPCError(RPC_TYPE_ERROR, "Invalid amount for send");
        totalAmount += nAmount;

        bool fSubtractFeeFromAmount = false;
        for (size_t idx = 0; idx < subtractFeeFromAmount.size(); idx++) {
            const UniValue& addr = subtractFeeFromAmount[idx];
            if (addr.get_str() == name_)
                fSubtractFeeFromAmount = true;
        }

        CRecipient recipient = {scriptPubKey, nAmount, fSubtractFeeFromAmount};
        vecSend.push_back(recipient);
    }

    EnsureWalletIsUnlocked();

    // Check funds
    CAmount nBalance = pwalletMain->GetBalance();
    //CAmount nBalance = GetAccountBalance(strAccount, nMinDepth, ISMINE_SPENDABLE);
    if (totalAmount > nBalance)
        throw JSONRPCError(RPC_WALLET_INSUFFICIENT_FUNDS, "Account has insufficient funds");

    // Send
    CReserveKey keyChange(pwalletMain);
    CAmount nFeeRequired = 0;
    int nChangePosRet = -1;
    string strFailReason;
    bool fCreated = pwalletMain->CreateTransaction(vecSend, wtx, keyChange, nFeeRequired, nChangePosRet, strFailReason);
    if (!fCreated)
        throw JSONRPCError(RPC_WALLET_INSUFFICIENT_FUNDS, strFailReason);
    if (!pwalletMain->CommitTransaction(wtx, keyChange))
        throw JSONRPCError(RPC_WALLET_ERROR, "Transaction commit failed");

    return wtx.GetHash().GetHex();
}

// Defined in rpcmisc.cpp
extern CScript _createmultisig_redeemScript(const UniValue& params);

UniValue addmultisigaddress(const UniValue& params, bool fHelp)
{
    if (!EnsureWalletIsAvailable(fHelp))
        return NullUniValue;

    if (fHelp || params.size() < 2 || params.size() > 3)
    {
        string msg = "addmultisigaddress nrequired [\"key\",...] ( \"account\" )\n"
            "\nAdd a nrequired-to-sign multisignature address to the wallet.\n"
            "Each key is a " + strprintf("%s",komodo_chainname()) + " address or hex-encoded public key.\n"
            "If 'account' is specified (DEPRECATED), assign address to that account.\n"

            "\nArguments:\n"
            "1. nrequired        (numeric, required) The number of required signatures out of the n keys or addresses.\n"
            "2. \"keysobject\"   (string, required) A json array of " + strprintf("%s",komodo_chainname()) + " addresses or hex-encoded public keys\n"
            "     [\n"
            "       \"address\"  (string) " + strprintf("%s",komodo_chainname()) + " address or hex-encoded public key\n"
            "       ...,\n"
            "     ]\n"
            "3. \"account\"      (string, optional) DEPRECATED. If provided, MUST be set to the empty string \"\" to represent the default account. Passing any other string will result in an error.\n"

            "\nResult:\n"
            "\"" + strprintf("%s",komodo_chainname()) + "_address\"  (string) A " + strprintf("%s",komodo_chainname()) + " address associated with the keys.\n"

            "\nExamples:\n"
            "\nAdd a multisig address from 2 addresses\n"
            + HelpExampleCli("addmultisigaddress", "2 \"[\\\"RD6GgnrMpPaTSMn8vai6yiGA7mN4QGPV\\\",\\\"RD6GgnrMpPaTSMn8vai6yiGA7mN4QGPV\\\"]\"") +
            "\nAs json rpc call\n"
            + HelpExampleRpc("addmultisigaddress", "2, \"[\\\"RD6GgnrMpPaTSMn8vai6yiGA7mN4QGPV\\\",\\\"RD6GgnrMpPaTSMn8vai6yiGA7mN4QGPV\\\"]\"")
        ;
        throw runtime_error(msg);
    }

    LOCK2(cs_main, pwalletMain->cs_wallet);

    string strAccount;
    if (params.size() > 2)
        strAccount = AccountFromValue(params[2]);

    // Construct using pay-to-script-hash:
    CScript inner = _createmultisig_redeemScript(params);
    CScriptID innerID(inner);
    pwalletMain->AddCScript(inner);

    pwalletMain->SetAddressBook(innerID, strAccount, "send");
    return CBitcoinAddress(innerID).ToString();
}


struct tallyitem
{
    CAmount nAmount;
    int nConf;
    vector<uint256> txids;
    bool fIsWatchonly;
    tallyitem()
    {
        nAmount = 0;
        nConf = std::numeric_limits<int>::max();
        fIsWatchonly = false;
    }
};

UniValue ListReceived(const UniValue& params, bool fByAccounts)
{
    // Minimum confirmations
    int nMinDepth = 1;
    if (params.size() > 0)
        nMinDepth = params[0].get_int();

    // Whether to include empty accounts
    bool fIncludeEmpty = false;
    if (params.size() > 1)
        fIncludeEmpty = params[1].get_bool();

    isminefilter filter = ISMINE_SPENDABLE;
    if(params.size() > 2)
        if(params[2].get_bool())
            filter = filter | ISMINE_WATCH_ONLY;

    // Tally
    map<CBitcoinAddress, tallyitem> mapTally;
    for (map<uint256, CWalletTx>::iterator it = pwalletMain->mapWallet.begin(); it != pwalletMain->mapWallet.end(); ++it)
    {
        const CWalletTx& wtx = (*it).second;

        if (wtx.IsCoinBase() || !CheckFinalTx(wtx))
            continue;

        int nDepth = wtx.GetDepthInMainChain();
        if (nDepth < nMinDepth)
            continue;

        BOOST_FOREACH(const CTxOut& txout, wtx.vout)
        {
            CTxDestination address;
            if (!ExtractDestination(txout.scriptPubKey, address))
                continue;

            isminefilter mine = IsMine(*pwalletMain, address);
            if(!(mine & filter))
                continue;

            tallyitem& item = mapTally[address];
            item.nAmount += txout.nValue; // komodo_interest?
            item.nConf = min(item.nConf, nDepth);
            item.txids.push_back(wtx.GetHash());
            if (mine & ISMINE_WATCH_ONLY)
                item.fIsWatchonly = true;
        }
    }

    // Reply
    UniValue ret(UniValue::VARR);
    map<string, tallyitem> mapAccountTally;
    BOOST_FOREACH(const PAIRTYPE(CBitcoinAddress, CAddressBookData)& item, pwalletMain->mapAddressBook)
    {
        const CBitcoinAddress& address = item.first;
        const string& strAccount = item.second.name;
        map<CBitcoinAddress, tallyitem>::iterator it = mapTally.find(address);
        if (it == mapTally.end() && !fIncludeEmpty)
            continue;

        CAmount nAmount = 0;
        int nConf = std::numeric_limits<int>::max();
        bool fIsWatchonly = false;
        if (it != mapTally.end())
        {
            nAmount = (*it).second.nAmount;
            nConf = (*it).second.nConf;
            fIsWatchonly = (*it).second.fIsWatchonly;
        }

        if (fByAccounts)
        {
            tallyitem& item = mapAccountTally[strAccount];
            item.nAmount += nAmount;
            item.nConf = min(item.nConf, nConf);
            item.fIsWatchonly = fIsWatchonly;
        }
        else
        {
            UniValue obj(UniValue::VOBJ);
            if(fIsWatchonly)
                obj.push_back(Pair("involvesWatchonly", true));
            obj.push_back(Pair("address",       address.ToString()));
            obj.push_back(Pair("account",       strAccount));
            obj.push_back(Pair("amount",        ValueFromAmount(nAmount)));
            obj.push_back(Pair("confirmations", (nConf == std::numeric_limits<int>::max() ? 0 : nConf)));
            UniValue transactions(UniValue::VARR);
            if (it != mapTally.end())
            {
                BOOST_FOREACH(const uint256& item, (*it).second.txids)
                {
                    transactions.push_back(item.GetHex());
                }
            }
            obj.push_back(Pair("txids", transactions));
            ret.push_back(obj);
        }
    }

    if (fByAccounts)
    {
        for (map<string, tallyitem>::iterator it = mapAccountTally.begin(); it != mapAccountTally.end(); ++it)
        {
            CAmount nAmount = (*it).second.nAmount;
            int nConf = (*it).second.nConf;
            UniValue obj(UniValue::VOBJ);
            if((*it).second.fIsWatchonly)
                obj.push_back(Pair("involvesWatchonly", true));
            obj.push_back(Pair("account",       (*it).first));
            obj.push_back(Pair("amount",        ValueFromAmount(nAmount)));
            obj.push_back(Pair("confirmations", (nConf == std::numeric_limits<int>::max() ? 0 : nConf)));
            ret.push_back(obj);
        }
    }

    return ret;
}

UniValue listreceivedbyaddress(const UniValue& params, bool fHelp)
{
    if (!EnsureWalletIsAvailable(fHelp))
        return NullUniValue;

    if (fHelp || params.size() > 3)
        throw runtime_error(
            "listreceivedbyaddress ( minconf includeempty includeWatchonly)\n"
            "\nList balances by receiving address.\n"
            "\nArguments:\n"
            "1. minconf       (numeric, optional, default=1) The minimum number of confirmations before payments are included.\n"
            "2. includeempty  (numeric, optional, default=false) Whether to include addresses that haven't received any payments.\n"
            "3. includeWatchonly (bool, optional, default=false) Whether to include watchonly addresses (see 'importaddress').\n"

            "\nResult:\n"
            "[\n"
            "  {\n"
            "    \"involvesWatchonly\" : true,        (bool) Only returned if imported addresses were involved in transaction\n"
            "    \"address\" : \"receivingaddress\",  (string) The receiving address\n"
            "    \"account\" : \"accountname\",       (string) DEPRECATED. The account of the receiving address. The default account is \"\".\n"
            "    \"amount\" : x.xxx,                  (numeric) The total amount in " + strprintf("%s",komodo_chainname()) + " received by the address\n"
            "    \"confirmations\" : n                (numeric) The number of confirmations of the most recent transaction included\n"
            "  }\n"
            "  ,...\n"
            "]\n"

            "\nExamples:\n"
            + HelpExampleCli("listreceivedbyaddress", "")
            + HelpExampleCli("listreceivedbyaddress", "6 true")
            + HelpExampleRpc("listreceivedbyaddress", "6, true, true")
        );

    LOCK2(cs_main, pwalletMain->cs_wallet);

    return ListReceived(params, false);
}

UniValue listreceivedbyaccount(const UniValue& params, bool fHelp)
{
    if (!EnsureWalletIsAvailable(fHelp))
        return NullUniValue;

    if (fHelp || params.size() > 3)
        throw runtime_error(
            "listreceivedbyaccount ( minconf includeempty includeWatchonly)\n"
            "\nDEPRECATED. List balances by account.\n"
            "\nArguments:\n"
            "1. minconf      (numeric, optional, default=1) The minimum number of confirmations before payments are included.\n"
            "2. includeempty (boolean, optional, default=false) Whether to include accounts that haven't received any payments.\n"
            "3. includeWatchonly (bool, optional, default=false) Whether to include watchonly addresses (see 'importaddress').\n"

            "\nResult:\n"
            "[\n"
            "  {\n"
            "    \"involvesWatchonly\" : true,   (bool) Only returned if imported addresses were involved in transaction\n"
            "    \"account\" : \"accountname\",  (string) The account name of the receiving account\n"
            "    \"amount\" : x.xxx,             (numeric) The total amount received by addresses with this account\n"
            "    \"confirmations\" : n           (numeric) The number of confirmations of the most recent transaction included\n"
            "  }\n"
            "  ,...\n"
            "]\n"

            "\nExamples:\n"
            + HelpExampleCli("listreceivedbyaccount", "")
            + HelpExampleCli("listreceivedbyaccount", "6 true")
            + HelpExampleRpc("listreceivedbyaccount", "6, true, true")
        );

    LOCK2(cs_main, pwalletMain->cs_wallet);

    return ListReceived(params, true);
}

static void MaybePushAddress(UniValue & entry, const CTxDestination &dest)
{
    CBitcoinAddress addr;
    if (addr.Set(dest))
        entry.push_back(Pair("address", addr.ToString()));
}

void ListTransactions(const CWalletTx& wtx, const string& strAccount, int nMinDepth, bool fLong, UniValue& ret, const isminefilter& filter)
{
    CAmount nFee;
    string strSentAccount;
    list<COutputEntry> listReceived;
    list<COutputEntry> listSent;

    wtx.GetAmounts(listReceived, listSent, nFee, strSentAccount, filter);

    bool fAllAccounts = (strAccount == string("*"));
    bool involvesWatchonly = wtx.IsFromMe(ISMINE_WATCH_ONLY);

    // Sent
    if ((!listSent.empty() || nFee != 0) && (fAllAccounts || strAccount == strSentAccount))
    {
        BOOST_FOREACH(const COutputEntry& s, listSent)
        {
            UniValue entry(UniValue::VOBJ);
            if(involvesWatchonly || (::IsMine(*pwalletMain, s.destination) & ISMINE_WATCH_ONLY))
                entry.push_back(Pair("involvesWatchonly", true));
            entry.push_back(Pair("account", strSentAccount));
            MaybePushAddress(entry, s.destination);
            entry.push_back(Pair("category", "send"));
            entry.push_back(Pair("amount", ValueFromAmount(-s.amount)));
            entry.push_back(Pair("vout", s.vout));
            entry.push_back(Pair("fee", ValueFromAmount(-nFee)));
            if (fLong)
                WalletTxToJSON(wtx, entry);
            #ifdef __APPLE__
            entry.push_back(Pair("size", (uint64_t)static_cast<CTransaction>(wtx).GetSerializeSize(SER_NETWORK, PROTOCOL_VERSION)));
            #else
            entry.push_back(Pair("size", static_cast<CTransaction>(wtx).GetSerializeSize(SER_NETWORK, PROTOCOL_VERSION)));
            #endif
            ret.push_back(entry);
        }
    }

    // Received
    if (listReceived.size() > 0 && wtx.GetDepthInMainChain() >= nMinDepth)
    {
        BOOST_FOREACH(const COutputEntry& r, listReceived)
        {
            string account;
            if (pwalletMain->mapAddressBook.count(r.destination))
                account = pwalletMain->mapAddressBook[r.destination].name;
            if (fAllAccounts || (account == strAccount))
            {
                UniValue entry(UniValue::VOBJ);
                if(involvesWatchonly || (::IsMine(*pwalletMain, r.destination) & ISMINE_WATCH_ONLY))
                    entry.push_back(Pair("involvesWatchonly", true));
                entry.push_back(Pair("account", account));
                MaybePushAddress(entry, r.destination);
                if (wtx.IsCoinBase())
                {
                    if (wtx.GetDepthInMainChain() < 1)
                        entry.push_back(Pair("category", "orphan"));
                    else if (wtx.GetBlocksToMaturity() > 0)
                        entry.push_back(Pair("category", "immature"));
                    else
                        entry.push_back(Pair("category", "generate"));
                }
                else
                {
                    entry.push_back(Pair("category", "receive"));
                }
                entry.push_back(Pair("amount", ValueFromAmount(r.amount)));
                entry.push_back(Pair("vout", r.vout));
                if (fLong)
                    WalletTxToJSON(wtx, entry);
                    #ifdef __APPLE__
                    entry.push_back(Pair("size", (uint64_t)static_cast<CTransaction>(wtx).GetSerializeSize(SER_NETWORK, PROTOCOL_VERSION)));
                    #else
                    entry.push_back(Pair("size", static_cast<CTransaction>(wtx).GetSerializeSize(SER_NETWORK, PROTOCOL_VERSION)));
                    #endif
                ret.push_back(entry);
            }
        }
    }
}

void AcentryToJSON(const CAccountingEntry& acentry, const string& strAccount, UniValue& ret)
{
    bool fAllAccounts = (strAccount == string("*"));

    if (fAllAccounts || acentry.strAccount == strAccount)
    {
        UniValue entry(UniValue::VOBJ);
        entry.push_back(Pair("account", acentry.strAccount));
        entry.push_back(Pair("category", "move"));
        entry.push_back(Pair("time", acentry.nTime));
        entry.push_back(Pair("amount", ValueFromAmount(acentry.nCreditDebit)));
        entry.push_back(Pair("otheraccount", acentry.strOtherAccount));
        entry.push_back(Pair("comment", acentry.strComment));
        ret.push_back(entry);
    }
}

UniValue listtransactions(const UniValue& params, bool fHelp)
{
    if (!EnsureWalletIsAvailable(fHelp))
        return NullUniValue;

    if (fHelp || params.size() > 4)
        throw runtime_error(
            "listtransactions ( \"account\" count from includeWatchonly)\n"
            "\nReturns up to 'count' most recent transactions skipping the first 'from' transactions for account 'account'.\n"
            "\nArguments:\n"
            "1. \"account\"    (string, optional) DEPRECATED. The account name. Should be \"*\".\n"
            "2. count          (numeric, optional, default=10) The number of transactions to return\n"
            "3. from           (numeric, optional, default=0) The number of transactions to skip\n"
            "4. includeWatchonly (bool, optional, default=false) Include transactions to watchonly addresses (see 'importaddress')\n"
            "\nResult:\n"
            "[\n"
            "  {\n"
            "    \"account\":\"accountname\",       (string) DEPRECATED. The account name associated with the transaction. \n"
            "                                                It will be \"\" for the default account.\n"
            "    \"address\":\"" + strprintf("%s",komodo_chainname()) + "_address\",    (string) The " + strprintf("%s",komodo_chainname()) + " address of the transaction. Not present for \n"
            "                                                move transactions (category = move).\n"
            "    \"category\":\"send|receive|move\", (string) The transaction category. 'move' is a local (off blockchain)\n"
            "                                                transaction between accounts, and not associated with an address,\n"
            "                                                transaction id or block. 'send' and 'receive' transactions are \n"
            "                                                associated with an address, transaction id and block details\n"
            "    \"amount\": x.xxx,          (numeric) The amount in " + strprintf("%s",komodo_chainname()) + ". This is negative for the 'send' category, and for the\n"
            "                                         'move' category for moves outbound. It is positive for the 'receive' category,\n"
            "                                         and for the 'move' category for inbound funds.\n"
            "    \"vout\" : n,               (numeric) the vout value\n"
            "    \"fee\": x.xxx,             (numeric) The amount of the fee in " + strprintf("%s",komodo_chainname()) + ". This is negative and only available for the \n"
            "                                         'send' category of transactions.\n"
            "    \"confirmations\": n,       (numeric) The number of confirmations for the transaction. Available for 'send' and \n"
            "                                         'receive' category of transactions.\n"
            "    \"blockhash\": \"hashvalue\", (string) The block hash containing the transaction. Available for 'send' and 'receive'\n"
            "                                          category of transactions.\n"
            "    \"blockindex\": n,          (numeric) The block index containing the transaction. Available for 'send' and 'receive'\n"
            "                                          category of transactions.\n"
            "    \"txid\": \"transactionid\", (string) The transaction id. Available for 'send' and 'receive' category of transactions.\n"
            "    \"time\": xxx,              (numeric) The transaction time in seconds since epoch (midnight Jan 1 1970 GMT).\n"
            "    \"timereceived\": xxx,      (numeric) The time received in seconds since epoch (midnight Jan 1 1970 GMT). Available \n"
            "                                          for 'send' and 'receive' category of transactions.\n"
            "    \"comment\": \"...\",       (string) If a comment is associated with the transaction.\n"
            "    \"otheraccount\": \"accountname\",  (string) For the 'move' category of transactions, the account the funds came \n"
            "                                          from (for receiving funds, positive amounts), or went to (for sending funds,\n"
            "                                          negative amounts).\n"
            "    \"size\": n,                (numeric) Transaction size in bytes\n"
            "  }\n"
            "]\n"

            "\nExamples:\n"
            "\nList the most recent 10 transactions in the systems\n"
            + HelpExampleCli("listtransactions", "") +
            "\nList transactions 100 to 120\n"
            + HelpExampleCli("listtransactions", "\"*\" 20 100") +
            "\nAs a json rpc call\n"
            + HelpExampleRpc("listtransactions", "\"*\", 20, 100")
        );

    LOCK2(cs_main, pwalletMain->cs_wallet);

    string strAccount = "*";
    if (params.size() > 0)
        strAccount = params[0].get_str();
    int nCount = 10;
    if (params.size() > 1)
        nCount = params[1].get_int();
    int nFrom = 0;
    if (params.size() > 2)
        nFrom = params[2].get_int();
    isminefilter filter = ISMINE_SPENDABLE;
    if(params.size() > 3)
        if(params[3].get_bool())
            filter = filter | ISMINE_WATCH_ONLY;

    if (nCount < 0)
        throw JSONRPCError(RPC_INVALID_PARAMETER, "Negative count");
    if (nFrom < 0)
        throw JSONRPCError(RPC_INVALID_PARAMETER, "Negative from");

    UniValue ret(UniValue::VARR);

    std::list<CAccountingEntry> acentries;
    CWallet::TxItems txOrdered = pwalletMain->OrderedTxItems(acentries, strAccount);

    // iterate backwards until we have nCount items to return:
    for (CWallet::TxItems::reverse_iterator it = txOrdered.rbegin(); it != txOrdered.rend(); ++it)
    {
        CWalletTx *const pwtx = (*it).second.first;
        if (pwtx != 0)
            ListTransactions(*pwtx, strAccount, 0, true, ret, filter);
        CAccountingEntry *const pacentry = (*it).second.second;
        if (pacentry != 0)
            AcentryToJSON(*pacentry, strAccount, ret);

        if ((int)ret.size() >= (nCount+nFrom)) break;
    }
    // ret is newest to oldest

    if (nFrom > (int)ret.size())
        nFrom = ret.size();
    if ((nFrom + nCount) > (int)ret.size())
        nCount = ret.size() - nFrom;

    vector<UniValue> arrTmp = ret.getValues();

    vector<UniValue>::iterator first = arrTmp.begin();
    std::advance(first, nFrom);
    vector<UniValue>::iterator last = arrTmp.begin();
    std::advance(last, nFrom+nCount);

    if (last != arrTmp.end()) arrTmp.erase(last, arrTmp.end());
    if (first != arrTmp.begin()) arrTmp.erase(arrTmp.begin(), first);

    std::reverse(arrTmp.begin(), arrTmp.end()); // Return oldest to newest

    ret.clear();
    ret.setArray();
    ret.push_backV(arrTmp);

    return ret;
}

UniValue listaccounts(const UniValue& params, bool fHelp)
{
    if (!EnsureWalletIsAvailable(fHelp))
        return NullUniValue;

    if (fHelp || params.size() > 2)
        throw runtime_error(
            "listaccounts ( minconf includeWatchonly)\n"
            "\nDEPRECATED. Returns Object that has account names as keys, account balances as values.\n"
            "\nArguments:\n"
            "1. minconf          (numeric, optional, default=1) Only include transactions with at least this many confirmations\n"
            "2. includeWatchonly (bool, optional, default=false) Include balances in watchonly addresses (see 'importaddress')\n"
            "\nResult:\n"
            "{                      (json object where keys are account names, and values are numeric balances\n"
            "  \"account\": x.xxx,  (numeric) The property name is the account name, and the value is the total balance for the account.\n"
            "  ...\n"
            "}\n"
            "\nExamples:\n"
            "\nList account balances where there at least 1 confirmation\n"
            + HelpExampleCli("listaccounts", "") +
            "\nList account balances including zero confirmation transactions\n"
            + HelpExampleCli("listaccounts", "0") +
            "\nList account balances for 6 or more confirmations\n"
            + HelpExampleCli("listaccounts", "6") +
            "\nAs json rpc call\n"
            + HelpExampleRpc("listaccounts", "6")
        );

    LOCK2(cs_main, pwalletMain->cs_wallet);

    int nMinDepth = 1;
    if (params.size() > 0)
        nMinDepth = params[0].get_int();
    isminefilter includeWatchonly = ISMINE_SPENDABLE;
    if(params.size() > 1)
        if(params[1].get_bool())
            includeWatchonly = includeWatchonly | ISMINE_WATCH_ONLY;

    map<string, CAmount> mapAccountBalances;
    BOOST_FOREACH(const PAIRTYPE(CTxDestination, CAddressBookData)& entry, pwalletMain->mapAddressBook) {
        if (IsMine(*pwalletMain, entry.first) & includeWatchonly) // This address belongs to me
            mapAccountBalances[entry.second.name] = 0;
    }

    for (map<uint256, CWalletTx>::iterator it = pwalletMain->mapWallet.begin(); it != pwalletMain->mapWallet.end(); ++it)
    {
        const CWalletTx& wtx = (*it).second;
        CAmount nFee;
        string strSentAccount;
        list<COutputEntry> listReceived;
        list<COutputEntry> listSent;
        int nDepth = wtx.GetDepthInMainChain();
        if (wtx.GetBlocksToMaturity() > 0 || nDepth < 0)
            continue;
        wtx.GetAmounts(listReceived, listSent, nFee, strSentAccount, includeWatchonly);
        mapAccountBalances[strSentAccount] -= nFee;
        BOOST_FOREACH(const COutputEntry& s, listSent)
            mapAccountBalances[strSentAccount] -= s.amount;
        if (nDepth >= nMinDepth)
        {
            BOOST_FOREACH(const COutputEntry& r, listReceived)
                if (pwalletMain->mapAddressBook.count(r.destination))
                    mapAccountBalances[pwalletMain->mapAddressBook[r.destination].name] += r.amount;
                else
                    mapAccountBalances[""] += r.amount;
        }
    }

    list<CAccountingEntry> acentries;
    CWalletDB(pwalletMain->strWalletFile).ListAccountCreditDebit("*", acentries);
    BOOST_FOREACH(const CAccountingEntry& entry, acentries)
        mapAccountBalances[entry.strAccount] += entry.nCreditDebit;

    UniValue ret(UniValue::VOBJ);
    BOOST_FOREACH(const PAIRTYPE(string, CAmount)& accountBalance, mapAccountBalances) {
        ret.push_back(Pair(accountBalance.first, ValueFromAmount(accountBalance.second)));
    }
    return ret;
}

UniValue listsinceblock(const UniValue& params, bool fHelp)
{
    if (!EnsureWalletIsAvailable(fHelp))
        return NullUniValue;

    if (fHelp)
        throw runtime_error(
            "listsinceblock ( \"blockhash\" target-confirmations includeWatchonly)\n"
            "\nGet all transactions in blocks since block [blockhash], or all transactions if omitted\n"
            "\nArguments:\n"
            "1. \"blockhash\"   (string, optional) The block hash to list transactions since\n"
            "2. target-confirmations:    (numeric, optional) The confirmations required, must be 1 or more\n"
            "3. includeWatchonly:        (bool, optional, default=false) Include transactions to watchonly addresses (see 'importaddress')"
            "\nResult:\n"
            "{\n"
            "  \"transactions\": [\n"
            "    \"account\":\"accountname\",       (string) DEPRECATED. The account name associated with the transaction. Will be \"\" for the default account.\n"
            "    \"address\":\"" + strprintf("%s",komodo_chainname()) + "_address\",    (string) The " + strprintf("%s",komodo_chainname()) + " address of the transaction. Not present for move transactions (category = move).\n"
            "    \"category\":\"send|receive\",     (string) The transaction category. 'send' has negative amounts, 'receive' has positive amounts.\n"
            "    \"amount\": x.xxx,          (numeric) The amount in " + strprintf("%s",komodo_chainname()) + ". This is negative for the 'send' category, and for the 'move' category for moves \n"
            "                                          outbound. It is positive for the 'receive' category, and for the 'move' category for inbound funds.\n"
            "    \"vout\" : n,               (numeric) the vout value\n"
            "    \"fee\": x.xxx,             (numeric) The amount of the fee in " + strprintf("%s",komodo_chainname()) + ". This is negative and only available for the 'send' category of transactions.\n"
            "    \"confirmations\": n,       (numeric) The number of confirmations for the transaction. Available for 'send' and 'receive' category of transactions.\n"
            "    \"blockhash\": \"hashvalue\",     (string) The block hash containing the transaction. Available for 'send' and 'receive' category of transactions.\n"
            "    \"blockindex\": n,          (numeric) The block index containing the transaction. Available for 'send' and 'receive' category of transactions.\n"
            "    \"blocktime\": xxx,         (numeric) The block time in seconds since epoch (1 Jan 1970 GMT).\n"
            "    \"txid\": \"transactionid\",  (string) The transaction id. Available for 'send' and 'receive' category of transactions.\n"
            "    \"time\": xxx,              (numeric) The transaction time in seconds since epoch (Jan 1 1970 GMT).\n"
            "    \"timereceived\": xxx,      (numeric) The time received in seconds since epoch (Jan 1 1970 GMT). Available for 'send' and 'receive' category of transactions.\n"
            "    \"comment\": \"...\",       (string) If a comment is associated with the transaction.\n"
            "    \"to\": \"...\",            (string) If a comment to is associated with the transaction.\n"
             "  ],\n"
            "  \"lastblock\": \"lastblockhash\"     (string) The hash of the last block\n"
            "}\n"
            "\nExamples:\n"
            + HelpExampleCli("listsinceblock", "")
            + HelpExampleCli("listsinceblock", "\"000000000000000bacf66f7497b7dc45ef753ee9a7d38571037cdb1a57f663ad\" 6")
            + HelpExampleRpc("listsinceblock", "\"000000000000000bacf66f7497b7dc45ef753ee9a7d38571037cdb1a57f663ad\", 6")
        );

    LOCK2(cs_main, pwalletMain->cs_wallet);

    CBlockIndex *pindex = NULL;
    int target_confirms = 1;
    isminefilter filter = ISMINE_SPENDABLE;

    if (params.size() > 0)
    {
        uint256 blockId;

        blockId.SetHex(params[0].get_str());
        BlockMap::iterator it = mapBlockIndex.find(blockId);
        if (it != mapBlockIndex.end())
            pindex = it->second;
    }

    if (params.size() > 1)
    {
        target_confirms = params[1].get_int();

        if (target_confirms < 1)
            throw JSONRPCError(RPC_INVALID_PARAMETER, "Invalid parameter");
    }

    if(params.size() > 2)
        if(params[2].get_bool())
            filter = filter | ISMINE_WATCH_ONLY;

    int depth = pindex ? (1 + chainActive.Height() - pindex->nHeight) : -1;

    UniValue transactions(UniValue::VARR);

    for (map<uint256, CWalletTx>::iterator it = pwalletMain->mapWallet.begin(); it != pwalletMain->mapWallet.end(); it++)
    {
        CWalletTx tx = (*it).second;

        if (depth == -1 || tx.GetDepthInMainChain() < depth)
            ListTransactions(tx, "*", 0, true, transactions, filter);
    }

    CBlockIndex *pblockLast = chainActive[chainActive.Height() + 1 - target_confirms];
    uint256 lastblock = pblockLast ? pblockLast->GetBlockHash() : uint256();

    UniValue ret(UniValue::VOBJ);
    ret.push_back(Pair("transactions", transactions));
    ret.push_back(Pair("lastblock", lastblock.GetHex()));

    return ret;
}

UniValue gettransaction(const UniValue& params, bool fHelp)
{
    if (!EnsureWalletIsAvailable(fHelp))
        return NullUniValue;

    if (fHelp || params.size() < 1 || params.size() > 2)
        throw runtime_error(
            "gettransaction \"txid\" ( includeWatchonly )\n"
            "\nGet detailed information about in-wallet transaction <txid>\n"
            "\nArguments:\n"
            "1. \"txid\"    (string, required) The transaction id\n"
            "2. \"includeWatchonly\"    (bool, optional, default=false) Whether to include watchonly addresses in balance calculation and details[]\n"
            "\nResult:\n"
            "{\n"
            "  \"amount\" : x.xxx,        (numeric) The transaction amount in " + strprintf("%s",komodo_chainname()) + "\n"
            "  \"confirmations\" : n,     (numeric) The number of confirmations\n"
            "  \"blockhash\" : \"hash\",  (string) The block hash\n"
            "  \"blockindex\" : xx,       (numeric) The block index\n"
            "  \"blocktime\" : ttt,       (numeric) The time in seconds since epoch (1 Jan 1970 GMT)\n"
            "  \"txid\" : \"transactionid\",   (string) The transaction id.\n"
            "  \"time\" : ttt,            (numeric) The transaction time in seconds since epoch (1 Jan 1970 GMT)\n"
            "  \"timereceived\" : ttt,    (numeric) The time received in seconds since epoch (1 Jan 1970 GMT)\n"
            "  \"details\" : [\n"
            "    {\n"
            "      \"account\" : \"accountname\",  (string) DEPRECATED. The account name involved in the transaction, can be \"\" for the default account.\n"
            "      \"address\" : \"" + strprintf("%s",komodo_chainname()) + "_address\",   (string) The " + strprintf("%s",komodo_chainname()) + " address involved in the transaction\n"
            "      \"category\" : \"send|receive\",    (string) The category, either 'send' or 'receive'\n"
            "      \"amount\" : x.xxx                  (numeric) The amount in " + strprintf("%s",komodo_chainname()) + "\n"
            "      \"vout\" : n,                       (numeric) the vout value\n"
            "    }\n"
            "    ,...\n"
            "  ],\n"
            "  \"vjoinsplit\" : [\n"
            "    {\n"
            "      \"anchor\" : \"treestateref\",          (string) Merkle root of note commitment tree\n"
            "      \"nullifiers\" : [ string, ... ]      (string) Nullifiers of input notes\n"
            "      \"commitments\" : [ string, ... ]     (string) Note commitments for note outputs\n"
            "      \"macs\" : [ string, ... ]            (string) Message authentication tags\n"
            "      \"vpub_old\" : x.xxx                  (numeric) The amount removed from the transparent value pool\n"
            "      \"vpub_new\" : x.xxx,                 (numeric) The amount added to the transparent value pool\n"
            "    }\n"
            "    ,...\n"
            "  ],\n"
            "  \"hex\" : \"data\"         (string) Raw data for transaction\n"
            "}\n"

            "\nExamples:\n"
            + HelpExampleCli("gettransaction", "\"1075db55d416d3ca199f55b6084e2115b9345e16c5cf302fc80e9d5fbf5d48d\"")
            + HelpExampleCli("gettransaction", "\"1075db55d416d3ca199f55b6084e2115b9345e16c5cf302fc80e9d5fbf5d48d\" true")
            + HelpExampleRpc("gettransaction", "\"1075db55d416d3ca199f55b6084e2115b9345e16c5cf302fc80e9d5fbf5d48d\"")
        );

    LOCK2(cs_main, pwalletMain->cs_wallet);

    uint256 hash;
    hash.SetHex(params[0].get_str());

    isminefilter filter = ISMINE_SPENDABLE;
    if(params.size() > 1)
        if(params[1].get_bool())
            filter = filter | ISMINE_WATCH_ONLY;

    UniValue entry(UniValue::VOBJ);
    if (!pwalletMain->mapWallet.count(hash))
        throw JSONRPCError(RPC_INVALID_ADDRESS_OR_KEY, "Invalid or non-wallet transaction id");
    const CWalletTx& wtx = pwalletMain->mapWallet[hash];

    CAmount nCredit = wtx.GetCredit(filter);
    CAmount nDebit = wtx.GetDebit(filter);
    CAmount nNet = nCredit - nDebit;
    CAmount nFee = (wtx.IsFromMe(filter) ? wtx.GetValueOut() - nDebit : 0);

    entry.push_back(Pair("amount", ValueFromAmount(nNet - nFee)));
    if (wtx.IsFromMe(filter))
        entry.push_back(Pair("fee", ValueFromAmount(nFee)));

    WalletTxToJSON(wtx, entry);

    UniValue details(UniValue::VARR);
    ListTransactions(wtx, "*", 0, false, details, filter);
    entry.push_back(Pair("details", details));

    string strHex = EncodeHexTx(static_cast<CTransaction>(wtx));
    entry.push_back(Pair("hex", strHex));

    return entry;
}


UniValue backupwallet(const UniValue& params, bool fHelp)
{
    if (!EnsureWalletIsAvailable(fHelp))
        return NullUniValue;

    if (fHelp || params.size() != 1)
        throw runtime_error(
            "backupwallet \"destination\"\n"
            "\nSafely copies wallet.dat to destination filename\n"
            "\nArguments:\n"
            "1. \"destination\"   (string, required) The destination filename, saved in the directory set by -exportdir option.\n"
            "\nResult:\n"
            "\"path\"             (string) The full path of the destination file\n"
            "\nExamples:\n"
            + HelpExampleCli("backupwallet", "\"backupdata\"")
            + HelpExampleRpc("backupwallet", "\"backupdata\"")
        );

    LOCK2(cs_main, pwalletMain->cs_wallet);

    boost::filesystem::path exportdir;
    try {
        exportdir = GetExportDir();
    } catch (const std::runtime_error& e) {
        throw JSONRPCError(RPC_INTERNAL_ERROR, e.what());
    }
    if (exportdir.empty()) {
        throw JSONRPCError(RPC_WALLET_ERROR, "Cannot backup wallet until the -exportdir option has been set");
    }
    std::string unclean = params[0].get_str();
    std::string clean = SanitizeFilename(unclean);
    if (clean.compare(unclean) != 0) {
        throw JSONRPCError(RPC_WALLET_ERROR, strprintf("Filename is invalid as only alphanumeric characters are allowed.  Try '%s' instead.", clean));
    }
    boost::filesystem::path exportfilepath = exportdir / clean;

    if (!BackupWallet(*pwalletMain, exportfilepath.string()))
        throw JSONRPCError(RPC_WALLET_ERROR, "Error: Wallet backup failed!");

    return exportfilepath.string();
}


UniValue keypoolrefill(const UniValue& params, bool fHelp)
{
    if (!EnsureWalletIsAvailable(fHelp))
        return NullUniValue;

    if (fHelp || params.size() > 1)
        throw runtime_error(
            "keypoolrefill ( newsize )\n"
            "\nFills the keypool."
            + HelpRequiringPassphrase() + "\n"
            "\nArguments\n"
            "1. newsize     (numeric, optional, default=100) The new keypool size\n"
            "\nExamples:\n"
            + HelpExampleCli("keypoolrefill", "")
            + HelpExampleRpc("keypoolrefill", "")
        );

    LOCK2(cs_main, pwalletMain->cs_wallet);

    // 0 is interpreted by TopUpKeyPool() as the default keypool size given by -keypool
    unsigned int kpSize = 0;
    if (params.size() > 0) {
        if (params[0].get_int() < 0)
            throw JSONRPCError(RPC_INVALID_PARAMETER, "Invalid parameter, expected valid size.");
        kpSize = (unsigned int)params[0].get_int();
    }

    EnsureWalletIsUnlocked();
    pwalletMain->TopUpKeyPool(kpSize);

    if (pwalletMain->GetKeyPoolSize() < kpSize)
        throw JSONRPCError(RPC_WALLET_ERROR, "Error refreshing keypool.");

    return NullUniValue;
}


static void LockWallet(CWallet* pWallet)
{
    LOCK(cs_nWalletUnlockTime);
    nWalletUnlockTime = 0;
    pWallet->Lock();
}

UniValue walletpassphrase(const UniValue& params, bool fHelp)
{
    if (!EnsureWalletIsAvailable(fHelp))
        return NullUniValue;

    if (pwalletMain->IsCrypted() && (fHelp || params.size() != 2))
        throw runtime_error(
            "walletpassphrase \"passphrase\" timeout\n"
            "\nStores the wallet decryption key in memory for 'timeout' seconds.\n"
            "This is needed prior to performing transactions related to private keys such as sending " + strprintf("%s",komodo_chainname()) + "\n"
            "\nArguments:\n"
            "1. \"passphrase\"     (string, required) The wallet passphrase\n"
            "2. timeout            (numeric, required) The time to keep the decryption key in seconds.\n"
            "\nNote:\n"
            "Issuing the walletpassphrase command while the wallet is already unlocked will set a new unlock\n"
            "time that overrides the old one.\n"
            "\nExamples:\n"
            "\nunlock the wallet for 60 seconds\n"
            + HelpExampleCli("walletpassphrase", "\"my pass phrase\" 60") +
            "\nLock the wallet again (before 60 seconds)\n"
            + HelpExampleCli("walletlock", "") +
            "\nAs json rpc call\n"
            + HelpExampleRpc("walletpassphrase", "\"my pass phrase\", 60")
        );

    LOCK2(cs_main, pwalletMain->cs_wallet);

    if (fHelp)
        return true;
    if (!pwalletMain->IsCrypted())
        throw JSONRPCError(RPC_WALLET_WRONG_ENC_STATE, "Error: running with an unencrypted wallet, but walletpassphrase was called.");

    // Note that the walletpassphrase is stored in params[0] which is not mlock()ed
    SecureString strWalletPass;
    strWalletPass.reserve(100);
    // TODO: get rid of this .c_str() by implementing SecureString::operator=(std::string)
    // Alternately, find a way to make params[0] mlock()'d to begin with.
    strWalletPass = params[0].get_str().c_str();

    if (strWalletPass.length() > 0)
    {
        if (!pwalletMain->Unlock(strWalletPass))
            throw JSONRPCError(RPC_WALLET_PASSPHRASE_INCORRECT, "Error: The wallet passphrase entered was incorrect.");
    }
    else
        throw runtime_error(
            "walletpassphrase <passphrase> <timeout>\n"
            "Stores the wallet decryption key in memory for <timeout> seconds.");

    // No need to check return values, because the wallet was unlocked above
    pwalletMain->UpdateNullifierNoteMap();
    pwalletMain->TopUpKeyPool();

    int64_t nSleepTime = params[1].get_int64();
    LOCK(cs_nWalletUnlockTime);
    nWalletUnlockTime = GetTime() + nSleepTime;
    RPCRunLater("lockwallet", boost::bind(LockWallet, pwalletMain), nSleepTime);

    return NullUniValue;
}


UniValue walletpassphrasechange(const UniValue& params, bool fHelp)
{
    if (!EnsureWalletIsAvailable(fHelp))
        return NullUniValue;

    if (pwalletMain->IsCrypted() && (fHelp || params.size() != 2))
        throw runtime_error(
            "walletpassphrasechange \"oldpassphrase\" \"newpassphrase\"\n"
            "\nChanges the wallet passphrase from 'oldpassphrase' to 'newpassphrase'.\n"
            "\nArguments:\n"
            "1. \"oldpassphrase\"      (string) The current passphrase\n"
            "2. \"newpassphrase\"      (string) The new passphrase\n"
            "\nExamples:\n"
            + HelpExampleCli("walletpassphrasechange", "\"old one\" \"new one\"")
            + HelpExampleRpc("walletpassphrasechange", "\"old one\", \"new one\"")
        );

    LOCK2(cs_main, pwalletMain->cs_wallet);

    if (fHelp)
        return true;
    if (!pwalletMain->IsCrypted())
        throw JSONRPCError(RPC_WALLET_WRONG_ENC_STATE, "Error: running with an unencrypted wallet, but walletpassphrasechange was called.");

    // TODO: get rid of these .c_str() calls by implementing SecureString::operator=(std::string)
    // Alternately, find a way to make params[0] mlock()'d to begin with.
    SecureString strOldWalletPass;
    strOldWalletPass.reserve(100);
    strOldWalletPass = params[0].get_str().c_str();

    SecureString strNewWalletPass;
    strNewWalletPass.reserve(100);
    strNewWalletPass = params[1].get_str().c_str();

    if (strOldWalletPass.length() < 1 || strNewWalletPass.length() < 1)
        throw runtime_error(
            "walletpassphrasechange <oldpassphrase> <newpassphrase>\n"
            "Changes the wallet passphrase from <oldpassphrase> to <newpassphrase>.");

    if (!pwalletMain->ChangeWalletPassphrase(strOldWalletPass, strNewWalletPass))
        throw JSONRPCError(RPC_WALLET_PASSPHRASE_INCORRECT, "Error: The wallet passphrase entered was incorrect.");

    return NullUniValue;
}


UniValue walletlock(const UniValue& params, bool fHelp)
{
    if (!EnsureWalletIsAvailable(fHelp))
        return NullUniValue;

    if (pwalletMain->IsCrypted() && (fHelp || params.size() != 0))
        throw runtime_error(
            "walletlock\n"
            "\nRemoves the wallet encryption key from memory, locking the wallet.\n"
            "After calling this method, you will need to call walletpassphrase again\n"
            "before being able to call any methods which require the wallet to be unlocked.\n"
            "\nExamples:\n"
            "\nSet the passphrase for 2 minutes to perform a transaction\n"
            + HelpExampleCli("walletpassphrase", "\"my pass phrase\" 120") +
            "\nPerform a send (requires passphrase set)\n"
            + HelpExampleCli("sendtoaddress", "\"RD6GgnrMpPaTSMn8vai6yiGA7mN4QGPV\" 1.0") +
            "\nClear the passphrase since we are done before 2 minutes is up\n"
            + HelpExampleCli("walletlock", "") +
            "\nAs json rpc call\n"
            + HelpExampleRpc("walletlock", "")
        );

    LOCK2(cs_main, pwalletMain->cs_wallet);

    if (fHelp)
        return true;
    if (!pwalletMain->IsCrypted())
        throw JSONRPCError(RPC_WALLET_WRONG_ENC_STATE, "Error: running with an unencrypted wallet, but walletlock was called.");

    {
        LOCK(cs_nWalletUnlockTime);
        pwalletMain->Lock();
        nWalletUnlockTime = 0;
    }

    return NullUniValue;
}


UniValue encryptwallet(const UniValue& params, bool fHelp)
{
    if (!EnsureWalletIsAvailable(fHelp))
        return NullUniValue;

    auto fEnableWalletEncryption = fExperimentalMode && GetBoolArg("-developerencryptwallet", false);

    std::string strWalletEncryptionDisabledMsg = "";
    if (!fEnableWalletEncryption) {
        strWalletEncryptionDisabledMsg = "\nWARNING: Wallet encryption is DISABLED. This call always fails.\n";
    }

    if (!pwalletMain->IsCrypted() && (fHelp || params.size() != 1))
        throw runtime_error(
            "encryptwallet \"passphrase\"\n"
            + strWalletEncryptionDisabledMsg +
            "\nEncrypts the wallet with 'passphrase'. This is for first time encryption.\n"
            "After this, any calls that interact with private keys such as sending or signing \n"
            "will require the passphrase to be set prior the making these calls.\n"
            "Use the walletpassphrase call for this, and then walletlock call.\n"
            "If the wallet is already encrypted, use the walletpassphrasechange call.\n"
            "Note that this will shutdown the server.\n"
            "\nArguments:\n"
            "1. \"passphrase\"    (string) The pass phrase to encrypt the wallet with. It must be at least 1 character, but should be long.\n"
            "\nExamples:\n"
            "\nEncrypt you wallet\n"
            + HelpExampleCli("encryptwallet", "\"my pass phrase\"") +
            "\nNow set the passphrase to use the wallet, such as for signing or sending " + strprintf("%s",komodo_chainname()) + "\n"
            + HelpExampleCli("walletpassphrase", "\"my pass phrase\"") +
            "\nNow we can so something like sign\n"
            + HelpExampleCli("signmessage", "\"" + strprintf("%s",komodo_chainname()) + "_address\" \"test message\"") +
            "\nNow lock the wallet again by removing the passphrase\n"
            + HelpExampleCli("walletlock", "") +
            "\nAs a json rpc call\n"
            + HelpExampleRpc("encryptwallet", "\"my pass phrase\"")
        );

    LOCK2(cs_main, pwalletMain->cs_wallet);

    if (fHelp)
        return true;
    if (!fEnableWalletEncryption) {
        throw JSONRPCError(RPC_WALLET_ENCRYPTION_FAILED, "Error: wallet encryption is disabled.");
    }
    if (pwalletMain->IsCrypted())
        throw JSONRPCError(RPC_WALLET_WRONG_ENC_STATE, "Error: running with an encrypted wallet, but encryptwallet was called.");

    // TODO: get rid of this .c_str() by implementing SecureString::operator=(std::string)
    // Alternately, find a way to make params[0] mlock()'d to begin with.
    SecureString strWalletPass;
    strWalletPass.reserve(100);
    strWalletPass = params[0].get_str().c_str();

    if (strWalletPass.length() < 1)
        throw runtime_error(
            "encryptwallet <passphrase>\n"
            "Encrypts the wallet with <passphrase>.");

    if (!pwalletMain->EncryptWallet(strWalletPass))
        throw JSONRPCError(RPC_WALLET_ENCRYPTION_FAILED, "Error: Failed to encrypt the wallet.");

    // BDB seems to have a bad habit of writing old data into
    // slack space in .dat files; that is bad if the old data is
    // unencrypted private keys. So:
    StartShutdown();
    return "wallet encrypted; Komodo server stopping, restart to run with encrypted wallet. The keypool has been flushed, you need to make a new backup.";
}

UniValue lockunspent(const UniValue& params, bool fHelp)
{
    if (!EnsureWalletIsAvailable(fHelp))
        return NullUniValue;

    if (fHelp || params.size() < 1 || params.size() > 2)
        throw runtime_error(
            "lockunspent unlock [{\"txid\":\"txid\",\"vout\":n},...]\n"
            "\nUpdates list of temporarily unspendable outputs.\n"
            "Temporarily lock (unlock=false) or unlock (unlock=true) specified transaction outputs.\n"
            "A locked transaction output will not be chosen by automatic coin selection, when spending " + strprintf("%s",komodo_chainname()) + ".\n"
            "Locks are stored in memory only. Nodes start with zero locked outputs, and the locked output list\n"
            "is always cleared (by virtue of process exit) when a node stops or fails.\n"
            "Also see the listunspent call\n"
            "\nArguments:\n"
            "1. unlock            (boolean, required) Whether to unlock (true) or lock (false) the specified transactions\n"
            "2. \"transactions\"  (string, required) A json array of objects. Each object the txid (string) vout (numeric)\n"
            "     [           (json array of json objects)\n"
            "       {\n"
            "         \"txid\":\"id\",    (string) The transaction id\n"
            "         \"vout\": n         (numeric) The output number\n"
            "       }\n"
            "       ,...\n"
            "     ]\n"

            "\nResult:\n"
            "true|false    (boolean) Whether the command was successful or not\n"

            "\nExamples:\n"
            "\nList the unspent transactions\n"
            + HelpExampleCli("listunspent", "") +
            "\nLock an unspent transaction\n"
            + HelpExampleCli("lockunspent", "false \"[{\\\"txid\\\":\\\"a08e6907dbbd3d809776dbfc5d82e371b764ed838b5655e72f463568df1aadf0\\\",\\\"vout\\\":1}]\"") +
            "\nList the locked transactions\n"
            + HelpExampleCli("listlockunspent", "") +
            "\nUnlock the transaction again\n"
            + HelpExampleCli("lockunspent", "true \"[{\\\"txid\\\":\\\"a08e6907dbbd3d809776dbfc5d82e371b764ed838b5655e72f463568df1aadf0\\\",\\\"vout\\\":1}]\"") +
            "\nAs a json rpc call\n"
            + HelpExampleRpc("lockunspent", "false, \"[{\\\"txid\\\":\\\"a08e6907dbbd3d809776dbfc5d82e371b764ed838b5655e72f463568df1aadf0\\\",\\\"vout\\\":1}]\"")
        );

    LOCK2(cs_main, pwalletMain->cs_wallet);

    if (params.size() == 1)
        RPCTypeCheck(params, boost::assign::list_of(UniValue::VBOOL));
    else
        RPCTypeCheck(params, boost::assign::list_of(UniValue::VBOOL)(UniValue::VARR));

    bool fUnlock = params[0].get_bool();

    if (params.size() == 1) {
        if (fUnlock)
            pwalletMain->UnlockAllCoins();
        return true;
    }

    UniValue outputs = params[1].get_array();
    for (size_t idx = 0; idx < outputs.size(); idx++) {
        const UniValue& output = outputs[idx];
        if (!output.isObject())
            throw JSONRPCError(RPC_INVALID_PARAMETER, "Invalid parameter, expected object");
        const UniValue& o = output.get_obj();

        RPCTypeCheckObj(o, boost::assign::map_list_of("txid", UniValue::VSTR)("vout", UniValue::VNUM));

        string txid = find_value(o, "txid").get_str();
        if (!IsHex(txid))
            throw JSONRPCError(RPC_INVALID_PARAMETER, "Invalid parameter, expected hex txid");

        int nOutput = find_value(o, "vout").get_int();
        if (nOutput < 0)
            throw JSONRPCError(RPC_INVALID_PARAMETER, "Invalid parameter, vout must be positive");

        COutPoint outpt(uint256S(txid), nOutput);

        if (fUnlock)
            pwalletMain->UnlockCoin(outpt);
        else
            pwalletMain->LockCoin(outpt);
    }

    return true;
}

UniValue listlockunspent(const UniValue& params, bool fHelp)
{
    if (!EnsureWalletIsAvailable(fHelp))
        return NullUniValue;

    if (fHelp || params.size() > 0)
        throw runtime_error(
            "listlockunspent\n"
            "\nReturns list of temporarily unspendable outputs.\n"
            "See the lockunspent call to lock and unlock transactions for spending.\n"
            "\nResult:\n"
            "[\n"
            "  {\n"
            "    \"txid\" : \"transactionid\",     (string) The transaction id locked\n"
            "    \"vout\" : n                      (numeric) The vout value\n"
            "  }\n"
            "  ,...\n"
            "]\n"
            "\nExamples:\n"
            "\nList the unspent transactions\n"
            + HelpExampleCli("listunspent", "") +
            "\nLock an unspent transaction\n"
            + HelpExampleCli("lockunspent", "false \"[{\\\"txid\\\":\\\"a08e6907dbbd3d809776dbfc5d82e371b764ed838b5655e72f463568df1aadf0\\\",\\\"vout\\\":1}]\"") +
            "\nList the locked transactions\n"
            + HelpExampleCli("listlockunspent", "") +
            "\nUnlock the transaction again\n"
            + HelpExampleCli("lockunspent", "true \"[{\\\"txid\\\":\\\"a08e6907dbbd3d809776dbfc5d82e371b764ed838b5655e72f463568df1aadf0\\\",\\\"vout\\\":1}]\"") +
            "\nAs a json rpc call\n"
            + HelpExampleRpc("listlockunspent", "")
        );

    LOCK2(cs_main, pwalletMain->cs_wallet);

    vector<COutPoint> vOutpts;
    pwalletMain->ListLockedCoins(vOutpts);

    UniValue ret(UniValue::VARR);

    BOOST_FOREACH(COutPoint &outpt, vOutpts) {
        UniValue o(UniValue::VOBJ);

        o.push_back(Pair("txid", outpt.hash.GetHex()));
        o.push_back(Pair("vout", (int)outpt.n));
        ret.push_back(o);
    }

    return ret;
}

UniValue settxfee(const UniValue& params, bool fHelp)
{
    if (!EnsureWalletIsAvailable(fHelp))
        return NullUniValue;

    if (fHelp || params.size() < 1 || params.size() > 1)
        throw runtime_error(
            "settxfee amount\n"
            "\nSet the transaction fee per kB.\n"
            "\nArguments:\n"
            "1. amount         (numeric, required) The transaction fee in " + strprintf("%s",komodo_chainname()) + "/kB rounded to the nearest 0.00000001\n"
            "\nResult\n"
            "true|false        (boolean) Returns true if successful\n"
            "\nExamples:\n"
            + HelpExampleCli("settxfee", "0.00001")
            + HelpExampleRpc("settxfee", "0.00001")
        );

    LOCK2(cs_main, pwalletMain->cs_wallet);

    // Amount
    CAmount nAmount = AmountFromValue(params[0]);

    payTxFee = CFeeRate(nAmount, 1000);
    return true;
}

UniValue getwalletinfo(const UniValue& params, bool fHelp)
{
    if (!EnsureWalletIsAvailable(fHelp))
        return NullUniValue;

    if (fHelp || params.size() != 0)
        throw runtime_error(
            "getwalletinfo\n"
            "Returns an object containing various wallet state info.\n"
            "\nResult:\n"
            "{\n"
            "  \"walletversion\": xxxxx,     (numeric) the wallet version\n"
            "  \"balance\": xxxxxxx,         (numeric) the total confirmed balance of the wallet in " + strprintf("%s",komodo_chainname()) + "\n"
            "  \"unconfirmed_balance\": xxx, (numeric) the total unconfirmed balance of the wallet in " + strprintf("%s",komodo_chainname()) + "\n"
            "  \"immature_balance\": xxxxxx, (numeric) the total immature balance of the wallet in " + strprintf("%s",komodo_chainname()) + "\n"
            "  \"txcount\": xxxxxxx,         (numeric) the total number of transactions in the wallet\n"
            "  \"keypoololdest\": xxxxxx,    (numeric) the timestamp (seconds since GMT epoch) of the oldest pre-generated key in the key pool\n"
            "  \"keypoolsize\": xxxx,        (numeric) how many new keys are pre-generated\n"
            "  \"unlocked_until\": ttt,      (numeric) the timestamp in seconds since epoch (midnight Jan 1 1970 GMT) that the wallet is unlocked for transfers, or 0 if the wallet is locked\n"
            "  \"paytxfee\": x.xxxx,         (numeric) the transaction fee configuration, set in KMD/KB\n"
            "}\n"
            "\nExamples:\n"
            + HelpExampleCli("getwalletinfo", "")
            + HelpExampleRpc("getwalletinfo", "")
        );

    LOCK2(cs_main, pwalletMain->cs_wallet);

    UniValue obj(UniValue::VOBJ);
    obj.push_back(Pair("walletversion", pwalletMain->GetVersion()));
    obj.push_back(Pair("balance",       ValueFromAmount(pwalletMain->GetBalance())));
    obj.push_back(Pair("unconfirmed_balance", ValueFromAmount(pwalletMain->GetUnconfirmedBalance())));
    obj.push_back(Pair("immature_balance",    ValueFromAmount(pwalletMain->GetImmatureBalance())));
    obj.push_back(Pair("txcount",       (int)pwalletMain->mapWallet.size()));
    obj.push_back(Pair("keypoololdest", pwalletMain->GetOldestKeyPoolTime()));
    obj.push_back(Pair("keypoolsize",   (int)pwalletMain->GetKeyPoolSize()));
    if (pwalletMain->IsCrypted())
        obj.push_back(Pair("unlocked_until", nWalletUnlockTime));
    obj.push_back(Pair("paytxfee",      ValueFromAmount(payTxFee.GetFeePerK())));
    return obj;
}

UniValue resendwallettransactions(const UniValue& params, bool fHelp)
{
    if (!EnsureWalletIsAvailable(fHelp))
        return NullUniValue;

    if (fHelp || params.size() != 0)
        throw runtime_error(
            "resendwallettransactions\n"
            "Immediately re-broadcast unconfirmed wallet transactions to all peers.\n"
            "Intended only for testing; the wallet code periodically re-broadcasts\n"
            "automatically.\n"
            "Returns array of transaction ids that were re-broadcast.\n"
            );

    LOCK2(cs_main, pwalletMain->cs_wallet);

    std::vector<uint256> txids = pwalletMain->ResendWalletTransactionsBefore(GetTime());
    UniValue result(UniValue::VARR);
    BOOST_FOREACH(const uint256& txid, txids)
    {
        result.push_back(txid.ToString());
    }
    return result;
}

UniValue listunspent(const UniValue& params, bool fHelp)
{
    if (!EnsureWalletIsAvailable(fHelp))
        return NullUniValue;

    if (fHelp || params.size() > 3)
        throw runtime_error(
            "listunspent ( minconf maxconf  [\"address\",...] )\n"
            "\nReturns array of unspent transaction outputs\n"
            "with between minconf and maxconf (inclusive) confirmations.\n"
            "Optionally filter to only include txouts paid to specified addresses.\n"
            "Results are an array of Objects, each of which has:\n"
            "{txid, vout, scriptPubKey, amount, confirmations}\n"
            "\nArguments:\n"
            "1. minconf          (numeric, optional, default=1) The minimum confirmations to filter\n"
            "2. maxconf          (numeric, optional, default=9999999) The maximum confirmations to filter\n"
            "3. \"addresses\"    (string) A json array of " + strprintf("%s",komodo_chainname()) + " addresses to filter\n"
            "    [\n"
            "      \"address\"   (string) " + strprintf("%s",komodo_chainname()) + " address\n"
            "      ,...\n"
            "    ]\n"
            "\nResult\n"
            "[                   (array of json object)\n"
            "  {\n"
            "    \"txid\" : \"txid\",        (string) the transaction id \n"
            "    \"vout\" : n,               (numeric) the vout value\n"
            "    \"generated\" : true|false  (boolean) true if txout is a coinbase transaction output\n"
            "    \"address\" : \"address\",  (string) the " + strprintf("%s",komodo_chainname()) + " address\n"
            "    \"account\" : \"account\",  (string) DEPRECATED. The associated account, or \"\" for the default account\n"
            "    \"scriptPubKey\" : \"key\", (string) the script key\n"
            "    \"amount\" : x.xxx,         (numeric) the transaction amount in " + strprintf("%s",komodo_chainname()) + "\n"
            "    \"confirmations\" : n       (numeric) The number of confirmations\n"
            "  }\n"
            "  ,...\n"
            "]\n"

            "\nExamples\n"
            + HelpExampleCli("listunspent", "")
            + HelpExampleCli("listunspent", "6 9999999 \"[\\\"RD6GgnrMpPaTSMn8vai6yiGA7mN4QGPV\\\",\\\"RD6GgnrMpPaTSMn8vai6yiGA7mN4QGPV\\\"]\"")
            + HelpExampleRpc("listunspent", "6, 9999999 \"[\\\"RD6GgnrMpPaTSMn8vai6yiGA7mN4QGPV\\\",\\\"RD6GgnrMpPaTSMn8vai6yiGA7mN4QGPV\\\"]\"")
        );

    RPCTypeCheck(params, boost::assign::list_of(UniValue::VNUM)(UniValue::VNUM)(UniValue::VARR));

    int nMinDepth = 1;
    if (params.size() > 0)
        nMinDepth = params[0].get_int();

    int nMaxDepth = 9999999;
    if (params.size() > 1)
        nMaxDepth = params[1].get_int();

    set<CBitcoinAddress> setAddress;
    if (params.size() > 2) {
        UniValue inputs = params[2].get_array();
        for (size_t idx = 0; idx < inputs.size(); idx++) {
            const UniValue& input = inputs[idx];
            CBitcoinAddress address(input.get_str());
            if (!address.IsValid())
                throw JSONRPCError(RPC_INVALID_ADDRESS_OR_KEY, string("Invalid " + strprintf("%s",komodo_chainname()) + " address: ")+input.get_str());
            if (setAddress.count(address))
                throw JSONRPCError(RPC_INVALID_PARAMETER, string("Invalid parameter, duplicated address: ")+input.get_str());
           setAddress.insert(address);
        }
    }

    UniValue results(UniValue::VARR);
    vector<COutput> vecOutputs;
    assert(pwalletMain != NULL);
    LOCK2(cs_main, pwalletMain->cs_wallet);
    pwalletMain->AvailableCoins(vecOutputs, false, NULL, true);
    BOOST_FOREACH(const COutput& out, vecOutputs) {
        if (out.nDepth < nMinDepth || out.nDepth > nMaxDepth)
            continue;

        if (setAddress.size()) {
            CTxDestination address;
            if (!ExtractDestination(out.tx->vout[out.i].scriptPubKey, address))
                continue;

            if (!setAddress.count(address))
                continue;
        }

        CAmount nValue = out.tx->vout[out.i].nValue;
        const CScript& pk = out.tx->vout[out.i].scriptPubKey;
        UniValue entry(UniValue::VOBJ);
        entry.push_back(Pair("txid", out.tx->GetHash().GetHex()));
        entry.push_back(Pair("vout", out.i));
        entry.push_back(Pair("generated", out.tx->IsCoinBase()));
        CTxDestination address;
        if (ExtractDestination(out.tx->vout[out.i].scriptPubKey, address)) {
            entry.push_back(Pair("address", CBitcoinAddress(address).ToString()));
            if (pwalletMain->mapAddressBook.count(address))
                entry.push_back(Pair("account", pwalletMain->mapAddressBook[address].name));
        }
        entry.push_back(Pair("scriptPubKey", HexStr(pk.begin(), pk.end())));
        if (pk.IsPayToScriptHash()) {
            CTxDestination address;
            if (ExtractDestination(pk, address)) {
                const CScriptID& hash = boost::get<CScriptID>(address);
                CScript redeemScript;
                if (pwalletMain->GetCScript(hash, redeemScript))
                    entry.push_back(Pair("redeemScript", HexStr(redeemScript.begin(), redeemScript.end())));
            }
        }
        entry.push_back(Pair("amount",ValueFromAmount(nValue)));
        if ( out.tx->nLockTime != 0 )
        {
            BlockMap::iterator it = mapBlockIndex.find(pcoinsTip->GetBestBlock());
            CBlockIndex *tipindex,*pindex = it->second;
            uint64_t interest; uint32_t locktime; int32_t txheight;
            if ( pindex != 0 && (tipindex= chainActive.LastTip()) != 0 )
            {
                interest = komodo_accrued_interest(&txheight,&locktime,out.tx->GetHash(),out.i,0,nValue,(int32_t)tipindex->nHeight);
                //interest = komodo_interest(txheight,nValue,out.tx->nLockTime,tipindex->nTime);
                entry.push_back(Pair("interest",ValueFromAmount(interest)));
            }
            //fprintf(stderr,"nValue %.8f pindex.%p tipindex.%p locktime.%u txheight.%d pindexht.%d\n",(double)nValue/COIN,pindex,chainActive.LastTip(),locktime,txheight,pindex->nHeight);
        }
        entry.push_back(Pair("confirmations",out.nDepth));
        entry.push_back(Pair("spendable", out.fSpendable));
        results.push_back(entry);
    }

    return results;
}

uint64_t komodo_interestsum()
{
#ifdef ENABLE_WALLET
    if ( GetBoolArg("-disablewallet", false) == 0 )
    {
        uint64_t interest,sum = 0; int32_t txheight; uint32_t locktime;
        vector<COutput> vecOutputs;
        assert(pwalletMain != NULL);
        LOCK2(cs_main, pwalletMain->cs_wallet);
        pwalletMain->AvailableCoins(vecOutputs, false, NULL, true);
        BOOST_FOREACH(const COutput& out,vecOutputs)
        {
            CAmount nValue = out.tx->vout[out.i].nValue;
            if ( out.tx->nLockTime != 0 && out.fSpendable != 0 )
            {
                BlockMap::iterator it = mapBlockIndex.find(pcoinsTip->GetBestBlock());
                CBlockIndex *tipindex,*pindex = it->second;
                if ( pindex != 0 && (tipindex= chainActive.LastTip()) != 0 )
                {
                    interest = komodo_accrued_interest(&txheight,&locktime,out.tx->GetHash(),out.i,0,nValue,(int32_t)tipindex->nHeight);
                    //interest = komodo_interest(pindex->nHeight,nValue,out.tx->nLockTime,tipindex->nTime);
                    sum += interest;
                }
            }
        }
        KOMODO_INTERESTSUM = sum;
        KOMODO_WALLETBALANCE = pwalletMain->GetBalance();
        return(sum);
    }
#endif
    return(0);
}

UniValue fundrawtransaction(const UniValue& params, bool fHelp)
{
    if (!EnsureWalletIsAvailable(fHelp))
        return NullUniValue;

    if (fHelp || params.size() != 1)
        throw runtime_error(
                            "fundrawtransaction \"hexstring\"\n"
                            "\nAdd inputs to a transaction until it has enough in value to meet its out value.\n"
                            "This will not modify existing inputs, and will add one change output to the outputs.\n"
                            "Note that inputs which were signed may need to be resigned after completion since in/outputs have been added.\n"
                            "The inputs added will not be signed, use signrawtransaction for that.\n"
                            "\nArguments:\n"
                            "1. \"hexstring\"    (string, required) The hex string of the raw transaction\n"
                            "\nResult:\n"
                            "{\n"
                            "  \"hex\":       \"value\", (string)  The resulting raw transaction (hex-encoded string)\n"
                            "  \"fee\":       n,         (numeric) The fee added to the transaction\n"
                            "  \"changepos\": n          (numeric) The position of the added change output, or -1\n"
                            "}\n"
                            "\"hex\"             \n"
                            "\nExamples:\n"
                            "\nCreate a transaction with no inputs\n"
                            + HelpExampleCli("createrawtransaction", "\"[]\" \"{\\\"myaddress\\\":0.01}\"") +
                            "\nAdd sufficient unsigned inputs to meet the output value\n"
                            + HelpExampleCli("fundrawtransaction", "\"rawtransactionhex\"") +
                            "\nSign the transaction\n"
                            + HelpExampleCli("signrawtransaction", "\"fundedtransactionhex\"") +
                            "\nSend the transaction\n"
                            + HelpExampleCli("sendrawtransaction", "\"signedtransactionhex\"")
                            );

    RPCTypeCheck(params, boost::assign::list_of(UniValue::VSTR));

    // parse hex string from parameter
    CTransaction origTx;
    if (!DecodeHexTx(origTx, params[0].get_str()))
        throw JSONRPCError(RPC_DESERIALIZATION_ERROR, "TX decode failed");

    CMutableTransaction tx(origTx);
    CAmount nFee;
    string strFailReason;
    int nChangePos = -1;
    if(!pwalletMain->FundTransaction(tx, nFee, nChangePos, strFailReason))
        throw JSONRPCError(RPC_INTERNAL_ERROR, strFailReason);

    UniValue result(UniValue::VOBJ);
    result.push_back(Pair("hex", EncodeHexTx(tx)));
    result.push_back(Pair("changepos", nChangePos));
    result.push_back(Pair("fee", ValueFromAmount(nFee)));

    return result;
}

UniValue zc_sample_joinsplit(const UniValue& params, bool fHelp)
{
    if (fHelp) {
        throw runtime_error(
            "zcsamplejoinsplit\n"
            "\n"
            "Perform a joinsplit and return the JSDescription.\n"
            );
    }

    LOCK(cs_main);

    uint256 pubKeyHash;
    uint256 anchor = ZCIncrementalMerkleTree().root();
    JSDescription samplejoinsplit(*pzcashParams,
                                  pubKeyHash,
                                  anchor,
                                  {JSInput(), JSInput()},
                                  {JSOutput(), JSOutput()},
                                  0,
                                  0);

    CDataStream ss(SER_NETWORK, PROTOCOL_VERSION);
    ss << samplejoinsplit;

    return HexStr(ss.begin(), ss.end());
}

UniValue zc_benchmark(const UniValue& params, bool fHelp)
{
    if (!EnsureWalletIsAvailable(fHelp)) {
        return NullUniValue;
    }

    if (fHelp || params.size() < 2) {
        throw runtime_error(
            "zcbenchmark benchmarktype samplecount\n"
            "\n"
            "Runs a benchmark of the selected type samplecount times,\n"
            "returning the running times of each sample.\n"
            "\n"
            "Output: [\n"
            "  {\n"
            "    \"runningtime\": runningtime\n"
            "  },\n"
            "  {\n"
            "    \"runningtime\": runningtime\n"
            "  }\n"
            "  ...\n"
            "]\n"
            );
    }

    LOCK(cs_main);

    std::string benchmarktype = params[0].get_str();
    int samplecount = params[1].get_int();

    if (samplecount <= 0) {
        throw JSONRPCError(RPC_TYPE_ERROR, "Invalid samplecount");
    }

    std::vector<double> sample_times;

    JSDescription samplejoinsplit;

    if (benchmarktype == "verifyjoinsplit") {
        CDataStream ss(ParseHexV(params[2].get_str(), "js"), SER_NETWORK, PROTOCOL_VERSION);
        ss >> samplejoinsplit;
    }

    for (int i = 0; i < samplecount; i++) {
        if (benchmarktype == "sleep") {
            sample_times.push_back(benchmark_sleep());
        } else if (benchmarktype == "parameterloading") {
            sample_times.push_back(benchmark_parameter_loading());
        } else if (benchmarktype == "createjoinsplit") {
            if (params.size() < 3) {
                sample_times.push_back(benchmark_create_joinsplit());
            } else {
                int nThreads = params[2].get_int();
                std::vector<double> vals = benchmark_create_joinsplit_threaded(nThreads);
                // Divide by nThreads^2 to get average seconds per JoinSplit because
                // we are running one JoinSplit per thread.
                sample_times.push_back(std::accumulate(vals.begin(), vals.end(), 0.0) / (nThreads*nThreads));
            }
        } else if (benchmarktype == "verifyjoinsplit") {
            sample_times.push_back(benchmark_verify_joinsplit(samplejoinsplit));
#ifdef ENABLE_MINING
        } else if (benchmarktype == "solveequihash") {
            if (params.size() < 3) {
                sample_times.push_back(benchmark_solve_equihash());
            } else {
                int nThreads = params[2].get_int();
                std::vector<double> vals = benchmark_solve_equihash_threaded(nThreads);
                sample_times.insert(sample_times.end(), vals.begin(), vals.end());
            }
#endif
        } else if (benchmarktype == "verifyequihash") {
            sample_times.push_back(benchmark_verify_equihash());
        } else if (benchmarktype == "validatelargetx") {
            // Number of inputs in the spending transaction that we will simulate
            int nInputs = 555;
            if (params.size() >= 3) {
                nInputs = params[2].get_int();
            }
            sample_times.push_back(benchmark_large_tx(nInputs));
        } else if (benchmarktype == "trydecryptnotes") {
            int nAddrs = params[2].get_int();
            sample_times.push_back(benchmark_try_decrypt_notes(nAddrs));
        } else if (benchmarktype == "incnotewitnesses") {
            int nTxs = params[2].get_int();
            sample_times.push_back(benchmark_increment_note_witnesses(nTxs));
        } else if (benchmarktype == "connectblockslow") {
            if (Params().NetworkIDString() != "regtest") {
                throw JSONRPCError(RPC_TYPE_ERROR, "Benchmark must be run in regtest mode");
            }
            sample_times.push_back(benchmark_connectblock_slow());
        } else if (benchmarktype == "sendtoaddress") {
            if (Params().NetworkIDString() != "regtest") {
                throw JSONRPCError(RPC_TYPE_ERROR, "Benchmark must be run in regtest mode");
            }
            auto amount = AmountFromValue(params[2]);
            sample_times.push_back(benchmark_sendtoaddress(amount));
        } else if (benchmarktype == "loadwallet") {
            if (Params().NetworkIDString() != "regtest") {
                throw JSONRPCError(RPC_TYPE_ERROR, "Benchmark must be run in regtest mode");
            }
            sample_times.push_back(benchmark_loadwallet());
        } else if (benchmarktype == "listunspent") {
            sample_times.push_back(benchmark_listunspent());
        } else {
            throw JSONRPCError(RPC_TYPE_ERROR, "Invalid benchmarktype");
        }
    }

    UniValue results(UniValue::VARR);
    for (auto time : sample_times) {
        UniValue result(UniValue::VOBJ);
        result.push_back(Pair("runningtime", time));
        results.push_back(result);
    }

    return results;
}

UniValue zc_raw_receive(const UniValue& params, bool fHelp)
{
    if (!EnsureWalletIsAvailable(fHelp)) {
        return NullUniValue;
    }

    if (fHelp || params.size() != 2) {
        throw runtime_error(
            "zcrawreceive zcsecretkey encryptednote\n"
            "\n"
            "DEPRECATED. Decrypts encryptednote and checks if the coin commitments\n"
            "are in the blockchain as indicated by the \"exists\" result.\n"
            "\n"
            "Output: {\n"
            "  \"amount\": value,\n"
            "  \"note\": noteplaintext,\n"
            "  \"exists\": exists\n"
            "}\n"
            );
    }

    RPCTypeCheck(params, boost::assign::list_of(UniValue::VSTR)(UniValue::VSTR));

    LOCK(cs_main);

    CZCSpendingKey spendingkey(params[0].get_str());
    SpendingKey k = spendingkey.Get();

    uint256 epk;
    unsigned char nonce;
    ZCNoteEncryption::Ciphertext ct;
    uint256 h_sig;

    {
        CDataStream ssData(ParseHexV(params[1], "encrypted_note"), SER_NETWORK, PROTOCOL_VERSION);
        try {
            ssData >> nonce;
            ssData >> epk;
            ssData >> ct;
            ssData >> h_sig;
        } catch(const std::exception &) {
            throw runtime_error(
                "encrypted_note could not be decoded"
            );
        }
    }

    ZCNoteDecryption decryptor(k.receiving_key());

    NotePlaintext npt = NotePlaintext::decrypt(
        decryptor,
        ct,
        epk,
        h_sig,
        nonce
    );
    PaymentAddress payment_addr = k.address();
    Note decrypted_note = npt.note(payment_addr);

    assert(pwalletMain != NULL);
    std::vector<boost::optional<ZCIncrementalWitness>> witnesses;
    uint256 anchor;
    uint256 commitment = decrypted_note.cm();
    pwalletMain->WitnessNoteCommitment(
        {commitment},
        witnesses,
        anchor
    );

    CDataStream ss(SER_NETWORK, PROTOCOL_VERSION);
    ss << npt;

    UniValue result(UniValue::VOBJ);
    result.push_back(Pair("amount", ValueFromAmount(decrypted_note.value)));
    result.push_back(Pair("note", HexStr(ss.begin(), ss.end())));
    result.push_back(Pair("exists", (bool) witnesses[0]));
    return result;
}



UniValue zc_raw_joinsplit(const UniValue& params, bool fHelp)
{
    if (!EnsureWalletIsAvailable(fHelp)) {
        return NullUniValue;
    }

    if (fHelp || params.size() != 5) {
        throw runtime_error(
            "zcrawjoinsplit rawtx inputs outputs vpub_old vpub_new\n"
            "  inputs: a JSON object mapping {note: zcsecretkey, ...}\n"
            "  outputs: a JSON object mapping {zcaddr: value, ...}\n"
            "\n"
            "DEPRECATED. Splices a joinsplit into rawtx. Inputs are unilaterally confidential.\n"
            "Outputs are confidential between sender/receiver. The vpub_old and\n"
            "vpub_new values are globally public and move transparent value into\n"
            "or out of the confidential value store, respectively.\n"
            "\n"
            "Note: The caller is responsible for delivering the output enc1 and\n"
            "enc2 to the appropriate recipients, as well as signing rawtxout and\n"
            "ensuring it is mined. (A future RPC call will deliver the confidential\n"
            "payments in-band on the blockchain.)\n"
            "\n"
            "Output: {\n"
            "  \"encryptednote1\": enc1,\n"
            "  \"encryptednote2\": enc2,\n"
            "  \"rawtxn\": rawtxout\n"
            "}\n"
            );
    }

    LOCK(cs_main);

    CTransaction tx;
    if (!DecodeHexTx(tx, params[0].get_str()))
        throw JSONRPCError(RPC_DESERIALIZATION_ERROR, "TX decode failed");

    UniValue inputs = params[1].get_obj();
    UniValue outputs = params[2].get_obj();

    CAmount vpub_old(0);
    CAmount vpub_new(0);

    if (params[3].get_real() != 0.0)
        vpub_old = AmountFromValue(params[3]);

    if (params[4].get_real() != 0.0)
        vpub_new = AmountFromValue(params[4]);

    std::vector<JSInput> vjsin;
    std::vector<JSOutput> vjsout;
    std::vector<Note> notes;
    std::vector<SpendingKey> keys;
    std::vector<uint256> commitments;

    for (const string& name_ : inputs.getKeys()) {
        CZCSpendingKey spendingkey(inputs[name_].get_str());
        SpendingKey k = spendingkey.Get();

        keys.push_back(k);

        NotePlaintext npt;

        {
            CDataStream ssData(ParseHexV(name_, "note"), SER_NETWORK, PROTOCOL_VERSION);
            ssData >> npt;
        }

        PaymentAddress addr = k.address();
        Note note = npt.note(addr);
        notes.push_back(note);
        commitments.push_back(note.cm());
    }

    uint256 anchor;
    std::vector<boost::optional<ZCIncrementalWitness>> witnesses;
    pwalletMain->WitnessNoteCommitment(commitments, witnesses, anchor);

    assert(witnesses.size() == notes.size());
    assert(notes.size() == keys.size());

    {
        for (size_t i = 0; i < witnesses.size(); i++) {
            if (!witnesses[i]) {
                throw runtime_error(
                    "joinsplit input could not be found in tree"
                );
            }

            vjsin.push_back(JSInput(*witnesses[i], notes[i], keys[i]));
        }
    }

    while (vjsin.size() < ZC_NUM_JS_INPUTS) {
        vjsin.push_back(JSInput());
    }

    for (const string& name_ : outputs.getKeys()) {
        CZCPaymentAddress pubaddr(name_);
        PaymentAddress addrTo = pubaddr.Get();
        CAmount nAmount = AmountFromValue(outputs[name_]);

        vjsout.push_back(JSOutput(addrTo, nAmount));
    }

    while (vjsout.size() < ZC_NUM_JS_OUTPUTS) {
        vjsout.push_back(JSOutput());
    }

    // TODO
    if (vjsout.size() != ZC_NUM_JS_INPUTS || vjsin.size() != ZC_NUM_JS_OUTPUTS) {
        throw runtime_error("unsupported joinsplit input/output counts");
    }

    uint256 joinSplitPubKey;
    unsigned char joinSplitPrivKey[crypto_sign_SECRETKEYBYTES];
    crypto_sign_keypair(joinSplitPubKey.begin(), joinSplitPrivKey);

    CMutableTransaction mtx(tx);
    mtx.nVersion = 2;
    mtx.joinSplitPubKey = joinSplitPubKey;

    JSDescription jsdesc(*pzcashParams,
                         joinSplitPubKey,
                         anchor,
                         {vjsin[0], vjsin[1]},
                         {vjsout[0], vjsout[1]},
                         vpub_old,
                         vpub_new);

    {
        auto verifier = libzcash::ProofVerifier::Strict();
        assert(jsdesc.Verify(*pzcashParams, verifier, joinSplitPubKey));
    }

    mtx.vjoinsplit.push_back(jsdesc);

    // Empty output script.
    CScript scriptCode;
    CTransaction signTx(mtx);
    auto consensusBranchId = CurrentEpochBranchId(chainActive.Height() + 1, Params().GetConsensus());
    uint256 dataToBeSigned = SignatureHash(scriptCode, signTx, NOT_AN_INPUT, SIGHASH_ALL, 0, consensusBranchId);

    // Add the signature
    assert(crypto_sign_detached(&mtx.joinSplitSig[0], NULL,
                         dataToBeSigned.begin(), 32,
                         joinSplitPrivKey
                        ) == 0);

    // Sanity check
    assert(crypto_sign_verify_detached(&mtx.joinSplitSig[0],
                                       dataToBeSigned.begin(), 32,
                                       mtx.joinSplitPubKey.begin()
                                      ) == 0);

    CTransaction rawTx(mtx);

    CDataStream ss(SER_NETWORK, PROTOCOL_VERSION);
    ss << rawTx;

    std::string encryptedNote1;
    std::string encryptedNote2;
    {
        CDataStream ss2(SER_NETWORK, PROTOCOL_VERSION);
        ss2 << ((unsigned char) 0x00);
        ss2 << jsdesc.ephemeralKey;
        ss2 << jsdesc.ciphertexts[0];
        ss2 << jsdesc.h_sig(*pzcashParams, joinSplitPubKey);

        encryptedNote1 = HexStr(ss2.begin(), ss2.end());
    }
    {
        CDataStream ss2(SER_NETWORK, PROTOCOL_VERSION);
        ss2 << ((unsigned char) 0x01);
        ss2 << jsdesc.ephemeralKey;
        ss2 << jsdesc.ciphertexts[1];
        ss2 << jsdesc.h_sig(*pzcashParams, joinSplitPubKey);

        encryptedNote2 = HexStr(ss2.begin(), ss2.end());
    }

    UniValue result(UniValue::VOBJ);
    result.push_back(Pair("encryptednote1", encryptedNote1));
    result.push_back(Pair("encryptednote2", encryptedNote2));
    result.push_back(Pair("rawtxn", HexStr(ss.begin(), ss.end())));
    return result;
}

UniValue zc_raw_keygen(const UniValue& params, bool fHelp)
{
    if (!EnsureWalletIsAvailable(fHelp)) {
        return NullUniValue;
    }

    if (fHelp || params.size() != 0) {
        throw runtime_error(
            "zcrawkeygen\n"
            "\n"
            "DEPRECATED. Generate a zcaddr which can send and receive confidential values.\n"
            "\n"
            "Output: {\n"
            "  \"zcaddress\": zcaddr,\n"
            "  \"zcsecretkey\": zcsecretkey,\n"
            "  \"zcviewingkey\": zcviewingkey,\n"
            "}\n"
            );
    }

    auto k = SpendingKey::random();
    auto addr = k.address();
    auto viewing_key = k.viewing_key();

    CZCPaymentAddress pubaddr(addr);
    CZCSpendingKey spendingkey(k);
    CZCViewingKey viewingkey(viewing_key);

    UniValue result(UniValue::VOBJ);
    result.push_back(Pair("zcaddress", pubaddr.ToString()));
    result.push_back(Pair("zcsecretkey", spendingkey.ToString()));
    result.push_back(Pair("zcviewingkey", viewingkey.ToString()));
    return result;
}


UniValue z_getnewaddress(const UniValue& params, bool fHelp)
{
    if (!EnsureWalletIsAvailable(fHelp))
        return NullUniValue;

    if (fHelp || params.size() > 0)
        throw runtime_error(
            "z_getnewaddress\n"
            "\nReturns a new zaddr for receiving payments.\n"
            "\nArguments:\n"
            "\nResult:\n"
            "\"" + strprintf("%s",komodo_chainname()) + "_address\"    (string) The new zaddr\n"
            "\nExamples:\n"
            + HelpExampleCli("z_getnewaddress", "")
            + HelpExampleRpc("z_getnewaddress", "")
        );

    LOCK2(cs_main, pwalletMain->cs_wallet);

    EnsureWalletIsUnlocked();

    CZCPaymentAddress pubaddr = pwalletMain->GenerateNewZKey();
    std::string result = pubaddr.ToString();
    return result;
}


UniValue z_listaddresses(const UniValue& params, bool fHelp)
{
    if (!EnsureWalletIsAvailable(fHelp))
        return NullUniValue;

    if (fHelp || params.size() > 1)
        throw runtime_error(
            "z_listaddresses ( includeWatchonly )\n"
            "\nReturns the list of zaddr belonging to the wallet.\n"
            "\nArguments:\n"
            "1. includeWatchonly (bool, optional, default=false) Also include watchonly addresses (see 'z_importviewingkey')\n"
            "\nResult:\n"
            "[                     (json array of string)\n"
            "  \"zaddr\"           (string) a zaddr belonging to the wallet\n"
            "  ,...\n"
            "]\n"
            "\nExamples:\n"
            + HelpExampleCli("z_listaddresses", "")
            + HelpExampleRpc("z_listaddresses", "")
        );

    LOCK2(cs_main, pwalletMain->cs_wallet);

    bool fIncludeWatchonly = false;
    if (params.size() > 0) {
        fIncludeWatchonly = params[0].get_bool();
    }

    UniValue ret(UniValue::VARR);
    std::set<libzcash::PaymentAddress> addresses;
    pwalletMain->GetPaymentAddresses(addresses);
    for (auto addr : addresses ) {
        if (fIncludeWatchonly || pwalletMain->HaveSpendingKey(addr)) {
            ret.push_back(CZCPaymentAddress(addr).ToString());
        }
    }
    return ret;
}

CAmount getBalanceTaddr(std::string transparentAddress, int minDepth=1, bool ignoreUnspendable=true) {
    set<CBitcoinAddress> setAddress;
    vector<COutput> vecOutputs;
    CAmount balance = 0;

    if (transparentAddress.length() > 0) {
        CBitcoinAddress taddr = CBitcoinAddress(transparentAddress);
        if (!taddr.IsValid()) {
            throw std::runtime_error("invalid transparent address");
        }
        setAddress.insert(taddr);
    }

    LOCK2(cs_main, pwalletMain->cs_wallet);

    pwalletMain->AvailableCoins(vecOutputs, false, NULL, true);

    BOOST_FOREACH(const COutput& out, vecOutputs) {
        if (out.nDepth < minDepth) {
            continue;
        }

        if (ignoreUnspendable && !out.fSpendable) {
            continue;
        }

        if (setAddress.size()) {
            CTxDestination address;
            if (!ExtractDestination(out.tx->vout[out.i].scriptPubKey, address)) {
                continue;
            }

            if (!setAddress.count(address)) {
                continue;
            }
        }

        CAmount nValue = out.tx->vout[out.i].nValue; // komodo_interest
        balance += nValue;
    }
    return balance;
}

CAmount getBalanceZaddr(std::string address, int minDepth = 1, bool ignoreUnspendable=true) {
    CAmount balance = 0;
    std::vector<CNotePlaintextEntry> entries;
    LOCK2(cs_main, pwalletMain->cs_wallet);
    pwalletMain->GetFilteredNotes(entries, address, minDepth, true, ignoreUnspendable);
    for (auto & entry : entries) {
        balance += CAmount(entry.plaintext.value);
    }
    return balance;
}


UniValue z_listreceivedbyaddress(const UniValue& params, bool fHelp)
{
    if (!EnsureWalletIsAvailable(fHelp))
        return NullUniValue;

    if (fHelp || params.size()==0 || params.size() >2)
        throw runtime_error(
            "z_listreceivedbyaddress \"address\" ( minconf )\n"
            "\nReturn a list of amounts received by a zaddr belonging to the node’s wallet.\n"
            "\nArguments:\n"
            "1. \"address\"      (string) The private address.\n"
            "2. minconf          (numeric, optional, default=1) Only include transactions confirmed at least this many times.\n"
            "\nResult:\n"
            "{\n"
            "  \"txid\": xxxxx,     (string) the transaction id\n"
            "  \"amount\": xxxxx,   (numeric) the amount of value in the note\n"
            "  \"memo\": xxxxx,     (string) hexademical string representation of memo field\n"
            "}\n"
            "\nExamples:\n"
            + HelpExampleCli("z_listreceivedbyaddress", "\"ztfaW34Gj9FrnGUEf833ywDVL62NWXBM81u6EQnM6VR45eYnXhwztecW1SjxA7JrmAXKJhxhj3vDNEpVCQoSvVoSpmbhtjf\"")
            + HelpExampleRpc("z_listreceivedbyaddress", "\"ztfaW34Gj9FrnGUEf833ywDVL62NWXBM81u6EQnM6VR45eYnXhwztecW1SjxA7JrmAXKJhxhj3vDNEpVCQoSvVoSpmbhtjf\"")
        );

    LOCK2(cs_main, pwalletMain->cs_wallet);

    int nMinDepth = 1;
    if (params.size() > 1) {
        nMinDepth = params[1].get_int();
    }
    if (nMinDepth < 0) {
        throw JSONRPCError(RPC_INVALID_PARAMETER, "Minimum number of confirmations cannot be less than 0");
    }

    // Check that the from address is valid.
    auto fromaddress = params[0].get_str();

    libzcash::PaymentAddress zaddr;
    CZCPaymentAddress address(fromaddress);
    try {
        zaddr = address.Get();
    } catch (const std::runtime_error&) {
        throw JSONRPCError(RPC_INVALID_ADDRESS_OR_KEY, "Invalid zaddr.");
    }

    if (!(pwalletMain->HaveSpendingKey(zaddr) || pwalletMain->HaveViewingKey(zaddr))) {
        throw JSONRPCError(RPC_INVALID_ADDRESS_OR_KEY, "From address does not belong to this node, zaddr spending key or viewing key not found.");
    }


    UniValue result(UniValue::VARR);
    std::vector<CNotePlaintextEntry> entries;
    pwalletMain->GetFilteredNotes(entries, fromaddress, nMinDepth, false, false);
    for (CNotePlaintextEntry & entry : entries) {
        UniValue obj(UniValue::VOBJ);
        obj.push_back(Pair("txid",entry.jsop.hash.ToString()));
        obj.push_back(Pair("amount", ValueFromAmount(CAmount(entry.plaintext.value))));
        std::string data(entry.plaintext.memo.begin(), entry.plaintext.memo.end());
        obj.push_back(Pair("memo", HexStr(data)));
        result.push_back(obj);
    }
    return result;
}


UniValue z_getbalance(const UniValue& params, bool fHelp)
{
    if (!EnsureWalletIsAvailable(fHelp))
        return NullUniValue;

    if (fHelp || params.size()==0 || params.size() >2)
        throw runtime_error(
            "z_getbalance \"address\" ( minconf )\n"
            "\nReturns the balance of a taddr or zaddr belonging to the node’s wallet.\n"
            "\nCAUTION: If address is a watch-only zaddr, the returned balance may be larger than the actual balance,"
            "\nbecause spends cannot be detected with incoming viewing keys.\n"
            "\nArguments:\n"
            "1. \"address\"      (string) The selected address. It may be a transparent or private address.\n"
            "2. minconf          (numeric, optional, default=1) Only include transactions confirmed at least this many times.\n"
            "\nResult:\n"
            "amount              (numeric) The total amount in KMD received for this address.\n"
            "\nExamples:\n"
            "\nThe total amount received by address \"myaddress\"\n"
            + HelpExampleCli("z_getbalance", "\"myaddress\"") +
            "\nThe total amount received by address \"myaddress\" at least 5 blocks confirmed\n"
            + HelpExampleCli("z_getbalance", "\"myaddress\" 5") +
            "\nAs a json rpc call\n"
            + HelpExampleRpc("z_getbalance", "\"myaddress\", 5")
        );

    LOCK2(cs_main, pwalletMain->cs_wallet);

    int nMinDepth = 1;
    if (params.size() > 1) {
        nMinDepth = params[1].get_int();
    }
    if (nMinDepth < 0) {
        throw JSONRPCError(RPC_INVALID_PARAMETER, "Minimum number of confirmations cannot be less than 0");
    }

    // Check that the from address is valid.
    auto fromaddress = params[0].get_str();
    bool fromTaddr = false;
    CBitcoinAddress taddr(fromaddress);
    fromTaddr = taddr.IsValid();
    libzcash::PaymentAddress zaddr;
    if (!fromTaddr) {
        CZCPaymentAddress address(fromaddress);
        try {
            zaddr = address.Get();
        } catch (const std::runtime_error&) {
            throw JSONRPCError(RPC_INVALID_ADDRESS_OR_KEY, "Invalid from address, should be a taddr or zaddr.");
        }
        if (!(pwalletMain->HaveSpendingKey(zaddr) || pwalletMain->HaveViewingKey(zaddr))) {
             throw JSONRPCError(RPC_INVALID_ADDRESS_OR_KEY, "From address does not belong to this node, zaddr spending key or viewing key not found.");
        }
    }

    CAmount nBalance = 0;
    if (fromTaddr) {
        nBalance = getBalanceTaddr(fromaddress, nMinDepth, false);
    } else {
        nBalance = getBalanceZaddr(fromaddress, nMinDepth, false);
    }

    return ValueFromAmount(nBalance);
}


UniValue z_gettotalbalance(const UniValue& params, bool fHelp)
{
    if (!EnsureWalletIsAvailable(fHelp))
        return NullUniValue;

    if (fHelp || params.size() > 2)
        throw runtime_error(
            "z_gettotalbalance ( minconf includeWatchonly )\n"
            "\nReturn the total value of funds stored in the node’s wallet.\n"
            "\nCAUTION: If the wallet contains watch-only zaddrs, the returned private balance may be larger than the actual balance,"
            "\nbecause spends cannot be detected with incoming viewing keys.\n"
            "\nArguments:\n"
            "1. minconf          (numeric, optional, default=1) Only include private and transparent transactions confirmed at least this many times.\n"
            "2. includeWatchonly (bool, optional, default=false) Also include balance in watchonly addresses (see 'importaddress' and 'z_importviewingkey')\n"
            "\nResult:\n"
            "{\n"
            "  \"transparent\": xxxxx,     (numeric) the total balance of transparent funds\n"
            "  \"private\": xxxxx,         (numeric) the total balance of private funds\n"
            "  \"total\": xxxxx,           (numeric) the total balance of both transparent and private funds\n"
            "}\n"
            "\nExamples:\n"
            "\nThe total amount in the wallet\n"
            + HelpExampleCli("z_gettotalbalance", "") +
            "\nThe total amount in the wallet at least 5 blocks confirmed\n"
            + HelpExampleCli("z_gettotalbalance", "5") +
            "\nAs a json rpc call\n"
            + HelpExampleRpc("z_gettotalbalance", "5")
        );

    LOCK2(cs_main, pwalletMain->cs_wallet);

    int nMinDepth = 1;
    if (params.size() > 0) {
        nMinDepth = params[0].get_int();
    }
    if (nMinDepth < 0) {
        throw JSONRPCError(RPC_INVALID_PARAMETER, "Minimum number of confirmations cannot be less than 0");
    }

    bool fIncludeWatchonly = false;
    if (params.size() > 1) {
        fIncludeWatchonly = params[1].get_bool();
    }

    // getbalance and "getbalance * 1 true" should return the same number
    // but they don't because wtx.GetAmounts() does not handle tx where there are no outputs
    // pwalletMain->GetBalance() does not accept min depth parameter
    // so we use our own method to get balance of utxos.
    CAmount nBalance = getBalanceTaddr("", nMinDepth, !fIncludeWatchonly);
    CAmount nPrivateBalance = getBalanceZaddr("", nMinDepth, !fIncludeWatchonly);
    uint64_t interest = komodo_interestsum();
    CAmount nTotalBalance = nBalance + nPrivateBalance;
    UniValue result(UniValue::VOBJ);
    result.push_back(Pair("transparent", FormatMoney(nBalance)));
    result.push_back(Pair("interest", FormatMoney(interest)));
    result.push_back(Pair("private", FormatMoney(nPrivateBalance)));
    result.push_back(Pair("total", FormatMoney(nTotalBalance)));
    return result;
}

UniValue z_getoperationresult(const UniValue& params, bool fHelp)
{
    if (!EnsureWalletIsAvailable(fHelp))
        return NullUniValue;

    if (fHelp || params.size() > 1)
        throw runtime_error(
            "z_getoperationresult ([\"operationid\", ... ]) \n"
            "\nRetrieve the result and status of an operation which has finished, and then remove the operation from memory."
            + HelpRequiringPassphrase() + "\n"
            "\nArguments:\n"
            "1. \"operationid\"         (array, optional) A list of operation ids we are interested in.  If not provided, examine all operations known to the node.\n"
            "\nResult:\n"
            "\"    [object, ...]\"      (array) A list of JSON objects\n"
            "\nExamples:\n"
            + HelpExampleCli("z_getoperationresult", "'[\"operationid\", ... ]'")
            + HelpExampleRpc("z_getoperationresult", "'[\"operationid\", ... ]'")
        );

    // This call will remove finished operations
    return z_getoperationstatus_IMPL(params, true);
}

UniValue z_getoperationstatus(const UniValue& params, bool fHelp)
{
   if (!EnsureWalletIsAvailable(fHelp))
        return NullUniValue;

    if (fHelp || params.size() > 1)
        throw runtime_error(
            "z_getoperationstatus ([\"operationid\", ... ]) \n"
            "\nGet operation status and any associated result or error data.  The operation will remain in memory."
            + HelpRequiringPassphrase() + "\n"
            "\nArguments:\n"
            "1. \"operationid\"         (array, optional) A list of operation ids we are interested in.  If not provided, examine all operations known to the node.\n"
            "\nResult:\n"
            "\"    [object, ...]\"      (array) A list of JSON objects\n"
            "\nExamples:\n"
            + HelpExampleCli("z_getoperationstatus", "'[\"operationid\", ... ]'")
            + HelpExampleRpc("z_getoperationstatus", "'[\"operationid\", ... ]'")
        );

   // This call is idempotent so we don't want to remove finished operations
   return z_getoperationstatus_IMPL(params, false);
}

UniValue z_getoperationstatus_IMPL(const UniValue& params, bool fRemoveFinishedOperations=false)
{
    LOCK2(cs_main, pwalletMain->cs_wallet);

    std::set<AsyncRPCOperationId> filter;
    if (params.size()==1) {
        UniValue ids = params[0].get_array();
        for (const UniValue & v : ids.getValues()) {
            filter.insert(v.get_str());
        }
    }
    bool useFilter = (filter.size()>0);

    UniValue ret(UniValue::VARR);
    std::shared_ptr<AsyncRPCQueue> q = getAsyncRPCQueue();
    std::vector<AsyncRPCOperationId> ids = q->getAllOperationIds();

    for (auto id : ids) {
        if (useFilter && !filter.count(id))
            continue;

        std::shared_ptr<AsyncRPCOperation> operation = q->getOperationForId(id);
        if (!operation) {
            continue;
            // It's possible that the operation was removed from the internal queue and map during this loop
            // throw JSONRPCError(RPC_INVALID_PARAMETER, "No operation exists for that id.");
        }

        UniValue obj = operation->getStatus();
        std::string s = obj["status"].get_str();
        if (fRemoveFinishedOperations) {
            // Caller is only interested in retrieving finished results
            if ("success"==s || "failed"==s || "cancelled"==s) {
                ret.push_back(obj);
                q->popOperationForId(id);
            }
        } else {
            ret.push_back(obj);
        }
    }

    std::vector<UniValue> arrTmp = ret.getValues();

    // sort results chronologically by creation_time
    std::sort(arrTmp.begin(), arrTmp.end(), [](UniValue a, UniValue b) -> bool {
        const int64_t t1 = find_value(a.get_obj(), "creation_time").get_int64();
        const int64_t t2 = find_value(b.get_obj(), "creation_time").get_int64();
        return t1 < t2;
    });

    ret.clear();
    ret.setArray();
    ret.push_backV(arrTmp);

    return ret;
}


// Here we define the maximum number of zaddr outputs that can be included in a transaction.
// If input notes are small, we might actually require more than one joinsplit per zaddr output.
// For now though, we assume we use one joinsplit per zaddr output (and the second output note is change).
// We reduce the result by 1 to ensure there is room for non-joinsplit CTransaction data.
#define Z_SENDMANY_MAX_ZADDR_OUTPUTS    ((MAX_TX_SIZE / JSDescription().GetSerializeSize(SER_NETWORK, PROTOCOL_VERSION)) - 1)

// transaction.h comment: spending taddr output requires CTxIn >= 148 bytes and typical taddr txout is 34 bytes
#define CTXIN_SPEND_DUST_SIZE   148
#define CTXOUT_REGULAR_SIZE     34

UniValue z_sendmany(const UniValue& params, bool fHelp)
{
    if (!EnsureWalletIsAvailable(fHelp))
        return NullUniValue;

    if (fHelp || params.size() < 2 || params.size() > 4)
        throw runtime_error(
            "z_sendmany \"fromaddress\" [{\"address\":... ,\"amount\":...},...] ( minconf ) ( fee )\n"
            "\nSend multiple times. Amounts are double-precision floating point numbers."
            "\nChange from a taddr flows to a new taddr address, while change from zaddr returns to itself."
            "\nWhen sending coinbase UTXOs to a zaddr, change is not allowed. The entire value of the UTXO(s) must be consumed."
            + strprintf("\nCurrently, the maximum number of zaddr outputs is %d due to transaction size limits.\n", Z_SENDMANY_MAX_ZADDR_OUTPUTS)
            + HelpRequiringPassphrase() + "\n"
            "\nArguments:\n"
            "1. \"fromaddress\"         (string, required) The taddr or zaddr to send the funds from.\n"
            "2. \"amounts\"             (array, required) An array of json objects representing the amounts to send.\n"
            "    [{\n"
            "      \"address\":address  (string, required) The address is a taddr or zaddr\n"
            "      \"amount\":amount    (numeric, required) The numeric amount in KMD is the value\n"
            "      \"memo\":memo        (string, optional) If the address is a zaddr, raw data represented in hexadecimal string format\n"
            "    }, ... ]\n"
            "3. minconf               (numeric, optional, default=1) Only use funds confirmed at least this many times.\n"
            "4. fee                   (numeric, optional, default="
            + strprintf("%s", FormatMoney(ASYNC_RPC_OPERATION_DEFAULT_MINERS_FEE)) + ") The fee amount to attach to this transaction.\n"
            "\nResult:\n"
            "\"operationid\"          (string) An operationid to pass to z_getoperationstatus to get the result of the operation.\n"
            "\nExamples:\n"
            + HelpExampleCli("z_sendmany", "\"RD6GgnrMpPaTSMn8vai6yiGA7mN4QGPV\" '[{\"address\": \"ztfaW34Gj9FrnGUEf833ywDVL62NWXBM81u6EQnM6VR45eYnXhwztecW1SjxA7JrmAXKJhxhj3vDNEpVCQoSvVoSpmbhtjf\" ,\"amount\": 5.0}]'")
            + HelpExampleRpc("z_sendmany", "\"RD6GgnrMpPaTSMn8vai6yiGA7mN4QGPV\", [{\"address\": \"ztfaW34Gj9FrnGUEf833ywDVL62NWXBM81u6EQnM6VR45eYnXhwztecW1SjxA7JrmAXKJhxhj3vDNEpVCQoSvVoSpmbhtjf\" ,\"amount\": 5.0}]")
        );

    LOCK2(cs_main, pwalletMain->cs_wallet);

    // Check that the from address is valid.
    auto fromaddress = params[0].get_str();
    bool fromTaddr = false;
    CBitcoinAddress taddr(fromaddress);
    fromTaddr = taddr.IsValid();
    libzcash::PaymentAddress zaddr;
    if (!fromTaddr) {
        CZCPaymentAddress address(fromaddress);
        try {
            zaddr = address.Get();
        } catch (const std::runtime_error&) {
            // invalid
            throw JSONRPCError(RPC_INVALID_ADDRESS_OR_KEY, "Invalid from address, should be a taddr or zaddr.");
        }
    }

    // Check that we have the spending key
    if (!fromTaddr) {
        if (!pwalletMain->HaveSpendingKey(zaddr)) {
             throw JSONRPCError(RPC_INVALID_ADDRESS_OR_KEY, "From address does not belong to this node, zaddr spending key not found.");
        }
    }

    UniValue outputs = params[1].get_array();

    if (outputs.size()==0)
        throw JSONRPCError(RPC_INVALID_PARAMETER, "Invalid parameter, amounts array is empty.");

    // Keep track of addresses to spot duplicates
    set<std::string> setAddress;

    // Recipients
    std::vector<SendManyRecipient> taddrRecipients;
    std::vector<SendManyRecipient> zaddrRecipients;
    CAmount nTotalOut = 0;

    for (const UniValue& o : outputs.getValues()) {
        if (!o.isObject())
            throw JSONRPCError(RPC_INVALID_PARAMETER, "Invalid parameter, expected object");

        // sanity check, report error if unknown key-value pairs
        for (const string& name_ : o.getKeys()) {
            std::string s = name_;
            if (s != "address" && s != "amount" && s!="memo")
                throw JSONRPCError(RPC_INVALID_PARAMETER, string("Invalid parameter, unknown key: ")+s);
        }

        string address = find_value(o, "address").get_str();
        bool isZaddr = false;
        CBitcoinAddress taddr(address);
        if (!taddr.IsValid())
        {
            try {
                CZCPaymentAddress zaddr(address);
                zaddr.Get();
                isZaddr = true;
            } catch (const std::runtime_error&) {
                throw JSONRPCError(RPC_INVALID_PARAMETER, string("Invalid parameter, unknown address format: ")+address );
            }
        }
        else if ( ASSETCHAINS_PRIVATE != 0 )
            throw JSONRPCError(RPC_INVALID_ADDRESS_OR_KEY, "cant use transparent addresses in private chain");

        if (setAddress.count(address))
            throw JSONRPCError(RPC_INVALID_PARAMETER, string("Invalid parameter, duplicated address: ")+address);
        setAddress.insert(address);

        UniValue memoValue = find_value(o, "memo");
        string memo;
        if (!memoValue.isNull()) {
            memo = memoValue.get_str();
            if (!isZaddr) {
                throw JSONRPCError(RPC_INVALID_PARAMETER, "Memo cannot be used with a taddr.  It can only be used with a zaddr.");
            } else if (!IsHex(memo)) {
                throw JSONRPCError(RPC_INVALID_PARAMETER, "Invalid parameter, expected memo data in hexadecimal format.");
            }
            if (memo.length() > ZC_MEMO_SIZE*2) {
                throw JSONRPCError(RPC_INVALID_PARAMETER,  strprintf("Invalid parameter, size of memo is larger than maximum allowed %d", ZC_MEMO_SIZE ));
            }
        }

        UniValue av = find_value(o, "amount");
        CAmount nAmount = AmountFromValue( av );
        if (nAmount < 0)
            throw JSONRPCError(RPC_INVALID_PARAMETER, "Invalid parameter, amount must be positive");

        if (isZaddr) {
            zaddrRecipients.push_back( SendManyRecipient(address, nAmount, memo) );
        } else {
            taddrRecipients.push_back( SendManyRecipient(address, nAmount, memo) );
        }

        nTotalOut += nAmount;
    }

    // Check the number of zaddr outputs does not exceed the limit.
    if (zaddrRecipients.size() > Z_SENDMANY_MAX_ZADDR_OUTPUTS)  {
        throw JSONRPCError(RPC_INVALID_PARAMETER, "Invalid parameter, too many zaddr outputs");
    }

    // As a sanity check, estimate and verify that the size of the transaction will be valid.
    // Depending on the input notes, the actual tx size may turn out to be larger and perhaps invalid.
    size_t txsize = 0;
    CMutableTransaction mtx;
    mtx.nVersion = 2;
    for (int i = 0; i < zaddrRecipients.size(); i++) {
        mtx.vjoinsplit.push_back(JSDescription());
    }
    CTransaction tx(mtx);
    txsize += tx.GetSerializeSize(SER_NETWORK, tx.nVersion);
    if (fromTaddr) {
        txsize += CTXIN_SPEND_DUST_SIZE;
        txsize += CTXOUT_REGULAR_SIZE;      // There will probably be taddr change
    }
    txsize += CTXOUT_REGULAR_SIZE * taddrRecipients.size();
    if (txsize > MAX_TX_SIZE) {
        throw JSONRPCError(RPC_INVALID_PARAMETER, strprintf("Too many outputs, size of raw transaction would be larger than limit of %d bytes", MAX_TX_SIZE ));
    }

    // Minimum confirmations
    int nMinDepth = 1;
    if (params.size() > 2) {
        nMinDepth = params[2].get_int();
    }
    if (nMinDepth < 0) {
        throw JSONRPCError(RPC_INVALID_PARAMETER, "Minimum number of confirmations cannot be less than 0");
    }

    // Fee in Zatoshis, not currency format)
    CAmount nFee = ASYNC_RPC_OPERATION_DEFAULT_MINERS_FEE;
    if (params.size() > 3) {
        if (params[3].get_real() == 0.0) {
            nFee = 0;
        } else {
            nFee = AmountFromValue( params[3] );
        }

        // Check that the user specified fee is sane.
        if (nFee > nTotalOut) {
            throw JSONRPCError(RPC_INVALID_PARAMETER, strprintf("Fee %s is greater than the sum of outputs %s", FormatMoney(nFee), FormatMoney(nTotalOut)));
        }
    }

    // Use input parameters as the optional context info to be returned by z_getoperationstatus and z_getoperationresult.
    UniValue o(UniValue::VOBJ);
    o.push_back(Pair("fromaddress", params[0]));
    o.push_back(Pair("amounts", params[1]));
    o.push_back(Pair("minconf", nMinDepth));
    o.push_back(Pair("fee", std::stod(FormatMoney(nFee))));
    UniValue contextInfo = o;

    // Contextual transaction we will build on
    int nextBlockHeight = chainActive.Height() + 1;
    CMutableTransaction contextualTx = CreateNewContextualCMutableTransaction(Params().GetConsensus(), nextBlockHeight);
    bool isShielded = !fromTaddr || zaddrRecipients.size() > 0;
    if (contextualTx.nVersion == 1 && isShielded) {
        contextualTx.nVersion = 2; // Tx format should support vjoinsplits
    }
    if (NetworkUpgradeActive(nextBlockHeight, Params().GetConsensus(), Consensus::UPGRADE_OVERWINTER)) {
        contextualTx.nExpiryHeight = nextBlockHeight + expiryDelta;
    }

    // Create operation and add to global queue
    std::shared_ptr<AsyncRPCQueue> q = getAsyncRPCQueue();
    std::shared_ptr<AsyncRPCOperation> operation( new AsyncRPCOperation_sendmany(contextualTx, fromaddress, taddrRecipients, zaddrRecipients, nMinDepth, nFee, contextInfo) );
    q->addOperation(operation);
    AsyncRPCOperationId operationId = operation->getId();
    return operationId;
}


/**
When estimating the number of coinbase utxos we can shield in a single transaction:
1. Joinsplit description is 1802 bytes.
2. Transaction overhead ~ 100 bytes
3. Spending a typical P2PKH is >=148 bytes, as defined in CTXIN_SPEND_DUST_SIZE.
4. Spending a multi-sig P2SH address can vary greatly:
   https://github.com/bitcoin/bitcoin/blob/c3ad56f4e0b587d8d763af03d743fdfc2d180c9b/src/main.cpp#L517
   In real-world coinbase utxos, we consider a 3-of-3 multisig, where the size is roughly:
    (3*(33+1))+3 = 105 byte redeem script
    105 + 1 + 3*(73+1) = 328 bytes of scriptSig, rounded up to 400 based on testnet experiments.
*/
#define CTXIN_SPEND_P2SH_SIZE 400

#define SHIELD_COINBASE_DEFAULT_LIMIT 50

UniValue z_shieldcoinbase(const UniValue& params, bool fHelp)
{
    if (!EnsureWalletIsAvailable(fHelp))
        return NullUniValue;

    if (fHelp || params.size() < 2 || params.size() > 4)
        throw runtime_error(
            "z_shieldcoinbase \"fromaddress\" \"tozaddress\" ( fee ) ( limit )\n"
            "\nShield transparent coinbase funds by sending to a shielded zaddr.  This is an asynchronous operation and utxos"
            "\nselected for shielding will be locked.  If there is an error, they are unlocked.  The RPC call `listlockunspent`"
            "\ncan be used to return a list of locked utxos.  The number of coinbase utxos selected for shielding can be limited"
            "\nby the caller.  If the limit parameter is set to zero, the -mempooltxinputlimit option will determine the number"
            "\nof uxtos.  Any limit is constrained by the consensus rule defining a maximum transaction size of "
            + strprintf("%d bytes.", MAX_TX_SIZE)
            + HelpRequiringPassphrase() + "\n"
            "\nArguments:\n"
            "1. \"fromaddress\"         (string, required) The address is a taddr or \"*\" for all taddrs belonging to the wallet.\n"
            "2. \"toaddress\"           (string, required) The address is a zaddr.\n"
            "3. fee                   (numeric, optional, default="
            + strprintf("%s", FormatMoney(SHIELD_COINBASE_DEFAULT_MINERS_FEE)) + ") The fee amount to attach to this transaction.\n"
            "4. limit                 (numeric, optional, default="
            + strprintf("%d", SHIELD_COINBASE_DEFAULT_LIMIT) + ") Limit on the maximum number of utxos to shield.  Set to 0 to use node option -mempooltxinputlimit.\n"
            "\nResult:\n"
            "{\n"
            "  \"remainingUTXOs\": xxx       (numeric) Number of coinbase utxos still available for shielding.\n"
            "  \"remainingValue\": xxx       (numeric) Value of coinbase utxos still available for shielding.\n"
            "  \"shieldingUTXOs\": xxx        (numeric) Number of coinbase utxos being shielded.\n"
            "  \"shieldingValue\": xxx        (numeric) Value of coinbase utxos being shielded.\n"
            "  \"opid\": xxx          (string) An operationid to pass to z_getoperationstatus to get the result of the operation.\n"
            "}\n"
            "\nExamples:\n"
            + HelpExampleCli("z_shieldcoinbase", "\"RD6GgnrMpPaTSMn8vai6yiGA7mN4QGPV\" \"ztfaW34Gj9FrnGUEf833ywDVL62NWXBM81u6EQnM6VR45eYnXhwztecW1SjxA7JrmAXKJhxhj3vDNEpVCQoSvVoSpmbhtjf\"")
            + HelpExampleRpc("z_shieldcoinbase", "\"RD6GgnrMpPaTSMn8vai6yiGA7mN4QGPV\", \"ztfaW34Gj9FrnGUEf833ywDVL62NWXBM81u6EQnM6VR45eYnXhwztecW1SjxA7JrmAXKJhxhj3vDNEpVCQoSvVoSpmbhtjf\"")
        );

    LOCK2(cs_main, pwalletMain->cs_wallet);

    // Validate the from address
    auto fromaddress = params[0].get_str();
    bool isFromWildcard = fromaddress == "*";
    CBitcoinAddress taddr;
    if (!isFromWildcard) {
        taddr = CBitcoinAddress(fromaddress);
        if (!taddr.IsValid()) {
            throw JSONRPCError(RPC_INVALID_ADDRESS_OR_KEY, "Invalid from address, should be a taddr or \"*\".");
        }
    }

    // Validate the destination address
    auto destaddress = params[1].get_str();
    try {
        CZCPaymentAddress pa(destaddress);
        libzcash::PaymentAddress zaddr = pa.Get();
    } catch (const std::runtime_error&) {
        throw JSONRPCError(RPC_INVALID_PARAMETER, string("Invalid parameter, unknown address format: ") + destaddress );
    }

    // Convert fee from currency format to zatoshis
    CAmount nFee = SHIELD_COINBASE_DEFAULT_MINERS_FEE;
    if (params.size() > 2) {
        if (params[2].get_real() == 0.0) {
            nFee = 0;
        } else {
            nFee = AmountFromValue( params[2] );
        }
    }

    int nLimit = SHIELD_COINBASE_DEFAULT_LIMIT;
    if (params.size() > 3) {
        nLimit = params[3].get_int();
        if (nLimit < 0) {
            throw JSONRPCError(RPC_INVALID_PARAMETER, "Limit on maximum number of utxos cannot be negative");
        }
    }

    // Prepare to get coinbase utxos
    std::vector<ShieldCoinbaseUTXO> inputs;
    CAmount shieldedValue = 0;
    CAmount remainingValue = 0;
    size_t estimatedTxSize = 2000;  // 1802 joinsplit description + tx overhead + wiggle room

    #ifdef __LP64__
    uint64_t utxoCounter = 0;
    #else
    size_t utxoCounter = 0;
    #endif

    bool maxedOutFlag = false;
    size_t mempoolLimit = (nLimit != 0) ? nLimit : (size_t)GetArg("-mempooltxinputlimit", 0);

    // Set of addresses to filter utxos by
    set<CBitcoinAddress> setAddress = {};
    if (!isFromWildcard) {
        setAddress.insert(taddr);
    }

    // Get available utxos
    vector<COutput> vecOutputs;
    pwalletMain->AvailableCoins(vecOutputs, true, NULL, false, true);

    // Find unspent coinbase utxos and update estimated size
    BOOST_FOREACH(const COutput& out, vecOutputs) {
        if (!out.fSpendable) {
            continue;
        }

        CTxDestination address;
        if (!ExtractDestination(out.tx->vout[out.i].scriptPubKey, address)) {
            continue;
        }
        // If taddr is not wildcard "*", filter utxos
        if (setAddress.size()>0 && !setAddress.count(address)) {
            continue;
        }

        if (!out.tx->IsCoinBase()) {
            continue;
        }

        utxoCounter++;
        CAmount nValue = out.tx->vout[out.i].nValue;

        if (!maxedOutFlag) {
            CBitcoinAddress ba(address);
            size_t increase = (ba.IsScript()) ? CTXIN_SPEND_P2SH_SIZE : CTXIN_SPEND_DUST_SIZE;
            if (estimatedTxSize + increase >= MAX_TX_SIZE ||
                (mempoolLimit > 0 && utxoCounter > mempoolLimit))
            {
                maxedOutFlag = true;
            } else {
                estimatedTxSize += increase;
                ShieldCoinbaseUTXO utxo = {out.tx->GetHash(), out.i, nValue};
                inputs.push_back(utxo);
                shieldedValue += nValue;
            }
        }

        if (maxedOutFlag) {
            remainingValue += nValue;
        }
    }

    #ifdef __LP64__
    uint64_t numUtxos = inputs.size();
    #else
    size_t numUtxos = inputs.size();
    #endif

    if (numUtxos == 0) {
        throw JSONRPCError(RPC_WALLET_INSUFFICIENT_FUNDS, "Could not find any coinbase funds to shield.");
    }

    if (shieldedValue < nFee) {
        throw JSONRPCError(RPC_WALLET_INSUFFICIENT_FUNDS,
            strprintf("Insufficient coinbase funds, have %s, which is less than miners fee %s",
            FormatMoney(shieldedValue), FormatMoney(nFee)));
    }

    // Check that the user specified fee is sane (if too high, it can result in error -25 absurd fee)
    CAmount netAmount = shieldedValue - nFee;
    if (nFee > netAmount) {
        throw JSONRPCError(RPC_INVALID_PARAMETER, strprintf("Fee %s is greater than the net amount to be shielded %s", FormatMoney(nFee), FormatMoney(netAmount)));
    }

    // Keep record of parameters in context object
    UniValue contextInfo(UniValue::VOBJ);
    contextInfo.push_back(Pair("fromaddress", params[0]));
    contextInfo.push_back(Pair("toaddress", params[1]));
    contextInfo.push_back(Pair("fee", ValueFromAmount(nFee)));

    // Contextual transaction we will build on
    int nextBlockHeight = chainActive.Height() + 1;
    CMutableTransaction contextualTx = CreateNewContextualCMutableTransaction(
        Params().GetConsensus(), nextBlockHeight);
    if (contextualTx.nVersion == 1) {
        contextualTx.nVersion = 2; // Tx format should support vjoinsplits
    }
    if (NetworkUpgradeActive(nextBlockHeight, Params().GetConsensus(), Consensus::UPGRADE_OVERWINTER)) {
        contextualTx.nExpiryHeight = nextBlockHeight + expiryDelta;
    }

    // Create operation and add to global queue
    std::shared_ptr<AsyncRPCQueue> q = getAsyncRPCQueue();
    std::shared_ptr<AsyncRPCOperation> operation( new AsyncRPCOperation_shieldcoinbase(contextualTx, inputs, destaddress, nFee, contextInfo) );
    q->addOperation(operation);
    AsyncRPCOperationId operationId = operation->getId();

    // Return continuation information
    UniValue o(UniValue::VOBJ);
    o.push_back(Pair("remainingUTXOs", utxoCounter - numUtxos));
    o.push_back(Pair("remainingValue", ValueFromAmount(remainingValue)));
    o.push_back(Pair("shieldingUTXOs", numUtxos));
    o.push_back(Pair("shieldingValue", ValueFromAmount(shieldedValue)));
    o.push_back(Pair("opid", operationId));
    return o;
}


#define MERGE_TO_ADDRESS_DEFAULT_TRANSPARENT_LIMIT 50
#define MERGE_TO_ADDRESS_DEFAULT_SHIELDED_LIMIT 10

#define JOINSPLIT_SIZE JSDescription().GetSerializeSize(SER_NETWORK, PROTOCOL_VERSION)

UniValue z_mergetoaddress(const UniValue& params, bool fHelp)
{
    if (!EnsureWalletIsAvailable(fHelp))
        return NullUniValue;

    auto fEnableMergeToAddress = true; //fExperimentalMode && GetBoolArg("-zmergetoaddress", false);
    std::string strDisabledMsg = "";
    if (!fEnableMergeToAddress) {
        strDisabledMsg = "\nWARNING: z_mergetoaddress is DISABLED but can be enabled as an experimental feature.\n";
    }

    if (fHelp || params.size() < 2 || params.size() > 6)
        throw runtime_error(
            "z_mergetoaddress [\"fromaddress\", ... ] \"toaddress\" ( fee ) ( transparent_limit ) ( shielded_limit ) ( memo )\n"
            + strDisabledMsg +
            "\nMerge multiple UTXOs and notes into a single UTXO or note.  Coinbase UTXOs are ignored; use `z_shieldcoinbase`"
            "\nto combine those into a single note."
            "\n\nThis is an asynchronous operation, and UTXOs selected for merging will be locked.  If there is an error, they"
            "\nare unlocked.  The RPC call `listlockunspent` can be used to return a list of locked UTXOs."
            "\n\nThe number of UTXOs and notes selected for merging can be limited by the caller.  If the transparent limit"
            "\nparameter is set to zero, the -mempooltxinputlimit option will determine the number of UTXOs.  Any limit is"
            "\nconstrained by the consensus rule defining a maximum transaction size of "
            + strprintf("%d bytes.", MAX_TX_SIZE)
            + HelpRequiringPassphrase() + "\n"
            "\nArguments:\n"
            "1. fromaddresses         (string, required) A JSON array with addresses.\n"
            "                         The following special strings are accepted inside the array:\n"
            "                             - \"*\": Merge both UTXOs and notes from all addresses belonging to the wallet.\n"
            "                             - \"ANY_TADDR\": Merge UTXOs from all t-addrs belonging to the wallet.\n"
            "                             - \"ANY_ZADDR\": Merge notes from all z-addrs belonging to the wallet.\n"
            "                         If a special string is given, any given addresses of that type will be ignored.\n"
            "    [\n"
            "      \"address\"          (string) Can be a t-addr or a z-addr\n"
            "      ,...\n"
            "    ]\n"
            "2. \"toaddress\"           (string, required) The t-addr or z-addr to send the funds to.\n"
            "3. fee                   (numeric, optional, default="
            + strprintf("%s", FormatMoney(MERGE_TO_ADDRESS_OPERATION_DEFAULT_MINERS_FEE)) + ") The fee amount to attach to this transaction.\n"
            "4. transparent_limit     (numeric, optional, default="
            + strprintf("%d", MERGE_TO_ADDRESS_DEFAULT_TRANSPARENT_LIMIT) + ") Limit on the maximum number of UTXOs to merge.  Set to 0 to use node option -mempooltxinputlimit.\n"
            "4. shielded_limit        (numeric, optional, default="
            + strprintf("%d", MERGE_TO_ADDRESS_DEFAULT_SHIELDED_LIMIT) + ") Limit on the maximum number of notes to merge.  Set to 0 to merge as many as will fit in the transaction.\n"
            "5. \"memo\"                (string, optional) Encoded as hex. When toaddress is a z-addr, this will be stored in the memo field of the new note.\n"
            "\nResult:\n"
            "{\n"
            "  \"remainingUTXOs\": xxx               (numeric) Number of UTXOs still available for merging.\n"
            "  \"remainingTransparentValue\": xxx    (numeric) Value of UTXOs still available for merging.\n"
            "  \"remainingNotes\": xxx               (numeric) Number of notes still available for merging.\n"
            "  \"remainingShieldedValue\": xxx       (numeric) Value of notes still available for merging.\n"
            "  \"mergingUTXOs\": xxx                 (numeric) Number of UTXOs being merged.\n"
            "  \"mergingTransparentValue\": xxx      (numeric) Value of UTXOs being merged.\n"
            "  \"mergingNotes\": xxx                 (numeric) Number of notes being merged.\n"
            "  \"mergingShieldedValue\": xxx         (numeric) Value of notes being merged.\n"
            "  \"opid\": xxx          (string) An operationid to pass to z_getoperationstatus to get the result of the operation.\n"
            "}\n"
            "\nExamples:\n"
            + HelpExampleCli("z_mergetoaddress", "'[\"RD6GgnrMpPaTSMn8vai6yiGA7mN4QGPV\"]' ztfaW34Gj9FrnGUEf833ywDVL62NWXBM81u6EQnM6VR45eYnXhwztecW1SjxA7JrmAXKJhxhj3vDNEpVCQoSvVoSpmbhtjf")
            + HelpExampleRpc("z_mergetoaddress", "[\"RD6GgnrMpPaTSMn8vai6yiGA7mN4QGPV\"], \"ztfaW34Gj9FrnGUEf833ywDVL62NWXBM81u6EQnM6VR45eYnXhwztecW1SjxA7JrmAXKJhxhj3vDNEpVCQoSvVoSpmbhtjf\"")
        );

    if (!fEnableMergeToAddress) {
        throw JSONRPCError(RPC_WALLET_ERROR, "Error: z_mergetoaddress is disabled.");
    }

    LOCK2(cs_main, pwalletMain->cs_wallet);

    bool useAny = false;
    bool useAnyUTXO = false;
    bool useAnyNote = false;
    std::set<CBitcoinAddress> taddrs = {};
    std::set<libzcash::PaymentAddress> zaddrs = {};

    UniValue addresses = params[0].get_array();
    if (addresses.size()==0)
        throw JSONRPCError(RPC_INVALID_PARAMETER, "Invalid parameter, fromaddresses array is empty.");

    // Keep track of addresses to spot duplicates
    std::set<std::string> setAddress;

    // Sources
    for (const UniValue& o : addresses.getValues()) {
        if (!o.isStr())
            throw JSONRPCError(RPC_INVALID_PARAMETER, "Invalid parameter, expected string");

        std::string address = o.get_str();
        if (address == "*") {
            useAny = true;
        } else if (address == "ANY_TADDR") {
            useAnyUTXO = true;
        } else if (address == "ANY_ZADDR") {
            useAnyNote = true;
        } else {
            CBitcoinAddress taddr(address);
            if (taddr.IsValid()) {
                // Ignore any listed t-addrs if we are using all of them
                if (!(useAny || useAnyUTXO)) {
                    taddrs.insert(taddr);
                }
            } else {
                try {
                    CZCPaymentAddress zaddr(address);
                    // Ignore listed z-addrs if we are using all of them
                    if (!(useAny || useAnyNote)) {
                        zaddrs.insert(zaddr.Get());
                    }
                } catch (const std::runtime_error&) {
                    throw JSONRPCError(
                        RPC_INVALID_PARAMETER,
                        string("Invalid parameter, unknown address format: ") + address);
                }
            }
        }

        if (setAddress.count(address))
            throw JSONRPCError(RPC_INVALID_PARAMETER, string("Invalid parameter, duplicated address: ") + address);
        setAddress.insert(address);
    }

    // Validate the destination address
    auto destaddress = params[1].get_str();
    bool isToZaddr = false;
    CBitcoinAddress taddr(destaddress);
    if (!taddr.IsValid()) {
        try {
            CZCPaymentAddress zaddr(destaddress);
            zaddr.Get();
            isToZaddr = true;
        } catch (const std::runtime_error&) {
            throw JSONRPCError(RPC_INVALID_PARAMETER, string("Invalid parameter, unknown address format: ") + destaddress );
        }
    }
    else if ( ASSETCHAINS_PRIVATE != 0 )
        throw JSONRPCError(RPC_INVALID_ADDRESS_OR_KEY, "cant use transparent addresses in private chain");

    // Convert fee from currency format to zatoshis
    CAmount nFee = SHIELD_COINBASE_DEFAULT_MINERS_FEE;
    if (params.size() > 2) {
        if (params[2].get_real() == 0.0) {
            nFee = 0;
        } else {
            nFee = AmountFromValue( params[2] );
        }
    }

    int nUTXOLimit = MERGE_TO_ADDRESS_DEFAULT_TRANSPARENT_LIMIT;
    if (params.size() > 3) {
        nUTXOLimit = params[3].get_int();
        if (nUTXOLimit < 0) {
            throw JSONRPCError(RPC_INVALID_PARAMETER, "Limit on maximum number of UTXOs cannot be negative");
        }
    }

    int nNoteLimit = MERGE_TO_ADDRESS_DEFAULT_SHIELDED_LIMIT;
    if (params.size() > 4) {
        nNoteLimit = params[4].get_int();
        if (nNoteLimit < 0) {
            throw JSONRPCError(RPC_INVALID_PARAMETER, "Limit on maximum number of notes cannot be negative");
        }
    }

    std::string memo;
    if (params.size() > 5) {
        memo = params[5].get_str();
        if (!isToZaddr) {
            throw JSONRPCError(RPC_INVALID_PARAMETER, "Memo can not be used with a taddr.  It can only be used with a zaddr.");
        } else if (!IsHex(memo)) {
            throw JSONRPCError(RPC_INVALID_PARAMETER, "Invalid parameter, expected memo data in hexadecimal format.");
        }
        if (memo.length() > ZC_MEMO_SIZE*2) {
            throw JSONRPCError(RPC_INVALID_PARAMETER,  strprintf("Invalid parameter, size of memo is larger than maximum allowed %d", ZC_MEMO_SIZE ));
        }
    }

    MergeToAddressRecipient recipient(destaddress, memo);

    // Prepare to get UTXOs and notes
    std::vector<MergeToAddressInputUTXO> utxoInputs;
    std::vector<MergeToAddressInputNote> noteInputs;
    CAmount mergedUTXOValue = 0;
    CAmount mergedNoteValue = 0;
    CAmount remainingUTXOValue = 0;
    CAmount remainingNoteValue = 0;
    #ifdef __LP64__
    uint64_t utxoCounter = 0;
    uint64_t noteCounter = 0;
    #else
    size_t utxoCounter = 0;
    size_t noteCounter = 0;
    #endif
    bool maxedOutUTXOsFlag = false;
    bool maxedOutNotesFlag = false;
    size_t mempoolLimit = (nUTXOLimit != 0) ? nUTXOLimit : (size_t)GetArg("-mempooltxinputlimit", 0);

    size_t estimatedTxSize = 200;  // tx overhead + wiggle room
    if (isToZaddr) {
        estimatedTxSize += JOINSPLIT_SIZE;
    }

    if (useAny || useAnyUTXO || taddrs.size() > 0) {
        // Get available utxos
        vector<COutput> vecOutputs;
        pwalletMain->AvailableCoins(vecOutputs, true, NULL, false, false);

        // Find unspent utxos and update estimated size
        for (const COutput& out : vecOutputs) {
            if (!out.fSpendable) {
                continue;
            }

            CTxDestination address;
            if (!ExtractDestination(out.tx->vout[out.i].scriptPubKey, address)) {
                continue;
            }
            // If taddr is not wildcard "*", filter utxos
            if (taddrs.size() > 0 && !taddrs.count(address)) {
                continue;
            }

            utxoCounter++;
            CAmount nValue = out.tx->vout[out.i].nValue;

            if (!maxedOutUTXOsFlag) {
                CBitcoinAddress ba(address);
                size_t increase = (ba.IsScript()) ? CTXIN_SPEND_P2SH_SIZE : CTXIN_SPEND_DUST_SIZE;
                if (estimatedTxSize + increase >= MAX_TX_SIZE ||
                    (mempoolLimit > 0 && utxoCounter > mempoolLimit))
                {
                    maxedOutUTXOsFlag = true;
                } else {
                    estimatedTxSize += increase;
                    COutPoint utxo(out.tx->GetHash(), out.i);
                    utxoInputs.emplace_back(utxo, nValue);
                    mergedUTXOValue += nValue;
                }
            }

            if (maxedOutUTXOsFlag) {
                remainingUTXOValue += nValue;
            }
        }
    }

    if (useAny || useAnyNote || zaddrs.size() > 0) {
        // Get available notes
        std::vector<CNotePlaintextEntry> entries;
        pwalletMain->GetFilteredNotes(entries, zaddrs);

        // Find unspent notes and update estimated size
        for (CNotePlaintextEntry& entry : entries) {
            noteCounter++;
            CAmount nValue = entry.plaintext.value;

            if (!maxedOutNotesFlag) {
                // If we haven't added any notes yet and the merge is to a
                // z-address, we have already accounted for the first JoinSplit.
                size_t increase = (noteInputs.empty() && !isToZaddr) || (noteInputs.size() % 2 == 0) ? JOINSPLIT_SIZE : 0;
                if (estimatedTxSize + increase >= MAX_TX_SIZE ||
                    (nNoteLimit > 0 && noteCounter > nNoteLimit))
                {
                    maxedOutNotesFlag = true;
                } else {
                    estimatedTxSize += increase;
                    SpendingKey zkey;
                    pwalletMain->GetSpendingKey(entry.address, zkey);
                    noteInputs.emplace_back(entry.jsop, entry.plaintext.note(entry.address), nValue, zkey);
                    mergedNoteValue += nValue;
                }
            }

            if (maxedOutNotesFlag) {
                remainingNoteValue += nValue;
            }
        }
    }

    #ifdef __LP64__
    uint64_t numUtxos = utxoInputs.size(); //ca333
    uint64_t numNotes = noteInputs.size();
    #else
    size_t numUtxos = utxoInputs.size();
    size_t numNotes = noteInputs.size();
    #endif


    if (numUtxos == 0 && numNotes == 0) {
        throw JSONRPCError(RPC_WALLET_INSUFFICIENT_FUNDS, "Could not find any funds to merge.");
    }

    // Sanity check: Don't do anything if:
    // - We only have one from address
    // - It's equal to toaddress
    // - The address only contains a single UTXO or note
    if (setAddress.size() == 1 && setAddress.count(destaddress) && (numUtxos + numNotes) == 1) {
        throw JSONRPCError(RPC_INVALID_PARAMETER, "Destination address is also the only source address, and all its funds are already merged.");
    }

    CAmount mergedValue = mergedUTXOValue + mergedNoteValue;
    if (mergedValue < nFee) {
        throw JSONRPCError(RPC_WALLET_INSUFFICIENT_FUNDS,
            strprintf("Insufficient funds, have %s, which is less than miners fee %s",
            FormatMoney(mergedValue), FormatMoney(nFee)));
    }

    // Check that the user specified fee is sane (if too high, it can result in error -25 absurd fee)
    CAmount netAmount = mergedValue - nFee;
    if (nFee > netAmount) {
        throw JSONRPCError(RPC_INVALID_PARAMETER, strprintf("Fee %s is greater than the net amount to be shielded %s", FormatMoney(nFee), FormatMoney(netAmount)));
    }

    // Keep record of parameters in context object
    UniValue contextInfo(UniValue::VOBJ);
    contextInfo.push_back(Pair("fromaddresses", params[0]));
    contextInfo.push_back(Pair("toaddress", params[1]));
    contextInfo.push_back(Pair("fee", ValueFromAmount(nFee)));

    // Contextual transaction we will build on
    int nextBlockHeight = chainActive.Height() + 1;
    CMutableTransaction contextualTx = CreateNewContextualCMutableTransaction(
        Params().GetConsensus(),
        nextBlockHeight);
    bool isShielded = numNotes > 0 || isToZaddr;
    if (contextualTx.nVersion == 1 && isShielded) {
        contextualTx.nVersion = 2; // Tx format should support vjoinsplit
    }
    if (NetworkUpgradeActive(nextBlockHeight, Params().GetConsensus(), Consensus::UPGRADE_OVERWINTER)) {
        contextualTx.nExpiryHeight = nextBlockHeight + expiryDelta;
    }

    // Create operation and add to global queue
    std::shared_ptr<AsyncRPCQueue> q = getAsyncRPCQueue();
    std::shared_ptr<AsyncRPCOperation> operation(
        new AsyncRPCOperation_mergetoaddress(contextualTx, utxoInputs, noteInputs, recipient, nFee, contextInfo) );
    q->addOperation(operation);
    AsyncRPCOperationId operationId = operation->getId();

    // Return continuation information
    UniValue o(UniValue::VOBJ);
    o.push_back(Pair("remainingUTXOs", utxoCounter - numUtxos));
    o.push_back(Pair("remainingTransparentValue", ValueFromAmount(remainingUTXOValue)));
    o.push_back(Pair("remainingNotes", noteCounter - numNotes));
    o.push_back(Pair("remainingShieldedValue", ValueFromAmount(remainingNoteValue)));
    o.push_back(Pair("mergingUTXOs", numUtxos));
    o.push_back(Pair("mergingTransparentValue", ValueFromAmount(mergedUTXOValue)));
    o.push_back(Pair("mergingNotes", numNotes));
    o.push_back(Pair("mergingShieldedValue", ValueFromAmount(mergedNoteValue)));
    o.push_back(Pair("opid", operationId));
    return o;
}


UniValue z_listoperationids(const UniValue& params, bool fHelp)
{
    if (!EnsureWalletIsAvailable(fHelp))
        return NullUniValue;

    if (fHelp || params.size() > 1)
        throw runtime_error(
            "z_listoperationids\n"
            "\nReturns the list of operation ids currently known to the wallet.\n"
            "\nArguments:\n"
            "1. \"status\"         (string, optional) Filter result by the operation's state e.g. \"success\".\n"
            "\nResult:\n"
            "[                     (json array of string)\n"
            "  \"operationid\"       (string) an operation id belonging to the wallet\n"
            "  ,...\n"
            "]\n"
            "\nExamples:\n"
            + HelpExampleCli("z_listoperationids", "")
            + HelpExampleRpc("z_listoperationids", "")
        );

    LOCK2(cs_main, pwalletMain->cs_wallet);

    std::string filter;
    bool useFilter = false;
    if (params.size()==1) {
        filter = params[0].get_str();
        useFilter = true;
    }

    UniValue ret(UniValue::VARR);
    std::shared_ptr<AsyncRPCQueue> q = getAsyncRPCQueue();
    std::vector<AsyncRPCOperationId> ids = q->getAllOperationIds();
    for (auto id : ids) {
        std::shared_ptr<AsyncRPCOperation> operation = q->getOperationForId(id);
        if (!operation) {
            continue;
        }
        std::string state = operation->getStateAsString();
        if (useFilter && filter.compare(state)!=0)
            continue;
        ret.push_back(id);
    }

    return ret;
}


#include "script/sign.h"
int32_t decode_hex(uint8_t *bytes,int32_t n,char *hex);
extern std::string NOTARY_PUBKEY;
uint32_t komodo_stake(int32_t validateflag,arith_uint256 bnTarget,int32_t nHeight,uint256 hash,int32_t n,uint32_t blocktime,uint32_t prevtime,char *destaddr);
int8_t komodo_stakehash(uint256 *hashp,char *address,uint8_t *hashbuf,uint256 txid,int32_t vout);
int32_t komodo_segids(uint8_t *hashbuf,int32_t height,int32_t n);

int32_t komodo_notaryvin(CMutableTransaction &txNew,uint8_t *notarypub33)
{
    set<CBitcoinAddress> setAddress; uint8_t *script,utxosig[128]; uint256 utxotxid; uint64_t utxovalue; int32_t i,siglen=0,nMinDepth = 1,nMaxDepth = 9999999; vector<COutput> vecOutputs; uint32_t utxovout,eligible,earliest = 0; CScript best_scriptPubKey; bool fNegative,fOverflow;
    bool signSuccess; SignatureData sigdata; uint64_t txfee; uint8_t *ptr;
    auto consensusBranchId = CurrentEpochBranchId(chainActive.Height() + 1, Params().GetConsensus());
    const CKeyStore& keystore = *pwalletMain;
    assert(pwalletMain != NULL);
    LOCK2(cs_main, pwalletMain->cs_wallet);
    utxovalue = 0;
    memset(&utxotxid,0,sizeof(utxotxid));
    memset(&utxovout,0,sizeof(utxovout));
    memset(utxosig,0,sizeof(utxosig));
    pwalletMain->AvailableCoins(vecOutputs, false, NULL, true);
    BOOST_FOREACH(const COutput& out, vecOutputs)
    {
        if ( out.nDepth < nMinDepth || out.nDepth > nMaxDepth )
            continue;
        if ( setAddress.size() )
        {
            CTxDestination address;
            if (!ExtractDestination(out.tx->vout[out.i].scriptPubKey, address))
                continue;
            if (!setAddress.count(address))
                continue;
        }
        CAmount nValue = out.tx->vout[out.i].nValue;
        if ( nValue != 10000 )
            continue;
        const CScript& pk = out.tx->vout[out.i].scriptPubKey;
        CTxDestination address;
        if (ExtractDestination(out.tx->vout[out.i].scriptPubKey, address))
        {
            //entry.push_back(Pair("address", CBitcoinAddress(address).ToString()));
            //if (pwalletMain->mapAddressBook.count(address))
            //    entry.push_back(Pair("account", pwalletMain->mapAddressBook[address].name));
        }
        script = (uint8_t *)out.tx->vout[out.i].scriptPubKey.data();
        if ( out.tx->vout[out.i].scriptPubKey.size() != 35 || script[0] != 33 || script[34] != OP_CHECKSIG || memcmp(notarypub33,script+1,33) != 0 )
        {
            //fprintf(stderr,"scriptsize.%d [0] %02x\n",(int32_t)out.tx->vout[out.i].scriptPubKey.size(),script[0]);
            continue;
        }
        utxovalue = (uint64_t)nValue;
        //decode_hex((uint8_t *)&utxotxid,32,(char *)out.tx->GetHash().GetHex().c_str());
        utxotxid = out.tx->GetHash();
        utxovout = out.i;
        best_scriptPubKey = out.tx->vout[out.i].scriptPubKey;
        //fprintf(stderr,"check %s/v%d %llu\n",(char *)utxotxid.GetHex().c_str(),utxovout,(long long)utxovalue);
 
        txNew.vin.resize(1);
        txNew.vout.resize(1);
        txfee = utxovalue / 2;
        //for (i=0; i<32; i++)
        //    ((uint8_t *)&revtxid)[i] = ((uint8_t *)&utxotxid)[31 - i];
        txNew.vin[0].prevout.hash = utxotxid; //revtxid;
        txNew.vin[0].prevout.n = utxovout;
        txNew.vout[0].scriptPubKey = CScript() << ParseHex(CRYPTO777_PUBSECPSTR) << OP_CHECKSIG;
        txNew.vout[0].nValue = utxovalue - txfee;
        CTransaction txNewConst(txNew);
        signSuccess = ProduceSignature(TransactionSignatureCreator(&keystore, &txNewConst, 0, utxovalue, SIGHASH_ALL), best_scriptPubKey, sigdata, consensusBranchId);
        if (!signSuccess)
            fprintf(stderr,"notaryvin failed to create signature\n");
        else
        {
            UpdateTransaction(txNew,0,sigdata);
            ptr = (uint8_t *)sigdata.scriptSig.data();
            siglen = sigdata.scriptSig.size();
            for (i=0; i<siglen; i++)
                utxosig[i] = ptr[i];//, fprintf(stderr,"%02x",ptr[i]);
            //fprintf(stderr," siglen.%d notaryvin %s/v%d\n",siglen,utxotxid.GetHex().c_str(),utxovout);
            break;
        }
    }
    return(siglen);
}

struct komodo_staking
{
    char address[64];
    uint256 txid;
    arith_uint256 hashval;
    uint64_t nValue;
    uint32_t segid32,txtime;
    int32_t vout;
    CScript scriptPubKey;
};

struct komodo_staking *komodo_addutxo(struct komodo_staking *array,int32_t *numkp,int32_t *maxkp,uint32_t txtime,uint64_t nValue,uint256 txid,int32_t vout,char *address,uint8_t *hashbuf,CScript pk)
{
    uint256 hash; uint32_t segid32; struct komodo_staking *kp;
    segid32 = komodo_stakehash(&hash,address,hashbuf,txid,vout);
    if ( *numkp >= *maxkp )
    {
        *maxkp += 1000;
        array = (struct komodo_staking *)realloc(array,sizeof(*array) * (*maxkp));
    }
    kp = &array[(*numkp)++];
    memset(kp,0,sizeof(*kp));
    strcpy(kp->address,address);
    kp->txid = txid;
    kp->vout = vout;
    kp->hashval = UintToArith256(hash);
    kp->txtime = txtime;
    kp->segid32 = segid32;
    kp->nValue = nValue;
    kp->scriptPubKey = pk;
    return(array);
}

arith_uint256 _komodo_eligible(struct komodo_staking *kp,arith_uint256 ratio,uint32_t blocktime,int32_t iter,int32_t minage,int32_t segid,int32_t nHeight,uint32_t prevtime)
{
    int32_t diff; uint64_t coinage; arith_uint256 coinage256,hashval;
    diff = (iter + blocktime - kp->txtime - minage);
    if ( diff < 0 )
        diff = 60;
    else if ( diff > 3600*24*30 )
        diff = 3600*24*30;
    if ( iter > 0 )
        diff += segid*2;
    coinage = ((uint64_t)kp->nValue/COIN * diff);
    if ( blocktime+iter+segid*2 > prevtime+480 )
        coinage *= ((blocktime+iter+segid*2) - (prevtime+400));
    //if ( nHeight >= 2500 && blocktime+iter+segid*2 > prevtime+180 )
    //    coinage *= ((blocktime+iter+segid*2) - (prevtime+60));
    coinage256 = arith_uint256(coinage+1);
    hashval = ratio * (kp->hashval / coinage256);
    //if ( nHeight >= 900 && nHeight < 916 )
    //    hashval = (hashval / coinage256);
    return(hashval);
}

uint32_t komodo_eligible(arith_uint256 bnTarget,arith_uint256 ratio,struct komodo_staking *kp,int32_t nHeight,uint32_t blocktime,uint32_t prevtime,int32_t minage,uint8_t *hashbuf)
{
    int32_t maxiters = 600; uint256 hash;
    int32_t segid,iter,diff; uint64_t coinage; arith_uint256 hashval,coinage256;
    komodo_stakehash(&hash,kp->address,hashbuf,kp->txid,kp->vout);
    kp->hashval = UintToArith256(hash);
    segid = ((nHeight + kp->segid32) & 0x3f);
    hashval = _komodo_eligible(kp,ratio,blocktime,maxiters,minage,segid,nHeight,prevtime);
    //for (int i=32; i>=0; i--)
    //    fprintf(stderr,"%02x",((uint8_t *)&hashval)[i]);
    //fprintf(stderr," b.%u minage.%d segid.%d ht.%d prev.%u\n",blocktime,minage,segid,nHeight,prevtime);
    if ( hashval <= bnTarget )
    {
        for (iter=0; iter<maxiters; iter++)
        {
            if ( blocktime+iter+segid*2 < kp->txtime+minage )
                continue;
            hashval = _komodo_eligible(kp,ratio,blocktime,iter,minage,segid,nHeight,prevtime);
            if ( hashval <= bnTarget )
            {
                //fprintf(stderr,"winner %.8f blocktime.%u iter.%d segid.%d\n",(double)kp->nValue/COIN,blocktime,iter,segid);
                blocktime += iter;
                blocktime += segid * 2;
                return(blocktime);
            }
        }
    }
    return(0);
}

int32_t komodo_staked(CMutableTransaction &txNew,uint32_t nBits,uint32_t *blocktimep,uint32_t *txtimep,uint256 *utxotxidp,int32_t *utxovoutp,uint64_t *utxovaluep,uint8_t *utxosig)
{
    static struct komodo_staking *array; static int32_t numkp,maxkp; static uint32_t lasttime;
    set<CBitcoinAddress> setAddress; struct komodo_staking *kp; int32_t winners,segid,minage,nHeight,counter=0,i,m,siglen=0,nMinDepth = 1,nMaxDepth = 99999999; vector<COutput> vecOutputs; uint32_t block_from_future_rejecttime,besttime,eligible,eligible2,earliest = 0; CScript best_scriptPubKey; arith_uint256 mindiff,ratio,bnTarget; CBlockIndex *tipindex,*pindex; CTxDestination address; bool fNegative,fOverflow; uint8_t hashbuf[256]; CTransaction tx; uint256 hashBlock;
    bnTarget.SetCompact(nBits, &fNegative, &fOverflow);
    mindiff.SetCompact(KOMODO_MINDIFF_NBITS,&fNegative,&fOverflow);
    ratio = (mindiff / bnTarget);
    assert(pwalletMain != NULL);
    LOCK2(cs_main, pwalletMain->cs_wallet);
    *utxovaluep = 0;
    memset(utxotxidp,0,sizeof(*utxotxidp));
    memset(utxovoutp,0,sizeof(*utxovoutp));
    memset(utxosig,0,72);
    pwalletMain->AvailableCoins(vecOutputs, false, NULL, true);
    if ( (tipindex= chainActive.Tip()) == 0 )
        return(0);
    nHeight = tipindex->nHeight + 1;
    if ( (minage= nHeight*3) > 6000 ) // about 100 blocks
        minage = 6000;
    komodo_segids(hashbuf,nHeight-101,100);
    if ( *blocktimep > tipindex->nTime+60 )
        *blocktimep = tipindex->nTime+60;
    //fprintf(stderr,"Start scan of utxo for staking %u ht.%d\n",(uint32_t)time(NULL),nHeight);
    if ( time(NULL) > lasttime+600 )
    {
        if ( array != 0 )
        {
            free(array);
            array = 0;
            maxkp = numkp = 0;
            lasttime = 0;
        }
        BOOST_FOREACH(const COutput& out, vecOutputs)
        {
            if ( (tipindex= chainActive.Tip()) == 0 || tipindex->nHeight+1 > nHeight )
            {
                fprintf(stderr,"chain tip changed during staking loop t.%u counter.%d\n",(uint32_t)time(NULL),counter);
                return(0);
            }
            counter++;
            if ( out.nDepth < nMinDepth || out.nDepth > nMaxDepth )
            {
                //fprintf(stderr,"komodo_staked invalid depth %d\n",(int32_t)out.nDepth);
                continue;
            }
            CAmount nValue = out.tx->vout[out.i].nValue;
            if ( nValue < COIN  || !out.fSpendable )
                continue;
            const CScript& pk = out.tx->vout[out.i].scriptPubKey;
            if ( ExtractDestination(pk,address) != 0 )
            {
                if ( IsMine(*pwalletMain,address) == 0 )
                    continue;
                if ( GetTransaction(out.tx->GetHash(),tx,hashBlock,true) != 0 && (pindex= mapBlockIndex[hashBlock]) != 0 )
                {
                    array = komodo_addutxo(array,&numkp,&maxkp,(uint32_t)pindex->nTime,(uint64_t)nValue,out.tx->GetHash(),out.i,(char *)CBitcoinAddress(address).ToString().c_str(),hashbuf,(CScript)pk);
                }
            }
        }
        lasttime = (uint32_t)time(NULL);
        //fprintf(stderr,"finished kp data of utxo for staking %u ht.%d numkp.%d maxkp.%d\n",(uint32_t)time(NULL),nHeight,numkp,maxkp);
    }
    block_from_future_rejecttime = (uint32_t)GetAdjustedTime() + 57;
    for (i=winners=0; i<numkp; i++)
    {
        if ( (tipindex= chainActive.Tip()) == 0 || tipindex->nHeight+1 > nHeight )
        {
            fprintf(stderr,"chain tip changed during staking loop t.%u counter.%d\n",(uint32_t)time(NULL),counter);
            return(0);
        }
        kp = &array[i];
        if ( (eligible2= komodo_eligible(bnTarget,ratio,kp,nHeight,*blocktimep,(uint32_t)tipindex->nTime+27,minage,hashbuf)) == 0 )
            continue;
        eligible = komodo_stake(0,bnTarget,nHeight,kp->txid,kp->vout,0,(uint32_t)tipindex->nTime+27,kp->address);
        //fprintf(stderr,"i.%d %u vs %u\n",i,eligible2,eligible);
        if ( eligible > 0 )
        {
            besttime = m = 0;
            if ( eligible == komodo_stake(1,bnTarget,nHeight,kp->txid,kp->vout,eligible,(uint32_t)tipindex->nTime+27,kp->address) )
            {
                while ( eligible == komodo_stake(1,bnTarget,nHeight,kp->txid,kp->vout,eligible,(uint32_t)tipindex->nTime+27,kp->address) )
                {
                    besttime = eligible;
                    eligible--;
                    if ( eligible < block_from_future_rejecttime ) // nothing gained by going earlier
                        break;
                    m++;
                    //fprintf(stderr,"m.%d ht.%d validated winning blocktime %u -> %.8f eligible.%u test prior\n",m,nHeight,*blocktimep,(double)kp->nValue/COIN,eligible);
                }
            }
            else
            {
                fprintf(stderr,"ht.%d error validating winning blocktime %u -> %.8f eligible.%u test prior\n",nHeight,*blocktimep,(double)kp->nValue/COIN,eligible);
                continue;
            }
            eligible = besttime;
            winners++;
            //fprintf(stderr,"ht.%d validated winning [%d] -> %.8f eligible.%u test prior\n",nHeight,(int32_t)(eligible - tipindex->nTime),(double)kp->nValue/COIN,eligible);
            if ( earliest == 0 || eligible < earliest || (eligible == earliest && (*utxovaluep == 0 || kp->nValue < *utxovaluep)) )
            {
                earliest = eligible;
                best_scriptPubKey = kp->scriptPubKey; //out.tx->vout[out.i].scriptPubKey;
                *utxovaluep = (uint64_t)kp->nValue;
                //decode_hex((uint8_t *)utxotxidp,32,(char *)out.tx->GetHash().GetHex().c_str());
                decode_hex((uint8_t *)utxotxidp,32,(char *)kp->txid.GetHex().c_str());
                *utxovoutp = kp->vout;
                *txtimep = kp->txtime;//(uint32_t)out.tx->nLockTime;
                fprintf(stderr,"ht.%d earliest.%u [%d].%d (%s) nValue %.8f locktime.%u counter.%d winners.%d\n",nHeight,earliest,(int32_t)(earliest - tipindex->nTime),m,kp->address,(double)kp->nValue/COIN,*txtimep,counter,winners);
            }
        } //else fprintf(stderr,"utxo not eligible\n");
    } //else fprintf(stderr,"no tipindex\n");
    if ( numkp < 10000 && array != 0 )
    {
        free(array);
        array = 0;
        maxkp = numkp = 0;
        lasttime = 0;
    }
    if ( earliest != 0 )
    {
        bool signSuccess; SignatureData sigdata; uint64_t txfee; uint8_t *ptr; uint256 revtxid,utxotxid;
        auto consensusBranchId = CurrentEpochBranchId(chainActive.Height() + 1, Params().GetConsensus());
        const CKeyStore& keystore = *pwalletMain;
        txNew.vin.resize(1);
        txNew.vout.resize(1);
        txfee = 0;
        for (i=0; i<32; i++)
            ((uint8_t *)&revtxid)[i] = ((uint8_t *)utxotxidp)[31 - i];
        txNew.vin[0].prevout.hash = revtxid;
        txNew.vin[0].prevout.n = *utxovoutp;
        txNew.vout[0].scriptPubKey = best_scriptPubKey;// CScript() << ParseHex(NOTARY_PUBKEY) << OP_CHECKSIG;
        txNew.vout[0].nValue = *utxovaluep - txfee;
        txNew.nLockTime = earliest;
        CTransaction txNewConst(txNew);
        signSuccess = ProduceSignature(TransactionSignatureCreator(&keystore, &txNewConst, 0, *utxovaluep, SIGHASH_ALL), best_scriptPubKey, sigdata, consensusBranchId);
        if (!signSuccess)
            fprintf(stderr,"failed to create signature\n");
        else
        {
            UpdateTransaction(txNew,0,sigdata);
            ptr = (uint8_t *)sigdata.scriptSig.data();
            siglen = sigdata.scriptSig.size();
            for (i=0; i<siglen; i++)
                utxosig[i] = ptr[i];//, fprintf(stderr,"%02x",ptr[i]);
            //fprintf(stderr," siglen.%d\n",siglen);
            //fprintf(stderr,"best %u from %u, gap %d lag.%d\n",earliest,*blocktimep,(int32_t)(earliest - *blocktimep),(int32_t)(time(NULL) - *blocktimep));
            *blocktimep = earliest;
        }
    } //else fprintf(stderr,"no earliest utxo for staking\n");
    //fprintf(stderr,"end scan of utxo for staking t.%u counter.%d numkp.%d winners.%d\n",(uint32_t)time(NULL),counter,numkp,winners);
    return(siglen);
}

int32_t ensure_CCrequirements()
{
    extern uint8_t NOTARY_PUBKEY33[];
    if ( NOTARY_PUBKEY33[0] == 0 )
        return(-1);
    else if ( GetBoolArg("-addressindex", DEFAULT_ADDRESSINDEX) == 0 )
        return(-1);
    else if ( GetBoolArg("-spentindex", DEFAULT_SPENTINDEX) == 0 )
        return(-1);
    else return(0);
}

#include "../cc/CCfaucet.h"
#include "../cc/CCassets.h"
#include "../cc/CCrewards.h"
#include "../cc/CCdice.h"
#include "../cc/CCfsm.h"
#include "../cc/CCauction.h"
#include "../cc/CClotto.h"

UniValue CCaddress(struct CCcontract_info *cp,char *name,std::vector<unsigned char> &pubkey)
{
    UniValue result(UniValue::VOBJ); ; char destaddr[64],str[64];
    result.push_back(Pair("result", "success"));
    sprintf(str,"%sCCaddress",name);
    result.push_back(Pair(str,cp->unspendableCCaddr));
    sprintf(str,"%smarker",name);
    result.push_back(Pair(str,cp->normaladdr));
    if ( pubkey.size() == 33 )
    {
        if ( GetCCaddress(cp,destaddr,pubkey2pk(pubkey)) != 0 )
            result.push_back(Pair("CCaddress",destaddr));
    }
    if ( GetCCaddress(cp,destaddr,pubkey2pk(Mypubkey())) != 0 )
        result.push_back(Pair("myCCaddress",destaddr));
    if ( Getscriptaddress(destaddr,(CScript() << Mypubkey() << OP_CHECKSIG)) != 0 )
        result.push_back(Pair("myaddress",destaddr));
    return(result);
}

UniValue lottoaddress(const UniValue& params, bool fHelp)
{
    struct CCcontract_info *cp,C; std::vector<unsigned char> pubkey;
    cp = CCinit(&C,EVAL_LOTTO);
    if ( fHelp || params.size() > 1 )
        throw runtime_error("lottoaddress [pubkey]\n");
    if ( ensure_CCrequirements() < 0 )
        throw runtime_error("to use CC contracts, you need to launch daemon with valid -pubkey= for an address in your wallet\n");
    if ( params.size() == 1 )
        pubkey = ParseHex(params[0].get_str().c_str());
    return(CCaddress(cp,(char *)"Lotto",pubkey));
}

UniValue FSMaddress(const UniValue& params, bool fHelp)
{
    struct CCcontract_info *cp,C; std::vector<unsigned char> pubkey;
    cp = CCinit(&C,EVAL_FSM);
    if ( fHelp || params.size() > 1 )
        throw runtime_error("FSMaddress [pubkey]\n");
    if ( ensure_CCrequirements() < 0 )
        throw runtime_error("to use CC contracts, you need to launch daemon with valid -pubkey= for an address in your wallet\n");
    if ( params.size() == 1 )
        pubkey = ParseHex(params[0].get_str().c_str());
    return(CCaddress(cp,(char *)"FSM",pubkey));
}

UniValue auctionaddress(const UniValue& params, bool fHelp)
{
    struct CCcontract_info *cp,C; std::vector<unsigned char> pubkey;
    cp = CCinit(&C,EVAL_AUCTION);
    if ( fHelp || params.size() > 1 )
        throw runtime_error("auctionaddress [pubkey]\n");
    if ( ensure_CCrequirements() < 0 )
        throw runtime_error("to use CC contracts, you need to launch daemon with valid -pubkey= for an address in your wallet\n");
    if ( params.size() == 1 )
        pubkey = ParseHex(params[0].get_str().c_str());
    return(CCaddress(cp,(char *)"Auction",pubkey));
}

UniValue diceaddress(const UniValue& params, bool fHelp)
{
    struct CCcontract_info *cp,C; std::vector<unsigned char> pubkey;
    cp = CCinit(&C,EVAL_DICE);
    if ( fHelp || params.size() > 1 )
        throw runtime_error("diceaddress [pubkey]\n");
    if ( ensure_CCrequirements() < 0 )
        throw runtime_error("to use CC contracts, you need to launch daemon with valid -pubkey= for an address in your wallet\n");
    if ( params.size() == 1 )
        pubkey = ParseHex(params[0].get_str().c_str());
    return(CCaddress(cp,(char *)"Dice",pubkey));
}

UniValue faucetaddress(const UniValue& params, bool fHelp)
{
    struct CCcontract_info *cp,C; std::vector<unsigned char> pubkey;
    int errno;
    cp = CCinit(&C,EVAL_FAUCET);
    if ( fHelp || params.size() > 1 )
        throw runtime_error("faucetaddress [pubkey]\n");
    errno = ensure_CCrequirements();
    if ( errno < 0 )
        throw runtime_error(strprintf("to use CC contracts, you need to launch daemon with valid -pubkey= for an address in your wallet. ERR=%d\n", errno));
    if ( params.size() == 1 )
        pubkey = ParseHex(params[0].get_str().c_str());
    return(CCaddress(cp,(char *)"Faucet",pubkey));
}

UniValue rewardsaddress(const UniValue& params, bool fHelp)
{
    struct CCcontract_info *cp,C; std::vector<unsigned char> pubkey;
    cp = CCinit(&C,EVAL_REWARDS);
    if ( fHelp || params.size() > 1 )
        throw runtime_error("rewardsaddress [pubkey]\n");
    if ( ensure_CCrequirements() < 0 )
        throw runtime_error("to use CC contracts, you need to launch daemon with valid -pubkey= for an address in your wallet\n");
    if ( params.size() == 1 )
        pubkey = ParseHex(params[0].get_str().c_str());
    return(CCaddress(cp,(char *)"Rewards",pubkey));
}

UniValue tokenaddress(const UniValue& params, bool fHelp)
{
    struct CCcontract_info *cp,C; std::vector<unsigned char> pubkey;
    cp = CCinit(&C,EVAL_ASSETS);
    if ( fHelp || params.size() > 1 )
        throw runtime_error("tokenaddress [pubkey]\n");
    if ( ensure_CCrequirements() < 0 )
        throw runtime_error("to use CC contracts, you need to launch daemon with valid -pubkey= for an address in your wallet\n");
    if ( params.size() == 1 )
        pubkey = ParseHex(params[0].get_str().c_str());
    return(CCaddress(cp,(char *)"Assets",pubkey));
}

UniValue rewardscreatefunding(const UniValue& params, bool fHelp)
{
    UniValue result(UniValue::VOBJ); char *name; uint64_t funds,APR,minseconds,maxseconds,mindeposit; std::string hex;
    if ( fHelp || params.size() > 6 || params.size() < 2 )
        throw runtime_error("rewardscreatefunding name amount APR mindays maxdays mindeposit\n");
    if ( ensure_CCrequirements() < 0 )
        throw runtime_error("to use CC contracts, you need to launch daemon with valid -pubkey= for an address in your wallet\n");
    const CKeyStore& keystore = *pwalletMain;
    LOCK2(cs_main, pwalletMain->cs_wallet);
   // default to OOT params
    APR = 5 * COIN;
    minseconds = maxseconds = 60 * 3600 * 24;
    mindeposit = 100 * COIN;
    name = (char *)params[0].get_str().c_str();
    funds = atof(params[1].get_str().c_str()) * COIN;
    if ( params.size() > 2 )
    {
        APR = atof(params[2].get_str().c_str()) * COIN;
        if ( params.size() > 3 )
        {
            minseconds = atol(params[3].get_str().c_str()) * 3600 * 24;
            if ( params.size() > 4 )
            {
                maxseconds = atol(params[4].get_str().c_str()) * 3600 * 24;
                if ( params.size() > 5 )
                    mindeposit = atof(params[5].get_str().c_str()) * COIN;
            }
        }
    }
    hex = RewardsCreateFunding(0,name,funds,APR,minseconds,maxseconds,mindeposit);
    if ( hex.size() > 0 )
    {
        result.push_back(Pair("result", "success"));
        result.push_back(Pair("hex", hex));
    } else ERR_RESULT("couldnt create rewards funding transaction");
    return(result);
}

UniValue rewardslock(const UniValue& params, bool fHelp)
{
    UniValue result(UniValue::VOBJ); char *name; uint256 fundingtxid; int64_t amount; std::string hex;
    if ( fHelp || params.size() != 3 )
        throw runtime_error("rewardslock name fundingtxid amount\n");
    if ( ensure_CCrequirements() < 0 )
        throw runtime_error("to use CC contracts, you need to launch daemon with valid -pubkey= for an address in your wallet\n");
    const CKeyStore& keystore = *pwalletMain;
    LOCK2(cs_main, pwalletMain->cs_wallet);
    name = (char *)params[0].get_str().c_str();
    fundingtxid = Parseuint256((char *)params[1].get_str().c_str());
    amount = atof(params[2].get_str().c_str()) * COIN;
    hex = RewardsLock(0,name,fundingtxid,amount);
    if ( amount > 0 ) {
        if ( hex.size() > 0 )
        {
            result.push_back(Pair("result", "success"));
            result.push_back(Pair("hex", hex));
        } else ERR_RESULT( "couldnt create rewards lock transaction");
    } else ERR_RESULT("amount must be positive");
    return(result);
}

UniValue rewardsaddfunding(const UniValue& params, bool fHelp)
{
    UniValue result(UniValue::VOBJ); char *name; uint256 fundingtxid; int64_t amount; std::string hex;
    if ( fHelp || params.size() != 3 )
        throw runtime_error("rewardsaddfunding name fundingtxid amount\n");
    if ( ensure_CCrequirements() < 0 )
        throw runtime_error("to use CC contracts, you need to launch daemon with valid -pubkey= for an address in your wallet\n");
    const CKeyStore& keystore = *pwalletMain;
    LOCK2(cs_main, pwalletMain->cs_wallet);
    name = (char *)params[0].get_str().c_str();
    fundingtxid = Parseuint256((char *)params[1].get_str().c_str());
    amount = atof(params[2].get_str().c_str()) * COIN;
    hex = RewardsAddfunding(0,name,fundingtxid,amount);
    if (amount > 0) {
        if ( hex.size() > 0 )
        {
            result.push_back(Pair("result", "success"));
            result.push_back(Pair("hex", hex));
        } else {
            result.push_back(Pair("result", "error"));
            result.push_back(Pair("error", "couldnt create rewards addfunding transaction"));
        }
    } else {
            result.push_back(Pair("result", "error"));
            result.push_back(Pair("error", "funding amount must be positive"));
    }
    return(result);
}

UniValue rewardsunlock(const UniValue& params, bool fHelp)
{
    UniValue result(UniValue::VOBJ); std::string hex; char *name; uint256 fundingtxid,txid;
    if ( fHelp || params.size() > 3 || params.size() < 2 )
        throw runtime_error("rewardsunlock name fundingtxid [txid]\n");
    if ( ensure_CCrequirements() < 0 )
        throw runtime_error("to use CC contracts, you need to launch daemon with valid -pubkey= for an address in your wallet\n");
    const CKeyStore& keystore = *pwalletMain;
    LOCK2(cs_main, pwalletMain->cs_wallet);
    name = (char *)params[0].get_str().c_str();
    fundingtxid = Parseuint256((char *)params[1].get_str().c_str());
    if ( params.size() > 2 )
        txid = Parseuint256((char *)params[2].get_str().c_str());
    else memset(&txid,0,sizeof(txid));
    hex = RewardsUnlock(0,name,fundingtxid,txid);
    if (CCerror != "") {
        ERR_RESULT(CCerror);
    } else if ( hex.size() > 0 ) {
        result.push_back(Pair("result", "success"));
        result.push_back(Pair("hex", hex));
    } else ERR_RESULT("couldnt create rewards unlock transaction");
    return(result);
}

UniValue rewardslist(const UniValue& params, bool fHelp)
{
    uint256 tokenid;
    if ( fHelp || params.size() > 0 )
        throw runtime_error("rewardslist\n");
    if ( ensure_CCrequirements() < 0 )
        throw runtime_error("to use CC contracts, you need to launch daemon with valid -pubkey= for an address in your wallet\n");
    return(RewardsList());
}

UniValue rewardsinfo(const UniValue& params, bool fHelp)
{
    uint256 fundingtxid;
    if ( fHelp || params.size() != 1 )
        throw runtime_error("rewardsinfo fundingtxid\n");
    if ( ensure_CCrequirements() < 0 )
        throw runtime_error("to use CC contracts, you need to launch daemon with valid -pubkey= for an address in your wallet\n");
    fundingtxid = Parseuint256((char *)params[0].get_str().c_str());
    return(RewardsInfo(fundingtxid));
}

UniValue FSMcreate(const UniValue& params, bool fHelp)
{
    UniValue result(UniValue::VOBJ); std::string name,states,hex;
    if ( fHelp || params.size() != 2 )
        throw runtime_error("FSMcreate name states\n");
    if ( ensure_CCrequirements() < 0 )
        throw runtime_error("to use CC contracts, you need to launch daemon with valid -pubkey= for an address in your wallet\n");
    const CKeyStore& keystore = *pwalletMain;
    LOCK2(cs_main, pwalletMain->cs_wallet);
    name = params[0].get_str();
    states = params[1].get_str();
    hex = FSMCreate(0,name,states);
    if ( hex.size() > 0 )
    {
        result.push_back(Pair("result", "success"));
        result.push_back(Pair("hex", hex));
    } else result.push_back(Pair("error", "couldnt create FSM transaction"));
    return(result);
}

UniValue FSMlist(const UniValue& params, bool fHelp)
{
    uint256 tokenid;
    if ( fHelp || params.size() > 0 )
        throw runtime_error("FSMlist\n");
    if ( ensure_CCrequirements() < 0 )
        throw runtime_error("to use CC contracts, you need to launch daemon with valid -pubkey= for an address in your wallet\n");
    return(FSMList());
}

UniValue FSMinfo(const UniValue& params, bool fHelp)
{
    uint256 FSMtxid;
    if ( fHelp || params.size() != 1 )
        throw runtime_error("FSMinfo fundingtxid\n");
    if ( ensure_CCrequirements() < 0 )
        throw runtime_error("to use CC contracts, you need to launch daemon with valid -pubkey= for an address in your wallet\n");
    FSMtxid = Parseuint256((char *)params[0].get_str().c_str());
    return(FSMInfo(FSMtxid));
}

UniValue faucetinfo(const UniValue& params, bool fHelp)
{
    uint256 fundingtxid;
    if ( fHelp || params.size() != 0 )
        throw runtime_error("faucetinfo\n");
    if ( ensure_CCrequirements() < 0 )
        throw runtime_error("to use CC contracts, you need to launch daemon with valid -pubkey= for an address in your wallet\n");
    return(FaucetInfo());
}

UniValue faucetfund(const UniValue& params, bool fHelp)
{
    UniValue result(UniValue::VOBJ); int64_t funds; std::string hex;
    if ( fHelp || params.size() > 1 )
        throw runtime_error("faucetfund amount\n");
    if ( ensure_CCrequirements() < 0 )
        throw runtime_error("to use CC contracts, you need to launch daemon with valid -pubkey= for an address in your wallet\n");
    const CKeyStore& keystore = *pwalletMain;
    LOCK2(cs_main, pwalletMain->cs_wallet);
    funds = atof(params[0].get_str().c_str()) * COIN;
    if (funds > 0) {
        hex = FaucetFund(0,(uint64_t) funds);
        if ( hex.size() > 0 )
        {
            result.push_back(Pair("result", "success"));
            result.push_back(Pair("hex", hex));
        } else ERR_RESULT("couldnt create faucet funding transaction");
    } else ERR_RESULT( "funding amount must be positive");
    return(result);
}

UniValue faucetget(const UniValue& params, bool fHelp)
{
    UniValue result(UniValue::VOBJ); std::string hex;
    if ( fHelp || params.size() > 0 )
        throw runtime_error("faucetget\n");
    if ( ensure_CCrequirements() < 0 )
        throw runtime_error("to use CC contracts, you need to launch daemon with valid -pubkey= for an address in your wallet\n");
    const CKeyStore& keystore = *pwalletMain;
    LOCK2(cs_main, pwalletMain->cs_wallet);
    hex = FaucetGet(0);
    if ( hex.size() > 0 ) {
        result.push_back(Pair("result", "success"));
        result.push_back(Pair("hex", hex));
    } else ERR_RESULT("couldnt create faucet get transaction");
    return(result);
}

UniValue dicefund(const UniValue& params, bool fHelp)
{
    UniValue result(UniValue::VOBJ); int64_t funds,minbet,maxbet,maxodds,timeoutblocks; std::string hex; char *name;
    if ( fHelp || params.size() != 6 )
        throw runtime_error("dicefund name funds minbet maxbet maxodds timeoutblocks\n");
    if ( ensure_CCrequirements() < 0 )
        throw runtime_error("to use CC contracts, you need to launch daemon with valid -pubkey= for an address in your wallet\n");
    const CKeyStore& keystore = *pwalletMain;
    LOCK2(cs_main, pwalletMain->cs_wallet);
    name = (char *)params[0].get_str().c_str();
    funds = atof(params[1].get_str().c_str()) * COIN;
    minbet = atof(params[2].get_str().c_str()) * COIN;
    maxbet = atof(params[3].get_str().c_str()) * COIN;
    maxodds = atol(params[4].get_str().c_str());
    timeoutblocks = atol(params[5].get_str().c_str());
    hex = DiceCreateFunding(0,name,funds,minbet,maxbet,maxodds,timeoutblocks);
    if (CCerror != "") {
        ERR_RESULT(CCerror);
    } else if ( hex.size() > 0 ) {
        result.push_back(Pair("result", "success"));
        result.push_back(Pair("hex", hex));
    } else  {
        ERR_RESULT( "couldnt create dice funding transaction");
    }
    return(result);
}

UniValue diceaddfunds(const UniValue& params, bool fHelp)
{
    UniValue result(UniValue::VOBJ); char *name; uint256 fundingtxid; int64_t amount; std::string hex;
    if ( fHelp || params.size() != 3 )
        throw runtime_error("diceaddfunds name fundingtxid amount\n");
    if ( ensure_CCrequirements() < 0 )
        throw runtime_error("to use CC contracts, you need to launch daemon with valid -pubkey= for an address in your wallet\n");
    const CKeyStore& keystore = *pwalletMain;
    LOCK2(cs_main, pwalletMain->cs_wallet);
    name = (char *)params[0].get_str().c_str();
    fundingtxid = Parseuint256((char *)params[1].get_str().c_str());
    amount = atof(params[2].get_str().c_str()) * COIN;
    if ( amount > 0 ) {
        hex = DiceAddfunding(0,name,fundingtxid,amount);
        if (CCerror != "") {
            ERR_RESULT(CCerror);
        } else if ( hex.size() > 0 ) {
            result.push_back(Pair("result", "success"));
            result.push_back(Pair("hex", hex));
        } else ERR_RESULT("couldnt create dice addfunding transaction");
    } else ERR_RESULT("amount must be positive");
    return(result);
}

UniValue dicebet(const UniValue& params, bool fHelp)
{
    UniValue result(UniValue::VOBJ); std::string hex; uint256 fundingtxid; int64_t amount,odds; char *name;
    if ( fHelp || params.size() != 4 )
        throw runtime_error("dicebet name fundingtxid amount odds\n");
    if ( ensure_CCrequirements() < 0 )
        throw runtime_error("to use CC contracts, you need to launch daemon with valid -pubkey= for an address in your wallet\n");
    const CKeyStore& keystore = *pwalletMain;
    LOCK2(cs_main, pwalletMain->cs_wallet);
    name = (char *)params[0].get_str().c_str();
    fundingtxid = Parseuint256((char *)params[1].get_str().c_str());
    amount = atof(params[2].get_str().c_str()) * COIN;
    odds = atol(params[3].get_str().c_str());
    if (amount > 0 && odds > 0) {
        hex = DiceBet(0,name,fundingtxid,amount,odds);
        if ( hex.size() > 0 )
        {
            result.push_back(Pair("result", "success"));
            result.push_back(Pair("hex", hex));
        } else ERR_RESULT("couldnt create faucet get transaction");
    } else {
        ERR_RESULT("amount and odds must be positive");
    }
    return(result);
}

UniValue dicefinish(const UniValue& params, bool fHelp)
{
    UniValue result(UniValue::VOBJ); char *name; uint256 fundingtxid,bettxid; std::string hex; int32_t r;
    if ( fHelp || params.size() != 3 )
        throw runtime_error("dicefinish name fundingtxid bettxid\n");
    if ( ensure_CCrequirements() < 0 )
        throw runtime_error("to use CC contracts, you need to launch daemon with valid -pubkey= for an address in your wallet\n");
    const CKeyStore& keystore = *pwalletMain;
    LOCK2(cs_main, pwalletMain->cs_wallet);
    name = (char *)params[0].get_str().c_str();
    fundingtxid = Parseuint256((char *)params[1].get_str().c_str());
    bettxid = Parseuint256((char *)params[2].get_str().c_str());
    hex = DiceBetFinish(&r,0,name,fundingtxid,bettxid,1);
    if ( hex.size() > 0 )
    {
        result.push_back(Pair("result", "success"));
        result.push_back(Pair("hex", hex));
    } else ERR_RESULT( "couldnt create dicefinish transaction");
    return(result);
}

UniValue dicestatus(const UniValue& params, bool fHelp)
{
    UniValue result(UniValue::VOBJ); char *name; uint256 fundingtxid,bettxid; std::string status; double winnings;
    if ( fHelp || (params.size() != 2 && params.size() != 3) )
        throw runtime_error("dicestatus name fundingtxid bettxid\n");
    if ( ensure_CCrequirements() < 0 )
        throw runtime_error("to use CC contracts, you need to launch daemon with valid -pubkey= for an address in your wallet\n");
    const CKeyStore& keystore = *pwalletMain;
    LOCK2(cs_main, pwalletMain->cs_wallet);
    name = (char *)params[0].get_str().c_str();
    fundingtxid = Parseuint256((char *)params[1].get_str().c_str());
    memset(&bettxid,0,sizeof(bettxid));
    if ( params.size() == 3 )
        bettxid = Parseuint256((char *)params[2].get_str().c_str());
    winnings = DiceStatus(0,name,fundingtxid,bettxid);
    result.push_back(Pair("result", "success"));
    if ( winnings >= 0. )
    {
        if ( winnings > 0. )
        {
            if ( params.size() == 3 )
            {
                result.push_back(Pair("status", "win"));
                result.push_back(Pair("won", winnings));
            }
            else
            {
                result.push_back(Pair("status", "finalized"));
                result.push_back(Pair("n", (int64_t)winnings));
            }
        }
        else
        {
            if ( params.size() == 3 )
                result.push_back(Pair("status", "loss"));
            else result.push_back(Pair("status", "no pending bets"));
        }
    } else result.push_back(Pair("status", "bet still pending"));
    return(result);
}

UniValue dicelist(const UniValue& params, bool fHelp)
{
    uint256 tokenid;
    if ( fHelp || params.size() > 0 )
        throw runtime_error("dicelist\n");
    if ( ensure_CCrequirements() < 0 )
        throw runtime_error("to use CC contracts, you need to launch daemon with valid -pubkey= for an address in your wallet\n");
    return(DiceList());
}

UniValue diceinfo(const UniValue& params, bool fHelp)
{
    uint256 fundingtxid;
    if ( fHelp || params.size() != 1 )
        throw runtime_error("diceinfo fundingtxid\n");
    if ( ensure_CCrequirements() < 0 )
        throw runtime_error("to use CC contracts, you need to launch daemon with valid -pubkey= for an address in your wallet\n");
    fundingtxid = Parseuint256((char *)params[0].get_str().c_str());
    return(DiceInfo(fundingtxid));
}

UniValue tokenlist(const UniValue& params, bool fHelp)
{
    uint256 tokenid;
    if ( fHelp || params.size() > 0 )
        throw runtime_error("tokenlist\n");
    if ( ensure_CCrequirements() < 0 )
        throw runtime_error("to use CC contracts, you need to launch daemon with valid -pubkey= for an address in your wallet\n");
    return(AssetList());
}

UniValue tokeninfo(const UniValue& params, bool fHelp)
{
    uint256 tokenid;
    if ( fHelp || params.size() != 1 )
        throw runtime_error("tokeninfo tokenid\n");
    if ( ensure_CCrequirements() < 0 )
        throw runtime_error("to use CC contracts, you need to launch daemon with valid -pubkey= for an address in your wallet\n");
    tokenid = Parseuint256((char *)params[0].get_str().c_str());
    return(AssetInfo(tokenid));
}

UniValue tokenorders(const UniValue& params, bool fHelp)
{
    uint256 tokenid;
    if ( fHelp || params.size() > 1 )
        throw runtime_error("tokenorders [tokenid]\n");
    if ( ensure_CCrequirements() < 0 )
        throw runtime_error("to use CC contracts, you need to launch daemon with valid -pubkey= for an address in your wallet\n");
    if ( params.size() == 1 )
        tokenid = Parseuint256((char *)params[0].get_str().c_str());
    else memset(&tokenid,0,sizeof(tokenid));
    return(AssetOrders(tokenid));
}

UniValue tokenbalance(const UniValue& params, bool fHelp)
{
    UniValue result(UniValue::VOBJ); char destaddr[64]; uint256 tokenid; uint64_t balance; std::vector<unsigned char> pubkey; struct CCcontract_info *cp,C;
    cp = CCinit(&C,EVAL_ASSETS);
    if ( fHelp || params.size() > 2 )
        throw runtime_error("tokenbalance tokenid [pubkey]\n");
    if ( ensure_CCrequirements() < 0 )
        throw runtime_error("to use CC contracts, you need to launch daemon with valid -pubkey= for an address in your wallet\n");
    LOCK(cs_main);
    tokenid = Parseuint256((char *)params[0].get_str().c_str());
    if ( params.size() == 2 )
        pubkey = ParseHex(params[1].get_str().c_str());
    else pubkey = Mypubkey();
    result.push_back(Pair("result", "success"));
    if ( GetCCaddress(cp,destaddr,pubkey2pk(pubkey)) != 0 )
        result.push_back(Pair("CCaddress",destaddr));
    balance = GetAssetBalance(pubkey2pk(pubkey),tokenid);
    result.push_back(Pair("tokenid", params[0].get_str()));
    result.push_back(Pair("balance", (int64_t)balance));
    return(result);
}

UniValue tokencreate(const UniValue& params, bool fHelp)
{
    UniValue result(UniValue::VOBJ); std::string name,description,hex; uint64_t supply;
    if ( fHelp || params.size() > 3 || params.size() < 2 )
        throw runtime_error("tokencreate name supply description\n");
    if ( ensure_CCrequirements() < 0 )
        throw runtime_error("to use CC contracts, you need to launch daemon with valid -pubkey= for an address in your wallet\n");
    const CKeyStore& keystore = *pwalletMain;
    LOCK2(cs_main, pwalletMain->cs_wallet);
    name = params[0].get_str();
    supply = atof(params[1].get_str().c_str()) * COIN;
    if ( name.size() == 0 || supply <= 0 )
    {
        result.push_back(Pair("error", "invalid parameter"));
        return(result);
    }
    if ( params.size() == 3 )
    {
        description = params[2].get_str();
        if ( description.size() > 4096 )
        {
            result.push_back(Pair("error", "token description longer than 4096"));
            return(result);
        }
    }
    hex = CreateAsset(0,supply,name,description);
    if ( hex.size() > 0 )
    {
        result.push_back(Pair("result", "success"));
        result.push_back(Pair("hex", hex));
    } else ERR_RESULT("couldnt create transaction");
    return(result);
}

UniValue tokentransfer(const UniValue& params, bool fHelp)
{
    UniValue result(UniValue::VOBJ); std::string hex; int64_t amount; uint256 tokenid;
    if ( fHelp || params.size() != 3 )
        throw runtime_error("tokentransfer tokenid destpubkey amount\n");
    if ( ensure_CCrequirements() < 0 )
        throw runtime_error("to use CC contracts, you need to launch daemon with valid -pubkey= for an address in your wallet\n");
    const CKeyStore& keystore = *pwalletMain;
    LOCK2(cs_main, pwalletMain->cs_wallet);
    tokenid = Parseuint256((char *)params[0].get_str().c_str());
    std::vector<unsigned char> pubkey(ParseHex(params[1].get_str().c_str()));
    amount = atol(params[2].get_str().c_str());
    if ( tokenid == zeroid || amount <= 0 )
    {
        result.push_back(Pair("error", "invalid parameter"));
        return(result);
    }
    hex = AssetTransfer(0,tokenid,pubkey,amount);
    if (amount > 0) {
        if ( hex.size() > 0 )
        {
            result.push_back(Pair("result", "success"));
            result.push_back(Pair("hex", hex));
        } else ERR_RESULT("couldnt transfer assets");
    } else {
        ERR_RESULT("amount must be positive");
    }
    return(result);
}

UniValue tokenbid(const UniValue& params, bool fHelp)
{
    UniValue result(UniValue::VOBJ); int64_t bidamount,numtokens; std::string hex; double price; uint256 tokenid;
    if ( fHelp || params.size() != 3 )
        throw runtime_error("tokenbid numtokens tokenid price\n");
    if ( ensure_CCrequirements() < 0 )
        throw runtime_error("to use CC contracts, you need to launch daemon with valid -pubkey= for an address in your wallet\n");
    const CKeyStore& keystore = *pwalletMain;
    LOCK2(cs_main, pwalletMain->cs_wallet);
    numtokens = atoi(params[0].get_str().c_str());
    tokenid = Parseuint256((char *)params[1].get_str().c_str());
    price = atof(params[2].get_str().c_str());
    bidamount = (price * numtokens) * COIN + 0.0000000049999;
    if ( tokenid == zeroid || tokenid == zeroid || price <= 0 || bidamount <= 0 )
    {
        result.push_back(Pair("error", "invalid parameter"));
        return(result);
    }
    hex = CreateBuyOffer(0,bidamount,tokenid,numtokens);
    if (price > 0 && numtokens > 0) {
        if ( hex.size() > 0 )
        {
            result.push_back(Pair("result", "success"));
            result.push_back(Pair("hex", hex));
        } else result.push_back(Pair("error", "couldnt create bid"));
    } else {
        ERR_RESULT("price and numtokens must be positive");
    }
    return(result);
}

UniValue tokencancelbid(const UniValue& params, bool fHelp)
{
    UniValue result(UniValue::VOBJ); std::string hex; int32_t i; uint256 tokenid,bidtxid;
    if ( fHelp || params.size() != 2 )
        throw runtime_error("tokencancelbid tokenid bidtxid\n");
    if ( ensure_CCrequirements() < 0 )
        throw runtime_error("to use CC contracts, you need to launch daemon with valid -pubkey= for an address in your wallet\n");
    const CKeyStore& keystore = *pwalletMain;
    LOCK2(cs_main, pwalletMain->cs_wallet);
    tokenid = Parseuint256((char *)params[0].get_str().c_str());
    bidtxid = Parseuint256((char *)params[1].get_str().c_str());
    if ( tokenid == zeroid || bidtxid == zeroid )
    {
        result.push_back(Pair("error", "invalid parameter"));
        return(result);
    }
    hex = CancelBuyOffer(0,tokenid,bidtxid);
    if ( hex.size() > 0 )
    {
        result.push_back(Pair("result", "success"));
        result.push_back(Pair("hex", hex));
    } else ERR_RESULT("couldnt cancel bid");
    return(result);
}

UniValue tokenfillbid(const UniValue& params, bool fHelp)
{
    UniValue result(UniValue::VOBJ); uint64_t fillamount; std::string hex; uint256 tokenid,bidtxid;
    if ( fHelp || params.size() != 3 )
        throw runtime_error("tokenfillbid tokenid bidtxid fillamount\n");
    if ( ensure_CCrequirements() < 0 )
        throw runtime_error("to use CC contracts, you need to launch daemon with valid -pubkey= for an address in your wallet\n");
    const CKeyStore& keystore = *pwalletMain;
    LOCK2(cs_main, pwalletMain->cs_wallet);
    tokenid = Parseuint256((char *)params[0].get_str().c_str());
    bidtxid = Parseuint256((char *)params[1].get_str().c_str());
    fillamount = atol(params[2].get_str().c_str());
    if ( tokenid == zeroid || bidtxid == zeroid || fillamount <= 0 )
    {
        result.push_back(Pair("error", "invalid parameter"));
        return(result);
    }
    hex = FillBuyOffer(0,tokenid,bidtxid,fillamount);
    if ( hex.size() > 0 )
    {
        result.push_back(Pair("result", "success"));
        result.push_back(Pair("hex", hex));
    } else ERR_RESULT("couldnt fill bid");
    return(result);
}

UniValue tokenask(const UniValue& params, bool fHelp)
{
    UniValue result(UniValue::VOBJ); int64_t askamount,numtokens; std::string hex; double price; uint256 tokenid;
    if ( fHelp || params.size() != 3 )
        throw runtime_error("tokenask numtokens tokenid price\n");
    if ( ensure_CCrequirements() < 0 )
        throw runtime_error("to use CC contracts, you need to launch daemon with valid -pubkey= for an address in your wallet\n");
    const CKeyStore& keystore = *pwalletMain;
    LOCK2(cs_main, pwalletMain->cs_wallet);
    numtokens = atoi(params[0].get_str().c_str());
    tokenid = Parseuint256((char *)params[1].get_str().c_str());
    price = atof(params[2].get_str().c_str());
    askamount = (price * numtokens) * COIN + 0.0000000049999;
    if ( tokenid == zeroid || numtokens <= 0 || price <= 0 || askamount <= 0 )
    {
        result.push_back(Pair("error", "invalid parameter"));
        return(result);
    }
    hex = CreateSell(0,numtokens,tokenid,askamount);
    if (price > 0 && numtokens > 0) {
        if ( hex.size() > 0 )
        {
            result.push_back(Pair("result", "success"));
            result.push_back(Pair("hex", hex));
        } else ERR_RESULT("couldnt create ask");
    } else {
        ERR_RESULT("price and numtokens must be positive");
    }
    return(result);
}

UniValue tokenswapask(const UniValue& params, bool fHelp)
{
<<<<<<< HEAD
    static uint256 zeroid;
    UniValue result(UniValue::VOBJ); int64_t askamount,numtokens; std::string hex; double price; uint256 tokenid,otherid;
=======
    UniValue result(UniValue::VOBJ); uint64_t askamount,numtokens; std::string hex; double price; uint256 tokenid,otherid;
>>>>>>> 4d47fcb9
    if ( fHelp || params.size() != 4 )
        throw runtime_error("tokenswapask numtokens tokenid otherid price\n");
    if ( ensure_CCrequirements() < 0 )
        throw runtime_error("to use CC contracts, you need to launch daemon with valid -pubkey= for an address in your wallet\n");
    const CKeyStore& keystore = *pwalletMain;
    LOCK2(cs_main, pwalletMain->cs_wallet);
    numtokens = atoi(params[0].get_str().c_str());
    tokenid = Parseuint256((char *)params[1].get_str().c_str());
    otherid = Parseuint256((char *)params[2].get_str().c_str());
    price = atof(params[3].get_str().c_str());
    askamount = (price * numtokens);
    hex = CreateSwap(0,numtokens,tokenid,otherid,askamount);
    if (price > 0 && numtokens > 0) {
        if ( hex.size() > 0 )
        {
            result.push_back(Pair("result", "success"));
            result.push_back(Pair("hex", hex));
        } else ERR_RESULT("couldnt create swap");
    } else {
        ERR_RESULT("price and numtokens must be positive");
    }
    return(result);
}

UniValue tokencancelask(const UniValue& params, bool fHelp)
{
    UniValue result(UniValue::VOBJ); std::string hex; int32_t i; uint256 tokenid,asktxid;
    if ( fHelp || params.size() != 2 )
        throw runtime_error("tokencancelask tokenid asktxid\n");
    if ( ensure_CCrequirements() < 0 )
        throw runtime_error("to use CC contracts, you need to launch daemon with valid -pubkey= for an address in your wallet\n");
    const CKeyStore& keystore = *pwalletMain;
    LOCK2(cs_main, pwalletMain->cs_wallet);
    tokenid = Parseuint256((char *)params[0].get_str().c_str());
    asktxid = Parseuint256((char *)params[1].get_str().c_str());
    if ( tokenid == zeroid || asktxid == zeroid )
    {
        result.push_back(Pair("error", "invalid parameter"));
        return(result);
    }
    hex = CancelSell(0,tokenid,asktxid);
    if ( hex.size() > 0 )
    {
        result.push_back(Pair("result", "success"));
        result.push_back(Pair("hex", hex));
<<<<<<< HEAD
    } else ERR_RESULT("couldnt cancel bid");
=======
    } else result.push_back(Pair("error", "couldnt cancel ask"));
>>>>>>> 4d47fcb9
    return(result);
}

UniValue tokenfillask(const UniValue& params, bool fHelp)
{
    UniValue result(UniValue::VOBJ); uint64_t fillunits; std::string hex; uint256 tokenid,asktxid;
    if ( fHelp || params.size() != 3 )
        throw runtime_error("tokenfillask tokenid asktxid fillunits\n");
    if ( ensure_CCrequirements() < 0 )
        throw runtime_error("to use CC contracts, you need to launch daemon with valid -pubkey= for an address in your wallet\n");
    const CKeyStore& keystore = *pwalletMain;
    LOCK2(cs_main, pwalletMain->cs_wallet);
    tokenid = Parseuint256((char *)params[0].get_str().c_str());
    asktxid = Parseuint256((char *)params[1].get_str().c_str());
    fillunits = atol(params[2].get_str().c_str());
    if ( tokenid == zeroid || asktxid == zeroid || fillunits <= 0 )
    {
        result.push_back(Pair("error", "invalid parameter"));
        return(result);
    }
    hex = FillSell(0,tokenid,zeroid,asktxid,fillunits);
    if (fillunits > 0) {
        if (CCerror != "") {
            ERR_RESULT(CCerror);
        } else if ( hex.size() > 0) {
            result.push_back(Pair("result", "success"));
            result.push_back(Pair("hex", hex));
        } else {
            ERR_RESULT("couldnt fill bid");
        }
    } else {
        ERR_RESULT("fillunits must be positive");
    }
    return(result);
}

UniValue tokenfillswap(const UniValue& params, bool fHelp)
{
<<<<<<< HEAD
    static uint256 zeroid;
    UniValue result(UniValue::VOBJ); int64_t fillunits; std::string hex; uint256 tokenid,otherid,asktxid;
=======
    UniValue result(UniValue::VOBJ); uint64_t fillunits; std::string hex; uint256 tokenid,otherid,asktxid;
>>>>>>> 4d47fcb9
    if ( fHelp || params.size() != 4 )
        throw runtime_error("tokenfillswap tokenid otherid asktxid fillunits\n");
    if ( ensure_CCrequirements() < 0 )
        throw runtime_error("to use CC contracts, you need to launch daemon with valid -pubkey= for an address in your wallet\n");
    const CKeyStore& keystore = *pwalletMain;
    LOCK2(cs_main, pwalletMain->cs_wallet);
    tokenid = Parseuint256((char *)params[0].get_str().c_str());
    otherid = Parseuint256((char *)params[1].get_str().c_str());
    asktxid = Parseuint256((char *)params[2].get_str().c_str());
    fillunits = atol(params[3].get_str().c_str());
    hex = FillSell(0,tokenid,otherid,asktxid,fillunits);
    if (fillunits > 0) {
        if ( hex.size() > 0 ) {
            result.push_back(Pair("result", "success"));
            result.push_back(Pair("hex", hex));
        } else ERR_RESULT("couldnt fill bid");
    } else {
        ERR_RESULT("fillunits must be positive");
    }
    return(result);
}

UniValue getbalance64(const UniValue& params, bool fHelp)
{
    set<CBitcoinAddress> setAddress; vector<COutput> vecOutputs;
    UniValue ret(UniValue::VOBJ); UniValue a(UniValue::VARR),b(UniValue::VARR); CTxDestination address;
    const CKeyStore& keystore = *pwalletMain;
    CAmount nValues[64],nValues2[64],nValue,total,total2; int32_t i,segid;
    assert(pwalletMain != NULL);
    if (fHelp || params.size() > 0)
        throw runtime_error("getbalance64\n");
    total = total2 = 0;
    memset(nValues,0,sizeof(nValues));
    memset(nValues2,0,sizeof(nValues2));
    LOCK2(cs_main, pwalletMain->cs_wallet);
    pwalletMain->AvailableCoins(vecOutputs, false, NULL, true);
    BOOST_FOREACH(const COutput& out, vecOutputs)
    {
        nValue = out.tx->vout[out.i].nValue;
        if ( ExtractDestination(out.tx->vout[out.i].scriptPubKey, address) )
        {
            segid = (komodo_segid32((char *)CBitcoinAddress(address).ToString().c_str()) & 0x3f);
            if ( out.nDepth < 100 )
                nValues2[segid] += nValue, total2 += nValue;
            else nValues[segid] += nValue, total += nValue;
            //fprintf(stderr,"%s %.8f depth.%d segid.%d\n",(char *)CBitcoinAddress(address).ToString().c_str(),(double)nValue/COIN,(int32_t)out.nDepth,segid);
        } else fprintf(stderr,"no destination\n");
    }
    ret.push_back(Pair("mature",(double)total/COIN));
    ret.push_back(Pair("immature",(double)total2/COIN));
    for (i=0; i<64; i++)
    {
        a.push_back((uint64_t)nValues[i]);
        b.push_back((uint64_t)nValues2[i]);
    }
    ret.push_back(Pair("staking", a));
    ret.push_back(Pair("notstaking", b));
    return ret;
}

<|MERGE_RESOLUTION|>--- conflicted
+++ resolved
@@ -5585,12 +5585,8 @@
 
 UniValue tokenswapask(const UniValue& params, bool fHelp)
 {
-<<<<<<< HEAD
     static uint256 zeroid;
     UniValue result(UniValue::VOBJ); int64_t askamount,numtokens; std::string hex; double price; uint256 tokenid,otherid;
-=======
-    UniValue result(UniValue::VOBJ); uint64_t askamount,numtokens; std::string hex; double price; uint256 tokenid,otherid;
->>>>>>> 4d47fcb9
     if ( fHelp || params.size() != 4 )
         throw runtime_error("tokenswapask numtokens tokenid otherid price\n");
     if ( ensure_CCrequirements() < 0 )
@@ -5636,11 +5632,7 @@
     {
         result.push_back(Pair("result", "success"));
         result.push_back(Pair("hex", hex));
-<<<<<<< HEAD
-    } else ERR_RESULT("couldnt cancel bid");
-=======
-    } else result.push_back(Pair("error", "couldnt cancel ask"));
->>>>>>> 4d47fcb9
+    } else ERR_RESULT("couldnt cancel ask");
     return(result);
 }
 
@@ -5679,12 +5671,8 @@
 
 UniValue tokenfillswap(const UniValue& params, bool fHelp)
 {
-<<<<<<< HEAD
     static uint256 zeroid;
     UniValue result(UniValue::VOBJ); int64_t fillunits; std::string hex; uint256 tokenid,otherid,asktxid;
-=======
-    UniValue result(UniValue::VOBJ); uint64_t fillunits; std::string hex; uint256 tokenid,otherid,asktxid;
->>>>>>> 4d47fcb9
     if ( fHelp || params.size() != 4 )
         throw runtime_error("tokenfillswap tokenid otherid asktxid fillunits\n");
     if ( ensure_CCrequirements() < 0 )

--- conflicted
+++ resolved
@@ -4863,11 +4863,8 @@
 #include "../cc/CClotto.h"
 #include "../cc/CCchannels.h"
 #include "../cc/CCOracles.h"
-<<<<<<< HEAD
-=======
 #include "../cc/CCGateways.h"
 #include "../cc/CCPrices.h"
->>>>>>> 1513c37f
 
 UniValue CCaddress(struct CCcontract_info *cp,char *name,std::vector<unsigned char> &pubkey)
 {
@@ -4906,11 +4903,7 @@
 
 UniValue channelsaddress(const UniValue& params, bool fHelp)
 {
-<<<<<<< HEAD
-    UniValue result(UniValue::VOBJ);  struct CCcontract_info *cp,C; std::vector<unsigned char> destpubkey; CPubKey pk,pk2; char destaddr[64];
-=======
     UniValue result(UniValue::VOBJ); struct CCcontract_info *cp,C; std::vector<unsigned char> destpubkey; CPubKey pk,pk2; char destaddr[64];
->>>>>>> 1513c37f
     cp = CCinit(&C,EVAL_CHANNELS);
     if ( fHelp || params.size() != 1 )
         throw runtime_error("channelsaddress destpubkey\n");
@@ -4923,8 +4916,6 @@
     result.push_back(Pair("otherpubkey", params[0].get_str()));
     GetCCaddress1of2(cp,destaddr,pk,pk2);
     result.push_back(Pair("channeladdress",destaddr));
-<<<<<<< HEAD
-=======
     if ( 0 )
     {
         int32_t i;
@@ -4934,7 +4925,6 @@
             fprintf(stderr,"i.%d %s\n",i,destaddr);
         }
     }
->>>>>>> 1513c37f
     return(result);
 }
 
@@ -4953,23 +4943,15 @@
 
 UniValue pricesaddress(const UniValue& params, bool fHelp)
 {
-<<<<<<< HEAD
-    struct CCcontract_info *cp,C; std::vector<unsigned char> pubkey;
-    cp = CCinit(&C,EVAL_PRICES);
-=======
     UniValue result(UniValue::VOBJ); struct CCcontract_info *cp,C,*assetscp,C2; std::vector<unsigned char> pubkey; CPubKey mypk,planpk,pricespk; char myaddr[64],houseaddr[64],exposureaddr[64];
     cp = CCinit(&C,EVAL_PRICES);
     assetscp = CCinit(&C2,EVAL_PRICES);
->>>>>>> 1513c37f
     if ( fHelp || params.size() > 1 )
         throw runtime_error("pricesaddress [pubkey]\n");
     if ( ensure_CCrequirements() < 0 )
         throw runtime_error("to use CC contracts, you need to launch daemon with valid -pubkey= for an address in your wallet\n");
     if ( params.size() == 1 )
         pubkey = ParseHex(params[0].get_str().c_str());
-<<<<<<< HEAD
-    return(CCaddress(cp,(char *)"Prices",pubkey));
-=======
     result = CCaddress(cp,(char *)"Prices",pubkey);
     mypk = pubkey2pk(Mypubkey());
     pricespk = GetUnspendable(cp,0);
@@ -4980,7 +4962,6 @@
     result.push_back(Pair("houseaddr",houseaddr)); // globally accessible house assets
     result.push_back(Pair("exposureaddr",exposureaddr)); // tracking of exposure
     return(result);
->>>>>>> 1513c37f
 }
 
 UniValue pegsaddress(const UniValue& params, bool fHelp)
@@ -5158,12 +5139,8 @@
         throw runtime_error("channelsopen destpubkey numpayments payment\n");
     if ( ensure_CCrequirements() < 0 )
         throw runtime_error("to use CC contracts, you need to launch daemon with valid -pubkey= for an address in your wallet\n");
-<<<<<<< HEAD
-    LOCK(cs_main);
-=======
     const CKeyStore& keystore = *pwalletMain;
     LOCK2(cs_main, pwalletMain->cs_wallet);
->>>>>>> 1513c37f
     destpub = ParseHex(params[0].get_str().c_str());
     numpayments = atoi(params[1].get_str().c_str());
     payment = atol(params[2].get_str().c_str());
@@ -5184,12 +5161,8 @@
         throw runtime_error("channelsstop destpubkey origtxid\n");
     if ( ensure_CCrequirements() < 0 )
         throw runtime_error("to use CC contracts, you need to launch daemon with valid -pubkey= for an address in your wallet\n");
-<<<<<<< HEAD
-    LOCK(cs_main);
-=======
     const CKeyStore& keystore = *pwalletMain;
     LOCK2(cs_main, pwalletMain->cs_wallet);
->>>>>>> 1513c37f
     destpub = ParseHex(params[0].get_str().c_str());
     origtxid = Parseuint256((char *)params[1].get_str().c_str());
     hex = ChannelStop(0,pubkey2pk(destpub),origtxid);
@@ -5209,12 +5182,8 @@
         throw runtime_error("channelspayment prevtxid origtxid n amount\n");
     if ( ensure_CCrequirements() < 0 )
         throw runtime_error("to use CC contracts, you need to launch daemon with valid -pubkey= for an address in your wallet\n");
-<<<<<<< HEAD
-    LOCK(cs_main);
-=======
     const CKeyStore& keystore = *pwalletMain;
     LOCK2(cs_main, pwalletMain->cs_wallet);
->>>>>>> 1513c37f
     prevtxid = Parseuint256((char *)params[0].get_str().c_str());
     origtxid = Parseuint256((char *)params[1].get_str().c_str());
     n = atoi((char *)params[2].get_str().c_str());
@@ -5236,12 +5205,8 @@
         throw runtime_error("channelscollect paytxid origtxid n amount\n");
     if ( ensure_CCrequirements() < 0 )
         throw runtime_error("to use CC contracts, you need to launch daemon with valid -pubkey= for an address in your wallet\n");
-<<<<<<< HEAD
-    LOCK(cs_main);
-=======
     const CKeyStore& keystore = *pwalletMain;
     LOCK2(cs_main, pwalletMain->cs_wallet);
->>>>>>> 1513c37f
     paytxid = Parseuint256((char *)params[0].get_str().c_str());
     origtxid = Parseuint256((char *)params[1].get_str().c_str());
     n = atoi((char *)params[2].get_str().c_str());
@@ -5263,12 +5228,8 @@
         throw runtime_error("channelsrefund stoptxid origtxid\n");
     if ( ensure_CCrequirements() < 0 )
         throw runtime_error("to use CC contracts, you need to launch daemon with valid -pubkey= for an address in your wallet\n");
-<<<<<<< HEAD
-    LOCK(cs_main);
-=======
     const CKeyStore& keystore = *pwalletMain;
     LOCK2(cs_main, pwalletMain->cs_wallet);
->>>>>>> 1513c37f
     stoptxid = Parseuint256((char *)params[0].get_str().c_str());
     origtxid = Parseuint256((char *)params[1].get_str().c_str());
     hex = ChannelRefund(0,stoptxid,origtxid);
@@ -5463,8 +5424,6 @@
     return(RewardsInfo(fundingtxid));
 }
 
-<<<<<<< HEAD
-=======
 UniValue gatewayslist(const UniValue& params, bool fHelp)
 {
     if ( fHelp || params.size() > 0 )
@@ -5647,7 +5606,6 @@
     return(result);
 }
 
->>>>>>> 1513c37f
 UniValue oracleslist(const UniValue& params, bool fHelp)
 {
     if ( fHelp || params.size() > 0 )
@@ -5675,11 +5633,8 @@
         throw runtime_error("oraclesregister oracletxid datafee\n");
     if ( ensure_CCrequirements() < 0 )
         throw runtime_error("to use CC contracts, you need to launch daemon with valid -pubkey= for an address in your wallet\n");
-<<<<<<< HEAD
-=======
     const CKeyStore& keystore = *pwalletMain;
     LOCK2(cs_main, pwalletMain->cs_wallet);
->>>>>>> 1513c37f
     txid = Parseuint256((char *)params[0].get_str().c_str());
     datafee = atol((char *)params[1].get_str().c_str());
     hex = OracleRegister(0,txid,datafee);
@@ -5698,11 +5653,8 @@
         throw runtime_error("oraclessubscribe oracletxid publisher amount\n");
     if ( ensure_CCrequirements() < 0 )
         throw runtime_error("to use CC contracts, you need to launch daemon with valid -pubkey= for an address in your wallet\n");
-<<<<<<< HEAD
-=======
     const CKeyStore& keystore = *pwalletMain;
     LOCK2(cs_main, pwalletMain->cs_wallet);
->>>>>>> 1513c37f
     txid = Parseuint256((char *)params[0].get_str().c_str());
     pubkey = ParseHex(params[1].get_str().c_str());
     amount = atof((char *)params[2].get_str().c_str()) * COIN;
@@ -5735,11 +5687,8 @@
         throw runtime_error("oraclesdata oracletxid hexstr\n");
     if ( ensure_CCrequirements() < 0 )
         throw runtime_error("to use CC contracts, you need to launch daemon with valid -pubkey= for an address in your wallet\n");
-<<<<<<< HEAD
-=======
     const CKeyStore& keystore = *pwalletMain;
     LOCK2(cs_main, pwalletMain->cs_wallet);
->>>>>>> 1513c37f
     txid = Parseuint256((char *)params[0].get_str().c_str());
     data = ParseHex(params[1].get_str().c_str());
     hex = OracleData(0,txid,data);

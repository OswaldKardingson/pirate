--- conflicted
+++ resolved
@@ -2513,11 +2513,7 @@
             "  \"keypoololdest\": xxxxxx,    (numeric) the timestamp (seconds since GMT epoch) of the oldest pre-generated key in the key pool\n"
             "  \"keypoolsize\": xxxx,        (numeric) how many new keys are pre-generated\n"
             "  \"unlocked_until\": ttt,      (numeric) the timestamp in seconds since epoch (midnight Jan 1 1970 GMT) that the wallet is unlocked for transfers, or 0 if the wallet is locked\n"
-<<<<<<< HEAD
-            "  \"paytxfee\": x.xxxx,         (numeric) the transaction fee configuration, set in " + CURRENCY_UNIT + "/kB\n"
-=======
             "  \"paytxfee\": x.xxxx,         (numeric) the transaction fee configuration, set in KMD/KB\n"
->>>>>>> 2f8ffc34
             "}\n"
             "\nExamples:\n"
             + HelpExampleCli("getwalletinfo", "")
@@ -3423,11 +3419,7 @@
             "1. \"address\"      (string) The selected address. It may be a transparent or private address.\n"
             "2. minconf          (numeric, optional, default=1) Only include transactions confirmed at least this many times.\n"
             "\nResult:\n"
-<<<<<<< HEAD
-            "amount              (numeric) The total amount in " + CURRENCY_UNIT + " received for this address.\n"
-=======
             "amount              (numeric) The total amount in KMD received for this address.\n"
->>>>>>> 2f8ffc34
             "\nExamples:\n"
             "\nThe total amount received by address \"myaddress\"\n"
             + HelpExampleCli("z_getbalance", "\"myaddress\"") +
@@ -3668,11 +3660,7 @@
             "2. \"amounts\"             (array, required) An array of json objects representing the amounts to send.\n"
             "    [{\n"
             "      \"address\":address  (string, required) The address is a taddr or zaddr\n"
-<<<<<<< HEAD
-            "      \"amount\":amount    (numeric, required) The numeric amount in " + CURRENCY_UNIT + " is the value\n"
-=======
             "      \"amount\":amount    (numeric, required) The numeric amount in KMD is the value\n"
->>>>>>> 2f8ffc34
             "      \"memo\":memo        (string, optional) If the address is a zaddr, raw data represented in hexadecimal string format\n"
             "    }, ... ]\n"
             "3. minconf               (numeric, optional, default=1) Only use funds confirmed at least this many times.\n"

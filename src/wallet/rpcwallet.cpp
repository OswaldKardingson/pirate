// Copyright (c) 2010 Satoshi Nakamoto
// Copyright (c) 2009-2014 The Bitcoin Core developers
// Distributed under the MIT software license, see the accompanying
// file COPYING or http://www.opensource.org/licenses/mit-license.php.

#include "amount.h"
#include "consensus/upgrades.h"
#include "core_io.h"
#include "init.h"
#include "key_io.h"
#include "main.h"
#include "net.h"
#include "netbase.h"
#include "rpc/server.h"
#include "timedata.h"
#include "transaction_builder.h"
#include "util.h"
#include "utilmoneystr.h"
#include "wallet.h"
#include "walletdb.h"
#include "primitives/transaction.h"
#include "zcbenchmarks.h"
#include "script/interpreter.h"
#include "zcash/zip32.h"

#include "utiltime.h"
#include "asyncrpcoperation.h"
#include "asyncrpcqueue.h"
#include "wallet/asyncrpcoperation_mergetoaddress.h"
#include "wallet/asyncrpcoperation_sendmany.h"
#include "wallet/asyncrpcoperation_shieldcoinbase.h"

#include "consensus/upgrades.h"

#include "sodium.h"

#include <stdint.h>

#include <boost/assign/list_of.hpp>

#include <univalue.h>

#include <numeric>


using namespace std;

using namespace libzcash;

extern char ASSETCHAINS_SYMBOL[KOMODO_ASSETCHAIN_MAXLEN];
const std::string ADDR_TYPE_SPROUT = "sprout";
const std::string ADDR_TYPE_SAPLING = "sapling";

extern UniValue TxJoinSplitToJSON(const CTransaction& tx);
extern uint8_t ASSETCHAINS_PRIVATE;
extern int32_t USE_EXTERNAL_PUBKEY;
uint32_t komodo_segid32(char *coinaddr);
<<<<<<< HEAD
int32_t komodo_dpowconfs(int32_t height,int32_t numconfs);
int32_t komodo_isnotaryvout(char *coinaddr); // from ac_private chains only
CBlockIndex *komodo_getblockindex(uint256 hash);
=======
int32_t komodo_dpowconfs(int32_t txheight,int32_t numconfs);
int32_t komodo_isnotaryvout(char *coinaddr); // from ac_private chains only
>>>>>>> f5e14220

int64_t nWalletUnlockTime;
static CCriticalSection cs_nWalletUnlockTime;
std::string CCerror;

// Private method:
UniValue z_getoperationstatus_IMPL(const UniValue&, bool);

#define PLAN_NAME_MAX   8
#define VALID_PLAN_NAME(x)  (strlen(x) <= PLAN_NAME_MAX)

std::string HelpRequiringPassphrase()
{
    return pwalletMain && pwalletMain->IsCrypted()
        ? "\nRequires wallet passphrase to be set with walletpassphrase call."
        : "";
}

bool EnsureWalletIsAvailable(bool avoidException)
{
    if (!pwalletMain)
    {
        if (!avoidException)
            throw JSONRPCError(RPC_METHOD_NOT_FOUND, "Method not found (disabled)");
        else
            return false;
    }
    return true;
}

void EnsureWalletIsUnlocked()
{
    if (pwalletMain->IsLocked())
        throw JSONRPCError(RPC_WALLET_UNLOCK_NEEDED, "Error: Please enter the wallet passphrase with walletpassphrase first.");
}

uint64_t komodo_accrued_interest(int32_t *txheightp,uint32_t *locktimep,uint256 hash,int32_t n,int32_t checkheight,uint64_t checkvalue,int32_t tipheight);

void WalletTxToJSON(const CWalletTx& wtx, UniValue& entry)
{
    //int32_t i,n,txheight; uint32_t locktime; uint64_t interest = 0;
    int confirms = wtx.GetDepthInMainChain();
    entry.push_back(Pair("rawconfirmations", confirms));
    if (wtx.IsCoinBase())
        entry.push_back(Pair("generated", true));
    if (confirms > 0)
    {
<<<<<<< HEAD
        entry.push_back(Pair("confirmations", komodo_dpowconfs((int32_t)mapBlockIndex[wtx.hashBlock]->GetHeight(),confirms)));
=======
        entry.push_back(Pair("confirmations", komodo_dpowconfs((int32_t)mapBlockIndex[wtx.hashBlock]->nHeight,confirms)));
>>>>>>> f5e14220
        entry.push_back(Pair("blockhash", wtx.hashBlock.GetHex()));
        entry.push_back(Pair("blockindex", wtx.nIndex));
        entry.push_back(Pair("blocktime", mapBlockIndex[wtx.hashBlock]->GetBlockTime()));
        entry.push_back(Pair("expiryheight", (int64_t)wtx.nExpiryHeight));
    } else entry.push_back(Pair("confirmations", confirms));
<<<<<<< HEAD

=======
>>>>>>> f5e14220
    uint256 hash = wtx.GetHash();
    entry.push_back(Pair("txid", hash.GetHex()));
    UniValue conflicts(UniValue::VARR);
    BOOST_FOREACH(const uint256& conflict, wtx.GetConflicts())
        conflicts.push_back(conflict.GetHex());
    entry.push_back(Pair("walletconflicts", conflicts));
    entry.push_back(Pair("time", wtx.GetTxTime()));
    entry.push_back(Pair("timereceived", (int64_t)wtx.nTimeReceived));
    BOOST_FOREACH(const PAIRTYPE(string,string)& item, wtx.mapValue)
        entry.push_back(Pair(item.first, item.second));

    entry.push_back(Pair("vjoinsplit", TxJoinSplitToJSON(wtx)));
}

string AccountFromValue(const UniValue& value)
{
    string strAccount = value.get_str();
    //if (strAccount != "")
    //    throw JSONRPCError(RPC_WALLET_ACCOUNTS_UNSUPPORTED, "Accounts are unsupported");
    return strAccount;
}

char *komodo_chainname()
{
     return(ASSETCHAINS_SYMBOL[0] == 0 ? (char *)"KMD" : ASSETCHAINS_SYMBOL);
}

UniValue getnewaddress(const UniValue& params, bool fHelp)
{
    if (!EnsureWalletIsAvailable(fHelp))
        return NullUniValue;

    if (fHelp || params.size() > 1)
        throw runtime_error(
            "getnewaddress ( \"account\" )\n"
            "\nReturns a new " + strprintf("%s",komodo_chainname()) + " address for receiving payments.\n"
            "\nArguments:\n"
            "1. \"account\"        (string, optional) DEPRECATED. If provided, it MUST be set to the empty string \"\" to represent the default account. Passing any other string will result in an error.\n"
            "\nResult:\n"
            "\"" + strprintf("%s",komodo_chainname()) + "_address\"    (string) The new " + strprintf("%s",komodo_chainname()) + " address\n"
            "\nExamples:\n"
            + HelpExampleCli("getnewaddress", "")
            + HelpExampleRpc("getnewaddress", "")
        );

    LOCK2(cs_main, pwalletMain->cs_wallet);

    // Parse the account first so we don't generate a key if there's an error
    string strAccount;
    if (params.size() > 0)
        strAccount = AccountFromValue(params[0]);

    if (!pwalletMain->IsLocked())
        pwalletMain->TopUpKeyPool();

    // Generate a new key that is added to wallet
    CPubKey newKey;
    if (!pwalletMain->GetKeyFromPool(newKey))
        throw JSONRPCError(RPC_WALLET_KEYPOOL_RAN_OUT, "Error: Keypool ran out, please call keypoolrefill first");
    CKeyID keyID = newKey.GetID();

    pwalletMain->SetAddressBook(keyID, strAccount, "receive");

    return EncodeDestination(keyID);
}


CTxDestination GetAccountAddress(std::string strAccount, bool bForceNew=false)
{
    CWalletDB walletdb(pwalletMain->strWalletFile);

    CAccount account;
    walletdb.ReadAccount(strAccount, account);

    bool bKeyUsed = false;

    // Check if the current key has been used
    if (account.vchPubKey.IsValid())
    {
        CScript scriptPubKey = GetScriptForDestination(account.vchPubKey.GetID());
        for (map<uint256, CWalletTx>::iterator it = pwalletMain->mapWallet.begin();
             it != pwalletMain->mapWallet.end() && account.vchPubKey.IsValid();
             ++it)
        {
            const CWalletTx& wtx = (*it).second;
            BOOST_FOREACH(const CTxOut& txout, wtx.vout)
                if (txout.scriptPubKey == scriptPubKey)
                    bKeyUsed = true;
        }
    }

    // Generate a new key
    if (!account.vchPubKey.IsValid() || bForceNew || bKeyUsed)
    {
        if (!pwalletMain->GetKeyFromPool(account.vchPubKey))
            throw JSONRPCError(RPC_WALLET_KEYPOOL_RAN_OUT, "Error: Keypool ran out, please call keypoolrefill first");

        pwalletMain->SetAddressBook(account.vchPubKey.GetID(), strAccount, "receive");
        walletdb.WriteAccount(strAccount, account);
    }

    return account.vchPubKey.GetID();
}

UniValue getaccountaddress(const UniValue& params, bool fHelp)
{
    if (!EnsureWalletIsAvailable(fHelp))
        return NullUniValue;

    if (fHelp || params.size() != 1)
        throw runtime_error(
            "getaccountaddress \"account\"\n"
            "\nDEPRECATED. Returns the current " + strprintf("%s",komodo_chainname()) + " address for receiving payments to this account.\n"
            "\nArguments:\n"
            "1. \"account\"       (string, required) MUST be set to the empty string \"\" to represent the default account. Passing any other string will result in an error.\n"
            "\nResult:\n"
            "\"" + strprintf("%s",komodo_chainname()) + "_address\"   (string) The account " + strprintf("%s",komodo_chainname()) + " address\n"
            "\nExamples:\n"
            + HelpExampleCli("getaccountaddress", "")
            + HelpExampleCli("getaccountaddress", "\"\"")
            + HelpExampleCli("getaccountaddress", "\"myaccount\"")
            + HelpExampleRpc("getaccountaddress", "\"myaccount\"")
        );

    LOCK2(cs_main, pwalletMain->cs_wallet);

    // Parse the account first so we don't generate a key if there's an error
    string strAccount = AccountFromValue(params[0]);

    UniValue ret(UniValue::VSTR);

    ret = EncodeDestination(GetAccountAddress(strAccount));
    return ret;
}


UniValue getrawchangeaddress(const UniValue& params, bool fHelp)
{
    if (!EnsureWalletIsAvailable(fHelp))
        return NullUniValue;

    if (fHelp || params.size() > 1)
        throw runtime_error(
            "getrawchangeaddress\n"
            "\nReturns a new " + strprintf("%s",komodo_chainname()) + " address, for receiving change.\n"
            "This is for use with raw transactions, NOT normal use.\n"
            "\nResult:\n"
            "\"address\"    (string) The address\n"
            "\nExamples:\n"
            + HelpExampleCli("getrawchangeaddress", "")
            + HelpExampleRpc("getrawchangeaddress", "")
       );

    LOCK2(cs_main, pwalletMain->cs_wallet);

    if (!pwalletMain->IsLocked())
        pwalletMain->TopUpKeyPool();

    CReserveKey reservekey(pwalletMain);
    CPubKey vchPubKey;
    if (!reservekey.GetReservedKey(vchPubKey))
        throw JSONRPCError(RPC_WALLET_KEYPOOL_RAN_OUT, "Error: Keypool ran out, please call keypoolrefill first");

    reservekey.KeepKey();

    CKeyID keyID = vchPubKey.GetID();

    return EncodeDestination(keyID);
}


UniValue setaccount(const UniValue& params, bool fHelp)
{
    if (!EnsureWalletIsAvailable(fHelp))
        return NullUniValue;

    if (fHelp || params.size() < 1 || params.size() > 2)
        throw runtime_error(
            "setaccount \"" + strprintf("%s",komodo_chainname()) + "_address\" \"account\"\n"
            "\nDEPRECATED. Sets the account associated with the given address.\n"
            "\nArguments:\n"
            "1. \"" + strprintf("%s",komodo_chainname()) + "_address\"  (string, required) The " + strprintf("%s",komodo_chainname()) + " address to be associated with an account.\n"
            "2. \"account\"         (string, required) MUST be set to the empty string \"\" to represent the default account. Passing any other string will result in an error.\n"
            "\nExamples:\n"
            + HelpExampleCli("setaccount", "\"RD6GgnrMpPaTSMn8vai6yiGA7mN4QGPV\" \"tabby\"")
            + HelpExampleRpc("setaccount", "\"RD6GgnrMpPaTSMn8vai6yiGA7mN4QGPV\", \"tabby\"")
        );

    LOCK2(cs_main, pwalletMain->cs_wallet);

    CTxDestination dest = DecodeDestination(params[0].get_str());
    if (!IsValidDestination(dest)) {
        throw JSONRPCError(RPC_INVALID_ADDRESS_OR_KEY, "Invalid Zcash address");
    }

    string strAccount;
    if (params.size() > 1)
        strAccount = AccountFromValue(params[1]);

    // Only add the account if the address is yours.
    if (IsMine(*pwalletMain, dest)) {
        // Detect when changing the account of an address that is the 'unused current key' of another account:
        if (pwalletMain->mapAddressBook.count(dest)) {
            std::string strOldAccount = pwalletMain->mapAddressBook[dest].name;
            if (dest == GetAccountAddress(strOldAccount)) {
                GetAccountAddress(strOldAccount, true);
            }
        }
        pwalletMain->SetAddressBook(dest, strAccount, "receive");
    }
    else
        throw JSONRPCError(RPC_MISC_ERROR, "setaccount can only be used with own address");

    return NullUniValue;
}


UniValue getaccount(const UniValue& params, bool fHelp)
{
    if (!EnsureWalletIsAvailable(fHelp))
        return NullUniValue;

    if (fHelp || params.size() != 1)
        throw runtime_error(
            "getaccount \"" + strprintf("%s",komodo_chainname()) + "_address\"\n"
            "\nDEPRECATED. Returns the account associated with the given address.\n"
            "\nArguments:\n"
            "1. \"" + strprintf("%s",komodo_chainname()) + "_address\"  (string, required) The " + strprintf("%s",komodo_chainname()) + " address for account lookup.\n"
            "\nResult:\n"
            "\"accountname\"        (string) the account address\n"
            "\nExamples:\n"
            + HelpExampleCli("getaccount", "\"RD6GgnrMpPaTSMn8vai6yiGA7mN4QGPV\"")
            + HelpExampleRpc("getaccount", "\"RD6GgnrMpPaTSMn8vai6yiGA7mN4QGPV\"")
        );

    LOCK2(cs_main, pwalletMain->cs_wallet);

    CTxDestination dest = DecodeDestination(params[0].get_str());
    if (!IsValidDestination(dest)) {
        throw JSONRPCError(RPC_INVALID_ADDRESS_OR_KEY, "Invalid Zcash address");
    }

    std::string strAccount;
    std::map<CTxDestination, CAddressBookData>::iterator mi = pwalletMain->mapAddressBook.find(dest);
    if (mi != pwalletMain->mapAddressBook.end() && !(*mi).second.name.empty()) {
        strAccount = (*mi).second.name;
    }
    return strAccount;
}


UniValue getaddressesbyaccount(const UniValue& params, bool fHelp)
{
    if (!EnsureWalletIsAvailable(fHelp))
        return NullUniValue;

    if (fHelp || params.size() != 1)
        throw runtime_error(
            "getaddressesbyaccount \"account\"\n"
            "\nDEPRECATED. Returns the list of addresses for the given account.\n"
            "\nArguments:\n"
            "1. \"account\"  (string, required) MUST be set to the empty string \"\" to represent the default account. Passing any other string will result in an error.\n"
            "\nResult:\n"
            "[                     (json array of string)\n"
            "  \"" + strprintf("%s",komodo_chainname()) + "_address\"  (string) a " + strprintf("%s",komodo_chainname()) + " address associated with the given account\n"
            "  ,...\n"
            "]\n"
            "\nExamples:\n"
            + HelpExampleCli("getaddressesbyaccount", "\"tabby\"")
            + HelpExampleRpc("getaddressesbyaccount", "\"tabby\"")
        );

    LOCK2(cs_main, pwalletMain->cs_wallet);

    string strAccount = AccountFromValue(params[0]);

    // Find all addresses that have the given account
    UniValue ret(UniValue::VARR);
    for (const std::pair<CTxDestination, CAddressBookData>& item : pwalletMain->mapAddressBook) {
        const CTxDestination& dest = item.first;
        const std::string& strName = item.second.name;
        if (strName == strAccount) {
            ret.push_back(EncodeDestination(dest));
        }
    }
    return ret;
}

static void SendMoney(const CTxDestination &address, CAmount nValue, bool fSubtractFeeFromAmount, CWalletTx& wtxNew,uint8_t *opretbuf,int32_t opretlen,long int opretValue)
{
    CAmount curBalance = pwalletMain->GetBalance();

    // Check amount
    if (nValue <= 0)
        throw JSONRPCError(RPC_INVALID_PARAMETER, "Invalid amount");

    if (nValue > curBalance)
        throw JSONRPCError(RPC_WALLET_INSUFFICIENT_FUNDS, "Insufficient funds");

    // Parse Zcash address
    CScript scriptPubKey = GetScriptForDestination(address);

    // Create and send the transaction
    CReserveKey reservekey(pwalletMain);
    CAmount nFeeRequired;
    std::string strError;
    vector<CRecipient> vecSend;
    int nChangePosRet = -1;
    CRecipient recipient = {scriptPubKey, nValue, fSubtractFeeFromAmount};
    vecSend.push_back(recipient);
    if ( opretlen > 0 && opretbuf != 0 )
    {
        CScript opretpubkey; int32_t i; uint8_t *ptr;
        opretpubkey.resize(opretlen);
        for (i=0; i<opretlen; i++)
        {
            opretpubkey[i] = opretbuf[i];
            //printf("%02x",ptr[i]);
        }
        //printf(" opretbuf[%d]\n",opretlen);
        CRecipient opret = { opretpubkey, opretValue, false };
        vecSend.push_back(opret);
    }
    if (!pwalletMain->CreateTransaction(vecSend, wtxNew, reservekey, nFeeRequired, nChangePosRet, strError)) {
        if (!fSubtractFeeFromAmount && nValue + nFeeRequired > pwalletMain->GetBalance())
            strError = strprintf("Error: This transaction requires a transaction fee of at least %s because of its amount, complexity, or use of recently received funds!", FormatMoney(nFeeRequired));
        throw JSONRPCError(RPC_WALLET_ERROR, strError);
    }
    if (!pwalletMain->CommitTransaction(wtxNew, reservekey))
        throw JSONRPCError(RPC_WALLET_ERROR, "Error: The transaction was rejected! This might happen if some of the coins in your wallet were already spent, such as if you used a copy of wallet.dat and coins were spent in the copy but not marked as spent here.");
}

int32_t komodo_isnotaryvout(char *coinaddr);

UniValue sendtoaddress(const UniValue& params, bool fHelp)
{
    if (!EnsureWalletIsAvailable(fHelp))
        return NullUniValue;

    if (fHelp || params.size() < 2 || params.size() > 5)
        throw runtime_error(
            "sendtoaddress \"" + strprintf("%s",komodo_chainname()) + "_address\" amount ( \"comment\" \"comment-to\" subtractfeefromamount )\n"
            "\nSend an amount to a given address. The amount is a real and is rounded to the nearest 0.00000001\n"
            + HelpRequiringPassphrase() +
            "\nArguments:\n"
            "1. \"" + strprintf("%s",komodo_chainname()) + "_address\"  (string, required) The " + strprintf("%s",komodo_chainname()) + " address to send to.\n"
            "2. \"amount\"      (numeric, required) The amount in " + strprintf("%s",komodo_chainname()) + " to send. eg 0.1\n"
            "3. \"comment\"     (string, optional) A comment used to store what the transaction is for. \n"
            "                             This is not part of the transaction, just kept in your wallet.\n"
            "4. \"comment-to\"  (string, optional) A comment to store the name of the person or organization \n"
            "                             to which you're sending the transaction. This is not part of the \n"
            "                             transaction, just kept in your wallet.\n"
            "5. subtractfeefromamount  (boolean, optional, default=false) The fee will be deducted from the amount being sent.\n"
            "                             The recipient will receive less " + strprintf("%s",komodo_chainname()) + " than you enter in the amount field.\n"
            "\nResult:\n"
            "\"transactionid\"  (string) The transaction id.\n"
            "\nExamples:\n"
            + HelpExampleCli("sendtoaddress", "\"RD6GgnrMpPaTSMn8vai6yiGA7mN4QGPV\" 0.1")
            + HelpExampleCli("sendtoaddress", "\"RD6GgnrMpPaTSMn8vai6yiGA7mN4QGPV\" 0.1 \"donation\" \"seans outpost\"")
            + HelpExampleCli("sendtoaddress", "\"RD6GgnrMpPaTSMn8vai6yiGA7mN4QGPV\" 0.1 \"\" \"\" true")
            + HelpExampleRpc("sendtoaddress", "\"RD6GgnrMpPaTSMn8vai6yiGA7mN4QGPV\", 0.1, \"donation\", \"seans outpost\"")
        );

    if ( ASSETCHAINS_PRIVATE != 0 && AmountFromValue(params[1]) > 0 )
    {
        if ( komodo_isnotaryvout((char *)params[0].get_str().c_str()) == 0 )
        {
            throw JSONRPCError(RPC_INVALID_ADDRESS_OR_KEY, "Invalid " + strprintf("%s",komodo_chainname()) + " address");
        }
    }
    LOCK2(cs_main, pwalletMain->cs_wallet);

    CTxDestination dest = DecodeDestination(params[0].get_str());
    if (!IsValidDestination(dest)) {
        throw JSONRPCError(RPC_INVALID_ADDRESS_OR_KEY, "Invalid Zcash address");
    }

    // Amount
    CAmount nAmount = AmountFromValue(params[1]);
    if (nAmount <= 0)
        throw JSONRPCError(RPC_TYPE_ERROR, "Invalid amount for send");

    // Wallet comments
    CWalletTx wtx;
    if (params.size() > 2 && !params[2].isNull() && !params[2].get_str().empty())
        wtx.mapValue["comment"] = params[2].get_str();
    if (params.size() > 3 && !params[3].isNull() && !params[3].get_str().empty())
        wtx.mapValue["to"]      = params[3].get_str();

    bool fSubtractFeeFromAmount = false;
    if (params.size() > 4)
        fSubtractFeeFromAmount = params[4].get_bool();

    EnsureWalletIsUnlocked();

    SendMoney(dest, nAmount, fSubtractFeeFromAmount, wtx,0,0,0);

    return wtx.GetHash().GetHex();
}

#include "komodo_defs.h"

#define KOMODO_KVPROTECTED 1
#define KOMODO_KVBINARY 2
#define KOMODO_KVDURATION 1440
#define IGUANA_MAXSCRIPTSIZE 10001
uint64_t PAX_fiatdest(uint64_t *seedp,int32_t tokomodo,char *destaddr,uint8_t pubkey37[37],char *coinaddr,int32_t height,char *base,int64_t fiatoshis);
int32_t komodo_opreturnscript(uint8_t *script,uint8_t type,uint8_t *opret,int32_t opretlen);
#define CRYPTO777_KMDADDR "RXL3YXG2ceaB6C5hfJcN4fvmLH2C34knhA"
extern int32_t KOMODO_PAX;
extern uint64_t KOMODO_INTERESTSUM,KOMODO_WALLETBALANCE;
int32_t komodo_is_issuer();
int32_t iguana_rwnum(int32_t rwflag,uint8_t *serialized,int32_t len,void *endianedp);
int32_t komodo_isrealtime(int32_t *kmdheightp);
int32_t pax_fiatstatus(uint64_t *available,uint64_t *deposited,uint64_t *issued,uint64_t *withdrawn,uint64_t *approved,uint64_t *redeemed,char *base);
int32_t komodo_kvsearch(uint256 *refpubkeyp,int32_t current_height,uint32_t *flagsp,int32_t *heightp,uint8_t value[IGUANA_MAXSCRIPTSIZE],uint8_t *key,int32_t keylen);
int32_t komodo_kvcmp(uint8_t *refvalue,uint16_t refvaluesize,uint8_t *value,uint16_t valuesize);
uint64_t komodo_kvfee(uint32_t flags,int32_t opretlen,int32_t keylen);
uint256 komodo_kvsig(uint8_t *buf,int32_t len,uint256 privkey);
int32_t komodo_kvduration(uint32_t flags);
uint256 komodo_kvprivkey(uint256 *pubkeyp,char *passphrase);
int32_t komodo_kvsigverify(uint8_t *buf,int32_t len,uint256 _pubkey,uint256 sig);

UniValue kvupdate(const UniValue& params, bool fHelp)
{
    static uint256 zeroes;
    CWalletTx wtx; UniValue ret(UniValue::VOBJ);
    uint8_t keyvalue[IGUANA_MAXSCRIPTSIZE*8],opretbuf[IGUANA_MAXSCRIPTSIZE*8]; int32_t i,coresize,haveprivkey,duration,opretlen,height; uint16_t keylen=0,valuesize=0,refvaluesize=0; uint8_t *key,*value=0; uint32_t flags,tmpflags,n; struct komodo_kv *ptr; uint64_t fee; uint256 privkey,pubkey,refpubkey,sig;
    if (fHelp || params.size() < 3 )
        throw runtime_error(
            "kvupdate key \"value\" days passphrase\n"
            "\nStore a key value. This feature is only available for asset chains.\n"
            "\nArguments:\n"
            "1. key                      (string, required) key\n"
            "2. \"value\"                (string, required) value\n"
            "3. days                     (numeric, required) amount of days(1440 blocks/day) before the key expires. Minimum 1 day\n"
            "4. passphrase               (string, optional) passphrase required to update this key\n"
            "\nResult:\n"
            "{\n"
            "  \"coin\": \"xxxxx\",          (string) chain the key is stored on\n"
            "  \"height\": xxxxx,            (numeric) height the key was stored at\n"
            "  \"expiration\": xxxxx,        (numeric) height the key will expire\n"
            "  \"flags\": x,                 (string) amount of days the key will be stored \n"
            "  \"key\": \"xxxxx\",           (numeric) stored key\n"
            "  \"keylen\": xxxxx,            (numeric) length of the key\n"
            "  \"value\": \"xxxxx\"          (numeric) stored value\n"
            "  \"valuesize\": xxxxx,         (string) length of the stored value\n"
            "  \"fee\": xxxxx                (string) transaction fee paid to store the key\n"
            "  \"txid\": \"xxxxx\"           (string) transaction id\n"
            "}\n"
            "\nExamples:\n"
            + HelpExampleCli("kvupdate", "examplekey \"examplevalue\" 2 examplepassphrase")
            + HelpExampleRpc("kvupdate", "\"examplekey\",\"examplevalue\",\"2\",\"examplepassphrase\"")
        );
    if (!EnsureWalletIsAvailable(fHelp))
        return 0;
    if ( ASSETCHAINS_SYMBOL[0] == 0 )
        return(0);
    haveprivkey = 0;
    memset(&sig,0,sizeof(sig));
    memset(&privkey,0,sizeof(privkey));
    memset(&refpubkey,0,sizeof(refpubkey));
    memset(&pubkey,0,sizeof(pubkey));
    if ( (n= (int32_t)params.size()) >= 3 )
    {
        flags = atoi(params[2].get_str().c_str());
        //printf("flags.%d (%s) n.%d\n",flags,params[2].get_str().c_str(),n);
    } else flags = 0;
    if ( n >= 4 )
        privkey = komodo_kvprivkey(&pubkey,(char *)(n >= 4 ? params[3].get_str().c_str() : "password"));
    haveprivkey = 1;
    flags |= 1;
    /*for (i=0; i<32; i++)
        printf("%02x",((uint8_t *)&privkey)[i]);
    printf(" priv, ");
    for (i=0; i<32; i++)
        printf("%02x",((uint8_t *)&pubkey)[i]);
    printf(" pubkey, privkey derived from (%s)\n",(char *)params[3].get_str().c_str());
    */
    LOCK2(cs_main, pwalletMain->cs_wallet);
    if ( (keylen= (int32_t)strlen(params[0].get_str().c_str())) > 0 )
    {
        key = (uint8_t *)params[0].get_str().c_str();
        if ( n >= 2 && params[1].get_str().c_str() != 0 )
        {
            value = (uint8_t *)params[1].get_str().c_str();
            valuesize = (int32_t)strlen(params[1].get_str().c_str());
        }
        memcpy(keyvalue,key,keylen);
        if ( (refvaluesize= komodo_kvsearch(&refpubkey,chainActive.LastTip()->GetHeight(),&tmpflags,&height,&keyvalue[keylen],key,keylen)) >= 0 )
        {
            if ( (tmpflags & KOMODO_KVPROTECTED) != 0 )
            {
                if ( memcmp(&refpubkey,&pubkey,sizeof(refpubkey)) != 0 )
                {
                    ret.push_back(Pair("error",(char *)"cant modify write once key without passphrase"));
                    return ret;
                }
            }
            if ( keylen+refvaluesize <= sizeof(keyvalue) )
            {
                sig = komodo_kvsig(keyvalue,keylen+refvaluesize,privkey);
                if ( komodo_kvsigverify(keyvalue,keylen+refvaluesize,refpubkey,sig) < 0 )
                {
                    ret.push_back(Pair("error",(char *)"error verifying sig, passphrase is probably wrong"));
                    printf("VERIFY ERROR\n");
                    return ret;
                } // else printf("verified immediately\n");
            }
        }
        //for (i=0; i<32; i++)
        //    printf("%02x",((uint8_t *)&sig)[i]);
        //printf(" sig for keylen.%d + valuesize.%d\n",keylen,refvaluesize);
        ret.push_back(Pair("coin",(char *)(ASSETCHAINS_SYMBOL[0] == 0 ? "KMD" : ASSETCHAINS_SYMBOL)));
        height = chainActive.LastTip()->GetHeight();
        if ( memcmp(&zeroes,&refpubkey,sizeof(refpubkey)) != 0 )
            ret.push_back(Pair("owner",refpubkey.GetHex()));
        ret.push_back(Pair("height", (int64_t)height));
        duration = komodo_kvduration(flags); //((flags >> 2) + 1) * KOMODO_KVDURATION;
        ret.push_back(Pair("expiration", (int64_t)(height+duration)));
        ret.push_back(Pair("flags",(int64_t)flags));
        ret.push_back(Pair("key",params[0].get_str()));
        ret.push_back(Pair("keylen",(int64_t)keylen));
        if ( n >= 2 && params[1].get_str().c_str() != 0 )
        {
            ret.push_back(Pair("value",params[1].get_str()));
            ret.push_back(Pair("valuesize",valuesize));
        }
        iguana_rwnum(1,&keyvalue[0],sizeof(keylen),&keylen);
        iguana_rwnum(1,&keyvalue[2],sizeof(valuesize),&valuesize);
        iguana_rwnum(1,&keyvalue[4],sizeof(height),&height);
        iguana_rwnum(1,&keyvalue[8],sizeof(flags),&flags);
        memcpy(&keyvalue[12],key,keylen);
        if ( value != 0 )
            memcpy(&keyvalue[12 + keylen],value,valuesize);
        coresize = (int32_t)(sizeof(flags)+sizeof(height)+sizeof(uint16_t)*2+keylen+valuesize);
        if ( haveprivkey != 0 )
        {
            for (i=0; i<32; i++)
                keyvalue[12 + keylen + valuesize + i] = ((uint8_t *)&pubkey)[i];
            coresize += 32;
            if ( refvaluesize >=0 )
            {
                for (i=0; i<32; i++)
                    keyvalue[12 + keylen + valuesize + 32 + i] = ((uint8_t *)&sig)[i];
                coresize += 32;
            }
        }
        if ( (opretlen= komodo_opreturnscript(opretbuf,'K',keyvalue,coresize)) == 40 )
            opretlen++;
        //for (i=0; i<opretlen; i++)
        //    printf("%02x",opretbuf[i]);
        //printf(" opretbuf keylen.%d valuesize.%d height.%d (%02x %02x %02x)\n",*(uint16_t *)&keyvalue[0],*(uint16_t *)&keyvalue[2],*(uint32_t *)&keyvalue[4],keyvalue[8],keyvalue[9],keyvalue[10]);
        EnsureWalletIsUnlocked();
        fee = komodo_kvfee(flags,opretlen,keylen);
        ret.push_back(Pair("fee",(double)fee/COIN));
        CBitcoinAddress destaddress(CRYPTO777_KMDADDR);
        if (!destaddress.IsValid())
            throw JSONRPCError(RPC_INVALID_ADDRESS_OR_KEY, "Invalid dest Bitcoin address");
        SendMoney(destaddress.Get(),10000,false,wtx,opretbuf,opretlen,fee);
        ret.push_back(Pair("txid",wtx.GetHash().GetHex()));
    } else ret.push_back(Pair("error",(char *)"null key"));
    return ret;
}

UniValue paxdeposit(const UniValue& params, bool fHelp)
{
    uint64_t available,deposited,issued,withdrawn,approved,redeemed,seed,komodoshis = 0; int32_t height; char destaddr[64]; uint8_t i,pubkey37[33];
    bool fSubtractFeeFromAmount = false;
    if ( KOMODO_PAX == 0 )
    {
        throw runtime_error("paxdeposit disabled without -pax");
    }
    if ( komodo_is_issuer() != 0 )
        throw JSONRPCError(RPC_INVALID_ADDRESS_OR_KEY, "paxdeposit only from KMD");
    if (!EnsureWalletIsAvailable(fHelp))
        throw runtime_error("paxdeposit needs wallet"); //return Value::null;
    if (fHelp || params.size() != 3)
        throw runtime_error("paxdeposit address fiatoshis base");
    LOCK2(cs_main, pwalletMain->cs_wallet);
    CBitcoinAddress address(params[0].get_str());
    if (!address.IsValid())
        throw JSONRPCError(RPC_INVALID_ADDRESS_OR_KEY, "Invalid Bitcoin address");
    int64_t fiatoshis = atof(params[1].get_str().c_str()) * COIN;
    std::string base = params[2].get_str();
    std::string dest;
    height = chainActive.LastTip()->GetHeight();
    if ( pax_fiatstatus(&available,&deposited,&issued,&withdrawn,&approved,&redeemed,(char *)base.c_str()) != 0 || available < fiatoshis )
    {
        fprintf(stderr,"available %llu vs fiatoshis %llu\n",(long long)available,(long long)fiatoshis);
        throw runtime_error("paxdeposit not enough available inventory");
    }
    komodoshis = PAX_fiatdest(&seed,0,destaddr,pubkey37,(char *)params[0].get_str().c_str(),height,(char *)base.c_str(),fiatoshis);
    dest.append(destaddr);
    CBitcoinAddress destaddress(CRYPTO777_KMDADDR);
    if (!destaddress.IsValid())
        throw JSONRPCError(RPC_INVALID_ADDRESS_OR_KEY, "Invalid dest Bitcoin address");
    for (i=0; i<33; i++)
        fprintf(stderr,"%02x",pubkey37[i]);
    fprintf(stderr," ht.%d srcaddr.(%s) %s fiatoshis.%lld -> dest.(%s) komodoshis.%llu seed.%llx\n",height,(char *)params[0].get_str().c_str(),(char *)base.c_str(),(long long)fiatoshis,destaddr,(long long)komodoshis,(long long)seed);
    EnsureWalletIsUnlocked();
    CWalletTx wtx;
    uint8_t opretbuf[64]; int32_t opretlen; uint64_t fee = komodoshis / 1000;
    if ( fee < 10000 )
        fee = 10000;
    iguana_rwnum(1,&pubkey37[33],sizeof(height),&height);
    opretlen = komodo_opreturnscript(opretbuf,'D',pubkey37,37);
    SendMoney(address.Get(),fee,fSubtractFeeFromAmount,wtx,opretbuf,opretlen,komodoshis);
    return wtx.GetHash().GetHex();
}

UniValue paxwithdraw(const UniValue& params, bool fHelp)
{
    CWalletTx wtx; std::string dest; int32_t kmdheight; uint64_t seed,komodoshis = 0; char destaddr[64]; uint8_t i,pubkey37[37]; bool fSubtractFeeFromAmount = false;
    if ( ASSETCHAINS_SYMBOL[0] == 0 )
        return(0);
    if (!EnsureWalletIsAvailable(fHelp))
        return 0;
    throw runtime_error("paxwithdraw deprecated");
    if (fHelp || params.size() != 2)
        throw runtime_error("paxwithdraw address fiatamount");
    if ( komodo_isrealtime(&kmdheight) == 0 )
        return(0);
    LOCK2(cs_main, pwalletMain->cs_wallet);
    CBitcoinAddress address(params[0].get_str());
    if (!address.IsValid())
        throw JSONRPCError(RPC_INVALID_ADDRESS_OR_KEY, "Invalid Bitcoin address");
    int64_t fiatoshis = atof(params[1].get_str().c_str()) * COIN;
    komodoshis = PAX_fiatdest(&seed,1,destaddr,pubkey37,(char *)params[0].get_str().c_str(),kmdheight,ASSETCHAINS_SYMBOL,fiatoshis);
    dest.append(destaddr);
    CBitcoinAddress destaddress(CRYPTO777_KMDADDR);
    if (!destaddress.IsValid())
        throw JSONRPCError(RPC_INVALID_ADDRESS_OR_KEY, "Invalid dest Bitcoin address");
    for (i=0; i<33; i++)
        printf("%02x",pubkey37[i]);
    printf(" kmdheight.%d srcaddr.(%s) %s fiatoshis.%lld -> dest.(%s) komodoshis.%llu seed.%llx\n",kmdheight,(char *)params[0].get_str().c_str(),ASSETCHAINS_SYMBOL,(long long)fiatoshis,destaddr,(long long)komodoshis,(long long)seed);
    EnsureWalletIsUnlocked();
    uint8_t opretbuf[64]; int32_t opretlen; uint64_t fee = fiatoshis / 1000;
    if ( fee < 10000 )
        fee = 10000;
    iguana_rwnum(1,&pubkey37[33],sizeof(kmdheight),&kmdheight);
    opretlen = komodo_opreturnscript(opretbuf,'W',pubkey37,37);
    SendMoney(destaddress.Get(),fee,fSubtractFeeFromAmount,wtx,opretbuf,opretlen,fiatoshis);
    return wtx.GetHash().GetHex();
}

UniValue listaddressgroupings(const UniValue& params, bool fHelp)
{
    if (!EnsureWalletIsAvailable(fHelp))
        return NullUniValue;

    if (fHelp)
        throw runtime_error(
            "listaddressgroupings\n"
            "\nLists groups of addresses which have had their common ownership\n"
            "made public by common use as inputs or as the resulting change\n"
            "in past transactions\n"
            "\nResult:\n"
            "[\n"
            "  [\n"
            "    [\n"
            "      \"" + strprintf("%s",komodo_chainname()) + " address\",     (string) The " + strprintf("%s",komodo_chainname()) + " address\n"
            "      amount,                 (numeric) The amount in " + strprintf("%s",komodo_chainname()) + "\n"
            "      \"account\"             (string, optional) The account (DEPRECATED)\n"
            "    ]\n"
            "    ,...\n"
            "  ]\n"
            "  ,...\n"
            "]\n"
            "\nExamples:\n"
            + HelpExampleCli("listaddressgroupings", "")
            + HelpExampleRpc("listaddressgroupings", "")
        );

    LOCK2(cs_main, pwalletMain->cs_wallet);

    UniValue jsonGroupings(UniValue::VARR);
    std::map<CTxDestination, CAmount> balances = pwalletMain->GetAddressBalances();
    for (const std::set<CTxDestination>& grouping : pwalletMain->GetAddressGroupings()) {
        UniValue jsonGrouping(UniValue::VARR);
        for (const CTxDestination& address : grouping)
        {
            UniValue addressInfo(UniValue::VARR);
            addressInfo.push_back(EncodeDestination(address));
            addressInfo.push_back(ValueFromAmount(balances[address]));
            {
                if (pwalletMain->mapAddressBook.find(address) != pwalletMain->mapAddressBook.end()) {
                    addressInfo.push_back(pwalletMain->mapAddressBook.find(address)->second.name);
                }
            }
            jsonGrouping.push_back(addressInfo);
        }
        jsonGroupings.push_back(jsonGrouping);
    }
    return jsonGroupings;
}

UniValue signmessage(const UniValue& params, bool fHelp)
{
    if (!EnsureWalletIsAvailable(fHelp))
        return NullUniValue;

    if (fHelp || params.size() != 2)
        throw runtime_error(
            "signmessage \"t-addr\" \"message\"\n"
            "\nSign a message with the private key of a t-addr"
            + HelpRequiringPassphrase() + "\n"
            "\nArguments:\n"
            "1. \"t-addr\"  (string, required) The transparent address to use for the private key.\n"
            "2. \"message\"         (string, required) The message to create a signature of.\n"
            "\nResult:\n"
            "\"signature\"          (string) The signature of the message encoded in base 64\n"
            "\nExamples:\n"
            "\nUnlock the wallet for 30 seconds\n"
            + HelpExampleCli("walletpassphrase", "\"mypassphrase\" 30") +
            "\nCreate the signature\n"
            + HelpExampleCli("signmessage", "\"RD6GgnrMpPaTSMn8vai6yiGA7mN4QGPV\" \"my message\"") +
            "\nVerify the signature\n"
            + HelpExampleCli("verifymessage", "\"RD6GgnrMpPaTSMn8vai6yiGA7mN4QGPV\" \"signature\" \"my message\"") +
            "\nAs json rpc\n"
            + HelpExampleRpc("signmessage", "\"RD6GgnrMpPaTSMn8vai6yiGA7mN4QGPV\", \"my message\"")
        );

    LOCK2(cs_main, pwalletMain->cs_wallet);

    EnsureWalletIsUnlocked();

    string strAddress = params[0].get_str();
    string strMessage = params[1].get_str();

    CTxDestination dest = DecodeDestination(strAddress);
    if (!IsValidDestination(dest)) {
        throw JSONRPCError(RPC_TYPE_ERROR, "Invalid address");
    }

    const CKeyID *keyID = boost::get<CKeyID>(&dest);
    if (!keyID) {
        throw JSONRPCError(RPC_TYPE_ERROR, "Address does not refer to key");
    }

    CKey key;
    if (!pwalletMain->GetKey(*keyID, key)) {
        throw JSONRPCError(RPC_WALLET_ERROR, "Private key not available");
    }

    CHashWriter ss(SER_GETHASH, 0);
    ss << strMessageMagic;
    ss << strMessage;

    vector<unsigned char> vchSig;
    if (!key.SignCompact(ss.GetHash(), vchSig))
        throw JSONRPCError(RPC_INVALID_ADDRESS_OR_KEY, "Sign failed");

    return EncodeBase64(&vchSig[0], vchSig.size());
}

UniValue getreceivedbyaddress(const UniValue& params, bool fHelp)
{
    if (!EnsureWalletIsAvailable(fHelp))
        return NullUniValue;

    if (fHelp || params.size() < 1 || params.size() > 2)
        throw runtime_error(
            "getreceivedbyaddress \"" + strprintf("%s",komodo_chainname()) + "_address\" ( minconf )\n"
            "\nReturns the total amount received by the given " + strprintf("%s",komodo_chainname()) + " address in transactions with at least minconf confirmations.\n"
            "\nArguments:\n"
            "1. \"" + strprintf("%s",komodo_chainname()) + "_address\"  (string, required) The " + strprintf("%s",komodo_chainname()) + " address for transactions.\n"
            "2. minconf             (numeric, optional, default=1) Only include transactions confirmed at least this many times.\n"
            "\nResult:\n"
            "amount   (numeric) The total amount in " + strprintf("%s",komodo_chainname()) + " received at this address.\n"
            "\nExamples:\n"
            "\nThe amount from transactions with at least 1 confirmation\n"
            + HelpExampleCli("getreceivedbyaddress", "\"RD6GgnrMpPaTSMn8vai6yiGA7mN4QGPV\"") +
            "\nThe amount including unconfirmed transactions, zero confirmations\n"
            + HelpExampleCli("getreceivedbyaddress", "\"RD6GgnrMpPaTSMn8vai6yiGA7mN4QGPV\" 0") +
            "\nThe amount with at least 6 confirmations, very safe\n"
            + HelpExampleCli("getreceivedbyaddress", "\"RD6GgnrMpPaTSMn8vai6yiGA7mN4QGPV\" 6") +
            "\nAs a json rpc call\n"
            + HelpExampleRpc("getreceivedbyaddress", "\"RD6GgnrMpPaTSMn8vai6yiGA7mN4QGPV\", 6")
       );

    LOCK2(cs_main, pwalletMain->cs_wallet);

    // Bitcoin address
    CTxDestination dest = DecodeDestination(params[0].get_str());
    if (!IsValidDestination(dest)) {
        throw JSONRPCError(RPC_INVALID_ADDRESS_OR_KEY, "Invalid Zcash address");
    }
    CScript scriptPubKey = GetScriptForDestination(dest);
    if (!IsMine(*pwalletMain, scriptPubKey)) {
        return ValueFromAmount(0);
    }

    // Minimum confirmations
    int nMinDepth = 1;
    if (params.size() > 1)
        nMinDepth = params[1].get_int();

    // Tally
    CAmount nAmount = 0;
    for (map<uint256, CWalletTx>::iterator it = pwalletMain->mapWallet.begin(); it != pwalletMain->mapWallet.end(); ++it)
    {
        const CWalletTx& wtx = (*it).second;
        if (wtx.IsCoinBase() || !CheckFinalTx(wtx))
            continue;

        BOOST_FOREACH(const CTxOut& txout, wtx.vout)
            if (txout.scriptPubKey == scriptPubKey)
                if (wtx.GetDepthInMainChain() >= nMinDepth)
                    nAmount += txout.nValue; // komodo_interest?
    }

    return  ValueFromAmount(nAmount);
}


UniValue getreceivedbyaccount(const UniValue& params, bool fHelp)
{
    if (!EnsureWalletIsAvailable(fHelp))
        return NullUniValue;

    if (fHelp || params.size() < 1 || params.size() > 2)
        throw runtime_error(
            "getreceivedbyaccount \"account\" ( minconf )\n"
            "\nDEPRECATED. Returns the total amount received by addresses with <account> in transactions with at least [minconf] confirmations.\n"
            "\nArguments:\n"
            "1. \"account\"      (string, required) MUST be set to the empty string \"\" to represent the default account. Passing any other string will result in an error.\n"
            "2. minconf          (numeric, optional, default=1) Only include transactions confirmed at least this many times.\n"
            "\nResult:\n"
            "amount              (numeric) The total amount in " + strprintf("%s",komodo_chainname()) + " received for this account.\n"
            "\nExamples:\n"
            "\nAmount received by the default account with at least 1 confirmation\n"
            + HelpExampleCli("getreceivedbyaccount", "\"\"") +
            "\nAmount received at the tabby account including unconfirmed amounts with zero confirmations\n"
            + HelpExampleCli("getreceivedbyaccount", "\"tabby\" 0") +
            "\nThe amount with at least 6 confirmation, very safe\n"
            + HelpExampleCli("getreceivedbyaccount", "\"tabby\" 6") +
            "\nAs a json rpc call\n"
            + HelpExampleRpc("getreceivedbyaccount", "\"tabby\", 6")
        );

    LOCK2(cs_main, pwalletMain->cs_wallet);

    // Minimum confirmations
    int nMinDepth = 1;
    if (params.size() > 1)
        nMinDepth = params[1].get_int();

    // Get the set of pub keys assigned to account
    string strAccount = AccountFromValue(params[0]);
    set<CTxDestination> setAddress = pwalletMain->GetAccountAddresses(strAccount);

    // Tally
    CAmount nAmount = 0;
    for (map<uint256, CWalletTx>::iterator it = pwalletMain->mapWallet.begin(); it != pwalletMain->mapWallet.end(); ++it)
    {
        const CWalletTx& wtx = (*it).second;
        if (wtx.IsCoinBase() || !CheckFinalTx(wtx))
            continue;

        BOOST_FOREACH(const CTxOut& txout, wtx.vout)
        {
            CTxDestination address;
            if (ExtractDestination(txout.scriptPubKey, address) && IsMine(*pwalletMain, address) && setAddress.count(address))
                if (wtx.GetDepthInMainChain() >= nMinDepth)
                    nAmount += txout.nValue; // komodo_interest?
        }
    }

    return ValueFromAmount(nAmount);
}


CAmount GetAccountBalance(CWalletDB& walletdb, const string& strAccount, int nMinDepth, const isminefilter& filter)
{
    CAmount nBalance = 0;

    // Tally wallet transactions
    for (map<uint256, CWalletTx>::iterator it = pwalletMain->mapWallet.begin(); it != pwalletMain->mapWallet.end(); ++it)
    {
        const CWalletTx& wtx = (*it).second;
        if (!CheckFinalTx(wtx) || wtx.GetBlocksToMaturity() > 0 || wtx.GetDepthInMainChain() < 0)
            continue;

        CAmount nReceived, nSent, nFee;
        wtx.GetAccountAmounts(strAccount, nReceived, nSent, nFee, filter);

        if (nReceived != 0 && wtx.GetDepthInMainChain() >= nMinDepth)
            nBalance += nReceived;
        nBalance -= nSent + nFee;
    }

    // Tally internal accounting entries
    nBalance += walletdb.GetAccountCreditDebit(strAccount);

    return nBalance;
}

CAmount GetAccountBalance(const string& strAccount, int nMinDepth, const isminefilter& filter)
{
    CWalletDB walletdb(pwalletMain->strWalletFile);
    return GetAccountBalance(walletdb, strAccount, nMinDepth, filter);
}


UniValue getbalance(const UniValue& params, bool fHelp)
{
    if (!EnsureWalletIsAvailable(fHelp))
        return NullUniValue;

    if (fHelp || params.size() > 3)
        throw runtime_error(
            "getbalance ( \"account\" minconf includeWatchonly )\n"
            "\nReturns the server's total available balance.\n"
            "\nArguments:\n"
            "1. \"account\"      (string, optional) DEPRECATED. If provided, it MUST be set to the empty string \"\" or to the string \"*\", either of which will give the total available balance. Passing any other string will result in an error.\n"
            "2. minconf          (numeric, optional, default=1) Only include transactions confirmed at least this many times.\n"
            "3. includeWatchonly (bool, optional, default=false) Also include balance in watchonly addresses (see 'importaddress')\n"
            "\nResult:\n"
            "amount              (numeric) The total amount in " + strprintf("%s",komodo_chainname()) + " received for this account.\n"
            "\nExamples:\n"
            "\nThe total amount in the wallet\n"
            + HelpExampleCli("getbalance", "") +
            "\nThe total amount in the wallet at least 5 blocks confirmed\n"
            + HelpExampleCli("getbalance", "\"*\" 6") +
            "\nAs a json rpc call\n"
            + HelpExampleRpc("getbalance", "\"*\", 6")
        );

    LOCK2(cs_main, pwalletMain->cs_wallet);

    if (params.size() == 0)
        return  ValueFromAmount(pwalletMain->GetBalance());

    int nMinDepth = 1;
    if (params.size() > 1)
        nMinDepth = params[1].get_int();
    isminefilter filter = ISMINE_SPENDABLE;
    if(params.size() > 2)
        if(params[2].get_bool())
            filter = filter | ISMINE_WATCH_ONLY;

    if (params[0].get_str() == "*") {
        // Calculate total balance a different way from GetBalance()
        // (GetBalance() sums up all unspent TxOuts)
        // getbalance and "getbalance * 1 true" should return the same number
        CAmount nBalance = 0;
        for (map<uint256, CWalletTx>::iterator it = pwalletMain->mapWallet.begin(); it != pwalletMain->mapWallet.end(); ++it)
        {
            const CWalletTx& wtx = (*it).second;
            if (!CheckFinalTx(wtx) || wtx.GetBlocksToMaturity() > 0 || wtx.GetDepthInMainChain() < 0)
                continue;

            CAmount allFee;
            string strSentAccount;
            list<COutputEntry> listReceived;
            list<COutputEntry> listSent;
            wtx.GetAmounts(listReceived, listSent, allFee, strSentAccount, filter);
            if (wtx.GetDepthInMainChain() >= nMinDepth)
            {
                BOOST_FOREACH(const COutputEntry& r, listReceived)
                    nBalance += r.amount;
            }
            BOOST_FOREACH(const COutputEntry& s, listSent)
                nBalance -= s.amount;
            nBalance -= allFee;
        }
        return  ValueFromAmount(nBalance);
    }

    string strAccount = AccountFromValue(params[0]);

    CAmount nBalance = GetAccountBalance(strAccount, nMinDepth, filter);

    return ValueFromAmount(nBalance);
}

UniValue getunconfirmedbalance(const UniValue &params, bool fHelp)
{
    if (!EnsureWalletIsAvailable(fHelp))
        return NullUniValue;

    if (fHelp || params.size() > 0)
        throw runtime_error(
                "getunconfirmedbalance\n"
                "Returns the server's total unconfirmed balance\n");

    LOCK2(cs_main, pwalletMain->cs_wallet);

    return ValueFromAmount(pwalletMain->GetUnconfirmedBalance());
}


UniValue movecmd(const UniValue& params, bool fHelp)
{
    if (!EnsureWalletIsAvailable(fHelp))
        return NullUniValue;

    if (fHelp || params.size() < 3 || params.size() > 5)
        throw runtime_error(
            "move \"fromaccount\" \"toaccount\" amount ( minconf \"comment\" )\n"
            "\nDEPRECATED. Move a specified amount from one account in your wallet to another.\n"
            "\nArguments:\n"
            "1. \"fromaccount\"   (string, required) MUST be set to the empty string \"\" to represent the default account. Passing any other string will result in an error.\n"
            "2. \"toaccount\"     (string, required) MUST be set to the empty string \"\" to represent the default account. Passing any other string will result in an error.\n"
            "3. amount            (numeric) Quantity of " + strprintf("%s",komodo_chainname()) + " to move between accounts.\n"
            "4. minconf           (numeric, optional, default=1) Only use funds with at least this many confirmations.\n"
            "5. \"comment\"       (string, optional) An optional comment, stored in the wallet only.\n"
            "\nResult:\n"
            "true|false           (boolean) true if successful.\n"
            "\nExamples:\n"
            "\nMove 0.01 " + strprintf("%s",komodo_chainname()) + " from the default account to the account named tabby\n"
            + HelpExampleCli("move", "\"\" \"tabby\" 0.01") +
            "\nMove 0.01 " + strprintf("%s",komodo_chainname()) + " timotei to akiko with a comment and funds have 6 confirmations\n"
            + HelpExampleCli("move", "\"timotei\" \"akiko\" 0.01 6 \"happy birthday!\"") +
            "\nAs a json rpc call\n"
            + HelpExampleRpc("move", "\"timotei\", \"akiko\", 0.01, 6, \"happy birthday!\"")
        );
    if ( ASSETCHAINS_PRIVATE != 0 )
        throw JSONRPCError(RPC_INVALID_ADDRESS_OR_KEY, "cant use transparent addresses in private chain");

    LOCK2(cs_main, pwalletMain->cs_wallet);

    string strFrom = AccountFromValue(params[0]);
    string strTo = AccountFromValue(params[1]);
    CAmount nAmount = AmountFromValue(params[2]);
    if (nAmount <= 0)
        throw JSONRPCError(RPC_TYPE_ERROR, "Invalid amount for send");
    if (params.size() > 3)
        // unused parameter, used to be nMinDepth, keep type-checking it though
        (void)params[3].get_int();
    string strComment;
    if (params.size() > 4)
        strComment = params[4].get_str();

    CWalletDB walletdb(pwalletMain->strWalletFile);
    if (!walletdb.TxnBegin())
        throw JSONRPCError(RPC_DATABASE_ERROR, "database error");

    int64_t nNow = GetAdjustedTime();

    // Debit
    CAccountingEntry debit;
    debit.nOrderPos = pwalletMain->IncOrderPosNext(&walletdb);
    debit.strAccount = strFrom;
    debit.nCreditDebit = -nAmount;
    debit.nTime = nNow;
    debit.strOtherAccount = strTo;
    debit.strComment = strComment;
    walletdb.WriteAccountingEntry(debit);

    // Credit
    CAccountingEntry credit;
    credit.nOrderPos = pwalletMain->IncOrderPosNext(&walletdb);
    credit.strAccount = strTo;
    credit.nCreditDebit = nAmount;
    credit.nTime = nNow;
    credit.strOtherAccount = strFrom;
    credit.strComment = strComment;
    walletdb.WriteAccountingEntry(credit);

    if (!walletdb.TxnCommit())
        throw JSONRPCError(RPC_DATABASE_ERROR, "database error");

    return true;
}


UniValue sendfrom(const UniValue& params, bool fHelp)
{
    if (!EnsureWalletIsAvailable(fHelp))
        return NullUniValue;

    if (fHelp || params.size() < 3 || params.size() > 6)
        throw runtime_error(
            "sendfrom \"fromaccount\" \"to" + strprintf("%s",komodo_chainname()) + "address\" amount ( minconf \"comment\" \"comment-to\" )\n"
            "\nDEPRECATED (use sendtoaddress). Sent an amount from an account to a " + strprintf("%s",komodo_chainname()) + " address.\n"
            "The amount is a real and is rounded to the nearest 0.00000001."
            + HelpRequiringPassphrase() + "\n"
            "\nArguments:\n"
            "1. \"fromaccount\"       (string, required) MUST be set to the empty string \"\" to represent the default account. Passing any other string will result in an error.\n"
            "2. \"to" + strprintf("%s",komodo_chainname()) + "address\"  (string, required) The " + strprintf("%s",komodo_chainname()) + " address to send funds to.\n"
            "3. amount                (numeric, required) The amount in " + strprintf("%s",komodo_chainname()) + " (transaction fee is added on top).\n"
            "4. minconf               (numeric, optional, default=1) Only use funds with at least this many confirmations.\n"
            "5. \"comment\"           (string, optional) A comment used to store what the transaction is for. \n"
            "                                     This is not part of the transaction, just kept in your wallet.\n"
            "6. \"comment-to\"        (string, optional) An optional comment to store the name of the person or organization \n"
            "                                     to which you're sending the transaction. This is not part of the transaction, \n"
            "                                     it is just kept in your wallet.\n"
            "\nResult:\n"
            "\"transactionid\"        (string) The transaction id.\n"
            "\nExamples:\n"
            "\nSend 0.01 " + strprintf("%s",komodo_chainname()) + " from the default account to the address, must have at least 1 confirmation\n"
            + HelpExampleCli("sendfrom", "\"\" \"RD6GgnrMpPaTSMn8vai6yiGA7mN4QGPV\" 0.01") +
            "\nSend 0.01 from the tabby account to the given address, funds must have at least 6 confirmations\n"
            + HelpExampleCli("sendfrom", "\"tabby\" \"RD6GgnrMpPaTSMn8vai6yiGA7mN4QGPV\" 0.01 6 \"donation\" \"seans outpost\"") +
            "\nAs a json rpc call\n"
            + HelpExampleRpc("sendfrom", "\"tabby\", \"RD6GgnrMpPaTSMn8vai6yiGA7mN4QGPV\", 0.01, 6, \"donation\", \"seans outpost\"")
        );
    if ( ASSETCHAINS_PRIVATE != 0 )
        throw JSONRPCError(RPC_INVALID_ADDRESS_OR_KEY, "cant use transparent addresses in private chain");

    LOCK2(cs_main, pwalletMain->cs_wallet);

    std::string strAccount = AccountFromValue(params[0]);
    CTxDestination dest = DecodeDestination(params[1].get_str());
    if (!IsValidDestination(dest)) {
        throw JSONRPCError(RPC_INVALID_ADDRESS_OR_KEY, "Invalid Zcash address");
    }
    CAmount nAmount = AmountFromValue(params[2]);
    if (nAmount <= 0)
        throw JSONRPCError(RPC_TYPE_ERROR, "Invalid amount for send");
    int nMinDepth = 1;
    if (params.size() > 3)
        nMinDepth = params[3].get_int();

    CWalletTx wtx;
    wtx.strFromAccount = strAccount;
    if (params.size() > 4 && !params[4].isNull() && !params[4].get_str().empty())
        wtx.mapValue["comment"] = params[4].get_str();
    if (params.size() > 5 && !params[5].isNull() && !params[5].get_str().empty())
        wtx.mapValue["to"]      = params[5].get_str();

    EnsureWalletIsUnlocked();

    // Check funds
    CAmount nBalance = GetAccountBalance(strAccount, nMinDepth, ISMINE_SPENDABLE);
    if (nAmount > nBalance)
        throw JSONRPCError(RPC_WALLET_INSUFFICIENT_FUNDS, "Account has insufficient funds");

    SendMoney(dest, nAmount, false, wtx, 0, 0, 0);

    return wtx.GetHash().GetHex();
}


UniValue sendmany(const UniValue& params, bool fHelp)
{
    if (!EnsureWalletIsAvailable(fHelp))
        return NullUniValue;

    if (fHelp || params.size() < 2 || params.size() > 5)
        throw runtime_error(
            "sendmany \"fromaccount\" {\"address\":amount,...} ( minconf \"comment\" [\"address\",...] )\n"
            "\nSend multiple times. Amounts are decimal numbers with at most 8 digits of precision."
            + HelpRequiringPassphrase() + "\n"
            "\nArguments:\n"
            "1. \"fromaccount\"         (string, required) MUST be set to the empty string \"\" to represent the default account. Passing any other string will result in an error.\n"
            "2. \"amounts\"             (string, required) A json object with addresses and amounts\n"
            "    {\n"
            "      \"address\":amount   (numeric) The " + strprintf("%s",komodo_chainname()) + " address is the key, the numeric amount in " + strprintf("%s",komodo_chainname()) + " is the value\n"
            "      ,...\n"
            "    }\n"
            "3. minconf                 (numeric, optional, default=1) Only use the balance confirmed at least this many times.\n"
            "4. \"comment\"             (string, optional) A comment\n"
            "5. subtractfeefromamount   (string, optional) A json array with addresses.\n"
            "                           The fee will be equally deducted from the amount of each selected address.\n"
            "                           Those recipients will receive less " + strprintf("%s",komodo_chainname()) + " than you enter in their corresponding amount field.\n"
            "                           If no addresses are specified here, the sender pays the fee.\n"
            "    [\n"
            "      \"address\"            (string) Subtract fee from this address\n"
            "      ,...\n"
            "    ]\n"
            "\nResult:\n"
            "\"transactionid\"          (string) The transaction id for the send. Only 1 transaction is created regardless of \n"
            "                                    the number of addresses.\n"
            "\nExamples:\n"
            "\nSend two amounts to two different addresses:\n"
            + HelpExampleCli("sendmany", "\"\" \"{\\\"RD6GgnrMpPaTSMn8vai6yiGA7mN4QGPVMY\\\":0.01,\\\"RRyyejME7LRTuvdziWsXkAbSW1fdiohGwK\\\":0.02}\"") +
            "\nSend two amounts to two different addresses setting the confirmation and comment:\n"
            + HelpExampleCli("sendmany", "\"\" \"{\\\"RD6GgnrMpPaTSMn8vai6yiGA7mN4QGPVMY\\\":0.01,\\\"RRyyejME7LRTuvdziWsXkAbSW1fdiohGwK\\\":0.02}\" 6 \"testing\"") +
            "\nSend two amounts to two different addresses, subtract fee from amount:\n"
            + HelpExampleCli("sendmany", "\"\" \"{\\\"RD6GgnrMpPaTSMn8vai6yiGA7mN4QGPVMY\\\":0.01,\\\"RRyyejME7LRTuvdziWsXkAbSW1fdiohGwK\\\":0.02}\" 1 \"\" \"[\\\"RD6GgnrMpPaTSMn8vai6yiGA7mN4QGPVMY\\\",\\\"RRyyejME7LRTuvdziWsXkAbSW1fdiohGwK\\\"]\"") +
            "\nAs a json rpc call\n"
            + HelpExampleRpc("sendmany", "\"\", {\"RD6GgnrMpPaTSMn8vai6yiGA7mN4QGPVMY\":0.01,\"RRyyejME7LRTuvdziWsXkAbSW1fdiohGwK\":0.02}, 6, \"testing\"")
        );
    if ( ASSETCHAINS_PRIVATE != 0 )
        throw JSONRPCError(RPC_INVALID_ADDRESS_OR_KEY, "cant use transparent addresses in private chain");

    LOCK2(cs_main, pwalletMain->cs_wallet);

    string strAccount = AccountFromValue(params[0]);
    UniValue sendTo = params[1].get_obj();
    int nMinDepth = 1;
    if (params.size() > 2)
        nMinDepth = params[2].get_int();

    CWalletTx wtx;
    wtx.strFromAccount = strAccount;
    if (params.size() > 3 && !params[3].isNull() && !params[3].get_str().empty())
        wtx.mapValue["comment"] = params[3].get_str();

    UniValue subtractFeeFromAmount(UniValue::VARR);
    if (params.size() > 4)
        subtractFeeFromAmount = params[4].get_array();

    std::set<CTxDestination> destinations;
    std::vector<CRecipient> vecSend;

    CAmount totalAmount = 0;
    std::vector<std::string> keys = sendTo.getKeys();
    for (const std::string& name_ : keys) {
        CTxDestination dest = DecodeDestination(name_);
        if (!IsValidDestination(dest)) {
            throw JSONRPCError(RPC_INVALID_ADDRESS_OR_KEY, std::string("Invalid Zcash address: ") + name_);
        }

        if (destinations.count(dest)) {
            throw JSONRPCError(RPC_INVALID_PARAMETER, std::string("Invalid parameter, duplicated address: ") + name_);
        }
        destinations.insert(dest);

        CScript scriptPubKey = GetScriptForDestination(dest);
        CAmount nAmount = AmountFromValue(sendTo[name_]);
        if (nAmount <= 0)
            throw JSONRPCError(RPC_TYPE_ERROR, "Invalid amount for send");
        totalAmount += nAmount;

        bool fSubtractFeeFromAmount = false;
        for (size_t idx = 0; idx < subtractFeeFromAmount.size(); idx++) {
            const UniValue& addr = subtractFeeFromAmount[idx];
            if (addr.get_str() == name_)
                fSubtractFeeFromAmount = true;
        }

        CRecipient recipient = {scriptPubKey, nAmount, fSubtractFeeFromAmount};
        vecSend.push_back(recipient);
    }

    EnsureWalletIsUnlocked();

    // Check funds
    CAmount nBalance = pwalletMain->GetBalance();
    //CAmount nBalance = GetAccountBalance(strAccount, nMinDepth, ISMINE_SPENDABLE);
    if (totalAmount > nBalance)
        throw JSONRPCError(RPC_WALLET_INSUFFICIENT_FUNDS, "Account has insufficient funds");

    // Send
    CReserveKey keyChange(pwalletMain);
    CAmount nFeeRequired = 0;
    int nChangePosRet = -1;
    string strFailReason;
    bool fCreated = pwalletMain->CreateTransaction(vecSend, wtx, keyChange, nFeeRequired, nChangePosRet, strFailReason);
    if (!fCreated)
        throw JSONRPCError(RPC_WALLET_INSUFFICIENT_FUNDS, strFailReason);
    if (!pwalletMain->CommitTransaction(wtx, keyChange))
        throw JSONRPCError(RPC_WALLET_ERROR, "Transaction commit failed");

    return wtx.GetHash().GetHex();
}

// Defined in rpc/misc.cpp
extern CScript _createmultisig_redeemScript(const UniValue& params);

UniValue addmultisigaddress(const UniValue& params, bool fHelp)
{
    if (!EnsureWalletIsAvailable(fHelp))
        return NullUniValue;

    if (fHelp || params.size() < 2 || params.size() > 3)
    {
        string msg = "addmultisigaddress nrequired [\"key\",...] ( \"account\" )\n"
            "\nAdd a nrequired-to-sign multisignature address to the wallet.\n"
            "Each key is a " + strprintf("%s",komodo_chainname()) + " address or hex-encoded public key.\n"
            "If 'account' is specified (DEPRECATED), assign address to that account.\n"

            "\nArguments:\n"
            "1. nrequired        (numeric, required) The number of required signatures out of the n keys or addresses.\n"
            "2. \"keysobject\"   (string, required) A json array of " + strprintf("%s",komodo_chainname()) + " addresses or hex-encoded public keys\n"
            "     [\n"
            "       \"address\"  (string) " + strprintf("%s",komodo_chainname()) + " address or hex-encoded public key\n"
            "       ...,\n"
            "     ]\n"
            "3. \"account\"      (string, optional) DEPRECATED. If provided, MUST be set to the empty string \"\" to represent the default account. Passing any other string will result in an error.\n"

            "\nResult:\n"
            "\"" + strprintf("%s",komodo_chainname()) + "_address\"  (string) A " + strprintf("%s",komodo_chainname()) + " address associated with the keys.\n"

            "\nExamples:\n"
            "\nAdd a multisig address from 2 addresses\n"
            + HelpExampleCli("addmultisigaddress", "2 \"[\\\"RD6GgnrMpPaTSMn8vai6yiGA7mN4QGPV\\\",\\\"RD6GgnrMpPaTSMn8vai6yiGA7mN4QGPV\\\"]\"") +
            "\nAs json rpc call\n"
            + HelpExampleRpc("addmultisigaddress", "2, \"[\\\"RD6GgnrMpPaTSMn8vai6yiGA7mN4QGPV\\\",\\\"RD6GgnrMpPaTSMn8vai6yiGA7mN4QGPV\\\"]\"")
        ;
        throw runtime_error(msg);
    }

    LOCK2(cs_main, pwalletMain->cs_wallet);

    string strAccount;
    if (params.size() > 2)
        strAccount = AccountFromValue(params[2]);

    // Construct using pay-to-script-hash:
    CScript inner = _createmultisig_redeemScript(params);
    CScriptID innerID(inner);
    pwalletMain->AddCScript(inner);

    pwalletMain->SetAddressBook(innerID, strAccount, "send");
    return EncodeDestination(innerID);
}


struct tallyitem
{
    CAmount nAmount;
    int nConf;
    vector<uint256> txids;
    bool fIsWatchonly;
    tallyitem()
    {
        nAmount = 0;
        nConf = std::numeric_limits<int>::max();
        fIsWatchonly = false;
    }
};

UniValue ListReceived(const UniValue& params, bool fByAccounts)
{
    // Minimum confirmations
    int nMinDepth = 1;
    if (params.size() > 0)
        nMinDepth = params[0].get_int();

    // Whether to include empty accounts
    bool fIncludeEmpty = false;
    if (params.size() > 1)
        fIncludeEmpty = params[1].get_bool();

    isminefilter filter = ISMINE_SPENDABLE;
    if(params.size() > 2)
        if(params[2].get_bool())
            filter = filter | ISMINE_WATCH_ONLY;

    // Tally
    std::map<CTxDestination, tallyitem> mapTally;
    for (const std::pair<uint256, CWalletTx>& pairWtx : pwalletMain->mapWallet) {
        const CWalletTx& wtx = pairWtx.second;

        if (wtx.IsCoinBase() || !CheckFinalTx(wtx))
            continue;

        int nDepth = wtx.GetDepthInMainChain();
        if (nDepth < nMinDepth)
            continue;

        BOOST_FOREACH(const CTxOut& txout, wtx.vout)
        {
            CTxDestination address;
            if (!ExtractDestination(txout.scriptPubKey, address))
                continue;

            isminefilter mine = IsMine(*pwalletMain, address);
            if(!(mine & filter))
                continue;

            tallyitem& item = mapTally[address];
            item.nAmount += txout.nValue; // komodo_interest?
            item.nConf = min(item.nConf, nDepth);
            item.txids.push_back(wtx.GetHash());
            if (mine & ISMINE_WATCH_ONLY)
                item.fIsWatchonly = true;
        }
    }

    // Reply
    UniValue ret(UniValue::VARR);
    std::map<std::string, tallyitem> mapAccountTally;
    for (const std::pair<CTxDestination, CAddressBookData>& item : pwalletMain->mapAddressBook) {
        const CTxDestination& dest = item.first;
        const std::string& strAccount = item.second.name;
        std::map<CTxDestination, tallyitem>::iterator it = mapTally.find(dest);
        if (it == mapTally.end() && !fIncludeEmpty)
            continue;

        CAmount nAmount = 0;
        int nConf = std::numeric_limits<int>::max();
        bool fIsWatchonly = false;
        if (it != mapTally.end())
        {
            nAmount = (*it).second.nAmount;
            nConf = (*it).second.nConf;
            fIsWatchonly = (*it).second.fIsWatchonly;
        }

        if (fByAccounts)
        {
            tallyitem& item = mapAccountTally[strAccount];
            item.nAmount += nAmount;
            item.nConf = min(item.nConf, nConf);
            item.fIsWatchonly = fIsWatchonly;
        }
        else
        {
            UniValue obj(UniValue::VOBJ);
            if(fIsWatchonly)
                obj.push_back(Pair("involvesWatchonly", true));
            obj.push_back(Pair("address",       EncodeDestination(dest)));
            obj.push_back(Pair("account",       strAccount));
            obj.push_back(Pair("amount",        ValueFromAmount(nAmount)));
            obj.push_back(Pair("confirmations", (nConf == std::numeric_limits<int>::max() ? 0 : nConf)));
            UniValue transactions(UniValue::VARR);
            if (it != mapTally.end())
            {
                BOOST_FOREACH(const uint256& item, (*it).second.txids)
                {
                    transactions.push_back(item.GetHex());
                }
            }
            obj.push_back(Pair("txids", transactions));
            ret.push_back(obj);
        }
    }

    if (fByAccounts)
    {
        for (map<string, tallyitem>::iterator it = mapAccountTally.begin(); it != mapAccountTally.end(); ++it)
        {
            CAmount nAmount = (*it).second.nAmount;
            int nConf = (*it).second.nConf;
            UniValue obj(UniValue::VOBJ);
            if((*it).second.fIsWatchonly)
                obj.push_back(Pair("involvesWatchonly", true));
            obj.push_back(Pair("account",       (*it).first));
            obj.push_back(Pair("amount",        ValueFromAmount(nAmount)));
            obj.push_back(Pair("confirmations", (nConf == std::numeric_limits<int>::max() ? 0 : nConf)));
            ret.push_back(obj);
        }
    }

    return ret;
}

UniValue listreceivedbyaddress(const UniValue& params, bool fHelp)
{
    if (!EnsureWalletIsAvailable(fHelp))
        return NullUniValue;

    if (fHelp || params.size() > 3)
        throw runtime_error(
            "listreceivedbyaddress ( minconf includeempty includeWatchonly)\n"
            "\nList balances by receiving address.\n"
            "\nArguments:\n"
            "1. minconf       (numeric, optional, default=1) The minimum number of confirmations before payments are included.\n"
            "2. includeempty  (numeric, optional, default=false) Whether to include addresses that haven't received any payments.\n"
            "3. includeWatchonly (bool, optional, default=false) Whether to include watchonly addresses (see 'importaddress').\n"

            "\nResult:\n"
            "[\n"
            "  {\n"
            "    \"involvesWatchonly\" : true,        (bool) Only returned if imported addresses were involved in transaction\n"
            "    \"address\" : \"receivingaddress\",  (string) The receiving address\n"
            "    \"account\" : \"accountname\",       (string) DEPRECATED. The account of the receiving address. The default account is \"\".\n"
            "    \"amount\" : x.xxx,                  (numeric) The total amount in " + strprintf("%s",komodo_chainname()) + " received by the address\n"
            "    \"confirmations\" : n                (numeric) The number of confirmations of the most recent transaction included\n"
            "  }\n"
            "  ,...\n"
            "]\n"

            "\nExamples:\n"
            + HelpExampleCli("listreceivedbyaddress", "")
            + HelpExampleCli("listreceivedbyaddress", "6 true")
            + HelpExampleRpc("listreceivedbyaddress", "6, true, true")
        );

    LOCK2(cs_main, pwalletMain->cs_wallet);

    return ListReceived(params, false);
}

UniValue listreceivedbyaccount(const UniValue& params, bool fHelp)
{
    if (!EnsureWalletIsAvailable(fHelp))
        return NullUniValue;

    if (fHelp || params.size() > 3)
        throw runtime_error(
            "listreceivedbyaccount ( minconf includeempty includeWatchonly)\n"
            "\nDEPRECATED. List balances by account.\n"
            "\nArguments:\n"
            "1. minconf      (numeric, optional, default=1) The minimum number of confirmations before payments are included.\n"
            "2. includeempty (boolean, optional, default=false) Whether to include accounts that haven't received any payments.\n"
            "3. includeWatchonly (bool, optional, default=false) Whether to include watchonly addresses (see 'importaddress').\n"

            "\nResult:\n"
            "[\n"
            "  {\n"
            "    \"involvesWatchonly\" : true,   (bool) Only returned if imported addresses were involved in transaction\n"
            "    \"account\" : \"accountname\",  (string) The account name of the receiving account\n"
            "    \"amount\" : x.xxx,             (numeric) The total amount received by addresses with this account\n"
            "    \"confirmations\" : n           (numeric) The number of confirmations of the most recent transaction included\n"
            "  }\n"
            "  ,...\n"
            "]\n"

            "\nExamples:\n"
            + HelpExampleCli("listreceivedbyaccount", "")
            + HelpExampleCli("listreceivedbyaccount", "6 true")
            + HelpExampleRpc("listreceivedbyaccount", "6, true, true")
        );

    LOCK2(cs_main, pwalletMain->cs_wallet);

    return ListReceived(params, true);
}

static void MaybePushAddress(UniValue & entry, const CTxDestination &dest)
{
    if (IsValidDestination(dest)) {
        entry.push_back(Pair("address", EncodeDestination(dest)));
    }
}

void ListTransactions(const CWalletTx& wtx, const string& strAccount, int nMinDepth, bool fLong, UniValue& ret, const isminefilter& filter)
{
    CAmount nFee;
    string strSentAccount;
    list<COutputEntry> listReceived;
    list<COutputEntry> listSent;

    bool bIsCoinbase = wtx.IsCoinBase();

    wtx.GetAmounts(listReceived, listSent, nFee, strSentAccount, filter);

    bool fAllAccounts = (strAccount == string("*"));
    bool involvesWatchonly = wtx.IsFromMe(ISMINE_WATCH_ONLY);

    // Sent
    if ((!listSent.empty() || nFee != 0) && (fAllAccounts || strAccount == strSentAccount))
    {
        BOOST_FOREACH(const COutputEntry& s, listSent)
        {
            UniValue entry(UniValue::VOBJ);
            if(involvesWatchonly || (::IsMine(*pwalletMain, s.destination) & ISMINE_WATCH_ONLY))
                entry.push_back(Pair("involvesWatchonly", true));
            entry.push_back(Pair("account", strSentAccount));
            MaybePushAddress(entry, s.destination);
            entry.push_back(Pair("category", "send"));
            entry.push_back(Pair("amount", ValueFromAmount(-s.amount)));
            entry.push_back(Pair("vout", s.vout));
            entry.push_back(Pair("fee", ValueFromAmount(-nFee)));
            if (fLong)
                WalletTxToJSON(wtx, entry);
            entry.push_back(Pair("size", static_cast<uint64_t>(GetSerializeSize(static_cast<CTransaction>(wtx), SER_NETWORK, PROTOCOL_VERSION))));
            ret.push_back(entry);
        }
    }

    // Received
    if (listReceived.size() > 0 && wtx.GetDepthInMainChain() >= nMinDepth)
    {
        BOOST_FOREACH(const COutputEntry& r, listReceived)
        {
            string account;
            if (pwalletMain->mapAddressBook.count(r.destination))
                account = pwalletMain->mapAddressBook[r.destination].name;
            if (fAllAccounts || (account == strAccount))
            {
                UniValue entry(UniValue::VOBJ);
                if(involvesWatchonly || (::IsMine(*pwalletMain, r.destination) & ISMINE_WATCH_ONLY))
                    entry.push_back(Pair("involvesWatchonly", true));
                entry.push_back(Pair("account", account));
                
                CTxDestination dest;
                if (CScriptExt::ExtractVoutDestination(wtx, r.vout, dest))
                    MaybePushAddress(entry, dest);
                else
                    MaybePushAddress(entry, r.destination);

                if (bIsCoinbase)
                {
                    int btm;
                    if (wtx.GetDepthInMainChain() < 1)
                        entry.push_back(Pair("category", "orphan"));
                    else if ((btm = wtx.GetBlocksToMaturity()) > 0)
                    {
                        entry.push_back(Pair("category", "immature"));
                        entry.push_back(Pair("blockstomaturity", btm));
                    }
                    else
                        entry.push_back(Pair("category", "generate"));
                }
                else
                {
                    entry.push_back(Pair("category", "receive"));
                }

                entry.push_back(Pair("amount", ValueFromAmount(r.amount)));
                entry.push_back(Pair("vout", r.vout));
                if (fLong)
                    WalletTxToJSON(wtx, entry);
                entry.push_back(Pair("size", static_cast<uint64_t>(GetSerializeSize(static_cast<CTransaction>(wtx), SER_NETWORK, PROTOCOL_VERSION))));
                ret.push_back(entry);
            }
        }
    }
}

void AcentryToJSON(const CAccountingEntry& acentry, const string& strAccount, UniValue& ret)
{
    bool fAllAccounts = (strAccount == string("*"));

    if (fAllAccounts || acentry.strAccount == strAccount)
    {
        UniValue entry(UniValue::VOBJ);
        entry.push_back(Pair("account", acentry.strAccount));
        entry.push_back(Pair("category", "move"));
        entry.push_back(Pair("time", acentry.nTime));
        entry.push_back(Pair("amount", ValueFromAmount(acentry.nCreditDebit)));
        entry.push_back(Pair("otheraccount", acentry.strOtherAccount));
        entry.push_back(Pair("comment", acentry.strComment));
        ret.push_back(entry);
    }
}

UniValue listtransactions(const UniValue& params, bool fHelp)
{
    if (!EnsureWalletIsAvailable(fHelp))
        return NullUniValue;

    if (fHelp || params.size() > 4)
        throw runtime_error(
            "listtransactions ( \"account\" count from includeWatchonly)\n"
            "\nReturns up to 'count' most recent transactions skipping the first 'from' transactions for account 'account'.\n"
            "\nArguments:\n"
            "1. \"account\"    (string, optional) DEPRECATED. The account name. Should be \"*\".\n"
            "2. count          (numeric, optional, default=10) The number of transactions to return\n"
            "3. from           (numeric, optional, default=0) The number of transactions to skip\n"
            "4. includeWatchonly (bool, optional, default=false) Include transactions to watchonly addresses (see 'importaddress')\n"
            "\nResult:\n"
            "[\n"
            "  {\n"
            "    \"account\":\"accountname\",       (string) DEPRECATED. The account name associated with the transaction. \n"
            "                                                It will be \"\" for the default account.\n"
            "    \"address\":\"" + strprintf("%s",komodo_chainname()) + "_address\",    (string) The " + strprintf("%s",komodo_chainname()) + " address of the transaction. Not present for \n"
            "                                                move transactions (category = move).\n"
            "    \"category\":\"send|receive|move\", (string) The transaction category. 'move' is a local (off blockchain)\n"
            "                                                transaction between accounts, and not associated with an address,\n"
            "                                                transaction id or block. 'send' and 'receive' transactions are \n"
            "                                                associated with an address, transaction id and block details\n"
            "    \"amount\": x.xxx,          (numeric) The amount in " + strprintf("%s",komodo_chainname()) + ". This is negative for the 'send' category, and for the\n"
            "                                         'move' category for moves outbound. It is positive for the 'receive' category,\n"
            "                                         and for the 'move' category for inbound funds.\n"
            "    \"vout\" : n,               (numeric) the vout value\n"
            "    \"fee\": x.xxx,             (numeric) The amount of the fee in " + strprintf("%s",komodo_chainname()) + ". This is negative and only available for the \n"
            "                                         'send' category of transactions.\n"
            "    \"confirmations\": n,       (numeric) The number of confirmations for the transaction. Available for 'send' and \n"
            "                                         'receive' category of transactions.\n"
            "    \"blockhash\": \"hashvalue\", (string) The block hash containing the transaction. Available for 'send' and 'receive'\n"
            "                                          category of transactions.\n"
            "    \"blockindex\": n,          (numeric) The block index containing the transaction. Available for 'send' and 'receive'\n"
            "                                          category of transactions.\n"
            "    \"txid\": \"transactionid\", (string) The transaction id. Available for 'send' and 'receive' category of transactions.\n"
            "    \"time\": xxx,              (numeric) The transaction time in seconds since epoch (midnight Jan 1 1970 GMT).\n"
            "    \"timereceived\": xxx,      (numeric) The time received in seconds since epoch (midnight Jan 1 1970 GMT). Available \n"
            "                                          for 'send' and 'receive' category of transactions.\n"
            "    \"comment\": \"...\",       (string) If a comment is associated with the transaction.\n"
            "    \"otheraccount\": \"accountname\",  (string) For the 'move' category of transactions, the account the funds came \n"
            "                                          from (for receiving funds, positive amounts), or went to (for sending funds,\n"
            "                                          negative amounts).\n"
            "    \"size\": n,                (numeric) Transaction size in bytes\n"
            "  }\n"
            "]\n"

            "\nExamples:\n"
            "\nList the most recent 10 transactions in the systems\n"
            + HelpExampleCli("listtransactions", "") +
            "\nList transactions 100 to 120\n"
            + HelpExampleCli("listtransactions", "\"*\" 20 100") +
            "\nAs a json rpc call\n"
            + HelpExampleRpc("listtransactions", "\"*\", 20, 100")
        );

    LOCK2(cs_main, pwalletMain->cs_wallet);

    string strAccount = "*";
    if (params.size() > 0)
        strAccount = params[0].get_str();
    int nCount = 10;
    if (params.size() > 1)
        nCount = params[1].get_int();
    int nFrom = 0;
    if (params.size() > 2)
        nFrom = params[2].get_int();
    isminefilter filter = ISMINE_SPENDABLE;
    if(params.size() > 3)
        if(params[3].get_bool())
            filter = filter | ISMINE_WATCH_ONLY;

    if (nCount < 0)
        throw JSONRPCError(RPC_INVALID_PARAMETER, "Negative count");
    if (nFrom < 0)
        throw JSONRPCError(RPC_INVALID_PARAMETER, "Negative from");

    UniValue ret(UniValue::VARR);

    std::list<CAccountingEntry> acentries;
    CWallet::TxItems txOrdered = pwalletMain->OrderedTxItems(acentries, strAccount);

    // iterate backwards until we have nCount items to return:
    for (CWallet::TxItems::reverse_iterator it = txOrdered.rbegin(); it != txOrdered.rend(); ++it)
    {
        CWalletTx *const pwtx = (*it).second.first;
        if (pwtx != 0)
            ListTransactions(*pwtx, strAccount, 0, true, ret, filter);
        CAccountingEntry *const pacentry = (*it).second.second;
        if (pacentry != 0)
            AcentryToJSON(*pacentry, strAccount, ret);

        if ((int)ret.size() >= (nCount+nFrom)) break;
    }
    // ret is newest to oldest

    if (nFrom > (int)ret.size())
        nFrom = ret.size();
    if ((nFrom + nCount) > (int)ret.size())
        nCount = ret.size() - nFrom;

    vector<UniValue> arrTmp = ret.getValues();

    vector<UniValue>::iterator first = arrTmp.begin();
    std::advance(first, nFrom);
    vector<UniValue>::iterator last = arrTmp.begin();
    std::advance(last, nFrom+nCount);

    if (last != arrTmp.end()) arrTmp.erase(last, arrTmp.end());
    if (first != arrTmp.begin()) arrTmp.erase(arrTmp.begin(), first);

    std::reverse(arrTmp.begin(), arrTmp.end()); // Return oldest to newest

    ret.clear();
    ret.setArray();
    ret.push_backV(arrTmp);

    return ret;
}

UniValue listaccounts(const UniValue& params, bool fHelp)
{
    if (!EnsureWalletIsAvailable(fHelp))
        return NullUniValue;

    if (fHelp || params.size() > 2)
        throw runtime_error(
            "listaccounts ( minconf includeWatchonly)\n"
            "\nDEPRECATED. Returns Object that has account names as keys, account balances as values.\n"
            "\nArguments:\n"
            "1. minconf          (numeric, optional, default=1) Only include transactions with at least this many confirmations\n"
            "2. includeWatchonly (bool, optional, default=false) Include balances in watchonly addresses (see 'importaddress')\n"
            "\nResult:\n"
            "{                      (json object where keys are account names, and values are numeric balances\n"
            "  \"account\": x.xxx,  (numeric) The property name is the account name, and the value is the total balance for the account.\n"
            "  ...\n"
            "}\n"
            "\nExamples:\n"
            "\nList account balances where there at least 1 confirmation\n"
            + HelpExampleCli("listaccounts", "") +
            "\nList account balances including zero confirmation transactions\n"
            + HelpExampleCli("listaccounts", "0") +
            "\nList account balances for 6 or more confirmations\n"
            + HelpExampleCli("listaccounts", "6") +
            "\nAs json rpc call\n"
            + HelpExampleRpc("listaccounts", "6")
        );

    LOCK2(cs_main, pwalletMain->cs_wallet);

    int nMinDepth = 1;
    if (params.size() > 0)
        nMinDepth = params[0].get_int();
    isminefilter includeWatchonly = ISMINE_SPENDABLE;
    if(params.size() > 1)
        if(params[1].get_bool())
            includeWatchonly = includeWatchonly | ISMINE_WATCH_ONLY;

    map<string, CAmount> mapAccountBalances;
    BOOST_FOREACH(const PAIRTYPE(CTxDestination, CAddressBookData)& entry, pwalletMain->mapAddressBook) {
        if (IsMine(*pwalletMain, entry.first) & includeWatchonly) // This address belongs to me
            mapAccountBalances[entry.second.name] = 0;
    }

    for (map<uint256, CWalletTx>::iterator it = pwalletMain->mapWallet.begin(); it != pwalletMain->mapWallet.end(); ++it)
    {
        const CWalletTx& wtx = (*it).second;
        CAmount nFee;
        string strSentAccount;
        list<COutputEntry> listReceived;
        list<COutputEntry> listSent;
        int nDepth = wtx.GetDepthInMainChain();
        if (wtx.GetBlocksToMaturity() > 0 || nDepth < 0)
            continue;
        wtx.GetAmounts(listReceived, listSent, nFee, strSentAccount, includeWatchonly);
        mapAccountBalances[strSentAccount] -= nFee;
        BOOST_FOREACH(const COutputEntry& s, listSent)
            mapAccountBalances[strSentAccount] -= s.amount;
        if (nDepth >= nMinDepth)
        {
            BOOST_FOREACH(const COutputEntry& r, listReceived)
                if (pwalletMain->mapAddressBook.count(r.destination))
                    mapAccountBalances[pwalletMain->mapAddressBook[r.destination].name] += r.amount;
                else
                    mapAccountBalances[""] += r.amount;
        }
    }

    list<CAccountingEntry> acentries;
    CWalletDB(pwalletMain->strWalletFile).ListAccountCreditDebit("*", acentries);
    BOOST_FOREACH(const CAccountingEntry& entry, acentries)
        mapAccountBalances[entry.strAccount] += entry.nCreditDebit;

    UniValue ret(UniValue::VOBJ);
    BOOST_FOREACH(const PAIRTYPE(string, CAmount)& accountBalance, mapAccountBalances) {
        ret.push_back(Pair(accountBalance.first, ValueFromAmount(accountBalance.second)));
    }
    return ret;
}

UniValue listsinceblock(const UniValue& params, bool fHelp)
{
    if (!EnsureWalletIsAvailable(fHelp))
        return NullUniValue;

    if (fHelp)
        throw runtime_error(
            "listsinceblock ( \"blockhash\" target-confirmations includeWatchonly)\n"
            "\nGet all transactions in blocks since block [blockhash], or all transactions if omitted\n"
            "\nArguments:\n"
            "1. \"blockhash\"   (string, optional) The block hash to list transactions since\n"
            "2. target-confirmations:    (numeric, optional) The confirmations required, must be 1 or more\n"
            "3. includeWatchonly:        (bool, optional, default=false) Include transactions to watchonly addresses (see 'importaddress')"
            "\nResult:\n"
            "{\n"
            "  \"transactions\": [\n"
            "    \"account\":\"accountname\",       (string) DEPRECATED. The account name associated with the transaction. Will be \"\" for the default account.\n"
            "    \"address\":\"" + strprintf("%s",komodo_chainname()) + "_address\",    (string) The " + strprintf("%s",komodo_chainname()) + " address of the transaction. Not present for move transactions (category = move).\n"
            "    \"category\":\"send|receive\",     (string) The transaction category. 'send' has negative amounts, 'receive' has positive amounts.\n"
            "    \"amount\": x.xxx,          (numeric) The amount in " + strprintf("%s",komodo_chainname()) + ". This is negative for the 'send' category, and for the 'move' category for moves \n"
            "                                          outbound. It is positive for the 'receive' category, and for the 'move' category for inbound funds.\n"
            "    \"vout\" : n,               (numeric) the vout value\n"
            "    \"fee\": x.xxx,             (numeric) The amount of the fee in " + strprintf("%s",komodo_chainname()) + ". This is negative and only available for the 'send' category of transactions.\n"
            "    \"confirmations\": n,       (numeric) The number of confirmations for the transaction. Available for 'send' and 'receive' category of transactions.\n"
            "    \"blockhash\": \"hashvalue\",     (string) The block hash containing the transaction. Available for 'send' and 'receive' category of transactions.\n"
            "    \"blockindex\": n,          (numeric) The block index containing the transaction. Available for 'send' and 'receive' category of transactions.\n"
            "    \"blocktime\": xxx,         (numeric) The block time in seconds since epoch (1 Jan 1970 GMT).\n"
            "    \"txid\": \"transactionid\",  (string) The transaction id. Available for 'send' and 'receive' category of transactions.\n"
            "    \"time\": xxx,              (numeric) The transaction time in seconds since epoch (Jan 1 1970 GMT).\n"
            "    \"timereceived\": xxx,      (numeric) The time received in seconds since epoch (Jan 1 1970 GMT). Available for 'send' and 'receive' category of transactions.\n"
            "    \"comment\": \"...\",       (string) If a comment is associated with the transaction.\n"
            "    \"to\": \"...\",            (string) If a comment to is associated with the transaction.\n"
             "  ],\n"
            "  \"lastblock\": \"lastblockhash\"     (string) The hash of the last block\n"
            "}\n"
            "\nExamples:\n"
            + HelpExampleCli("listsinceblock", "")
            + HelpExampleCli("listsinceblock", "\"000000000000000bacf66f7497b7dc45ef753ee9a7d38571037cdb1a57f663ad\" 6")
            + HelpExampleRpc("listsinceblock", "\"000000000000000bacf66f7497b7dc45ef753ee9a7d38571037cdb1a57f663ad\", 6")
        );

    LOCK2(cs_main, pwalletMain->cs_wallet);

    CBlockIndex *pindex = NULL;
    int target_confirms = 1;
    isminefilter filter = ISMINE_SPENDABLE;

    if (params.size() > 0)
    {
        uint256 blockId;

        blockId.SetHex(params[0].get_str());
        BlockMap::iterator it = mapBlockIndex.find(blockId);
        if (it != mapBlockIndex.end())
            pindex = it->second;
    }

    if (params.size() > 1)
    {
        target_confirms = params[1].get_int();

        if (target_confirms < 1)
            throw JSONRPCError(RPC_INVALID_PARAMETER, "Invalid parameter");
    }

    if(params.size() > 2)
        if(params[2].get_bool())
            filter = filter | ISMINE_WATCH_ONLY;

    int depth = pindex ? (1 + chainActive.Height() - pindex->GetHeight()) : -1;

    UniValue transactions(UniValue::VARR);

    for (map<uint256, CWalletTx>::iterator it = pwalletMain->mapWallet.begin(); it != pwalletMain->mapWallet.end(); it++)
    {
        CWalletTx tx = (*it).second;

        if (depth == -1 || tx.GetDepthInMainChain() < depth)
            ListTransactions(tx, "*", 0, true, transactions, filter);
    }

    CBlockIndex *pblockLast = chainActive[chainActive.Height() + 1 - target_confirms];
    uint256 lastblock = pblockLast ? pblockLast->GetBlockHash() : uint256();

    UniValue ret(UniValue::VOBJ);
    ret.push_back(Pair("transactions", transactions));
    ret.push_back(Pair("lastblock", lastblock.GetHex()));

    return ret;
}

UniValue gettransaction(const UniValue& params, bool fHelp)
{
    if (!EnsureWalletIsAvailable(fHelp))
        return NullUniValue;

    if (fHelp || params.size() < 1 || params.size() > 2)
        throw runtime_error(
            "gettransaction \"txid\" ( includeWatchonly )\n"
            "\nGet detailed information about in-wallet transaction <txid>\n"
            "\nArguments:\n"
            "1. \"txid\"    (string, required) The transaction id\n"
            "2. \"includeWatchonly\"    (bool, optional, default=false) Whether to include watchonly addresses in balance calculation and details[]\n"
            "\nResult:\n"
            "{\n"
            "  \"amount\" : x.xxx,        (numeric) The transaction amount in " + strprintf("%s",komodo_chainname()) + "\n"
            "  \"confirmations\" : n,     (numeric) The number of confirmations\n"
            "  \"blockhash\" : \"hash\",  (string) The block hash\n"
            "  \"blockindex\" : xx,       (numeric) The block index\n"
            "  \"blocktime\" : ttt,       (numeric) The time in seconds since epoch (1 Jan 1970 GMT)\n"
            "  \"txid\" : \"transactionid\",   (string) The transaction id.\n"
            "  \"time\" : ttt,            (numeric) The transaction time in seconds since epoch (1 Jan 1970 GMT)\n"
            "  \"timereceived\" : ttt,    (numeric) The time received in seconds since epoch (1 Jan 1970 GMT)\n"
            "  \"details\" : [\n"
            "    {\n"
            "      \"account\" : \"accountname\",  (string) DEPRECATED. The account name involved in the transaction, can be \"\" for the default account.\n"
            "      \"address\" : \"" + strprintf("%s",komodo_chainname()) + "_address\",   (string) The " + strprintf("%s",komodo_chainname()) + " address involved in the transaction\n"
            "      \"category\" : \"send|receive\",    (string) The category, either 'send' or 'receive'\n"
            "      \"amount\" : x.xxx                  (numeric) The amount in " + strprintf("%s",komodo_chainname()) + "\n"
            "      \"vout\" : n,                       (numeric) the vout value\n"
            "    }\n"
            "    ,...\n"
            "  ],\n"
            "  \"vjoinsplit\" : [\n"
            "    {\n"
            "      \"anchor\" : \"treestateref\",          (string) Merkle root of note commitment tree\n"
            "      \"nullifiers\" : [ string, ... ]      (string) Nullifiers of input notes\n"
            "      \"commitments\" : [ string, ... ]     (string) Note commitments for note outputs\n"
            "      \"macs\" : [ string, ... ]            (string) Message authentication tags\n"
            "      \"vpub_old\" : x.xxx                  (numeric) The amount removed from the transparent value pool\n"
            "      \"vpub_new\" : x.xxx,                 (numeric) The amount added to the transparent value pool\n"
            "    }\n"
            "    ,...\n"
            "  ],\n"
            "  \"hex\" : \"data\"         (string) Raw data for transaction\n"
            "}\n"

            "\nExamples:\n"
            + HelpExampleCli("gettransaction", "\"1075db55d416d3ca199f55b6084e2115b9345e16c5cf302fc80e9d5fbf5d48d\"")
            + HelpExampleCli("gettransaction", "\"1075db55d416d3ca199f55b6084e2115b9345e16c5cf302fc80e9d5fbf5d48d\" true")
            + HelpExampleRpc("gettransaction", "\"1075db55d416d3ca199f55b6084e2115b9345e16c5cf302fc80e9d5fbf5d48d\"")
        );

    LOCK2(cs_main, pwalletMain->cs_wallet);

    uint256 hash;
    hash.SetHex(params[0].get_str());

    isminefilter filter = ISMINE_SPENDABLE;
    if(params.size() > 1)
        if(params[1].get_bool())
            filter = filter | ISMINE_WATCH_ONLY;

    UniValue entry(UniValue::VOBJ);
    if (!pwalletMain->mapWallet.count(hash))
        throw JSONRPCError(RPC_INVALID_ADDRESS_OR_KEY, "Invalid or non-wallet transaction id");
    const CWalletTx& wtx = pwalletMain->mapWallet[hash];

    CAmount nCredit = wtx.GetCredit(filter);
    CAmount nDebit = wtx.GetDebit(filter);
    CAmount nNet = nCredit - nDebit;
    CAmount nFee = (wtx.IsFromMe(filter) ? wtx.GetValueOut() - nDebit : 0);

    entry.push_back(Pair("amount", ValueFromAmount(nNet - nFee)));
    if (wtx.IsFromMe(filter))
        entry.push_back(Pair("fee", ValueFromAmount(nFee)));

    WalletTxToJSON(wtx, entry);

    UniValue details(UniValue::VARR);
    ListTransactions(wtx, "*", 0, false, details, filter);
    entry.push_back(Pair("details", details));

    string strHex = EncodeHexTx(static_cast<CTransaction>(wtx));
    entry.push_back(Pair("hex", strHex));

    return entry;
}


UniValue backupwallet(const UniValue& params, bool fHelp)
{
    if (!EnsureWalletIsAvailable(fHelp))
        return NullUniValue;

    if (fHelp || params.size() != 1)
        throw runtime_error(
            "backupwallet \"destination\"\n"
            "\nSafely copies wallet.dat to destination filename\n"
            "\nArguments:\n"
            "1. \"destination\"   (string, required) The destination filename, saved in the directory set by -exportdir option.\n"
            "\nResult:\n"
            "\"path\"             (string) The full path of the destination file\n"
            "\nExamples:\n"
            + HelpExampleCli("backupwallet", "\"backupdata\"")
            + HelpExampleRpc("backupwallet", "\"backupdata\"")
        );

    LOCK2(cs_main, pwalletMain->cs_wallet);

    boost::filesystem::path exportdir;
    try {
        exportdir = GetExportDir();
    } catch (const std::runtime_error& e) {
        throw JSONRPCError(RPC_INTERNAL_ERROR, e.what());
    }
    if (exportdir.empty()) {
        throw JSONRPCError(RPC_WALLET_ERROR, "Cannot backup wallet until the -exportdir option has been set");
    }
    std::string unclean = params[0].get_str();
    std::string clean = SanitizeFilename(unclean);
    if (clean.compare(unclean) != 0) {
        throw JSONRPCError(RPC_WALLET_ERROR, strprintf("Filename is invalid as only alphanumeric characters are allowed.  Try '%s' instead.", clean));
    }
    boost::filesystem::path exportfilepath = exportdir / clean;

    if (!BackupWallet(*pwalletMain, exportfilepath.string()))
        throw JSONRPCError(RPC_WALLET_ERROR, "Error: Wallet backup failed!");

    return exportfilepath.string();
}


UniValue keypoolrefill(const UniValue& params, bool fHelp)
{
    if (!EnsureWalletIsAvailable(fHelp))
        return NullUniValue;

    if (fHelp || params.size() > 1)
        throw runtime_error(
            "keypoolrefill ( newsize )\n"
            "\nFills the keypool."
            + HelpRequiringPassphrase() + "\n"
            "\nArguments\n"
            "1. newsize     (numeric, optional, default=100) The new keypool size\n"
            "\nExamples:\n"
            + HelpExampleCli("keypoolrefill", "")
            + HelpExampleRpc("keypoolrefill", "")
        );

    LOCK2(cs_main, pwalletMain->cs_wallet);

    // 0 is interpreted by TopUpKeyPool() as the default keypool size given by -keypool
    unsigned int kpSize = 0;
    if (params.size() > 0) {
        if (params[0].get_int() < 0)
            throw JSONRPCError(RPC_INVALID_PARAMETER, "Invalid parameter, expected valid size.");
        kpSize = (unsigned int)params[0].get_int();
    }

    EnsureWalletIsUnlocked();
    pwalletMain->TopUpKeyPool(kpSize);

    if (pwalletMain->GetKeyPoolSize() < kpSize)
        throw JSONRPCError(RPC_WALLET_ERROR, "Error refreshing keypool.");

    return NullUniValue;
}


static void LockWallet(CWallet* pWallet)
{
    LOCK(cs_nWalletUnlockTime);
    nWalletUnlockTime = 0;
    pWallet->Lock();
}

UniValue walletpassphrase(const UniValue& params, bool fHelp)
{
    if (!EnsureWalletIsAvailable(fHelp))
        return NullUniValue;

    if (pwalletMain->IsCrypted() && (fHelp || params.size() != 2))
        throw runtime_error(
            "walletpassphrase \"passphrase\" timeout\n"
            "\nStores the wallet decryption key in memory for 'timeout' seconds.\n"
            "This is needed prior to performing transactions related to private keys such as sending " + strprintf("%s",komodo_chainname()) + "\n"
            "\nArguments:\n"
            "1. \"passphrase\"     (string, required) The wallet passphrase\n"
            "2. timeout            (numeric, required) The time to keep the decryption key in seconds.\n"
            "\nNote:\n"
            "Issuing the walletpassphrase command while the wallet is already unlocked will set a new unlock\n"
            "time that overrides the old one.\n"
            "\nExamples:\n"
            "\nunlock the wallet for 60 seconds\n"
            + HelpExampleCli("walletpassphrase", "\"my pass phrase\" 60") +
            "\nLock the wallet again (before 60 seconds)\n"
            + HelpExampleCli("walletlock", "") +
            "\nAs json rpc call\n"
            + HelpExampleRpc("walletpassphrase", "\"my pass phrase\", 60")
        );

    LOCK2(cs_main, pwalletMain->cs_wallet);

    if (fHelp)
        return true;
    if (!pwalletMain->IsCrypted())
        throw JSONRPCError(RPC_WALLET_WRONG_ENC_STATE, "Error: running with an unencrypted wallet, but walletpassphrase was called.");

    // Note that the walletpassphrase is stored in params[0] which is not mlock()ed
    SecureString strWalletPass;
    strWalletPass.reserve(100);
    // TODO: get rid of this .c_str() by implementing SecureString::operator=(std::string)
    // Alternately, find a way to make params[0] mlock()'d to begin with.
    strWalletPass = params[0].get_str().c_str();

    if (strWalletPass.length() > 0)
    {
        if (!pwalletMain->Unlock(strWalletPass))
            throw JSONRPCError(RPC_WALLET_PASSPHRASE_INCORRECT, "Error: The wallet passphrase entered was incorrect.");
    }
    else
        throw runtime_error(
            "walletpassphrase <passphrase> <timeout>\n"
            "Stores the wallet decryption key in memory for <timeout> seconds.");

    // No need to check return values, because the wallet was unlocked above
    pwalletMain->UpdateNullifierNoteMap();
    pwalletMain->TopUpKeyPool();

    int64_t nSleepTime = params[1].get_int64();
    LOCK(cs_nWalletUnlockTime);
    nWalletUnlockTime = GetTime() + nSleepTime;
    RPCRunLater("lockwallet", boost::bind(LockWallet, pwalletMain), nSleepTime);

    return NullUniValue;
}


UniValue walletpassphrasechange(const UniValue& params, bool fHelp)
{
    if (!EnsureWalletIsAvailable(fHelp))
        return NullUniValue;

    if (pwalletMain->IsCrypted() && (fHelp || params.size() != 2))
        throw runtime_error(
            "walletpassphrasechange \"oldpassphrase\" \"newpassphrase\"\n"
            "\nChanges the wallet passphrase from 'oldpassphrase' to 'newpassphrase'.\n"
            "\nArguments:\n"
            "1. \"oldpassphrase\"      (string) The current passphrase\n"
            "2. \"newpassphrase\"      (string) The new passphrase\n"
            "\nExamples:\n"
            + HelpExampleCli("walletpassphrasechange", "\"old one\" \"new one\"")
            + HelpExampleRpc("walletpassphrasechange", "\"old one\", \"new one\"")
        );

    LOCK2(cs_main, pwalletMain->cs_wallet);

    if (fHelp)
        return true;
    if (!pwalletMain->IsCrypted())
        throw JSONRPCError(RPC_WALLET_WRONG_ENC_STATE, "Error: running with an unencrypted wallet, but walletpassphrasechange was called.");

    // TODO: get rid of these .c_str() calls by implementing SecureString::operator=(std::string)
    // Alternately, find a way to make params[0] mlock()'d to begin with.
    SecureString strOldWalletPass;
    strOldWalletPass.reserve(100);
    strOldWalletPass = params[0].get_str().c_str();

    SecureString strNewWalletPass;
    strNewWalletPass.reserve(100);
    strNewWalletPass = params[1].get_str().c_str();

    if (strOldWalletPass.length() < 1 || strNewWalletPass.length() < 1)
        throw runtime_error(
            "walletpassphrasechange <oldpassphrase> <newpassphrase>\n"
            "Changes the wallet passphrase from <oldpassphrase> to <newpassphrase>.");

    if (!pwalletMain->ChangeWalletPassphrase(strOldWalletPass, strNewWalletPass))
        throw JSONRPCError(RPC_WALLET_PASSPHRASE_INCORRECT, "Error: The wallet passphrase entered was incorrect.");

    return NullUniValue;
}


UniValue walletlock(const UniValue& params, bool fHelp)
{
    if (!EnsureWalletIsAvailable(fHelp))
        return NullUniValue;

    if (pwalletMain->IsCrypted() && (fHelp || params.size() != 0))
        throw runtime_error(
            "walletlock\n"
            "\nRemoves the wallet encryption key from memory, locking the wallet.\n"
            "After calling this method, you will need to call walletpassphrase again\n"
            "before being able to call any methods which require the wallet to be unlocked.\n"
            "\nExamples:\n"
            "\nSet the passphrase for 2 minutes to perform a transaction\n"
            + HelpExampleCli("walletpassphrase", "\"my pass phrase\" 120") +
            "\nPerform a send (requires passphrase set)\n"
            + HelpExampleCli("sendtoaddress", "\"RD6GgnrMpPaTSMn8vai6yiGA7mN4QGPV\" 1.0") +
            "\nClear the passphrase since we are done before 2 minutes is up\n"
            + HelpExampleCli("walletlock", "") +
            "\nAs json rpc call\n"
            + HelpExampleRpc("walletlock", "")
        );

    LOCK2(cs_main, pwalletMain->cs_wallet);

    if (fHelp)
        return true;
    if (!pwalletMain->IsCrypted())
        throw JSONRPCError(RPC_WALLET_WRONG_ENC_STATE, "Error: running with an unencrypted wallet, but walletlock was called.");

    {
        LOCK(cs_nWalletUnlockTime);
        pwalletMain->Lock();
        nWalletUnlockTime = 0;
    }

    return NullUniValue;
}


UniValue encryptwallet(const UniValue& params, bool fHelp)
{
    if (!EnsureWalletIsAvailable(fHelp))
        return NullUniValue;

    string enableArg = "developerencryptwallet";
    auto fEnableWalletEncryption = fExperimentalMode && GetBoolArg("-" + enableArg, false);

    std::string strWalletEncryptionDisabledMsg = "";
    if (!fEnableWalletEncryption) {
        strWalletEncryptionDisabledMsg = experimentalDisabledHelpMsg("encryptwallet", enableArg);
    }

    if (!pwalletMain->IsCrypted() && (fHelp || params.size() != 1))
        throw runtime_error(
            "encryptwallet \"passphrase\"\n"
            + strWalletEncryptionDisabledMsg +
            "\nEncrypts the wallet with 'passphrase'. This is for first time encryption.\n"
            "After this, any calls that interact with private keys such as sending or signing \n"
            "will require the passphrase to be set prior the making these calls.\n"
            "Use the walletpassphrase call for this, and then walletlock call.\n"
            "If the wallet is already encrypted, use the walletpassphrasechange call.\n"
            "Note that this will shutdown the server.\n"
            "\nArguments:\n"
            "1. \"passphrase\"    (string) The pass phrase to encrypt the wallet with. It must be at least 1 character, but should be long.\n"
            "\nExamples:\n"
            "\nEncrypt you wallet\n"
            + HelpExampleCli("encryptwallet", "\"my pass phrase\"") +
            "\nNow set the passphrase to use the wallet, such as for signing or sending " + strprintf("%s",komodo_chainname()) + "\n"
            + HelpExampleCli("walletpassphrase", "\"my pass phrase\"") +
            "\nNow we can so something like sign\n"
            + HelpExampleCli("signmessage", "\"" + strprintf("%s",komodo_chainname()) + "_address\" \"test message\"") +
            "\nNow lock the wallet again by removing the passphrase\n"
            + HelpExampleCli("walletlock", "") +
            "\nAs a json rpc call\n"
            + HelpExampleRpc("encryptwallet", "\"my pass phrase\"")
        );

    LOCK2(cs_main, pwalletMain->cs_wallet);

    if (fHelp)
        return true;
    if (!fEnableWalletEncryption) {
        throw JSONRPCError(RPC_WALLET_ENCRYPTION_FAILED, "Error: wallet encryption is disabled.");
    }
    if (pwalletMain->IsCrypted())
        throw JSONRPCError(RPC_WALLET_WRONG_ENC_STATE, "Error: running with an encrypted wallet, but encryptwallet was called.");

    // TODO: get rid of this .c_str() by implementing SecureString::operator=(std::string)
    // Alternately, find a way to make params[0] mlock()'d to begin with.
    SecureString strWalletPass;
    strWalletPass.reserve(100);
    strWalletPass = params[0].get_str().c_str();

    if (strWalletPass.length() < 1)
        throw runtime_error(
            "encryptwallet <passphrase>\n"
            "Encrypts the wallet with <passphrase>.");

    if (!pwalletMain->EncryptWallet(strWalletPass))
        throw JSONRPCError(RPC_WALLET_ENCRYPTION_FAILED, "Error: Failed to encrypt the wallet.");

    // BDB seems to have a bad habit of writing old data into
    // slack space in .dat files; that is bad if the old data is
    // unencrypted private keys. So:
    StartShutdown();
    return "wallet encrypted; Komodo server stopping, restart to run with encrypted wallet. The keypool has been flushed, you need to make a new backup.";
}

UniValue lockunspent(const UniValue& params, bool fHelp)
{
    if (!EnsureWalletIsAvailable(fHelp))
        return NullUniValue;

    if (fHelp || params.size() < 1 || params.size() > 2)
        throw runtime_error(
            "lockunspent unlock [{\"txid\":\"txid\",\"vout\":n},...]\n"
            "\nUpdates list of temporarily unspendable outputs.\n"
            "Temporarily lock (unlock=false) or unlock (unlock=true) specified transaction outputs.\n"
            "A locked transaction output will not be chosen by automatic coin selection, when spending " + strprintf("%s",komodo_chainname()) + ".\n"
            "Locks are stored in memory only. Nodes start with zero locked outputs, and the locked output list\n"
            "is always cleared (by virtue of process exit) when a node stops or fails.\n"
            "Also see the listunspent call\n"
            "\nArguments:\n"
            "1. unlock            (boolean, required) Whether to unlock (true) or lock (false) the specified transactions\n"
            "2. \"transactions\"  (string, required) A json array of objects. Each object the txid (string) vout (numeric)\n"
            "     [           (json array of json objects)\n"
            "       {\n"
            "         \"txid\":\"id\",    (string) The transaction id\n"
            "         \"vout\": n         (numeric) The output number\n"
            "       }\n"
            "       ,...\n"
            "     ]\n"

            "\nResult:\n"
            "true|false    (boolean) Whether the command was successful or not\n"

            "\nExamples:\n"
            "\nList the unspent transactions\n"
            + HelpExampleCli("listunspent", "") +
            "\nLock an unspent transaction\n"
            + HelpExampleCli("lockunspent", "false \"[{\\\"txid\\\":\\\"a08e6907dbbd3d809776dbfc5d82e371b764ed838b5655e72f463568df1aadf0\\\",\\\"vout\\\":1}]\"") +
            "\nList the locked transactions\n"
            + HelpExampleCli("listlockunspent", "") +
            "\nUnlock the transaction again\n"
            + HelpExampleCli("lockunspent", "true \"[{\\\"txid\\\":\\\"a08e6907dbbd3d809776dbfc5d82e371b764ed838b5655e72f463568df1aadf0\\\",\\\"vout\\\":1}]\"") +
            "\nAs a json rpc call\n"
            + HelpExampleRpc("lockunspent", "false, \"[{\\\"txid\\\":\\\"a08e6907dbbd3d809776dbfc5d82e371b764ed838b5655e72f463568df1aadf0\\\",\\\"vout\\\":1}]\"")
        );

    LOCK2(cs_main, pwalletMain->cs_wallet);

    if (params.size() == 1)
        RPCTypeCheck(params, boost::assign::list_of(UniValue::VBOOL));
    else
        RPCTypeCheck(params, boost::assign::list_of(UniValue::VBOOL)(UniValue::VARR));

    bool fUnlock = params[0].get_bool();

    if (params.size() == 1) {
        if (fUnlock)
            pwalletMain->UnlockAllCoins();
        return true;
    }

    UniValue outputs = params[1].get_array();
    for (size_t idx = 0; idx < outputs.size(); idx++) {
        const UniValue& output = outputs[idx];
        if (!output.isObject())
            throw JSONRPCError(RPC_INVALID_PARAMETER, "Invalid parameter, expected object");
        const UniValue& o = output.get_obj();

        RPCTypeCheckObj(o, boost::assign::map_list_of("txid", UniValue::VSTR)("vout", UniValue::VNUM));

        string txid = find_value(o, "txid").get_str();
        if (!IsHex(txid))
            throw JSONRPCError(RPC_INVALID_PARAMETER, "Invalid parameter, expected hex txid");

        int nOutput = find_value(o, "vout").get_int();
        if (nOutput < 0)
            throw JSONRPCError(RPC_INVALID_PARAMETER, "Invalid parameter, vout must be positive");

        COutPoint outpt(uint256S(txid), nOutput);

        if (fUnlock)
            pwalletMain->UnlockCoin(outpt);
        else
            pwalletMain->LockCoin(outpt);
    }

    return true;
}

UniValue listlockunspent(const UniValue& params, bool fHelp)
{
    if (!EnsureWalletIsAvailable(fHelp))
        return NullUniValue;

    if (fHelp || params.size() > 0)
        throw runtime_error(
            "listlockunspent\n"
            "\nReturns list of temporarily unspendable outputs.\n"
            "See the lockunspent call to lock and unlock transactions for spending.\n"
            "\nResult:\n"
            "[\n"
            "  {\n"
            "    \"txid\" : \"transactionid\",     (string) The transaction id locked\n"
            "    \"vout\" : n                      (numeric) The vout value\n"
            "  }\n"
            "  ,...\n"
            "]\n"
            "\nExamples:\n"
            "\nList the unspent transactions\n"
            + HelpExampleCli("listunspent", "") +
            "\nLock an unspent transaction\n"
            + HelpExampleCli("lockunspent", "false \"[{\\\"txid\\\":\\\"a08e6907dbbd3d809776dbfc5d82e371b764ed838b5655e72f463568df1aadf0\\\",\\\"vout\\\":1}]\"") +
            "\nList the locked transactions\n"
            + HelpExampleCli("listlockunspent", "") +
            "\nUnlock the transaction again\n"
            + HelpExampleCli("lockunspent", "true \"[{\\\"txid\\\":\\\"a08e6907dbbd3d809776dbfc5d82e371b764ed838b5655e72f463568df1aadf0\\\",\\\"vout\\\":1}]\"") +
            "\nAs a json rpc call\n"
            + HelpExampleRpc("listlockunspent", "")
        );

    LOCK2(cs_main, pwalletMain->cs_wallet);

    vector<COutPoint> vOutpts;
    pwalletMain->ListLockedCoins(vOutpts);

    UniValue ret(UniValue::VARR);

    BOOST_FOREACH(COutPoint &outpt, vOutpts) {
        UniValue o(UniValue::VOBJ);

        o.push_back(Pair("txid", outpt.hash.GetHex()));
        o.push_back(Pair("vout", (int)outpt.n));
        ret.push_back(o);
    }

    return ret;
}

UniValue settxfee(const UniValue& params, bool fHelp)
{
    if (!EnsureWalletIsAvailable(fHelp))
        return NullUniValue;

    if (fHelp || params.size() < 1 || params.size() > 1)
        throw runtime_error(
            "settxfee amount\n"
            "\nSet the transaction fee per kB.\n"
            "\nArguments:\n"
            "1. amount         (numeric, required) The transaction fee in " + strprintf("%s",komodo_chainname()) + "/kB rounded to the nearest 0.00000001\n"
            "\nResult\n"
            "true|false        (boolean) Returns true if successful\n"
            "\nExamples:\n"
            + HelpExampleCli("settxfee", "0.00001")
            + HelpExampleRpc("settxfee", "0.00001")
        );

    LOCK2(cs_main, pwalletMain->cs_wallet);

    // Amount
    CAmount nAmount = AmountFromValue(params[0]);

    payTxFee = CFeeRate(nAmount, 1000);
    return true;
}

UniValue getwalletinfo(const UniValue& params, bool fHelp)
{
    if (!EnsureWalletIsAvailable(fHelp))
        return NullUniValue;

    if (fHelp || params.size() != 0)
        throw runtime_error(
            "getwalletinfo\n"
            "Returns an object containing various wallet state info.\n"
            "\nResult:\n"
            "{\n"
            "  \"walletversion\": xxxxx,     (numeric) the wallet version\n"
            "  \"balance\": xxxxxxx,         (numeric) the total confirmed balance of the wallet in " + strprintf("%s",komodo_chainname()) + "\n"
            "  \"unconfirmed_balance\": xxx, (numeric) the total unconfirmed balance of the wallet in " + strprintf("%s",komodo_chainname()) + "\n"
            "  \"immature_balance\": xxxxxx, (numeric) the total immature balance of the wallet in " + strprintf("%s",komodo_chainname()) + "\n"
            "  \"txcount\": xxxxxxx,         (numeric) the total number of transactions in the wallet\n"
            "  \"keypoololdest\": xxxxxx,    (numeric) the timestamp (seconds since GMT epoch) of the oldest pre-generated key in the key pool\n"
            "  \"keypoolsize\": xxxx,        (numeric) how many new keys are pre-generated\n"
            "  \"unlocked_until\": ttt,      (numeric) the timestamp in seconds since epoch (midnight Jan 1 1970 GMT) that the wallet is unlocked for transfers, or 0 if the wallet is locked\n"
            "  \"paytxfee\": x.xxxx,         (numeric) the transaction fee configuration, set in " + CURRENCY_UNIT + "/kB\n"
            "  \"seedfp\": \"uint256\",        (string) the BLAKE2b-256 hash of the HD seed\n"
            "}\n"
            "\nExamples:\n"
            + HelpExampleCli("getwalletinfo", "")
            + HelpExampleRpc("getwalletinfo", "")
        );

    LOCK2(cs_main, pwalletMain->cs_wallet);

    UniValue obj(UniValue::VOBJ);
    obj.push_back(Pair("walletversion", pwalletMain->GetVersion()));
    obj.push_back(Pair("balance",       ValueFromAmount(pwalletMain->GetBalance())));
    obj.push_back(Pair("unconfirmed_balance", ValueFromAmount(pwalletMain->GetUnconfirmedBalance())));
    obj.push_back(Pair("immature_balance",    ValueFromAmount(pwalletMain->GetImmatureBalance())));
    obj.push_back(Pair("txcount",       (int)pwalletMain->mapWallet.size()));
    obj.push_back(Pair("keypoololdest", pwalletMain->GetOldestKeyPoolTime()));
    obj.push_back(Pair("keypoolsize",   (int)pwalletMain->GetKeyPoolSize()));
    if (pwalletMain->IsCrypted())
        obj.push_back(Pair("unlocked_until", nWalletUnlockTime));
    obj.push_back(Pair("paytxfee",      ValueFromAmount(payTxFee.GetFeePerK())));
    uint256 seedFp = pwalletMain->GetHDChain().seedFp;
    if (!seedFp.IsNull())
         obj.push_back(Pair("seedfp", seedFp.GetHex()));
    return obj;
}

UniValue resendwallettransactions(const UniValue& params, bool fHelp)
{
    if (!EnsureWalletIsAvailable(fHelp))
        return NullUniValue;

    if (fHelp || params.size() != 0)
        throw runtime_error(
            "resendwallettransactions\n"
            "Immediately re-broadcast unconfirmed wallet transactions to all peers.\n"
            "Intended only for testing; the wallet code periodically re-broadcasts\n"
            "automatically.\n"
            "Returns array of transaction ids that were re-broadcast.\n"
            );

    LOCK2(cs_main, pwalletMain->cs_wallet);

    std::vector<uint256> txids = pwalletMain->ResendWalletTransactionsBefore(GetTime());
    UniValue result(UniValue::VARR);
    BOOST_FOREACH(const uint256& txid, txids)
    {
        result.push_back(txid.ToString());
    }
    return result;
}

UniValue listunspent(const UniValue& params, bool fHelp)
{
    if (!EnsureWalletIsAvailable(fHelp))
        return NullUniValue;

    if (fHelp || params.size() > 3)
        throw runtime_error(
            "listunspent ( minconf maxconf  [\"address\",...] )\n"
            "\nReturns array of unspent transaction outputs\n"
            "with between minconf and maxconf (inclusive) confirmations.\n"
            "Optionally filter to only include txouts paid to specified addresses.\n"
            "Results are an array of Objects, each of which has:\n"
            "{txid, vout, scriptPubKey, amount, confirmations}\n"
            "\nArguments:\n"
            "1. minconf          (numeric, optional, default=1) The minimum confirmations to filter\n"
            "2. maxconf          (numeric, optional, default=9999999) The maximum confirmations to filter\n"
            "3. \"addresses\"    (string) A json array of " + strprintf("%s",komodo_chainname()) + " addresses to filter\n"
            "    [\n"
            "      \"address\"   (string) " + strprintf("%s",komodo_chainname()) + " address\n"
            "      ,...\n"
            "    ]\n"
            "\nResult\n"
            "[                   (array of json object)\n"
            "  {\n"
            "    \"txid\" : \"txid\",          (string) the transaction id \n"
            "    \"vout\" : n,               (numeric) the vout value\n"
            "    \"generated\" : true|false  (boolean) true if txout is a coinbase transaction output\n"
            "    \"address\" : \"address\",    (string) the Zcash address\n"
            "    \"account\" : \"account\",    (string) DEPRECATED. The associated account, or \"\" for the default account\n"
            "    \"scriptPubKey\" : \"key\",   (string) the script key\n"
            "    \"amount\" : x.xxx,         (numeric) the transaction amount in " + CURRENCY_UNIT + "\n"
            "    \"confirmations\" : n,      (numeric) The number of confirmations\n"
            "    \"redeemScript\" : n        (string) The redeemScript if scriptPubKey is P2SH\n"
            "    \"spendable\" : xxx         (bool) Whether we have the private keys to spend this output\n"
            "  }\n"
            "  ,...\n"
            "]\n"

            "\nExamples\n"
            + HelpExampleCli("listunspent", "")
            + HelpExampleCli("listunspent", "6 9999999 \"[\\\"RD6GgnrMpPaTSMn8vai6yiGA7mN4QGPV\\\",\\\"RD6GgnrMpPaTSMn8vai6yiGA7mN4QGPV\\\"]\"")
            + HelpExampleRpc("listunspent", "6, 9999999 \"[\\\"RD6GgnrMpPaTSMn8vai6yiGA7mN4QGPV\\\",\\\"RD6GgnrMpPaTSMn8vai6yiGA7mN4QGPV\\\"]\"")
        );

    RPCTypeCheck(params, boost::assign::list_of(UniValue::VNUM)(UniValue::VNUM)(UniValue::VARR));

    int nMinDepth = 1;
    if (params.size() > 0)
        nMinDepth = params[0].get_int();

    int nMaxDepth = 9999999;
    if (params.size() > 1)
        nMaxDepth = params[1].get_int();

    std::set<CTxDestination> destinations;
    if (params.size() > 2) {
        UniValue inputs = params[2].get_array();
        for (size_t idx = 0; idx < inputs.size(); idx++) {
            const UniValue& input = inputs[idx];
            CTxDestination dest = DecodeDestination(input.get_str());
            if (!IsValidDestination(dest)) {
                throw JSONRPCError(RPC_INVALID_ADDRESS_OR_KEY, std::string("Invalid Zcash address: ") + input.get_str());
            }
            if (!destinations.insert(dest).second) {
                throw JSONRPCError(RPC_INVALID_PARAMETER, std::string("Invalid parameter, duplicated address: ") + input.get_str());
            }
        }
    }

    UniValue results(UniValue::VARR);
    vector<COutput> vecOutputs;
    assert(pwalletMain != NULL);
    LOCK2(cs_main, pwalletMain->cs_wallet);
    pwalletMain->AvailableCoins(vecOutputs, false, NULL, true);
    BOOST_FOREACH(const COutput& out, vecOutputs) {
        if (out.nDepth < nMinDepth || out.nDepth > nMaxDepth)
            continue;

        CTxDestination address;
        const CScript& scriptPubKey = out.tx->vout[out.i].scriptPubKey;
        bool fValidAddress = ExtractDestination(scriptPubKey, address);

        if (destinations.size() && (!fValidAddress || !destinations.count(address)))
            continue;

        CAmount nValue = out.tx->vout[out.i].nValue;
        const CScript& pk = out.tx->vout[out.i].scriptPubKey;
        UniValue entry(UniValue::VOBJ); int32_t txheight = 0;
        entry.push_back(Pair("txid", out.tx->GetHash().GetHex()));
        entry.push_back(Pair("vout", out.i));
        entry.push_back(Pair("generated", out.tx->IsCoinBase()));

        if (fValidAddress) {
            entry.push_back(Pair("address", EncodeDestination(address)));

            if (pwalletMain->mapAddressBook.count(address))
                entry.push_back(Pair("account", pwalletMain->mapAddressBook[address].name));

            if (scriptPubKey.IsPayToScriptHash()) {
                const CScriptID& hash = boost::get<CScriptID>(address);
                CScript redeemScript;
                if (pwalletMain->GetCScript(hash, redeemScript))
                    entry.push_back(Pair("redeemScript", HexStr(redeemScript.begin(), redeemScript.end())));
            }
        }
        entry.push_back(Pair("amount", ValueFromAmount(nValue)));
        if ( out.tx->nLockTime != 0 )
        {
            BlockMap::iterator it = mapBlockIndex.find(pcoinsTip->GetBestBlock());
            CBlockIndex *tipindex,*pindex = it->second;
            uint64_t interest; uint32_t locktime;
            if ( pindex != 0 && (tipindex= chainActive.LastTip()) != 0 )
            {
                interest = komodo_accrued_interest(&txheight,&locktime,out.tx->GetHash(),out.i,0,nValue,(int32_t)tipindex->GetHeight());
                //interest = komodo_interest(txheight,nValue,out.tx->nLockTime,tipindex->nTime);
                entry.push_back(Pair("interest",ValueFromAmount(interest)));
            }
            //fprintf(stderr,"nValue %.8f pindex.%p tipindex.%p locktime.%u txheight.%d pindexht.%d\n",(double)nValue/COIN,pindex,chainActive.LastTip(),locktime,txheight,pindex->GetHeight());
        }
        else if ( chainActive.LastTip() != 0 )
            txheight = (chainActive.LastTip()->GetHeight() - out.nDepth - 1);
        entry.push_back(Pair("scriptPubKey", HexStr(scriptPubKey.begin(), scriptPubKey.end())));
        entry.push_back(Pair("rawconfirmations",out.nDepth));
        entry.push_back(Pair("confirmations",komodo_dpowconfs(txheight,out.nDepth)));
        entry.push_back(Pair("spendable", out.fSpendable));
        results.push_back(entry);
    }
    return results;
}

uint64_t komodo_interestsum()
{
#ifdef ENABLE_WALLET
    if ( ASSETCHAINS_SYMBOL[0] == 0 && GetBoolArg("-disablewallet", false) == 0 )
    {
        uint64_t interest,sum = 0; int32_t txheight; uint32_t locktime;
        vector<COutput> vecOutputs;
        assert(pwalletMain != NULL);
        LOCK2(cs_main, pwalletMain->cs_wallet);
        pwalletMain->AvailableCoins(vecOutputs, false, NULL, true);
        BOOST_FOREACH(const COutput& out,vecOutputs)
        {
            CAmount nValue = out.tx->vout[out.i].nValue;
            if ( out.tx->nLockTime != 0 && out.fSpendable != 0 )
            {
                BlockMap::iterator it = mapBlockIndex.find(pcoinsTip->GetBestBlock());
                CBlockIndex *tipindex,*pindex = it->second;
                if ( pindex != 0 && (tipindex= chainActive.LastTip()) != 0 )
                {
                    interest = komodo_accrued_interest(&txheight,&locktime,out.tx->GetHash(),out.i,0,nValue,(int32_t)tipindex->GetHeight());
                    //interest = komodo_interest(pindex->GetHeight(),nValue,out.tx->nLockTime,tipindex->nTime);
                    sum += interest;
                }
            }
        }
        KOMODO_INTERESTSUM = sum;
        KOMODO_WALLETBALANCE = pwalletMain->GetBalance();
        return(sum);
    }
#endif
    return(0);
}


UniValue z_listunspent(const UniValue& params, bool fHelp)
{
    if (!EnsureWalletIsAvailable(fHelp))
        return NullUniValue;

    if (fHelp || params.size() > 4)
        throw runtime_error(
            "z_listunspent ( minconf maxconf includeWatchonly [\"zaddr\",...] )\n"
            "\nReturns array of unspent shielded notes with between minconf and maxconf (inclusive) confirmations.\n"
            "Optionally filter to only include notes sent to specified addresses.\n"
            "When minconf is 0, unspent notes with zero confirmations are returned, even though they are not immediately spendable.\n"
            "Results are an array of Objects, each of which has:\n"
            "{txid, jsindex, jsoutindex, confirmations, address, amount, memo} (Sprout)\n"
            "{txid, outindex, confirmations, address, amount, memo} (Sapling)\n"
            "\nArguments:\n"
            "1. minconf          (numeric, optional, default=1) The minimum confirmations to filter\n"
            "2. maxconf          (numeric, optional, default=9999999) The maximum confirmations to filter\n"
            "3. includeWatchonly (bool, optional, default=false) Also include watchonly addresses (see 'z_importviewingkey')\n"
            "4. \"addresses\"      (string) A json array of zaddrs (both Sprout and Sapling) to filter on.  Duplicate addresses not allowed.\n"
            "    [\n"
            "      \"address\"     (string) zaddr\n"
            "      ,...\n"
            "    ]\n"
            "\nResult\n"
            "[                             (array of json object)\n"
            "  {\n"
            "    \"txid\" : \"txid\",          (string) the transaction id \n"
            "    \"jsindex\" : n             (numeric) the joinsplit index\n"
            "    \"jsoutindex\" (sprout) : n          (numeric) the output index of the joinsplit\n"
            "    \"outindex\" (sapling) : n          (numeric) the output index\n"
            "    \"confirmations\" : n       (numeric) the number of confirmations\n"
            "    \"spendable\" : true|false  (boolean) true if note can be spent by wallet, false if note has zero confirmations, false if address is watchonly\n"
            "    \"address\" : \"address\",    (string) the shielded address\n"
            "    \"amount\": xxxxx,          (numeric) the amount of value in the note\n"
            "    \"memo\": xxxxx,            (string) hexademical string representation of memo field\n"
            "    \"change\": true|false,     (boolean) true if the address that received the note is also one of the sending addresses\n"
            "  }\n"
            "  ,...\n"
            "]\n"

            "\nExamples\n"
            + HelpExampleCli("z_listunspent", "")
            + HelpExampleCli("z_listunspent", "6 9999999 false \"[\\\"ztbx5DLDxa5ZLFTchHhoPNkKs57QzSyib6UqXpEdy76T1aUdFxJt1w9318Z8DJ73XzbnWHKEZP9Yjg712N5kMmP4QzS9iC9\\\",\\\"ztfaW34Gj9FrnGUEf833ywDVL62NWXBM81u6EQnM6VR45eYnXhwztecW1SjxA7JrmAXKJhxhj3vDNEpVCQoSvVoSpmbhtjf\\\"]\"")
            + HelpExampleRpc("z_listunspent", "6 9999999 false \"[\\\"ztbx5DLDxa5ZLFTchHhoPNkKs57QzSyib6UqXpEdy76T1aUdFxJt1w9318Z8DJ73XzbnWHKEZP9Yjg712N5kMmP4QzS9iC9\\\",\\\"ztfaW34Gj9FrnGUEf833ywDVL62NWXBM81u6EQnM6VR45eYnXhwztecW1SjxA7JrmAXKJhxhj3vDNEpVCQoSvVoSpmbhtjf\\\"]\"")
        );

    RPCTypeCheck(params, boost::assign::list_of(UniValue::VNUM)(UniValue::VNUM)(UniValue::VBOOL)(UniValue::VARR));

    int nMinDepth = 1;
    if (params.size() > 0) {
        nMinDepth = params[0].get_int();
    }
    if (nMinDepth < 0) {
        throw JSONRPCError(RPC_INVALID_PARAMETER, "Minimum number of confirmations cannot be less than 0");
    }

    int nMaxDepth = 9999999;
    if (params.size() > 1) {
        nMaxDepth = params[1].get_int();
    }
    if (nMaxDepth < nMinDepth) {
        throw JSONRPCError(RPC_INVALID_PARAMETER, "Maximum number of confirmations must be greater or equal to the minimum number of confirmations");
    }

    std::set<libzcash::PaymentAddress> zaddrs = {};

    bool fIncludeWatchonly = false;
    if (params.size() > 2) {
        fIncludeWatchonly = params[2].get_bool();
    }

    LOCK2(cs_main, pwalletMain->cs_wallet);

    // User has supplied zaddrs to filter on
    if (params.size() > 3) {
        UniValue addresses = params[3].get_array();
        if (addresses.size()==0)
            throw JSONRPCError(RPC_INVALID_PARAMETER, "Invalid parameter, addresses array is empty.");

        // Keep track of addresses to spot duplicates
        set<std::string> setAddress;

        // Sources
        for (const UniValue& o : addresses.getValues()) {
            if (!o.isStr()) {
                throw JSONRPCError(RPC_INVALID_PARAMETER, "Invalid parameter, expected string");
            }
            string address = o.get_str();
            auto zaddr = DecodePaymentAddress(address);
            if (!IsValidPaymentAddress(zaddr)) {
                throw JSONRPCError(RPC_INVALID_PARAMETER, string("Invalid parameter, address is not a valid zaddr: ") + address);
            }
            auto hasSpendingKey = boost::apply_visitor(HaveSpendingKeyForPaymentAddress(pwalletMain), zaddr);
            if (!fIncludeWatchonly && !hasSpendingKey) {
                throw JSONRPCError(RPC_INVALID_PARAMETER, string("Invalid parameter, spending key for address does not belong to wallet: ") + address);
            }
            zaddrs.insert(zaddr);

            if (setAddress.count(address)) {
                throw JSONRPCError(RPC_INVALID_PARAMETER, string("Invalid parameter, duplicated address: ") + address);
            }
            setAddress.insert(address);
        }
    }
    else {
        // User did not provide zaddrs, so use default i.e. all addresses
        std::set<libzcash::SproutPaymentAddress> sproutzaddrs = {};
        pwalletMain->GetSproutPaymentAddresses(sproutzaddrs);
        
        // Sapling support
        std::set<libzcash::SaplingPaymentAddress> saplingzaddrs = {};
        pwalletMain->GetSaplingPaymentAddresses(saplingzaddrs);
        
        zaddrs.insert(sproutzaddrs.begin(), sproutzaddrs.end());
        zaddrs.insert(saplingzaddrs.begin(), saplingzaddrs.end());
    }

    UniValue results(UniValue::VARR);

    if (zaddrs.size() > 0) {
        std::vector<CSproutNotePlaintextEntry> sproutEntries;
        std::vector<SaplingNoteEntry> saplingEntries;
        pwalletMain->GetFilteredNotes(sproutEntries, saplingEntries, zaddrs, nMinDepth, nMaxDepth, true, !fIncludeWatchonly, false);
        std::set<std::pair<PaymentAddress, uint256>> nullifierSet = pwalletMain->GetNullifiersForAddresses(zaddrs);
        
        for (auto & entry : sproutEntries) {
            UniValue obj(UniValue::VOBJ);
            obj.push_back(Pair("txid", entry.jsop.hash.ToString()));
            obj.push_back(Pair("jsindex", (int)entry.jsop.js ));
            obj.push_back(Pair("jsoutindex", (int)entry.jsop.n));
            obj.push_back(Pair("confirmations", entry.confirmations));
            bool hasSproutSpendingKey = pwalletMain->HaveSproutSpendingKey(boost::get<libzcash::SproutPaymentAddress>(entry.address));
            obj.push_back(Pair("spendable", hasSproutSpendingKey));
            obj.push_back(Pair("address", EncodePaymentAddress(entry.address)));
            obj.push_back(Pair("amount", ValueFromAmount(CAmount(entry.plaintext.value()))));
            std::string data(entry.plaintext.memo().begin(), entry.plaintext.memo().end());
            obj.push_back(Pair("memo", HexStr(data)));
            if (hasSproutSpendingKey) {
                obj.push_back(Pair("change", pwalletMain->IsNoteSproutChange(nullifierSet, entry.address, entry.jsop)));
            }
            results.push_back(obj);
        }
        
        for (auto & entry : saplingEntries) {
            UniValue obj(UniValue::VOBJ);
            obj.push_back(Pair("txid", entry.op.hash.ToString()));
            obj.push_back(Pair("outindex", (int)entry.op.n));
            obj.push_back(Pair("confirmations", entry.confirmations));
            libzcash::SaplingIncomingViewingKey ivk;
            libzcash::SaplingFullViewingKey fvk;
            pwalletMain->GetSaplingIncomingViewingKey(boost::get<libzcash::SaplingPaymentAddress>(entry.address), ivk);
            pwalletMain->GetSaplingFullViewingKey(ivk, fvk);
            bool hasSaplingSpendingKey = pwalletMain->HaveSaplingSpendingKey(fvk);
            obj.push_back(Pair("spendable", hasSaplingSpendingKey));
            obj.push_back(Pair("address", EncodePaymentAddress(entry.address)));
            obj.push_back(Pair("amount", ValueFromAmount(CAmount(entry.note.value())))); // note.value() is equivalent to plaintext.value()
            obj.push_back(Pair("memo", HexStr(entry.memo)));
            if (hasSaplingSpendingKey) {
                obj.push_back(Pair("change", pwalletMain->IsNoteSaplingChange(nullifierSet, entry.address, entry.op)));
            }
            results.push_back(obj);
        }
    }

    return results;
}


UniValue fundrawtransaction(const UniValue& params, bool fHelp)
{
    if (!EnsureWalletIsAvailable(fHelp))
        return NullUniValue;

    if (fHelp || params.size() != 1)
        throw runtime_error(
                            "fundrawtransaction \"hexstring\"\n"
                            "\nAdd inputs to a transaction until it has enough in value to meet its out value.\n"
                            "This will not modify existing inputs, and will add one change output to the outputs.\n"
                            "Note that inputs which were signed may need to be resigned after completion since in/outputs have been added.\n"
                            "The inputs added will not be signed, use signrawtransaction for that.\n"
                            "\nArguments:\n"
                            "1. \"hexstring\"    (string, required) The hex string of the raw transaction\n"
                            "\nResult:\n"
                            "{\n"
                            "  \"hex\":       \"value\", (string)  The resulting raw transaction (hex-encoded string)\n"
                            "  \"fee\":       n,         (numeric) The fee added to the transaction\n"
                            "  \"changepos\": n          (numeric) The position of the added change output, or -1\n"
                            "}\n"
                            "\"hex\"             \n"
                            "\nExamples:\n"
                            "\nCreate a transaction with no inputs\n"
                            + HelpExampleCli("createrawtransaction", "\"[]\" \"{\\\"myaddress\\\":0.01}\"") +
                            "\nAdd sufficient unsigned inputs to meet the output value\n"
                            + HelpExampleCli("fundrawtransaction", "\"rawtransactionhex\"") +
                            "\nSign the transaction\n"
                            + HelpExampleCli("signrawtransaction", "\"fundedtransactionhex\"") +
                            "\nSend the transaction\n"
                            + HelpExampleCli("sendrawtransaction", "\"signedtransactionhex\"")
                            );

    RPCTypeCheck(params, boost::assign::list_of(UniValue::VSTR));

    // parse hex string from parameter
    CTransaction origTx;
    if (!DecodeHexTx(origTx, params[0].get_str()))
        throw JSONRPCError(RPC_DESERIALIZATION_ERROR, "TX decode failed");

    CMutableTransaction tx(origTx);
    CAmount nFee;
    string strFailReason;
    int nChangePos = -1;
    if(!pwalletMain->FundTransaction(tx, nFee, nChangePos, strFailReason))
        throw JSONRPCError(RPC_INTERNAL_ERROR, strFailReason);

    UniValue result(UniValue::VOBJ);
    result.push_back(Pair("hex", EncodeHexTx(tx)));
    result.push_back(Pair("changepos", nChangePos));
    result.push_back(Pair("fee", ValueFromAmount(nFee)));

    return result;
}

UniValue zc_sample_joinsplit(const UniValue& params, bool fHelp)
{
    if (fHelp) {
        throw runtime_error(
            "zcsamplejoinsplit\n"
            "\n"
            "Perform a joinsplit and return the JSDescription.\n"
            );
    }

    LOCK(cs_main);

    uint256 joinSplitPubKey;
    uint256 anchor = SproutMerkleTree().root();
    JSDescription samplejoinsplit(true,
                                  *pzcashParams,
                                  joinSplitPubKey,
                                  anchor,
                                  {JSInput(), JSInput()},
                                  {JSOutput(), JSOutput()},
                                  0,
                                  0);

    CDataStream ss(SER_NETWORK, SAPLING_TX_VERSION | (1 << 31));
    ss << samplejoinsplit;

    return HexStr(ss.begin(), ss.end());
}

UniValue zc_benchmark(const UniValue& params, bool fHelp)
{
    if (!EnsureWalletIsAvailable(fHelp)) {
        return NullUniValue;
    }

    if (fHelp || params.size() < 2) {
        throw runtime_error(
            "zcbenchmark benchmarktype samplecount\n"
            "\n"
            "Runs a benchmark of the selected type samplecount times,\n"
            "returning the running times of each sample.\n"
            "\n"
            "Output: [\n"
            "  {\n"
            "    \"runningtime\": runningtime\n"
            "  },\n"
            "  {\n"
            "    \"runningtime\": runningtime\n"
            "  }\n"
            "  ...\n"
            "]\n"
            );
    }

    LOCK(cs_main);

    std::string benchmarktype = params[0].get_str();
    int samplecount = params[1].get_int();

    if (samplecount <= 0) {
        throw JSONRPCError(RPC_TYPE_ERROR, "Invalid samplecount");
    }

    std::vector<double> sample_times;

    JSDescription samplejoinsplit;

    if (benchmarktype == "verifyjoinsplit") {
        CDataStream ss(ParseHexV(params[2].get_str(), "js"), SER_NETWORK, SAPLING_TX_VERSION | (1 << 31));
        ss >> samplejoinsplit;
    }

    for (int i = 0; i < samplecount; i++) {
        if (benchmarktype == "sleep") {
            sample_times.push_back(benchmark_sleep());
        } else if (benchmarktype == "parameterloading") {
            sample_times.push_back(benchmark_parameter_loading());
        } else if (benchmarktype == "createjoinsplit") {
            if (params.size() < 3) {
                sample_times.push_back(benchmark_create_joinsplit());
            } else {
                int nThreads = params[2].get_int();
                std::vector<double> vals = benchmark_create_joinsplit_threaded(nThreads);
                // Divide by nThreads^2 to get average seconds per JoinSplit because
                // we are running one JoinSplit per thread.
                sample_times.push_back(std::accumulate(vals.begin(), vals.end(), 0.0) / (nThreads*nThreads));
            }
        } else if (benchmarktype == "verifyjoinsplit") {
            sample_times.push_back(benchmark_verify_joinsplit(samplejoinsplit));
#ifdef ENABLE_MINING
        } else if (benchmarktype == "solveequihash") {
            if (params.size() < 3) {
                sample_times.push_back(benchmark_solve_equihash());
            } else {
                int nThreads = params[2].get_int();
                std::vector<double> vals = benchmark_solve_equihash_threaded(nThreads);
                sample_times.insert(sample_times.end(), vals.begin(), vals.end());
            }
#endif
        } else if (benchmarktype == "verifyequihash") {
            sample_times.push_back(benchmark_verify_equihash());
        } else if (benchmarktype == "validatelargetx") {
            // Number of inputs in the spending transaction that we will simulate
            int nInputs = 11130;
            if (params.size() >= 3) {
                nInputs = params[2].get_int();
            }
            sample_times.push_back(benchmark_large_tx(nInputs));
        } else if (benchmarktype == "trydecryptnotes") {
            int nAddrs = params[2].get_int();
            sample_times.push_back(benchmark_try_decrypt_notes(nAddrs));
        } else if (benchmarktype == "incnotewitnesses") {
            int nTxs = params[2].get_int();
            sample_times.push_back(benchmark_increment_note_witnesses(nTxs));
        } else if (benchmarktype == "connectblockslow") {
            if (Params().NetworkIDString() != "regtest") {
                throw JSONRPCError(RPC_TYPE_ERROR, "Benchmark must be run in regtest mode");
            }
            sample_times.push_back(benchmark_connectblock_slow());
        } else if (benchmarktype == "sendtoaddress") {
            if (Params().NetworkIDString() != "regtest") {
                throw JSONRPCError(RPC_TYPE_ERROR, "Benchmark must be run in regtest mode");
            }
            auto amount = AmountFromValue(params[2]);
            sample_times.push_back(benchmark_sendtoaddress(amount));
        } else if (benchmarktype == "loadwallet") {
            if (Params().NetworkIDString() != "regtest") {
                throw JSONRPCError(RPC_TYPE_ERROR, "Benchmark must be run in regtest mode");
            }
            sample_times.push_back(benchmark_loadwallet());
        } else if (benchmarktype == "listunspent") {
            sample_times.push_back(benchmark_listunspent());
        } else if (benchmarktype == "createsaplingspend") {
            sample_times.push_back(benchmark_create_sapling_spend());
        } else if (benchmarktype == "createsaplingoutput") {
            sample_times.push_back(benchmark_create_sapling_output());
        } else if (benchmarktype == "verifysaplingspend") {
            sample_times.push_back(benchmark_verify_sapling_spend());
        } else if (benchmarktype == "verifysaplingoutput") {
            sample_times.push_back(benchmark_verify_sapling_output());
        } else {
            throw JSONRPCError(RPC_TYPE_ERROR, "Invalid benchmarktype");
        }
    }

    UniValue results(UniValue::VARR);
    for (auto time : sample_times) {
        UniValue result(UniValue::VOBJ);
        result.push_back(Pair("runningtime", time));
        results.push_back(result);
    }

    return results;
}

UniValue zc_raw_receive(const UniValue& params, bool fHelp)
{
    if (!EnsureWalletIsAvailable(fHelp)) {
        return NullUniValue;
    }

    if (fHelp || params.size() != 2) {
        throw runtime_error(
            "zcrawreceive zcsecretkey encryptednote\n"
            "\n"
            "DEPRECATED. Decrypts encryptednote and checks if the coin commitments\n"
            "are in the blockchain as indicated by the \"exists\" result.\n"
            "\n"
            "Output: {\n"
            "  \"amount\": value,\n"
            "  \"note\": noteplaintext,\n"
            "  \"exists\": exists\n"
            "}\n"
            );
    }

    RPCTypeCheck(params, boost::assign::list_of(UniValue::VSTR)(UniValue::VSTR));

    LOCK(cs_main);

    auto spendingkey = DecodeSpendingKey(params[0].get_str());
    if (!IsValidSpendingKey(spendingkey)) {
        throw JSONRPCError(RPC_INVALID_ADDRESS_OR_KEY, "Invalid spending key");
    }
    if (boost::get<libzcash::SproutSpendingKey>(&spendingkey) == nullptr) {
        throw JSONRPCError(RPC_INVALID_ADDRESS_OR_KEY, "Only works with Sprout spending keys");
    }
    SproutSpendingKey k = boost::get<libzcash::SproutSpendingKey>(spendingkey);

    uint256 epk;
    unsigned char nonce;
    ZCNoteEncryption::Ciphertext ct;
    uint256 h_sig;

    {
        CDataStream ssData(ParseHexV(params[1], "encrypted_note"), SER_NETWORK, PROTOCOL_VERSION);
        try {
            ssData >> nonce;
            ssData >> epk;
            ssData >> ct;
            ssData >> h_sig;
        } catch(const std::exception &) {
            throw runtime_error(
                "encrypted_note could not be decoded"
            );
        }
    }

    ZCNoteDecryption decryptor(k.receiving_key());

    SproutNotePlaintext npt = SproutNotePlaintext::decrypt(
        decryptor,
        ct,
        epk,
        h_sig,
        nonce
    );
    SproutPaymentAddress payment_addr = k.address();
    SproutNote decrypted_note = npt.note(payment_addr);

    assert(pwalletMain != NULL);
    std::vector<boost::optional<SproutWitness>> witnesses;
    uint256 anchor;
    uint256 commitment = decrypted_note.cm();
    pwalletMain->WitnessNoteCommitment(
        {commitment},
        witnesses,
        anchor
    );

    CDataStream ss(SER_NETWORK, PROTOCOL_VERSION);
    ss << npt;

    UniValue result(UniValue::VOBJ);
    result.push_back(Pair("amount", ValueFromAmount(decrypted_note.value())));
    result.push_back(Pair("note", HexStr(ss.begin(), ss.end())));
    result.push_back(Pair("exists", (bool) witnesses[0]));
    return result;
}



UniValue zc_raw_joinsplit(const UniValue& params, bool fHelp)
{
    if (!EnsureWalletIsAvailable(fHelp)) {
        return NullUniValue;
    }

    if (fHelp || params.size() != 5) {
        throw runtime_error(
            "zcrawjoinsplit rawtx inputs outputs vpub_old vpub_new\n"
            "  inputs: a JSON object mapping {note: zcsecretkey, ...}\n"
            "  outputs: a JSON object mapping {zcaddr: value, ...}\n"
            "\n"
            "DEPRECATED. Splices a joinsplit into rawtx. Inputs are unilaterally confidential.\n"
            "Outputs are confidential between sender/receiver. The vpub_old and\n"
            "vpub_new values are globally public and move transparent value into\n"
            "or out of the confidential value store, respectively.\n"
            "\n"
            "Note: The caller is responsible for delivering the output enc1 and\n"
            "enc2 to the appropriate recipients, as well as signing rawtxout and\n"
            "ensuring it is mined. (A future RPC call will deliver the confidential\n"
            "payments in-band on the blockchain.)\n"
            "\n"
            "Output: {\n"
            "  \"encryptednote1\": enc1,\n"
            "  \"encryptednote2\": enc2,\n"
            "  \"rawtxn\": rawtxout\n"
            "}\n"
            );
    }

    LOCK(cs_main);

    CTransaction tx;
    if (!DecodeHexTx(tx, params[0].get_str()))
        throw JSONRPCError(RPC_DESERIALIZATION_ERROR, "TX decode failed");

    UniValue inputs = params[1].get_obj();
    UniValue outputs = params[2].get_obj();

    CAmount vpub_old(0);
    CAmount vpub_new(0);

    if (params[3].get_real() != 0.0)
        vpub_old = AmountFromValue(params[3]);

    if (params[4].get_real() != 0.0)
        vpub_new = AmountFromValue(params[4]);

    std::vector<JSInput> vjsin;
    std::vector<JSOutput> vjsout;
    std::vector<SproutNote> notes;
    std::vector<SproutSpendingKey> keys;
    std::vector<uint256> commitments;

    for (const string& name_ : inputs.getKeys()) {
        auto spendingkey = DecodeSpendingKey(inputs[name_].get_str());
        if (!IsValidSpendingKey(spendingkey)) {
            throw JSONRPCError(RPC_INVALID_ADDRESS_OR_KEY, "Invalid spending key");
        }
        if (boost::get<libzcash::SproutSpendingKey>(&spendingkey) == nullptr) {
            throw JSONRPCError(RPC_INVALID_ADDRESS_OR_KEY, "Only works with Sprout spending keys");
        }
        SproutSpendingKey k = boost::get<libzcash::SproutSpendingKey>(spendingkey);

        keys.push_back(k);

        SproutNotePlaintext npt;

        {
            CDataStream ssData(ParseHexV(name_, "note"), SER_NETWORK, PROTOCOL_VERSION);
            ssData >> npt;
        }

        SproutPaymentAddress addr = k.address();
        SproutNote note = npt.note(addr);
        notes.push_back(note);
        commitments.push_back(note.cm());
    }

    uint256 anchor;
    std::vector<boost::optional<SproutWitness>> witnesses;
    pwalletMain->WitnessNoteCommitment(commitments, witnesses, anchor);

    assert(witnesses.size() == notes.size());
    assert(notes.size() == keys.size());

    {
        for (size_t i = 0; i < witnesses.size(); i++) {
            if (!witnesses[i]) {
                throw runtime_error(
                    "joinsplit input could not be found in tree"
                );
            }

            vjsin.push_back(JSInput(*witnesses[i], notes[i], keys[i]));
        }
    }

    while (vjsin.size() < ZC_NUM_JS_INPUTS) {
        vjsin.push_back(JSInput());
    }

    for (const string& name_ : outputs.getKeys()) {
        auto addrTo = DecodePaymentAddress(name_);
        if (!IsValidPaymentAddress(addrTo)) {
            throw JSONRPCError(RPC_INVALID_ADDRESS_OR_KEY, "Invalid recipient address.");
        }
        if (boost::get<libzcash::SproutPaymentAddress>(&addrTo) == nullptr) {
            throw JSONRPCError(RPC_INVALID_ADDRESS_OR_KEY, "Only works with Sprout payment addresses");
        }
        CAmount nAmount = AmountFromValue(outputs[name_]);

        vjsout.push_back(JSOutput(boost::get<libzcash::SproutPaymentAddress>(addrTo), nAmount));
    }

    while (vjsout.size() < ZC_NUM_JS_OUTPUTS) {
        vjsout.push_back(JSOutput());
    }

    // TODO
    if (vjsout.size() != ZC_NUM_JS_INPUTS || vjsin.size() != ZC_NUM_JS_OUTPUTS) {
        throw runtime_error("unsupported joinsplit input/output counts");
    }

    uint256 joinSplitPubKey;
    unsigned char joinSplitPrivKey[crypto_sign_SECRETKEYBYTES];
    crypto_sign_keypair(joinSplitPubKey.begin(), joinSplitPrivKey);

    CMutableTransaction mtx(tx);
    mtx.nVersion = 2;
    mtx.joinSplitPubKey = joinSplitPubKey;

    JSDescription jsdesc(false,
                         *pzcashParams,
                         joinSplitPubKey,
                         anchor,
                         {vjsin[0], vjsin[1]},
                         {vjsout[0], vjsout[1]},
                         vpub_old,
                         vpub_new);

    {
        auto verifier = libzcash::ProofVerifier::Strict();
        assert(jsdesc.Verify(*pzcashParams, verifier, joinSplitPubKey));
    }

    mtx.vjoinsplit.push_back(jsdesc);

    // Empty output script.
    CScript scriptCode;
    CTransaction signTx(mtx);
    auto consensusBranchId = CurrentEpochBranchId(chainActive.Height() + 1, Params().GetConsensus());
    uint256 dataToBeSigned = SignatureHash(scriptCode, signTx, NOT_AN_INPUT, SIGHASH_ALL, 0, consensusBranchId);

    // Add the signature
    assert(crypto_sign_detached(&mtx.joinSplitSig[0], NULL,
                         dataToBeSigned.begin(), 32,
                         joinSplitPrivKey
                        ) == 0);

    // Sanity check
    assert(crypto_sign_verify_detached(&mtx.joinSplitSig[0],
                                       dataToBeSigned.begin(), 32,
                                       mtx.joinSplitPubKey.begin()
                                      ) == 0);

    CTransaction rawTx(mtx);

    CDataStream ss(SER_NETWORK, PROTOCOL_VERSION);
    ss << rawTx;

    std::string encryptedNote1;
    std::string encryptedNote2;
    {
        CDataStream ss2(SER_NETWORK, PROTOCOL_VERSION);
        ss2 << ((unsigned char) 0x00);
        ss2 << jsdesc.ephemeralKey;
        ss2 << jsdesc.ciphertexts[0];
        ss2 << jsdesc.h_sig(*pzcashParams, joinSplitPubKey);

        encryptedNote1 = HexStr(ss2.begin(), ss2.end());
    }
    {
        CDataStream ss2(SER_NETWORK, PROTOCOL_VERSION);
        ss2 << ((unsigned char) 0x01);
        ss2 << jsdesc.ephemeralKey;
        ss2 << jsdesc.ciphertexts[1];
        ss2 << jsdesc.h_sig(*pzcashParams, joinSplitPubKey);

        encryptedNote2 = HexStr(ss2.begin(), ss2.end());
    }

    UniValue result(UniValue::VOBJ);
    result.push_back(Pair("encryptednote1", encryptedNote1));
    result.push_back(Pair("encryptednote2", encryptedNote2));
    result.push_back(Pair("rawtxn", HexStr(ss.begin(), ss.end())));
    return result;
}

UniValue zc_raw_keygen(const UniValue& params, bool fHelp)
{
    if (!EnsureWalletIsAvailable(fHelp)) {
        return NullUniValue;
    }

    if (fHelp || params.size() != 0) {
        throw runtime_error(
            "zcrawkeygen\n"
            "\n"
            "DEPRECATED. Generate a zcaddr which can send and receive confidential values.\n"
            "\n"
            "Output: {\n"
            "  \"zcaddress\": zcaddr,\n"
            "  \"zcsecretkey\": zcsecretkey,\n"
            "  \"zcviewingkey\": zcviewingkey,\n"
            "}\n"
            );
    }

    auto k = SproutSpendingKey::random();
    auto addr = k.address();
    auto viewing_key = k.viewing_key();

    UniValue result(UniValue::VOBJ);
    result.push_back(Pair("zcaddress", EncodePaymentAddress(addr)));
    result.push_back(Pair("zcsecretkey", EncodeSpendingKey(k)));
    result.push_back(Pair("zcviewingkey", EncodeViewingKey(viewing_key)));
    return result;
}


UniValue z_getnewaddress(const UniValue& params, bool fHelp)
{
    if (!EnsureWalletIsAvailable(fHelp))
        return NullUniValue;

    bool allowSapling = (Params().GetConsensus().vUpgrades[Consensus::UPGRADE_SAPLING].nActivationHeight <= chainActive.LastTip()->GetHeight());

    std::string defaultType;
    if ( GetTime() < KOMODO_SAPLING_ACTIVATION )
        defaultType = ADDR_TYPE_SPROUT;
    else defaultType = ADDR_TYPE_SAPLING;

    if (fHelp || params.size() > 1)
        throw runtime_error(
            "z_getnewaddress ( type )\n"
            "\nReturns a new shielded address for receiving payments.\n"
            "\nWith no arguments, returns a Sprout address.\n"
            "\nArguments:\n"
            "1. \"type\"         (string, optional, default=\"" + defaultType + "\") The type of address. One of [\""
            + ADDR_TYPE_SPROUT + "\", \"" + ADDR_TYPE_SAPLING + "\"].\n"
            "\nResult:\n"
            "\"" + strprintf("%s",komodo_chainname()) + "_address\"    (string) The new shielded address.\n"
            "\nExamples:\n"
            + HelpExampleCli("z_getnewaddress", "")
            + HelpExampleCli("z_getnewaddress", ADDR_TYPE_SAPLING)
            + HelpExampleRpc("z_getnewaddress", "")
        );

    LOCK2(cs_main, pwalletMain->cs_wallet);

    EnsureWalletIsUnlocked();

    auto addrType = defaultType;
    if (params.size() > 0) {
        addrType = params[0].get_str();
    }

    if (addrType == ADDR_TYPE_SPROUT) {
        if ( GetTime() >= KOMODO_SAPLING_DEADLINE )
            throw JSONRPCError(RPC_INVALID_PARAMETER, "sprout not valid anymore");
        return EncodePaymentAddress(pwalletMain->GenerateNewSproutZKey());
    } else if (addrType == ADDR_TYPE_SAPLING) {
        return EncodePaymentAddress(pwalletMain->GenerateNewSaplingZKey());
    } else {
        throw JSONRPCError(RPC_INVALID_PARAMETER, "Invalid address type");
    }
}


UniValue z_listaddresses(const UniValue& params, bool fHelp)
{
    if (!EnsureWalletIsAvailable(fHelp))
        return NullUniValue;

    if (fHelp || params.size() > 1)
        throw runtime_error(
            "z_listaddresses ( includeWatchonly )\n"
            "\nReturns the list of Sprout and Sapling shielded addresses belonging to the wallet.\n"
            "\nArguments:\n"
            "1. includeWatchonly (bool, optional, default=false) Also include watchonly addresses (see 'z_importviewingkey')\n"
            "\nResult:\n"
            "[                     (json array of string)\n"
            "  \"zaddr\"           (string) a zaddr belonging to the wallet\n"
            "  ,...\n"
            "]\n"
            "\nExamples:\n"
            + HelpExampleCli("z_listaddresses", "")
            + HelpExampleRpc("z_listaddresses", "")
        );

    LOCK2(cs_main, pwalletMain->cs_wallet);

    bool fIncludeWatchonly = false;
    if (params.size() > 0) {
        fIncludeWatchonly = params[0].get_bool();
    }

    UniValue ret(UniValue::VARR);
    {
        std::set<libzcash::SproutPaymentAddress> addresses;
        pwalletMain->GetSproutPaymentAddresses(addresses);
        for (auto addr : addresses) {
            if (fIncludeWatchonly || pwalletMain->HaveSproutSpendingKey(addr)) {
                ret.push_back(EncodePaymentAddress(addr));
            }
        }
    }
    {
        std::set<libzcash::SaplingPaymentAddress> addresses;
        pwalletMain->GetSaplingPaymentAddresses(addresses);
        libzcash::SaplingIncomingViewingKey ivk;
        libzcash::SaplingFullViewingKey fvk;
        for (auto addr : addresses) {
            if (fIncludeWatchonly || (
                pwalletMain->GetSaplingIncomingViewingKey(addr, ivk) &&
                pwalletMain->GetSaplingFullViewingKey(ivk, fvk) &&
                pwalletMain->HaveSaplingSpendingKey(fvk)
            )) {
                ret.push_back(EncodePaymentAddress(addr));
            }
        }
    }
    return ret;
}

CAmount getBalanceTaddr(std::string transparentAddress, int minDepth=1, bool ignoreUnspendable=true) {
    std::set<CTxDestination> destinations;
    vector<COutput> vecOutputs;
    CAmount balance = 0;

    if (transparentAddress.length() > 0) {
        CTxDestination taddr = DecodeDestination(transparentAddress);
        if (!IsValidDestination(taddr)) {
            throw std::runtime_error("invalid transparent address");
        }
        destinations.insert(taddr);
    }

    LOCK2(cs_main, pwalletMain->cs_wallet);

    pwalletMain->AvailableCoins(vecOutputs, false, NULL, true);

    BOOST_FOREACH(const COutput& out, vecOutputs) {
        if (out.nDepth < minDepth) {
            continue;
        }

        if (ignoreUnspendable && !out.fSpendable) {
            continue;
        }

        if (destinations.size()) {
            CTxDestination address;
            if (!ExtractDestination(out.tx->vout[out.i].scriptPubKey, address)) {
                continue;
            }

            if (!destinations.count(address)) {
                continue;
            }
        }

        CAmount nValue = out.tx->vout[out.i].nValue; // komodo_interest
        balance += nValue;
    }
    return balance;
}

CAmount getBalanceZaddr(std::string address, int minDepth = 1, bool ignoreUnspendable=true) {
    CAmount balance = 0;
    std::vector<CSproutNotePlaintextEntry> sproutEntries;
    std::vector<SaplingNoteEntry> saplingEntries;
    LOCK2(cs_main, pwalletMain->cs_wallet);
    pwalletMain->GetFilteredNotes(sproutEntries, saplingEntries, address, minDepth, true, ignoreUnspendable);
    for (auto & entry : sproutEntries) {
        balance += CAmount(entry.plaintext.value());
    }
    for (auto & entry : saplingEntries) {
        balance += CAmount(entry.note.value());
    }
    return balance;
}


UniValue z_listreceivedbyaddress(const UniValue& params, bool fHelp)
{
    if (!EnsureWalletIsAvailable(fHelp))
        return NullUniValue;

    if (fHelp || params.size()==0 || params.size() >2)
        throw runtime_error(
            "z_listreceivedbyaddress \"address\" ( minconf )\n"
            "\nReturn a list of amounts received by a zaddr belonging to the node’s wallet.\n"
            "\nArguments:\n"
            "1. \"address\"      (string) The private address.\n"
            "2. minconf          (numeric, optional, default=1) Only include transactions confirmed at least this many times.\n"
            "\nResult:\n"
            "{\n"
            "  \"txid\": xxxxx,           (string) the transaction id\n"
            "  \"amount\": xxxxx,         (numeric) the amount of value in the note\n"
            "  \"memo\": xxxxx,           (string) hexademical string representation of memo field\n"
            "  \"change\": true|false,    (boolean) true if the address that received the note is also one of the sending addresses\n"
            "}\n"
            "\nExamples:\n"
            + HelpExampleCli("z_listreceivedbyaddress", "\"ztfaW34Gj9FrnGUEf833ywDVL62NWXBM81u6EQnM6VR45eYnXhwztecW1SjxA7JrmAXKJhxhj3vDNEpVCQoSvVoSpmbhtjf\"")
            + HelpExampleRpc("z_listreceivedbyaddress", "\"ztfaW34Gj9FrnGUEf833ywDVL62NWXBM81u6EQnM6VR45eYnXhwztecW1SjxA7JrmAXKJhxhj3vDNEpVCQoSvVoSpmbhtjf\"")
        );

    LOCK2(cs_main, pwalletMain->cs_wallet);

    int nMinDepth = 1;
    if (params.size() > 1) {
        nMinDepth = params[1].get_int();
    }
    if (nMinDepth < 0) {
        throw JSONRPCError(RPC_INVALID_PARAMETER, "Minimum number of confirmations cannot be less than 0");
    }

    // Check that the from address is valid.
    auto fromaddress = params[0].get_str();

    auto zaddr = DecodePaymentAddress(fromaddress);
    if (!IsValidPaymentAddress(zaddr)) {
        throw JSONRPCError(RPC_INVALID_ADDRESS_OR_KEY, "Invalid zaddr.");
    }

    // Visitor to support Sprout and Sapling addrs
    if (!boost::apply_visitor(PaymentAddressBelongsToWallet(pwalletMain), zaddr)) {
        throw JSONRPCError(RPC_INVALID_ADDRESS_OR_KEY, "From address does not belong to this node, zaddr spending key or viewing key not found.");
    }

    UniValue result(UniValue::VARR);
    std::vector<CSproutNotePlaintextEntry> sproutEntries;
    std::vector<SaplingNoteEntry> saplingEntries;
    pwalletMain->GetFilteredNotes(sproutEntries, saplingEntries, fromaddress, nMinDepth, false, false);

    std::set<std::pair<PaymentAddress, uint256>> nullifierSet;
    auto hasSpendingKey = boost::apply_visitor(HaveSpendingKeyForPaymentAddress(pwalletMain), zaddr);
    if (hasSpendingKey) {
        nullifierSet = pwalletMain->GetNullifiersForAddresses({zaddr});
    }

    if (boost::get<libzcash::SproutPaymentAddress>(&zaddr) != nullptr) {
        for (CSproutNotePlaintextEntry & entry : sproutEntries) {
            UniValue obj(UniValue::VOBJ);
            obj.push_back(Pair("txid", entry.jsop.hash.ToString()));
            obj.push_back(Pair("amount", ValueFromAmount(CAmount(entry.plaintext.value()))));
            std::string data(entry.plaintext.memo().begin(), entry.plaintext.memo().end());
            obj.push_back(Pair("memo", HexStr(data)));
            obj.push_back(Pair("jsindex", entry.jsop.js));
            obj.push_back(Pair("jsoutindex", entry.jsop.n));
            if (hasSpendingKey) {
                obj.push_back(Pair("change", pwalletMain->IsNoteSproutChange(nullifierSet, entry.address, entry.jsop)));
            }
            result.push_back(obj);
        }
    } else if (boost::get<libzcash::SaplingPaymentAddress>(&zaddr) != nullptr) {
        for (SaplingNoteEntry & entry : saplingEntries) {
            UniValue obj(UniValue::VOBJ);
            obj.push_back(Pair("txid", entry.op.hash.ToString()));
            obj.push_back(Pair("amount", ValueFromAmount(CAmount(entry.note.value()))));
            obj.push_back(Pair("memo", HexStr(entry.memo)));
            obj.push_back(Pair("outindex", (int)entry.op.n));
            if (hasSpendingKey) {
              obj.push_back(Pair("change", pwalletMain->IsNoteSaplingChange(nullifierSet, entry.address, entry.op)));
            }
            result.push_back(obj);
        }
    }
    return result;
}

UniValue z_getbalance(const UniValue& params, bool fHelp)
{
    if (!EnsureWalletIsAvailable(fHelp))
        return NullUniValue;

    if (fHelp || params.size()==0 || params.size() >2)
        throw runtime_error(
            "z_getbalance \"address\" ( minconf )\n"
            "\nReturns the balance of a taddr or zaddr belonging to the node’s wallet.\n"
            "\nCAUTION: If the wallet has only an incoming viewing key for this address, then spends cannot be"
            "\ndetected, and so the returned balance may be larger than the actual balance.\n"
            "\nArguments:\n"
            "1. \"address\"      (string) The selected address. It may be a transparent or private address.\n"
            "2. minconf          (numeric, optional, default=1) Only include transactions confirmed at least this many times.\n"
            "\nResult:\n"
            "amount              (numeric) The total amount in KMD received for this address.\n"
            "\nExamples:\n"
            "\nThe total amount received by address \"myaddress\"\n"
            + HelpExampleCli("z_getbalance", "\"myaddress\"") +
            "\nThe total amount received by address \"myaddress\" at least 5 blocks confirmed\n"
            + HelpExampleCli("z_getbalance", "\"myaddress\" 5") +
            "\nAs a json rpc call\n"
            + HelpExampleRpc("z_getbalance", "\"myaddress\", 5")
        );

    LOCK2(cs_main, pwalletMain->cs_wallet);

    int nMinDepth = 1;
    if (params.size() > 1) {
        nMinDepth = params[1].get_int();
    }
    if (nMinDepth < 0) {
        throw JSONRPCError(RPC_INVALID_PARAMETER, "Minimum number of confirmations cannot be less than 0");
    }

    // Check that the from address is valid.
    auto fromaddress = params[0].get_str();
    bool fromTaddr = false;
    CTxDestination taddr = DecodeDestination(fromaddress);
    fromTaddr = IsValidDestination(taddr);
    if (!fromTaddr) {
        auto res = DecodePaymentAddress(fromaddress);
        if (!IsValidPaymentAddress(res)) {
            throw JSONRPCError(RPC_INVALID_ADDRESS_OR_KEY, "Invalid from address, should be a taddr or zaddr.");
        }
        if (!boost::apply_visitor(PaymentAddressBelongsToWallet(pwalletMain), res)) {
             throw JSONRPCError(RPC_INVALID_ADDRESS_OR_KEY, "From address does not belong to this node, spending key or viewing key not found.");
        }
    }

    CAmount nBalance = 0;
    if (fromTaddr) {
        nBalance = getBalanceTaddr(fromaddress, nMinDepth, false);
    } else {
        nBalance = getBalanceZaddr(fromaddress, nMinDepth, false);
    }

    return ValueFromAmount(nBalance);
}


UniValue z_gettotalbalance(const UniValue& params, bool fHelp)
{
    if (!EnsureWalletIsAvailable(fHelp))
        return NullUniValue;

    if (fHelp || params.size() > 2)
        throw runtime_error(
            "z_gettotalbalance ( minconf includeWatchonly )\n"
            "\nReturn the total value of funds stored in the node’s wallet.\n"
            "\nCAUTION: If the wallet contains any addresses for which it only has incoming viewing keys,"
            "\nthe returned private balance may be larger than the actual balance, because spends cannot"
            "\nbe detected with incoming viewing keys.\n"
            "\nArguments:\n"
            "1. minconf          (numeric, optional, default=1) Only include private and transparent transactions confirmed at least this many times.\n"
            "2. includeWatchonly (bool, optional, default=false) Also include balance in watchonly addresses (see 'importaddress' and 'z_importviewingkey')\n"
            "\nResult:\n"
            "{\n"
            "  \"transparent\": xxxxx,     (numeric) the total balance of transparent funds\n"
            "  \"private\": xxxxx,         (numeric) the total balance of private funds (in both Sprout and Sapling addresses)\n"
            "  \"total\": xxxxx,           (numeric) the total balance of both transparent and private funds\n"
            "}\n"
            "\nExamples:\n"
            "\nThe total amount in the wallet\n"
            + HelpExampleCli("z_gettotalbalance", "") +
            "\nThe total amount in the wallet at least 5 blocks confirmed\n"
            + HelpExampleCli("z_gettotalbalance", "5") +
            "\nAs a json rpc call\n"
            + HelpExampleRpc("z_gettotalbalance", "5")
        );

    LOCK2(cs_main, pwalletMain->cs_wallet);

    int nMinDepth = 1;
    if (params.size() > 0) {
        nMinDepth = params[0].get_int();
    }
    if (nMinDepth < 0) {
        throw JSONRPCError(RPC_INVALID_PARAMETER, "Minimum number of confirmations cannot be less than 0");
    }

    bool fIncludeWatchonly = false;
    if (params.size() > 1) {
        fIncludeWatchonly = params[1].get_bool();
    }

    // getbalance and "getbalance * 1 true" should return the same number
    // but they don't because wtx.GetAmounts() does not handle tx where there are no outputs
    // pwalletMain->GetBalance() does not accept min depth parameter
    // so we use our own method to get balance of utxos.
    CAmount nBalance = getBalanceTaddr("", nMinDepth, !fIncludeWatchonly);
    CAmount nPrivateBalance = getBalanceZaddr("", nMinDepth, !fIncludeWatchonly);
    uint64_t interest = komodo_interestsum();
    CAmount nTotalBalance = nBalance + nPrivateBalance;
    UniValue result(UniValue::VOBJ);
    result.push_back(Pair("transparent", FormatMoney(nBalance)));
    result.push_back(Pair("interest", FormatMoney(interest)));
    result.push_back(Pair("private", FormatMoney(nPrivateBalance)));
    result.push_back(Pair("total", FormatMoney(nTotalBalance)));
    return result;
}

UniValue z_getoperationresult(const UniValue& params, bool fHelp)
{
    if (!EnsureWalletIsAvailable(fHelp))
        return NullUniValue;

    if (fHelp || params.size() > 1)
        throw runtime_error(
            "z_getoperationresult ([\"operationid\", ... ]) \n"
            "\nRetrieve the result and status of an operation which has finished, and then remove the operation from memory."
            + HelpRequiringPassphrase() + "\n"
            "\nArguments:\n"
            "1. \"operationid\"         (array, optional) A list of operation ids we are interested in.  If not provided, examine all operations known to the node.\n"
            "\nResult:\n"
            "\"    [object, ...]\"      (array) A list of JSON objects\n"
            "\nExamples:\n"
            + HelpExampleCli("z_getoperationresult", "'[\"operationid\", ... ]'")
            + HelpExampleRpc("z_getoperationresult", "'[\"operationid\", ... ]'")
        );

    // This call will remove finished operations
    return z_getoperationstatus_IMPL(params, true);
}

UniValue z_getoperationstatus(const UniValue& params, bool fHelp)
{
   if (!EnsureWalletIsAvailable(fHelp))
        return NullUniValue;

    if (fHelp || params.size() > 1)
        throw runtime_error(
            "z_getoperationstatus ([\"operationid\", ... ]) \n"
            "\nGet operation status and any associated result or error data.  The operation will remain in memory."
            + HelpRequiringPassphrase() + "\n"
            "\nArguments:\n"
            "1. \"operationid\"         (array, optional) A list of operation ids we are interested in.  If not provided, examine all operations known to the node.\n"
            "\nResult:\n"
            "\"    [object, ...]\"      (array) A list of JSON objects\n"
            "\nExamples:\n"
            + HelpExampleCli("z_getoperationstatus", "'[\"operationid\", ... ]'")
            + HelpExampleRpc("z_getoperationstatus", "'[\"operationid\", ... ]'")
        );

   // This call is idempotent so we don't want to remove finished operations
   return z_getoperationstatus_IMPL(params, false);
}

UniValue z_getoperationstatus_IMPL(const UniValue& params, bool fRemoveFinishedOperations=false)
{
    LOCK2(cs_main, pwalletMain->cs_wallet);

    std::set<AsyncRPCOperationId> filter;
    if (params.size()==1) {
        UniValue ids = params[0].get_array();
        for (const UniValue & v : ids.getValues()) {
            filter.insert(v.get_str());
        }
    }
    bool useFilter = (filter.size()>0);

    UniValue ret(UniValue::VARR);
    std::shared_ptr<AsyncRPCQueue> q = getAsyncRPCQueue();
    std::vector<AsyncRPCOperationId> ids = q->getAllOperationIds();

    for (auto id : ids) {
        if (useFilter && !filter.count(id))
            continue;

        std::shared_ptr<AsyncRPCOperation> operation = q->getOperationForId(id);
        if (!operation) {
            continue;
            // It's possible that the operation was removed from the internal queue and map during this loop
            // throw JSONRPCError(RPC_INVALID_PARAMETER, "No operation exists for that id.");
        }

        UniValue obj = operation->getStatus();
        std::string s = obj["status"].get_str();
        if (fRemoveFinishedOperations) {
            // Caller is only interested in retrieving finished results
            if ("success"==s || "failed"==s || "cancelled"==s) {
                ret.push_back(obj);
                q->popOperationForId(id);
            }
        } else {
            ret.push_back(obj);
        }
    }

    std::vector<UniValue> arrTmp = ret.getValues();

    // sort results chronologically by creation_time
    std::sort(arrTmp.begin(), arrTmp.end(), [](UniValue a, UniValue b) -> bool {
        const int64_t t1 = find_value(a.get_obj(), "creation_time").get_int64();
        const int64_t t2 = find_value(b.get_obj(), "creation_time").get_int64();
        return t1 < t2;
    });

    ret.clear();
    ret.setArray();
    ret.push_backV(arrTmp);

    return ret;
}


// JSDescription size depends on the transaction version
#define V3_JS_DESCRIPTION_SIZE    (GetSerializeSize(JSDescription(), SER_NETWORK, (OVERWINTER_TX_VERSION | (1 << 31))))
// Here we define the maximum number of zaddr outputs that can be included in a transaction.
// If input notes are small, we might actually require more than one joinsplit per zaddr output.
// For now though, we assume we use one joinsplit per zaddr output (and the second output note is change).
// We reduce the result by 1 to ensure there is room for non-joinsplit CTransaction data.
#define Z_SENDMANY_MAX_ZADDR_OUTPUTS_BEFORE_SAPLING    ((MAX_TX_SIZE_BEFORE_SAPLING / V3_JS_DESCRIPTION_SIZE) - 1)

// transaction.h comment: spending taddr output requires CTxIn >= 148 bytes and typical taddr txout is 34 bytes
#define CTXIN_SPEND_DUST_SIZE   148
#define CTXOUT_REGULAR_SIZE     34

UniValue z_sendmany(const UniValue& params, bool fHelp)
{
    if (!EnsureWalletIsAvailable(fHelp))
        return NullUniValue;

    if (fHelp || params.size() < 2 || params.size() > 4)
        throw runtime_error(
            "z_sendmany \"fromaddress\" [{\"address\":... ,\"amount\":...},...] ( minconf ) ( fee )\n"
            "\nSend multiple times. Amounts are decimal numbers with at most 8 digits of precision."
            "\nChange generated from a taddr flows to a new taddr address, while change generated from a zaddr returns to itself."
            "\nWhen sending coinbase UTXOs to a zaddr, change is not allowed. The entire value of the UTXO(s) must be consumed."
            + strprintf("\nBefore Sapling activates, the maximum number of zaddr outputs is %d due to transaction size limits.\n", Z_SENDMANY_MAX_ZADDR_OUTPUTS_BEFORE_SAPLING)
            + HelpRequiringPassphrase() + "\n"
            "\nArguments:\n"
            "1. \"fromaddress\"         (string, required) The taddr or zaddr to send the funds from.\n"
            "2. \"amounts\"             (array, required) An array of json objects representing the amounts to send.\n"
            "    [{\n"
            "      \"address\":address  (string, required) The address is a taddr or zaddr\n"
            "      \"amount\":amount    (numeric, required) The numeric amount in KMD is the value\n"
            "      \"memo\":memo        (string, optional) If the address is a zaddr, raw data represented in hexadecimal string format\n"
            "    }, ... ]\n"
            "3. minconf               (numeric, optional, default=1) Only use funds confirmed at least this many times.\n"
            "4. fee                   (numeric, optional, default="
            + strprintf("%s", FormatMoney(ASYNC_RPC_OPERATION_DEFAULT_MINERS_FEE)) + ") The fee amount to attach to this transaction.\n"
            "\nResult:\n"
            "\"operationid\"          (string) An operationid to pass to z_getoperationstatus to get the result of the operation.\n"
            "\nExamples:\n"
            + HelpExampleCli("z_sendmany", "\"RD6GgnrMpPaTSMn8vai6yiGA7mN4QGPV\" '[{\"address\": \"ztfaW34Gj9FrnGUEf833ywDVL62NWXBM81u6EQnM6VR45eYnXhwztecW1SjxA7JrmAXKJhxhj3vDNEpVCQoSvVoSpmbhtjf\" ,\"amount\": 5.0}]'")
            + HelpExampleRpc("z_sendmany", "\"RD6GgnrMpPaTSMn8vai6yiGA7mN4QGPV\", [{\"address\": \"ztfaW34Gj9FrnGUEf833ywDVL62NWXBM81u6EQnM6VR45eYnXhwztecW1SjxA7JrmAXKJhxhj3vDNEpVCQoSvVoSpmbhtjf\" ,\"amount\": 5.0}]")
        );

    LOCK2(cs_main, pwalletMain->cs_wallet);

    // Check that the from address is valid.
    auto fromaddress = params[0].get_str();
    bool fromTaddr = false;
    bool fromSapling = false;

    uint32_t branchId = CurrentEpochBranchId(chainActive.Height(), Params().GetConsensus());

    CTxDestination taddr = DecodeDestination(fromaddress);
    fromTaddr = IsValidDestination(taddr);
    if (!fromTaddr) {
        auto res = DecodePaymentAddress(fromaddress);
        if (!IsValidPaymentAddress(res, branchId)) {
            // invalid
            throw JSONRPCError(RPC_INVALID_ADDRESS_OR_KEY, "Invalid from address, should be a taddr or zaddr.");
        }

        // Check that we have the spending key
        if (!boost::apply_visitor(HaveSpendingKeyForPaymentAddress(pwalletMain), res)) {
             throw JSONRPCError(RPC_INVALID_ADDRESS_OR_KEY, "From address does not belong to this node, zaddr spending key not found.");
        }

        // Remember whether this is a Sprout or Sapling address
        fromSapling = boost::get<libzcash::SaplingPaymentAddress>(&res) != nullptr;
    }
    // This logic will need to be updated if we add a new shielded pool
    bool fromSprout = !(fromTaddr || fromSapling);

    UniValue outputs = params[1].get_array();

    if (outputs.size()==0)
        throw JSONRPCError(RPC_INVALID_PARAMETER, "Invalid parameter, amounts array is empty.");

    // Keep track of addresses to spot duplicates
    set<std::string> setAddress;

    // Track whether we see any Sprout addresses
    bool noSproutAddrs = !fromSprout;

    // Recipients
    std::vector<SendManyRecipient> taddrRecipients;
    std::vector<SendManyRecipient> zaddrRecipients;
    CAmount nTotalOut = 0;

    bool containsSproutOutput = false;
    bool containsSaplingOutput = false;

    for (const UniValue& o : outputs.getValues()) {
        if (!o.isObject())
            throw JSONRPCError(RPC_INVALID_PARAMETER, "Invalid parameter, expected object");

        // sanity check, report error if unknown key-value pairs
        for (const string& name_ : o.getKeys()) {
            std::string s = name_;
            if (s != "address" && s != "amount" && s!="memo")
                throw JSONRPCError(RPC_INVALID_PARAMETER, string("Invalid parameter, unknown key: ")+s);
        }

        string address = find_value(o, "address").get_str();
        bool isZaddr = false;
        CTxDestination taddr = DecodeDestination(address);
        if (!IsValidDestination(taddr)) {
            auto res = DecodePaymentAddress(address);
            if (IsValidPaymentAddress(res, branchId)) {
                isZaddr = true;

                bool toSapling = boost::get<libzcash::SaplingPaymentAddress>(&res) != nullptr;
                bool toSprout = !toSapling;
                noSproutAddrs = noSproutAddrs && toSapling;

                containsSproutOutput |= toSprout;
                containsSaplingOutput |= toSapling;

                // Sending to both Sprout and Sapling is currently unsupported using z_sendmany
                if (containsSproutOutput && containsSaplingOutput) {
                    throw JSONRPCError(
                        RPC_INVALID_PARAMETER,
                        "Cannot send to both Sprout and Sapling addresses using z_sendmany");
                }
                if ( GetTime() > KOMODO_SAPLING_DEADLINE )
                {
                    if ( fromSprout || toSprout )
                        throw JSONRPCError(RPC_INVALID_PARAMETER,"Sprout usage has expired");
                }
                // If we are sending from a shielded address, all recipient
                // shielded addresses must be of the same type.
                if (fromSprout && toSapling) {
                    throw JSONRPCError(
                        RPC_INVALID_PARAMETER,
                        "Cannot send from a Sprout address to a Sapling address using z_sendmany");
                }
                if (fromSapling && toSprout) {
                    throw JSONRPCError(
                        RPC_INVALID_PARAMETER,
                        "Cannot send from a Sapling address to a Sprout address using z_sendmany");
                }
            } else {
                throw JSONRPCError(RPC_INVALID_PARAMETER, string("Invalid parameter, unknown address format: ")+address );
            }
        }
<<<<<<< HEAD
        //else if ( ASSETCHAINS_PRIVATE != 0 && komodo_isnotaryvout((char *)address.c_str()) == 0 )
        //    throw JSONRPCError(RPC_INVALID_ADDRESS_OR_KEY, "cant use transparent addresses in private chain");
=======
        else if ( ASSETCHAINS_PRIVATE != 0 && komodo_isnotaryvout((char *)address.c_str()) == 0 )
            throw JSONRPCError(RPC_INVALID_ADDRESS_OR_KEY, "cant use transparent addresses in private chain");
>>>>>>> f5e14220

        if (setAddress.count(address))
            throw JSONRPCError(RPC_INVALID_PARAMETER, string("Invalid parameter, duplicated address: ")+address);
        setAddress.insert(address);

        UniValue memoValue = find_value(o, "memo");
        string memo;
        if (!memoValue.isNull()) {
            memo = memoValue.get_str();
            if (!isZaddr) {
                throw JSONRPCError(RPC_INVALID_PARAMETER, "Memo cannot be used with a taddr.  It can only be used with a zaddr.");
            } else if (!IsHex(memo)) {
                throw JSONRPCError(RPC_INVALID_PARAMETER, "Invalid parameter, expected memo data in hexadecimal format.");
            }
            if (memo.length() > ZC_MEMO_SIZE*2) {
                throw JSONRPCError(RPC_INVALID_PARAMETER,  strprintf("Invalid parameter, size of memo is larger than maximum allowed %d", ZC_MEMO_SIZE ));
            }
        }

        UniValue av = find_value(o, "amount");
        CAmount nAmount = AmountFromValue( av );
        if (nAmount < 0)
            throw JSONRPCError(RPC_INVALID_PARAMETER, "Invalid parameter, amount must be positive");

        if (isZaddr) {
            zaddrRecipients.push_back( SendManyRecipient(address, nAmount, memo) );
        } else {
            taddrRecipients.push_back( SendManyRecipient(address, nAmount, memo) );
        }

        nTotalOut += nAmount;
    }

    int nextBlockHeight = chainActive.Height() + 1;
    CMutableTransaction mtx;
    mtx.fOverwintered = true;
    mtx.nVersionGroupId = SAPLING_VERSION_GROUP_ID;
    mtx.nVersion = SAPLING_TX_VERSION;
    unsigned int max_tx_size = MAX_TX_SIZE_AFTER_SAPLING;
    if (!NetworkUpgradeActive(nextBlockHeight, Params().GetConsensus(), Consensus::UPGRADE_SAPLING)) {
        if (NetworkUpgradeActive(nextBlockHeight, Params().GetConsensus(), Consensus::UPGRADE_OVERWINTER)) {
            mtx.nVersionGroupId = OVERWINTER_VERSION_GROUP_ID;
            mtx.nVersion = OVERWINTER_TX_VERSION;
        } else {
            mtx.fOverwintered = false;
            mtx.nVersion = 2;
        }

        max_tx_size = MAX_TX_SIZE_BEFORE_SAPLING;

        // Check the number of zaddr outputs does not exceed the limit.
        if (zaddrRecipients.size() > Z_SENDMANY_MAX_ZADDR_OUTPUTS_BEFORE_SAPLING)  {
            throw JSONRPCError(RPC_INVALID_PARAMETER, "Invalid parameter, too many zaddr outputs");
        }
    }

    // If Sapling is not active, do not allow sending from or sending to Sapling addresses.
    if (!NetworkUpgradeActive(nextBlockHeight, Params().GetConsensus(), Consensus::UPGRADE_SAPLING)) {
        if (fromSapling || containsSaplingOutput) {
            throw JSONRPCError(RPC_INVALID_PARAMETER, "Invalid parameter, Sapling has not activated");
        }
    }

    // As a sanity check, estimate and verify that the size of the transaction will be valid.
    // Depending on the input notes, the actual tx size may turn out to be larger and perhaps invalid.
    size_t txsize = 0;
    for (int i = 0; i < zaddrRecipients.size(); i++) {
        auto address = std::get<0>(zaddrRecipients[i]);
        auto res = DecodePaymentAddress(address);
        bool toSapling = boost::get<libzcash::SaplingPaymentAddress>(&res) != nullptr;
        if (toSapling) {
            mtx.vShieldedOutput.push_back(OutputDescription());
        } else {
            JSDescription jsdesc;
            if (mtx.fOverwintered && (mtx.nVersion >= SAPLING_TX_VERSION)) {
                jsdesc.proof = GrothProof();
            }
            mtx.vjoinsplit.push_back(jsdesc);
        }
    }
    CTransaction tx(mtx);
    txsize += GetSerializeSize(tx, SER_NETWORK, tx.nVersion);
    if (fromTaddr) {
        txsize += CTXIN_SPEND_DUST_SIZE;
        txsize += CTXOUT_REGULAR_SIZE;      // There will probably be taddr change
    }
    txsize += CTXOUT_REGULAR_SIZE * taddrRecipients.size();
    if (txsize > max_tx_size) {
        throw JSONRPCError(RPC_INVALID_PARAMETER, strprintf("Too many outputs, size of raw transaction would be larger than limit of %d bytes", max_tx_size ));
    }

    // Minimum confirmations
    int nMinDepth = 1;
    if (params.size() > 2) {
        nMinDepth = params[2].get_int();
    }
    if (nMinDepth < 0) {
        throw JSONRPCError(RPC_INVALID_PARAMETER, "Minimum number of confirmations cannot be less than 0");
    }

    // Fee in Zatoshis, not currency format)
    CAmount nFee        = ASYNC_RPC_OPERATION_DEFAULT_MINERS_FEE;
    CAmount nDefaultFee = nFee;

    if (params.size() > 3) {
        if (params[3].get_real() == 0.0) {
            nFee = 0;
        } else {
            nFee = AmountFromValue( params[3] );
        }

        // Check that the user specified fee is not absurd.
        // This allows amount=0 (and all amount < nDefaultFee) transactions to use the default network fee
        // or anything less than nDefaultFee instead of being forced to use a custom fee and leak metadata
        if (nTotalOut < nDefaultFee) {
            if (nFee > nDefaultFee) {
                throw JSONRPCError(RPC_INVALID_PARAMETER, strprintf("Small transaction amount %s has fee %s that is greater than the default fee %s", FormatMoney(nTotalOut), FormatMoney(nFee), FormatMoney(nDefaultFee)));
            }
        } else {
            // Check that the user specified fee is not absurd.
            if (nFee > nTotalOut) {
                throw JSONRPCError(RPC_INVALID_PARAMETER, strprintf("Fee %s is greater than the sum of outputs %s and also greater than the default fee", FormatMoney(nFee), FormatMoney(nTotalOut)));
            }
	}
    }

    // Use input parameters as the optional context info to be returned by z_getoperationstatus and z_getoperationresult.
    UniValue o(UniValue::VOBJ);
    o.push_back(Pair("fromaddress", params[0]));
    o.push_back(Pair("amounts", params[1]));
    o.push_back(Pair("minconf", nMinDepth));
    o.push_back(Pair("fee", std::stod(FormatMoney(nFee))));
    UniValue contextInfo = o;

    // Builder (used if Sapling addresses are involved)
    boost::optional<TransactionBuilder> builder;
    if (noSproutAddrs) {
        builder = TransactionBuilder(Params().GetConsensus(), nextBlockHeight, pwalletMain);
    }

    // Contextual transaction we will build on
    // (used if no Sapling addresses are involved)
    CMutableTransaction contextualTx = CreateNewContextualCMutableTransaction(Params().GetConsensus(), nextBlockHeight);
    bool isShielded = !fromTaddr || zaddrRecipients.size() > 0;
    if (contextualTx.nVersion == 1 && isShielded) {
        contextualTx.nVersion = 2; // Tx format should support vjoinsplits
    }

    // Create operation and add to global queue
    std::shared_ptr<AsyncRPCQueue> q = getAsyncRPCQueue();
    std::shared_ptr<AsyncRPCOperation> operation( new AsyncRPCOperation_sendmany(builder, contextualTx, fromaddress, taddrRecipients, zaddrRecipients, nMinDepth, nFee, contextInfo) );
    q->addOperation(operation);
    AsyncRPCOperationId operationId = operation->getId();
    return operationId;
}


/**
When estimating the number of coinbase utxos we can shield in a single transaction:
1. Joinsplit description is 1802 bytes.
2. Transaction overhead ~ 100 bytes
3. Spending a typical P2PKH is >=148 bytes, as defined in CTXIN_SPEND_DUST_SIZE.
4. Spending a multi-sig P2SH address can vary greatly:
   https://github.com/bitcoin/bitcoin/blob/c3ad56f4e0b587d8d763af03d743fdfc2d180c9b/src/main.cpp#L517
   In real-world coinbase utxos, we consider a 3-of-3 multisig, where the size is roughly:
    (3*(33+1))+3 = 105 byte redeem script
    105 + 1 + 3*(73+1) = 328 bytes of scriptSig, rounded up to 400 based on testnet experiments.
*/
#define CTXIN_SPEND_P2SH_SIZE 400

#define SHIELD_COINBASE_DEFAULT_LIMIT 50

UniValue z_shieldcoinbase(const UniValue& params, bool fHelp)
{
    if (!EnsureWalletIsAvailable(fHelp))
        return NullUniValue;

    if (fHelp || params.size() < 2 || params.size() > 4)
        throw runtime_error(
            "z_shieldcoinbase \"fromaddress\" \"tozaddress\" ( fee ) ( limit )\n"
            "\nShield transparent coinbase funds by sending to a shielded zaddr.  This is an asynchronous operation and utxos"
            "\nselected for shielding will be locked.  If there is an error, they are unlocked.  The RPC call `listlockunspent`"
            "\ncan be used to return a list of locked utxos.  The number of coinbase utxos selected for shielding can be limited"
            "\nby the caller.  If the limit parameter is set to zero, and Overwinter is not yet active, the -mempooltxinputlimit"
            "\noption will determine the number of uxtos.  Any limit is constrained by the consensus rule defining a maximum"
            "\ntransaction size of "
            + strprintf("%d bytes before Sapling, and %d bytes once Sapling activates.", MAX_TX_SIZE_BEFORE_SAPLING, MAX_TX_SIZE_AFTER_SAPLING)
            + HelpRequiringPassphrase() + "\n"
            "\nArguments:\n"
            "1. \"fromaddress\"         (string, required) The address is a taddr or \"*\" for all taddrs belonging to the wallet.\n"
            "2. \"toaddress\"           (string, required) The address is a zaddr.\n"
            "3. fee                   (numeric, optional, default="
            + strprintf("%s", FormatMoney(SHIELD_COINBASE_DEFAULT_MINERS_FEE)) + ") The fee amount to attach to this transaction.\n"
            "4. limit                 (numeric, optional, default="
            + strprintf("%d", SHIELD_COINBASE_DEFAULT_LIMIT) + ") Limit on the maximum number of utxos to shield.  Set to 0 to use node option -mempooltxinputlimit (before Overwinter), or as many as will fit in the transaction (after Overwinter).\n"
            "\nResult:\n"
            "{\n"
            "  \"remainingUTXOs\": xxx       (numeric) Number of coinbase utxos still available for shielding.\n"
            "  \"remainingValue\": xxx       (numeric) Value of coinbase utxos still available for shielding.\n"
            "  \"shieldingUTXOs\": xxx        (numeric) Number of coinbase utxos being shielded.\n"
            "  \"shieldingValue\": xxx        (numeric) Value of coinbase utxos being shielded.\n"
            "  \"opid\": xxx          (string) An operationid to pass to z_getoperationstatus to get the result of the operation.\n"
            "}\n"
            "\nExamples:\n"
            + HelpExampleCli("z_shieldcoinbase", "\"RD6GgnrMpPaTSMn8vai6yiGA7mN4QGPV\" \"ztfaW34Gj9FrnGUEf833ywDVL62NWXBM81u6EQnM6VR45eYnXhwztecW1SjxA7JrmAXKJhxhj3vDNEpVCQoSvVoSpmbhtjf\"")
            + HelpExampleRpc("z_shieldcoinbase", "\"RD6GgnrMpPaTSMn8vai6yiGA7mN4QGPV\", \"ztfaW34Gj9FrnGUEf833ywDVL62NWXBM81u6EQnM6VR45eYnXhwztecW1SjxA7JrmAXKJhxhj3vDNEpVCQoSvVoSpmbhtjf\"")
        );

    LOCK2(cs_main, pwalletMain->cs_wallet);

    // Validate the from address
    auto fromaddress = params[0].get_str();
    bool isFromWildcard = fromaddress == "*";
    CTxDestination taddr;
    if (!isFromWildcard) {
        taddr = DecodeDestination(fromaddress);
        if (!IsValidDestination(taddr)) {
            throw JSONRPCError(RPC_INVALID_ADDRESS_OR_KEY, "Invalid from address, should be a taddr or \"*\".");
        }
    }

    // Validate the destination address
    auto destaddress = params[1].get_str();
    if (!IsValidPaymentAddressString(destaddress, CurrentEpochBranchId(chainActive.Height(), Params().GetConsensus()))) {
        throw JSONRPCError(RPC_INVALID_PARAMETER, string("Invalid parameter, unknown address format: ") + destaddress );
    }

    // Convert fee from currency format to zatoshis
    CAmount nFee = SHIELD_COINBASE_DEFAULT_MINERS_FEE;
    if (params.size() > 2) {
        if (params[2].get_real() == 0.0) {
            nFee = 0;
        } else {
            nFee = AmountFromValue( params[2] );
        }
    }

    int nLimit = SHIELD_COINBASE_DEFAULT_LIMIT;
    if (params.size() > 3) {
        nLimit = params[3].get_int();
        if (nLimit < 0) {
            throw JSONRPCError(RPC_INVALID_PARAMETER, "Limit on maximum number of utxos cannot be negative");
        }
    }

    int nextBlockHeight = chainActive.Height() + 1;
    bool overwinterActive = NetworkUpgradeActive(nextBlockHeight, Params().GetConsensus(), Consensus::UPGRADE_OVERWINTER);
    unsigned int max_tx_size = MAX_TX_SIZE_AFTER_SAPLING;
    if (!NetworkUpgradeActive(nextBlockHeight, Params().GetConsensus(), Consensus::UPGRADE_SAPLING)) {
        max_tx_size = MAX_TX_SIZE_BEFORE_SAPLING;
    }

    // If Sapling is not active, do not allow sending to a Sapling address.
    if (!NetworkUpgradeActive(nextBlockHeight, Params().GetConsensus(), Consensus::UPGRADE_SAPLING)) {
        auto res = DecodePaymentAddress(destaddress);
        if (IsValidPaymentAddress(res)) {
            bool toSapling = boost::get<libzcash::SaplingPaymentAddress>(&res) != nullptr;
            if (toSapling) {
                throw JSONRPCError(RPC_INVALID_PARAMETER, "Invalid parameter, Sapling has not activated");
            }
        } else {
            throw JSONRPCError(RPC_INVALID_PARAMETER, string("Invalid parameter, unknown address format: ") + destaddress );
        }
    }

    // Prepare to get coinbase utxos
    std::vector<ShieldCoinbaseUTXO> inputs;
    CAmount shieldedValue = 0;
    CAmount remainingValue = 0;
    size_t estimatedTxSize = 2000;  // 1802 joinsplit description + tx overhead + wiggle room

    #ifdef __LP64__
    uint64_t utxoCounter = 0;
    #else
    size_t utxoCounter = 0;
    #endif

    bool maxedOutFlag = false;
    size_t mempoolLimit = (nLimit != 0) ? nLimit : (overwinterActive ? 0 : (size_t)GetArg("-mempooltxinputlimit", 0));

    // Set of addresses to filter utxos by
    std::set<CTxDestination> destinations = {};
    if (!isFromWildcard) {
        destinations.insert(taddr);
    }

    // Get available utxos
    vector<COutput> vecOutputs;
    pwalletMain->AvailableCoins(vecOutputs, true, NULL, false, true);

    // Find unspent coinbase utxos and update estimated size
    BOOST_FOREACH(const COutput& out, vecOutputs) {
        if (!out.fSpendable) {
            continue;
        }

        CTxDestination address;
        if (!ExtractDestination(out.tx->vout[out.i].scriptPubKey, address)) {
            continue;
        }

        // If taddr is not wildcard "*", filter utxos
        if (destinations.size() > 0 && !destinations.count(address)) {
            continue;
        }

        if (!out.tx->IsCoinBase()) {
            continue;
        }

        utxoCounter++;
        auto scriptPubKey = out.tx->vout[out.i].scriptPubKey;
        CAmount nValue = out.tx->vout[out.i].nValue;

        if (!maxedOutFlag) {
            size_t increase = (boost::get<CScriptID>(&address) != nullptr) ? CTXIN_SPEND_P2SH_SIZE : CTXIN_SPEND_DUST_SIZE;
            if (estimatedTxSize + increase >= max_tx_size ||
                (mempoolLimit > 0 && utxoCounter > mempoolLimit))
            {
                maxedOutFlag = true;
            } else {
                estimatedTxSize += increase;
                ShieldCoinbaseUTXO utxo = {out.tx->GetHash(), out.i, scriptPubKey, nValue};
                inputs.push_back(utxo);
                shieldedValue += nValue;
            }
        }

        if (maxedOutFlag) {
            remainingValue += nValue;
        }
    }

    #ifdef __LP64__
    uint64_t numUtxos = inputs.size();
    #else
    size_t numUtxos = inputs.size();
    #endif

    if (numUtxos == 0) {
        throw JSONRPCError(RPC_WALLET_INSUFFICIENT_FUNDS, "Could not find any coinbase funds to shield.");
    }

    if (shieldedValue < nFee) {
        throw JSONRPCError(RPC_WALLET_INSUFFICIENT_FUNDS,
            strprintf("Insufficient coinbase funds, have %s, which is less than miners fee %s",
            FormatMoney(shieldedValue), FormatMoney(nFee)));
    }

    // Check that the user specified fee is sane (if too high, it can result in error -25 absurd fee)
    CAmount netAmount = shieldedValue - nFee;
    if (nFee > netAmount) {
        throw JSONRPCError(RPC_INVALID_PARAMETER, strprintf("Fee %s is greater than the net amount to be shielded %s", FormatMoney(nFee), FormatMoney(netAmount)));
    }

    // Keep record of parameters in context object
    UniValue contextInfo(UniValue::VOBJ);
    contextInfo.push_back(Pair("fromaddress", params[0]));
    contextInfo.push_back(Pair("toaddress", params[1]));
    contextInfo.push_back(Pair("fee", ValueFromAmount(nFee)));

    // Builder (used if Sapling addresses are involved)
    TransactionBuilder builder = TransactionBuilder(
        Params().GetConsensus(), nextBlockHeight, pwalletMain);

    // Contextual transaction we will build on
    int blockHeight = chainActive.LastTip()->GetHeight();
    nextBlockHeight = blockHeight + 1;
    // (used if no Sapling addresses are involved)
    CMutableTransaction contextualTx = CreateNewContextualCMutableTransaction(
        Params().GetConsensus(), nextBlockHeight);
    contextualTx.nLockTime = chainActive.LastTip()->GetHeight();

    if (contextualTx.nVersion == 1) {
        contextualTx.nVersion = 2; // Tx format should support vjoinsplits
    }

    // Create operation and add to global queue
    std::shared_ptr<AsyncRPCQueue> q = getAsyncRPCQueue();
    std::shared_ptr<AsyncRPCOperation> operation( new AsyncRPCOperation_shieldcoinbase(builder, contextualTx, inputs, destaddress, nFee, contextInfo) );
    q->addOperation(operation);
    AsyncRPCOperationId operationId = operation->getId();

    // Return continuation information
    UniValue o(UniValue::VOBJ);
    o.push_back(Pair("remainingUTXOs", static_cast<uint64_t>(utxoCounter - numUtxos)));
    o.push_back(Pair("remainingValue", ValueFromAmount(remainingValue)));
    o.push_back(Pair("shieldingUTXOs", static_cast<uint64_t>(numUtxos)));
    o.push_back(Pair("shieldingValue", ValueFromAmount(shieldedValue)));
    o.push_back(Pair("opid", operationId));
    return o;
}


#define MERGE_TO_ADDRESS_DEFAULT_TRANSPARENT_LIMIT 50
#define MERGE_TO_ADDRESS_DEFAULT_SHIELDED_LIMIT 10

#define JOINSPLIT_SIZE GetSerializeSize(JSDescription(), SER_NETWORK, PROTOCOL_VERSION)

UniValue z_mergetoaddress(const UniValue& params, bool fHelp)
{
    if (!EnsureWalletIsAvailable(fHelp))
        return NullUniValue;

    string enableArg = "zmergetoaddress";
    auto fEnableMergeToAddress = fExperimentalMode && GetBoolArg("-" + enableArg, false);
    std::string strDisabledMsg = "";
    if (!fEnableMergeToAddress) {
        strDisabledMsg = experimentalDisabledHelpMsg("z_mergetoaddress", enableArg);
    }

    if (fHelp || params.size() < 2 || params.size() > 6)
        throw runtime_error(
            "z_mergetoaddress [\"fromaddress\", ... ] \"toaddress\" ( fee ) ( transparent_limit ) ( shielded_limit ) ( memo )\n"
            + strDisabledMsg +
            "\nMerge multiple UTXOs and notes into a single UTXO or note.  Coinbase UTXOs are ignored; use `z_shieldcoinbase`"
            "\nto combine those into a single note."
            "\n\nThis is an asynchronous operation, and UTXOs selected for merging will be locked.  If there is an error, they"
            "\nare unlocked.  The RPC call `listlockunspent` can be used to return a list of locked UTXOs."
            "\n\nThe number of UTXOs and notes selected for merging can be limited by the caller.  If the transparent limit"
            "\nparameter is set to zero, and Overwinter is not yet active, the -mempooltxinputlimit option will determine the"
            "\nnumber of UTXOs.  Any limit is constrained by the consensus rule defining a maximum transaction size of"
            + strprintf("\n%d bytes before Sapling, and %d bytes once Sapling activates.", MAX_TX_SIZE_BEFORE_SAPLING, MAX_TX_SIZE_AFTER_SAPLING)
            + HelpRequiringPassphrase() + "\n"
            "\nArguments:\n"
            "1. fromaddresses         (string, required) A JSON array with addresses.\n"
            "                         The following special strings are accepted inside the array:\n"
            "                             - \"*\": Merge both UTXOs and notes from all addresses belonging to the wallet.\n"
            "                             - \"ANY_TADDR\": Merge UTXOs from all t-addrs belonging to the wallet.\n"
            "                             - \"ANY_ZADDR\": Merge notes from all z-addrs belonging to the wallet.\n"
            "                         If a special string is given, any given addresses of that type will be ignored.\n"
            "    [\n"
            "      \"address\"          (string) Can be a t-addr or a z-addr\n"
            "      ,...\n"
            "    ]\n"
            "2. \"toaddress\"           (string, required) The t-addr or z-addr to send the funds to.\n"
            "3. fee                   (numeric, optional, default="
            + strprintf("%s", FormatMoney(MERGE_TO_ADDRESS_OPERATION_DEFAULT_MINERS_FEE)) + ") The fee amount to attach to this transaction.\n"
            "4. transparent_limit     (numeric, optional, default="
            + strprintf("%d", MERGE_TO_ADDRESS_DEFAULT_TRANSPARENT_LIMIT) + ") Limit on the maximum number of UTXOs to merge.  Set to 0 to use node option -mempooltxinputlimit (before Overwinter), or as many as will fit in the transaction (after Overwinter).\n"
            "4. shielded_limit        (numeric, optional, default="
            + strprintf("%d", MERGE_TO_ADDRESS_DEFAULT_SHIELDED_LIMIT) + ") Limit on the maximum number of notes to merge.  Set to 0 to merge as many as will fit in the transaction.\n"
            "5. \"memo\"                (string, optional) Encoded as hex. When toaddress is a z-addr, this will be stored in the memo field of the new note.\n"
            "\nResult:\n"
            "{\n"
            "  \"remainingUTXOs\": xxx               (numeric) Number of UTXOs still available for merging.\n"
            "  \"remainingTransparentValue\": xxx    (numeric) Value of UTXOs still available for merging.\n"
            "  \"remainingNotes\": xxx               (numeric) Number of notes still available for merging.\n"
            "  \"remainingShieldedValue\": xxx       (numeric) Value of notes still available for merging.\n"
            "  \"mergingUTXOs\": xxx                 (numeric) Number of UTXOs being merged.\n"
            "  \"mergingTransparentValue\": xxx      (numeric) Value of UTXOs being merged.\n"
            "  \"mergingNotes\": xxx                 (numeric) Number of notes being merged.\n"
            "  \"mergingShieldedValue\": xxx         (numeric) Value of notes being merged.\n"
            "  \"opid\": xxx          (string) An operationid to pass to z_getoperationstatus to get the result of the operation.\n"
            "}\n"
            "\nExamples:\n"
            + HelpExampleCli("z_mergetoaddress", "'[\"RD6GgnrMpPaTSMn8vai6yiGA7mN4QGPV\"]' ztfaW34Gj9FrnGUEf833ywDVL62NWXBM81u6EQnM6VR45eYnXhwztecW1SjxA7JrmAXKJhxhj3vDNEpVCQoSvVoSpmbhtjf")
            + HelpExampleRpc("z_mergetoaddress", "[\"RD6GgnrMpPaTSMn8vai6yiGA7mN4QGPV\"], \"ztfaW34Gj9FrnGUEf833ywDVL62NWXBM81u6EQnM6VR45eYnXhwztecW1SjxA7JrmAXKJhxhj3vDNEpVCQoSvVoSpmbhtjf\"")
        );

    if (!fEnableMergeToAddress) {
        throw JSONRPCError(RPC_WALLET_ERROR, "Error: z_mergetoaddress is disabled.");
    }

    LOCK2(cs_main, pwalletMain->cs_wallet);

    bool useAny = false;
    bool useAnyUTXO = false;
    bool useAnyNote = false;
    std::set<CTxDestination> taddrs = {};
    std::set<libzcash::PaymentAddress> zaddrs = {};

    uint32_t branchId = CurrentEpochBranchId(chainActive.Height(), Params().GetConsensus());

    UniValue addresses = params[0].get_array();
    if (addresses.size()==0)
        throw JSONRPCError(RPC_INVALID_PARAMETER, "Invalid parameter, fromaddresses array is empty.");

    // Keep track of addresses to spot duplicates
    std::set<std::string> setAddress;

    // Sources
    bool containsSaplingZaddrSource = false;
    for (const UniValue& o : addresses.getValues()) {
        if (!o.isStr())
            throw JSONRPCError(RPC_INVALID_PARAMETER, "Invalid parameter, expected string");

        std::string address = o.get_str();
        if (address == "*") {
            useAny = true;
        } else if (address == "ANY_TADDR") {
            useAnyUTXO = true;
        } else if (address == "ANY_ZADDR") {
            useAnyNote = true;
        } else {
            CTxDestination taddr = DecodeDestination(address);
            if (IsValidDestination(taddr)) {
                // Ignore any listed t-addrs if we are using all of them
                if (!(useAny || useAnyUTXO)) {
                    taddrs.insert(taddr);
                }
            } else {
                auto zaddr = DecodePaymentAddress(address);
                if (IsValidPaymentAddress(zaddr, branchId)) {
                    // Ignore listed z-addrs if we are using all of them
                    if (!(useAny || useAnyNote)) {
                        zaddrs.insert(zaddr);
                    }
                    // Check if z-addr is Sapling
                    bool isSapling = boost::get<libzcash::SaplingPaymentAddress>(&zaddr) != nullptr;
                    containsSaplingZaddrSource |= isSapling;
                } else {
                    throw JSONRPCError(
                        RPC_INVALID_PARAMETER,
                        string("Invalid parameter, unknown address format: ") + address);
                }
            }
        }

        if (setAddress.count(address))
            throw JSONRPCError(RPC_INVALID_PARAMETER, string("Invalid parameter, duplicated address: ") + address);
        setAddress.insert(address);
    }

    // Validate the destination address
    auto destaddress = params[1].get_str();
    bool isToZaddr = false;
    bool isToSaplingZaddr = false;
    CTxDestination taddr = DecodeDestination(destaddress);
    if (!IsValidDestination(taddr)) {
        if (IsValidPaymentAddressString(destaddress, branchId)) {
            isToZaddr = true;

            // Is this a Sapling address?
            auto res = DecodePaymentAddress(destaddress);
            if (IsValidPaymentAddress(res)) {
                isToSaplingZaddr = boost::get<libzcash::SaplingPaymentAddress>(&res) != nullptr;
            } else {
                throw JSONRPCError(RPC_INVALID_PARAMETER, string("Invalid parameter, unknown address format: ") + destaddress );
            }
        } else {
            throw JSONRPCError(RPC_INVALID_PARAMETER, string("Invalid parameter, unknown address format: ") + destaddress );
        }
    }
    else if ( ASSETCHAINS_PRIVATE != 0 )
        throw JSONRPCError(RPC_INVALID_ADDRESS_OR_KEY, "cant use transparent addresses in private chain");

    // Convert fee from currency format to zatoshis
    CAmount nFee = SHIELD_COINBASE_DEFAULT_MINERS_FEE;
    if (params.size() > 2) {
        if (params[2].get_real() == 0.0) {
            nFee = 0;
        } else {
            nFee = AmountFromValue( params[2] );
        }
    }

    int nUTXOLimit = MERGE_TO_ADDRESS_DEFAULT_TRANSPARENT_LIMIT;
    if (params.size() > 3) {
        nUTXOLimit = params[3].get_int();
        if (nUTXOLimit < 0) {
            throw JSONRPCError(RPC_INVALID_PARAMETER, "Limit on maximum number of UTXOs cannot be negative");
        }
    }

    int nNoteLimit = MERGE_TO_ADDRESS_DEFAULT_SHIELDED_LIMIT;
    if (params.size() > 4) {
        nNoteLimit = params[4].get_int();
        if (nNoteLimit < 0) {
            throw JSONRPCError(RPC_INVALID_PARAMETER, "Limit on maximum number of notes cannot be negative");
        }
    }

    std::string memo;
    if (params.size() > 5) {
        memo = params[5].get_str();
        if (!isToZaddr) {
            throw JSONRPCError(RPC_INVALID_PARAMETER, "Memo can not be used with a taddr.  It can only be used with a zaddr.");
        } else if (!IsHex(memo)) {
            throw JSONRPCError(RPC_INVALID_PARAMETER, "Invalid parameter, expected memo data in hexadecimal format.");
        }
        if (memo.length() > ZC_MEMO_SIZE*2) {
            throw JSONRPCError(RPC_INVALID_PARAMETER,  strprintf("Invalid parameter, size of memo is larger than maximum allowed %d", ZC_MEMO_SIZE ));
        }
    }

    MergeToAddressRecipient recipient(destaddress, memo);

    int nextBlockHeight = chainActive.Height() + 1;
    bool overwinterActive = NetworkUpgradeActive(nextBlockHeight, Params().GetConsensus(), Consensus::UPGRADE_OVERWINTER);
    unsigned int max_tx_size = MAX_TX_SIZE_AFTER_SAPLING;
    if (!NetworkUpgradeActive(nextBlockHeight, Params().GetConsensus(), Consensus::UPGRADE_SAPLING)) {
        max_tx_size = MAX_TX_SIZE_BEFORE_SAPLING;
    }

    // This RPC does not support Sapling yet.
    if (isToSaplingZaddr || containsSaplingZaddrSource) {
        throw JSONRPCError(RPC_INVALID_PARAMETER, "Invalid parameter, Sapling is not supported yet by z_mergetoadress");
    }

    // If this RPC does support Sapling...
    // If Sapling is not active, do not allow sending from or sending to Sapling addresses.
    if (!NetworkUpgradeActive(nextBlockHeight, Params().GetConsensus(), Consensus::UPGRADE_SAPLING)) {
        if (isToSaplingZaddr || containsSaplingZaddrSource) {
            throw JSONRPCError(RPC_INVALID_PARAMETER, "Invalid parameter, Sapling has not activated");
        }
    }

    // Prepare to get UTXOs and notes
    std::vector<MergeToAddressInputUTXO> utxoInputs;
    std::vector<MergeToAddressInputNote> noteInputs;
    CAmount mergedUTXOValue = 0;
    CAmount mergedNoteValue = 0;
    CAmount remainingUTXOValue = 0;
    CAmount remainingNoteValue = 0;
    #ifdef __LP64__
    uint64_t utxoCounter = 0;
    uint64_t noteCounter = 0;
    #else
    size_t utxoCounter = 0;
    size_t noteCounter = 0;
    #endif
    bool maxedOutUTXOsFlag = false;
    bool maxedOutNotesFlag = false;
    size_t mempoolLimit = (nUTXOLimit != 0) ? nUTXOLimit : (overwinterActive ? 0 : (size_t)GetArg("-mempooltxinputlimit", 0));

    size_t estimatedTxSize = 200;  // tx overhead + wiggle room
    if (isToZaddr) {
        estimatedTxSize += JOINSPLIT_SIZE;
    }

    if (useAny || useAnyUTXO || taddrs.size() > 0) {
        // Get available utxos
        vector<COutput> vecOutputs;
        pwalletMain->AvailableCoins(vecOutputs, true, NULL, false, false);

        // Find unspent utxos and update estimated size
        for (const COutput& out : vecOutputs) {
            if (!out.fSpendable) {
                continue;
            }

            CTxDestination address;
            if (!ExtractDestination(out.tx->vout[out.i].scriptPubKey, address)) {
                continue;
            }
            // If taddr is not wildcard "*", filter utxos
            if (taddrs.size() > 0 && !taddrs.count(address)) {
                continue;
            }

            utxoCounter++;
            CAmount nValue = out.tx->vout[out.i].nValue;

            if (!maxedOutUTXOsFlag) {
                size_t increase = (boost::get<CScriptID>(&address) != nullptr) ? CTXIN_SPEND_P2SH_SIZE : CTXIN_SPEND_DUST_SIZE;
                if (estimatedTxSize + increase >= max_tx_size ||
                    (mempoolLimit > 0 && utxoCounter > mempoolLimit))
                {
                    maxedOutUTXOsFlag = true;
                } else {
                    estimatedTxSize += increase;
                    COutPoint utxo(out.tx->GetHash(), out.i);
                    utxoInputs.emplace_back(utxo, nValue);
                    mergedUTXOValue += nValue;
                }
            }

            if (maxedOutUTXOsFlag) {
                remainingUTXOValue += nValue;
            }
        }
    }

    if (useAny || useAnyNote || zaddrs.size() > 0) {
        // Get available notes
        std::vector<CSproutNotePlaintextEntry> sproutEntries;
        std::vector<SaplingNoteEntry> saplingEntries;
        pwalletMain->GetFilteredNotes(sproutEntries, saplingEntries, zaddrs);

        // Find unspent notes and update estimated size
        for (CSproutNotePlaintextEntry& entry : sproutEntries) {
            noteCounter++;
            CAmount nValue = entry.plaintext.value();

            if (!maxedOutNotesFlag) {
                // If we haven't added any notes yet and the merge is to a
                // z-address, we have already accounted for the first JoinSplit.
                size_t increase = (noteInputs.empty() && !isToZaddr) || (noteInputs.size() % 2 == 0) ? JOINSPLIT_SIZE : 0;
                if (estimatedTxSize + increase >= max_tx_size ||
                    (nNoteLimit > 0 && noteCounter > nNoteLimit))
                {
                    maxedOutNotesFlag = true;
                } else {
                    estimatedTxSize += increase;
                    auto zaddr = entry.address;
                    SproutSpendingKey zkey;
                    pwalletMain->GetSproutSpendingKey(zaddr, zkey);
                    noteInputs.emplace_back(entry.jsop, entry.plaintext.note(zaddr), nValue, zkey);
                    mergedNoteValue += nValue;
                }
            }

            if (maxedOutNotesFlag) {
                remainingNoteValue += nValue;
            }
        }
        // TODO: Add Sapling support
    }

    #ifdef __LP64__
    uint64_t numUtxos = utxoInputs.size(); //ca333
    uint64_t numNotes = noteInputs.size();
    #else
    size_t numUtxos = utxoInputs.size();
    size_t numNotes = noteInputs.size();
    #endif


    if (numUtxos == 0 && numNotes == 0) {
        throw JSONRPCError(RPC_WALLET_INSUFFICIENT_FUNDS, "Could not find any funds to merge.");
    }

    // Sanity check: Don't do anything if:
    // - We only have one from address
    // - It's equal to toaddress
    // - The address only contains a single UTXO or note
    if (setAddress.size() == 1 && setAddress.count(destaddress) && (numUtxos + numNotes) == 1) {
        throw JSONRPCError(RPC_INVALID_PARAMETER, "Destination address is also the only source address, and all its funds are already merged.");
    }

    CAmount mergedValue = mergedUTXOValue + mergedNoteValue;
    if (mergedValue < nFee) {
        throw JSONRPCError(RPC_WALLET_INSUFFICIENT_FUNDS,
            strprintf("Insufficient funds, have %s, which is less than miners fee %s",
            FormatMoney(mergedValue), FormatMoney(nFee)));
    }

    // Check that the user specified fee is sane (if too high, it can result in error -25 absurd fee)
    CAmount netAmount = mergedValue - nFee;
    if (nFee > netAmount) {
        throw JSONRPCError(RPC_INVALID_PARAMETER, strprintf("Fee %s is greater than the net amount to be shielded %s", FormatMoney(nFee), FormatMoney(netAmount)));
    }

    // Keep record of parameters in context object
    UniValue contextInfo(UniValue::VOBJ);
    contextInfo.push_back(Pair("fromaddresses", params[0]));
    contextInfo.push_back(Pair("toaddress", params[1]));
    contextInfo.push_back(Pair("fee", ValueFromAmount(nFee)));

    // Contextual transaction we will build on
    CMutableTransaction contextualTx = CreateNewContextualCMutableTransaction(
        Params().GetConsensus(),
        nextBlockHeight);
    bool isShielded = numNotes > 0 || isToZaddr;
    if (contextualTx.nVersion == 1 && isShielded) {
        contextualTx.nVersion = 2; // Tx format should support vjoinsplit
    }

    // Create operation and add to global queue
    std::shared_ptr<AsyncRPCQueue> q = getAsyncRPCQueue();
    std::shared_ptr<AsyncRPCOperation> operation(
        new AsyncRPCOperation_mergetoaddress(contextualTx, utxoInputs, noteInputs, recipient, nFee, contextInfo) );
    q->addOperation(operation);
    AsyncRPCOperationId operationId = operation->getId();

    // Return continuation information
    UniValue o(UniValue::VOBJ);
    o.push_back(Pair("remainingUTXOs", static_cast<uint64_t>(utxoCounter - numUtxos)));
    o.push_back(Pair("remainingTransparentValue", ValueFromAmount(remainingUTXOValue)));
    o.push_back(Pair("remainingNotes", static_cast<uint64_t>(noteCounter - numNotes)));
    o.push_back(Pair("remainingShieldedValue", ValueFromAmount(remainingNoteValue)));
    o.push_back(Pair("mergingUTXOs", static_cast<uint64_t>(numUtxos)));
    o.push_back(Pair("mergingTransparentValue", ValueFromAmount(mergedUTXOValue)));
    o.push_back(Pair("mergingNotes", static_cast<uint64_t>(numNotes)));
    o.push_back(Pair("mergingShieldedValue", ValueFromAmount(mergedNoteValue)));
    o.push_back(Pair("opid", operationId));
    return o;
}

UniValue z_listoperationids(const UniValue& params, bool fHelp)
{
    if (!EnsureWalletIsAvailable(fHelp))
        return NullUniValue;

    if (fHelp || params.size() > 1)
        throw runtime_error(
            "z_listoperationids\n"
            "\nReturns the list of operation ids currently known to the wallet.\n"
            "\nArguments:\n"
            "1. \"status\"         (string, optional) Filter result by the operation's state e.g. \"success\".\n"
            "\nResult:\n"
            "[                     (json array of string)\n"
            "  \"operationid\"       (string) an operation id belonging to the wallet\n"
            "  ,...\n"
            "]\n"
            "\nExamples:\n"
            + HelpExampleCli("z_listoperationids", "")
            + HelpExampleRpc("z_listoperationids", "")
        );

    LOCK2(cs_main, pwalletMain->cs_wallet);

    std::string filter;
    bool useFilter = false;
    if (params.size()==1) {
        filter = params[0].get_str();
        useFilter = true;
    }

    UniValue ret(UniValue::VARR);
    std::shared_ptr<AsyncRPCQueue> q = getAsyncRPCQueue();
    std::vector<AsyncRPCOperationId> ids = q->getAllOperationIds();
    for (auto id : ids) {
        std::shared_ptr<AsyncRPCOperation> operation = q->getOperationForId(id);
        if (!operation) {
            continue;
        }
        std::string state = operation->getStateAsString();
        if (useFilter && filter.compare(state)!=0)
            continue;
        ret.push_back(id);
    }

    return ret;
}


#include "script/sign.h"
int32_t decode_hex(uint8_t *bytes,int32_t n,char *hex);
extern std::string NOTARY_PUBKEY;
uint32_t komodo_stake(int32_t validateflag,arith_uint256 bnTarget,int32_t nHeight,uint256 hash,int32_t n,uint32_t blocktime,uint32_t prevtime,char *destaddr);
int8_t komodo_stakehash(uint256 *hashp,char *address,uint8_t *hashbuf,uint256 txid,int32_t vout);
void komodo_segids(uint8_t *hashbuf,int32_t height,int32_t n);

int32_t komodo_notaryvin(CMutableTransaction &txNew,uint8_t *notarypub33)
{
    set<CBitcoinAddress> setAddress; uint8_t *script,utxosig[128]; uint256 utxotxid; uint64_t utxovalue; int32_t i,siglen=0,nMinDepth = 1,nMaxDepth = 9999999; vector<COutput> vecOutputs; uint32_t utxovout,eligible,earliest = 0; CScript best_scriptPubKey; bool fNegative,fOverflow;
    bool signSuccess; SignatureData sigdata; uint64_t txfee; uint8_t *ptr;
    auto consensusBranchId = CurrentEpochBranchId(chainActive.Height() + 1, Params().GetConsensus());
    if (!EnsureWalletIsAvailable(0))
        return 0;

    const CKeyStore& keystore = *pwalletMain;
    assert(pwalletMain != NULL);
    LOCK2(cs_main, pwalletMain->cs_wallet);
    utxovalue = 0;
    memset(&utxotxid,0,sizeof(utxotxid));
    memset(&utxovout,0,sizeof(utxovout));
    memset(utxosig,0,sizeof(utxosig));
    pwalletMain->AvailableCoins(vecOutputs, false, NULL, true);
    BOOST_FOREACH(const COutput& out, vecOutputs)
    {
        if ( out.nDepth < nMinDepth || out.nDepth > nMaxDepth )
            continue;
        if ( setAddress.size() )
        {
            CTxDestination address;
            if (!ExtractDestination(out.tx->vout[out.i].scriptPubKey, address))
                continue;
            if (!setAddress.count(address))
                continue;
        }
        CAmount nValue = out.tx->vout[out.i].nValue;
        if ( nValue != 10000 )
            continue;
        const CScript& pk = out.tx->vout[out.i].scriptPubKey;
        CTxDestination address;
        if (ExtractDestination(out.tx->vout[out.i].scriptPubKey, address))
        {
            //entry.push_back(Pair("address", CBitcoinAddress(address).ToString()));
            //if (pwalletMain->mapAddressBook.count(address))
            //    entry.push_back(Pair("account", pwalletMain->mapAddressBook[address].name));
        }
        script = (uint8_t *)&out.tx->vout[out.i].scriptPubKey[0];
        if ( out.tx->vout[out.i].scriptPubKey.size() != 35 || script[0] != 33 || script[34] != OP_CHECKSIG || memcmp(notarypub33,script+1,33) != 0 )
        {
            //fprintf(stderr,"scriptsize.%d [0] %02x\n",(int32_t)out.tx->vout[out.i].scriptPubKey.size(),script[0]);
            continue;
        }
        utxovalue = (uint64_t)nValue;
        //decode_hex((uint8_t *)&utxotxid,32,(char *)out.tx->GetHash().GetHex().c_str());
        utxotxid = out.tx->GetHash();
        utxovout = out.i;
        best_scriptPubKey = out.tx->vout[out.i].scriptPubKey;
        //fprintf(stderr,"check %s/v%d %llu\n",(char *)utxotxid.GetHex().c_str(),utxovout,(long long)utxovalue);

        txNew.vin.resize(1);
        txNew.vout.resize(1);
        txfee = utxovalue / 2;
        //for (i=0; i<32; i++)
        //    ((uint8_t *)&revtxid)[i] = ((uint8_t *)&utxotxid)[31 - i];
        txNew.vin[0].prevout.hash = utxotxid; //revtxid;
        txNew.vin[0].prevout.n = utxovout;
        txNew.vout[0].scriptPubKey = CScript() << ParseHex(CRYPTO777_PUBSECPSTR) << OP_CHECKSIG;
        txNew.vout[0].nValue = utxovalue - txfee;
        CTransaction txNewConst(txNew);
        signSuccess = ProduceSignature(TransactionSignatureCreator(&keystore, &txNewConst, 0, utxovalue, SIGHASH_ALL), best_scriptPubKey, sigdata, consensusBranchId);
        if (!signSuccess)
            fprintf(stderr,"notaryvin failed to create signature\n");
        else
        {
            UpdateTransaction(txNew,0,sigdata);
            ptr = (uint8_t *)&sigdata.scriptSig[0];
            siglen = sigdata.scriptSig.size();
            for (i=0; i<siglen; i++)
                utxosig[i] = ptr[i];//, fprintf(stderr,"%02x",ptr[i]);
            //fprintf(stderr," siglen.%d notaryvin %s/v%d\n",siglen,utxotxid.GetHex().c_str(),utxovout);
            break;
        }
    }
    return(siglen);
}

struct komodo_staking
{
    char address[64];
    uint256 txid;
    arith_uint256 hashval;
    uint64_t nValue;
    uint32_t segid32,txtime;
    int32_t vout;
    CScript scriptPubKey;
};

struct komodo_staking *komodo_addutxo(struct komodo_staking *array,int32_t *numkp,int32_t *maxkp,uint32_t txtime,uint64_t nValue,uint256 txid,int32_t vout,char *address,uint8_t *hashbuf,CScript pk)
{
    uint256 hash; uint32_t segid32; struct komodo_staking *kp;
    segid32 = komodo_stakehash(&hash,address,hashbuf,txid,vout);
    if ( *numkp >= *maxkp )
    {
        *maxkp += 1000;
        array = (struct komodo_staking *)realloc(array,sizeof(*array) * (*maxkp));
    }
    kp = &array[(*numkp)++];
    memset(kp,0,sizeof(*kp));
    strcpy(kp->address,address);
    kp->txid = txid;
    kp->vout = vout;
    kp->hashval = UintToArith256(hash);
    kp->txtime = txtime;
    kp->segid32 = segid32;
    kp->nValue = nValue;
    kp->scriptPubKey = pk;
    return(array);
}

arith_uint256 _komodo_eligible(struct komodo_staking *kp,arith_uint256 ratio,uint32_t blocktime,int32_t iter,int32_t minage,int32_t segid,int32_t nHeight,uint32_t prevtime)
{
    int32_t diff; uint64_t coinage; arith_uint256 coinage256,hashval;
    diff = (iter + blocktime - kp->txtime - minage);
    if ( diff < 0 )
        diff = 60;
    else if ( diff > 3600*24*30 )
        diff = 3600*24*30;
    if ( iter > 0 )
        diff += segid*2;
    coinage = ((uint64_t)kp->nValue/COIN * diff);
    if ( blocktime+iter+segid*2 > prevtime+480 )
        coinage *= ((blocktime+iter+segid*2) - (prevtime+400));
    //if ( nHeight >= 2500 && blocktime+iter+segid*2 > prevtime+180 )
    //    coinage *= ((blocktime+iter+segid*2) - (prevtime+60));
    coinage256 = arith_uint256(coinage+1);
    hashval = ratio * (kp->hashval / coinage256);
    //if ( nHeight >= 900 && nHeight < 916 )
    //    hashval = (hashval / coinage256);
    return(hashval);
}

uint32_t komodo_eligible(arith_uint256 bnTarget,arith_uint256 ratio,struct komodo_staking *kp,int32_t nHeight,uint32_t blocktime,uint32_t prevtime,int32_t minage,uint8_t *hashbuf)
{
    int32_t maxiters = 600; uint256 hash;
    int32_t segid,iter,diff; uint64_t coinage; arith_uint256 hashval,coinage256;
    komodo_stakehash(&hash,kp->address,hashbuf,kp->txid,kp->vout);
    kp->hashval = UintToArith256(hash);
    segid = ((nHeight + kp->segid32) & 0x3f);
    hashval = _komodo_eligible(kp,ratio,blocktime,maxiters,minage,segid,nHeight,prevtime);
    //for (int i=32; i>=0; i--)
    //    fprintf(stderr,"%02x",((uint8_t *)&hashval)[i]);
    //fprintf(stderr," b.%u minage.%d segid.%d ht.%d prev.%u\n",blocktime,minage,segid,nHeight,prevtime);
    if ( hashval <= bnTarget )
    {
        for (iter=0; iter<maxiters; iter++)
        {
            if ( blocktime+iter+segid*2 < kp->txtime+minage )
                continue;
            hashval = _komodo_eligible(kp,ratio,blocktime,iter,minage,segid,nHeight,prevtime);
            if ( hashval <= bnTarget )
            {
                //fprintf(stderr,"winner %.8f blocktime.%u iter.%d segid.%d\n",(double)kp->nValue/COIN,blocktime,iter,segid);
                blocktime += iter;
                blocktime += segid * 2;
                return(blocktime);
            }
        }
    }
    return(0);
}

int32_t komodo_staked(CMutableTransaction &txNew,uint32_t nBits,uint32_t *blocktimep,uint32_t *txtimep,uint256 *utxotxidp,int32_t *utxovoutp,uint64_t *utxovaluep,uint8_t *utxosig)
{
    static struct komodo_staking *array; static int32_t numkp,maxkp; static uint32_t lasttime;
    set<CBitcoinAddress> setAddress; struct komodo_staking *kp; int32_t winners,segid,minage,nHeight,counter=0,i,m,siglen=0,nMinDepth = 1,nMaxDepth = 99999999; vector<COutput> vecOutputs; uint32_t block_from_future_rejecttime,besttime,eligible,eligible2,earliest = 0; CScript best_scriptPubKey; arith_uint256 mindiff,ratio,bnTarget; CBlockIndex *tipindex,*pindex; CTxDestination address; bool fNegative,fOverflow; uint8_t hashbuf[256]; CTransaction tx; uint256 hashBlock;
    if (!EnsureWalletIsAvailable(0))
        return 0;

    bnTarget.SetCompact(nBits, &fNegative, &fOverflow);
    mindiff.SetCompact(KOMODO_MINDIFF_NBITS,&fNegative,&fOverflow);
    ratio = (mindiff / bnTarget);
    assert(pwalletMain != NULL);
    LOCK2(cs_main, pwalletMain->cs_wallet);
    *utxovaluep = 0;
    memset(utxotxidp,0,sizeof(*utxotxidp));
    memset(utxovoutp,0,sizeof(*utxovoutp));
    memset(utxosig,0,72);
    pwalletMain->AvailableCoins(vecOutputs, false, NULL, true);
    if ( (tipindex= chainActive.Tip()) == 0 )
        return(0);
    nHeight = tipindex->GetHeight() + 1;
    if ( (minage= nHeight*3) > 6000 ) // about 100 blocks
        minage = 6000;
    komodo_segids(hashbuf,nHeight-101,100);
    if ( *blocktimep > tipindex->nTime+60 )
        *blocktimep = tipindex->nTime+60;
    //fprintf(stderr,"Start scan of utxo for staking %u ht.%d\n",(uint32_t)time(NULL),nHeight);
    if ( time(NULL) > lasttime+600 )
    {
        if ( array != 0 )
        {
            free(array);
            array = 0;
            maxkp = numkp = 0;
            lasttime = 0;
        }
        BOOST_FOREACH(const COutput& out, vecOutputs)
        {
            if ( (tipindex= chainActive.Tip()) == 0 || tipindex->GetHeight()+1 > nHeight )
            {
                fprintf(stderr,"chain tip changed during staking loop t.%u counter.%d\n",(uint32_t)time(NULL),counter);
                return(0);
            }
            counter++;
            if ( out.nDepth < nMinDepth || out.nDepth > nMaxDepth )
            {
                //fprintf(stderr,"komodo_staked invalid depth %d\n",(int32_t)out.nDepth);
                continue;
            }
            CAmount nValue = out.tx->vout[out.i].nValue;
            if ( nValue < COIN  || !out.fSpendable )
                continue;
            const CScript& pk = out.tx->vout[out.i].scriptPubKey;
            if ( ExtractDestination(pk,address) != 0 )
            {
                if ( IsMine(*pwalletMain,address) == 0 )
                    continue;
                if ( GetTransaction(out.tx->GetHash(),tx,hashBlock,true) != 0 && (pindex= komodo_getblockindex(hashBlock)) != 0 )
                {
                    array = komodo_addutxo(array,&numkp,&maxkp,(uint32_t)pindex->nTime,(uint64_t)nValue,out.tx->GetHash(),out.i,(char *)CBitcoinAddress(address).ToString().c_str(),hashbuf,(CScript)pk);
                }
            }
        }
        lasttime = (uint32_t)time(NULL);
        //fprintf(stderr,"finished kp data of utxo for staking %u ht.%d numkp.%d maxkp.%d\n",(uint32_t)time(NULL),nHeight,numkp,maxkp);
    }
    block_from_future_rejecttime = (uint32_t)GetAdjustedTime() + 57;
    for (i=winners=0; i<numkp; i++)
    {
        if ( (tipindex= chainActive.Tip()) == 0 || tipindex->GetHeight()+1 > nHeight )
        {
            fprintf(stderr,"chain tip changed during staking loop t.%u counter.%d\n",(uint32_t)time(NULL),counter);
            return(0);
        }
        kp = &array[i];
        if ( (eligible2= komodo_eligible(bnTarget,ratio,kp,nHeight,*blocktimep,(uint32_t)tipindex->nTime+27,minage,hashbuf)) == 0 )
            continue;
        eligible = komodo_stake(0,bnTarget,nHeight,kp->txid,kp->vout,0,(uint32_t)tipindex->nTime+27,kp->address);
        //fprintf(stderr,"i.%d %u vs %u\n",i,eligible2,eligible);
        if ( eligible > 0 )
        {
            besttime = m = 0;
            if ( eligible == komodo_stake(1,bnTarget,nHeight,kp->txid,kp->vout,eligible,(uint32_t)tipindex->nTime+27,kp->address) )
            {
                while ( eligible == komodo_stake(1,bnTarget,nHeight,kp->txid,kp->vout,eligible,(uint32_t)tipindex->nTime+27,kp->address) )
                {
                    besttime = eligible;
                    eligible--;
                    if ( eligible < block_from_future_rejecttime ) // nothing gained by going earlier
                        break;
                    m++;
                    //fprintf(stderr,"m.%d ht.%d validated winning blocktime %u -> %.8f eligible.%u test prior\n",m,nHeight,*blocktimep,(double)kp->nValue/COIN,eligible);
                }
            }
            else
            {
                fprintf(stderr,"ht.%d error validating winning blocktime %u -> %.8f eligible.%u test prior\n",nHeight,*blocktimep,(double)kp->nValue/COIN,eligible);
                continue;
            }
            eligible = besttime;
            winners++;
            //fprintf(stderr,"ht.%d validated winning [%d] -> %.8f eligible.%u test prior\n",nHeight,(int32_t)(eligible - tipindex->nTime),(double)kp->nValue/COIN,eligible);
            if ( earliest == 0 || eligible < earliest || (eligible == earliest && (*utxovaluep == 0 || kp->nValue < *utxovaluep)) )
            {
                earliest = eligible;
                best_scriptPubKey = kp->scriptPubKey; //out.tx->vout[out.i].scriptPubKey;
                *utxovaluep = (uint64_t)kp->nValue;
                //decode_hex((uint8_t *)utxotxidp,32,(char *)out.tx->GetHash().GetHex().c_str());
                decode_hex((uint8_t *)utxotxidp,32,(char *)kp->txid.GetHex().c_str());
                *utxovoutp = kp->vout;
                *txtimep = kp->txtime;//(uint32_t)out.tx->nLockTime;
                fprintf(stderr,"ht.%d earliest.%u [%d].%d (%s) nValue %.8f locktime.%u counter.%d winners.%d\n",nHeight,earliest,(int32_t)(earliest - tipindex->nTime),m,kp->address,(double)kp->nValue/COIN,*txtimep,counter,winners);
            }
        } //else fprintf(stderr,"utxo not eligible\n");
    } //else fprintf(stderr,"no tipindex\n");
    if ( numkp < 10000 && array != 0 )
    {
        free(array);
        array = 0;
        maxkp = numkp = 0;
        lasttime = 0;
    }
    if ( earliest != 0 )
    {
        bool signSuccess; SignatureData sigdata; uint64_t txfee; uint8_t *ptr; uint256 revtxid,utxotxid;
        auto consensusBranchId = CurrentEpochBranchId(chainActive.Height() + 1, Params().GetConsensus());
        const CKeyStore& keystore = *pwalletMain;
        txNew.vin.resize(1);
        txNew.vout.resize(1);
        txfee = 0;
        for (i=0; i<32; i++)
            ((uint8_t *)&revtxid)[i] = ((uint8_t *)utxotxidp)[31 - i];
        txNew.vin[0].prevout.hash = revtxid;
        txNew.vin[0].prevout.n = *utxovoutp;
        txNew.vout[0].scriptPubKey = best_scriptPubKey;// CScript() << ParseHex(NOTARY_PUBKEY) << OP_CHECKSIG;
        txNew.vout[0].nValue = *utxovaluep - txfee;
        txNew.nLockTime = earliest;
        CTransaction txNewConst(txNew);
        signSuccess = ProduceSignature(TransactionSignatureCreator(&keystore, &txNewConst, 0, *utxovaluep, SIGHASH_ALL), best_scriptPubKey, sigdata, consensusBranchId);
        if (!signSuccess)
            fprintf(stderr,"failed to create signature\n");
        else
        {
            UpdateTransaction(txNew,0,sigdata);
            ptr = (uint8_t *)&sigdata.scriptSig[0];
            siglen = sigdata.scriptSig.size();
            for (i=0; i<siglen; i++)
                utxosig[i] = ptr[i];//, fprintf(stderr,"%02x",ptr[i]);
            //fprintf(stderr," siglen.%d\n",siglen);
            //fprintf(stderr,"best %u from %u, gap %d lag.%d\n",earliest,*blocktimep,(int32_t)(earliest - *blocktimep),(int32_t)(time(NULL) - *blocktimep));
            *blocktimep = earliest;
        }
    } //else fprintf(stderr,"no earliest utxo for staking\n");
    //fprintf(stderr,"end scan of utxo for staking t.%u counter.%d numkp.%d winners.%d\n",(uint32_t)time(NULL),counter,numkp,winners);
    return(siglen);
}

int32_t verus_staked(CBlock *pBlock, CMutableTransaction &txNew, uint32_t &nBits, arith_uint256 &hashResult, uint8_t *utxosig, CPubKey &pk)
{
    return pwalletMain->VerusStakeTransaction(pBlock, txNew, nBits, hashResult, utxosig, pk);
}

int32_t ensure_CCrequirements()
{
    extern uint8_t NOTARY_PUBKEY33[];
    CCerror = "";
    if ( NOTARY_PUBKEY33[0] == 0 )
        return(-1);
    else if ( GetBoolArg("-addressindex", DEFAULT_ADDRESSINDEX) == 0 )
        return(-1);
    else if ( GetBoolArg("-spentindex", DEFAULT_SPENTINDEX) == 0 )
        return(-1);
    else return(0);
}

#include "../cc/CCfaucet.h"
#include "../cc/CCassets.h"
#include "../cc/CCrewards.h"
#include "../cc/CCdice.h"
#include "../cc/CCfsm.h"
#include "../cc/CCauction.h"
#include "../cc/CClotto.h"
#include "../cc/CCchannels.h"
#include "../cc/CCOracles.h"
#include "../cc/CCGateways.h"
#include "../cc/CCPrices.h"

UniValue CCaddress(struct CCcontract_info *cp,char *name,std::vector<unsigned char> &pubkey)
{
    UniValue result(UniValue::VOBJ); char destaddr[64],str[64]; CPubKey pk;
    pk = GetUnspendable(cp,0);
    GetCCaddress(cp,destaddr,pk);
    if ( strcmp(destaddr,cp->unspendableCCaddr) != 0 )
    {
        uint8_t priv[32];
        Myprivkey(priv); // it is assumed the CC's normal address'es -pubkey was used
        fprintf(stderr,"fix mismatched CCaddr %s -> %s\n",cp->unspendableCCaddr,destaddr);
        strcpy(cp->unspendableCCaddr,destaddr);
    }
    result.push_back(Pair("result", "success"));
    sprintf(str,"%sCCaddress",name);
    result.push_back(Pair(str,cp->unspendableCCaddr));
    sprintf(str,"%smarker",name);
    result.push_back(Pair(str,cp->normaladdr));
    result.push_back(Pair("GatewaysPubkey","03ea9c062b9652d8eff34879b504eda0717895d27597aaeb60347d65eed96ccb40"));
    if ( _GetCCaddress(destaddr,EVAL_ASSETS,pubkey2pk(pubkey)) > 0 )
    {
        sprintf(str,"%sCCassets",name);
        result.push_back(Pair(str,destaddr));
    }
    if ( pubkey.size() == 33 )
    {
        if ( GetCCaddress(cp,destaddr,pubkey2pk(pubkey)) != 0 )
            result.push_back(Pair("CCaddress",destaddr));
    }
    if ( GetCCaddress(cp,destaddr,pubkey2pk(Mypubkey())) != 0 )
        result.push_back(Pair("myCCaddress",destaddr));
    if ( Getscriptaddress(destaddr,(CScript() << Mypubkey() << OP_CHECKSIG)) != 0 )
        result.push_back(Pair("myaddress",destaddr));
    return(result);
}

bool pubkey2addr(char *destaddr,uint8_t *pubkey33);

UniValue setpubkey(const UniValue& params, bool fHelp)
{
    UniValue result(UniValue::VOBJ);
    if ( fHelp || params.size() != 1 )
        throw runtime_error(
        "setpubkey\n"
        "\nSets the -pubkey if the daemon was not started with it, if it was already set, it returns the pubkey, and its Raddress.\n"
        "\nArguments:\n"
        "1. \"pubkey\"         (string) pubkey to set.\n"
        "\nResult:\n"
        "  {\n"
        "    \"pubkey\" : \"pubkey\",     (string) The pubkey\n"
        "    \"ismine\" : \"true/false\",     (bool)\n"
        "    \"R-address\" : \"R address\",     (string) The pubkey\n"
        "  }\n"
        "\nExamples:\n"
        + HelpExampleCli("setpubkey", "02f7597468703c1c5c8465dd6d43acaae697df9df30bed21494d193412a1ea193e")
        + HelpExampleRpc("setpubkey", "02f7597468703c1c5c8465dd6d43acaae697df9df30bed21494d193412a1ea193e")
      );

#ifdef ENABLE_WALLET
    LOCK2(cs_main, pwalletMain ? &pwalletMain->cs_wallet : NULL);
#else
    LOCK(cs_main);
#endif

    char Raddress[18];
    uint8_t pubkey33[33];
    extern uint8_t NOTARY_PUBKEY33[];
    extern std::string NOTARY_PUBKEY;
    if ( NOTARY_PUBKEY33[0] == 0 ) {
        if (strlen(params[0].get_str().c_str()) == 66) {
            decode_hex(pubkey33,33,(char *)params[0].get_str().c_str());
            pubkey2addr((char *)Raddress,(uint8_t *)pubkey33);
            if (strcmp("RRmWExvapDM9YbLT9X9xAyzDgxomYf63ng",Raddress) == 0) {
                result.push_back(Pair("error", "pubkey entered is invalid."));
            } else {
                CBitcoinAddress address(Raddress);
                bool isValid = address.IsValid();
                if (isValid)
                {
                    CTxDestination dest = address.Get();
                    string currentAddress = address.ToString();
                    result.push_back(Pair("address", currentAddress));
#ifdef ENABLE_WALLET
                    isminetype mine = pwalletMain ? IsMine(*pwalletMain, dest) : ISMINE_NO;
                    result.push_back(Pair("ismine", (mine & ISMINE_SPENDABLE) ? true : false));
#endif
                }
                NOTARY_PUBKEY = params[0].get_str();
                decode_hex(NOTARY_PUBKEY33,33,(char *)NOTARY_PUBKEY.c_str());
                USE_EXTERNAL_PUBKEY = 1;
            }
        } else {
            result.push_back(Pair("error", "pubkey is wrong length, must be 66 char hex string."));
        }
    } else {
        result.push_back(Pair("error", "Can only set pubkey once, to change it you need to restart your daemon, pubkey in use is below."));
        pubkey2addr((char *)Raddress,(uint8_t *)NOTARY_PUBKEY33);
        std::string address_ret; address_ret.assign(Raddress);
        result.push_back(Pair("address",address_ret));
    }
    result.push_back(Pair("pubkey", NOTARY_PUBKEY));
    return result;
}

UniValue channelsaddress(const UniValue& params, bool fHelp)
{
    UniValue result(UniValue::VOBJ); struct CCcontract_info *cp,C; std::vector<unsigned char> destpubkey; CPubKey pk,pk2; char destaddr[64];
    cp = CCinit(&C,EVAL_CHANNELS);
    if ( fHelp || params.size() != 1 )
        throw runtime_error("channelsaddress destpubkey\n");
    if ( ensure_CCrequirements() < 0 )
        throw runtime_error("to use CC contracts, you need to launch daemon with valid -pubkey= for an address in your wallet\n");
    destpubkey = ParseHex(params[0].get_str().c_str());
    pk = pubkey2pk(Mypubkey());
    pk2 = pubkey2pk(destpubkey);
    result = CCaddress(cp,(char *)"Channels",destpubkey);
    result.push_back(Pair("otherpubkey", params[0].get_str()));
    GetCCaddress1of2(cp,destaddr,pk,pk2);
    result.push_back(Pair("channeladdress",destaddr));
    if ( 0 )
    {
        int32_t i;
        for (i=0; i<100; i++)
        {
            GetCCaddress1of2(cp,destaddr,pk,pk2);
            fprintf(stderr,"i.%d %s\n",i,destaddr);
        }
    }
    return(result);
}

UniValue oraclesaddress(const UniValue& params, bool fHelp)
{
    struct CCcontract_info *cp,C; std::vector<unsigned char> pubkey;
    cp = CCinit(&C,EVAL_ORACLES);
    if ( fHelp || params.size() > 1 )
        throw runtime_error("oraclesaddress [pubkey]\n");
    if ( ensure_CCrequirements() < 0 )
        throw runtime_error("to use CC contracts, you need to launch daemon with valid -pubkey= for an address in your wallet\n");
    if ( params.size() == 1 )
        pubkey = ParseHex(params[0].get_str().c_str());
    return(CCaddress(cp,(char *)"Oracles",pubkey));
}

UniValue pricesaddress(const UniValue& params, bool fHelp)
{
    UniValue result(UniValue::VOBJ); struct CCcontract_info *cp,C,*assetscp,C2; std::vector<unsigned char> pubkey; CPubKey mypk,planpk,pricespk; char myaddr[64],houseaddr[64],exposureaddr[64];
    cp = CCinit(&C,EVAL_PRICES);
    assetscp = CCinit(&C2,EVAL_PRICES);
    if ( fHelp || params.size() > 1 )
        throw runtime_error("pricesaddress [pubkey]\n");
    if ( ensure_CCrequirements() < 0 )
        throw runtime_error("to use CC contracts, you need to launch daemon with valid -pubkey= for an address in your wallet\n");
    if ( params.size() == 1 )
        pubkey = ParseHex(params[0].get_str().c_str());
    result = CCaddress(cp,(char *)"Prices",pubkey);
    mypk = pubkey2pk(Mypubkey());
    pricespk = GetUnspendable(cp,0);
    GetCCaddress(assetscp,myaddr,mypk);
    GetCCaddress1of2(assetscp,houseaddr,pricespk,planpk);
    GetCCaddress1of2(assetscp,exposureaddr,pricespk,pricespk);
    result.push_back(Pair("myaddr",myaddr)); // for holding my asssets
    result.push_back(Pair("houseaddr",houseaddr)); // globally accessible house assets
    result.push_back(Pair("exposureaddr",exposureaddr)); // tracking of exposure
    return(result);
}

UniValue pegsaddress(const UniValue& params, bool fHelp)
{
    struct CCcontract_info *cp,C; std::vector<unsigned char> pubkey;
    cp = CCinit(&C,EVAL_PEGS);
    if ( fHelp || params.size() > 1 )
        throw runtime_error("pegssaddress [pubkey]\n");
    if ( ensure_CCrequirements() < 0 )
        throw runtime_error("to use CC contracts, you need to launch daemon with valid -pubkey= for an address in your wallet\n");
    if ( params.size() == 1 )
        pubkey = ParseHex(params[0].get_str().c_str());
    return(CCaddress(cp,(char *)"Pegs",pubkey));
}

UniValue triggersaddress(const UniValue& params, bool fHelp)
{
    struct CCcontract_info *cp,C; std::vector<unsigned char> pubkey;
    cp = CCinit(&C,EVAL_TRIGGERS);
    if ( fHelp || params.size() > 1 )
        throw runtime_error("triggersaddress [pubkey]\n");
    if ( ensure_CCrequirements() < 0 )
        throw runtime_error("to use CC contracts, you need to launch daemon with valid -pubkey= for an address in your wallet\n");
    if ( params.size() == 1 )
        pubkey = ParseHex(params[0].get_str().c_str());
    return(CCaddress(cp,(char *)"Triggers",pubkey));
}

UniValue paymentsaddress(const UniValue& params, bool fHelp)
{
    struct CCcontract_info *cp,C; std::vector<unsigned char> pubkey;
    cp = CCinit(&C,EVAL_PAYMENTS);
    if ( fHelp || params.size() > 1 )
        throw runtime_error("paymentsaddress [pubkey]\n");
    if ( ensure_CCrequirements() < 0 )
        throw runtime_error("to use CC contracts, you need to launch daemon with valid -pubkey= for an address in your wallet\n");
    if ( params.size() == 1 )
        pubkey = ParseHex(params[0].get_str().c_str());
    return(CCaddress(cp,(char *)"Payments",pubkey));
}

UniValue gatewaysaddress(const UniValue& params, bool fHelp)
{
    struct CCcontract_info *cp,C; std::vector<unsigned char> pubkey;
    cp = CCinit(&C,EVAL_GATEWAYS);
    if ( fHelp || params.size() > 1 )
        throw runtime_error("gatewaysaddress [pubkey]\n");
    if ( ensure_CCrequirements() < 0 )
        throw runtime_error("to use CC contracts, you need to launch daemon with valid -pubkey= for an address in your wallet\n");
    if ( params.size() == 1 )
        pubkey = ParseHex(params[0].get_str().c_str());
    return(CCaddress(cp,(char *)"Gateways",pubkey));
}

UniValue heiraddress(const UniValue& params, bool fHelp)
{
    struct CCcontract_info *cp,C; std::vector<unsigned char> pubkey;
    cp = CCinit(&C,EVAL_HEIR);
    if ( fHelp || params.size() > 1 )
        throw runtime_error("heiraddress [pubkey]\n");
    if ( ensure_CCrequirements() < 0 )
        throw runtime_error("to use CC contracts, you need to launch daemon with valid -pubkey= for an address in your wallet\n");
    if ( params.size() == 1 )
        pubkey = ParseHex(params[0].get_str().c_str());
    return(CCaddress(cp,(char *)"Heir",pubkey));
}

UniValue lottoaddress(const UniValue& params, bool fHelp)
{
    struct CCcontract_info *cp,C; std::vector<unsigned char> pubkey;
    cp = CCinit(&C,EVAL_LOTTO);
    if ( fHelp || params.size() > 1 )
        throw runtime_error("lottoaddress [pubkey]\n");
    if ( ensure_CCrequirements() < 0 )
        throw runtime_error("to use CC contracts, you need to launch daemon with valid -pubkey= for an address in your wallet\n");
    if ( params.size() == 1 )
        pubkey = ParseHex(params[0].get_str().c_str());
    return(CCaddress(cp,(char *)"Lotto",pubkey));
}

UniValue FSMaddress(const UniValue& params, bool fHelp)
{
    struct CCcontract_info *cp,C; std::vector<unsigned char> pubkey;
    cp = CCinit(&C,EVAL_FSM);
    if ( fHelp || params.size() > 1 )
        throw runtime_error("FSMaddress [pubkey]\n");
    if ( ensure_CCrequirements() < 0 )
        throw runtime_error("to use CC contracts, you need to launch daemon with valid -pubkey= for an address in your wallet\n");
    if ( params.size() == 1 )
        pubkey = ParseHex(params[0].get_str().c_str());
    return(CCaddress(cp,(char *)"FSM",pubkey));
}

UniValue auctionaddress(const UniValue& params, bool fHelp)
{
    struct CCcontract_info *cp,C; std::vector<unsigned char> pubkey;
    cp = CCinit(&C,EVAL_AUCTION);
    if ( fHelp || params.size() > 1 )
        throw runtime_error("auctionaddress [pubkey]\n");
    if ( ensure_CCrequirements() < 0 )
        throw runtime_error("to use CC contracts, you need to launch daemon with valid -pubkey= for an address in your wallet\n");
    if ( params.size() == 1 )
        pubkey = ParseHex(params[0].get_str().c_str());
    return(CCaddress(cp,(char *)"Auction",pubkey));
}

UniValue diceaddress(const UniValue& params, bool fHelp)
{
    struct CCcontract_info *cp,C; std::vector<unsigned char> pubkey;
    cp = CCinit(&C,EVAL_DICE);
    if ( fHelp || params.size() > 1 )
        throw runtime_error("diceaddress [pubkey]\n");
    if ( ensure_CCrequirements() < 0 )
        throw runtime_error("to use CC contracts, you need to launch daemon with valid -pubkey= for an address in your wallet\n");
    if ( params.size() == 1 )
        pubkey = ParseHex(params[0].get_str().c_str());
    return(CCaddress(cp,(char *)"Dice",pubkey));
}

UniValue faucetaddress(const UniValue& params, bool fHelp)
{
    struct CCcontract_info *cp,C; std::vector<unsigned char> pubkey;
    int errno;
    cp = CCinit(&C,EVAL_FAUCET);
    if ( fHelp || params.size() > 1 )
        throw runtime_error("faucetaddress [pubkey]\n");
    errno = ensure_CCrequirements();
    if ( errno < 0 )
        throw runtime_error(strprintf("to use CC contracts, you need to launch daemon with valid -pubkey= for an address in your wallet. ERR=%d\n", errno));
    if ( params.size() == 1 )
        pubkey = ParseHex(params[0].get_str().c_str());
    return(CCaddress(cp,(char *)"Faucet",pubkey));
}

UniValue rewardsaddress(const UniValue& params, bool fHelp)
{
    struct CCcontract_info *cp,C; std::vector<unsigned char> pubkey;
    cp = CCinit(&C,EVAL_REWARDS);
    if ( fHelp || params.size() > 1 )
        throw runtime_error("rewardsaddress [pubkey]\n");
    if ( ensure_CCrequirements() < 0 )
        throw runtime_error("to use CC contracts, you need to launch daemon with valid -pubkey= for an address in your wallet\n");
    if ( params.size() == 1 )
        pubkey = ParseHex(params[0].get_str().c_str());
    return(CCaddress(cp,(char *)"Rewards",pubkey));
}

UniValue tokenaddress(const UniValue& params, bool fHelp)
{
    struct CCcontract_info *cp,C; std::vector<unsigned char> pubkey;
    cp = CCinit(&C,EVAL_ASSETS);
    if ( fHelp || params.size() > 1 )
        throw runtime_error("tokenaddress [pubkey]\n");
    if ( ensure_CCrequirements() < 0 )
        throw runtime_error("to use CC contracts, you need to launch daemon with valid -pubkey= for an address in your wallet\n");
    if ( params.size() == 1 )
        pubkey = ParseHex(params[0].get_str().c_str());
    return(CCaddress(cp,(char *)"Assets",pubkey));
}

UniValue channelsinfo(const UniValue& params, bool fHelp)
{
    uint256 opentxid;
    if ( fHelp || params.size() > 1 )
        throw runtime_error("channelsinfo [opentxid]\n");
    if ( ensure_CCrequirements() < 0 )
        throw runtime_error("to use CC contracts, you need to launch daemon with valid -pubkey= for an address in your wallet\n");
    opentxid=zeroid;
    if (params.size() > 0 && !params[0].isNull() && !params[0].get_str().empty())
        opentxid = Parseuint256((char *)params[0].get_str().c_str());
    return(ChannelsInfo(opentxid));
}

UniValue channelsopen(const UniValue& params, bool fHelp)
{
    UniValue result(UniValue::VOBJ); int32_t numpayments; int64_t payment; std::vector<unsigned char> destpub; struct CCcontract_info *cp,C; std::string hex;
    cp = CCinit(&C,EVAL_CHANNELS);
    if ( fHelp || params.size() != 3 )
        throw runtime_error("channelsopen destpubkey numpayments payment\n");
    if ( ensure_CCrequirements() < 0 )
        throw runtime_error("to use CC contracts, you need to launch daemon with valid -pubkey= for an address in your wallet\n");
    const CKeyStore& keystore = *pwalletMain;
    LOCK2(cs_main, pwalletMain->cs_wallet);
    destpub = ParseHex(params[0].get_str().c_str());
    if (destpub.size()!= 33)
    {
        ERR_RESULT("invalid destination pubkey");
        return result;
    }
    numpayments = atoi(params[1].get_str().c_str());
    if (numpayments <1)
    {
        ERR_RESULT("invalid number of payments, must be greater than 0");
        return result;
    }
    payment = atol(params[2].get_str().c_str());
    if (payment <1)
    {
        ERR_RESULT("invalid payment amount, must be greater than 0");
        return result;
    }
    hex = ChannelOpen(0,pubkey2pk(destpub),numpayments,payment);
    if ( hex.size() > 0 )
    {
        result.push_back(Pair("result", "success"));
        result.push_back(Pair("hex", hex));
    } else ERR_RESULT("couldnt create channelsopen transaction");
    return(result);
}

UniValue channelspayment(const UniValue& params, bool fHelp)
{
    UniValue result(UniValue::VOBJ); struct CCcontract_info *cp,C; std::string hex; uint256 opentxid,secret=zeroid; int32_t n; int64_t amount;
    cp = CCinit(&C,EVAL_CHANNELS);
    if ( fHelp || params.size() != 2 )
        throw runtime_error("channelspayment opentxid amount [secret]\n");
    if ( ensure_CCrequirements() < 0 )
        throw runtime_error("to use CC contracts, you need to launch daemon with valid -pubkey= for an address in your wallet\n");
    const CKeyStore& keystore = *pwalletMain;
    LOCK2(cs_main, pwalletMain->cs_wallet);
    opentxid = Parseuint256((char *)params[0].get_str().c_str());
    amount = atoi((char *)params[1].get_str().c_str());
    if (amount <1)
    {
        ERR_RESULT("invalid payment amount, must be greater than 0");
        return result;
    }
    if (params.size() > 2 && !params[2].isNull() && !params[2].get_str().empty())
    {
        secret = Parseuint256((char *)params[2].get_str().c_str());
    }
    hex = ChannelPayment(0,opentxid,amount,secret);
    if ( hex.size() > 0 )
    {
        result.push_back(Pair("result", "success"));
        result.push_back(Pair("hex", hex));
    } else ERR_RESULT("couldnt create channelspayment transaction");
    return(result);
}

UniValue channelsclose(const UniValue& params, bool fHelp)
{
    UniValue result(UniValue::VOBJ); struct CCcontract_info *cp,C; std::string hex; uint256 opentxid;
    cp = CCinit(&C,EVAL_CHANNELS);
    if ( fHelp || params.size() != 1 )
        throw runtime_error("channelsclose opentxid\n");
    if ( ensure_CCrequirements() < 0 )
        throw runtime_error("to use CC contracts, you need to launch daemon with valid -pubkey= for an address in your wallet\n");
    const CKeyStore& keystore = *pwalletMain;
    LOCK2(cs_main, pwalletMain->cs_wallet);
    opentxid = Parseuint256((char *)params[0].get_str().c_str());
    hex = ChannelClose(0,opentxid);
    if ( hex.size() > 0 )
    {
        result.push_back(Pair("result", "success"));
        result.push_back(Pair("hex", hex));
    } else ERR_RESULT("couldnt create channelsclose transaction");
    return(result);
}

UniValue channelsrefund(const UniValue& params, bool fHelp)
{
    UniValue result(UniValue::VOBJ); struct CCcontract_info *cp,C; std::string hex; uint256 opentxid,closetxid;
    cp = CCinit(&C,EVAL_CHANNELS);
    if ( fHelp || params.size() != 2 )
        throw runtime_error("channelsrefund opentxid closetxid\n");
    if ( ensure_CCrequirements() < 0 )
        throw runtime_error("to use CC contracts, you need to launch daemon with valid -pubkey= for an address in your wallet\n");
    const CKeyStore& keystore = *pwalletMain;
    LOCK2(cs_main, pwalletMain->cs_wallet);
    opentxid = Parseuint256((char *)params[0].get_str().c_str());
    closetxid = Parseuint256((char *)params[1].get_str().c_str());
    hex = ChannelRefund(0,opentxid,closetxid);
    if ( hex.size() > 0 )
    {
        result.push_back(Pair("result", "success"));
        result.push_back(Pair("hex", hex));
    } else ERR_RESULT("couldnt create channelsrefund transaction");
    return(result);
}

UniValue rewardscreatefunding(const UniValue& params, bool fHelp)
{
    UniValue result(UniValue::VOBJ); char *name; int64_t funds,APR,minseconds,maxseconds,mindeposit; std::string hex;
    if ( fHelp || params.size() > 6 || params.size() < 2 )
        throw runtime_error("rewardscreatefunding name amount APR mindays maxdays mindeposit\n");
    if ( ensure_CCrequirements() < 0 )
        throw runtime_error("to use CC contracts, you need to launch daemon with valid -pubkey= for an address in your wallet\n");
    const CKeyStore& keystore = *pwalletMain;
    LOCK2(cs_main, pwalletMain->cs_wallet);
   // default to OOT params
    APR = 5 * COIN;
    minseconds = maxseconds = 60 * 3600 * 24;
    mindeposit = 100 * COIN;
    name = (char *)params[0].get_str().c_str();
    funds = atof(params[1].get_str().c_str()) * COIN + 0.00000000499999;

    if (!VALID_PLAN_NAME(name)) {
        ERR_RESULT(strprintf("Plan name can be at most %d ASCII characters",PLAN_NAME_MAX));
        return(result);
    }

    if ( funds <= 0 ) {
        ERR_RESULT("funds must be positive");
        return result;
    }
    if ( params.size() > 2 )
    {
        APR = atof(params[2].get_str().c_str()) * COIN;
        if ( APR > REWARDSCC_MAXAPR )
        {
            ERR_RESULT("25% APR is maximum");
            return result;
        }
        if ( params.size() > 3 )
        {
            minseconds = atol(params[3].get_str().c_str()) * 3600 * 24;
            if ( minseconds < 0 ) {
                ERR_RESULT("mindays must be non-negative");
                return result;
            }
            if ( params.size() > 4 )
            {
                maxseconds = atol(params[4].get_str().c_str()) * 3600 * 24;
                if ( maxseconds <= 0 ) {
                    ERR_RESULT("maxdays must be positive");
                    return result;
                }
                if ( maxseconds < minseconds ) {
                    ERR_RESULT("maxdays must be greater than mindays");
                    return result;
                }
                if ( params.size() > 5 )
                    mindeposit = atof(params[5].get_str().c_str()) * COIN + 0.00000000499999;
                    if ( mindeposit <= 0 ) {
                        ERR_RESULT("mindeposit must be positive");
                        return result;
                    }
            }
        }
    }
    hex = RewardsCreateFunding(0,name,funds,APR,minseconds,maxseconds,mindeposit);
    if ( hex.size() > 0 )
    {
        result.push_back(Pair("result", "success"));
        result.push_back(Pair("hex", hex));
    } else ERR_RESULT("couldnt create rewards funding transaction");
    return(result);
}

UniValue rewardslock(const UniValue& params, bool fHelp)
{
    UniValue result(UniValue::VOBJ); char *name; uint256 fundingtxid; int64_t amount; std::string hex;
    if ( fHelp || params.size() != 3 )
        throw runtime_error("rewardslock name fundingtxid amount\n");
    if ( ensure_CCrequirements() < 0 )
        throw runtime_error("to use CC contracts, you need to launch daemon with valid -pubkey= for an address in your wallet\n");
    const CKeyStore& keystore = *pwalletMain;
    LOCK2(cs_main, pwalletMain->cs_wallet);
    name = (char *)params[0].get_str().c_str();
    fundingtxid = Parseuint256((char *)params[1].get_str().c_str());
    amount = atof(params[2].get_str().c_str()) * COIN + 0.00000000499999;
    hex = RewardsLock(0,name,fundingtxid,amount);

    if (!VALID_PLAN_NAME(name)) {
            ERR_RESULT(strprintf("Plan name can be at most %d ASCII characters",PLAN_NAME_MAX));
            return(result);
    }
    if ( CCerror != "" ){
        ERR_RESULT(CCerror);
    } else if ( amount > 0 ) {
        if ( hex.size() > 0 )
        {
            result.push_back(Pair("result", "success"));
            result.push_back(Pair("hex", hex));
        } else ERR_RESULT( "couldnt create rewards lock transaction");
    } else ERR_RESULT("amount must be positive");
    return(result);
}

UniValue rewardsaddfunding(const UniValue& params, bool fHelp)
{
    UniValue result(UniValue::VOBJ); char *name; uint256 fundingtxid; int64_t amount; std::string hex;
    if ( fHelp || params.size() != 3 )
        throw runtime_error("rewardsaddfunding name fundingtxid amount\n");
    if ( ensure_CCrequirements() < 0 )
        throw runtime_error("to use CC contracts, you need to launch daemon with valid -pubkey= for an address in your wallet\n");
    const CKeyStore& keystore = *pwalletMain;
    LOCK2(cs_main, pwalletMain->cs_wallet);
    name = (char *)params[0].get_str().c_str();
    fundingtxid = Parseuint256((char *)params[1].get_str().c_str());
    amount = atof(params[2].get_str().c_str()) * COIN + 0.00000000499999;
    hex = RewardsAddfunding(0,name,fundingtxid,amount);

    if (!VALID_PLAN_NAME(name)) {
            ERR_RESULT(strprintf("Plan name can be at most %d ASCII characters",PLAN_NAME_MAX));
            return(result);
    }
    if (CCerror != "") {
        ERR_RESULT(CCerror);
    } else if (amount > 0) {
        if ( hex.size() > 0 )
        {
            result.push_back(Pair("result", "success"));
            result.push_back(Pair("hex", hex));
        } else {
            result.push_back(Pair("result", "error"));
            result.push_back(Pair("error", "couldnt create rewards addfunding transaction"));
        }
    } else {
            ERR_RESULT("funding amount must be positive");
    }
    return(result);
}

UniValue rewardsunlock(const UniValue& params, bool fHelp)
{
    UniValue result(UniValue::VOBJ); std::string hex; char *name; uint256 fundingtxid,txid;
    if ( fHelp || params.size() > 3 || params.size() < 2 )
        throw runtime_error("rewardsunlock name fundingtxid [txid]\n");
    if ( ensure_CCrequirements() < 0 )
        throw runtime_error("to use CC contracts, you need to launch daemon with valid -pubkey= for an address in your wallet\n");
    const CKeyStore& keystore = *pwalletMain;
    LOCK2(cs_main, pwalletMain->cs_wallet);
    name = (char *)params[0].get_str().c_str();
    fundingtxid = Parseuint256((char *)params[1].get_str().c_str());

    if (!VALID_PLAN_NAME(name)) {
            ERR_RESULT(strprintf("Plan name can be at most %d ASCII characters",PLAN_NAME_MAX));
            return(result);
    }
    if ( params.size() > 2 )
        txid = Parseuint256((char *)params[2].get_str().c_str());
    else memset(&txid,0,sizeof(txid));
    hex = RewardsUnlock(0,name,fundingtxid,txid);
    if (CCerror != "") {
        ERR_RESULT(CCerror);
    } else if ( hex.size() > 0 ) {
        result.push_back(Pair("result", "success"));
        result.push_back(Pair("hex", hex));
    } else ERR_RESULT("couldnt create rewards unlock transaction");
    return(result);
}

UniValue rewardslist(const UniValue& params, bool fHelp)
{
    if ( fHelp || params.size() > 0 )
        throw runtime_error("rewardslist\n");
    if ( ensure_CCrequirements() < 0 )
        throw runtime_error("to use CC contracts, you need to launch daemon with valid -pubkey= for an address in your wallet\n");
    return(RewardsList());
}

UniValue rewardsinfo(const UniValue& params, bool fHelp)
{
    uint256 fundingtxid;
    if ( fHelp || params.size() != 1 )
        throw runtime_error("rewardsinfo fundingtxid\n");
    if ( ensure_CCrequirements() < 0 )
        throw runtime_error("to use CC contracts, you need to launch daemon with valid -pubkey= for an address in your wallet\n");
    fundingtxid = Parseuint256((char *)params[0].get_str().c_str());
    return(RewardsInfo(fundingtxid));
}

UniValue gatewayslist(const UniValue& params, bool fHelp)
{
    if ( fHelp || params.size() > 0 )
        throw runtime_error("gatewayslist\n");
    if ( ensure_CCrequirements() < 0 )
        throw runtime_error("to use CC contracts, you need to launch daemon with valid -pubkey= for an address in your wallet\n");
    return(GatewaysList());
}

UniValue gatewaysinfo(const UniValue& params, bool fHelp)
{
    uint256 txid;
    if ( fHelp || params.size() != 1 )
        throw runtime_error("gatewaysinfo bindtxid\n");
    if ( ensure_CCrequirements() < 0 )
        throw runtime_error("to use CC contracts, you need to launch daemon with valid -pubkey= for an address in your wallet\n");
    txid = Parseuint256((char *)params[0].get_str().c_str());
    return(GatewaysInfo(txid));
}

UniValue gatewaysbind(const UniValue& params, bool fHelp)
{
    UniValue result(UniValue::VOBJ); uint256 tokenid,oracletxid; int32_t i; int64_t totalsupply; std::vector<CPubKey> pubkeys; uint8_t M,N; std::string hex,coin; std::vector<unsigned char> pubkey;
    if ( fHelp || params.size() < 6 )
        throw runtime_error("gatewaysbind tokenid oracletxid coin tokensupply M N pubkey(s)\n");
    if ( ensure_CCrequirements() < 0 )
        throw runtime_error("to use CC contracts, you need to launch daemon with valid -pubkey= for an address in your wallet\n");
    const CKeyStore& keystore = *pwalletMain;
    LOCK2(cs_main, pwalletMain->cs_wallet);
    tokenid = Parseuint256((char *)params[0].get_str().c_str());
    oracletxid = Parseuint256((char *)params[1].get_str().c_str());
    coin = params[2].get_str();
    totalsupply = atol((char *)params[3].get_str().c_str());
    M = atoi((char *)params[4].get_str().c_str());
    N = atoi((char *)params[5].get_str().c_str());
    if ( M > N || N == 0 || N > 15 || totalsupply < COIN/100 || tokenid == zeroid )
        throw runtime_error("illegal M or N > 15 or tokensupply or invalid tokenid\n");
    for (i=0; i<N; i++)
    {
        if ( params.size() < 6+i+1 )
            throw runtime_error("not enough parameters for N pubkeys\n");
        pubkey = ParseHex(params[6+i].get_str().c_str());
        if (pubkey.size()!= 33)    
            throw runtime_error("invalid destination pubkey");
        pubkeys.push_back(pubkey2pk(pubkey));
    }
    hex = GatewaysBind(0,coin,tokenid,totalsupply,oracletxid,M,N,pubkeys);
    RETURN_IF_ERROR(CCerror);
    if ( hex.size() > 0 )
    {
        result.push_back(Pair("result", "success"));
        result.push_back(Pair("hex", hex));
    } else ERR_RESULT("couldnt gatewaysbind");
    return(result);
}

UniValue gatewaysdeposit(const UniValue& params, bool fHelp)
{
    UniValue result(UniValue::VOBJ); int32_t i,claimvout,height; int64_t amount; std::string hex,coin,deposithex; uint256 bindtxid,cointxid; std::vector<uint8_t>proof,destpub,pubkey;
    if ( fHelp || params.size() != 9 )
        throw runtime_error("gatewaysdeposit bindtxid height coin cointxid claimvout deposithex proof destpub amount\n");
    if ( ensure_CCrequirements() < 0 )
        throw runtime_error("to use CC contracts, you need to launch daemon with valid -pubkey= for an address in your wallet\n");
    const CKeyStore& keystore = *pwalletMain;
    LOCK2(cs_main, pwalletMain->cs_wallet);
    bindtxid = Parseuint256((char *)params[0].get_str().c_str());
    height = atoi((char *)params[1].get_str().c_str());
    coin = params[2].get_str();
    cointxid = Parseuint256((char *)params[3].get_str().c_str());
    claimvout = atoi((char *)params[4].get_str().c_str());
    deposithex = params[5].get_str();
    proof = ParseHex(params[6].get_str());
    destpub = ParseHex(params[7].get_str());
    amount = atof((char *)params[8].get_str().c_str()) * COIN + 0.00000000499999;
    if ( amount <= 0 || claimvout < 0 )
        throw runtime_error("invalid param: amount, numpks or claimvout\n");
    if (destpub.size()!= 33)    
        throw runtime_error("invalid destination pubkey");       
    hex = GatewaysDeposit(0,bindtxid,height,coin,cointxid,claimvout,deposithex,proof,pubkey2pk(destpub),amount);

    RETURN_IF_ERROR(CCerror);
    if ( hex.size() > 0 )
    {
        result.push_back(Pair("result", "success"));
        result.push_back(Pair("hex", hex));
    } else ERR_RESULT("couldnt gatewaysdeposit");
    return(result);
}

UniValue gatewaysclaim(const UniValue& params, bool fHelp)
{
    UniValue result(UniValue::VOBJ); std::string hex,coin; uint256 bindtxid,deposittxid; std::vector<uint8_t>destpub; int64_t amount;
    if ( fHelp || params.size() != 5 )
        throw runtime_error("gatewaysclaim bindtxid coin deposittxid destpub amount\n");
    if ( ensure_CCrequirements() < 0 )
        throw runtime_error("to use CC contracts, you need to launch daemon with valid -pubkey= for an address in your wallet\n");
    const CKeyStore& keystore = *pwalletMain;
    LOCK2(cs_main, pwalletMain->cs_wallet);
    bindtxid = Parseuint256((char *)params[0].get_str().c_str());
    coin = params[1].get_str();
    deposittxid = Parseuint256((char *)params[2].get_str().c_str());
    destpub = ParseHex(params[3].get_str());
    amount = atof((char *)params[4].get_str().c_str()) * COIN + 0.00000000499999;    
    if (destpub.size()!= 33)    
        throw runtime_error("invalid destination pubkey");  
    hex = GatewaysClaim(0,bindtxid,coin,deposittxid,pubkey2pk(destpub),amount);
    RETURN_IF_ERROR(CCerror);
    if ( hex.size() > 0 )
    {
        result.push_back(Pair("result", "success"));
        result.push_back(Pair("hex", hex));
    } else ERR_RESULT("couldnt gatewaysclaim");
    return(result);
}

UniValue gatewayswithdraw(const UniValue& params, bool fHelp)
{
    UniValue result(UniValue::VOBJ); uint256 bindtxid; int64_t amount; std::string hex,coin; std::vector<uint8_t> withdrawpub;
    if ( fHelp || params.size() != 4 )
        throw runtime_error("gatewayswithdraw bindtxid coin withdrawpub amount\n");
    if ( ensure_CCrequirements() < 0 )
        throw runtime_error("to use CC contracts, you need to launch daemon with valid -pubkey= for an address in your wallet\n");
    const CKeyStore& keystore = *pwalletMain;
    LOCK2(cs_main, pwalletMain->cs_wallet);
    bindtxid = Parseuint256((char *)params[0].get_str().c_str());
    coin = params[1].get_str();
    withdrawpub = ParseHex(params[2].get_str());
    amount = atof((char *)params[3].get_str().c_str()) * COIN + 0.00000000499999;    
    if (withdrawpub.size()!= 33)    
        throw runtime_error("invalid destination pubkey");  
    hex = GatewaysWithdraw(0,bindtxid,coin,pubkey2pk(withdrawpub),amount);
    RETURN_IF_ERROR(CCerror);
    if ( hex.size() > 0 )
    {
        result.push_back(Pair("result", "success"));
        result.push_back(Pair("hex", hex));
    } else ERR_RESULT("couldnt gatewayswithdraw");
    return(result);
}

UniValue gatewayspartialsign(const UniValue& params, bool fHelp)
{
    UniValue result(UniValue::VOBJ); std::string coin,parthex,hex; uint256 txid;
    if ( fHelp || params.size() != 3 )
        throw runtime_error("gatewayspartialsign txidaddr refcoin hex\n");
    if ( ensure_CCrequirements() < 0 )
        throw runtime_error("to use CC contracts, you need to launch daemon with valid -pubkey= for an address in your wallet\n");
    const CKeyStore& keystore = *pwalletMain;
    LOCK2(cs_main, pwalletMain->cs_wallet);    
    txid = Parseuint256((char *)params[0].get_str().c_str());
    coin = params[1].get_str();
    parthex = params[2].get_str();
    hex = GatewaysPartialSign(0,txid,coin,parthex);
    if ( hex.size() > 0 )
    {
        result.push_back(Pair("result", "success"));
        result.push_back(Pair("hex",hex));
    } else ERR_RESULT("couldnt gatewayspartialsign");
    return(result);
}

UniValue gatewayscompletesigning(const UniValue& params, bool fHelp)
{
    UniValue result(UniValue::VOBJ); uint256 withdrawtxid; std::string txhex,hex,coin;
    if ( fHelp || params.size() != 3 )
        throw runtime_error("gatewayscompletesigning withdrawtxid coin hex\n");
    if ( ensure_CCrequirements() < 0 )
        throw runtime_error("to use CC contracts, you need to launch daemon with valid -pubkey= for an address in your wallet\n");
    const CKeyStore& keystore = *pwalletMain;
    LOCK2(cs_main, pwalletMain->cs_wallet);
    withdrawtxid = Parseuint256((char *)params[0].get_str().c_str());
    coin = params[1].get_str();
    txhex = params[2].get_str();
    hex = GatewaysCompleteSigning(0,withdrawtxid,coin,txhex);
    RETURN_IF_ERROR(CCerror);
    if ( hex.size() > 0 )
    {
        result.push_back(Pair("result", "success"));
        result.push_back(Pair("hex", hex));
    } else ERR_RESULT("couldnt gatewayscompletesigning");
    return(result);
}

UniValue gatewaysmarkdone(const UniValue& params, bool fHelp)
{
    UniValue result(UniValue::VOBJ); uint256 completetxid; std::string hex,coin;
    if ( fHelp || params.size() != 2 )
        throw runtime_error("gatewaysmarkdone completesigningtx coin\n");
    if ( ensure_CCrequirements() < 0 )
        throw runtime_error("to use CC contracts, you need to launch daemon with valid -pubkey= for an address in your wallet\n");
    const CKeyStore& keystore = *pwalletMain;
    LOCK2(cs_main, pwalletMain->cs_wallet);
    completetxid = Parseuint256((char *)params[0].get_str().c_str());
    coin = params[1].get_str();    
    hex = GatewaysMarkDone(0,completetxid,coin);
    RETURN_IF_ERROR(CCerror);
    if ( hex.size() > 0 )
    {
        result.push_back(Pair("result", "success"));
        result.push_back(Pair("hex", hex));
    } else ERR_RESULT("couldnt gatewaysmarkdone");
    return(result);
}

UniValue gatewayspending(const UniValue& params, bool fHelp)
{
    uint256 bindtxid; std::string coin;
    if ( fHelp || params.size() != 2 )
        throw runtime_error("gatewayspending bindtxid coin\n");
    if ( ensure_CCrequirements() < 0 )
        throw runtime_error("to use CC contracts, you need to launch daemon with valid -pubkey= for an address in your wallet\n");
    bindtxid = Parseuint256((char *)params[0].get_str().c_str());
    coin = params[1].get_str();
    return(GatewaysPendingWithdraws(bindtxid,coin));
}

UniValue gatewaysprocessed(const UniValue& params, bool fHelp)
{
    uint256 bindtxid; std::string coin;
    if ( fHelp || params.size() != 2 )
        throw runtime_error("gatewaysprocessed bindtxid coin\n");
    if ( ensure_CCrequirements() < 0 )
        throw runtime_error("to use CC contracts, you need to launch daemon with valid -pubkey= for an address in your wallet\n");
    bindtxid = Parseuint256((char *)params[0].get_str().c_str());
    coin = params[1].get_str();
    return(GatewaysProcessedWithdraws(bindtxid,coin));
}

UniValue gatewaysmultisig(const UniValue& params, bool fHelp)
{
    UniValue result(UniValue::VOBJ); std::string hex; char *txidaddr;
    if ( fHelp || params.size() != 1 )
        throw runtime_error("gatewaysmultisig txidaddr\n");
    if ( ensure_CCrequirements() < 0 )
        throw runtime_error("to use CC contracts, you need to launch daemon with valid -pubkey= for an address in your wallet\n");
    const CKeyStore& keystore = *pwalletMain;
    LOCK2(cs_main, pwalletMain->cs_wallet);
    txidaddr = (char *)params[0].get_str().c_str();
    return(GatewaysMultisig(txidaddr));
}

UniValue oracleslist(const UniValue& params, bool fHelp)
{
    if ( fHelp || params.size() > 0 )
        throw runtime_error("oracleslist\n");
    if ( ensure_CCrequirements() < 0 )
        throw runtime_error("to use CC contracts, you need to launch daemon with valid -pubkey= for an address in your wallet\n");
    return(OraclesList());
}

UniValue oraclesinfo(const UniValue& params, bool fHelp)
{
    uint256 txid;
    if ( fHelp || params.size() != 1 )
        throw runtime_error("oraclesinfo oracletxid\n");
    if ( ensure_CCrequirements() < 0 )
        throw runtime_error("to use CC contracts, you need to launch daemon with valid -pubkey= for an address in your wallet\n");
    txid = Parseuint256((char *)params[0].get_str().c_str());
    return(OracleInfo(txid));
}

UniValue oraclesregister(const UniValue& params, bool fHelp)
{
    UniValue result(UniValue::VOBJ); uint256 txid; int64_t datafee; std::string hex;
    if ( fHelp || params.size() != 2 )
        throw runtime_error("oraclesregister oracletxid datafee\n");
    if ( ensure_CCrequirements() < 0 )
        throw runtime_error("to use CC contracts, you need to launch daemon with valid -pubkey= for an address in your wallet\n");
    const CKeyStore& keystore = *pwalletMain;
    LOCK2(cs_main, pwalletMain->cs_wallet);
    txid = Parseuint256((char *)params[0].get_str().c_str());
    if ( (datafee= atol((char *)params[1].get_str().c_str())) == 0 )
        datafee = atof((char *)params[1].get_str().c_str()) * COIN + 0.00000000499999;
    hex = OracleRegister(0,txid,datafee);
    RETURN_IF_ERROR(CCerror);
    if ( hex.size() > 0 )
    {
        result.push_back(Pair("result", "success"));
        result.push_back(Pair("hex", hex));
    } else ERR_RESULT("couldnt register with oracle txid");
    return(result);
}

UniValue oraclessubscribe(const UniValue& params, bool fHelp)
{
    UniValue result(UniValue::VOBJ); uint256 txid; int64_t amount; std::string hex; std::vector<unsigned char> pubkey;
    if ( fHelp || params.size() != 3 )
        throw runtime_error("oraclessubscribe oracletxid publisher amount\n");
    if ( ensure_CCrequirements() < 0 )
        throw runtime_error("to use CC contracts, you need to launch daemon with valid -pubkey= for an address in your wallet\n");
    const CKeyStore& keystore = *pwalletMain;
    LOCK2(cs_main, pwalletMain->cs_wallet);
    txid = Parseuint256((char *)params[0].get_str().c_str());
    pubkey = ParseHex(params[1].get_str().c_str());
    amount = atof((char *)params[2].get_str().c_str()) * COIN + 0.00000000499999;
    hex = OracleSubscribe(0,txid,pubkey2pk(pubkey),amount);
    RETURN_IF_ERROR(CCerror);
    if ( hex.size() > 0 )
    {
        result.push_back(Pair("result", "success"));
        result.push_back(Pair("hex", hex));
    } else ERR_RESULT("couldnt subscribe with oracle txid");
    return(result);
}

UniValue oraclessamples(const UniValue& params, bool fHelp)
{
    UniValue result(UniValue::VOBJ); uint256 txid,batontxid; int32_t num;
    if ( fHelp || params.size() != 3 )
        throw runtime_error("oraclessamples oracletxid batonutxo num\n");
    if ( ensure_CCrequirements() < 0 )
        throw runtime_error("to use CC contracts, you need to launch daemon with valid -pubkey= for an address in your wallet\n");
    txid = Parseuint256((char *)params[0].get_str().c_str());
    batontxid = Parseuint256((char *)params[1].get_str().c_str());
    num = atoi((char *)params[2].get_str().c_str());
    return(OracleDataSamples(txid,batontxid,num));
}

UniValue oraclesdata(const UniValue& params, bool fHelp)
{
    UniValue result(UniValue::VOBJ); uint256 txid; std::vector<unsigned char> data; std::string hex;
    if ( fHelp || params.size() != 2 )
        throw runtime_error("oraclesdata oracletxid hexstr\n");
    if ( ensure_CCrequirements() < 0 )
        throw runtime_error("to use CC contracts, you need to launch daemon with valid -pubkey= for an address in your wallet\n");
    const CKeyStore& keystore = *pwalletMain;
    LOCK2(cs_main, pwalletMain->cs_wallet);
    txid = Parseuint256((char *)params[0].get_str().c_str());
    data = ParseHex(params[1].get_str().c_str());
    hex = OracleData(0,txid,data);

    RETURN_IF_ERROR(CCerror);

    if ( hex.size() > 0 )
    {
        result.push_back(Pair("result", "success"));
        result.push_back(Pair("hex", hex));
    } else ERR_RESULT("couldnt publish data with oracle txid");
    return(result);
}

UniValue oraclescreate(const UniValue& params, bool fHelp)
{
    UniValue result(UniValue::VOBJ); std::string name,description,format,hex;
    if ( fHelp || params.size() != 3 )
        throw runtime_error("oraclescreate name description format\n");
    if ( ensure_CCrequirements() < 0 )
        throw runtime_error("to use CC contracts, you need to launch daemon with valid -pubkey= for an address in your wallet\n");
    const CKeyStore& keystore = *pwalletMain;
    LOCK2(cs_main, pwalletMain->cs_wallet);
    name = params[0].get_str();
    if ( name.size() == 0 || name.size() > 32)
    {
        ERR_RESULT("oracles name must not be empty and up to 32 characters");
        return(result);
    }
    description = params[1].get_str();
    if ( description.size() > 4096 )
    {
        ERR_RESULT("oracles description must be <= 4096 characters");
        return(result);
    }
    format = params[2].get_str();
    if ( format.size() > 4096 )
    {
        ERR_RESULT("oracles format must be <= 4096 characters");
        return(result);
    }
    // list of oracle valid formats from oracles.cpp -> oracle_format
    const UniValue valid_formats[13] = {"s","S","d","D","c","C","t","T","i","I","l","L","h"};
    const UniValue header_type = "Ihh";
    // checking if oracle data type is valid
    bool is_valid_format = false;
    for ( int i = 0; i < 13; ++i ) {
        if ( valid_formats[i].get_str() == format ) {
            is_valid_format = true;
        }
    }
    // additional check for special Ihh data type
    if ( format == header_type.get_str() ) {
        is_valid_format = true;
    }
    if ( !is_valid_format ) {
        ERR_RESULT("oracles format not valid");
        return(result);
    }
    hex = OracleCreate(0,name,description,format);
    RETURN_IF_ERROR(CCerror);
    if ( hex.size() > 0 )
    {
        result.push_back(Pair("result", "success"));
        result.push_back(Pair("hex", hex));
    } else ERR_RESULT("couldnt create oracle");
    return(result);
}

UniValue FSMcreate(const UniValue& params, bool fHelp)
{
    UniValue result(UniValue::VOBJ); std::string name,states,hex;
    if ( fHelp || params.size() != 2 )
        throw runtime_error("FSMcreate name states\n");
    if ( ensure_CCrequirements() < 0 )
        throw runtime_error("to use CC contracts, you need to launch daemon with valid -pubkey= for an address in your wallet\n");
    const CKeyStore& keystore = *pwalletMain;
    LOCK2(cs_main, pwalletMain->cs_wallet);
    name = params[0].get_str();
    states = params[1].get_str();
    hex = FSMCreate(0,name,states);
    if ( hex.size() > 0 )
    {
        result.push_back(Pair("result", "success"));
        result.push_back(Pair("hex", hex));
    } else result.push_back(Pair("error", "couldnt create FSM transaction"));
    return(result);
}

UniValue FSMlist(const UniValue& params, bool fHelp)
{
    uint256 tokenid;
    if ( fHelp || params.size() > 0 )
        throw runtime_error("FSMlist\n");
    if ( ensure_CCrequirements() < 0 )
        throw runtime_error("to use CC contracts, you need to launch daemon with valid -pubkey= for an address in your wallet\n");
    return(FSMList());
}

UniValue FSMinfo(const UniValue& params, bool fHelp)
{
    uint256 FSMtxid;
    if ( fHelp || params.size() != 1 )
        throw runtime_error("FSMinfo fundingtxid\n");
    if ( ensure_CCrequirements() < 0 )
        throw runtime_error("to use CC contracts, you need to launch daemon with valid -pubkey= for an address in your wallet\n");
    FSMtxid = Parseuint256((char *)params[0].get_str().c_str());
    return(FSMInfo(FSMtxid));
}

UniValue faucetinfo(const UniValue& params, bool fHelp)
{
    uint256 fundingtxid;
    if ( fHelp || params.size() != 0 )
        throw runtime_error("faucetinfo\n");
    if ( ensure_CCrequirements() < 0 )
        throw runtime_error("to use CC contracts, you need to launch daemon with valid -pubkey= for an address in your wallet\n");
    return(FaucetInfo());
}

UniValue faucetfund(const UniValue& params, bool fHelp)
{
    UniValue result(UniValue::VOBJ); int64_t funds; std::string hex;
    if ( fHelp || params.size() > 1 )
        throw runtime_error("faucetfund amount\n");
    if ( ensure_CCrequirements() < 0 )
        throw runtime_error("to use CC contracts, you need to launch daemon with valid -pubkey= for an address in your wallet\n");
    const CKeyStore& keystore = *pwalletMain;
    LOCK2(cs_main, pwalletMain->cs_wallet);
    funds = atof(params[0].get_str().c_str()) * COIN + 0.00000000499999;
    if (funds > 0) {
        hex = FaucetFund(0,(uint64_t) funds);
        if ( hex.size() > 0 )
        {
            result.push_back(Pair("result", "success"));
            result.push_back(Pair("hex", hex));
        } else ERR_RESULT("couldnt create faucet funding transaction");
    } else ERR_RESULT( "funding amount must be positive");
    return(result);
}

UniValue faucetget(const UniValue& params, bool fHelp)
{
    UniValue result(UniValue::VOBJ); std::string hex;
    if ( fHelp || params.size() > 0 )
        throw runtime_error("faucetget\n");
    if ( ensure_CCrequirements() < 0 )
        throw runtime_error("to use CC contracts, you need to launch daemon with valid -pubkey= for an address in your wallet\n");
    const CKeyStore& keystore = *pwalletMain;
    LOCK2(cs_main, pwalletMain->cs_wallet);
    hex = FaucetGet(0);
    if ( hex.size() > 0 ) {
        result.push_back(Pair("result", "success"));
        result.push_back(Pair("hex", hex));
    } else ERR_RESULT("couldnt create faucet get transaction");
    return(result);
}

UniValue priceslist(const UniValue& params, bool fHelp)
{
    if ( fHelp || params.size() > 0 )
        throw runtime_error("priceslist\n");
    if ( ensure_CCrequirements() < 0 )
        throw runtime_error("to use CC contracts, you need to launch daemon with valid -pubkey= for an address in your wallet\n");
    return(PricesList());
}

UniValue pricesinfo(const UniValue& params, bool fHelp)
{
    uint256 fundingtxid;
    if ( fHelp || params.size() != 1 )
        throw runtime_error("pricesinfo fundingtxid\n");
    if ( ensure_CCrequirements() < 0 )
        throw runtime_error("to use CC contracts, you need to launch daemon with valid -pubkey= for an address in your wallet\n");
    fundingtxid = Parseuint256((char *)params[0].get_str().c_str());
    return(PricesInfo(fundingtxid));
}

UniValue pricescreate(const UniValue& params, bool fHelp)
{
    UniValue result(UniValue::VOBJ); uint64_t mode; int64_t funding; int32_t i,n,margin,maxleverage; std::string hex; uint256 oracletxid,longtoken,shorttoken,bettoken; std::vector<CPubKey> pubkeys; std::vector<uint8_t>pubkey;
    if ( fHelp || params.size() < 8 )
        throw runtime_error("pricescreate bettoken oracletxid margin mode longtoken shorttoken maxleverage funding N [pubkeys]\n");
    if ( ensure_CCrequirements() < 0 )
        throw runtime_error("to use CC contracts, you need to launch daemon with valid -pubkey= for an address in your wallet\n");
    const CKeyStore& keystore = *pwalletMain;
    LOCK2(cs_main, pwalletMain->cs_wallet);
    bettoken = Parseuint256((char *)params[0].get_str().c_str());
    oracletxid = Parseuint256((char *)params[1].get_str().c_str());
    margin = atof(params[2].get_str().c_str()) * 1000;
    mode = atol(params[3].get_str().c_str());
    longtoken = Parseuint256((char *)params[4].get_str().c_str());
    shorttoken = Parseuint256((char *)params[5].get_str().c_str());
    maxleverage = atol(params[6].get_str().c_str());
    funding = atof(params[7].get_str().c_str()) * COIN + 0.00000000499999;
    n = atoi(params[8].get_str().c_str());
    if ( n > 0 )
    {
        for (i=0; i<n; i++)
        {
            if ( params.size() < 9+i+1 )
                throw runtime_error("not enough parameters for N pubkeys\n");
            pubkey = ParseHex(params[9+i].get_str().c_str());
            pubkeys.push_back(pubkey2pk(pubkey));
        }
    }
    hex = PricesCreateFunding(0,bettoken,oracletxid,margin,mode,longtoken,shorttoken,maxleverage,funding,pubkeys);
    if ( hex.size() > 0 )
    {
        result.push_back(Pair("result", "success"));
        result.push_back(Pair("hex", hex));
    }
    else
    {
        ERR_RESULT("couldnt create prices funding transaction");
    }
    return(result);
}

UniValue pricesaddfunding(const UniValue& params, bool fHelp)
{
    UniValue result(UniValue::VOBJ); std::string hex; uint256 fundingtxid,bettoken; int64_t amount;
    if ( fHelp || params.size() != 3 )
        throw runtime_error("pricesaddfunding fundingtxid bettoken amount\n");
    if ( ensure_CCrequirements() < 0 )
        throw runtime_error("to use CC contracts, you need to launch daemon with valid -pubkey= for an address in your wallet\n");
    const CKeyStore& keystore = *pwalletMain;
    LOCK2(cs_main, pwalletMain->cs_wallet);
    fundingtxid = Parseuint256((char *)params[0].get_str().c_str());
    bettoken = Parseuint256((char *)params[1].get_str().c_str());
    amount = atof(params[2].get_str().c_str()) * COIN + 0.00000000499999;
    hex = PricesAddFunding(0,bettoken,fundingtxid,amount);
    if ( hex.size() > 0 )
    {
        result.push_back(Pair("result", "success"));
        result.push_back(Pair("hex", hex));
    }
    else
    {
        ERR_RESULT("couldnt create pricesaddfunding transaction");
    }
    return(result);
}

UniValue pricesbet(const UniValue& params, bool fHelp)
{
    UniValue result(UniValue::VOBJ); std::string hex; uint256 fundingtxid,bettoken; int64_t amount; int32_t leverage;
    if ( fHelp || params.size() != 4 )
        throw runtime_error("pricesbet fundingtxid bettoken amount leverage\n");
    if ( ensure_CCrequirements() < 0 )
        throw runtime_error("to use CC contracts, you need to launch daemon with valid -pubkey= for an address in your wallet\n");
    const CKeyStore& keystore = *pwalletMain;
    LOCK2(cs_main, pwalletMain->cs_wallet);
    fundingtxid = Parseuint256((char *)params[0].get_str().c_str());
    bettoken = Parseuint256((char *)params[1].get_str().c_str());
    amount = atof(params[2].get_str().c_str()) * COIN + 0.00000000499999;
    leverage = atoi(params[3].get_str().c_str());
    hex = PricesBet(0,bettoken,fundingtxid,amount,leverage);
    if ( hex.size() > 0 )
    {
        result.push_back(Pair("result", "success"));
        result.push_back(Pair("hex", hex));
    }
    else
    {
        ERR_RESULT("couldnt create pricesbet transaction");
    }
    return(result);
}

UniValue pricesstatus(const UniValue& params, bool fHelp)
{
    uint256 fundingtxid,bettxid,bettoken;
    if ( fHelp || params.size() != 3 )
        throw runtime_error("pricesstatus fundingtxid bettoken bettxid\n");
    if ( ensure_CCrequirements() < 0 )
        throw runtime_error("to use CC contracts, you need to launch daemon with valid -pubkey= for an address in your wallet\n");
    fundingtxid = Parseuint256((char *)params[0].get_str().c_str());
    bettoken = Parseuint256((char *)params[1].get_str().c_str());
    bettxid = Parseuint256((char *)params[2].get_str().c_str());
    return(PricesStatus(0,bettoken,fundingtxid,bettxid));
}

UniValue pricesfinish(const UniValue& params, bool fHelp)
{
    UniValue result(UniValue::VOBJ); uint256 fundingtxid,bettxid,bettoken; std::string hex;
    if ( fHelp || params.size() != 3 )
        throw runtime_error("pricesfinish fundingtxid bettoken bettxid\n");
    if ( ensure_CCrequirements() < 0 )
        throw runtime_error("to use CC contracts, you need to launch daemon with valid -pubkey= for an address in your wallet\n");
    const CKeyStore& keystore = *pwalletMain;
    LOCK2(cs_main, pwalletMain->cs_wallet);
    fundingtxid = Parseuint256((char *)params[0].get_str().c_str());
    bettoken = Parseuint256((char *)params[1].get_str().c_str());
    bettxid = Parseuint256((char *)params[2].get_str().c_str());
    hex = PricesFinish(0,bettoken,fundingtxid,bettxid);
    if ( hex.size() > 0 )
    {
        result.push_back(Pair("result", "success"));
        result.push_back(Pair("hex", hex));
    }
    else
    {
        ERR_RESULT("couldnt create pricesfinish transaction");
    }
    return(result);
}

UniValue dicefund(const UniValue& params, bool fHelp)
{
    UniValue result(UniValue::VOBJ); int64_t funds,minbet,maxbet,maxodds,timeoutblocks; std::string hex; char *name;
    if ( fHelp || params.size() != 6 )
        throw runtime_error("dicefund name funds minbet maxbet maxodds timeoutblocks\n");
    if ( ensure_CCrequirements() < 0 )
        throw runtime_error("to use CC contracts, you need to launch daemon with valid -pubkey= for an address in your wallet\n");
    const CKeyStore& keystore = *pwalletMain;
    LOCK2(cs_main, pwalletMain->cs_wallet);
    name = (char *)params[0].get_str().c_str();
    funds = atof(params[1].get_str().c_str()) * COIN + 0.00000000499999;
    minbet = atof(params[2].get_str().c_str()) * COIN + 0.00000000499999;
    maxbet = atof(params[3].get_str().c_str()) * COIN + 0.00000000499999;
    maxodds = atol(params[4].get_str().c_str());
    timeoutblocks = atol(params[5].get_str().c_str());

    if (!VALID_PLAN_NAME(name)) {
        ERR_RESULT(strprintf("Plan name can be at most %d ASCII characters",PLAN_NAME_MAX));
        return(result);
    }

    hex = DiceCreateFunding(0,name,funds,minbet,maxbet,maxodds,timeoutblocks);
    if (CCerror != "") {
        ERR_RESULT(CCerror);
    } else if ( hex.size() > 0 ) {
        result.push_back(Pair("result", "success"));
        result.push_back(Pair("hex", hex));
    } else  {
        ERR_RESULT( "couldnt create dice funding transaction");
    }
    return(result);
}

UniValue diceaddfunds(const UniValue& params, bool fHelp)
{
    UniValue result(UniValue::VOBJ); char *name; uint256 fundingtxid; int64_t amount; std::string hex;
    if ( fHelp || params.size() != 3 )
        throw runtime_error("diceaddfunds name fundingtxid amount\n");
    if ( ensure_CCrequirements() < 0 )
        throw runtime_error("to use CC contracts, you need to launch daemon with valid -pubkey= for an address in your wallet\n");
    const CKeyStore& keystore = *pwalletMain;
    LOCK2(cs_main, pwalletMain->cs_wallet);
    name = (char *)params[0].get_str().c_str();
    fundingtxid = Parseuint256((char *)params[1].get_str().c_str());
    amount = atof(params[2].get_str().c_str()) * COIN + 0.00000000499999;
    if (!VALID_PLAN_NAME(name)) {
        ERR_RESULT(strprintf("Plan name can be at most %d ASCII characters",PLAN_NAME_MAX));
        return(result);
    }
    if ( amount > 0 ) {
        hex = DiceAddfunding(0,name,fundingtxid,amount);
        if (CCerror != "") {
            ERR_RESULT(CCerror);
        } else if ( hex.size() > 0 ) {
            result.push_back(Pair("result", "success"));
            result.push_back(Pair("hex", hex));
        } else ERR_RESULT("couldnt create dice addfunding transaction");
    } else ERR_RESULT("amount must be positive");
    return(result);
}

UniValue dicebet(const UniValue& params, bool fHelp)
{
    UniValue result(UniValue::VOBJ); std::string hex,error; uint256 fundingtxid; int64_t amount,odds; char *name;
    if ( fHelp || params.size() != 4 )
        throw runtime_error("dicebet name fundingtxid amount odds\n");
    if ( ensure_CCrequirements() < 0 )
        throw runtime_error("to use CC contracts, you need to launch daemon with valid -pubkey= for an address in your wallet\n");
    const CKeyStore& keystore = *pwalletMain;
    LOCK2(cs_main, pwalletMain->cs_wallet);
    name = (char *)params[0].get_str().c_str();
    fundingtxid = Parseuint256((char *)params[1].get_str().c_str());
    amount = atof(params[2].get_str().c_str()) * COIN + 0.00000000499999;
    odds = atol(params[3].get_str().c_str());

    if (!VALID_PLAN_NAME(name)) {
        ERR_RESULT(strprintf("Plan name can be at most %d ASCII characters",PLAN_NAME_MAX));
        return(result);
    }
    if (amount > 0 && odds > 0) {
        hex = DiceBet(0,name,fundingtxid,amount,odds);
        RETURN_IF_ERROR(CCerror);
        if ( hex.size() > 0 )
        {
            result.push_back(Pair("result", "success"));
            result.push_back(Pair("hex", hex));
        }
    } else {
        ERR_RESULT("amount and odds must be positive");
    }
    return(result);
}

UniValue dicefinish(const UniValue& params, bool fHelp)
{
    UniValue result(UniValue::VOBJ); uint8_t funcid; char *name; uint256 entropyused,fundingtxid,bettxid; std::string hex; int32_t r,entropyvout;
    if ( fHelp || params.size() != 3 )
        throw runtime_error("dicefinish name fundingtxid bettxid\n");
    if ( ensure_CCrequirements() < 0 )
        throw runtime_error("to use CC contracts, you need to launch daemon with valid -pubkey= for an address in your wallet\n");
    const CKeyStore& keystore = *pwalletMain;
    LOCK2(cs_main, pwalletMain->cs_wallet);
    name = (char *)params[0].get_str().c_str();
    if (!VALID_PLAN_NAME(name)) {
        ERR_RESULT(strprintf("Plan name can be at most %d ASCII characters",PLAN_NAME_MAX));
        return(result);
    }
    fundingtxid = Parseuint256((char *)params[1].get_str().c_str());
    bettxid = Parseuint256((char *)params[2].get_str().c_str());
    hex = DiceBetFinish(funcid,entropyused,entropyvout,&r,0,name,fundingtxid,bettxid,1,zeroid,-1);
    if ( CCerror != "" )
    {
        ERR_RESULT(CCerror);
    } else if ( hex.size() > 0 )
    {
        result.push_back(Pair("result", "success"));
        result.push_back(Pair("hex", hex));
        if ( funcid != 0 )
        {
            char funcidstr[2];
            funcidstr[0] = funcid;
            funcidstr[1] = 0;
            result.push_back(Pair("funcid", funcidstr));
        }
    } else ERR_RESULT( "couldnt create dicefinish transaction");
    return(result);
}

UniValue dicestatus(const UniValue& params, bool fHelp)
{
    UniValue result(UniValue::VOBJ); char *name; uint256 fundingtxid,bettxid; std::string status,error; double winnings;
    if ( fHelp || (params.size() != 2 && params.size() != 3) )
        throw runtime_error("dicestatus name fundingtxid bettxid\n");
    if ( ensure_CCrequirements() < 0 )
        throw runtime_error("to use CC contracts, you need to launch daemon with valid -pubkey= for an address in your wallet\n");
    const CKeyStore& keystore = *pwalletMain;
    LOCK2(cs_main, pwalletMain->cs_wallet);
    name = (char *)params[0].get_str().c_str();
    if (!VALID_PLAN_NAME(name)) {
        ERR_RESULT(strprintf("Plan name can be at most %d ASCII characters",PLAN_NAME_MAX));
        return(result);
    }
    fundingtxid = Parseuint256((char *)params[1].get_str().c_str());
    memset(&bettxid,0,sizeof(bettxid));
    if ( params.size() == 3 )
        bettxid = Parseuint256((char *)params[2].get_str().c_str());
    winnings = DiceStatus(0,name,fundingtxid,bettxid);
    RETURN_IF_ERROR(CCerror);

    result.push_back(Pair("result", "success"));
    if ( winnings >= 0. )
    {
        if ( winnings > 0. )
        {
            if ( params.size() == 3 )
            {
                int64_t val;
                val = winnings * COIN + 0.00000000499999;
                result.push_back(Pair("status", "win"));
                result.push_back(Pair("won", ValueFromAmount(val)));
            }
            else
            {
                result.push_back(Pair("status", "finalized"));
                result.push_back(Pair("n", (int64_t)winnings));
            }
        }
        else
        {
            if ( params.size() == 3 )
                result.push_back(Pair("status", "loss"));
            else result.push_back(Pair("status", "no pending bets"));
        }
    } else result.push_back(Pair("status", "bet still pending"));
    return(result);
}

UniValue dicelist(const UniValue& params, bool fHelp)
{
    if ( fHelp || params.size() > 0 )
        throw runtime_error("dicelist\n");
    if ( ensure_CCrequirements() < 0 )
        throw runtime_error("to use CC contracts, you need to launch daemon with valid -pubkey= for an address in your wallet\n");
    return(DiceList());
}

UniValue diceinfo(const UniValue& params, bool fHelp)
{
    uint256 fundingtxid;
    if ( fHelp || params.size() != 1 )
        throw runtime_error("diceinfo fundingtxid\n");
    if ( ensure_CCrequirements() < 0 )
        throw runtime_error("to use CC contracts, you need to launch daemon with valid -pubkey= for an address in your wallet\n");
    fundingtxid = Parseuint256((char *)params[0].get_str().c_str());
    return(DiceInfo(fundingtxid));
}

UniValue tokenlist(const UniValue& params, bool fHelp)
{
    uint256 tokenid;
    if ( fHelp || params.size() > 0 )
        throw runtime_error("tokenlist\n");
    if ( ensure_CCrequirements() < 0 )
        throw runtime_error("to use CC contracts, you need to launch daemon with valid -pubkey= for an address in your wallet\n");
    return(AssetList());
}

UniValue tokeninfo(const UniValue& params, bool fHelp)
{
    uint256 tokenid;
    if ( fHelp || params.size() != 1 )
        throw runtime_error("tokeninfo tokenid\n");
    if ( ensure_CCrequirements() < 0 )
        throw runtime_error("to use CC contracts, you need to launch daemon with valid -pubkey= for an address in your wallet\n");
    tokenid = Parseuint256((char *)params[0].get_str().c_str());
    return(AssetInfo(tokenid));
}

UniValue tokenorders(const UniValue& params, bool fHelp)
{
    uint256 tokenid;
    if ( fHelp || params.size() > 1 )
        throw runtime_error("tokenorders [tokenid]\n");
    if ( ensure_CCrequirements() < 0 )
        throw runtime_error("to use CC contracts, you need to launch daemon with valid -pubkey= for an address in your wallet\n");
    if ( params.size() == 1 )
        tokenid = Parseuint256((char *)params[0].get_str().c_str());
    else memset(&tokenid,0,sizeof(tokenid));
    return(AssetOrders(tokenid));
}

UniValue tokenbalance(const UniValue& params, bool fHelp)
{
    UniValue result(UniValue::VOBJ); char destaddr[64]; uint256 tokenid; uint64_t balance; std::vector<unsigned char> pubkey; struct CCcontract_info *cp,C;
    cp = CCinit(&C,EVAL_ASSETS);
    if ( fHelp || params.size() > 2 )
        throw runtime_error("tokenbalance tokenid [pubkey]\n");
    if ( ensure_CCrequirements() < 0 )
        throw runtime_error("to use CC contracts, you need to launch daemon with valid -pubkey= for an address in your wallet\n");
    LOCK(cs_main);
    tokenid = Parseuint256((char *)params[0].get_str().c_str());
    if ( params.size() == 2 )
        pubkey = ParseHex(params[1].get_str().c_str());
    else pubkey = Mypubkey();
    result.push_back(Pair("result", "success"));
    if ( GetCCaddress(cp,destaddr,pubkey2pk(pubkey)) != 0 )
        result.push_back(Pair("CCaddress",destaddr));
    balance = GetAssetBalance(pubkey2pk(pubkey),tokenid);
    result.push_back(Pair("tokenid", params[0].get_str()));
    result.push_back(Pair("balance", (int64_t)balance));
    return(result);
}

UniValue tokencreate(const UniValue& params, bool fHelp)
{
    UniValue result(UniValue::VOBJ); std::string name,description,hex; uint64_t supply;
    if ( fHelp || params.size() > 3 || params.size() < 2 )
        throw runtime_error("tokencreate name supply description\n");
    if ( ensure_CCrequirements() < 0 )
        throw runtime_error("to use CC contracts, you need to launch daemon with valid -pubkey= for an address in your wallet\n");
    const CKeyStore& keystore = *pwalletMain;
    LOCK2(cs_main, pwalletMain->cs_wallet);
    name = params[0].get_str();
    supply = atof(params[1].get_str().c_str()) * COIN + 0.00000000499999;
    if ( name.size() == 0 || name.size() > 32)
    {
        ERR_RESULT("Token name must not be empty and up to 32 characters");
        return(result);
    }
    if ( supply <= 0 )
    {
        ERR_RESULT("Token supply must be positive");
        return(result);
    }
    if ( params.size() == 3 )
    {
        description = params[2].get_str();
        if ( description.size() > 4096 )
        {
            ERR_RESULT("Token description must be <= 4096 characters");
            return(result);
        }
    }
    hex = CreateAsset(0,supply,name,description);
    if ( hex.size() > 0 )
    {
        result.push_back(Pair("result", "success"));
        result.push_back(Pair("hex", hex));
    } else ERR_RESULT("couldnt create transaction");
    return(result);
}

UniValue tokentransfer(const UniValue& params, bool fHelp)
{
    UniValue result(UniValue::VOBJ); std::string hex; int64_t amount; uint256 tokenid;
    if ( fHelp || params.size() != 3 )
        throw runtime_error("tokentransfer tokenid destpubkey amount\n");
    if ( ensure_CCrequirements() < 0 )
        throw runtime_error("to use CC contracts, you need to launch daemon with valid -pubkey= for an address in your wallet\n");
    const CKeyStore& keystore = *pwalletMain;
    LOCK2(cs_main, pwalletMain->cs_wallet);
    tokenid = Parseuint256((char *)params[0].get_str().c_str());
    std::vector<unsigned char> pubkey(ParseHex(params[1].get_str().c_str()));
    amount = atol(params[2].get_str().c_str());
    if ( tokenid == zeroid )
    {
        ERR_RESULT("invalid tokenid");
        return(result);
    }
    if ( amount <= 0 )
    {
        ERR_RESULT("amount must be positive");
        return(result);
    }
    hex = AssetTransfer(0,tokenid,pubkey,amount);
    if (amount > 0) {
        if ( hex.size() > 0 )
        {
            result.push_back(Pair("result", "success"));
            result.push_back(Pair("hex", hex));
        } else ERR_RESULT("couldnt transfer assets");
    } else {
        ERR_RESULT("amount must be positive");
    }
    return(result);
}

UniValue tokenconvert(const UniValue& params, bool fHelp)
{
    UniValue result(UniValue::VOBJ); std::string hex; int32_t evalcode; int64_t amount; uint256 tokenid;
    if ( fHelp || params.size() != 4 )
        throw runtime_error("tokenconvert evalcode tokenid pubkey amount\n");
    if ( ensure_CCrequirements() < 0 )
        throw runtime_error("to use CC contracts, you need to launch daemon with valid -pubkey= for an address in your wallet\n");
    const CKeyStore& keystore = *pwalletMain;
    LOCK2(cs_main, pwalletMain->cs_wallet);
    evalcode = atoi(params[0].get_str().c_str());
    tokenid = Parseuint256((char *)params[1].get_str().c_str());
    std::vector<unsigned char> pubkey(ParseHex(params[2].get_str().c_str()));
    amount = atol(params[3].get_str().c_str());
    if ( tokenid == zeroid )
    {
        ERR_RESULT("invalid tokenid");
        return(result);
    }
    if ( amount <= 0 )
    {
        ERR_RESULT("amount must be positive");
        return(result);
    }
    hex = AssetConvert(0,tokenid,pubkey,amount,evalcode);
    if (amount > 0) {
        if ( hex.size() > 0 )
        {
            result.push_back(Pair("result", "success"));
            result.push_back(Pair("hex", hex));
        } else ERR_RESULT("couldnt convert tokens");
    } else {
        ERR_RESULT("amount must be positive");
    }
    return(result);
}

UniValue tokenbid(const UniValue& params, bool fHelp)
{
    UniValue result(UniValue::VOBJ); int64_t bidamount,numtokens; std::string hex; double price; uint256 tokenid;
    if ( fHelp || params.size() != 3 )
        throw runtime_error("tokenbid numtokens tokenid price\n");
    if ( ensure_CCrequirements() < 0 )
        throw runtime_error("to use CC contracts, you need to launch daemon with valid -pubkey= for an address in your wallet\n");
    const CKeyStore& keystore = *pwalletMain;
    LOCK2(cs_main, pwalletMain->cs_wallet);
    numtokens = atoi(params[0].get_str().c_str());
    tokenid = Parseuint256((char *)params[1].get_str().c_str());
    price = atof(params[2].get_str().c_str());
    bidamount = (price * numtokens) * COIN + 0.0000000049999;
    if ( price <= 0 )
    {
        ERR_RESULT("price must be positive");
        return(result);
    }
    if ( tokenid == zeroid )
    {
        ERR_RESULT("invalid tokenid");
        return(result);
    }
    if ( bidamount <= 0 )
    {
        ERR_RESULT("bid amount must be positive");
        return(result);
    }
    hex = CreateBuyOffer(0,bidamount,tokenid,numtokens);
    if (price > 0 && numtokens > 0) {
        if ( hex.size() > 0 )
        {
            result.push_back(Pair("result", "success"));
            result.push_back(Pair("hex", hex));
        } else ERR_RESULT("couldnt create bid");
    } else {
        ERR_RESULT("price and numtokens must be positive");
    }
    return(result);
}

UniValue tokencancelbid(const UniValue& params, bool fHelp)
{
    UniValue result(UniValue::VOBJ); std::string hex; int32_t i; uint256 tokenid,bidtxid;
    if ( fHelp || params.size() != 2 )
        throw runtime_error("tokencancelbid tokenid bidtxid\n");
    if ( ensure_CCrequirements() < 0 )
        throw runtime_error("to use CC contracts, you need to launch daemon with valid -pubkey= for an address in your wallet\n");
    const CKeyStore& keystore = *pwalletMain;
    LOCK2(cs_main, pwalletMain->cs_wallet);
    tokenid = Parseuint256((char *)params[0].get_str().c_str());
    bidtxid = Parseuint256((char *)params[1].get_str().c_str());
    if ( tokenid == zeroid || bidtxid == zeroid )
    {
        result.push_back(Pair("error", "invalid parameter"));
        return(result);
    }
    hex = CancelBuyOffer(0,tokenid,bidtxid);
    if ( hex.size() > 0 )
    {
        result.push_back(Pair("result", "success"));
        result.push_back(Pair("hex", hex));
    } else ERR_RESULT("couldnt cancel bid");
    return(result);
}

UniValue tokenfillbid(const UniValue& params, bool fHelp)
{
    UniValue result(UniValue::VOBJ); int64_t fillamount; std::string hex; uint256 tokenid,bidtxid;
    if ( fHelp || params.size() != 3 )
        throw runtime_error("tokenfillbid tokenid bidtxid fillamount\n");
    if ( ensure_CCrequirements() < 0 )
        throw runtime_error("to use CC contracts, you need to launch daemon with valid -pubkey= for an address in your wallet\n");
    const CKeyStore& keystore = *pwalletMain;
    LOCK2(cs_main, pwalletMain->cs_wallet);
    tokenid = Parseuint256((char *)params[0].get_str().c_str());
    bidtxid = Parseuint256((char *)params[1].get_str().c_str());
    fillamount = atol(params[2].get_str().c_str());
    if ( fillamount <= 0 )
    {
        ERR_RESULT("fillamount must be positive");
        return(result);
    }
    if ( tokenid == zeroid || bidtxid == zeroid )
    {
        ERR_RESULT("must provide tokenid and bidtxid");
        return(result);
    }
    hex = FillBuyOffer(0,tokenid,bidtxid,fillamount);
    if ( hex.size() > 0 )
    {
        result.push_back(Pair("result", "success"));
        result.push_back(Pair("hex", hex));
    } else ERR_RESULT("couldnt fill bid");
    return(result);
}

UniValue tokenask(const UniValue& params, bool fHelp)
{
    UniValue result(UniValue::VOBJ); int64_t askamount,numtokens; std::string hex; double price; uint256 tokenid;
    if ( fHelp || params.size() != 3 )
        throw runtime_error("tokenask numtokens tokenid price\n");
    if ( ensure_CCrequirements() < 0 )
        throw runtime_error("to use CC contracts, you need to launch daemon with valid -pubkey= for an address in your wallet\n");
    const CKeyStore& keystore = *pwalletMain;
    LOCK2(cs_main, pwalletMain->cs_wallet);
    numtokens = atoi(params[0].get_str().c_str());
    tokenid = Parseuint256((char *)params[1].get_str().c_str());
    price = atof(params[2].get_str().c_str());
    askamount = (price * numtokens) * COIN + 0.0000000049999;
    if ( tokenid == zeroid || numtokens <= 0 || price <= 0 || askamount <= 0 )
    {
        ERR_RESULT("invalid parameter");
        return(result);
    }
    hex = CreateSell(0,numtokens,tokenid,askamount);
    if (price > 0 && numtokens > 0) {
        if ( hex.size() > 0 )
        {
            result.push_back(Pair("result", "success"));
            result.push_back(Pair("hex", hex));
        } else ERR_RESULT("couldnt create ask");
    } else {
        ERR_RESULT("price and numtokens must be positive");
    }
    return(result);
}

UniValue tokenswapask(const UniValue& params, bool fHelp)
{
    static uint256 zeroid;
    UniValue result(UniValue::VOBJ); int64_t askamount,numtokens; std::string hex; double price; uint256 tokenid,otherid;
    if ( fHelp || params.size() != 4 )
        throw runtime_error("tokenswapask numtokens tokenid otherid price\n");
    if ( ensure_CCrequirements() < 0 )
        throw runtime_error("to use CC contracts, you need to launch daemon with valid -pubkey= for an address in your wallet\n");
    const CKeyStore& keystore = *pwalletMain;
    LOCK2(cs_main, pwalletMain->cs_wallet);
    numtokens = atoi(params[0].get_str().c_str());
    tokenid = Parseuint256((char *)params[1].get_str().c_str());
    otherid = Parseuint256((char *)params[2].get_str().c_str());
    price = atof(params[3].get_str().c_str());
    askamount = (price * numtokens);
    hex = CreateSwap(0,numtokens,tokenid,otherid,askamount);
    if (price > 0 && numtokens > 0) {
        if ( hex.size() > 0 )
        {
            result.push_back(Pair("result", "success"));
            result.push_back(Pair("hex", hex));
        } else ERR_RESULT("couldnt create swap");
    } else {
        ERR_RESULT("price and numtokens must be positive");
    }
    return(result);
}

UniValue tokencancelask(const UniValue& params, bool fHelp)
{
    UniValue result(UniValue::VOBJ); std::string hex; int32_t i; uint256 tokenid,asktxid;
    if ( fHelp || params.size() != 2 )
        throw runtime_error("tokencancelask tokenid asktxid\n");
    if ( ensure_CCrequirements() < 0 )
        throw runtime_error("to use CC contracts, you need to launch daemon with valid -pubkey= for an address in your wallet\n");
    const CKeyStore& keystore = *pwalletMain;
    LOCK2(cs_main, pwalletMain->cs_wallet);
    tokenid = Parseuint256((char *)params[0].get_str().c_str());
    asktxid = Parseuint256((char *)params[1].get_str().c_str());
    if ( tokenid == zeroid || asktxid == zeroid )
    {
        result.push_back(Pair("error", "invalid parameter"));
        return(result);
    }
    hex = CancelSell(0,tokenid,asktxid);
    if ( hex.size() > 0 )
    {
        result.push_back(Pair("result", "success"));
        result.push_back(Pair("hex", hex));
    } else ERR_RESULT("couldnt cancel ask");
    return(result);
}

UniValue tokenfillask(const UniValue& params, bool fHelp)
{
    UniValue result(UniValue::VOBJ); int64_t fillunits; std::string hex; uint256 tokenid,asktxid;
    if ( fHelp || params.size() != 3 )
        throw runtime_error("tokenfillask tokenid asktxid fillunits\n");
    if ( ensure_CCrequirements() < 0 )
        throw runtime_error("to use CC contracts, you need to launch daemon with valid -pubkey= for an address in your wallet\n");
    const CKeyStore& keystore = *pwalletMain;
    LOCK2(cs_main, pwalletMain->cs_wallet);
    tokenid = Parseuint256((char *)params[0].get_str().c_str());
    asktxid = Parseuint256((char *)params[1].get_str().c_str());
    fillunits = atol(params[2].get_str().c_str());
    if ( fillunits <= 0 )
    {
        ERR_RESULT("fillunits must be positive");
        return(result);
    }
    if ( tokenid == zeroid || asktxid == zeroid )
    {
        result.push_back(Pair("error", "invalid parameter"));
        return(result);
    }
    hex = FillSell(0,tokenid,zeroid,asktxid,fillunits);
    if (fillunits > 0) {
        if (CCerror != "") {
            ERR_RESULT(CCerror);
        } else if ( hex.size() > 0) {
            result.push_back(Pair("result", "success"));
            result.push_back(Pair("hex", hex));
        } else {
            ERR_RESULT("couldnt fill bid");
        }
    } else {
        ERR_RESULT("fillunits must be positive");
    }
    return(result);
}

UniValue tokenfillswap(const UniValue& params, bool fHelp)
{
    static uint256 zeroid;
    UniValue result(UniValue::VOBJ); int64_t fillunits; std::string hex; uint256 tokenid,otherid,asktxid;
    if ( fHelp || params.size() != 4 )
        throw runtime_error("tokenfillswap tokenid otherid asktxid fillunits\n");
    if ( ensure_CCrequirements() < 0 )
        throw runtime_error("to use CC contracts, you need to launch daemon with valid -pubkey= for an address in your wallet\n");
    const CKeyStore& keystore = *pwalletMain;
    LOCK2(cs_main, pwalletMain->cs_wallet);
    tokenid = Parseuint256((char *)params[0].get_str().c_str());
    otherid = Parseuint256((char *)params[1].get_str().c_str());
    asktxid = Parseuint256((char *)params[2].get_str().c_str());
    fillunits = atol(params[3].get_str().c_str());
    hex = FillSell(0,tokenid,otherid,asktxid,fillunits);
    if (fillunits > 0) {
        if ( hex.size() > 0 ) {
            result.push_back(Pair("result", "success"));
            result.push_back(Pair("hex", hex));
        } else ERR_RESULT("couldnt fill bid");
    } else {
        ERR_RESULT("fillunits must be positive");
    }
    return(result);
}

UniValue getbalance64(const UniValue& params, bool fHelp)
{
    set<CBitcoinAddress> setAddress; vector<COutput> vecOutputs;
    UniValue ret(UniValue::VOBJ); UniValue a(UniValue::VARR),b(UniValue::VARR); CTxDestination address;
    if (!EnsureWalletIsAvailable(fHelp))
        return NullUniValue;

    const CKeyStore& keystore = *pwalletMain;
    CAmount nValues[64],nValues2[64],nValue,total,total2; int32_t i,segid;
    if (!EnsureWalletIsAvailable(fHelp))
        return NullUniValue;
    if (params.size() > 0)
        throw runtime_error("getbalance64\n");
    total = total2 = 0;
    memset(nValues,0,sizeof(nValues));
    memset(nValues2,0,sizeof(nValues2));
    LOCK2(cs_main, pwalletMain->cs_wallet);
    pwalletMain->AvailableCoins(vecOutputs, false, NULL, true);
    BOOST_FOREACH(const COutput& out, vecOutputs)
    {
        nValue = out.tx->vout[out.i].nValue;
        if ( ExtractDestination(out.tx->vout[out.i].scriptPubKey, address) )
        {
            segid = (komodo_segid32((char *)CBitcoinAddress(address).ToString().c_str()) & 0x3f);
            if ( out.nDepth < 100 )
                nValues2[segid] += nValue, total2 += nValue;
            else nValues[segid] += nValue, total += nValue;
            //fprintf(stderr,"%s %.8f depth.%d segid.%d\n",(char *)CBitcoinAddress(address).ToString().c_str(),(double)nValue/COIN,(int32_t)out.nDepth,segid);
        } else fprintf(stderr,"no destination\n");
    }
    ret.push_back(Pair("mature",(double)total/COIN));
    ret.push_back(Pair("immature",(double)total2/COIN));
    for (i=0; i<64; i++)
    {
        a.push_back((uint64_t)nValues[i]);
        b.push_back((uint64_t)nValues2[i]);
    }
    ret.push_back(Pair("staking", a));
    ret.push_back(Pair("notstaking", b));
    return ret;
}

extern UniValue dumpprivkey(const UniValue& params, bool fHelp); // in rpcdump.cpp
extern UniValue importprivkey(const UniValue& params, bool fHelp);
extern UniValue importaddress(const UniValue& params, bool fHelp);
extern UniValue dumpwallet(const UniValue& params, bool fHelp);
extern UniValue importwallet(const UniValue& params, bool fHelp);
extern UniValue z_exportkey(const UniValue& params, bool fHelp);
extern UniValue z_importkey(const UniValue& params, bool fHelp);
extern UniValue z_exportviewingkey(const UniValue& params, bool fHelp);
extern UniValue z_importviewingkey(const UniValue& params, bool fHelp);
extern UniValue z_exportwallet(const UniValue& params, bool fHelp);
extern UniValue z_importwallet(const UniValue& params, bool fHelp);

extern UniValue z_getpaymentdisclosure(const UniValue& params, bool fHelp); // in rpcdisclosure.cpp
extern UniValue z_validatepaymentdisclosure(const UniValue &params, bool fHelp);

static const CRPCCommand commands[] =
{ //  category              name                        actor (function)           okSafeMode
    //  --------------------- ------------------------    -----------------------    ----------
    { "rawtransactions",    "fundrawtransaction",       &fundrawtransaction,       false },
    { "hidden",             "resendwallettransactions", &resendwallettransactions, true  },
    { "wallet",             "addmultisigaddress",       &addmultisigaddress,       true  },
    { "wallet",             "backupwallet",             &backupwallet,             true  },
    { "wallet",             "dumpprivkey",              &dumpprivkey,              true  },
    { "wallet",             "dumpwallet",               &dumpwallet,               true  },
    { "wallet",             "encryptwallet",            &encryptwallet,            true  },
    { "wallet",             "getaccountaddress",        &getaccountaddress,        true  },
    { "wallet",             "getaccount",               &getaccount,               true  },
    { "wallet",             "getaddressesbyaccount",    &getaddressesbyaccount,    true  },
    { "wallet",             "getbalance",               &getbalance,               false },
    { "wallet",             "getnewaddress",            &getnewaddress,            true  },
    { "wallet",             "getrawchangeaddress",      &getrawchangeaddress,      true  },
    { "wallet",             "getreceivedbyaccount",     &getreceivedbyaccount,     false },
    { "wallet",             "getreceivedbyaddress",     &getreceivedbyaddress,     false },
    { "wallet",             "gettransaction",           &gettransaction,           false },
    { "wallet",             "getunconfirmedbalance",    &getunconfirmedbalance,    false },
    { "wallet",             "getwalletinfo",            &getwalletinfo,            false },
    { "wallet",             "importprivkey",            &importprivkey,            true  },
    { "wallet",             "importwallet",             &importwallet,             true  },
    { "wallet",             "importaddress",            &importaddress,            true  },
    { "wallet",             "keypoolrefill",            &keypoolrefill,            true  },
    { "wallet",             "listaccounts",             &listaccounts,             false },
    { "wallet",             "listaddressgroupings",     &listaddressgroupings,     false },
    { "wallet",             "listlockunspent",          &listlockunspent,          false },
    { "wallet",             "listreceivedbyaccount",    &listreceivedbyaccount,    false },
    { "wallet",             "listreceivedbyaddress",    &listreceivedbyaddress,    false },
    { "wallet",             "listsinceblock",           &listsinceblock,           false },
    { "wallet",             "listtransactions",         &listtransactions,         false },
    { "wallet",             "listunspent",              &listunspent,              false },
    { "wallet",             "lockunspent",              &lockunspent,              true  },
    { "wallet",             "move",                     &movecmd,                  false },
    { "wallet",             "sendfrom",                 &sendfrom,                 false },
    { "wallet",             "sendmany",                 &sendmany,                 false },
    { "wallet",             "sendtoaddress",            &sendtoaddress,            false },
    { "wallet",             "setaccount",               &setaccount,               true  },
    { "wallet",             "settxfee",                 &settxfee,                 true  },
    { "wallet",             "signmessage",              &signmessage,              true  },
    { "wallet",             "walletlock",               &walletlock,               true  },
    { "wallet",             "walletpassphrasechange",   &walletpassphrasechange,   true  },
    { "wallet",             "walletpassphrase",         &walletpassphrase,         true  },
    { "wallet",             "zcbenchmark",              &zc_benchmark,             true  },
    { "wallet",             "zcrawkeygen",              &zc_raw_keygen,            true  },
    { "wallet",             "zcrawjoinsplit",           &zc_raw_joinsplit,         true  },
    { "wallet",             "zcrawreceive",             &zc_raw_receive,           true  },
    { "wallet",             "zcsamplejoinsplit",        &zc_sample_joinsplit,      true  },
    { "wallet",             "z_listreceivedbyaddress",  &z_listreceivedbyaddress,  false },
    { "wallet",             "z_listunspent",            &z_listunspent,            false },
    { "wallet",             "z_getbalance",             &z_getbalance,             false },
    { "wallet",             "z_gettotalbalance",        &z_gettotalbalance,        false },
    { "wallet",             "z_mergetoaddress",         &z_mergetoaddress,         false },
    { "wallet",             "z_sendmany",               &z_sendmany,               false },
    { "wallet",             "z_shieldcoinbase",         &z_shieldcoinbase,         false },
    { "wallet",             "z_getoperationstatus",     &z_getoperationstatus,     true  },
    { "wallet",             "z_getoperationresult",     &z_getoperationresult,     true  },
    { "wallet",             "z_listoperationids",       &z_listoperationids,       true  },
    { "wallet",             "z_getnewaddress",          &z_getnewaddress,          true  },
    { "wallet",             "z_listaddresses",          &z_listaddresses,          true  },
    { "wallet",             "z_exportkey",              &z_exportkey,              true  },
    { "wallet",             "z_importkey",              &z_importkey,              true  },
    { "wallet",             "z_exportviewingkey",       &z_exportviewingkey,       true  },
    { "wallet",             "z_importviewingkey",       &z_importviewingkey,       true  },
    { "wallet",             "z_exportwallet",           &z_exportwallet,           true  },
    { "wallet",             "z_importwallet",           &z_importwallet,           true  },
    // TODO: rearrange into another category
    { "disclosure",         "z_getpaymentdisclosure",   &z_getpaymentdisclosure,   true  },
    { "disclosure",         "z_validatepaymentdisclosure", &z_validatepaymentdisclosure, true }
};

void RegisterWalletRPCCommands(CRPCTable &tableRPC)
{
    for (unsigned int vcidx = 0; vcidx < ARRAYLEN(commands); vcidx++)
        tableRPC.appendCommand(commands[vcidx].name, &commands[vcidx]);
}<|MERGE_RESOLUTION|>--- conflicted
+++ resolved
@@ -55,14 +55,9 @@
 extern uint8_t ASSETCHAINS_PRIVATE;
 extern int32_t USE_EXTERNAL_PUBKEY;
 uint32_t komodo_segid32(char *coinaddr);
-<<<<<<< HEAD
 int32_t komodo_dpowconfs(int32_t height,int32_t numconfs);
 int32_t komodo_isnotaryvout(char *coinaddr); // from ac_private chains only
 CBlockIndex *komodo_getblockindex(uint256 hash);
-=======
-int32_t komodo_dpowconfs(int32_t txheight,int32_t numconfs);
-int32_t komodo_isnotaryvout(char *coinaddr); // from ac_private chains only
->>>>>>> f5e14220
 
 int64_t nWalletUnlockTime;
 static CCriticalSection cs_nWalletUnlockTime;
@@ -110,20 +105,12 @@
         entry.push_back(Pair("generated", true));
     if (confirms > 0)
     {
-<<<<<<< HEAD
         entry.push_back(Pair("confirmations", komodo_dpowconfs((int32_t)mapBlockIndex[wtx.hashBlock]->GetHeight(),confirms)));
-=======
-        entry.push_back(Pair("confirmations", komodo_dpowconfs((int32_t)mapBlockIndex[wtx.hashBlock]->nHeight,confirms)));
->>>>>>> f5e14220
         entry.push_back(Pair("blockhash", wtx.hashBlock.GetHex()));
         entry.push_back(Pair("blockindex", wtx.nIndex));
         entry.push_back(Pair("blocktime", mapBlockIndex[wtx.hashBlock]->GetBlockTime()));
         entry.push_back(Pair("expiryheight", (int64_t)wtx.nExpiryHeight));
     } else entry.push_back(Pair("confirmations", confirms));
-<<<<<<< HEAD
-
-=======
->>>>>>> f5e14220
     uint256 hash = wtx.GetHash();
     entry.push_back(Pair("txid", hash.GetHex()));
     UniValue conflicts(UniValue::VARR);
@@ -4136,13 +4123,8 @@
                 throw JSONRPCError(RPC_INVALID_PARAMETER, string("Invalid parameter, unknown address format: ")+address );
             }
         }
-<<<<<<< HEAD
         //else if ( ASSETCHAINS_PRIVATE != 0 && komodo_isnotaryvout((char *)address.c_str()) == 0 )
         //    throw JSONRPCError(RPC_INVALID_ADDRESS_OR_KEY, "cant use transparent addresses in private chain");
-=======
-        else if ( ASSETCHAINS_PRIVATE != 0 && komodo_isnotaryvout((char *)address.c_str()) == 0 )
-            throw JSONRPCError(RPC_INVALID_ADDRESS_OR_KEY, "cant use transparent addresses in private chain");
->>>>>>> f5e14220
 
         if (setAddress.count(address))
             throw JSONRPCError(RPC_INVALID_PARAMETER, string("Invalid parameter, duplicated address: ")+address);

--- conflicted
+++ resolved
@@ -31,10 +31,7 @@
 #include "util.h"
 #include "komodo.h"
 #include "komodo_notary.h"
-<<<<<<< HEAD
 #include "komodo_extern_globals.h"
-=======
->>>>>>> a20e98e7
 #include "komodo_bitcoind.h"
 
 #include "sodium.h"
@@ -553,219 +550,6 @@
     return bnNew.GetCompact();
 }
 
-<<<<<<< HEAD
-=======
-unsigned int lwmaGetNextWorkRequired(const CBlockIndex* pindexLast, const CBlockHeader *pblock, const Consensus::Params& params)
-{
-    return lwmaCalculateNextWorkRequired(pindexLast, params);
-}
-
-unsigned int lwmaCalculateNextWorkRequired(const CBlockIndex* pindexLast, const Consensus::Params& params)
-{
-    arith_uint256 nextTarget {0}, sumTarget {0}, bnTmp, bnLimit;
-    if (ASSETCHAINS_ALGO == ASSETCHAINS_EQUIHASH)
-        bnLimit = UintToArith256(params.powLimit);
-    else
-        bnLimit = UintToArith256(params.powAlternate);
-
-    unsigned int nProofOfWorkLimit = bnLimit.GetCompact();
-    
-    //printf("PoWLimit: %u\n", nProofOfWorkLimit);
-
-    // Find the first block in the averaging interval as we total the linearly weighted average
-    const CBlockIndex* pindexFirst = pindexLast;
-    const CBlockIndex* pindexNext;
-    int64_t t = 0, solvetime, k = params.nLwmaAjustedWeight, N = params.nPowAveragingWindow;
-
-    for (int i = 0, j = N - 1; pindexFirst && i < N; i++, j--) {
-        pindexNext = pindexFirst;
-        pindexFirst = pindexFirst->pprev;
-        if (!pindexFirst)
-            break;
-
-        solvetime = pindexNext->GetBlockTime() - pindexFirst->GetBlockTime();
-
-        // weighted sum
-        t += solvetime * j;
-
-        // Target sum divided by a factor, (k N^2).
-        // The factor is a part of the final equation. However we divide 
-        // here to avoid potential overflow.
-        bnTmp.SetCompact(pindexNext->nBits);
-        sumTarget += bnTmp / (k * N * N);
-    }
-
-    // Check we have enough blocks
-    if (!pindexFirst)
-        return nProofOfWorkLimit;
-
-    // Keep t reasonable in case strange solvetimes occurred.
-    if (t < N * k / 3)
-        t = N * k / 3;
-
-    bnTmp = bnLimit;
-    nextTarget = t * sumTarget;
-    if (nextTarget > bnTmp)
-        nextTarget = bnTmp;
-
-    return nextTarget.GetCompact();
-}
-
-bool DoesHashQualify(const CBlockIndex *pbindex)
-{
-    // if it fails hash test and PoW validation, consider it POS. it could also be invalid
-    arith_uint256 hash = UintToArith256(pbindex->GetBlockHash());
-    // to be considered POS, we first can't qualify as POW
-    if (hash > hash.SetCompact(pbindex->nBits))
-    {
-        return false;
-    }
-    return true;
-}
-
-// the goal is to keep POS at a solve time that is a ratio of block time units. the low resolution makes a stable solution more challenging
-// and requires that the averaging window be quite long.
-uint32_t lwmaGetNextPOSRequired(const CBlockIndex* pindexLast, const Consensus::Params& params)
-{
-    arith_uint256 nextTarget {0}, sumTarget {0}, bnTmp, bnLimit;
-    bnLimit = UintToArith256(params.posLimit);
-    uint32_t nProofOfStakeLimit = bnLimit.GetCompact();
-    int64_t t = 0, solvetime = 0;
-    int64_t k = params.nLwmaPOSAjustedWeight;
-    int64_t N = params.nPOSAveragingWindow;
-
-    struct solveSequence {
-        int64_t solveTime;
-        bool consecutive;
-        uint32_t nBits;
-        solveSequence()
-        {
-            consecutive = 0;
-            solveTime = 0;
-            nBits = 0;
-        }
-    };
-
-    // Find the first block in the averaging interval as we total the linearly weighted average
-    // of POS solve times
-    const CBlockIndex* pindexFirst = pindexLast;
-
-    // we need to make sure we have a starting nBits reference, which is either the last POS block, or the default
-    // if we have had no POS block in the threshold number of blocks, we must return the default, otherwise, we'll now have
-    // a starting point
-    uint32_t nBits = nProofOfStakeLimit;
-    for (int64_t i = 0; i < VERUS_NOPOS_THRESHHOLD; i++)
-    {
-        if (!pindexFirst)
-            return nProofOfStakeLimit;
-
-        CBlockHeader hdr = pindexFirst->GetBlockHeader();
-
-        if (hdr.IsVerusPOSBlock())
-        {
-            nBits = hdr.GetVerusPOSTarget();
-            break;
-        }
-        pindexFirst = pindexFirst->pprev;
-    }
-
-    pindexFirst = pindexLast;
-    std::vector<solveSequence> idx = std::vector<solveSequence>();
-    idx.resize(N);
-
-    for (int64_t i = N - 1; i >= 0; i--)
-    {
-        // we measure our solve time in passing of blocks, where one bock == VERUS_BLOCK_POSUNITS units
-        // consecutive blocks in either direction have their solve times exponentially multiplied or divided by power of 2
-        int x;
-        for (x = 0; x < VERUS_CONSECUTIVE_POS_THRESHOLD; x++)
-        {
-            pindexFirst = pindexFirst->pprev;
-
-            if (!pindexFirst)
-                return nProofOfStakeLimit;
-
-            CBlockHeader hdr = pindexFirst->GetBlockHeader();
-            if (hdr.IsVerusPOSBlock())
-            {
-                nBits = hdr.GetVerusPOSTarget();
-                break;
-            }
-        }
-
-        if (x)
-        {
-            idx[i].consecutive = false;
-            if (!chain.SymbolStartsWith("VRSC") && pindexLast->GetHeight() < 67680)
-            {
-                idx[i].solveTime = VERUS_BLOCK_POSUNITS * (x + 1);
-            }
-            else
-            {
-                int64_t lastSolveTime = 0;
-                idx[i].solveTime = VERUS_BLOCK_POSUNITS;
-                for (int64_t j = 0; j < x; j++)
-                {
-                    lastSolveTime = VERUS_BLOCK_POSUNITS + (lastSolveTime >> 1);
-                    idx[i].solveTime += lastSolveTime;
-                }
-            }
-            idx[i].nBits = nBits;
-        }
-        else
-        {
-            idx[i].consecutive = true;
-            idx[i].nBits = nBits;
-            // go forward and halve the minimum solve time for all consecutive blocks in this run, to get here, our last block is POS,
-            // and if there is no POS block in front of it, it gets the normal solve time of one block
-            uint32_t st = VERUS_BLOCK_POSUNITS;
-            for (int64_t j = i; j < N; j++)
-            {
-                if (idx[j].consecutive == true)
-                {
-                    idx[j].solveTime = st;
-                    if ((j - i) >= VERUS_CONSECUTIVE_POS_THRESHOLD)
-                    {
-                        // if this is real time, return zero
-                        if (j == (N - 1))
-                        {
-                            // target of 0 (virtually impossible), if we hit max consecutive POS blocks
-                            nextTarget.SetCompact(0);
-                            return nextTarget.GetCompact();
-                        }
-                    }
-                    st >>= 1;
-                }
-                else
-                    break;
-            }
-        }
-    }
-
-    for (int64_t i = N - 1; i >= 0; i--) 
-    {
-        // weighted sum
-        t += idx[i].solveTime * i;
-
-        // Target sum divided by a factor, (k N^2).
-        // The factor is a part of the final equation. However we divide 
-        // here to avoid potential overflow.
-        bnTmp.SetCompact(idx[i].nBits);
-        sumTarget += bnTmp / (k * N * N);
-    }
-
-    // Keep t reasonable in case strange solvetimes occurred.
-    if (t < N * k / 3)
-        t = N * k / 3;
-
-    nextTarget = t * sumTarget;
-    if (nextTarget > bnLimit)
-        nextTarget = bnLimit;
-
-    return nextTarget.GetCompact();
-}
-
->>>>>>> a20e98e7
 bool CheckEquihashSolution(const CBlockHeader *pblock, const CChainParams& params)
 {
     if (ASSETCHAINS_ALGO != ASSETCHAINS_EQUIHASH)
@@ -802,13 +586,11 @@
     return true;
 }
 
-<<<<<<< HEAD
 int32_t komodo_is_special(uint8_t pubkeys[66][33],int32_t mids[66],uint32_t blocktimes[66],int32_t height,uint8_t pubkey33[33],uint32_t blocktime);
 int32_t komodo_currentheight();
 void komodo_index2pubkey33(uint8_t *pubkey33,CBlockIndex *pindex,int32_t height);
 bool komodo_checkopret(CBlock *pblock, CScript &merkleroot);
 CScript komodo_makeopret(CBlock *pblock, bool fNew);
-extern char ASSETCHAINS_SYMBOL[KOMODO_ASSETCHAIN_MAXLEN];
 #define KOMODO_ELECTION_GAP 2000
 
 int32_t komodo_eligiblenotary(uint8_t pubkeys[66][33],int32_t *mids,uint32_t blocktimes[66],int32_t *nonzpkeysp,int32_t height);
@@ -835,10 +617,6 @@
     return false;
 }
 
-=======
-int32_t KOMODO_LOADINGBLOCKS = 1;
-
->>>>>>> a20e98e7
 bool CheckProofOfWork(const CBlockHeader &blkHeader, uint8_t *pubkey33, int32_t height, const Consensus::Params& params)
 {
     uint256 hash;
@@ -856,7 +634,7 @@
         height = komodo_currentheight() + 1;
         //fprintf(stderr,"set height to %d\n",height);
     }
-    if ( height > 34000 && chain.isKMD() ) // 0 -> non-special notary
+    if ( height > 34000 && chainName.isKMD() ) // 0 -> non-special notary
     {
         special = komodo_chosennotary(&notaryid,height,pubkey33,tiptime);
         for (i=0; i<33; i++)
@@ -897,7 +675,7 @@
                 /*  in KMD chain after nHeightAfterGAPSecondBlockAllowed height we should allow
                     notary nodes to mine a second block if nMaxGAPAllowed since last block passed
                 */
-                if (ASSETCHAINS_SYMBOL[0] == 0 && height > nHeightAfterGAPSecondBlockAllowed)
+                if (chainName.isKMD() && height > nHeightAfterGAPSecondBlockAllowed)
                 {
                     const uint32_t &blocktime = blkHeader.nTime;
                     if (blocktime /* upcoming block time */ >= tiptime /* last block in chain time */ + nMaxGAPAllowed &&
@@ -976,7 +754,7 @@
         if ( KOMODO_LOADINGBLOCKS )
             return true;
 
-        if ( !chain.isKMD() || height > 792000 )
+        if ( !chainName.isKMD() || height > 792000 )
         {
             //if ( 0 && height > 792000 )
             if ( Params().NetworkIDString() != "regtest" )

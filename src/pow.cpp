--- conflicted
+++ resolved
@@ -586,8 +586,6 @@
 int32_t komodo_eligiblenotary(uint8_t pubkeys[66][33],int32_t *mids,uint32_t blocktimes[66],int32_t *nonzpkeysp,int32_t height);
 int32_t KOMODO_LOADINGBLOCKS = 1;
 
-<<<<<<< HEAD
-=======
 extern std::string NOTARY_PUBKEY;
 
 bool isSecondBlockAllowed(int32_t notaryid, uint32_t blocktime, uint32_t threshold, uint32_t delta, const std::vector<int32_t> &vPriorityList)
@@ -610,7 +608,6 @@
     return false;
 }
 
->>>>>>> 0634e206
 bool CheckProofOfWork(const CBlockHeader &blkHeader, uint8_t *pubkey33, int32_t height, const Consensus::Params& params)
 {
     extern int32_t KOMODO_REWIND;

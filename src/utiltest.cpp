// Copyright (c) 2016 The Zcash developers
// Distributed under the MIT software license, see the accompanying
// file COPYING or http://www.opensource.org/licenses/mit-license.php.

#include "utiltest.h"

#include "consensus/upgrades.h"
#include "transaction_builder.h"

#include <array>

<<<<<<< HEAD
// CWalletTx GetValidReceive(ZCJoinSplit& params,
//                           const libzcash::SproutSpendingKey& sk, CAmount value,
//                           bool randomInputs,
//                           int32_t version /* = 2 */) {
//     CMutableTransaction mtx;
//     mtx.nVersion = version;
//     mtx.vin.resize(2);
//     if (randomInputs) {
//         mtx.vin[0].prevout.hash = GetRandHash();
//         mtx.vin[1].prevout.hash = GetRandHash();
//     } else {
//         mtx.vin[0].prevout.hash = uint256S("0000000000000000000000000000000000000000000000000000000000000001");
//         mtx.vin[1].prevout.hash = uint256S("0000000000000000000000000000000000000000000000000000000000000002");
//     }
//     mtx.vin[0].prevout.n = 0;
//     mtx.vin[1].prevout.n = 0;
//
//     // Generate an ephemeral keypair.
//     uint256 joinSplitPubKey;
//     unsigned char joinSplitPrivKey[crypto_sign_SECRETKEYBYTES];
//     crypto_sign_keypair(joinSplitPubKey.begin(), joinSplitPrivKey);
//     mtx.joinSplitPubKey = joinSplitPubKey;
//
//     std::array<libzcash::JSInput, 2> inputs = {
//         libzcash::JSInput(), // dummy input
//         libzcash::JSInput() // dummy input
//     };
//
//     std::array<libzcash::JSOutput, 2> outputs = {
//         libzcash::JSOutput(sk.address(), value),
//         libzcash::JSOutput(sk.address(), value)
//     };
//
//     // Prepare JoinSplits
//     uint256 rt;
//     JSDescription jsdesc {false, params, mtx.joinSplitPubKey, rt,
//                           inputs, outputs, 2*value, 0, false};
//     mtx.vjoinsplit.push_back(jsdesc);
//
//     if (version >= 4) {
//         // Shielded Output
//         OutputDescription od;
//         mtx.vShieldedOutput.push_back(od);
//     }
//
//     // Empty output script.
//     uint32_t consensusBranchId = SPROUT_BRANCH_ID;
//     CScript scriptCode;
//     CTransaction signTx(mtx);
//     uint256 dataToBeSigned = SignatureHash(scriptCode, signTx, NOT_AN_INPUT, SIGHASH_ALL, 0, consensusBranchId);
//
//     // Add the signature
//     assert(crypto_sign_detached(&mtx.joinSplitSig[0], NULL,
//                                 dataToBeSigned.begin(), 32,
//                                 joinSplitPrivKey
//                                ) == 0);
//
//     CTransaction tx {mtx};
//     CWalletTx wtx {NULL, tx};
//     return wtx;
// }
// 
// libzcash::SproutNote GetNote(ZCJoinSplit& params,
//                        const libzcash::SproutSpendingKey& sk,
//                        const CTransaction& tx, size_t js, size_t n) {
//     ZCNoteDecryption decryptor {sk.receiving_key()};
//     auto hSig = tx.vjoinsplit[js].h_sig(params, tx.joinSplitPubKey);
//     auto note_pt = libzcash::SproutNotePlaintext::decrypt(
//         decryptor,
//         tx.vjoinsplit[js].ciphertexts[n],
//         tx.vjoinsplit[js].ephemeralKey,
//         hSig,
//         (unsigned char) n);
//     return note_pt.note(sk.address());
// }
//
// CWalletTx GetValidSpend(ZCJoinSplit& params,
//                         const libzcash::SproutSpendingKey& sk,
//                         const libzcash::SproutNote& note, CAmount value) {
//     CMutableTransaction mtx;
//     mtx.vout.resize(2);
//     mtx.vout[0].nValue = value;
//     mtx.vout[1].nValue = 0;
//
//     // Generate an ephemeral keypair.
//     uint256 joinSplitPubKey;
//     unsigned char joinSplitPrivKey[crypto_sign_SECRETKEYBYTES];
//     crypto_sign_keypair(joinSplitPubKey.begin(), joinSplitPrivKey);
//     mtx.joinSplitPubKey = joinSplitPubKey;
//
//     // Fake tree for the unused witness
//     SproutMerkleTree tree;
//
//     libzcash::JSOutput dummyout;
//     libzcash::JSInput dummyin;
//
//     {
//         if (note.value() > value) {
//             libzcash::SproutSpendingKey dummykey = libzcash::SproutSpendingKey::random();
//             libzcash::SproutPaymentAddress dummyaddr = dummykey.address();
//             dummyout = libzcash::JSOutput(dummyaddr, note.value() - value);
//         } else if (note.value() < value) {
//             libzcash::SproutSpendingKey dummykey = libzcash::SproutSpendingKey::random();
//             libzcash::SproutPaymentAddress dummyaddr = dummykey.address();
//             libzcash::SproutNote dummynote(dummyaddr.a_pk, (value - note.value()), uint256(), uint256());
//             tree.append(dummynote.cm());
//             dummyin = libzcash::JSInput(tree.witness(), dummynote, dummykey);
//         }
//     }
//
//     tree.append(note.cm());
//
//     std::array<libzcash::JSInput, 2> inputs = {
//         libzcash::JSInput(tree.witness(), note, sk),
//         dummyin
//     };
//
//     std::array<libzcash::JSOutput, 2> outputs = {
//         dummyout, // dummy output
//         libzcash::JSOutput() // dummy output
//     };
//
//     // Prepare JoinSplits
//     uint256 rt = tree.root();
//     JSDescription jsdesc {false, params, mtx.joinSplitPubKey, rt,
//                           inputs, outputs, 0, value, false};
//     mtx.vjoinsplit.push_back(jsdesc);
//
//     // Empty output script.
//     uint32_t consensusBranchId = SPROUT_BRANCH_ID;
//     CScript scriptCode;
//     CTransaction signTx(mtx);
//     uint256 dataToBeSigned = SignatureHash(scriptCode, signTx, NOT_AN_INPUT, SIGHASH_ALL, 0, consensusBranchId);
//
//     // Add the signature
//     assert(crypto_sign_detached(&mtx.joinSplitSig[0], NULL,
//                                 dataToBeSigned.begin(), 32,
//                                 joinSplitPrivKey
//                                ) == 0);
//     CTransaction tx {mtx};
//     CWalletTx wtx {NULL, tx};
//     return wtx;
// }

// Sapling
const Consensus::Params& RegtestActivateSapling() {
    SelectParams(CBaseChainParams::REGTEST);
    UpdateNetworkUpgradeParameters(Consensus::UPGRADE_OVERWINTER, Consensus::NetworkUpgrade::ALWAYS_ACTIVE);
    UpdateNetworkUpgradeParameters(Consensus::UPGRADE_SAPLING, Consensus::NetworkUpgrade::ALWAYS_ACTIVE);
    return Params().GetConsensus();
}

void RegtestDeactivateSapling() {
    UpdateNetworkUpgradeParameters(Consensus::UPGRADE_SAPLING, Consensus::NetworkUpgrade::NO_ACTIVATION_HEIGHT);
    UpdateNetworkUpgradeParameters(Consensus::UPGRADE_OVERWINTER, Consensus::NetworkUpgrade::NO_ACTIVATION_HEIGHT);
}


const Consensus::Params& RegtestActivateCanopy(int canopyActivationHeight) {
    SelectParams(CBaseChainParams::REGTEST);
    UpdateNetworkUpgradeParameters(Consensus::UPGRADE_OVERWINTER, Consensus::NetworkUpgrade::ALWAYS_ACTIVE);
    UpdateNetworkUpgradeParameters(Consensus::UPGRADE_SAPLING, Consensus::NetworkUpgrade::ALWAYS_ACTIVE);
    UpdateNetworkUpgradeParameters(Consensus::UPGRADE_CANOPY, canopyActivationHeight);
    return Params().GetConsensus();
}

const Consensus::Params& RegtestActivateCanopy() {
    return RegtestActivateCanopy(Consensus::NetworkUpgrade::ALWAYS_ACTIVE);
}

void RegtestDeactivateCanopy() {
    UpdateNetworkUpgradeParameters(Consensus::UPGRADE_CANOPY, Consensus::NetworkUpgrade::NO_ACTIVATION_HEIGHT);
    UpdateNetworkUpgradeParameters(Consensus::UPGRADE_SAPLING, Consensus::NetworkUpgrade::NO_ACTIVATION_HEIGHT);
    UpdateNetworkUpgradeParameters(Consensus::UPGRADE_OVERWINTER, Consensus::NetworkUpgrade::NO_ACTIVATION_HEIGHT);
    SelectParams(CBaseChainParams::MAIN);
}


libzcash::SaplingExtendedSpendingKey GetTestMasterSaplingSpendingKey() {
    std::vector<unsigned char, secure_allocator<unsigned char>> rawSeed(32);
    HDSeed seed(rawSeed);
    return libzcash::SaplingExtendedSpendingKey::Master(seed);
}

CKey AddTestCKeyToKeyStore(CBasicKeyStore& keyStore) {
    CKey tsk = DecodeSecret(T_SECRET_REGTEST);
    keyStore.AddKey(tsk);
    return tsk;
=======
CWalletTx GetValidReceive(ZCJoinSplit& params,
                          const libzcash::SproutSpendingKey& sk, CAmount value,
                          bool randomInputs,
                          int32_t version /* = 2 */) {
    CMutableTransaction mtx;
    mtx.nVersion = version;
    mtx.vin.resize(2);
    if (randomInputs) {
        mtx.vin[0].prevout.hash = GetRandHash();
        mtx.vin[1].prevout.hash = GetRandHash();
    } else {
        mtx.vin[0].prevout.hash = uint256S("0000000000000000000000000000000000000000000000000000000000000001");
        mtx.vin[1].prevout.hash = uint256S("0000000000000000000000000000000000000000000000000000000000000002");
    }
    mtx.vin[0].prevout.n = 0;
    mtx.vin[1].prevout.n = 0;

    // Generate an ephemeral keypair.
    uint256 joinSplitPubKey;
    unsigned char joinSplitPrivKey[crypto_sign_SECRETKEYBYTES];
    crypto_sign_keypair(joinSplitPubKey.begin(), joinSplitPrivKey);
    mtx.joinSplitPubKey = joinSplitPubKey;

    std::array<libzcash::JSInput, 2> inputs = {
        libzcash::JSInput(), // dummy input
        libzcash::JSInput() // dummy input
    };

    std::array<libzcash::JSOutput, 2> outputs = {
        libzcash::JSOutput(sk.address(), value),
        libzcash::JSOutput(sk.address(), value)
    };

    // Prepare JoinSplits
    uint256 rt;
    JSDescription jsdesc {params, mtx.joinSplitPubKey, rt,
                          inputs, outputs, 2*value, 0, false};
    mtx.vjoinsplit.push_back(jsdesc);

    if (version >= 4) {
        // Shielded Output
        OutputDescription od;
        mtx.vShieldedOutput.push_back(od);
    }

    // Empty output script.
    uint32_t consensusBranchId = SPROUT_BRANCH_ID;
    CScript scriptCode;
    CTransaction signTx(mtx);
    uint256 dataToBeSigned = SignatureHash(scriptCode, signTx, NOT_AN_INPUT, SIGHASH_ALL, 0, consensusBranchId);

    // Add the signature
    assert(crypto_sign_detached(&mtx.joinSplitSig[0], NULL,
                                dataToBeSigned.begin(), 32,
                                joinSplitPrivKey
                               ) == 0);

    CTransaction tx {mtx};
    CWalletTx wtx {NULL, tx};
    return wtx;
>>>>>>> 0c421020
}

TestSaplingNote GetTestSaplingNote(const libzcash::SaplingPaymentAddress& pa, CAmount value) {
    // Generate dummy Sapling note
    libzcash::SaplingNote note(pa, value, libzcash::Zip212Enabled::BeforeZip212);
    uint256 cm = note.cmu().get();
    SaplingMerkleTree tree;
    tree.append(cm);
    return { note, tree };
}

<<<<<<< HEAD
CWalletTx GetValidSaplingReceive(const Consensus::Params& consensusParams,
                                 CBasicKeyStore& keyStore,
                                 const libzcash::SaplingExtendedSpendingKey &sk,
                                 CAmount value) {
    // From taddr
    CKey tsk = AddTestCKeyToKeyStore(keyStore);
    auto scriptPubKey = GetScriptForDestination(tsk.GetPubKey().GetID());
    // To zaddr
    auto fvk = sk.expsk.full_viewing_key();
    auto pa = sk.DefaultAddress();

    auto builder = TransactionBuilder(consensusParams, 1, &keyStore);
    builder.SetFee(0);
    builder.AddTransparentInput(COutPoint(), scriptPubKey, value);
    builder.AddSaplingOutput(fvk.ovk, pa, value, {});

    CTransaction tx = builder.Build().GetTxOrThrow();
=======
CWalletTx GetValidSpend(ZCJoinSplit& params,
                        const libzcash::SproutSpendingKey& sk,
                        const libzcash::SproutNote& note, CAmount value) {
    CMutableTransaction mtx;
    mtx.vout.resize(2);
    mtx.vout[0].nValue = value;
    mtx.vout[1].nValue = 0;

    // Generate an ephemeral keypair.
    uint256 joinSplitPubKey;
    unsigned char joinSplitPrivKey[crypto_sign_SECRETKEYBYTES];
    crypto_sign_keypair(joinSplitPubKey.begin(), joinSplitPrivKey);
    mtx.joinSplitPubKey = joinSplitPubKey;

    // Fake tree for the unused witness
    SproutMerkleTree tree;

    libzcash::JSOutput dummyout;
    libzcash::JSInput dummyin;

    {
        if (note.value() > value) {
            libzcash::SproutSpendingKey dummykey = libzcash::SproutSpendingKey::random();
            libzcash::SproutPaymentAddress dummyaddr = dummykey.address();
            dummyout = libzcash::JSOutput(dummyaddr, note.value() - value);
        } else if (note.value() < value) {
            libzcash::SproutSpendingKey dummykey = libzcash::SproutSpendingKey::random();
            libzcash::SproutPaymentAddress dummyaddr = dummykey.address();
            libzcash::SproutNote dummynote(dummyaddr.a_pk, (value - note.value()), uint256(), uint256());
            tree.append(dummynote.cm());
            dummyin = libzcash::JSInput(tree.witness(), dummynote, dummykey);
        }
    }

    tree.append(note.cm());

    std::array<libzcash::JSInput, 2> inputs = {
        libzcash::JSInput(tree.witness(), note, sk),
        dummyin
    };

    std::array<libzcash::JSOutput, 2> outputs = {
        dummyout, // dummy output
        libzcash::JSOutput() // dummy output
    };

    // Prepare JoinSplits
    uint256 rt = tree.root();
    JSDescription jsdesc {params, mtx.joinSplitPubKey, rt,
                          inputs, outputs, 0, value, false};
    mtx.vjoinsplit.push_back(jsdesc);

    // Empty output script.
    uint32_t consensusBranchId = SPROUT_BRANCH_ID;
    CScript scriptCode;
    CTransaction signTx(mtx);
    uint256 dataToBeSigned = SignatureHash(scriptCode, signTx, NOT_AN_INPUT, SIGHASH_ALL, 0, consensusBranchId);

    // Add the signature
    assert(crypto_sign_detached(&mtx.joinSplitSig[0], NULL,
                                dataToBeSigned.begin(), 32,
                                joinSplitPrivKey
                               ) == 0);
    CTransaction tx {mtx};
>>>>>>> 0c421020
    CWalletTx wtx {NULL, tx};
    return wtx;
}<|MERGE_RESOLUTION|>--- conflicted
+++ resolved
@@ -9,7 +9,6 @@
 
 #include <array>
 
-<<<<<<< HEAD
 // CWalletTx GetValidReceive(ZCJoinSplit& params,
 //                           const libzcash::SproutSpendingKey& sk, CAmount value,
 //                           bool randomInputs,
@@ -71,7 +70,7 @@
 //     CWalletTx wtx {NULL, tx};
 //     return wtx;
 // }
-// 
+//
 // libzcash::SproutNote GetNote(ZCJoinSplit& params,
 //                        const libzcash::SproutSpendingKey& sk,
 //                        const CTransaction& tx, size_t js, size_t n) {
@@ -198,68 +197,6 @@
     CKey tsk = DecodeSecret(T_SECRET_REGTEST);
     keyStore.AddKey(tsk);
     return tsk;
-=======
-CWalletTx GetValidReceive(ZCJoinSplit& params,
-                          const libzcash::SproutSpendingKey& sk, CAmount value,
-                          bool randomInputs,
-                          int32_t version /* = 2 */) {
-    CMutableTransaction mtx;
-    mtx.nVersion = version;
-    mtx.vin.resize(2);
-    if (randomInputs) {
-        mtx.vin[0].prevout.hash = GetRandHash();
-        mtx.vin[1].prevout.hash = GetRandHash();
-    } else {
-        mtx.vin[0].prevout.hash = uint256S("0000000000000000000000000000000000000000000000000000000000000001");
-        mtx.vin[1].prevout.hash = uint256S("0000000000000000000000000000000000000000000000000000000000000002");
-    }
-    mtx.vin[0].prevout.n = 0;
-    mtx.vin[1].prevout.n = 0;
-
-    // Generate an ephemeral keypair.
-    uint256 joinSplitPubKey;
-    unsigned char joinSplitPrivKey[crypto_sign_SECRETKEYBYTES];
-    crypto_sign_keypair(joinSplitPubKey.begin(), joinSplitPrivKey);
-    mtx.joinSplitPubKey = joinSplitPubKey;
-
-    std::array<libzcash::JSInput, 2> inputs = {
-        libzcash::JSInput(), // dummy input
-        libzcash::JSInput() // dummy input
-    };
-
-    std::array<libzcash::JSOutput, 2> outputs = {
-        libzcash::JSOutput(sk.address(), value),
-        libzcash::JSOutput(sk.address(), value)
-    };
-
-    // Prepare JoinSplits
-    uint256 rt;
-    JSDescription jsdesc {params, mtx.joinSplitPubKey, rt,
-                          inputs, outputs, 2*value, 0, false};
-    mtx.vjoinsplit.push_back(jsdesc);
-
-    if (version >= 4) {
-        // Shielded Output
-        OutputDescription od;
-        mtx.vShieldedOutput.push_back(od);
-    }
-
-    // Empty output script.
-    uint32_t consensusBranchId = SPROUT_BRANCH_ID;
-    CScript scriptCode;
-    CTransaction signTx(mtx);
-    uint256 dataToBeSigned = SignatureHash(scriptCode, signTx, NOT_AN_INPUT, SIGHASH_ALL, 0, consensusBranchId);
-
-    // Add the signature
-    assert(crypto_sign_detached(&mtx.joinSplitSig[0], NULL,
-                                dataToBeSigned.begin(), 32,
-                                joinSplitPrivKey
-                               ) == 0);
-
-    CTransaction tx {mtx};
-    CWalletTx wtx {NULL, tx};
-    return wtx;
->>>>>>> 0c421020
 }
 
 TestSaplingNote GetTestSaplingNote(const libzcash::SaplingPaymentAddress& pa, CAmount value) {
@@ -271,7 +208,6 @@
     return { note, tree };
 }
 
-<<<<<<< HEAD
 CWalletTx GetValidSaplingReceive(const Consensus::Params& consensusParams,
                                  CBasicKeyStore& keyStore,
                                  const libzcash::SaplingExtendedSpendingKey &sk,
@@ -289,72 +225,6 @@
     builder.AddSaplingOutput(fvk.ovk, pa, value, {});
 
     CTransaction tx = builder.Build().GetTxOrThrow();
-=======
-CWalletTx GetValidSpend(ZCJoinSplit& params,
-                        const libzcash::SproutSpendingKey& sk,
-                        const libzcash::SproutNote& note, CAmount value) {
-    CMutableTransaction mtx;
-    mtx.vout.resize(2);
-    mtx.vout[0].nValue = value;
-    mtx.vout[1].nValue = 0;
-
-    // Generate an ephemeral keypair.
-    uint256 joinSplitPubKey;
-    unsigned char joinSplitPrivKey[crypto_sign_SECRETKEYBYTES];
-    crypto_sign_keypair(joinSplitPubKey.begin(), joinSplitPrivKey);
-    mtx.joinSplitPubKey = joinSplitPubKey;
-
-    // Fake tree for the unused witness
-    SproutMerkleTree tree;
-
-    libzcash::JSOutput dummyout;
-    libzcash::JSInput dummyin;
-
-    {
-        if (note.value() > value) {
-            libzcash::SproutSpendingKey dummykey = libzcash::SproutSpendingKey::random();
-            libzcash::SproutPaymentAddress dummyaddr = dummykey.address();
-            dummyout = libzcash::JSOutput(dummyaddr, note.value() - value);
-        } else if (note.value() < value) {
-            libzcash::SproutSpendingKey dummykey = libzcash::SproutSpendingKey::random();
-            libzcash::SproutPaymentAddress dummyaddr = dummykey.address();
-            libzcash::SproutNote dummynote(dummyaddr.a_pk, (value - note.value()), uint256(), uint256());
-            tree.append(dummynote.cm());
-            dummyin = libzcash::JSInput(tree.witness(), dummynote, dummykey);
-        }
-    }
-
-    tree.append(note.cm());
-
-    std::array<libzcash::JSInput, 2> inputs = {
-        libzcash::JSInput(tree.witness(), note, sk),
-        dummyin
-    };
-
-    std::array<libzcash::JSOutput, 2> outputs = {
-        dummyout, // dummy output
-        libzcash::JSOutput() // dummy output
-    };
-
-    // Prepare JoinSplits
-    uint256 rt = tree.root();
-    JSDescription jsdesc {params, mtx.joinSplitPubKey, rt,
-                          inputs, outputs, 0, value, false};
-    mtx.vjoinsplit.push_back(jsdesc);
-
-    // Empty output script.
-    uint32_t consensusBranchId = SPROUT_BRANCH_ID;
-    CScript scriptCode;
-    CTransaction signTx(mtx);
-    uint256 dataToBeSigned = SignatureHash(scriptCode, signTx, NOT_AN_INPUT, SIGHASH_ALL, 0, consensusBranchId);
-
-    // Add the signature
-    assert(crypto_sign_detached(&mtx.joinSplitSig[0], NULL,
-                                dataToBeSigned.begin(), 32,
-                                joinSplitPrivKey
-                               ) == 0);
-    CTransaction tx {mtx};
->>>>>>> 0c421020
     CWalletTx wtx {NULL, tx};
     return wtx;
 }
--- conflicted
+++ resolved
@@ -59,11 +59,8 @@
 {
 #endif
 
-<<<<<<< HEAD
 #include "komodo_cutils.h"
 
-=======
->>>>>>> 56590a4d
     /* Macros for creating things quickly. */
 #define cJSON_AddNullToObject(object,name)		cJSON_AddItemToObject(object, name, cJSON_CreateNull())
 #define cJSON_AddTrueToObject(object,name)		cJSON_AddItemToObject(object, name, cJSON_CreateTrue())

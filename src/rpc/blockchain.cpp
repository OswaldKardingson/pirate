--- conflicted
+++ resolved
@@ -960,21 +960,13 @@
     if ( (keylen= (int32_t)strlen(params[0].get_str().c_str())) > 0 )
     {
         ret.push_back(Pair("coin",(char *)(ASSETCHAINS_SYMBOL[0] == 0 ? "KMD" : ASSETCHAINS_SYMBOL)));
-<<<<<<< HEAD
-        ret.push_back(Pair("currentheight", (int64_t)chainActive.Tip()->GetHeight()));
-=======
-        ret.push_back(Pair("currentheight", (int64_t)chainActive.LastTip()->nHeight));
->>>>>>> 0634e206
+        ret.push_back(Pair("currentheight", (int64_t)chainActive.Tip()->nHeight));
         ret.push_back(Pair("key",params[0].get_str()));
         ret.push_back(Pair("keylen",keylen));
         if ( keylen < sizeof(key) )
         {
             memcpy(key,params[0].get_str().c_str(),keylen);
-<<<<<<< HEAD
-            if ( (valuesize= komodo_kvsearch(&refpubkey,chainActive.Tip()->GetHeight(),&flags,&height,value,key,keylen)) >= 0 )
-=======
-            if ( (valuesize= komodo_kvsearch(&refpubkey,chainActive.LastTip()->nHeight,&flags,&height,value,key,keylen)) >= 0 )
->>>>>>> 0634e206
+            if ( (valuesize= komodo_kvsearch(&refpubkey,chainActive.Tip()->nHeight,&flags,&height,value,key,keylen)) >= 0 )
             {
                 std::string val; char *valuestr;
                 val.resize(valuesize);
@@ -1002,11 +994,7 @@
     LOCK(cs_main);
     int32_t height = atoi(params[0].get_str().c_str());
     if ( height <= 0 )
-<<<<<<< HEAD
-        height = chainActive.Tip()->GetHeight();
-=======
-        height = chainActive.LastTip()->nHeight;
->>>>>>> 0634e206
+        height = chainActive.Tip()->nHeight;
     else
     {
         CBlockIndex *pblockindex = chainActive[height];
@@ -1068,13 +1056,8 @@
     else timestamp = (uint32_t)time(NULL);
     if ( height < 0 )
     {
-<<<<<<< HEAD
-        height = chainActive.Tip()->GetHeight();
+        height = chainActive.Tip()->nHeight;
         timestamp = chainActive.Tip()->GetBlockTime();
-=======
-        height = chainActive.LastTip()->nHeight;
-        timestamp = chainActive.LastTip()->GetBlockTime();
->>>>>>> 0634e206
     }
     else if ( params.size() < 2 )
     {
@@ -1162,11 +1145,7 @@
     std::string rel = params[1].get_str();
     int32_t height;
     if ( params.size() == 2 )
-<<<<<<< HEAD
-        height = chainActive.Tip()->GetHeight();
-=======
-        height = chainActive.LastTip()->nHeight;
->>>>>>> 0634e206
+        height = chainActive.Tip()->nHeight;
     else height = atoi(params[2].get_str().c_str());
     //if ( params.size() == 3 || (basevolume= COIN * atof(params[3].get_str().c_str())) == 0 )
         basevolume = 100000;
@@ -1743,23 +1722,11 @@
     obj.push_back(Pair("chain",                 Params().NetworkIDString()));
     obj.push_back(Pair("blocks",                (int)chainActive.Height()));
     obj.push_back(Pair("synced",                KOMODO_INSYNC!=0));
-<<<<<<< HEAD
-    obj.push_back(Pair("headers",               pindexBestHeader ? pindexBestHeader->GetHeight() : -1));
+    obj.push_back(Pair("headers",               pindexBestHeader ? pindexBestHeader->nHeight : -1));
     obj.push_back(Pair("bestblockhash",         chainActive.Tip()->GetBlockHash().GetHex()));
     obj.push_back(Pair("difficulty",            (double)GetNetworkDifficulty()));
     obj.push_back(Pair("verificationprogress",  progress));
-    obj.push_back(Pair("chainwork",             chainActive.Tip()->chainPower.chainWork.GetHex()));
-    if (ASSETCHAINS_LWMAPOS)
-    {
-        obj.push_back(Pair("chainstake",        chainActive.Tip()->chainPower.chainStake.GetHex()));
-    }
-=======
-    obj.push_back(Pair("headers",               pindexBestHeader ? pindexBestHeader->nHeight : -1));
-    obj.push_back(Pair("bestblockhash",         chainActive.LastTip()->GetBlockHash().GetHex()));
-    obj.push_back(Pair("difficulty",            (double)GetNetworkDifficulty()));
-    obj.push_back(Pair("verificationprogress",  progress));
-    obj.push_back(Pair("chainwork",             chainActive.LastTip()->nChainWork.GetHex()));
->>>>>>> 0634e206
+    obj.push_back(Pair("chainwork",             chainActive.Tip()->nChainWork.GetHex()));
     obj.push_back(Pair("pruned",                fPruneMode));
 
     SproutMerkleTree tree;

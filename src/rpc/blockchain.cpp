--- conflicted
+++ resolved
@@ -607,11 +607,6 @@
 }
 
 extern uint64_t ASSETCHAINS_STAKED;
-<<<<<<< HEAD
-int32_t komodo_isPoS(CBlock *pblock);
-uint32_t komodo_segid32(char *coinaddr);
-=======
->>>>>>> 8ee38486
 
 UniValue getlastsegidstakes(const UniValue& params, bool fHelp)
 {

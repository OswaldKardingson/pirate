--- conflicted
+++ resolved
@@ -962,13 +962,8 @@
     LOCK(cs_main);
     if ( (keylen= (int32_t)strlen(params[0].get_str().c_str())) > 0 )
     {
-<<<<<<< HEAD
-        ret.push_back(Pair("coin",(char *)(ASSETCHAINS_SYMBOL[0] == 0 ? "KMD" : ASSETCHAINS_SYMBOL)));
+        ret.push_back(Pair("coin",chainName.ToString()));
         ret.push_back(Pair("currentheight", (int64_t)chainActive.Tip()->nHeight));
-=======
-        ret.push_back(Pair("coin",chain.ToString()));
-        ret.push_back(Pair("currentheight", (int64_t)chainActive.LastTip()->GetHeight()));
->>>>>>> a20e98e7
         ret.push_back(Pair("key",params[0].get_str()));
         ret.push_back(Pair("keylen",keylen));
         if ( keylen < sizeof(key) )
@@ -1680,13 +1675,8 @@
 
     LOCK(cs_main);
     double progress;
-<<<<<<< HEAD
-    if ( ASSETCHAINS_SYMBOL[0] == 0 ) {
+    if ( chainName.isKMD() ) {
         progress = Checkpoints::GuessVerificationProgress(Params().Checkpoints(), chainActive.Tip());
-=======
-    if ( chain.isKMD() ) {
-        progress = Checkpoints::GuessVerificationProgress(Params().Checkpoints(), chainActive.LastTip());
->>>>>>> a20e98e7
     } else {
         int32_t longestchain = KOMODO_LONGESTCHAIN;
 	    progress = (longestchain > 0 ) ? (double) chainActive.Height() / longestchain : 1.0;

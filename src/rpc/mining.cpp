--- conflicted
+++ resolved
@@ -736,13 +736,8 @@
     }
 
     // currently we have checkpoints only in KMD chain, so we checking IsInitialBlockDownload only for KMD itself
-<<<<<<< HEAD
-    if (ASSETCHAINS_SYMBOL[0] == 0 && IsInitialBlockDownload()) {
+    if (chainName.isSymbol("PIRATE") && IsInitialBlockDownload()) {
         throw JSONRPCError(RPC_CLIENT_IN_INITIAL_DOWNLOAD, "Pirate is downloading blocks...");
-=======
-    if (chainName.isKMD() && IsInitialBlockDownload()) {
-        throw JSONRPCError(RPC_CLIENT_IN_INITIAL_DOWNLOAD, "Komodo is downloading blocks...");
->>>>>>> 68a4f520
     }
 
     static unsigned int nTransactionsUpdatedLast;

--- conflicted
+++ resolved
@@ -186,9 +186,6 @@
     return obj;
 }
 
-<<<<<<< HEAD
-extern uint8_t NOTARY_PUBKEY33[33];
-
 /*****
  * Calculate the PoW value for a block
  * @param pblock the block to work on
@@ -283,8 +280,6 @@
     return std::shared_ptr<CBlock>( new CBlock(*pblock) );
 }
 
-=======
->>>>>>> ca2290a4
 //Value generate(const Array& params, bool fHelp)
 UniValue generate(const UniValue& params, bool fHelp, const CPubKey& mypk)
 {

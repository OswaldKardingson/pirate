// Copyright (c) 2010 Satoshi Nakamoto
// Copyright (c) 2009-2014 The Bitcoin Core developers
// Distributed under the MIT software license, see the accompanying
// file COPYING or http://www.opensource.org/licenses/mit-license.php.

/******************************************************************************
 * Copyright © 2014-2019 The SuperNET Developers.                             *
 *                                                                            *
 * See the AUTHORS, DEVELOPER-AGREEMENT and LICENSE files at                  *
 * the top-level directory of this distribution for the individual copyright  *
 * holder information and the developer policies on copyright and licensing.  *
 *                                                                            *
 * Unless otherwise agreed in a custom licensing agreement, no part of the    *
 * SuperNET software, including this file may be copied, modified, propagated *
 * or distributed except according to the terms contained in the LICENSE file *
 *                                                                            *
 * Removal or modification of this copyright notice is prohibited.            *
 *                                                                            *
 ******************************************************************************/

#include "rpc/server.h"

#include "init.h"
#include "key_io.h"
#include "random.h"
#include "sync.h"
#include "ui_interface.h"
#include "util.h"
#include "util/strencodings.h"
#include "asyncrpcqueue.h"
#include "assetchain.h"

#include <memory>

#include <univalue.h>
#include <unistd.h>

#include <boost/bind.hpp>
#include <boost/filesystem.hpp>
#include <boost/foreach.hpp>
#include <boost/iostreams/concepts.hpp>
#include <boost/iostreams/stream.hpp>
#include <boost/shared_ptr.hpp>
#include <boost/signals2/signal.hpp>
#include <boost/thread.hpp>
#include <boost/algorithm/string/case_conv.hpp> // for to_upper()

using namespace RPCServer;
using namespace std;
extern uint16_t ASSETCHAINS_P2PPORT,ASSETCHAINS_RPCPORT;

bool fBuilingWitnessCache = false;
bool fInitWitnessesBuilt = false;
static bool fRPCRunning = false;
static bool fRPCInWarmup = true;
static bool fRPCNeedUnlocked = false;
static std::string rpcWarmupStatus("RPC server started");
static CCriticalSection cs_rpcWarmup;
/* Timer-creating functions */
static std::vector<RPCTimerInterface*> timerInterfaces;
/* Map of name to timer.
 * @note Can be changed to std::unique_ptr when C++11 */
static std::map<std::string, boost::shared_ptr<RPCTimerBase> > deadlineTimers;

static struct CRPCSignals
{
    boost::signals2::signal<void ()> Started;
    boost::signals2::signal<void ()> Stopped;
    boost::signals2::signal<void (const CRPCCommand&)> PreCommand;
    boost::signals2::signal<void (const CRPCCommand&)> PostCommand;
} g_rpcSignals;

void RPCServer::OnStarted(boost::function<void ()> slot)
{
    g_rpcSignals.Started.connect(slot);
}

void RPCServer::OnStopped(boost::function<void ()> slot)
{
    g_rpcSignals.Stopped.connect(slot);
}

void RPCServer::OnPreCommand(boost::function<void (const CRPCCommand&)> slot)
{
    g_rpcSignals.PreCommand.connect(boost::bind(slot, _1));
}

void RPCServer::OnPostCommand(boost::function<void (const CRPCCommand&)> slot)
{
    g_rpcSignals.PostCommand.connect(boost::bind(slot, _1));
}

void RPCTypeCheck(const UniValue& params,
                  const list<UniValue::VType>& typesExpected,
                  bool fAllowNull)
{
    size_t i = 0;
    BOOST_FOREACH(UniValue::VType t, typesExpected)
    {
        if (params.size() <= i)
            break;

        const UniValue& v = params[i];
        if (!((v.type() == t) || (fAllowNull && (v.isNull()))))
        {
            string err = strprintf("Expected type %s, got %s",
                                   uvTypeName(t), uvTypeName(v.type()));
            throw JSONRPCError(RPC_TYPE_ERROR, err);
        }
        i++;
    }
}

void RPCTypeCheckObj(const UniValue& o,
                  const map<string, UniValue::VType>& typesExpected,
                  bool fAllowNull)
{
    BOOST_FOREACH(const PAIRTYPE(string, UniValue::VType)& t, typesExpected)
    {
        const UniValue& v = find_value(o, t.first);
        if (!fAllowNull && v.isNull())
            throw JSONRPCError(RPC_TYPE_ERROR, strprintf("Missing %s", t.first));

        if (!((v.type() == t.second) || (fAllowNull && (v.isNull()))))
        {
            string err = strprintf("Expected type %s for %s, got %s",
                                   uvTypeName(t.second), t.first, uvTypeName(v.type()));
            throw JSONRPCError(RPC_TYPE_ERROR, err);
        }
    }
}

CAmount AmountFromValue(const UniValue& value)
{
    if (!value.isNum() && !value.isStr())
        throw JSONRPCError(RPC_TYPE_ERROR, "Amount is not a number or string");
    CAmount amount;
    if (!ParseFixedPoint(value.getValStr(), 8, &amount))
        throw JSONRPCError(RPC_TYPE_ERROR, "Invalid amount");
    if (!MoneyRange(amount))
        throw JSONRPCError(RPC_TYPE_ERROR, "Amount out of range");
    return amount;
}

UniValue ValueFromAmount(const CAmount& amount)
{
    bool sign = amount < 0;
    int64_t n_abs = (sign ? -amount : amount);
    int64_t quotient = n_abs / COIN;
    int64_t remainder = n_abs % COIN;
    return UniValue(UniValue::VNUM,
            strprintf("%s%d.%08d", sign ? "-" : "", quotient, remainder));
}

uint256 ParseHashV(const UniValue& v, string strName)
{
    string strHex;
    if (v.isStr())
        strHex = v.get_str();
    if (!IsHex(strHex)) // Note: IsHex("") is false
        throw JSONRPCError(RPC_INVALID_PARAMETER, strName+" must be hexadecimal string (not '"+strHex+"')");
    uint256 result;
    result.SetHex(strHex);
    return result;
}
uint256 ParseHashO(const UniValue& o, string strKey)
{
    return ParseHashV(find_value(o, strKey), strKey);
}
vector<unsigned char> ParseHexV(const UniValue& v, string strName)
{
    string strHex;
    if (v.isStr())
        strHex = v.get_str();
    if (!IsHex(strHex))
        throw JSONRPCError(RPC_INVALID_PARAMETER, strName+" must be hexadecimal string (not '"+strHex+"')");
    return ParseHex(strHex);
}
vector<unsigned char> ParseHexO(const UniValue& o, string strKey)
{
    return ParseHexV(find_value(o, strKey), strKey);
}

/**
 * Note: This interface may still be subject to change.
 */

std::string CRPCTable::help(const std::string& strCommand) const
{
    string strRet;
    string category;
    set<rpcfn_type> setDone;
    vector<pair<string, const CRPCCommand*> > vCommands;

    for (map<string, const CRPCCommand*>::const_iterator mi = mapCommands.begin(); mi != mapCommands.end(); ++mi)
        vCommands.push_back(make_pair(mi->second->category + mi->first, mi->second));
    sort(vCommands.begin(), vCommands.end());

    BOOST_FOREACH(const PAIRTYPE(string, const CRPCCommand*)& command, vCommands)
    {
        const CRPCCommand *pcmd = command.second;
        string strMethod = pcmd->name;
        // We already filter duplicates, but these deprecated screw up the sort order
        if (strMethod.find("label") != string::npos)
            continue;
        if ((strCommand != "" || pcmd->category == "hidden") && strMethod != strCommand)
            continue;
        try
        {
            UniValue params;
            rpcfn_type pfn = pcmd->actor;
            if (setDone.insert(pfn).second)
                (*pfn)(params, true, CPubKey());
        }
        catch (const std::exception& e)
        {
            // Help text is returned in an exception
            string strHelp = string(e.what());
            if (strCommand == "")
            {
                if (strHelp.find('\n') != string::npos)
                    strHelp = strHelp.substr(0, strHelp.find('\n'));

                if (category != pcmd->category)
                {
                    if (!category.empty())
                        strRet += "\n";
                    category = pcmd->category;
                    string firstLetter = category.substr(0,1);
                    boost::to_upper(firstLetter);
                    strRet += "== " + firstLetter + category.substr(1) + " ==\n";
                }
            }
            strRet += strHelp + "\n";
        }
    }
    if (strRet == "")
        strRet = strprintf("help: unknown command: %s\n", strCommand);
    strRet = strRet.substr(0,strRet.size()-1);
    return strRet;
}

UniValue help(const UniValue& params, bool fHelp, const CPubKey& mypk)
{
    if (fHelp || params.size() > 1)
        throw runtime_error(
            "help ( \"command\" )\n"
            "\nList all commands, or get help for a specified command.\n"
            "\nArguments:\n"
            "1. \"command\"     (string, optional) The command to get help on\n"
            "\nResult:\n"
            "\"text\"     (string) The help text\n"
        );

    string strCommand;
    if (params.size() > 0)
        strCommand = params[0].get_str();

    return tableRPC.help(strCommand);
}

#ifdef ENABLE_WALLET
void GenerateBitcoins(bool b, CWallet *pw, int t);
#else
void GenerateBitcoins(bool b, CWallet *pw);
#endif


UniValue stop(const UniValue& params, bool fHelp, const CPubKey& mypk)
{
    char buf[66+128];
   // Accept the deprecated and ignored 'detach' boolean argument
    if (fHelp || params.size() > 1)
        throw runtime_error(
            "stop\n"
            "\nStop Komodo server.");

#ifdef ENABLE_WALLET
    GenerateBitcoins(false, pwalletMain, 0);
#else
    GenerateBitcoins(false, 0);
#endif

    // Shutdown will take long enough that the response should get back
    StartShutdown();
    sprintf(buf,"%s server stopping", !chainName.isKMD() ? chainName.symbol().c_str() : "Komodo");
    return buf;
}

/**
 * Call Table
 */
static const CRPCCommand vRPCCommands[] =
{ //  category              name                      actor (function)         okSafeMode
  //  --------------------- ------------------------  -----------------------  ----------
    /* Overall control/query calls */
    { "control",            "help",                   &help,                   true  },
    { "control",            "getiguanajson",          &getiguanajson,          true  },
    { "control",            "getnotarysendmany",      &getnotarysendmany,      true  },
    { "control",            "geterablockheights",     &geterablockheights,     true  },
    { "control",            "stop",                   &stop,                   true  },

    /* P2P networking */
    { "network",            "getnetworkinfo",         &getnetworkinfo,         true  },
    { "network",            "getdeprecationinfo",     &getdeprecationinfo,     true  },
    { "network",            "addnode",                &addnode,                true  },
    { "network",            "disconnectnode",         &disconnectnode,         true  },
    { "network",            "getaddednodeinfo",       &getaddednodeinfo,       true  },
    { "network",            "getconnectioncount",     &getconnectioncount,     true  },
    { "network",            "getnettotals",           &getnettotals,           true  },
    { "network",            "getpeerlist",            &getpeerlist,            true  },
    { "network",            "getpeerinfo",            &getpeerinfo,            true  },
    { "network",            "ping",                   &ping,                   true  },
    { "network",            "setban",                 &setban,                 true  },
    { "network",            "listbanned",             &listbanned,             true  },
    { "network",            "clearbanned",            &clearbanned,            true  },

    /* Block chain and UTXO */
    { "blockchain",         "coinsupply",             &coinsupply,             true  },
    { "blockchain",         "getblockchaininfo",      &getblockchaininfo,      true  },
    { "blockchain",         "getbestblockhash",       &getbestblockhash,       true  },
    { "blockchain",         "getblockcount",          &getblockcount,          true  },
    { "blockchain",         "getblock",               &getblock,               true  },
    { "blockchain",         "getblockdeltas",         &getblockdeltas,         false },
    { "blockchain",         "getblockhashes",         &getblockhashes,         true  },
    { "blockchain",         "getblockhash",           &getblockhash,           true  },
    { "blockchain",         "getblockheader",         &getblockheader,         true  },
    { "blockchain",         "getlastsegidstakes",     &getlastsegidstakes,     true  },
    { "blockchain",         "getchaintips",           &getchaintips,           true  },
    { "blockchain",         "getdifficulty",          &getdifficulty,          true  },
    { "blockchain",         "getmempoolinfo",         &getmempoolinfo,         true  },
    { "blockchain",         "getrawmempool",          &getrawmempool,          true  },
    { "blockchain",         "gettxout",               &gettxout,               true  },
    { "blockchain",         "gettxoutproof",          &gettxoutproof,          true  },
    { "blockchain",         "verifytxoutproof",       &verifytxoutproof,       true  },
    { "blockchain",         "gettxoutsetinfo",        &gettxoutsetinfo,        true  },
    { "blockchain",         "verifychain",            &verifychain,            true  },
    { "blockchain",         "getspentinfo",           &getspentinfo,           false },
    { "blockchain",         "notaries",               &notaries,               true  },
    //{ "blockchain",         "height_MoM",             &height_MoM,             true  },
    //{ "blockchain",         "txMoMproof",             &txMoMproof,             true  },
    { "blockchain",         "minerids",               &minerids,               true  },
    { "blockchain",         "kvsearch",               &kvsearch,               true  },
    { "blockchain",         "kvupdate",               &kvupdate,               true  },

    /* Cross chain utilities */
    { "crosschain",         "MoMoMdata",              &MoMoMdata,              true  },
    { "crosschain",         "calc_MoM",               &calc_MoM,               true  },
    { "crosschain",         "height_MoM",             &height_MoM,             true  },
    { "crosschain",         "assetchainproof",        &assetchainproof,        true  },
    { "crosschain",         "crosschainproof",        &crosschainproof,        true  },
    { "crosschain",         "getNotarisationsForBlock", &getNotarisationsForBlock, true },
    { "crosschain",         "scanNotarisationsDB",    &scanNotarisationsDB,    true },
    { "crosschain",         "getimports",             &getimports,             true },
    { "crosschain",         "getwalletburntransactions",  &getwalletburntransactions,             true },
    { "crosschain",         "migrate_converttoexport", &migrate_converttoexport, true  },
    { "crosschain",         "migrate_createburntransaction", &migrate_createburntransaction, true },
    { "crosschain",         "migrate_createimporttransaction", &migrate_createimporttransaction, true  },
    { "crosschain",         "migrate_completeimporttransaction", &migrate_completeimporttransaction, true  },
    { "crosschain",         "migrate_checkburntransactionsource", &migrate_checkburntransactionsource, true },
    { "crosschain",         "migrate_createnotaryapprovaltransaction", &migrate_createnotaryapprovaltransaction, true },
    { "crosschain",         "selfimport", &selfimport, true  },
    { "crosschain",         "importdual", &importdual, true  },
    //ImportGateway
    { "crosschain",       "importgatewayddress",     &importgatewayaddress,      true },
    { "crosschain",       "importgatewayinfo", &importgatewayinfo, true  },
    { "crosschain",       "importgatewaybind", &importgatewaybind, true  },
    { "crosschain",       "importgatewaydeposit", &importgatewaydeposit, true  },
    { "crosschain",       "importgatewaywithdraw",  &importgatewaywithdraw,     true },
    { "crosschain",       "importgatewaypartialsign",  &importgatewaypartialsign,     true },
    { "crosschain",       "importgatewaycompletesigning",  &importgatewaycompletesigning,     true },
    { "crosschain",       "importgatewaymarkdone",  &importgatewaymarkdone,     true },
    { "crosschain",       "importgatewaypendingwithdraws",   &importgatewaypendingwithdraws,      true },
    { "crosschain",       "importgatewayprocessed",   &importgatewayprocessed,  true },



    /* Mining */
    { "mining",             "getblocktemplate",       &getblocktemplate,       true  },
    { "mining",             "getmininginfo",          &getmininginfo,          true  },
    { "mining",             "getlocalsolps",          &getlocalsolps,          true  },
    { "mining",             "getnetworksolps",        &getnetworksolps,        true  },
    { "mining",             "getnetworkhashps",       &getnetworkhashps,       true  },
    { "mining",             "prioritisetransaction",  &prioritisetransaction,  true  },
    { "mining",             "submitblock",            &submitblock,            true  },
    { "mining",             "getblocksubsidy",        &getblocksubsidy,        true  },
    { "mining",             "genminingCSV",           &genminingCSV,           true  },

#ifdef ENABLE_MINING
    /* Coin generation */
    { "generating",         "getgenerate",            &getgenerate,            true  },
    { "generating",         "setgenerate",            &setgenerate,            true  },
    { "generating",         "generate",               &generate,               true  },
#endif

    /* Raw transactions */
    { "rawtransactions",    "createrawtransaction",   &createrawtransaction,   true  },
    { "rawtransactions",    "decoderawtransaction",   &decoderawtransaction,   true  },
    { "rawtransactions",    "decodescript",           &decodescript,           true  },
    { "rawtransactions",    "getrawtransaction",      &getrawtransaction,      true  },
    { "rawtransactions",    "sendrawtransaction",     &sendrawtransaction,     false },
    { "rawtransactions",    "signrawtransaction",     &signrawtransaction,     false }, /* uses wallet if enabled */
#ifdef ENABLE_WALLET
    { "rawtransactions",    "fundrawtransaction",     &fundrawtransaction,     false },
#endif

    // auction
    { "auction",       "auctionaddress",    &auctionaddress,  true },

    // lotto
    { "lotto",       "lottoaddress",    &lottoaddress,  true },

    // fsm
    { "FSM",       "FSMaddress",   &FSMaddress, true },
    { "FSM", "FSMcreate",    &FSMcreate,  true },
    { "FSM",   "FSMlist",      &FSMlist,    true },
    { "FSM",   "FSMinfo",      &FSMinfo,    true },

    // fsm
    { "nSPV",   "nspv_getinfo",         &nspv_getinfo, true },
    { "nSPV",   "nspv_login",           &nspv_login, true },
    { "nSPV",   "nspv_listunspent",     &nspv_listunspent,  true },
    { "nSPV",   "nspv_mempool",         &nspv_mempool,  true },
    { "nSPV",   "nspv_listtransactions",&nspv_listtransactions,  true },
    { "nSPV",   "nspv_spentinfo",       &nspv_spentinfo,    true },
    { "nSPV",   "nspv_notarizations",   &nspv_notarizations,    true },
    { "nSPV",   "nspv_hdrsproof",       &nspv_hdrsproof,    true },
    { "nSPV",   "nspv_txproof",         &nspv_txproof,    true },
    { "nSPV",   "nspv_spend",           &nspv_spend,    true },
    { "nSPV",   "nspv_broadcast",       &nspv_broadcast,    true },
    { "nSPV",   "nspv_logout",          &nspv_logout,    true },
    { "nSPV",   "nspv_listccmoduleunspent",     &nspv_listccmoduleunspent,  true },

    // rewards
    { "rewards",       "rewardslist",       &rewardslist,     true },
    { "rewards",       "rewardsinfo",       &rewardsinfo,     true },
    { "rewards",       "rewardscreatefunding",       &rewardscreatefunding,     true },
    { "rewards",       "rewardsaddfunding",       &rewardsaddfunding,     true },
    { "rewards",       "rewardslock",       &rewardslock,     true },
    { "rewards",       "rewardsunlock",     &rewardsunlock,   true },
    { "rewards",       "rewardsaddress",    &rewardsaddress,  true },

    // faucet
    { "faucet",       "faucetinfo",      &faucetinfo,         true },
    { "faucet",       "faucetfund",      &faucetfund,         true },
    { "faucet",       "faucetget",       &faucetget,          true },
    { "faucet",       "faucetaddress",   &faucetaddress,      true },

		// Heir
	{ "heir",       "heiraddress",   &heiraddress,      true },
	{ "heir",       "heirfund",   &heirfund,      true },
	{ "heir",       "heiradd",    &heiradd,        true },
	{ "heir",       "heirclaim",  &heirclaim,     true },
/*	{ "heir",       "heirfundtokens",   &heirfundtokens,      true },
	{ "heir",       "heiraddtokens",    &heiraddtokens,        true },
	{ "heir",       "heirclaimtokens",  &heirclaimtokens,     true },*/
	{ "heir",       "heirinfo",   &heirinfo,      true },
	{ "heir",       "heirlist",   &heirlist,      true },

    // Channels
    { "channels",       "channelsaddress",   &channelsaddress,   true },
    { "channels",       "channelslist",      &channelslist,      true },
    { "channels",       "channelsinfo",      &channelsinfo,      true },
    { "channels",       "channelsopen",      &channelsopen,      true },
    { "channels",       "channelspayment",   &channelspayment,   true },
    { "channels",       "channelsclose",     &channelsclose,      true },
    { "channels",       "channelsrefund",    &channelsrefund,    true },

    // Oracles
    { "oracles",       "oraclesaddress",   &oraclesaddress,     true },
    { "oracles",       "oracleslist",      &oracleslist,        true },
    { "oracles",       "oraclesinfo",      &oraclesinfo,        true },
    { "oracles",       "oraclescreate",    &oraclescreate,      true },
    { "oracles",       "oraclesfund",  &oraclesfund,    true },
    { "oracles",       "oraclesregister",  &oraclesregister,    true },
    { "oracles",       "oraclessubscribe", &oraclessubscribe,   true },
    { "oracles",       "oraclesdata",      &oraclesdata,        true },
    { "oracles",       "oraclessample",   &oraclessample,     true },
    { "oracles",       "oraclessamples",   &oraclessamples,     true },

    // Payments
    { "payments",       "paymentsaddress",   &paymentsaddress,       true },
    { "payments",       "paymentstxidopret", &payments_txidopret,    true },
    { "payments",       "paymentscreate",    &payments_create,       true },
    { "payments",       "paymentsairdrop",   &payments_airdrop,      true },
    { "payments",       "paymentsairdroptokens",   &payments_airdroptokens,      true },
    { "payments",       "paymentslist",      &payments_list,         true },
    { "payments",       "paymentsinfo",      &payments_info,         true },
    { "payments",       "paymentsfund",      &payments_fund,         true },
    { "payments",       "paymentsmerge",     &payments_merge,        true },
    { "payments",       "paymentsrelease",   &payments_release,      true },

    { "CClib",       "cclibaddress",   &cclibaddress,      true },
    { "CClib",       "cclibinfo",   &cclibinfo,      true },
    { "CClib",       "cclib",   &cclib,      true },

    // Gateways
    { "gateways",       "gatewaysaddress",   &gatewaysaddress,      true },
    { "gateways",       "gatewayslist",      &gatewayslist,         true },
    { "gateways",       "gatewaysexternaladdress",      &gatewaysexternaladdress,         true },
    { "gateways",       "gatewaysdumpprivkey",      &gatewaysdumpprivkey,         true },
    { "gateways",       "gatewaysinfo",      &gatewaysinfo,         true },
    { "gateways",       "gatewaysbind",      &gatewaysbind,         true },
    { "gateways",       "gatewaysdeposit",   &gatewaysdeposit,      true },
    { "gateways",       "gatewaysclaim",     &gatewaysclaim,        true },
    { "gateways",       "gatewayswithdraw",  &gatewayswithdraw,     true },
    { "gateways",       "gatewayspartialsign",  &gatewayspartialsign,     true },
    { "gateways",       "gatewayscompletesigning",  &gatewayscompletesigning,     true },
    { "gateways",       "gatewaysmarkdone",  &gatewaysmarkdone,     true },
    { "gateways",       "gatewayspendingdeposits",   &gatewayspendingdeposits,      true },
    { "gateways",       "gatewayspendingwithdraws",   &gatewayspendingwithdraws,      true },
    { "gateways",       "gatewaysprocessed",   &gatewaysprocessed,  true },

    // dice
    { "dice",       "dicelist",      &dicelist,         true },
    { "dice",       "diceinfo",      &diceinfo,         true },
    { "dice",       "dicefund",      &dicefund,         true },
    { "dice",       "diceaddfunds",  &diceaddfunds,     true },
    { "dice",       "dicebet",       &dicebet,          true },
    { "dice",       "dicefinish",    &dicefinish,       true },
    { "dice",       "dicestatus",    &dicestatus,       true },
    { "dice",       "diceaddress",   &diceaddress,      true },

    // tokens & assets
	{ "tokens",       "assetsaddress",     &assetsaddress,      true },
    { "tokens",       "tokeninfo",        &tokeninfo,         true },
    { "tokens",       "tokenlist",        &tokenlist,         true },
    { "tokens",       "tokenorders",      &tokenorders,       true },
    { "tokens",       "mytokenorders",    &mytokenorders,     true },
    { "tokens",       "tokenaddress",     &tokenaddress,      true },
    { "tokens",       "tokenbalance",     &tokenbalance,      true },
    { "tokens",       "tokencreate",      &tokencreate,       true },
    { "tokens",       "tokentransfer",    &tokentransfer,     true },
    { "tokens",       "tokenbid",         &tokenbid,          true },
    { "tokens",       "tokencancelbid",   &tokencancelbid,    true },
    { "tokens",       "tokenfillbid",     &tokenfillbid,      true },
    { "tokens",       "tokenask",         &tokenask,          true },
    //{ "tokens",       "tokenswapask",     &tokenswapask,      true },
    { "tokens",       "tokencancelask",   &tokencancelask,    true },
    { "tokens",       "tokenfillask",     &tokenfillask,      true },
    //{ "tokens",       "tokenfillswap",    &tokenfillswap,     true },
    { "tokens",       "tokenconvert", &tokenconvert, true },


    /* Address index */
    { "addressindex",       "getaddressmempool",      &getaddressmempool,      true  },
    { "addressindex",       "getaddressutxos",        &getaddressutxos,        false },
    { "addressindex",       "checknotarization",      &checknotarization,      false },
    { "addressindex",       "getnotarypayinfo",       &getnotarypayinfo,       false },
    { "addressindex",       "getaddressdeltas",       &getaddressdeltas,       false },
    { "addressindex",       "getaddresstxids",        &getaddresstxids,        false },
    { "addressindex",       "getaddressbalance",      &getaddressbalance,      false },
    { "addressindex",       "getsnapshot",            &getsnapshot,            false },

    /* Utility functions */
    { "util",               "createmultisig",         &createmultisig,         true  },
    { "util",               "validateaddress",        &validateaddress,        true  }, /* uses wallet if enabled */
    { "util",               "verifymessage",          &verifymessage,          true  },
    { "util",               "txnotarizedconfirmed",   &txnotarizedconfirmed,   true  },
    { "util",               "decodeccopret",   &decodeccopret,   true  },
    { "util",               "estimatefee",            &estimatefee,            true  },
    { "util",               "estimatepriority",       &estimatepriority,       true  },
    { "util",               "z_validateaddress",      &z_validateaddress,      true  }, /* uses wallet if enabled */

    { "util",             "invalidateblock",        &invalidateblock,        true  },
    { "util",             "reconsiderblock",        &reconsiderblock,        true  },
    /* Not shown in help */
    { "hidden",             "setmocktime",            &setmocktime,            true  },


#ifdef ENABLE_WALLET
    /* Wallet */
    { "wallet",             "resendwallettransactions", &resendwallettransactions, true},
    { "wallet",             "addmultisigaddress",     &addmultisigaddress,     true  },
    { "wallet",             "backupwallet",           &backupwallet,           true  },
    { "wallet",             "dumpprivkey",            &dumpprivkey,            true  },
    { "wallet",             "dumpwallet",             &dumpwallet,             true  },
    { "wallet",             "encryptwallet",          &encryptwallet,          true  },
    { "wallet",             "getaccountaddress",      &getaccountaddress,      true  },
    { "wallet",             "getaccount",             &getaccount,             true  },
    { "wallet",             "getaddressesbyaccount",  &getaddressesbyaccount,  true  },
    { "wallet",             "cleanwallettransactions", &cleanwallettransactions, false },
    { "wallet",             "getbalance",             &getbalance,             false },
    { "wallet",             "getbalance64",           &getbalance64,             false },
    { "wallet",             "getnewaddress",          &getnewaddress,          true  },
//    { "wallet",             "getnewaddress64",        &getnewaddress64,          true  },
    { "wallet",             "getrawchangeaddress",    &getrawchangeaddress,    true  },
    { "wallet",             "getreceivedbyaccount",   &getreceivedbyaccount,   false },
    { "wallet",             "getreceivedbyaddress",   &getreceivedbyaddress,   false },
    { "wallet",             "gettransaction",         &gettransaction,         false },
    { "wallet",             "getunconfirmedbalance",  &getunconfirmedbalance,  false },
    { "wallet",             "getwalletinfo",          &getwalletinfo,          false },
    { "wallet",             "importprivkey",          &importprivkey,          true  },
    { "wallet",             "importwallet",           &importwallet,           true  },
    { "wallet",             "importaddress",          &importaddress,          true  },
    { "wallet",             "keypoolrefill",          &keypoolrefill,          true  },
    { "wallet",             "listaccounts",           &listaccounts,           false },
    { "wallet",             "listaddressgroupings",   &listaddressgroupings,   false },
    { "wallet",             "listlockunspent",        &listlockunspent,        false },
    { "wallet",             "listreceivedbyaccount",  &listreceivedbyaccount,  false },
    { "wallet",             "listreceivedbyaddress",  &listreceivedbyaddress,  false },
    { "wallet",             "listsinceblock",         &listsinceblock,         false },
    { "wallet",             "listtransactions",       &listtransactions,       false },
    { "wallet",             "listunspent",            &listunspent,            false },
    { "wallet",             "lockunspent",            &lockunspent,            true  },
    { "wallet",             "sendfrom",               &sendfrom,               false },
    { "wallet",             "sendmany",               &sendmany,               false },
    { "wallet",             "sendtoaddress",          &sendtoaddress,          false },
    { "wallet",             "setaccount",             &setaccount,             true  },
    { "wallet",             "setpubkey",              &setpubkey,              true  },
    { "wallet",             "setstakingsplit",        &setstakingsplit,        true  },
    { "wallet",             "settxfee",               &settxfee,               true  },
    { "wallet",             "signmessage",            &signmessage,            true  },
    { "wallet",             "walletlock",             &walletlock,             true  },
    { "wallet",             "openwallet",             &openwallet,             true  },
    { "wallet",             "walletpassphrasechange", &walletpassphrasechange, true  },
    { "wallet",             "walletpassphrase",       &walletpassphrase,       true  },
    { "wallet",             "zcbenchmark",            &zc_benchmark,           true  },
    { "wallet",             "zcrawkeygen",            &zc_raw_keygen,          true  },
    { "wallet",             "zcrawjoinsplit",         &zc_raw_joinsplit,       true  },
    { "wallet",             "zcrawreceive",           &zc_raw_receive,         true  },
    { "wallet",             "zcsamplejoinsplit",      &zc_sample_joinsplit,    true  },
    { "wallet",             "z_listreceivedbyaddress",&z_listreceivedbyaddress,false },
    { "wallet",             "z_getbalance",           &z_getbalance,           false },
    { "wallet",             "z_getbalances",          &z_getbalances,           false },
    { "wallet",             "z_gettotalbalance",      &z_gettotalbalance,      false },
    { "wallet",             "z_mergetoaddress",       &z_mergetoaddress,       false },
    { "wallet",             "z_sendmany",             &z_sendmany,             false },
    { "wallet",             "z_sendmany_prepare_offline", &z_sendmany_prepare_offline,     false },
    { "wallet",             "z_sign_offline",             &z_sign_offline,     false },
    { "wallet",             "z_shieldcoinbase",       &z_shieldcoinbase,       false },
    { "wallet",             "z_getoperationstatus",   &z_getoperationstatus,   true  },
    { "wallet",             "z_getoperationresult",   &z_getoperationresult,   true  },
    { "wallet",             "z_listoperationids",     &z_listoperationids,     true  },
    { "wallet",             "z_getnewaddress",        &z_getnewaddress,        true  },
    { "wallet",             "z_listaddresses",        &z_listaddresses,        true  },
    { "wallet",             "z_exportkey",            &z_exportkey,            true  },
    { "wallet",             "z_importkey",            &z_importkey,            true  },
    { "wallet",             "z_exportviewingkey",     &z_exportviewingkey,     true  },
    { "wallet",             "z_importviewingkey",     &z_importviewingkey,     true  },
    { "wallet",             "z_exportwallet",         &z_exportwallet,         true  },
    { "wallet",             "z_importwallet",         &z_importwallet,         true  },
    { "wallet",             "opreturn_burn",          &opreturn_burn,          true  },

    // TODO: rearrange into another category
    { "disclosure",         "z_getpaymentdisclosure", &z_getpaymentdisclosure, true  },
    { "disclosure",         "z_validatepaymentdisclosure", &z_validatepaymentdisclosure, true }
#endif // ENABLE_WALLET
};

CRPCTable::CRPCTable()
{
    unsigned int vcidx;
    for (vcidx = 0; vcidx < (sizeof(vRPCCommands) / sizeof(vRPCCommands[0])); vcidx++)
    {
        const CRPCCommand *pcmd;

        pcmd = &vRPCCommands[vcidx];
        mapCommands[pcmd->name] = pcmd;
    }
}

const CRPCCommand *CRPCTable::operator[](const std::string &name) const
{
    map<string, const CRPCCommand*>::const_iterator it = mapCommands.find(name);
    if (it == mapCommands.end())
        return NULL;
    return (*it).second;
}

bool CRPCTable::appendCommand(const std::string& name, const CRPCCommand* pcmd)
{
    if (IsRPCRunning())
        return false;

    // don't allow overwriting for now
    map<string, const CRPCCommand*>::const_iterator it = mapCommands.find(name);
    if (it != mapCommands.end())
        return false;

    mapCommands[name] = pcmd;
    return true;
}

bool StartRPC()
{
    LogPrint("rpc", "Starting RPC\n");
    fRPCRunning = true;
    g_rpcSignals.Started();

    // Launch one async rpc worker.  The ability to launch multiple workers is not recommended at present and thus the option is disabled.
    getAsyncRPCQueue()->addWorker();
/*
    int n = GetArg("-rpcasyncthreads", 1);
    if (n<1) {
        LogPrintf("ERROR: Invalid value %d for -rpcasyncthreads.  Must be at least 1.\n", n);
        strerr = strprintf(_("An error occurred while setting up the Async RPC threads, invalid parameter value of %d (must be at least 1)."), n);
        uiInterface.ThreadSafeMessageBox(strerr, "", CClientUIInterface::MSG_ERROR);
        StartShutdown();
        return;
    }
    for (int i = 0; i < n; i++)
        getAsyncRPCQueue()->addWorker();
*/
    return true;
}

void InterruptRPC()
{
    LogPrint("rpc", "Interrupting RPC\n");
    // Interrupt e.g. running longpolls
    fRPCRunning = false;
}

void StopRPC()
{
    LogPrint("rpc", "Stopping RPC\n");
    deadlineTimers.clear();
    g_rpcSignals.Stopped();

    // Tells async queue to cancel all operations and shutdown.
    LogPrintf("%s: waiting for async rpc workers to stop\n", __func__);
    getAsyncRPCQueue()->closeAndWait();
}

bool IsRPCRunning()
{
    return fRPCRunning;
}

void SetRPCNeedsUnlocked(const bool& newStatus)
{
    LOCK(cs_rpcWarmup);
    fRPCNeedUnlocked = newStatus;
}

void SetRPCWarmupStatus(const std::string& newStatus)
{
    LOCK(cs_rpcWarmup);
    rpcWarmupStatus = newStatus;
}

void SetRPCWarmupFinished()
{
    LOCK(cs_rpcWarmup);
    assert(fRPCInWarmup);
    fRPCInWarmup = false;
}

bool RPCIsInWarmup(std::string *outStatus)
{
    LOCK(cs_rpcWarmup);
    if (outStatus)
        *outStatus = rpcWarmupStatus;
    return fRPCInWarmup;
}

void JSONRequest::parse(const UniValue& valRequest)
{
    // Parse request
    if (!valRequest.isObject())
        throw JSONRPCError(RPC_INVALID_REQUEST, "Invalid Request object");
    const UniValue& request = valRequest.get_obj();

    // Parse id now so errors from here on will have the id
    id = find_value(request, "id");

    // Parse method
    UniValue valMethod = find_value(request, "method");
    if (valMethod.isNull())
        throw JSONRPCError(RPC_INVALID_REQUEST, "Missing method");
    if (!valMethod.isStr())
        throw JSONRPCError(RPC_INVALID_REQUEST, "Method must be a string");
    strMethod = valMethod.get_str();
    if (strMethod != "getblocktemplate")
        LogPrint("rpc", "ThreadRPCServer method=%s\n", SanitizeString(strMethod));

    // Parse params
    UniValue valParams = find_value(request, "params");
    if (valParams.isArray())
        params = valParams.get_array();
    else if (valParams.isNull())
        params = UniValue(UniValue::VARR);
    else
        throw JSONRPCError(RPC_INVALID_REQUEST, "Params must be an array");
}

static UniValue JSONRPCExecOne(const UniValue& req)
{
    UniValue rpc_result(UniValue::VOBJ);

    JSONRequest jreq;
    try {
        jreq.parse(req);

        UniValue result = tableRPC.execute(jreq.strMethod, jreq.params);
        rpc_result = JSONRPCReplyObj(result, NullUniValue, jreq.id);
    }
    catch (const UniValue& objError)
    {
        rpc_result = JSONRPCReplyObj(NullUniValue, objError, jreq.id);
    }
    catch (const std::exception& e)
    {
        rpc_result = JSONRPCReplyObj(NullUniValue,
                                     JSONRPCError(RPC_PARSE_ERROR, e.what()), jreq.id);
    }

    return rpc_result;
}

std::string JSONRPCExecBatch(const UniValue& vReq)
{
    UniValue ret(UniValue::VARR);
    for (size_t reqIdx = 0; reqIdx < vReq.size(); reqIdx++)
        ret.push_back(JSONRPCExecOne(vReq[reqIdx]));

    return ret.write() + "\n";
}

UniValue get_async_result(std::string sOpID)
{
    std::shared_ptr<AsyncRPCQueue> q = getAsyncRPCQueue();
    std::shared_ptr<AsyncRPCOperation> operation = q->getOperationForId( sOpID );

    UniValue oResult;
    string sResult;
    int iCounter=0;
    while(1)
    {
<<<<<<< HEAD
      OperationStatus status;
      status=operation->getState();
      switch(status)
      {
        case OperationStatus::CANCELLED:
          oResult.push_back(Pair("Result", "The background thread was cancelled"));
          iCounter=11; //exit polling loop
          break;
        case OperationStatus::EXECUTING:
          break;
        case OperationStatus::READY:
          break;
        case OperationStatus::FAILED:
          oResult.push_back(Pair("Result", "Background thread failed"));
          iCounter=11; //exit polling loop
          break;
        case OperationStatus::SUCCESS:
          oResult = operation->getResult();
          iCounter=11; //exit polling loop
          break;
        default:
          oResult.push_back(Pair("Result", "Error: Unknown execution state for the background thread"));
          iCounter=11; //exit polling loop
          break;
      }

      sleep(1);
      //Wait 10 seconds for the result or report a timeout
      if (iCounter>10)
      {
        break;
      }
      iCounter++;
=======
        LOCK(cs_rpcWarmup);
        if (fRPCInWarmup && strMethod != "help")
            throw JSONRPCError(RPC_IN_WARMUP, rpcWarmupStatus);
>>>>>>> 68a4f520
    }
    return oResult;
}

UniValue CRPCTable::execute(const std::string &strMethod, const UniValue &params) const
{
    const CRPCCommand *pcmd = tableRPC[strMethod];
    if (fRPCNeedUnlocked) {

        if (pcmd->name != "openwallet")
            throw JSONRPCError(RPC_IN_WARMUP, rpcWarmupStatus);

    } else {
          // Return immediately if in warmup
          {
              LOCK(cs_rpcWarmup);
              if (fRPCInWarmup)
                  throw JSONRPCError(RPC_IN_WARMUP, rpcWarmupStatus);
          }

          // Find method
          if (!pcmd)
              throw JSONRPCError(RPC_METHOD_NOT_FOUND, "Method not found");

          if (!fInitWitnessesBuilt && pcmd->name == "z_sendmany")
              throw JSONRPCError(RPC_DISABLED_BEFORE_WITNESSES, "RPC Command disabled until witnesses are built.");

          if (!fInitWitnessesBuilt && pcmd->name == "z_sendmany_prepare_offline")
              throw JSONRPCError(RPC_DISABLED_BEFORE_WITNESSES, "RPC Command disabled until witnesses are built.");

          if (fBuilingWitnessCache)
              throw JSONRPCError(RPC_BUILDING_WITNESS_CACHE, "RPC Interface disabled while builing witness cache. Check the debug.log for progress.");

    }


    g_rpcSignals.PreCommand(*pcmd);

    try
    {
        // Execute
        UniValue oResult = pcmd->actor(params, false, CPubKey());

        if (strMethod.find("z_sendmany_prepare_offline") != std::string::npos)
        {
          //Is the first parameter the 'opid'?
          std::vector<std::string> keys = oResult.getKeys();

          if ((keys.size()>0) && (keys[0].find("opid") != std::string::npos))
          {
            //Poll the async task to retrieve the prepared transaction and
            //return the result to the console
            oResult = get_async_result(oResult[0].get_str());
          }
        }

        return oResult;
    }
    catch (const std::exception& e)
    {
        printf("CRPCTable::execute() 2.3\n");
        throw JSONRPCError(RPC_MISC_ERROR, e.what());
    }
    g_rpcSignals.PostCommand(*pcmd);
}

std::vector<std::string> CRPCTable::listCommands() const
{
    std::vector<std::string> commandList;
    typedef std::map<std::string, const CRPCCommand*> commandMap;

    std::transform( mapCommands.begin(), mapCommands.end(),
                   std::back_inserter(commandList),
                   boost::bind(&commandMap::value_type::first,_1) );
    return commandList;
}

std::string HelpExampleCli(const std::string& methodname, const std::string& args)
{
    if ( chainName.isKMD() ) {
        return "> komodo-cli " + methodname + " " + args + "\n";
<<<<<<< HEAD
    } else if ((strncmp(ASSETCHAINS_SYMBOL, "PIRATE", 6) == 0) ) {
        return "> pirate-cli " + methodname + " " + args + "\n";
=======
>>>>>>> 68a4f520
    } else {
        return "> komodo-cli -ac_name=" + strprintf("%s", chainName.symbol().c_str()) + " " + methodname + " " + args + "\n";
    }
}

std::string HelpExampleRpc(const std::string& methodname, const std::string& args)
{
    return  "> curl --user myusername --data-binary '{\"jsonrpc\": \"1.0\", \"id\":\"curltest\", "
        "\"method\": \"" + methodname + "\", \"params\": [" + args + "] }' -H 'content-type: text/plain;' http://127.0.0.1:" + to_string(ASSETCHAINS_RPCPORT) + "/\n";
}

string experimentalDisabledHelpMsg(const string& rpc, const string& enableArg)
{
    string daemon = "komodod";
    string ticker = chainName.isKMD() ? "komodo" : chainName.symbol();

    return "\nWARNING: " + rpc + " is disabled.\n"
        "To enable it, restart " + daemon + " with the -experimentalfeatures and\n"
        "-" + enableArg + " commandline options, or add these two lines\n"
        "to the " + ticker + ".conf file:\n\n"
        "experimentalfeatures=1\n"
        + enableArg + "=1\n";
}

void RPCRegisterTimerInterface(RPCTimerInterface *iface)
{
    timerInterfaces.push_back(iface);
}

void RPCUnregisterTimerInterface(RPCTimerInterface *iface)
{
    std::vector<RPCTimerInterface*>::iterator i = std::find(timerInterfaces.begin(), timerInterfaces.end(), iface);
    assert(i != timerInterfaces.end());
    timerInterfaces.erase(i);
}

void RPCRunLater(const std::string& name, boost::function<void(void)> func, int64_t nSeconds)
{
    if (timerInterfaces.empty())
        throw JSONRPCError(RPC_INTERNAL_ERROR, "No timer handler registered for RPC");
    deadlineTimers.erase(name);
    RPCTimerInterface* timerInterface = timerInterfaces[0];
    LogPrint("rpc", "queue run of timer %s in %i seconds (using %s)\n", name, nSeconds, timerInterface->Name());
    deadlineTimers.insert(std::make_pair(name, boost::shared_ptr<RPCTimerBase>(timerInterface->NewTimer(func, nSeconds*1000))));
}

CRPCTable tableRPC;

// Return async rpc queue
std::shared_ptr<AsyncRPCQueue> getAsyncRPCQueue()
{
    return AsyncRPCQueue::sharedInstance();
}<|MERGE_RESOLUTION|>--- conflicted
+++ resolved
@@ -828,7 +828,6 @@
     int iCounter=0;
     while(1)
     {
-<<<<<<< HEAD
       OperationStatus status;
       status=operation->getState();
       switch(status)
@@ -862,11 +861,6 @@
         break;
       }
       iCounter++;
-=======
-        LOCK(cs_rpcWarmup);
-        if (fRPCInWarmup && strMethod != "help")
-            throw JSONRPCError(RPC_IN_WARMUP, rpcWarmupStatus);
->>>>>>> 68a4f520
     }
     return oResult;
 }
@@ -948,11 +942,8 @@
 {
     if ( chainName.isKMD() ) {
         return "> komodo-cli " + methodname + " " + args + "\n";
-<<<<<<< HEAD
-    } else if ((strncmp(ASSETCHAINS_SYMBOL, "PIRATE", 6) == 0) ) {
+    } else if (chainName.isSymbol("PIRATE")) {
         return "> pirate-cli " + methodname + " " + args + "\n";
-=======
->>>>>>> 68a4f520
     } else {
         return "> komodo-cli -ac_name=" + strprintf("%s", chainName.symbol().c_str()) + " " + methodname + " " + args + "\n";
     }
@@ -968,6 +959,10 @@
 {
     string daemon = "komodod";
     string ticker = chainName.isKMD() ? "komodo" : chainName.symbol();
+
+    if (chainName.isSymbol("PIRATE")) {
+        daemon = "pirated";
+    }
 
     return "\nWARNING: " + rpc + " is disabled.\n"
         "To enable it, restart " + daemon + " with the -experimentalfeatures and\n"

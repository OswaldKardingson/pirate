--- conflicted
+++ resolved
@@ -163,12 +163,8 @@
 
 UniValue migrate_converttoexport(const UniValue& params, bool fHelp)
 {
-<<<<<<< HEAD
+    std::vector<uint8_t> rawproof; uint8_t *ptr; int32_t i; uint32_t ccid = ASSETCHAINS_CC;
     if (fHelp || params.size() != 2)
-=======
-    std::vector<uint8_t> rawproof; uint8_t *ptr; int32_t i; uint32_t ccid = ASSETCHAINS_CC;
-    if (fHelp || params.size() != 3)
->>>>>>> f7b88823
         throw runtime_error(
             "migrate_converttoexport rawTx dest_symbol\n"
             "\nConvert a raw transaction to a cross-chain export.\n"
@@ -201,28 +197,15 @@
     
     for (int i=0; i<tx.vout.size(); i++) burnAmount += tx.vout[i].nValue;
     if (burnAmount <= 0)
-<<<<<<< HEAD
         throw JSONRPCError(RPC_TYPE_ERROR, "Cannot export a negative or zero value.");
     if (burnAmount > 1000000LL*COIN)
         throw JSONRPCError(RPC_TYPE_ERROR, "Cannot export more than 1 million coins per export.");
 
-    CTxOut burnOut = MakeBurnOutput(burnAmount, ASSETCHAINS_CC, targetSymbol, tx.vout);
-=======
-        throw JSONRPCError(RPC_TYPE_ERROR, "Invalid amount for export");
-    {
-        CAmount needed = 0;
-        for (int i=0; i<tx.vout.size(); i++) needed += tx.vout[i].nValue;
-        if (burnAmount < needed)
-            throw runtime_error("export_amount too small");
-    }
-    //if ( ASSETCHAINS_SELFIMPORT.size() > 0 )
-    //    throw runtime_error("self-import chains cant be fungible");
     rawproof.resize(strlen(ASSETCHAINS_SYMBOL));
     ptr = rawproof.data();
     for (i=0; i<rawproof.size(); i++)
         ptr[i] = ASSETCHAINS_SYMBOL[i];
     CTxOut burnOut = MakeBurnOutput(burnAmount, ccid, targetSymbol, tx.vout,rawproof);
->>>>>>> f7b88823
     UniValue ret(UniValue::VOBJ);
     ret.push_back(Pair("payouts", HexStr(E_MARSHAL(ss << tx.vout))));
     tx.vout.clear();

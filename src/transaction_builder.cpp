// Copyright (c) 2018 The Zcash developers
// Distributed under the MIT software license, see the accompanying
// file COPYING or http://www.opensource.org/licenses/mit-license.php.

#include "transaction_builder.h"

#include "main.h"
#include "pubkey.h"
#include "rpc/protocol.h"
#include "script/sign.h"
<<<<<<< HEAD
#include "utilmoneystr.h"
#include "zcash/Note.hpp"
=======
#include "key_io.h"
#include "core_io.h" //for EncodeHexTx
>>>>>>> e44ab373

#include <boost/variant.hpp>
#include <librustzcash.h>


SpendDescriptionInfo::SpendDescriptionInfo(
    libzcash::SaplingExpandedSpendingKey expsk,
    libzcash::SaplingNote note,
    uint256 anchor,
    SaplingWitness witness) : expsk(expsk), note(note), anchor(anchor), witness(witness)
{
    librustzcash_sapling_generate_r(alpha.begin());
}

boost::optional<OutputDescription> OutputDescriptionInfo::Build(void* ctx) {
    auto cmu = this->note.cmu();
    if (!cmu) {
        return boost::none;
    }

    libzcash::SaplingNotePlaintext notePlaintext(this->note, this->memo);

    auto res = notePlaintext.encrypt(this->note.pk_d);
    if (!res) {
        return boost::none;
    }
    auto enc = res.get();
    auto encryptor = enc.second;

    libzcash::SaplingPaymentAddress address(this->note.d, this->note.pk_d);
    CDataStream ss(SER_NETWORK, PROTOCOL_VERSION);
    ss << address;
    std::vector<unsigned char> addressBytes(ss.begin(), ss.end());

    OutputDescription odesc;
    uint256 rcm = this->note.rcm();
    if (!librustzcash_sapling_output_proof(
            ctx,
            encryptor.get_esk().begin(),
            addressBytes.data(),
            rcm.begin(),
            this->note.value(),
            odesc.cv.begin(),
            odesc.zkproof.begin())) {
        return boost::none;
    }

    odesc.cmu = *cmu;
    odesc.ephemeralKey = encryptor.get_epk();
    odesc.encCiphertext = enc.first;

    libzcash::SaplingOutgoingPlaintext outPlaintext(this->note.pk_d, encryptor.get_esk());
    odesc.outCiphertext = outPlaintext.encrypt(
        this->ovk,
        odesc.cv,
        odesc.cmu,
        encryptor);

    return odesc;
}

TransactionBuilderResult::TransactionBuilderResult(const CTransaction& tx) : maybeTx(tx) {}

TransactionBuilderResult::TransactionBuilderResult(const std::string& error) : maybeError(error) {}

bool TransactionBuilderResult::IsTx() { return maybeTx != boost::none; }

bool TransactionBuilderResult::IsError() { return maybeError != boost::none; }

CTransaction TransactionBuilderResult::GetTxOrThrow() {
    if (maybeTx) {
        return maybeTx.get();
    } else {
        throw JSONRPCError(RPC_WALLET_ERROR, "Failed to build transaction: " + GetError());
    }
}

std::string TransactionBuilderResult::GetError() {
    if (maybeError) {
        return maybeError.get();
    } else {
        // This can only happen if isTx() is true in which case we should not call getError()
        throw std::runtime_error("getError() was called in TransactionBuilderResult, but the result was not initialized as an error.");
    }
}

TransactionBuilder::TransactionBuilder(
    const Consensus::Params& consensusParams,
    int nHeight,
    CKeyStore* keystore) : consensusParams(consensusParams), nHeight(nHeight), keystore(keystore)
{
    mtx = CreateNewContextualCMutableTransaction(consensusParams, nHeight);
    
    consensusBranchId = CurrentEpochBranchId(nHeight, consensusParams);

    boost::optional<CTransaction> maybe_tx = CTransaction(mtx);
    auto tx_result = maybe_tx.get();
    auto signedtxn = EncodeHexTx(tx_result);   
    //printf("TransactionBuilder::TransactionBuilder(online) mtx= %s\n",signedtxn.c_str());
}

TransactionBuilder::TransactionBuilder(
    bool fOverwintered, 
    uint32_t nExpiryHeight,
    uint32_t nVersionGroupId,
    int32_t nVersion,
    uint32_t branchId)
{   
    mtx.fOverwintered   = fOverwintered;
    mtx.nExpiryHeight   = nExpiryHeight;
    mtx.nVersionGroupId = nVersionGroupId;
    mtx.nVersion        = nVersion;
    consensusBranchId   = branchId;
    
    //printf("TransactionBuilder::TransactionBuilder(offline) values: fOverwintered=%u nExpiryHeight=%u nVersionGroupId=%u nVersion=%d\n",
    //mtx.fOverwintered,
    //mtx.nExpiryHeight,
    //mtx.nVersionGroupId,
    //mtx.nVersion);    
    
    //boost::optional<CTransaction> maybe_tx = CTransaction(mtx);
    //auto tx_result = maybe_tx.get();
    //auto signedtxn = EncodeHexTx(tx_result);   
    //printf("TransactionBuilder::TransactionBuilder(offline) mtx= %s\n",signedtxn.c_str());
}

bool TransactionBuilder::AddSaplingSpend(
    libzcash::SaplingExpandedSpendingKey expsk,
    libzcash::SaplingNote note,
    uint256 anchor,
    SaplingWitness witness)
{
    // Sanity check: cannot add Sapling spend to pre-Sapling transaction
    if (mtx.nVersion < SAPLING_TX_VERSION) {
        throw std::runtime_error("TransactionBuilder cannot add Sapling spend to pre-Sapling transaction");
    }

    // Consistency check: all anchors must equal the first one
    if (!spends.empty()) {
        if (spends[0].anchor != anchor) {
            return false;
        }
    }

    spends.emplace_back(expsk, note, anchor, witness);
    
    CDataStream ss(SER_NETWORK, PROTOCOL_VERSION);
    ss << witness.path();
    std::vector<unsigned char> local_witness(ss.begin(), ss.end());
    
    myCharArray_s sWitness;
    memcpy (&sWitness.cArray[0], reinterpret_cast<unsigned char*>(local_witness.data()), sizeof(sWitness.cArray) );
    asWitness.emplace_back(sWitness);

    alWitnessPosition.emplace_back( witness.position() );
    
    mtx.valueBalance += note.value();   
    
    boost::optional<CTransaction> maybe_tx = CTransaction(mtx);
    auto tx_result = maybe_tx.get();
    auto signedtxn = EncodeHexTx(tx_result);   
    //printf("TransactionBuilder::AddSaplingSpend() mtx= %s\n",signedtxn.c_str());
        
    return true;
}

bool TransactionBuilder::AddSaplingSpend_process_offline_transaction(
    libzcash::SaplingExpandedSpendingKey expsk,
    libzcash::SaplingNote note,
    uint256 anchor,
    uint64_t lWitnessPosition,
    unsigned char *pcWitness)
{
    myCharArray_s sWitness;
    
    // Consistency check: all anchors must equal the first one
    if (!spends.empty()) {
        if (spends[0].anchor != anchor) {
            return false;
        }
    }
    
    //printf("anchor %llx\n", anchor);
    //printf("witness position %lu\n", lWitnessPosition);
    //printf("witness path:\n");
    //for (int iI=0; iI<sizeof(sWitness.cArray);iI++)
    //{
    //  //printf("%d ",pcWitness[iI]);
    //}
    //printf("\n");

    SaplingWitness witness; //Unused parameter. required by spends.emplace_back()
    spends.emplace_back(expsk, note, anchor, witness);
    
    alWitnessPosition.emplace_back(lWitnessPosition);
    memcpy (&sWitness.cArray[0],pcWitness,sizeof(sWitness.cArray));
    asWitness.emplace_back(sWitness);

    //printf("AddSaplingSpend2() spends(%ld), alWitnessPosition(%ld), asWitness(%ld)\n",spends.size(),alWitnessPosition.size(), asWitness.size() );fflush(stdout);
    
    mtx.valueBalance += note.value();
    
    boost::optional<CTransaction> maybe_tx = CTransaction(mtx);
    auto tx_result = maybe_tx.get();
    auto signedtxn = EncodeHexTx(tx_result);   
    //printf("TransactionBuilder::AddSaplingSpend_process_offline_transaction() mtx= %s\n",signedtxn.c_str());
    
    return true;
}


bool TransactionBuilder::AddSaplingSpend_prepare_offline_transaction(
    std::string sFromAddr,
    libzcash::SaplingNote note,
    uint256 anchor,
    uint64_t lWitnessPosition,
    unsigned char *pcWitness)
{
    myCharArray_s sWitness;
    
    // Consistency check: all anchors must equal the first one
    if (!spends.empty()) {
        if (spends[0].anchor != anchor) {
            return false;
        }
    }
    
    fromAddress_ = sFromAddr; 

    SaplingWitness witness;           //Unused, just to keep spends happy
    libzcash::SaplingExpandedSpendingKey expsk; //Unused, just to keep spends happy
    spends.emplace_back(expsk, note, anchor, witness);
    
    alWitnessPosition.emplace_back(lWitnessPosition);
    memcpy (&sWitness.cArray[0],pcWitness,sizeof(sWitness.cArray));
    asWitness.emplace_back(sWitness);

    mtx.valueBalance += note.value();
        
    return true;
}

bool TransactionBuilder::AddSaplingSpendRaw(
  libzcash::SaplingPaymentAddress from,
  CAmount value,
  SaplingOutPoint op)
{
    rawSpends.emplace_back(from, value, op);

    // Consistency check: all from addresses must equal the first one
    if (!rawSpends.empty()) {
        if (!(rawSpends[0].addr == from)) {
            return false;
        }
    }

    return true;
}

void TransactionBuilder::AddSaplingOutput(
    uint256 ovk,
    libzcash::SaplingPaymentAddress to,
    CAmount value,
    std::array<unsigned char, ZC_MEMO_SIZE> memo)
{
    // Sanity check: cannot add Sapling output to pre-Sapling transaction
    if (mtx.nVersion < SAPLING_TX_VERSION) {
        throw std::runtime_error("TransactionBuilder cannot add Sapling output to pre-Sapling transaction");
    }

    libzcash::Zip212Enabled zip_212_enabled = libzcash::Zip212Enabled::BeforeZip212;
    // We use nHeight = chainActive.Height() + 1 since the output will be included in the next block
    if (NetworkUpgradeActive(nHeight + 1, consensusParams, Consensus::UPGRADE_CANOPY)) {
        zip_212_enabled = libzcash::Zip212Enabled::AfterZip212;
    }

    auto note = libzcash::SaplingNote(to, value, zip_212_enabled);
    outputs.emplace_back(ovk, note, memo);
    mtx.valueBalance -= value;    
}

void TransactionBuilder::AddSaplingOutput_offline_transaction(
    //uint256 ovk,
    std::string address,
    CAmount value,
    std::array<unsigned char, ZC_MEMO_SIZE> memo)
{   
    auto addr = DecodePaymentAddress(address);
    assert(boost::get<libzcash::SaplingPaymentAddress>(&addr) != nullptr);
    auto to = boost::get<libzcash::SaplingPaymentAddress>(addr);    
    auto note = libzcash::SaplingNote(to, value);
    
    //Spending key not available when creating the transaction to be signed offline 
    //The offline transaction builder is not using the ovk field.
    uint256 ovk;
    outputs.emplace_back(ovk, note, memo);
    
    sOutputRecipients.push_back(address);
    
    mtx.valueBalance -= value;
}

void TransactionBuilder::AddPaymentOutput( std::string sAddr, CAmount iValue, std::string sMemo)
{
    Output_s sOutput;
    sOutput.sAddr = sAddr;
    sOutput.iValue = iValue;
    sOutput.sMemo  = sMemo;
    
    outputs_offline.emplace_back(sOutput);
}

void TransactionBuilder::AddSaplingOutputRaw(
    libzcash::SaplingPaymentAddress to,
    CAmount value,
    std::array<unsigned char, ZC_MEMO_SIZE> memo)
{
    rawOutputs.emplace_back(to, value, memo);
}

void TransactionBuilder::ConvertRawSaplingOutput(uint256 ovk)
{
    for (int i = 0; i < rawOutputs.size(); i++) {
        AddSaplingOutput(ovk, rawOutputs[i].addr, rawOutputs[i].value, rawOutputs[i].memo);
    }
}


void TransactionBuilder::AddTransparentInput(COutPoint utxo, CScript scriptPubKey, CAmount value, uint32_t _nSequence)
{
    if (keystore == nullptr) {
        if (!scriptPubKey.IsPayToCryptoCondition())
        {
            throw std::runtime_error("Cannot add transparent inputs to a TransactionBuilder without a keystore, except with crypto conditions");
        }
    }

    mtx.vin.emplace_back(utxo);
    mtx.vin[mtx.vin.size() - 1].nSequence = _nSequence;
    tIns.emplace_back(scriptPubKey, value);   
}

bool TransactionBuilder::AddTransparentOutput(CTxDestination& to, CAmount value)
{
    if (!IsValidDestination(to)) {
        return false;
    }

    CScript scriptPubKey = GetScriptForDestination(to);
    CTxOut out(value, scriptPubKey);
    mtx.vout.push_back(out);
    
    return true;
}

bool TransactionBuilder::AddOpRetLast()
{
    CScript s;
    if (opReturn)
    {
        s = opReturn.value();
        CTxOut out(0, s);
        mtx.vout.push_back(out);
    }
    return true;
}

void TransactionBuilder::AddOpRet(CScript &s)
{
    opReturn.emplace(CScript(s));
}

void TransactionBuilder::SetFee(CAmount fee)
{
    this->fee = fee;
}

void TransactionBuilder::SetMinConfirmations(int iMinConf)
{
  this->iMinConf=iMinConf;
}

void TransactionBuilder::SetExpiryHeight(int nHeight)
{
    this->mtx.nExpiryHeight = nHeight;
}

void TransactionBuilder::SendChangeTo(libzcash::SaplingPaymentAddress changeAddr, uint256 ovk)
{
    zChangeAddr = std::make_pair(ovk, changeAddr);
    tChangeAddr = boost::none;
}

bool TransactionBuilder::SendChangeTo(CTxDestination& changeAddr)
{
    if (!IsValidDestination(changeAddr)) {
        return false;
    }

    tChangeAddr = changeAddr;
    zChangeAddr = boost::none;

    return true;
}

<<<<<<< HEAD
TransactionBuilderResult TransactionBuilder::Build()
=======
//pcOutput size must be 2xiSize+1
bool CharArrayToHex(unsigned char *pcInput, unsigned int iSize, char *pcOutput)
{
  unsigned int iI;

  for(iI=0;iI<iSize;iI++) 
  {
    sprintf(&pcOutput[iI*2], "%02X", pcInput[iI]);
  }
  pcOutput[iI*2+1]=0;//Null terminate the string
  return true;
}

std::string TransactionBuilder::Build_offline_transaction()
{
    //printf("transaction_builder.cpp Build_offline_transaction() enter\n");fflush(stdout);
    //
    // Consistency checks
    //
    std::string sReturn="";

    if (spends.size()<=0)
    {
      //printf("Build_offline_transaction() No spends? - return\n"); fflush(stdout);
      return "Error: No spends specified";
    }
    
    // Valid change
    CAmount change = mtx.valueBalance - fee;
        
    //printf("Build_offline_transaction() change = balance - fee : %ld=%ld-%ld\n",change,mtx.valueBalance,fee); fflush(stdout);
    for (auto tIn : tIns) 
    {       
        change += tIn.value;
        //printf("Build_offline_transaction() change+=tIn.value  Result:%ld,%ld\n",change,tIn.value); fflush(stdout);
    }
    for (auto tOut : mtx.vout) {
        change -= tOut.nValue;
        //printf("Build_offline_transaction() change-=tOut.value  Result:%ld,%ld\n",change,tOut.nValue); fflush(stdout);
    }
    if (change < 0) 
    {
        //printf("Build_offline_transaction() Change < 0 - return\n"); fflush(stdout);
        return "Error: Change < 0";
    }

    //
    // Change output
    //
    if (change > 0) 
    {
        // Send change to the specified change address. If no change address
        // was set, send change to the first Sapling address given as input.
        if (zChangeAddr) 
        {
            //printf("Build_offline_transaction Build() 1\n");
            AddSaplingOutput(zChangeAddr->first, zChangeAddr->second, change);
        }
        else if (!spends.empty()) 
        {            
            //printf("Build_offline_transaction Build() 3: Pay balance to ourselved. Amount:%ld\n", change);
            //auto fvk = spends[0].expsk.full_viewing_key();
            //auto note = spends[0].note;
            //libzcash::SaplingPaymentAddress changeAddr(note.d, note.pk_d);
            //AddSaplingOutput(fvk.ovk, changeAddr,   change);   
            std::array<unsigned char, ZC_MEMO_SIZE> memo;
            memo[0]=0;
            
            AddSaplingOutput_offline_transaction(fromAddress_, change, memo);
            
        }
        else 
        {        
            //printf("Build_offline_transaction() Could not calculate change amount\n");
            return "Error: Could not calculate the amount of change";
        }
    }

    //Parameter [0]: From address:
    sReturn="z_sign_offline \"" + fromAddress_ + "\" ";
       
       
    // Create Sapling SpendDescriptions
    //for (auto spend : spends) 
    //int iTotalSpends = (int)spends.size();
    //char cTotal[50];
    //snprintf(&cTotal[0],sizeof(cTotal),"0x%02X|",iTotalSpends);
    
    
    //Parameter [1]: Spending notes '[{"witnessposition":number,"witnesspath":hex,"note_d":hex,"note_pkd":hex,"note_r":hex,"value":number},{...},{...}]'
    if (spends.size() <= 0)
    {
      //printf("Error:No spends");
      sReturn="Error:No spends";
      return sReturn;      
    }

    unsigned char cAnchor[32];    
    sReturn=sReturn+"'[";
    for (size_t i = 0; i < spends.size(); i++)
    {
        //printf("transaction_builder.cpp process spends-for(%ld)\n",i);
      
        auto spend = spends[i];
        uint64_t      lWitnessPosition = alWitnessPosition[i];
        myCharArray_s sWitness         = asWitness[i];       
        char cWitnessPathHex[ 2*(1 + 33 * SAPLING_TREE_DEPTH + 8) + 1 ];
        cWitnessPathHex[2*(1 + 33 * SAPLING_TREE_DEPTH + 8)]=0; //null terminate
        CharArrayToHex(&sWitness.cArray[0], sizeof(myCharArray_s), &cWitnessPathHex[0]);
                
        libzcash::diversifier_t d     = spend.note.d;
        uint256       pk_d            = spend.note.pk_d;
        uint256       r               = spend.note.r;
        uint64_t      lValue          = spend.note.value();

        unsigned char cD[ZC_DIVERSIFIER_SIZE];
        char          cDHex[2*ZC_DIVERSIFIER_SIZE+1];
        std::memcpy(&cD[0], &d, ZC_DIVERSIFIER_SIZE);
        CharArrayToHex(&cD[0], ZC_DIVERSIFIER_SIZE, &cDHex[0]);
        
        unsigned char cPK_D[32];
        char          cPK_DHex[2*32+1];
        std::memcpy(&cPK_D[0], &pk_d, 32);
        CharArrayToHex(&cPK_D[0], 32, &cPK_DHex[0]);
        
        unsigned char cR[32];
        char          cRHex[2*32+1];
        std::memcpy(&cR[0], &r, 32);
        CharArrayToHex(&cR[0], 32, &cRHex[0]);
        
       
        char cHex[ 20+ 2*(1 + 33 * SAPLING_TREE_DEPTH + 8) + 1];
        //20                        14                8            11             9            8             2 
        //{"witnessposition":number,"witnesspath":hex,"note_d":hex,"note_pkd":hex,"note_r":hex,"value":number},{...},{...}]'
        snprintf(&cHex[0],sizeof(cHex),"{\"witnessposition\":\"%ld\",",lWitnessPosition);
        sReturn=sReturn+cHex;
        
        snprintf(&cHex[0],sizeof(cHex),"\"witnesspath\":\"%s\",", &cWitnessPathHex[0]);
        sReturn=sReturn+cHex;
        
        snprintf(&cHex[0],sizeof(cHex),"\"note_d\":\"%s\",", &cDHex[0]);
        sReturn=sReturn+cHex;
        
        snprintf(&cHex[0],sizeof(cHex),"\"note_pkd\":\"%s\",", &cPK_DHex[0]);
        sReturn=sReturn+cHex;
        
        snprintf(&cHex[0],sizeof(cHex),"\"note_r\":\"%s\",", &cRHex[0]);
        sReturn=sReturn+cHex;
        
        snprintf(&cHex[0],sizeof(cHex),"\"value\":%ld}", lValue);
        sReturn=sReturn+cHex;
                
        //Last entry: Must close the array with ]'
        //otherwide start the next entry with a ,
        if (i == spends.size()-1)
        {
          sReturn=sReturn+"]' ";
        }
        else
        {
          sReturn=sReturn+",";
        }
        
        std::memcpy(&cAnchor[0], &spend.anchor, 32);
    }

    
    //Parameter [2]: Outputs (recipients)
    //printf("Build_offline_transaction() [2] Outputs: Total=%ld\n", outputs.size());
    if (sOutputRecipients.size() != outputs.size())
    {
      //printf("Build_offline_transaction() [2] Internal error: sOutputRecipients.size(%ld) != outputs.size(%ld)\n",sOutputRecipients.size(), outputs.size());
      sReturn="Internal error: sOutputRecipients.size() != outputs.size()";
      return sReturn;
    }
    
    sReturn=sReturn+"'[";
    for (size_t i = 0; i < outputs.size(); i++)
    {
        auto output = outputs[i];        
        
        sReturn=sReturn+strprintf("{\"address\":\"%s\",\"amount\":%ld",sOutputRecipients[i].c_str(), output.note.value() );
        
        size_t iStrLen = strlen( reinterpret_cast<char*>(output.memo.data()) );
        if (iStrLen > 0)
        {
          
          //printf("transaction_builder.cpp process outputs-for(%ld). Adres=%s Amount=%ld Memo=%s\n",i, sOutputRecipients[i].c_str(), output.note.value(), reinterpret_cast<unsigned char*>(output.memo.data()) );
          sReturn=sReturn+strprintf(",\"memo\":\"%s\"}", reinterpret_cast<unsigned char*>(output.memo.data()) );
        }
        else
        {
          sReturn=sReturn+strprintf("}");
          //printf("transaction_builder.cpp process outputs-for(%ld). Adres=%s Amount=%ld No memo\n",i, sOutputRecipients[i].c_str(), output.note.value() );
        }
        
        if (i==(outputs.size()-1))
        {
          sReturn=sReturn+"]' ";
        }
        else
        {
          sReturn=sReturn+",";
        }        
    }
    
        
    //Parameter [3]: Minimum confirmations
    //printf("Build_offline_transaction() [3] Minimum confirmations %d\n",iMinConf);
    sReturn=sReturn+strprintf("%d ",iMinConf);
    
    
    //Parameter [4]: Miners fee
    //printf("Build_offline_transaction() [4] Miners fee %ld\n",fee);
    sReturn=sReturn+strprintf("%ld ",fee);
    
    
    //Parameter [5]: Next block height 
    //printf("Build_offline_transaction() [5] Next block height: %d\n", nHeight);
    sReturn=sReturn+strprintf("%d ",nHeight);
    
    
    //Parameter [6]: BranchId (uint32_t)
    auto BranchId = CurrentEpochBranchId(nHeight, consensusParams);
    //printf("Build_offline_transaction() [6] BranchId: %u\n", BranchId);
    sReturn=sReturn+strprintf("%u ",BranchId);
    
    
    //Parameter [7]: Anchor
    //printf("Build_offline_transaction() [7] Anchor\n");
    char          cAnchorHex[2*32+1];    
    CharArrayToHex(&cAnchor[0], 32, &cAnchorHex[0]);    
    sReturn=sReturn+"\""+cAnchorHex+"\" "; 
    
    
    //Parameter [8] : bool fOverwintered
    if (mtx.fOverwintered == true)
    {
      sReturn=sReturn+"1 "; 
    }
    else
    {
      sReturn=sReturn+"0 "; 
    }
    
    //Parameter [9] : uint32_t nExpiryHeight
    sReturn=sReturn+strprintf("%u ",mtx.nExpiryHeight);
    
    //Parameter [10]: uint32_t nVersionGroupId
    sReturn=sReturn+strprintf("%u ",mtx.nVersionGroupId);
    
    //Parameter [11]: int32_t nVersion);
    sReturn=sReturn+strprintf("%d",mtx.nVersion);
        
    //printf("\n\nPaste the full contents into the console of your offline wallet to sign the transaction:\n%s\n",sReturn.c_str());

    // add op_return if there is one to add
    //AddOpRetLast(); ??

    //printf("Build_offline_transaction() %s\n",sReturn.c_str() );
    return sReturn;
}

boost::optional<CTransaction> TransactionBuilder::Build()
>>>>>>> e44ab373
{
    //printf("transaction_builder.cpp Build() enter\n");fflush(stdout);
    
    boost::optional<CTransaction> maybe_tx = CTransaction(mtx);
    auto tx_result = maybe_tx.get();
    auto signedtxn = EncodeHexTx(tx_result);
    //printf("transaction_builder.cpp Raw transaction @ startup: %s\n",signedtxn.c_str());

    //
    // Consistency checks
    //

    // Valid change
    CAmount change = mtx.valueBalance - fee;
    for (auto tIn : tIns) {
        change += tIn.value;
    }
    for (auto tOut : mtx.vout) {
        change -= tOut.nValue;
    }
    if (change < 0) {
<<<<<<< HEAD
        return TransactionBuilderResult("Change cannot be negative");
=======
        //printf("transaction_builder.cpp Build() Change < 0 - return\n"); fflush(stdout);
        return boost::none;
>>>>>>> e44ab373
    }

    //
    // Change output
    //

    if (change > 0) 
    {
        //printf("transaction_builder.cpp Build() process change\n");
        // Send change to the specified change address. If no change address
        // was set, send change to the first Sapling address given as input.
        if (zChangeAddr) 
        {
            //printf("transaction_builder.cpp Build() 1\n");
            AddSaplingOutput(zChangeAddr->first, zChangeAddr->second, change);
        } else if (tChangeAddr) {
            //printf("transaction_builder.cpp Build() 2\n");
            // tChangeAddr has already been validated.
            assert(AddTransparentOutput(tChangeAddr.value(), change));
        } else if (!spends.empty()) {
            //printf("transaction_builder.cpp Build() 3\n");
            auto fvk = spends[0].expsk.full_viewing_key();
            auto note = spends[0].note;
            libzcash::SaplingPaymentAddress changeAddr(note.d, note.pk_d);
            AddSaplingOutput(fvk.ovk, changeAddr, change);
<<<<<<< HEAD
        } else {
            return TransactionBuilderResult("Could not determine change address");
=======
        } else {        
            //printf("transaction_builder.cpp Build() 4\n");
            return boost::none;
>>>>>>> e44ab373
        }
    }

    //
    // Sapling spends and outputs
    //

    auto ctx = librustzcash_sapling_proving_ctx_init();
  
    // Create Sapling SpendDescriptions
<<<<<<< HEAD
    for (auto spend : spends) {
        auto cmu = spend.note.cmu();
        auto nf = spend.note.nullifier(
            spend.expsk.full_viewing_key(), spend.witness.position());
        if (!(cmu && nf)) {
=======
    //for (auto spend : spends) 
    for (size_t i = 0; i < spends.size(); i++)
    {
        auto spend = spends[i];
        uint64_t      lWitnessPosition = alWitnessPosition[i];
        myCharArray_s sWitness         = asWitness[i];
        
        libzcash::diversifier_t d     = spend.note.d;
        uint256       pk_d            = spend.note.pk_d;
        uint256       r               = spend.note.r;
        uint64_t      value           = spend.note.value();
        libzcash::SaplingNote myNote (d, pk_d, value, r);
        
        //printf("transaction_builder.cpp process spends-for()\n");
        //auto cm = spend.note.cm();
        //auto nf = spend.note.nullifier(spend.expsk.full_viewing_key(), lWitnessPosition);
        auto cm = myNote.cm();
        auto nf = myNote.nullifier(spend.expsk.full_viewing_key(), lWitnessPosition);
        if (!(cm && nf)) 
        {
            //printf("transaction_builder.cpp cm && nf error\n");
>>>>>>> e44ab373
            librustzcash_sapling_proving_ctx_free(ctx);
            return TransactionBuilderResult("Spend is invalid");
        }
/*
        //printf("transaction_builder.cpp passed (cm&&nf)\n");
        CDataStream ss(SER_NETWORK, PROTOCOL_VERSION);
        //printf("transaction_builder.cpp 1\n");
        ss << spend.witness.path();
        //printf("transaction_builder.cpp 2\n");
        std::vector<unsigned char> witness(ss.begin(), ss.end());
        //printf("transaction_builder.cpp 3\n");
*/
        std::vector<unsigned char> witness ( &sWitness.cArray[0], &sWitness.cArray[0] +  sizeof(myCharArray_s) );

        SpendDescription sdesc;
<<<<<<< HEAD
        uint256 rcm = spend.note.rcm();
=======
        //printf("transaction_builder.cpp Start SpendDescription\n");
>>>>>>> e44ab373
        if (!librustzcash_sapling_spend_proof(
                ctx,
                spend.expsk.full_viewing_key().ak.begin(),
                spend.expsk.nsk.begin(),
<<<<<<< HEAD
                spend.note.d.data(),
                rcm.begin(),
=======
                //spend.note.d.data(),
                //spend.note.r.begin(),
                                              myNote.d.data(),
                                              myNote.r.begin(),
>>>>>>> e44ab373
                spend.alpha.begin(),
                //spend.note.value(),
                                              myNote.value(),
                spend.anchor.begin(),
                witness.data(),
                sdesc.cv.begin(),
                sdesc.rk.begin(),
                sdesc.zkproof.data())) 
        {
            //printf("transaction_builder.cpp librustzcash_sapling_spend_proof() failed\n");
            librustzcash_sapling_proving_ctx_free(ctx);
            return TransactionBuilderResult("Spend proof failed");
        }
        //printf("transaction_builder.cpp librustzcash_sapling_spend_proof() passed!\n");
        sdesc.anchor = spend.anchor;
        //printf("transaction_builder.cpp 1\n");
        sdesc.nullifier = *nf;
        //printf("transaction_builder.cpp 2\n");
        mtx.vShieldedSpend.push_back(sdesc);
        //printf("transaction_builder.cpp 3\n");
    }

    // Create Sapling OutputDescriptions
<<<<<<< HEAD
    for (auto output : outputs) {
        // Check this out here as well to provide better logging.
        if (!output.note.cmu()) {
            librustzcash_sapling_proving_ctx_free(ctx);
            return TransactionBuilderResult("Output is invalid");
        }

        auto odesc = output.Build(ctx);
        if (!odesc) {
=======
    for (auto output : outputs) 
    {
        //printf("transaction_builder.cpp process outputs-for()\n");
        
        //Also send:
        //  output.ovk
        //  output.memo
      
        libzcash::diversifier_t d     = output.note.d;
        uint256       pk_d            = output.note.pk_d;
        uint256       r               = output.note.r;
        uint64_t      value           = output.note.value();
        libzcash::SaplingNote myNote (d, pk_d, value, r);        
        
        //auto cm = output.note.cm();
        auto cm = myNote.cm();
        if (!cm) {
            librustzcash_sapling_proving_ctx_free(ctx);
            return boost::none;
        }        

        libzcash::SaplingNotePlaintext notePlaintext(myNote, output.memo);

        //auto res = notePlaintext.encrypt(output.note.pk_d);
        auto res = notePlaintext.encrypt(myNote.pk_d);
        if (!res) 
        {
>>>>>>> e44ab373
            librustzcash_sapling_proving_ctx_free(ctx);
            return TransactionBuilderResult("Failed to create output description");
        }

<<<<<<< HEAD
        mtx.vShieldedOutput.push_back(odesc.get());
=======
        OutputDescription odesc;
        if (!librustzcash_sapling_output_proof(
                ctx,
                encryptor.get_esk().begin(),
                                                myNote.d.data(),
                                                myNote.pk_d.begin(),
                                                myNote.r.begin(),
                                                myNote.value(),
                odesc.cv.begin(),
                odesc.zkproof.begin())) {
            librustzcash_sapling_proving_ctx_free(ctx);
            return boost::none;
        }

        odesc.cm = *cm;
        odesc.ephemeralKey = encryptor.get_epk();
        odesc.encCiphertext = enc.first;

        //libzcash::SaplingOutgoingPlaintext outPlaintext(output.note.pk_d, encryptor.get_esk());
        libzcash::SaplingOutgoingPlaintext outPlaintext(myNote.pk_d, encryptor.get_esk());
        odesc.outCiphertext = outPlaintext.encrypt(
            output.ovk,
            odesc.cv,
            odesc.cm,
            encryptor);
        mtx.vShieldedOutput.push_back(odesc);
>>>>>>> e44ab373
    }
    //printf("transaction_builder.cpp process outputs done()\n");

    // add op_return if there is one to add
    AddOpRetLast();

    //
    // Signatures
    // Empty output script.
    uint256 dataToBeSigned;
    CScript scriptCode;
    try {
        dataToBeSigned = SignatureHash(scriptCode, mtx, NOT_AN_INPUT, SIGHASH_ALL, 0, consensusBranchId);
    } catch (std::logic_error ex) {
        librustzcash_sapling_proving_ctx_free(ctx);
        return TransactionBuilderResult("Could not construct signature hash: " + std::string(ex.what()));
    }

    // Create Sapling spendAuth and binding signatures
    for (size_t i = 0; i < spends.size(); i++) 
    {
        librustzcash_sapling_spend_sig(
            spends[i].expsk.ask.begin(),
            spends[i].alpha.begin(),
            dataToBeSigned.begin(),
            mtx.vShieldedSpend[i].spendAuthSig.data());
    }
    librustzcash_sapling_binding_sig(
        ctx,
        mtx.valueBalance,
        dataToBeSigned.begin(),
        mtx.bindingSig.data());

    librustzcash_sapling_proving_ctx_free(ctx);

    // Transparent signatures
    CTransaction txNewConst(mtx);
    for (int nIn = 0; nIn < mtx.vin.size(); nIn++) 
    {
        auto tIn = tIns[nIn];
        SignatureData sigdata;
        bool signSuccess = ProduceSignature(
            TransactionSignatureCreator(
                keystore, &txNewConst, nIn, tIn.value, SIGHASH_ALL),
            tIn.scriptPubKey, sigdata, consensusBranchId);

<<<<<<< HEAD
        if (!signSuccess) {
            return TransactionBuilderResult("Failed to sign transaction");
=======
        if (!signSuccess) 
        {
            //printf("Could not sign the message\n");
            return boost::none;
>>>>>>> e44ab373
        } else {
            UpdateTransaction(mtx, nIn, sigdata);
        }
    }

    maybe_tx = CTransaction(mtx);
    tx_result = maybe_tx.get();
    signedtxn = EncodeHexTx(tx_result);
    //printf("signed txn: %s\n",signedtxn.c_str() );

    //printf("transaction_builder.cpp Done\n");fflush(stdout);
    return CTransaction(mtx);
}<|MERGE_RESOLUTION|>--- conflicted
+++ resolved
@@ -8,13 +8,10 @@
 #include "pubkey.h"
 #include "rpc/protocol.h"
 #include "script/sign.h"
-<<<<<<< HEAD
 #include "utilmoneystr.h"
 #include "zcash/Note.hpp"
-=======
 #include "key_io.h"
 #include "core_io.h" //for EncodeHexTx
->>>>>>> e44ab373
 
 #include <boost/variant.hpp>
 #include <librustzcash.h>
@@ -107,37 +104,37 @@
     CKeyStore* keystore) : consensusParams(consensusParams), nHeight(nHeight), keystore(keystore)
 {
     mtx = CreateNewContextualCMutableTransaction(consensusParams, nHeight);
-    
+
     consensusBranchId = CurrentEpochBranchId(nHeight, consensusParams);
 
     boost::optional<CTransaction> maybe_tx = CTransaction(mtx);
     auto tx_result = maybe_tx.get();
-    auto signedtxn = EncodeHexTx(tx_result);   
+    auto signedtxn = EncodeHexTx(tx_result);
     //printf("TransactionBuilder::TransactionBuilder(online) mtx= %s\n",signedtxn.c_str());
 }
 
 TransactionBuilder::TransactionBuilder(
-    bool fOverwintered, 
+    bool fOverwintered,
     uint32_t nExpiryHeight,
     uint32_t nVersionGroupId,
     int32_t nVersion,
     uint32_t branchId)
-{   
+{
     mtx.fOverwintered   = fOverwintered;
     mtx.nExpiryHeight   = nExpiryHeight;
     mtx.nVersionGroupId = nVersionGroupId;
     mtx.nVersion        = nVersion;
     consensusBranchId   = branchId;
-    
+
     //printf("TransactionBuilder::TransactionBuilder(offline) values: fOverwintered=%u nExpiryHeight=%u nVersionGroupId=%u nVersion=%d\n",
     //mtx.fOverwintered,
     //mtx.nExpiryHeight,
     //mtx.nVersionGroupId,
-    //mtx.nVersion);    
-    
+    //mtx.nVersion);
+
     //boost::optional<CTransaction> maybe_tx = CTransaction(mtx);
     //auto tx_result = maybe_tx.get();
-    //auto signedtxn = EncodeHexTx(tx_result);   
+    //auto signedtxn = EncodeHexTx(tx_result);
     //printf("TransactionBuilder::TransactionBuilder(offline) mtx= %s\n",signedtxn.c_str());
 }
 
@@ -160,24 +157,24 @@
     }
 
     spends.emplace_back(expsk, note, anchor, witness);
-    
+
     CDataStream ss(SER_NETWORK, PROTOCOL_VERSION);
     ss << witness.path();
     std::vector<unsigned char> local_witness(ss.begin(), ss.end());
-    
+
     myCharArray_s sWitness;
     memcpy (&sWitness.cArray[0], reinterpret_cast<unsigned char*>(local_witness.data()), sizeof(sWitness.cArray) );
     asWitness.emplace_back(sWitness);
 
     alWitnessPosition.emplace_back( witness.position() );
-    
-    mtx.valueBalance += note.value();   
-    
+
+    mtx.valueBalance += note.value();
+
     boost::optional<CTransaction> maybe_tx = CTransaction(mtx);
     auto tx_result = maybe_tx.get();
-    auto signedtxn = EncodeHexTx(tx_result);   
+    auto signedtxn = EncodeHexTx(tx_result);
     //printf("TransactionBuilder::AddSaplingSpend() mtx= %s\n",signedtxn.c_str());
-        
+
     return true;
 }
 
@@ -189,14 +186,14 @@
     unsigned char *pcWitness)
 {
     myCharArray_s sWitness;
-    
+
     // Consistency check: all anchors must equal the first one
     if (!spends.empty()) {
         if (spends[0].anchor != anchor) {
             return false;
         }
     }
-    
+
     //printf("anchor %llx\n", anchor);
     //printf("witness position %lu\n", lWitnessPosition);
     //printf("witness path:\n");
@@ -208,20 +205,20 @@
 
     SaplingWitness witness; //Unused parameter. required by spends.emplace_back()
     spends.emplace_back(expsk, note, anchor, witness);
-    
+
     alWitnessPosition.emplace_back(lWitnessPosition);
     memcpy (&sWitness.cArray[0],pcWitness,sizeof(sWitness.cArray));
     asWitness.emplace_back(sWitness);
 
     //printf("AddSaplingSpend2() spends(%ld), alWitnessPosition(%ld), asWitness(%ld)\n",spends.size(),alWitnessPosition.size(), asWitness.size() );fflush(stdout);
-    
+
     mtx.valueBalance += note.value();
-    
+
     boost::optional<CTransaction> maybe_tx = CTransaction(mtx);
     auto tx_result = maybe_tx.get();
-    auto signedtxn = EncodeHexTx(tx_result);   
+    auto signedtxn = EncodeHexTx(tx_result);
     //printf("TransactionBuilder::AddSaplingSpend_process_offline_transaction() mtx= %s\n",signedtxn.c_str());
-    
+
     return true;
 }
 
@@ -234,26 +231,26 @@
     unsigned char *pcWitness)
 {
     myCharArray_s sWitness;
-    
+
     // Consistency check: all anchors must equal the first one
     if (!spends.empty()) {
         if (spends[0].anchor != anchor) {
             return false;
         }
     }
-    
-    fromAddress_ = sFromAddr; 
+
+    fromAddress_ = sFromAddr;
 
     SaplingWitness witness;           //Unused, just to keep spends happy
     libzcash::SaplingExpandedSpendingKey expsk; //Unused, just to keep spends happy
     spends.emplace_back(expsk, note, anchor, witness);
-    
+
     alWitnessPosition.emplace_back(lWitnessPosition);
     memcpy (&sWitness.cArray[0],pcWitness,sizeof(sWitness.cArray));
     asWitness.emplace_back(sWitness);
 
     mtx.valueBalance += note.value();
-        
+
     return true;
 }
 
@@ -293,7 +290,7 @@
 
     auto note = libzcash::SaplingNote(to, value, zip_212_enabled);
     outputs.emplace_back(ovk, note, memo);
-    mtx.valueBalance -= value;    
+    mtx.valueBalance -= value;
 }
 
 void TransactionBuilder::AddSaplingOutput_offline_transaction(
@@ -301,19 +298,26 @@
     std::string address,
     CAmount value,
     std::array<unsigned char, ZC_MEMO_SIZE> memo)
-{   
+{
     auto addr = DecodePaymentAddress(address);
     assert(boost::get<libzcash::SaplingPaymentAddress>(&addr) != nullptr);
-    auto to = boost::get<libzcash::SaplingPaymentAddress>(addr);    
-    auto note = libzcash::SaplingNote(to, value);
-    
-    //Spending key not available when creating the transaction to be signed offline 
+    auto to = boost::get<libzcash::SaplingPaymentAddress>(addr);
+
+    libzcash::Zip212Enabled zip_212_enabled = libzcash::Zip212Enabled::BeforeZip212;
+    // We use nHeight = chainActive.Height() + 1 since the output will be included in the next block
+    if (NetworkUpgradeActive(nHeight + 1, consensusParams, Consensus::UPGRADE_CANOPY)) {
+        zip_212_enabled = libzcash::Zip212Enabled::AfterZip212;
+    }
+
+    auto note = libzcash::SaplingNote(to, value, zip_212_enabled);
+
+    //Spending key not available when creating the transaction to be signed offline
     //The offline transaction builder is not using the ovk field.
     uint256 ovk;
     outputs.emplace_back(ovk, note, memo);
-    
+
     sOutputRecipients.push_back(address);
-    
+
     mtx.valueBalance -= value;
 }
 
@@ -323,7 +327,7 @@
     sOutput.sAddr = sAddr;
     sOutput.iValue = iValue;
     sOutput.sMemo  = sMemo;
-    
+
     outputs_offline.emplace_back(sOutput);
 }
 
@@ -354,7 +358,7 @@
 
     mtx.vin.emplace_back(utxo);
     mtx.vin[mtx.vin.size() - 1].nSequence = _nSequence;
-    tIns.emplace_back(scriptPubKey, value);   
+    tIns.emplace_back(scriptPubKey, value);
 }
 
 bool TransactionBuilder::AddTransparentOutput(CTxDestination& to, CAmount value)
@@ -366,7 +370,7 @@
     CScript scriptPubKey = GetScriptForDestination(to);
     CTxOut out(value, scriptPubKey);
     mtx.vout.push_back(out);
-    
+
     return true;
 }
 
@@ -420,15 +424,12 @@
     return true;
 }
 
-<<<<<<< HEAD
-TransactionBuilderResult TransactionBuilder::Build()
-=======
 //pcOutput size must be 2xiSize+1
 bool CharArrayToHex(unsigned char *pcInput, unsigned int iSize, char *pcOutput)
 {
   unsigned int iI;
 
-  for(iI=0;iI<iSize;iI++) 
+  for(iI=0;iI<iSize;iI++)
   {
     sprintf(&pcOutput[iI*2], "%02X", pcInput[iI]);
   }
@@ -449,13 +450,13 @@
       //printf("Build_offline_transaction() No spends? - return\n"); fflush(stdout);
       return "Error: No spends specified";
     }
-    
+
     // Valid change
     CAmount change = mtx.valueBalance - fee;
-        
+
     //printf("Build_offline_transaction() change = balance - fee : %ld=%ld-%ld\n",change,mtx.valueBalance,fee); fflush(stdout);
-    for (auto tIn : tIns) 
-    {       
+    for (auto tIn : tIns)
+    {
         change += tIn.value;
         //printf("Build_offline_transaction() change+=tIn.value  Result:%ld,%ld\n",change,tIn.value); fflush(stdout);
     }
@@ -463,7 +464,7 @@
         change -= tOut.nValue;
         //printf("Build_offline_transaction() change-=tOut.value  Result:%ld,%ld\n",change,tOut.nValue); fflush(stdout);
     }
-    if (change < 0) 
+    if (change < 0)
     {
         //printf("Build_offline_transaction() Change < 0 - return\n"); fflush(stdout);
         return "Error: Change < 0";
@@ -472,30 +473,30 @@
     //
     // Change output
     //
-    if (change > 0) 
+    if (change > 0)
     {
         // Send change to the specified change address. If no change address
         // was set, send change to the first Sapling address given as input.
-        if (zChangeAddr) 
+        if (zChangeAddr)
         {
             //printf("Build_offline_transaction Build() 1\n");
             AddSaplingOutput(zChangeAddr->first, zChangeAddr->second, change);
         }
-        else if (!spends.empty()) 
-        {            
+        else if (!spends.empty())
+        {
             //printf("Build_offline_transaction Build() 3: Pay balance to ourselved. Amount:%ld\n", change);
             //auto fvk = spends[0].expsk.full_viewing_key();
             //auto note = spends[0].note;
             //libzcash::SaplingPaymentAddress changeAddr(note.d, note.pk_d);
-            //AddSaplingOutput(fvk.ovk, changeAddr,   change);   
+            //AddSaplingOutput(fvk.ovk, changeAddr,   change);
             std::array<unsigned char, ZC_MEMO_SIZE> memo;
             memo[0]=0;
-            
+
             AddSaplingOutput_offline_transaction(fromAddress_, change, memo);
-            
-        }
-        else 
-        {        
+
+        }
+        else
+        {
             //printf("Build_offline_transaction() Could not calculate change amount\n");
             return "Error: Could not calculate the amount of change";
         }
@@ -503,78 +504,78 @@
 
     //Parameter [0]: From address:
     sReturn="z_sign_offline \"" + fromAddress_ + "\" ";
-       
-       
+
+
     // Create Sapling SpendDescriptions
-    //for (auto spend : spends) 
+    //for (auto spend : spends)
     //int iTotalSpends = (int)spends.size();
     //char cTotal[50];
     //snprintf(&cTotal[0],sizeof(cTotal),"0x%02X|",iTotalSpends);
-    
-    
+
+
     //Parameter [1]: Spending notes '[{"witnessposition":number,"witnesspath":hex,"note_d":hex,"note_pkd":hex,"note_r":hex,"value":number},{...},{...}]'
     if (spends.size() <= 0)
     {
       //printf("Error:No spends");
       sReturn="Error:No spends";
-      return sReturn;      
-    }
-
-    unsigned char cAnchor[32];    
+      return sReturn;
+    }
+
+    unsigned char cAnchor[32];
     sReturn=sReturn+"'[";
     for (size_t i = 0; i < spends.size(); i++)
     {
         //printf("transaction_builder.cpp process spends-for(%ld)\n",i);
-      
+
         auto spend = spends[i];
         uint64_t      lWitnessPosition = alWitnessPosition[i];
-        myCharArray_s sWitness         = asWitness[i];       
+        myCharArray_s sWitness         = asWitness[i];
         char cWitnessPathHex[ 2*(1 + 33 * SAPLING_TREE_DEPTH + 8) + 1 ];
         cWitnessPathHex[2*(1 + 33 * SAPLING_TREE_DEPTH + 8)]=0; //null terminate
         CharArrayToHex(&sWitness.cArray[0], sizeof(myCharArray_s), &cWitnessPathHex[0]);
-                
+
         libzcash::diversifier_t d     = spend.note.d;
         uint256       pk_d            = spend.note.pk_d;
-        uint256       r               = spend.note.r;
+        uint256       rcm             = spend.note.rcm();
         uint64_t      lValue          = spend.note.value();
 
         unsigned char cD[ZC_DIVERSIFIER_SIZE];
         char          cDHex[2*ZC_DIVERSIFIER_SIZE+1];
         std::memcpy(&cD[0], &d, ZC_DIVERSIFIER_SIZE);
         CharArrayToHex(&cD[0], ZC_DIVERSIFIER_SIZE, &cDHex[0]);
-        
+
         unsigned char cPK_D[32];
         char          cPK_DHex[2*32+1];
         std::memcpy(&cPK_D[0], &pk_d, 32);
         CharArrayToHex(&cPK_D[0], 32, &cPK_DHex[0]);
-        
+
         unsigned char cR[32];
         char          cRHex[2*32+1];
-        std::memcpy(&cR[0], &r, 32);
+        std::memcpy(&cR[0], &rcm, 32);
         CharArrayToHex(&cR[0], 32, &cRHex[0]);
-        
-       
+
+
         char cHex[ 20+ 2*(1 + 33 * SAPLING_TREE_DEPTH + 8) + 1];
-        //20                        14                8            11             9            8             2 
+        //20                        14                8            11             9            8             2
         //{"witnessposition":number,"witnesspath":hex,"note_d":hex,"note_pkd":hex,"note_r":hex,"value":number},{...},{...}]'
         snprintf(&cHex[0],sizeof(cHex),"{\"witnessposition\":\"%ld\",",lWitnessPosition);
         sReturn=sReturn+cHex;
-        
+
         snprintf(&cHex[0],sizeof(cHex),"\"witnesspath\":\"%s\",", &cWitnessPathHex[0]);
         sReturn=sReturn+cHex;
-        
+
         snprintf(&cHex[0],sizeof(cHex),"\"note_d\":\"%s\",", &cDHex[0]);
         sReturn=sReturn+cHex;
-        
+
         snprintf(&cHex[0],sizeof(cHex),"\"note_pkd\":\"%s\",", &cPK_DHex[0]);
         sReturn=sReturn+cHex;
-        
+
         snprintf(&cHex[0],sizeof(cHex),"\"note_r\":\"%s\",", &cRHex[0]);
         sReturn=sReturn+cHex;
-        
+
         snprintf(&cHex[0],sizeof(cHex),"\"value\":%ld}", lValue);
         sReturn=sReturn+cHex;
-                
+
         //Last entry: Must close the array with ]'
         //otherwide start the next entry with a ,
         if (i == spends.size()-1)
@@ -585,11 +586,11 @@
         {
           sReturn=sReturn+",";
         }
-        
+
         std::memcpy(&cAnchor[0], &spend.anchor, 32);
     }
 
-    
+
     //Parameter [2]: Outputs (recipients)
     //printf("Build_offline_transaction() [2] Outputs: Total=%ld\n", outputs.size());
     if (sOutputRecipients.size() != outputs.size())
@@ -598,18 +599,18 @@
       sReturn="Internal error: sOutputRecipients.size() != outputs.size()";
       return sReturn;
     }
-    
+
     sReturn=sReturn+"'[";
     for (size_t i = 0; i < outputs.size(); i++)
     {
-        auto output = outputs[i];        
-        
+        auto output = outputs[i];
+
         sReturn=sReturn+strprintf("{\"address\":\"%s\",\"amount\":%ld",sOutputRecipients[i].c_str(), output.note.value() );
-        
+
         size_t iStrLen = strlen( reinterpret_cast<char*>(output.memo.data()) );
         if (iStrLen > 0)
         {
-          
+
           //printf("transaction_builder.cpp process outputs-for(%ld). Adres=%s Amount=%ld Memo=%s\n",i, sOutputRecipients[i].c_str(), output.note.value(), reinterpret_cast<unsigned char*>(output.memo.data()) );
           sReturn=sReturn+strprintf(",\"memo\":\"%s\"}", reinterpret_cast<unsigned char*>(output.memo.data()) );
         }
@@ -618,7 +619,7 @@
           sReturn=sReturn+strprintf("}");
           //printf("transaction_builder.cpp process outputs-for(%ld). Adres=%s Amount=%ld No memo\n",i, sOutputRecipients[i].c_str(), output.note.value() );
         }
-        
+
         if (i==(outputs.size()-1))
         {
           sReturn=sReturn+"]' ";
@@ -626,57 +627,57 @@
         else
         {
           sReturn=sReturn+",";
-        }        
-    }
-    
-        
+        }
+    }
+
+
     //Parameter [3]: Minimum confirmations
     //printf("Build_offline_transaction() [3] Minimum confirmations %d\n",iMinConf);
     sReturn=sReturn+strprintf("%d ",iMinConf);
-    
-    
+
+
     //Parameter [4]: Miners fee
     //printf("Build_offline_transaction() [4] Miners fee %ld\n",fee);
     sReturn=sReturn+strprintf("%ld ",fee);
-    
-    
-    //Parameter [5]: Next block height 
+
+
+    //Parameter [5]: Next block height
     //printf("Build_offline_transaction() [5] Next block height: %d\n", nHeight);
     sReturn=sReturn+strprintf("%d ",nHeight);
-    
-    
+
+
     //Parameter [6]: BranchId (uint32_t)
     auto BranchId = CurrentEpochBranchId(nHeight, consensusParams);
     //printf("Build_offline_transaction() [6] BranchId: %u\n", BranchId);
     sReturn=sReturn+strprintf("%u ",BranchId);
-    
-    
+
+
     //Parameter [7]: Anchor
     //printf("Build_offline_transaction() [7] Anchor\n");
-    char          cAnchorHex[2*32+1];    
-    CharArrayToHex(&cAnchor[0], 32, &cAnchorHex[0]);    
-    sReturn=sReturn+"\""+cAnchorHex+"\" "; 
-    
-    
+    char          cAnchorHex[2*32+1];
+    CharArrayToHex(&cAnchor[0], 32, &cAnchorHex[0]);
+    sReturn=sReturn+"\""+cAnchorHex+"\" ";
+
+
     //Parameter [8] : bool fOverwintered
     if (mtx.fOverwintered == true)
     {
-      sReturn=sReturn+"1 "; 
+      sReturn=sReturn+"1 ";
     }
     else
     {
-      sReturn=sReturn+"0 "; 
-    }
-    
+      sReturn=sReturn+"0 ";
+    }
+
     //Parameter [9] : uint32_t nExpiryHeight
     sReturn=sReturn+strprintf("%u ",mtx.nExpiryHeight);
-    
+
     //Parameter [10]: uint32_t nVersionGroupId
     sReturn=sReturn+strprintf("%u ",mtx.nVersionGroupId);
-    
+
     //Parameter [11]: int32_t nVersion);
     sReturn=sReturn+strprintf("%d",mtx.nVersion);
-        
+
     //printf("\n\nPaste the full contents into the console of your offline wallet to sign the transaction:\n%s\n",sReturn.c_str());
 
     // add op_return if there is one to add
@@ -686,11 +687,10 @@
     return sReturn;
 }
 
-boost::optional<CTransaction> TransactionBuilder::Build()
->>>>>>> e44ab373
+TransactionBuilderResult TransactionBuilder::Build()
 {
     //printf("transaction_builder.cpp Build() enter\n");fflush(stdout);
-    
+
     boost::optional<CTransaction> maybe_tx = CTransaction(mtx);
     auto tx_result = maybe_tx.get();
     auto signedtxn = EncodeHexTx(tx_result);
@@ -709,45 +709,28 @@
         change -= tOut.nValue;
     }
     if (change < 0) {
-<<<<<<< HEAD
         return TransactionBuilderResult("Change cannot be negative");
-=======
-        //printf("transaction_builder.cpp Build() Change < 0 - return\n"); fflush(stdout);
-        return boost::none;
->>>>>>> e44ab373
     }
 
     //
     // Change output
     //
 
-    if (change > 0) 
-    {
-        //printf("transaction_builder.cpp Build() process change\n");
+    if (change > 0) {
         // Send change to the specified change address. If no change address
         // was set, send change to the first Sapling address given as input.
-        if (zChangeAddr) 
-        {
-            //printf("transaction_builder.cpp Build() 1\n");
+        if (zChangeAddr) {
             AddSaplingOutput(zChangeAddr->first, zChangeAddr->second, change);
         } else if (tChangeAddr) {
-            //printf("transaction_builder.cpp Build() 2\n");
             // tChangeAddr has already been validated.
             assert(AddTransparentOutput(tChangeAddr.value(), change));
         } else if (!spends.empty()) {
-            //printf("transaction_builder.cpp Build() 3\n");
             auto fvk = spends[0].expsk.full_viewing_key();
             auto note = spends[0].note;
             libzcash::SaplingPaymentAddress changeAddr(note.d, note.pk_d);
             AddSaplingOutput(fvk.ovk, changeAddr, change);
-<<<<<<< HEAD
         } else {
             return TransactionBuilderResult("Could not determine change address");
-=======
-        } else {        
-            //printf("transaction_builder.cpp Build() 4\n");
-            return boost::none;
->>>>>>> e44ab373
         }
     }
 
@@ -756,40 +739,33 @@
     //
 
     auto ctx = librustzcash_sapling_proving_ctx_init();
-  
+
     // Create Sapling SpendDescriptions
-<<<<<<< HEAD
-    for (auto spend : spends) {
-        auto cmu = spend.note.cmu();
-        auto nf = spend.note.nullifier(
-            spend.expsk.full_viewing_key(), spend.witness.position());
-        if (!(cmu && nf)) {
-=======
-    //for (auto spend : spends) 
+    //for (auto spend : spends)
     for (size_t i = 0; i < spends.size(); i++)
     {
         auto spend = spends[i];
         uint64_t      lWitnessPosition = alWitnessPosition[i];
         myCharArray_s sWitness         = asWitness[i];
-        
-        libzcash::diversifier_t d     = spend.note.d;
-        uint256       pk_d            = spend.note.pk_d;
-        uint256       r               = spend.note.r;
-        uint64_t      value           = spend.note.value();
-        libzcash::SaplingNote myNote (d, pk_d, value, r);
-        
+
+        // libzcash::diversifier_t d     = spend.note.d;
+        // uint256       pk_d            = spend.note.pk_d;
+        // uint256       rcm             = spend.note.rcm;
+        // uint64_t      value           = spend.note.value();
+        // libzcash::SaplingNote myNote (d, pk_d, value, r);
+
         //printf("transaction_builder.cpp process spends-for()\n");
         //auto cm = spend.note.cm();
         //auto nf = spend.note.nullifier(spend.expsk.full_viewing_key(), lWitnessPosition);
-        auto cm = myNote.cm();
-        auto nf = myNote.nullifier(spend.expsk.full_viewing_key(), lWitnessPosition);
-        if (!(cm && nf)) 
+        auto cmu = spend.note.cmu();
+        auto nf = spend.note.nullifier(spend.expsk.full_viewing_key(), lWitnessPosition);
+        if (!(cmu && nf))
         {
             //printf("transaction_builder.cpp cm && nf error\n");
->>>>>>> e44ab373
             librustzcash_sapling_proving_ctx_free(ctx);
             return TransactionBuilderResult("Spend is invalid");
         }
+
 /*
         //printf("transaction_builder.cpp passed (cm&&nf)\n");
         CDataStream ss(SER_NETWORK, PROTOCOL_VERSION);
@@ -802,48 +778,30 @@
         std::vector<unsigned char> witness ( &sWitness.cArray[0], &sWitness.cArray[0] +  sizeof(myCharArray_s) );
 
         SpendDescription sdesc;
-<<<<<<< HEAD
         uint256 rcm = spend.note.rcm();
-=======
-        //printf("transaction_builder.cpp Start SpendDescription\n");
->>>>>>> e44ab373
         if (!librustzcash_sapling_spend_proof(
                 ctx,
                 spend.expsk.full_viewing_key().ak.begin(),
                 spend.expsk.nsk.begin(),
-<<<<<<< HEAD
                 spend.note.d.data(),
                 rcm.begin(),
-=======
-                //spend.note.d.data(),
-                //spend.note.r.begin(),
-                                              myNote.d.data(),
-                                              myNote.r.begin(),
->>>>>>> e44ab373
                 spend.alpha.begin(),
-                //spend.note.value(),
-                                              myNote.value(),
+                spend.note.value(),
                 spend.anchor.begin(),
                 witness.data(),
                 sdesc.cv.begin(),
                 sdesc.rk.begin(),
-                sdesc.zkproof.data())) 
-        {
-            //printf("transaction_builder.cpp librustzcash_sapling_spend_proof() failed\n");
+                sdesc.zkproof.data())) {
             librustzcash_sapling_proving_ctx_free(ctx);
             return TransactionBuilderResult("Spend proof failed");
         }
         //printf("transaction_builder.cpp librustzcash_sapling_spend_proof() passed!\n");
         sdesc.anchor = spend.anchor;
-        //printf("transaction_builder.cpp 1\n");
         sdesc.nullifier = *nf;
-        //printf("transaction_builder.cpp 2\n");
         mtx.vShieldedSpend.push_back(sdesc);
-        //printf("transaction_builder.cpp 3\n");
     }
 
     // Create Sapling OutputDescriptions
-<<<<<<< HEAD
     for (auto output : outputs) {
         // Check this out here as well to provide better logging.
         if (!output.note.cmu()) {
@@ -853,71 +811,12 @@
 
         auto odesc = output.Build(ctx);
         if (!odesc) {
-=======
-    for (auto output : outputs) 
-    {
-        //printf("transaction_builder.cpp process outputs-for()\n");
-        
-        //Also send:
-        //  output.ovk
-        //  output.memo
-      
-        libzcash::diversifier_t d     = output.note.d;
-        uint256       pk_d            = output.note.pk_d;
-        uint256       r               = output.note.r;
-        uint64_t      value           = output.note.value();
-        libzcash::SaplingNote myNote (d, pk_d, value, r);        
-        
-        //auto cm = output.note.cm();
-        auto cm = myNote.cm();
-        if (!cm) {
-            librustzcash_sapling_proving_ctx_free(ctx);
-            return boost::none;
-        }        
-
-        libzcash::SaplingNotePlaintext notePlaintext(myNote, output.memo);
-
-        //auto res = notePlaintext.encrypt(output.note.pk_d);
-        auto res = notePlaintext.encrypt(myNote.pk_d);
-        if (!res) 
-        {
->>>>>>> e44ab373
             librustzcash_sapling_proving_ctx_free(ctx);
             return TransactionBuilderResult("Failed to create output description");
         }
 
-<<<<<<< HEAD
         mtx.vShieldedOutput.push_back(odesc.get());
-=======
-        OutputDescription odesc;
-        if (!librustzcash_sapling_output_proof(
-                ctx,
-                encryptor.get_esk().begin(),
-                                                myNote.d.data(),
-                                                myNote.pk_d.begin(),
-                                                myNote.r.begin(),
-                                                myNote.value(),
-                odesc.cv.begin(),
-                odesc.zkproof.begin())) {
-            librustzcash_sapling_proving_ctx_free(ctx);
-            return boost::none;
-        }
-
-        odesc.cm = *cm;
-        odesc.ephemeralKey = encryptor.get_epk();
-        odesc.encCiphertext = enc.first;
-
-        //libzcash::SaplingOutgoingPlaintext outPlaintext(output.note.pk_d, encryptor.get_esk());
-        libzcash::SaplingOutgoingPlaintext outPlaintext(myNote.pk_d, encryptor.get_esk());
-        odesc.outCiphertext = outPlaintext.encrypt(
-            output.ovk,
-            odesc.cv,
-            odesc.cm,
-            encryptor);
-        mtx.vShieldedOutput.push_back(odesc);
->>>>>>> e44ab373
-    }
-    //printf("transaction_builder.cpp process outputs done()\n");
+    }
 
     // add op_return if there is one to add
     AddOpRetLast();
@@ -935,8 +834,7 @@
     }
 
     // Create Sapling spendAuth and binding signatures
-    for (size_t i = 0; i < spends.size(); i++) 
-    {
+    for (size_t i = 0; i < spends.size(); i++) {
         librustzcash_sapling_spend_sig(
             spends[i].expsk.ask.begin(),
             spends[i].alpha.begin(),
@@ -953,8 +851,7 @@
 
     // Transparent signatures
     CTransaction txNewConst(mtx);
-    for (int nIn = 0; nIn < mtx.vin.size(); nIn++) 
-    {
+    for (int nIn = 0; nIn < mtx.vin.size(); nIn++) {
         auto tIn = tIns[nIn];
         SignatureData sigdata;
         bool signSuccess = ProduceSignature(
@@ -962,15 +859,8 @@
                 keystore, &txNewConst, nIn, tIn.value, SIGHASH_ALL),
             tIn.scriptPubKey, sigdata, consensusBranchId);
 
-<<<<<<< HEAD
         if (!signSuccess) {
             return TransactionBuilderResult("Failed to sign transaction");
-=======
-        if (!signSuccess) 
-        {
-            //printf("Could not sign the message\n");
-            return boost::none;
->>>>>>> e44ab373
         } else {
             UpdateTransaction(mtx, nIn, sigdata);
         }

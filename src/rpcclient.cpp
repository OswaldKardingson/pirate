--- conflicted
+++ resolved
@@ -111,7 +111,6 @@
     { "z_sendmany", 3},
     { "z_getoperationstatus", 0},
     { "z_getoperationresult", 0},
-<<<<<<< HEAD
     { "z_importkey", 1 },
     { "paxprice", 4 },
     { "paxprices", 3 },
@@ -120,9 +119,7 @@
     { "minerids", 1 },
     { "kvsearch", 1 },
     { "kvupdate", 4 },
-=======
     { "z_importkey", 2 },
->>>>>>> f630519d
 };
 
 class CRPCConvertTable

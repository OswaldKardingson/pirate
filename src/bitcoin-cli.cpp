--- conflicted
+++ resolved
@@ -97,12 +97,7 @@
     // Parameters
     //
     ParseParameters(argc, argv);
-<<<<<<< HEAD
-    std:string name;
-    name = GetArg("-ac_name","PIRATE");
-=======
-    std::string name = GetArg("-ac_name","");
->>>>>>> 68a4f520
+    std::string name = GetArg("-ac_name","PIRATE");
     if ( !name.empty() )
         chainName = assetchain(name);
 

/******************************************************************************
 * Copyright © 2014-2019 The SuperNET Developers.                             *
 *                                                                            *
 * See the AUTHORS, DEVELOPER-AGREEMENT and LICENSE files at                  *
 * the top-level directory of this distribution for the individual copyright  *
 * holder information and the developer policies on copyright and licensing.  *
 *                                                                            *
 * Unless otherwise agreed in a custom licensing agreement, no part of the    *
 * SuperNET software, including this file may be copied, modified, propagated *
 * or distributed except according to the terms contained in the LICENSE file *
 *                                                                            *
 * Removal or modification of this copyright notice is prohibited.            *
 *                                                                            *
 ******************************************************************************/

#include "cc/eval.h"
#include "crosschain.h"
#include "importcoin.h"
#include "main.h"
#include "merkleblock.h"
#include "hex.h"
<<<<<<< HEAD
#include "komodo_bitcoind.h"
#include "cc/CCinclude.h"
#include "komodo_notary.h"
=======
#include "notarisationdb.h"
#include "cc/CCinclude.h"
#include "cc/import.h"
>>>>>>> 0dfafbf0

/*
 * The crosschain workflow.
 *
 * 3 chains, A, B, and KMD. We would like to prove TX on B.
 * There is a notarisation, nA0, which will include TX via an MoM.
 * The notarisation nA0 must fall between 2 notarisations of B,
 * ie, nB0 and nB1. An MoMoM including this range is propagated to
 * B in notarisation receipt (backnotarisation) bnB2.
 *
 * A:                 TX   bnA0
 *                     \   /
 * KMD:      nB0        nA0     nB1      nB2
 *              \                 \       \
 * B:          bnB0              bnB1     bnB2
 */

// XXX: There are potential crashes wherever we access chainActive without a lock,
// because it might be disconnecting blocks at the same time.


int NOTARISATION_SCAN_LIMIT_BLOCKS = 1440;
<<<<<<< HEAD
=======
CBlockIndex *komodo_getblockindex(uint256 hash);

/****
 * Determine the type of crosschain
 * @param symbol the asset chain to check
 * @returns the type of chain
 */
CrosschainType CrossChain::GetSymbolAuthority(const std::string& symbol)
{
    if (symbol.find("TXSCL") == 0)
        return CROSSCHAIN_TXSCL;

    if (is_STAKED(symbol.c_str()) != 0)
        return CROSSCHAIN_STAKED;

    return CROSSCHAIN_KOMODO;
}
>>>>>>> 0dfafbf0

/***
 * @param tx the transaction to check
 * @param auth the authority object
 * @returns true on success
 */
bool CrossChain::CheckTxAuthority(const CTransaction &tx, CrosschainAuthority auth)
{
    if (tx.vin.size() < auth.requiredSigs) 
        return false;

    uint8_t seen[64] = {0};
    for(const CTxIn &txIn : tx.vin) // check each vIn
    {
        // Get notary pubkey
        CTransaction tx;
        uint256 hashBlock;
        EvalRef eval;
        if (!eval->GetTxUnconfirmed(txIn.prevout.hash, tx, hashBlock)) 
            return false;
        if (tx.vout.size() < txIn.prevout.n) 
            return false;
        CScript spk = tx.vout[txIn.prevout.n].scriptPubKey;
        if (spk.size() != 35) 
            return false;
        const unsigned char *pk = &spk[0];
        if (pk++[0] != 33) 
            return false;
        if (pk[33] != OP_CHECKSIG) 
            return false;

        // Check it's a notary
        for (int i=0; i<auth.size; i++) {
            if (!seen[i]) {
                if (memcmp(pk, auth.notaries[i], 33) == 0) {
                    seen[i] = 1;
                    goto found;
                }
            }
        }

        return false;
        found:;
    }
    return true;
}

/*****
 * @brief Calculate the proof root
 * @note this happens on the KMD chain
 * @param symbol the chain symbol
 * @param targetCCid
 * @param kmdHeight
 * @param moms collection of MoMs
 * @param destNotarisationTxid
 * @returns the proof root, or 0 on error
 */
uint256 CrossChain::CalculateProofRoot(const char* symbol, uint32_t targetCCid, int kmdHeight,
        std::vector<uint256> &moms, uint256 &destNotarisationTxid)
{
    /*
     * Notaries don't wait for confirmation on KMD before performing a backnotarisation,
     * but we need a determinable range that will encompass all merkle roots. Include MoMs
     * including the block height of the last notarisation until the height before the
     * previous notarisation.
     *
     *    kmdHeight      notarisations-0      notarisations-1
     *                         *********************|
     *        > scan backwards >
     */

    if (targetCCid < 2)
        return uint256();

    if (kmdHeight < 0 || kmdHeight > chainActive.Height())
        return uint256();

    int seenOwnNotarisations = 0;
    CrosschainType authority = GetSymbolAuthority(symbol);
    std::set<uint256> tmp_moms;

    for (int i=0; i<NOTARISATION_SCAN_LIMIT_BLOCKS; i++) {
        if (i > kmdHeight) break;
        NotarisationsInBlock notarisations;
        uint256 blockHash = *chainActive[kmdHeight-i]->phashBlock;
        if (!GetBlockNotarisations(blockHash, notarisations))
            continue;

        // See if we have an own notarisation in this block
        for(Notarisation& nota : notarisations) {
            if (strcmp(nota.second.symbol, symbol) == 0)
            {
                seenOwnNotarisations++;
                if (seenOwnNotarisations == 1)
                    destNotarisationTxid = nota.first;
                else if (seenOwnNotarisations == 7)
                    goto end;
                //break;
            }
        }

        if (seenOwnNotarisations >= 1) {
            for(Notarisation& nota : notarisations) {
                if (GetSymbolAuthority(nota.second.symbol) == authority)
                    if (nota.second.ccId == targetCCid) {
                      tmp_moms.insert(nota.second.MoM);
                      //fprintf(stderr, "added mom: %s\n",nota.second.MoM.GetHex().data());
                    }
            }
        }
    }

    // Not enough own notarisations found to return determinate MoMoM
    destNotarisationTxid = uint256();
    moms.clear();
    return uint256();

end:
    // add set to vector. Set makes sure there are no dupes included. 
    moms.clear();
    std::copy(tmp_moms.begin(), tmp_moms.end(), std::back_inserter(moms));
    return GetMerkleRoot(moms);
}


/*****
 * @brief Get a notarisation from a given height
 * @note Will scan notarisations leveldb up to a limit
 * @param[in] nHeight the height
 * @param[in] f
 * @param[out] found
 * @returns the height of the notarisation
 */
template <typename IsTarget>
int ScanNotarisationsFromHeight(int nHeight, const IsTarget f, Notarisation &found)
{
    int limit = std::min(nHeight + NOTARISATION_SCAN_LIMIT_BLOCKS, chainActive.Height());
    int start = std::max(nHeight, 1);

    for (int h=start; h<limit; h++) {
        NotarisationsInBlock notarisations;

        if (!GetBlockNotarisations(*chainActive[h]->phashBlock, notarisations))
            continue;

        for(auto entry : notarisations) {
            if (f(entry)) {
                found = entry;
                return h;
            }
        }
    }
    return 0;
}

/******
 * @brief
 * @note this happens on the KMD chain
 * @param txid
 * @param targetSymbol
 * @param targetCCid
 * @param assetChainProof
 * @param offset
 * @returns a pair of target chain notarisation txid and the merkle branch
 */
TxProof CrossChain::GetCrossChainProof(const uint256 txid, const char* targetSymbol, uint32_t targetCCid,
        const TxProof assetChainProof, int32_t offset)
{
    /*
     * Here we are given a proof generated by an assetchain A which goes from given txid to
     * an assetchain MoM. We need to go from the notarisationTxid for A to the MoMoM range of the
     * backnotarisation for B (given by kmdheight of notarisation), find the MoM within the MoMs for
     * that range, and finally extend the proof to lead to the MoMoM (proof root).
     */
    EvalRef eval;
    uint256 MoM = assetChainProof.second.Exec(txid);

    // Get a kmd height for given notarisation Txid
    int kmdHeight;
    {
        CTransaction sourceNotarisation;
        uint256 hashBlock;
        CBlockIndex blockIdx;
        if (!eval->GetTxConfirmed(assetChainProof.first, sourceNotarisation, blockIdx))
            throw std::runtime_error("Notarisation not found");
        kmdHeight = blockIdx.nHeight;
    }

    // We now have a kmdHeight of the notarisation from chain A. So we know that a MoM exists
    // at that height.
    // If we call CalculateProofRoot with that height, it'll scan backwards, until it finds
    // a notarisation from B, and it might not include our notarisation from A
    // at all. So, the thing we need to do is scan forwards to find the notarisation for B,
    // that is inclusive of A.
    Notarisation nota;
    auto isTarget = [&](Notarisation &nota) {
        return strcmp(nota.second.symbol, targetSymbol) == 0;
    };
    kmdHeight = ScanNotarisationsFromHeight(kmdHeight, isTarget, nota);
    if (!kmdHeight)
        throw std::runtime_error("Cannot find notarisation for target inclusive of source");
        
    if ( offset != 0 )
        kmdHeight += offset;

    // Get MoMs for kmd height and symbol
    std::vector<uint256> moms;
    uint256 targetChainNotarisationTxid;
    uint256 MoMoM = CalculateProofRoot(targetSymbol, targetCCid, kmdHeight, moms, targetChainNotarisationTxid);
    if (MoMoM.IsNull())
        throw std::runtime_error("No MoMs found");

    // Find index of source MoM in MoMoM
    int nIndex;
    for (nIndex=0; nIndex<moms.size(); nIndex++) {
        if (moms[nIndex] == MoM)
            goto cont;
    }
    throw std::runtime_error("Couldn't find MoM within MoMoM set");
cont:

    // Create a branch
    std::vector<uint256> vBranch;
    {
        CBlock fakeBlock;
        for (int i=0; i<moms.size(); i++) {
            CTransaction fakeTx;
            // first value in CTransaction memory is it's hash
            memcpy((void*)&fakeTx, moms[i].begin(), 32);
            fakeBlock.vtx.push_back(fakeTx);
        }
        vBranch = fakeBlock.GetMerkleBranch(nIndex);
    }

    // Concatenate branches
    MerkleBranch newBranch = assetChainProof.second;
    newBranch << MerkleBranch(nIndex, vBranch);

    // Check proof
    if (newBranch.Exec(txid) != MoMoM)
        throw std::runtime_error("Proof check failed");

    return std::make_pair(targetChainNotarisationTxid,newBranch);
}


/*****
 * @brief Takes an importTx that has proof leading to assetchain root and extends proof to cross chain root
 * @param importTx
 * @param offset
 */
void CrossChain::CompleteImportTransaction(CTransaction &importTx, int32_t offset)
{
    ImportProof proof; 
    CTransaction burnTx; 
    std::vector<CTxOut> payouts; 

    if (!UnmarshalImportTx(importTx, proof, burnTx, payouts))
        throw std::runtime_error("Couldn't unmarshal importTx");

    std::string targetSymbol;
    uint32_t targetCCid;
    uint256 payoutsHash;
    std::vector<uint8_t> rawproof;
    if (!UnmarshalBurnTx(burnTx, targetSymbol, &targetCCid, payoutsHash, rawproof))
        throw std::runtime_error("Couldn't unmarshal burnTx");

    TxProof merkleBranch;
    if( !proof.IsMerkleBranch(merkleBranch) )
        throw std::runtime_error("Incorrect import tx proof");
    TxProof newMerkleBranch = GetCrossChainProof(burnTx.GetHash(), targetSymbol.data(), 
            targetCCid, merkleBranch, offset);
    ImportProof newProof(newMerkleBranch);

    importTx = MakeImportCoinTransaction(newProof, burnTx, payouts);
}

<<<<<<< HEAD
bool IsSameAssetChain(const Notarisation &nota) {
    return chainName.isSymbol(nota.second.symbol);
=======
/*****
 * @param nota the notarisation
 * @returns true if the notarization belongs to this chain
 */
bool IsSameAssetChain(const Notarisation &nota)
{
    return strcmp(nota.second.symbol, ASSETCHAINS_SYMBOL) == 0;
>>>>>>> 0dfafbf0
};

/****
 * @brief Check MoMoM
 * @note on Assetchain
 * @param kmdNotarisationHash the hash
 * @param momom what to check
 * @returns true on success
 */
bool CrossChain::CheckMoMoM(uint256 kmdNotarisationHash, uint256 momom)
{
    /*
     * Given a notarisation hash and an MoMoM. Backnotarisations may arrive out of order
     * or multiple in the same block. So dereference the notarisation hash to the corresponding
     * backnotarisation and scan around the kmdheight to see if the MoMoM is a match.
     * This is a sledgehammer approach...
     */

    Notarisation bn;
    if (!GetBackNotarisation(kmdNotarisationHash, bn))
        return false;

    // Need to get block height of that backnotarisation
    EvalRef eval;
    CBlockIndex block;
    CTransaction tx;
    if (!eval->GetTxConfirmed(bn.first, tx, block)){
        fprintf(stderr, "Can't get height of backnotarisation, this should not happen\n");
        return false;
    }

    Notarisation nota;
    auto checkMoMoM = [&](Notarisation &nota) {
        return nota.second.MoMoM == momom;
    };

    return (bool) ScanNotarisationsFromHeight(block.nHeight-100, checkMoMoM, nota);

}

/*****
* @brief Check notaries approvals for the txoutproofs of burn tx
* @note alternate check if MoMoM check has failed
* @param burntxid - txid of burn tx on the source chain
* @param notaryTxids txids of notaries' proofs
* @returns true on success
*/
bool CrossChain::CheckNotariesApproval(uint256 burntxid, const std::vector<uint256> & notaryTxids) 
{
    int count = 0;

    // get notaries:
    uint8_t notaries_pubkeys[64][33];
    std::vector< std::vector<uint8_t> > alreadySigned;

    //unmarshal notaries approval txids
    for(auto notarytxid : notaryTxids ) {
        EvalRef eval;
        CBlockIndex block;
        CTransaction notarytx;  // tx with notary approval of txproof existence

        // get notary approval tx
        if (eval->GetTxConfirmed(notarytxid, notarytx, block)) {
            
            std::vector<uint8_t> vopret;
            if (!notarytx.vout.empty() && GetOpReturnData(notarytx.vout.back().scriptPubKey, vopret)) {
                std::vector<uint8_t> txoutproof;

                if (E_UNMARSHAL(vopret, ss >> txoutproof)) {
                    CMerkleBlock merkleBlock;
                    std::vector<uint256> prooftxids;
                    // extract block's merkle tree
                    if (E_UNMARSHAL(txoutproof, ss >> merkleBlock)) {

                        // extract proven txids:
                        merkleBlock.txn.ExtractMatches(prooftxids);
                        if (merkleBlock.txn.ExtractMatches(prooftxids) != merkleBlock.header.hashMerkleRoot ||  // check block merkle root is correct
                            std::find(prooftxids.begin(), prooftxids.end(), burntxid) != prooftxids.end()) {    // check burn txid is in proven txids list
                            
                            if (komodo_notaries(notaries_pubkeys, block.nHeight, block.GetBlockTime()) >= 0) {
                                // check it is a notary who signed approved tx:
                                int i;
                                for (i = 0; i < sizeof(notaries_pubkeys) / sizeof(notaries_pubkeys[0]); i++) {
                                    std::vector<uint8_t> vnotarypubkey(notaries_pubkeys[i], notaries_pubkeys[i] + 33);
#ifdef TESTMODE
                                    char test_notary_pubkey_hex[] = "029fa302968bbae81f41983d2ec20445557b889d31227caec5d910d19b7510ef86";
                                    uint8_t test_notary_pubkey33[33];
                                    decode_hex(test_notary_pubkey33, 33, test_notary_pubkey_hex);
#endif
                                    if (CheckVinPubKey(notarytx, 0, notaries_pubkeys[i])   // is signed by a notary?
                                        && std::find(alreadySigned.begin(), alreadySigned.end(), vnotarypubkey) == alreadySigned.end()   // check if notary not re-used
#ifdef TESTMODE                                        
                                        || CheckVinPubKey(notarytx, 0, test_notary_pubkey33)  // test
#endif
                                    )   
                                    {
                                        alreadySigned.push_back(vnotarypubkey);
                                        count++;
                                        LOGSTREAM("importcoin", CCLOG_DEBUG1, stream << "CheckNotariesApproval() notary approval checked, count=" << count << std::endl);
                                        break;
                                    }
                                }
                                if (i == sizeof(notaries_pubkeys) / sizeof(notaries_pubkeys[0]))
                                    LOGSTREAM("importcoin", CCLOG_DEBUG1, stream << "CheckNotariesApproval() txproof not signed by a notary or reused" << std::endl);
                            }
                            else {
                                LOGSTREAM("importcoin", CCLOG_INFO, stream << "CheckNotariesApproval() cannot get current notaries pubkeys" << std::endl);
                            }
                        }
                        else  {
                            LOGSTREAM("importcoin", CCLOG_INFO, stream << "CheckNotariesApproval() burntxid not found in txoutproof or incorrect txoutproof" << std::endl);
                        }
                    }
                    else {
                        LOGSTREAM("importcoin", CCLOG_INFO, stream << "CheckNotariesApproval() could not unmarshal merkleBlock" << std::endl);
                    }
                }
                else {
                    LOGSTREAM("importcoin", CCLOG_INFO, stream << "CheckNotariesApproval() could not unmarshal txoutproof" << std::endl);
                }
            }
            else {
                LOGSTREAM("importcoin", CCLOG_INFO, stream << "CheckNotariesApproval() no opret in the notary tx" << std::endl);
            }
        }
        else {
            LOGSTREAM("importcoin", CCLOG_INFO, stream << "CheckNotariesApproval() could not load notary tx" << std::endl);
        }
    }

    bool retcode;
#ifdef TESTMODE
    if (count < 1) { // 1 for test
#else
    if (count < 5) { 
#endif
        LOGSTREAM("importcoin", CCLOG_INFO, stream << "CheckNotariesApproval() not enough signed notary transactions=" << count << std::endl);
        retcode = false;
    }
    else
        retcode = true;

    return retcode;
}


/*****
 * @brief get the proof
 * @note On assetchain
 * @param hash
 * @param burnTx
 * @returns a pair containing the notarisation tx hash and the merkle branch
 */
TxProof CrossChain::GetAssetchainProof(uint256 hash,CTransaction burnTx)
{
    int nIndex;
    CBlockIndex* blockIndex;
    Notarisation nota;
    std::vector<uint256> branch;
    {
        uint256 blockHash;
        CTransaction tx;
        if (!GetTransaction(hash, tx, blockHash, true))
            throw std::runtime_error("cannot find transaction");

        if (blockHash.IsNull())
            throw std::runtime_error("tx still in mempool");

        blockIndex = komodo_getblockindex(blockHash);
        int h = blockIndex->nHeight;
        // The assumption here is that the first notarisation for a height GTE than
        // the transaction block height will contain the corresponding MoM. If there
        // are sequence issues with the notarisations this may fail.
        auto isTarget = [&](Notarisation &nota) {
            if (!IsSameAssetChain(nota)) return false;
            return nota.second.height >= blockIndex->nHeight;
        };
        if (!ScanNotarisationsFromHeight(blockIndex->nHeight, isTarget, nota))
            throw std::runtime_error("backnotarisation not yet confirmed");

        // index of block in MoM leaves
        nIndex = nota.second.height - blockIndex->nHeight;
    }

    // build merkle chain from blocks to MoM
    {
        std::vector<uint256> leaves, tree;
        for (int i=0; i<nota.second.MoMDepth; i++) {
            uint256 mRoot = chainActive[nota.second.height - i]->hashMerkleRoot;
            leaves.push_back(mRoot);
        }
        bool fMutated;
        BuildMerkleTree(&fMutated, leaves, tree);
        branch = GetMerkleBranch(nIndex, leaves.size(), tree);

        // Check branch
        uint256 ourResult = SafeCheckMerkleBranch(blockIndex->hashMerkleRoot, branch, nIndex);
        if (nota.second.MoM != ourResult)
            throw std::runtime_error("Failed merkle block->MoM");
    }

    // Now get the tx merkle branch
    {
        CBlock block;

        if (fHavePruned && !(blockIndex->nStatus & BLOCK_HAVE_DATA) && blockIndex->nTx > 0)
            throw std::runtime_error("Block not available (pruned data)");

        if(!ReadBlockFromDisk(block, blockIndex,1))
            throw std::runtime_error("Can't read block from disk");

        // Locate the transaction in the block
        int nTxIndex;
        for (nTxIndex = 0; nTxIndex < (int)block.vtx.size(); nTxIndex++)
            if (block.vtx[nTxIndex].GetHash() == hash)
                break;

        if (nTxIndex == (int)block.vtx.size())
            throw std::runtime_error("Error locating tx in block");

        std::vector<uint256> txBranch = block.GetMerkleBranch(nTxIndex);

        // Check branch
        if (block.hashMerkleRoot != CBlock::CheckMerkleBranch(hash, txBranch, nTxIndex))
            throw std::runtime_error("Failed merkle tx->block");

        // concatenate branches
        nIndex = (nIndex << txBranch.size()) + nTxIndex;
        branch.insert(branch.begin(), txBranch.begin(), txBranch.end());
    }

    // Check the proof
    if (nota.second.MoM != CBlock::CheckMerkleBranch(hash, branch, nIndex))
        throw std::runtime_error("Failed validating MoM");

    // All done!
    CDataStream ssProof(SER_NETWORK, PROTOCOL_VERSION);
    return std::make_pair(nota.second.txHash, MerkleBranch(nIndex, branch));
}<|MERGE_RESOLUTION|>--- conflicted
+++ resolved
@@ -19,15 +19,11 @@
 #include "main.h"
 #include "merkleblock.h"
 #include "hex.h"
-<<<<<<< HEAD
 #include "komodo_bitcoind.h"
 #include "cc/CCinclude.h"
 #include "komodo_notary.h"
-=======
 #include "notarisationdb.h"
-#include "cc/CCinclude.h"
 #include "cc/import.h"
->>>>>>> 0dfafbf0
 
 /*
  * The crosschain workflow.
@@ -50,9 +46,6 @@
 
 
 int NOTARISATION_SCAN_LIMIT_BLOCKS = 1440;
-<<<<<<< HEAD
-=======
-CBlockIndex *komodo_getblockindex(uint256 hash);
 
 /****
  * Determine the type of crosschain
@@ -69,7 +62,6 @@
 
     return CROSSCHAIN_KOMODO;
 }
->>>>>>> 0dfafbf0
 
 /***
  * @param tx the transaction to check
@@ -347,18 +339,12 @@
     importTx = MakeImportCoinTransaction(newProof, burnTx, payouts);
 }
 
-<<<<<<< HEAD
-bool IsSameAssetChain(const Notarisation &nota) {
-    return chainName.isSymbol(nota.second.symbol);
-=======
 /*****
  * @param nota the notarisation
  * @returns true if the notarization belongs to this chain
  */
-bool IsSameAssetChain(const Notarisation &nota)
-{
-    return strcmp(nota.second.symbol, ASSETCHAINS_SYMBOL) == 0;
->>>>>>> 0dfafbf0
+bool IsSameAssetChain(const Notarisation &nota) {
+    return chainName.isSymbol(nota.second.symbol);
 };
 
 /****

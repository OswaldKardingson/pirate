--- conflicted
+++ resolved
@@ -90,11 +90,7 @@
 int32_t NSPV_getntzsresp(struct NSPV_ntzsresp *ptr,int32_t origreqheight)
 {
     struct NSPV_ntzargs prev,next; int32_t reqheight = origreqheight;
-<<<<<<< HEAD
-    if ( reqheight < chainActive.Tip()->GetHeight() )
-=======
-    if ( reqheight < chainActive.LastTip()->nHeight )
->>>>>>> 0634e206
+    if ( reqheight < chainActive.Tip()->nHeight )
         reqheight++;
     if ( NSPV_notarized_bracket(&prev,&next,reqheight) == 0 )
     {
@@ -171,11 +167,7 @@
         skipcount = 0;
     if ( (ptr->numutxos= (int32_t)unspentOutputs.size()) >= 0 && ptr->numutxos < maxlen )
     {
-<<<<<<< HEAD
-        tipheight = chainActive.Tip()->GetHeight();
-=======
-        tipheight = chainActive.LastTip()->nHeight;
->>>>>>> 0634e206
+        tipheight = chainActive.Tip()->nHeight;
         ptr->nodeheight = tipheight;
         if ( skipcount >= ptr->numutxos )
             skipcount = ptr->numutxos-1;
@@ -341,11 +333,7 @@
     ptr->numutxos = 0;
     strncpy(ptr->coinaddr, coinaddr, sizeof(ptr->coinaddr) - 1);
     ptr->CCflag = 1;
-<<<<<<< HEAD
-    tipheight = chainActive.Tip()->GetHeight();  
-=======
-    tipheight = chainActive.LastTip()->nHeight;  
->>>>>>> 0634e206
+    tipheight = chainActive.Tip()->nHeight;  
     ptr->nodeheight = tipheight; // will be checked in libnspv
     //}
    
@@ -453,11 +441,7 @@
     int32_t maxlen,txheight,ind=0,n = 0,len = 0; CTransaction tx; uint256 hashBlock;
     std::vector<std::pair<CAddressIndexKey, CAmount> > txids;
     SetCCtxids(txids,coinaddr,isCC);
-<<<<<<< HEAD
-    ptr->nodeheight = chainActive.Tip()->GetHeight();
-=======
-    ptr->nodeheight = chainActive.LastTip()->nHeight;
->>>>>>> 0634e206
+    ptr->nodeheight = chainActive.Tip()->nHeight;
     maxlen = MAX_BLOCK_SIZE(ptr->nodeheight) - 512;
     maxlen /= sizeof(*ptr->txids);
     strncpy(ptr->coinaddr,coinaddr,sizeof(ptr->coinaddr)-1);
@@ -640,11 +624,7 @@
 int32_t NSPV_mempooltxids(struct NSPV_mempoolresp *ptr,char *coinaddr,uint8_t isCC,uint8_t funcid,uint256 txid,int32_t vout)
 {
     std::vector<uint256> txids; bits256 satoshis; uint256 tmp,tmpdest; int32_t i,len = 0;
-<<<<<<< HEAD
-    ptr->nodeheight = chainActive.Tip()->GetHeight();
-=======
-    ptr->nodeheight = chainActive.LastTip()->nHeight;
->>>>>>> 0634e206
+    ptr->nodeheight = chainActive.Tip()->nHeight;
     strncpy(ptr->coinaddr,coinaddr,sizeof(ptr->coinaddr)-1);
     ptr->CCflag = isCC;
     ptr->txid = txid;

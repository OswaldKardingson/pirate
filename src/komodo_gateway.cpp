/******************************************************************************
 * Copyright © 2014-2019 The SuperNET Developers.                             *
 *                                                                            *
 * See the AUTHORS, DEVELOPER-AGREEMENT and LICENSE files at                  *
 * the top-level directory of this distribution for the individual copyright  *
 * holder information and the developer policies on copyright and licensing.  *
 *                                                                            *
 * Unless otherwise agreed in a custom licensing agreement, no part of the    *
 * SuperNET software, including this file may be copied, modified, propagated *
 * or distributed except according to the terms contained in the LICENSE file *
 *                                                                            *
 * Removal or modification of this copyright notice is prohibited.            *
 *                                                                            *
 ******************************************************************************/
#include "komodo.h"
#include "komodo_globals.h"
#include "komodo_utils.h" // komodo_stateptrget
#include "komodo_bitcoind.h" // komodo_checkcommission
#include "rpc/net.h"
#include "wallet/rpcwallet.h"
#include "komodo_pax.h"
#include "komodo_notary.h"

int32_t KOMODO_PASSPORT_INITDONE = 0;
struct pax_transaction *PAX;

struct komodo_extremeprice
{
    uint256 blockhash;
    uint32_t pricebits,timestamp;
    int32_t height;
    int16_t dir,ind;
} ExtremePrice;

uint32_t PriceCache[KOMODO_LOCALPRICE_CACHESIZE][KOMODO_MAXPRICES];//4+sizeof(Cryptos)/sizeof(*Cryptos)+sizeof(Forex)/sizeof(*Forex)];
int64_t PriceMult[KOMODO_MAXPRICES];

struct komodo_priceinfo
{
    FILE *fp;
    char symbol[64];
} PRICES[KOMODO_MAXPRICES];

const char *Cryptos[] = { "KMD", "ETH" }; // must be on binance (for now)
// "LTC", "BCHABC", "XMR", "IOTA", "ZEC", "WAVES",  "LSK", "DCR", "RVN", "DASH", "XEM", "BTS", "ICX", "HOT", "STEEM", "ENJ", "STRAT"
const char *Forex[] =
{ "BGN","NZD","ILS","RUB","CAD","PHP","CHF","AUD","JPY","TRY","HKD","MYR","HRK","CZK","IDR","DKK","NOK","HUF","GBP","MXN","THB","ISK","ZAR","BRL","SGD","PLN","INR","KRW","RON","CNY","SEK","EUR"
}; // must be in ECB list

int32_t pax_fiatstatus(uint64_t *available,uint64_t *deposited,uint64_t *issued,uint64_t *withdrawn,uint64_t *approved,uint64_t *redeemed,char *base)
{
    int32_t baseid; struct komodo_state *sp; int64_t netliability,maxallowed,maxval;
    *available = *deposited = *issued = *withdrawn = *approved = *redeemed = 0;
    if ( (baseid= komodo_baseid(base)) >= 0 )
    {
        if ( (sp= komodo_stateptrget(base)) != 0 )
        {
            *deposited = sp->deposited;
            *issued = sp->issued;
            *withdrawn = sp->withdrawn;
            *approved = sp->approved;
            *redeemed = sp->redeemed;
            maxval = sp->approved;
            if ( sp->withdrawn > maxval )
                maxval = sp->withdrawn;
            netliability = (sp->issued - maxval) - sp->shorted;
            maxallowed = komodo_maxallowed(baseid);
            if ( netliability < maxallowed )
                *available = (maxallowed - netliability);
            //printf("%llu - %llu %s %.8f %.8f %.8f %.8f %.8f\n",(long long)maxallowed,(long long)netliability,base,dstr(*deposited),dstr(*issued),dstr(*withdrawn),dstr(*approved),dstr(*redeemed));
            return(0);
        } else printf("pax_fiatstatus cant get basesp.%s\n",base);
    } // else printf("pax_fiatstatus illegal base.%s\n",base);
    return(-1);
}

void pax_keyset(uint8_t *buf,uint256 txid,uint16_t vout,uint8_t type)
{
    memcpy(buf,&txid,32);
    memcpy(&buf[32],&vout,2);
    buf[34] = type;
}

struct pax_transaction *komodo_paxfind(uint256 txid,uint16_t vout,uint8_t type)
{
    struct pax_transaction *pax; uint8_t buf[35];
    std::lock_guard<std::mutex> lock(komodo_mutex);
    pax_keyset(buf,txid,vout,type);
    HASH_FIND(hh,PAX,buf,sizeof(buf),pax);
    return(pax);
}

struct pax_transaction *komodo_paxfinds(uint256 txid,uint16_t vout)
{
    struct pax_transaction *pax; int32_t i; uint8_t types[] = { 'I', 'D', 'X', 'A', 'W' };
    for (i=0; i<sizeof(types)/sizeof(*types); i++)
        if ( (pax= komodo_paxfind(txid,vout,types[i])) != 0 )
            return(pax);
    return(0);
}

struct pax_transaction *komodo_paxmark(int32_t height,uint256 txid,uint16_t vout,uint8_t type,int32_t mark)
{
    struct pax_transaction *pax; uint8_t buf[35];
    std::lock_guard<std::mutex> lock(komodo_mutex);
    pax_keyset(buf,txid,vout,type);
    HASH_FIND(hh,PAX,buf,sizeof(buf),pax);
    if ( pax == 0 )
    {
        pax = (struct pax_transaction *)calloc(1,sizeof(*pax));
        pax->txid = txid;
        pax->vout = vout;
        pax->type = type;
        memcpy(pax->buf,buf,sizeof(pax->buf));
        HASH_ADD_KEYPTR(hh,PAX,pax->buf,sizeof(pax->buf),pax);
        //printf("ht.%d create pax.%p mark.%d\n",height,pax,mark);
    }
    if ( pax != 0 )
    {
        pax->marked = mark;
        //if ( height > 214700 || pax->height > 214700 )
        //    printf("mark ht.%d %.8f %.8f\n",pax->height,dstr(pax->komodoshis),dstr(pax->fiatoshis));

    }
    return(pax);
}

void komodo_paxdelete(struct pax_transaction *pax)
{
    return; // breaks when out of order
    std::lock_guard<std::mutex> lock(komodo_mutex);
    HASH_DELETE(hh,PAX,pax);
}

void komodo_gateway_deposit(char *coinaddr,uint64_t value,char *symbol,uint64_t fiatoshis,uint8_t *rmd160,uint256 txid,uint16_t vout,uint8_t type,int32_t height,int32_t otherheight,char *source,int32_t approved) // assetchain context
{
    struct pax_transaction *pax; uint8_t buf[35]; int32_t addflag = 0; struct komodo_state *sp; char str[KOMODO_ASSETCHAIN_MAXLEN],dest[KOMODO_ASSETCHAIN_MAXLEN],*s;
    sp = komodo_stateptr(str,dest);
    {
        std::lock_guard<std::mutex> lock(komodo_mutex);
        pax_keyset(buf,txid,vout,type);
        HASH_FIND(hh,PAX,buf,sizeof(buf),pax);
        if ( pax == 0 )
        {
            pax = (struct pax_transaction *)calloc(1,sizeof(*pax));
            pax->txid = txid;
            pax->vout = vout;
            pax->type = type;
            memcpy(pax->buf,buf,sizeof(pax->buf));
            HASH_ADD_KEYPTR(hh,PAX,pax->buf,sizeof(pax->buf),pax);
            addflag = 1;
            if ( 0 && ASSETCHAINS_SYMBOL[0] == 0 )
            {
                int32_t i; for (i=0; i<32; i++)
                    printf("%02x",((uint8_t *)&txid)[i]);
                printf(" v.%d [%s] kht.%d ht.%d create pax.%p symbol.%s source.%s\n",vout,ASSETCHAINS_SYMBOL,height,otherheight,pax,symbol,source);
            }
        }
    }
    if ( coinaddr != 0 )
    {
        strcpy(pax->coinaddr,coinaddr);
        if ( value != 0 )
            pax->komodoshis = value;
        if ( symbol != 0 )
            strcpy(pax->symbol,symbol);
        if ( source != 0 )
            strcpy(pax->source,source);
        if ( fiatoshis != 0 )
            pax->fiatoshis = fiatoshis;
        if ( rmd160 != 0 )
            memcpy(pax->rmd160,rmd160,20);
        if ( height != 0 )
            pax->height = height;
        if ( otherheight != 0 )
            pax->otherheight = otherheight;
    }
    else
    {
        pax->marked = height;
        //printf("pax.%p MARK DEPOSIT ht.%d other.%d\n",pax,height,otherheight);
    }
}

int32_t komodo_rwapproval(int32_t rwflag,uint8_t *opretbuf,struct pax_transaction *pax)
{
    int32_t i,len = 0;
    if ( rwflag == 1 )
    {
        for (i=0; i<32; i++)
            opretbuf[len++] = ((uint8_t *)&pax->txid)[i];
        opretbuf[len++] = pax->vout & 0xff;
        opretbuf[len++] = (pax->vout >> 8) & 0xff;
    }
    else
    {
        for (i=0; i<32; i++)
            ((uint8_t *)&pax->txid)[i] = opretbuf[len++];
        //for (i=0; i<32; i++)
        //    printf("%02x",((uint8_t *)&pax->txid)[31-i]);
        pax->vout = opretbuf[len++];
        pax->vout += ((uint32_t)opretbuf[len++] << 8);
        //printf(" txid v.%d\n",pax->vout);
    }
    len += iguana_rwnum(rwflag,&opretbuf[len],sizeof(pax->komodoshis),&pax->komodoshis);
    len += iguana_rwnum(rwflag,&opretbuf[len],sizeof(pax->fiatoshis),&pax->fiatoshis);
    len += iguana_rwnum(rwflag,&opretbuf[len],sizeof(pax->height),&pax->height);
    len += iguana_rwnum(rwflag,&opretbuf[len],sizeof(pax->otherheight),&pax->otherheight);
    if ( rwflag != 0 )
    {
        memcpy(&opretbuf[len],pax->rmd160,20), len += 20;
        for (i=0; i<4; i++)
            opretbuf[len++] = pax->source[i];
    }
    else
    {
        memcpy(pax->rmd160,&opretbuf[len],20), len += 20;
        for (i=0; i<4; i++)
            pax->source[i] = opretbuf[len++];
    }
    return(len);
}

int32_t komodo_issued_opreturn(char *base,uint256 *txids,uint16_t *vouts,int64_t *values,int64_t *srcvalues,int32_t *kmdheights,int32_t *otherheights,int8_t *baseids,uint8_t *rmd160s,uint8_t *opretbuf,int32_t opretlen,int32_t iskomodo)
{
    struct pax_transaction p,*pax; int32_t i,n=0,j,len=0,incr,height,otherheight; uint8_t type,rmd160[20]; uint64_t fiatoshis; char symbol[KOMODO_ASSETCHAIN_MAXLEN];
    incr = 34 + (iskomodo * (2*sizeof(fiatoshis) + 2*sizeof(height) + 20 + 4));

    {
        type = opretbuf[0];
        opretbuf++, opretlen--;
        for (n=0; n<opretlen/incr; n++)
        {
            if ( iskomodo != 0 )
            {
                memset(&p,0,sizeof(p));
                len += komodo_rwapproval(0,&opretbuf[len],&p);
                if ( values != 0 && srcvalues != 0 && kmdheights != 0 && otherheights != 0 && baseids != 0 && rmd160s != 0 )
                {
                    txids[n] = p.txid;
                    vouts[n] = p.vout;
                    values[n] = (strcmp("KMD",base) == 0) ? p.komodoshis : p.fiatoshis;
                    srcvalues[n] = (strcmp("KMD",base) == 0) ? p.fiatoshis : p.komodoshis;
                    kmdheights[n] = p.height;
                    otherheights[n] = p.otherheight;
                    memcpy(&rmd160s[n * 20],p.rmd160,20);
                    baseids[n] = komodo_baseid(p.source);
                    if ( 0 )
                    {
                        char coinaddr[64];
                        bitcoin_address(coinaddr,60,&rmd160s[n * 20],20);
                        printf(">>>>>>> %s: (%s) fiat %.8f kmdheight.%d other.%d -> %s %.8f\n",type=='A'?"approvedA":"issuedX",baseids[n]>=0?CURRENCIES[baseids[n]]:"???",dstr(p.fiatoshis),kmdheights[n],otherheights[n],coinaddr,dstr(values[n]));
                    }
                }
            }
            else
            {
                for (i=0; i<4; i++)
                    base[i] = opretbuf[opretlen-4+i];
                for (j=0; j<32; j++)
                {
                    ((uint8_t *)&txids[n])[j] = opretbuf[len++];
                    //printf("%02x",((uint8_t *)&txids[n])[j]);
                }
                vouts[n] = opretbuf[len++];
                vouts[n] = (opretbuf[len++] << 8) | vouts[n];
                baseids[n] = komodo_baseid(base);
                if ( (pax= komodo_paxfinds(txids[n],vouts[n])) != 0 )
                {
                    values[n] = (strcmp("KMD",base) == 0) ? pax->komodoshis : pax->fiatoshis;
                    srcvalues[n] = (strcmp("KMD",base) == 0) ? pax->fiatoshis : pax->komodoshis;
                    kmdheights[n] = pax->height;
                    otherheights[n] = pax->otherheight;
                    memcpy(&rmd160s[n * 20],pax->rmd160,20);
                }
            }
            //printf(" komodo_issued_opreturn issuedtxid v%d i.%d opretlen.%d\n",vouts[n],n,opretlen);
        }
    }
    return(n);
}

int32_t komodo_paxcmp(char *symbol,int32_t kmdheight,uint64_t value,uint64_t checkvalue,uint64_t seed)
{
    int32_t ratio;
    if ( seed == 0 && checkvalue != 0 )
    {
        ratio = ((value << 6) / checkvalue);
        if ( ratio >= 60 && ratio <= 67 )
            return(0);
        else
        {
            if ( ASSETCHAINS_SYMBOL[0] != 0 )
                printf("ht.%d ignore mismatched %s value %lld vs checkvalue %lld -> ratio.%d\n",kmdheight,symbol,(long long)value,(long long)checkvalue,ratio);
            return(-1);
        }
    }
    else if ( checkvalue != 0 )
    {
        ratio = ((value << 10) / checkvalue);
        if ( ratio >= 1023 && ratio <= 1025 )
            return(0);
    }
    return(value != checkvalue);
}

uint64_t komodo_paxtotal()
{
    struct pax_transaction *pax,*pax2,*tmp,*tmp2; char symbol[KOMODO_ASSETCHAIN_MAXLEN],dest[KOMODO_ASSETCHAIN_MAXLEN],*str; int32_t i,ht; int64_t checktoshis; uint64_t seed,total = 0; struct komodo_state *basesp;
    if ( KOMODO_PASSPORT_INITDONE == 0 )
        return(0);
    if ( komodo_isrealtime(&ht) == 0 )
        return(0);
    else
    {
        HASH_ITER(hh,PAX,pax,tmp)
        {
            if ( pax->marked != 0 )
                continue;
            if ( pax->type == 'A' || pax->type == 'D' || pax->type == 'X' )
                str = pax->symbol;
            else str = pax->source;
            basesp = komodo_stateptrget(str);
            if ( basesp != 0 && pax->didstats == 0 )
            {
                if ( pax->type == 'I' && (pax2= komodo_paxfind(pax->txid,pax->vout,'D')) != 0 )
                {
                    if ( pax2->fiatoshis != 0 )
                    {
                        pax->komodoshis = pax2->komodoshis;
                        pax->fiatoshis = pax2->fiatoshis;
                        basesp->issued += pax->fiatoshis;
                        pax->didstats = 1;
                        if ( strcmp(str,ASSETCHAINS_SYMBOL) == 0 )
                            printf("########### %p issued %s += %.8f kmdheight.%d %.8f other.%d\n",basesp,str,dstr(pax->fiatoshis),pax->height,dstr(pax->komodoshis),pax->otherheight);
                        pax2->marked = pax->height;
                        pax->marked = pax->height;
                    }
                }
                else if ( pax->type == 'W' )
                {
                    //bitcoin_address(coinaddr,addrtype,rmd160,20);
                    if ( (checktoshis= komodo_paxprice(&seed,pax->height,pax->source,(char *)"KMD",(uint64_t)pax->fiatoshis)) != 0 )
                    {
                        if ( komodo_paxcmp(pax->source,pax->height,pax->komodoshis,checktoshis,seed) != 0 )
                        {
                            pax->marked = pax->height;
                            //printf("WITHDRAW.%s mark <- %d %.8f != %.8f\n",pax->source,pax->height,dstr(checktoshis),dstr(pax->komodoshis));
                        }
                        else if ( pax->validated == 0 )
                        {
                            pax->validated = pax->komodoshis = checktoshis;
                            //int32_t j; for (j=0; j<32; j++)
                            //    printf("%02x",((uint8_t *)&pax->txid)[j]);
                            //if ( strcmp(str,ASSETCHAINS_SYMBOL) == 0 )
                            //    printf(" v%d %p got WITHDRAW.%s kmd.%d ht.%d %.8f -> %.8f/%.8f\n",pax->vout,pax,pax->source,pax->height,pax->otherheight,dstr(pax->fiatoshis),dstr(pax->komodoshis),dstr(checktoshis));
                        }
                    }
                }
            }
        }
    }
    komodo_stateptr(symbol,dest);
    HASH_ITER(hh,PAX,pax,tmp)
    {
        pax->ready = 0;
        if ( 0 && pax->type == 'A' )
            printf("%p pax.%s <- %s marked.%d %.8f -> %.8f validated.%d approved.%d\n",pax,pax->symbol,pax->source,pax->marked,dstr(pax->komodoshis),dstr(pax->fiatoshis),pax->validated != 0,pax->approved != 0);
        if ( pax->marked != 0 )
            continue;
        if ( strcmp(symbol,pax->symbol) == 0 || pax->type == 'A' )
        {
            if ( pax->marked == 0 )
            {
                if ( komodo_is_issuer() != 0 )
                {
                    if ( pax->validated != 0 && pax->type == 'D' )
                    {
                        total += pax->fiatoshis;
                        pax->ready = 1;
                    }
                }
                else if ( pax->approved != 0 && pax->type == 'A' )
                {
                    if ( pax->validated != 0 )
                    {
                        total += pax->komodoshis;
                        pax->ready = 1;
                    }
                    else
                    {
                        seed = 0;
                        checktoshis = komodo_paxprice(&seed,pax->height,pax->source,(char *)"KMD",(uint64_t)pax->fiatoshis);
                        //printf("paxtotal PAX_fiatdest ht.%d price %s %.8f -> KMD %.8f vs %.8f\n",pax->height,pax->symbol,(double)pax->fiatoshis/COIN,(double)pax->komodoshis/COIN,(double)checktoshis/COIN);
                        //printf(" v%d %.8f k.%d ht.%d\n",pax->vout,dstr(pax->komodoshis),pax->height,pax->otherheight);
                        if ( seed != 0 && checktoshis != 0 )
                        {
                            if ( checktoshis == pax->komodoshis )
                            {
                                total += pax->komodoshis;
                                pax->validated = pax->komodoshis;
                                pax->ready = 1;
                            } else pax->marked = pax->height;
                        }
                    }
                }
                if ( 0 && pax->ready != 0 )
                    printf("%p (%c) pax.%s marked.%d %.8f -> %.8f validated.%d approved.%d ready.%d ht.%d\n",pax,pax->type,pax->symbol,pax->marked,dstr(pax->komodoshis),dstr(pax->fiatoshis),pax->validated != 0,pax->approved != 0,pax->ready,pax->height);
            }
        }
    }
    //printf("paxtotal %.8f\n",dstr(total));
    return(total);
}

int32_t komodo_pending_withdraws(char *opretstr) // todo: enforce deterministic order
{
    struct pax_transaction *pax,*pax2,*tmp,*paxes[64]; uint8_t opretbuf[16384*4]; int32_t i,n,ht,len=0; uint64_t total = 0;
    if ( KOMODO_PAX == 0 || KOMODO_PASSPORT_INITDONE == 0 )
        return(0);
    if ( komodo_isrealtime(&ht) == 0 || ASSETCHAINS_SYMBOL[0] != 0 )
        return(0);
    n = 0;
    HASH_ITER(hh,PAX,pax,tmp)
    {
        if ( pax->type == 'W' )
        {
            if ( (pax2= komodo_paxfind(pax->txid,pax->vout,'A')) != 0 )
            {
                if ( pax2->approved != 0 )
                    pax->approved = pax2->approved;
            }
            else if ( (pax2= komodo_paxfind(pax->txid,pax->vout,'X')) != 0 )
                pax->approved = pax->height;
            //printf("pending_withdraw: pax %s marked.%u approved.%u validated.%llu\n",pax->symbol,pax->marked,pax->approved,(long long)pax->validated);
            if ( pax->marked == 0 && pax->approved == 0 && pax->validated != 0 ) //strcmp((char *)"KMD",pax->symbol) == 0 &&
            {
                if ( n < sizeof(paxes)/sizeof(*paxes) )
                {
                    paxes[n++] = pax;
                    //int32_t j; for (j=0; j<32; j++)
                    //    printf("%02x",((uint8_t *)&pax->txid)[j]);
                    //printf(" %s.(kmdht.%d ht.%d marked.%u approved.%d validated %.8f) %.8f\n",pax->source,pax->height,pax->otherheight,pax->marked,pax->approved,dstr(pax->validated),dstr(pax->komodoshis));
                }
            }
        }
    }
    opretstr[0] = 0;
    if ( n > 0 )
    {
        opretbuf[len++] = 'A';
        qsort(paxes,n,sizeof(*paxes),_paxorder);
        for (i=0; i<n; i++)
        {
            if ( len < (sizeof(opretbuf)>>3)*7 )
                len += komodo_rwapproval(1,&opretbuf[len],paxes[i]);
        }
        if ( len > 0 )
            init_hexbytes_noT(opretstr,opretbuf,len);
    }
    //fprintf(stderr,"komodo_pending_withdraws len.%d PAXTOTAL %.8f\n",len,dstr(komodo_paxtotal()));
    return(len);
}

int32_t komodo_gateway_deposits(CMutableTransaction *txNew,char *base,int32_t tokomodo)
{
    struct pax_transaction *pax,*tmp; char symbol[KOMODO_ASSETCHAIN_MAXLEN],dest[KOMODO_ASSETCHAIN_MAXLEN]; uint8_t *script,opcode,opret[16384*4],data[16384*4]; int32_t i,baseid,ht,len=0,opretlen=0,numvouts=1; struct komodo_state *sp; uint64_t available,deposited,issued,withdrawn,approved,redeemed,mask,sum = 0;
    if ( KOMODO_PASSPORT_INITDONE == 0 )
        return(0);
    struct komodo_state *kmdsp = komodo_stateptrget((char *)"KMD");
    sp = komodo_stateptr(symbol,dest);
    strcpy(symbol,base);
    if ( ASSETCHAINS_SYMBOL[0] != 0 && komodo_baseid(ASSETCHAINS_SYMBOL) < 0 )
        return(0);
    uint64_t pending_komodo_tx = 0;
    for (i=0; i<3; i++)
    {
        if ( komodo_isrealtime(&ht) != 0 )
            break;
        sleep(1);
    }
    if ( i == 3 )
    {
        if ( tokomodo == 0 )
            printf("%s not realtime ht.%d\n",ASSETCHAINS_SYMBOL,ht);
        return(0);
    }
    if ( tokomodo == 0 )
    {
        opcode = 'I';
    }
    else
    {
        opcode = 'X';
        if ( 1 || komodo_paxtotal() == 0 )
            return(0);
    }
    HASH_ITER(hh,PAX,pax,tmp)
    {
        if ( pax->type != 'D' && pax->type != 'A' )
            continue;
        {
#ifdef KOMODO_ASSETCHAINS_WAITNOTARIZE
            if ( pax->height > 236000 )
            {
                if ( kmdsp != 0 && kmdsp->LastNotarizedHeight() >= pax->height )
                    pax->validated = pax->komodoshis;
                else if ( kmdsp->CURRENT_HEIGHT > pax->height+30 )
                    pax->validated = pax->ready = 0;
            }
            else
            {
                if ( kmdsp != 0 && (kmdsp->LastNotarizedHeight() >= pax->height || kmdsp->CURRENT_HEIGHT > pax->height+30) ) // assumes same chain as notarize
                    pax->validated = pax->komodoshis;
                else pax->validated = pax->ready = 0;
            }
#else
            pax->validated = pax->komodoshis;
#endif
        }
        if ( ASSETCHAINS_SYMBOL[0] != 0 && (pax_fiatstatus(&available,&deposited,&issued,&withdrawn,&approved,&redeemed,symbol) != 0 || available < pax->fiatoshis) )
        {
            //if ( pax->height > 214700 || strcmp(ASSETCHAINS_SYMBOL,symbol) == 0 )
            //    printf("miner.[%s]: skip %s %.8f when avail %.8f deposited %.8f, issued %.8f withdrawn %.8f approved %.8f redeemed %.8f\n",ASSETCHAINS_SYMBOL,symbol,dstr(pax->fiatoshis),dstr(available),dstr(deposited),dstr(issued),dstr(withdrawn),dstr(approved),dstr(redeemed));
            continue;
        }
        /*printf("pax.%s marked.%d %.8f -> %.8f ready.%d validated.%d\n",pax->symbol,pax->marked,dstr(pax->komodoshis),dstr(pax->fiatoshis),pax->ready!=0,pax->validated!=0);
        if ( pax->marked != 0 || (pax->type != 'D' && pax->type != 'A') || pax->ready == 0 )
        {
            printf("reject 2\n");
            continue;
        }*/
        if ( ASSETCHAINS_SYMBOL[0] != 0 && (strcmp(pax->symbol,symbol) != 0 || pax->validated == 0 || pax->ready == 0) )
        {
            if ( strcmp(pax->symbol,ASSETCHAINS_SYMBOL) == 0 )
                printf("pax->symbol.%s != %s or null pax->validated %.8f ready.%d ht.(%d %d)\n",pax->symbol,symbol,dstr(pax->validated),pax->ready,kmdsp->CURRENT_HEIGHT,pax->height);
            pax->marked = pax->height;
            continue;
        }
        if ( pax->ready == 0 )
            continue;
        if ( pax->type == 'A' && ASSETCHAINS_SYMBOL[0] == 0 )
        {
            if ( kmdsp != 0 )
            {
                if ( (baseid= komodo_baseid(pax->symbol)) < 0 || ((1LL << baseid) & sp->RTmask) == 0 )
                {
                    printf("not RT for (%s) %llx baseid.%d %llx\n",pax->symbol,(long long)sp->RTmask,baseid,(long long)(1LL<<baseid));
                    continue;
                }
            } else continue;
        }

        //printf("redeem.%d? (%c) %p pax.%s marked.%d %.8f -> %.8f ready.%d validated.%d approved.%d\n",tokomodo,pax->type,pax,pax->symbol,pax->marked,dstr(pax->komodoshis),dstr(pax->fiatoshis),pax->ready!=0,pax->validated!=0,pax->approved!=0);
        if ( 0 && ASSETCHAINS_SYMBOL[0] != 0 )
            printf("pax.%s marked.%d %.8f -> %.8f\n",ASSETCHAINS_SYMBOL,pax->marked,dstr(pax->komodoshis),dstr(pax->fiatoshis));
        if ( opcode == 'I' )
        {
            sum += pax->fiatoshis;
            if ( sum > available )
                break;
        }
        txNew->vout.resize(numvouts+1);
        txNew->vout[numvouts].nValue = (opcode == 'I') ? pax->fiatoshis : pax->komodoshis;
        txNew->vout[numvouts].scriptPubKey.resize(25);
        script = (uint8_t *)&txNew->vout[numvouts].scriptPubKey[0];
        *script++ = 0x76;
        *script++ = 0xa9;
        *script++ = 20;
        memcpy(script,pax->rmd160,20), script += 20;
        *script++ = 0x88;
        *script++ = 0xac;
        if ( tokomodo == 0 )
        {
            for (i=0; i<32; i++)
                data[len++] = ((uint8_t *)&pax->txid)[i];
            data[len++] = pax->vout & 0xff;
            data[len++] = (pax->vout >> 8) & 0xff;
            pending_komodo_tx += pax->fiatoshis;
        }
        else
        {
            len += komodo_rwapproval(1,&data[len],pax);
            pending_komodo_tx += pax->komodoshis;
            printf(" len.%d vout.%u DEPOSIT %.8f <- pax.%s pending ht %d %d %.8f | ",len,pax->vout,(double)txNew->vout[numvouts].nValue/COIN,symbol,pax->height,pax->otherheight,dstr(pending_komodo_tx));
        }
        if ( numvouts++ >= 64 || sum > COIN )
            break;
    }
    if ( numvouts > 1 )
    {
        if ( tokomodo != 0 )
            strcpy(symbol,(char *)"KMD");
        for (i=0; symbol[i]!=0; i++)
            data[len++] = symbol[i];
        data[len++] = 0;
        for (i=0; i<len; i++)
            printf("%02x",data[i]);
        printf(" <- data[%d]\n",len);
        opretlen = komodo_opreturnscript(opret,opcode,data,len);
        txNew->vout.resize(numvouts+1);
        txNew->vout[numvouts].nValue = 0;
        txNew->vout[numvouts].scriptPubKey.resize(opretlen);
        script = (uint8_t *)&txNew->vout[numvouts].scriptPubKey[0];
        memcpy(script,opret,opretlen);
        for (i=0; i<8; i++)
            printf("%02x",opret[i]);
        printf(" <- opret, MINER deposits.%d (%s) vouts.%d %.8f opretlen.%d\n",tokomodo,ASSETCHAINS_SYMBOL,numvouts,dstr(pending_komodo_tx),opretlen);
        return(1);
    }
    return(0);
}

const char *banned_txids[] =
{
    "78cb4e21245c26b015b888b14c4f5096e18137d2741a6de9734d62b07014dfca", // vout1 only 233559
    "00697be658e05561febdee1aafe368b821ca33fbb89b7027365e3d77b5dfede5", //234172
    "e909465788b32047c472d73e882d79a92b0d550f90be008f76e1edaee6d742ea", //234187
    "f56c6873748a327d0b92b8108f8ec8505a2843a541b1926022883678fb24f9dc", //234188
    "abf08be07d8f5b3a433ddcca7ef539e79a3571632efd6d0294ec0492442a0204", //234213
    "3b854b996cc982fba8c06e76cf507ae7eed52ab92663f4c0d7d10b3ed879c3b0", //234367
    "fa9e474c2cda3cb4127881a40eb3f682feaba3f3328307d518589024a6032cc4", //234635
    "ca746fa13e0113c4c0969937ea2c66de036d20274efad4ce114f6b699f1bc0f3", //234662
    "43ce88438de4973f21b1388ffe66e68fda592da38c6ef939be10bb1b86387041", //234697
    "0aeb748de82f209cd5ff7d3a06f65543904c4c17387c9d87c65fd44b14ad8f8c", //234899
    "bbd3a3d9b14730991e1066bd7c626ca270acac4127131afe25f877a5a886eb25", //235252
    "fa9943525f2e6c32cbc243294b08187e314d83a2870830180380c3c12a9fd33c", //235253
    "a01671c8775328a41304e31a6693bbd35e9acbab28ab117f729eaba9cb769461", //235265
    "2ef49d2d27946ad7c5d5e4ab5c089696762ff04e855f8ab48e83bdf0cc68726d", //235295
    "c85dcffb16d5a45bd239021ad33443414d60224760f11d535ae2063e5709efee", //235296
    // all vouts banned
    "c4ea1462c207547cd6fb6a4155ca6d042b22170d29801a465db5c09fec55b19d", //246748
    "305dc96d8bc23a69d3db955e03a6a87c1832673470c32fe25473a46cc473c7d1", //247204
    //"43416a0c4da6b1a5c1d375bdbe8f7dc8d44d8f60df593d3376aa8221ec66357e", // vout0 only
    //"1eb295ed54c47f35cbccd7e7e40d03041f1853581da6d41102a9d8813782b6cb",
    //"db121e4012222adfc841824984a2a90b7e5b018dd71307822537d58160195e43",
    //"28f95b8148ac4ae6e09c7380e34422fab41d568a411e53dc94823e36a3d6f386",
    //"01d8c839463bda2f2f6400ede4611357913684927a767422a8560ead1b22557c",
    //"6e4980a9e1bd669f4df04732dc6f11b7773b6de88d1abcf89a6b9007d72ef9ac",
    //"6cc1d0495170bc0e11fd3925297623562e529ea1336b66ea61f8a1159041aed2",
    //"250875424cece9bcd98cb226b09da7671625633d6958589e3a462bad89ad87cc", // missed
    //"ea8659011de52f4dac42cda12326064b7b5013b8492f88e33159884ca299aa05", // missed
    //"ce567928b5490a17244167af161b1d8dd6ff753fef222fe6855d95b2278a35b3", // missed
};

int32_t komodo_checkvout(int32_t vout,int32_t k,int32_t indallvouts)
{
    if ( k < indallvouts )
        return(vout == 1);
    else if ( k == indallvouts || k == indallvouts+1 )
        return(1);
    else return(vout == 0);
}

int32_t komodo_bannedset(int32_t *indallvoutsp,uint256 *array,int32_t max)
{
    int32_t i;
    if ( sizeof(banned_txids)/sizeof(*banned_txids) > max )
    {
        fprintf(stderr,"komodo_bannedset: buffer too small %d vs %d\n",(int32_t)(sizeof(banned_txids)/sizeof(*banned_txids)),max);
        StartShutdown();
    }
    for (i=0; i<sizeof(banned_txids)/sizeof(*banned_txids); i++)
        array[i] = uint256S(banned_txids[i]);
    *indallvoutsp = i-2;
    return(i);
}

int32_t komodo_check_deposit(int32_t height,const CBlock& block,uint32_t prevtime) // verify above block is valid pax pricing
{
    static uint256 array[64]; static int32_t numbanned,indallvouts;
    int32_t i,j,k,n,ht,baseid,txn_count,activation,num,opretlen,offset=1,errs=0,notmatched=0,matched=0,kmdheights[256],otherheights[256]; uint256 hash,txids[256]; char symbol[KOMODO_ASSETCHAIN_MAXLEN],base[KOMODO_ASSETCHAIN_MAXLEN]; uint16_t vouts[256]; int8_t baseids[256]; uint8_t *script,opcode,rmd160s[256*20]; uint64_t total,subsidy,available,deposited,issued,withdrawn,approved,redeemed,seed; int64_t checktoshis,values[256],srcvalues[256]; struct pax_transaction *pax; struct komodo_state *sp; CTransaction tx;
    activation = 235300;
    if ( *(int32_t *)&array[0] == 0 )
        numbanned = komodo_bannedset(&indallvouts,array,(int32_t)(sizeof(array)/sizeof(*array)));
    memset(baseids,0xff,sizeof(baseids));
    memset(values,0,sizeof(values));
    memset(srcvalues,0,sizeof(srcvalues));
    memset(rmd160s,0,sizeof(rmd160s));
    memset(kmdheights,0,sizeof(kmdheights));
    memset(otherheights,0,sizeof(otherheights));
    txn_count = block.vtx.size();
    if ( ASSETCHAINS_SYMBOL[0] == 0 )
    {
        for (i=0; i<txn_count; i++)
        {
            if ( i == 0 && txn_count > 1 && block.vtx[txn_count-1].vout.size() > 0 && block.vtx[txn_count-1].vout[0].nValue == 5000 )
            {
                /*
                if ( block.vtx[txn_count-1].vin.size() == 1 && GetTransaction(block.vtx[txn_count-1].vin[0].prevout.hash,tx,hash,false) && block.vtx[0].vout[0].scriptPubKey == tx.vout[block.vtx[txn_count-1].vin[0].prevout.n].scriptPubKey )
                    notmatched = 1;
                */
                if ( block.vtx[txn_count-1].vin.size() == 1 ) {
                    uint256 hashNotaryProofVin = block.vtx[txn_count-1].vin[0].prevout.hash;
                    int fNotaryProofVinTxFound = GetTransaction(hashNotaryProofVin,tx,hash,false);
                    if (!fNotaryProofVinTxFound) {
                        // try to search in the same block
                        BOOST_FOREACH(const CTransaction &txInThisBlock, block.vtx) {
                            if (txInThisBlock.GetHash() == hashNotaryProofVin) {
                                fNotaryProofVinTxFound = 1;
                                tx = txInThisBlock;
                                hash = block.GetHash();
                                break;
                            }
                        }
                    }
                    if ( fNotaryProofVinTxFound && block.vtx[0].vout[0].scriptPubKey == tx.vout[block.vtx[txn_count-1].vin[0].prevout.n].scriptPubKey )
                        {
                            notmatched = 1;
                        }
                }  
            }
            n = block.vtx[i].vin.size();
            for (j=0; j<n; j++)
            {
                for (k=0; k<numbanned; k++)
                {
                    if ( block.vtx[i].vin[j].prevout.hash == array[k] && komodo_checkvout(block.vtx[i].vin[j].prevout.n,k,indallvouts) != 0 ) //(block.vtx[i].vin[j].prevout.n == 1 || k >= indallvouts)  )
                    {
                        printf("banned tx.%d being used at ht.%d txi.%d vini.%d\n",k,height,i,j);
                        return(-1);
                    }
                }
            }
        }
    }
    // we don't want these checks in VRSC, leave it at the Sapling upgrade
    if ( ASSETCHAINS_SYMBOL[0] == 0 ||
         ((ASSETCHAINS_COMMISSION != 0 || ASSETCHAINS_FOUNDERS_REWARD) && height > 1) ||
         NetworkUpgradeActive(height, Params().GetConsensus(), Consensus::UPGRADE_SAPLING) )
    {
        n = block.vtx[0].vout.size();
        int64_t val,prevtotal = 0; int32_t strangeout=0,overflow = 0;
        total = 0;
        for (i=1; i<n; i++)
        {
            script = (uint8_t *)&block.vtx[0].vout[i].scriptPubKey[0];
            if ( (val= block.vtx[0].vout[i].nValue) < 0 || val >= MAX_MONEY )
            {
                overflow = 1;
                break;
            }
            if ( i > 1 && script[0] != 0x6a && val < 5000 )
                strangeout++;
            total += val;
            if ( total < prevtotal || (val != 0 && total == prevtotal) )
            {
                overflow = 1;
                break;
            }
            prevtotal = total;
        }
        if ( ASSETCHAINS_SYMBOL[0] == 0 )
        {
            if ( overflow != 0 || total > COIN/10 )
            {
                if ( height >= activation )
                {
                    if ( height > 800000 )
                        fprintf(stderr,">>>>>>>> <<<<<<<<<< ht.%d illegal nonz output %.8f n.%d\n",height,dstr(block.vtx[0].vout[1].nValue),n);
                    return(-1);
                }
            }
            else if ( block.nBits == KOMODO_MINDIFF_NBITS && total > 0 ) // to deal with fee stealing
            {
                fprintf(stderr,"notary mined ht.%d with extra %.8f\n",height,dstr(total));
                if ( height > KOMODO_NOTARIES_HEIGHT1 )
                    return(-1);
            }
            if ( strangeout != 0 || notmatched != 0 )
            {
                if ( 0 && strcmp(NOTARY_PUBKEY.c_str(),"03b7621b44118017a16043f19b30cc8a4cfe068ac4e42417bae16ba460c80f3828") == 0 )
                    fprintf(stderr,">>>>>>>>>>>>> DUST ht.%d strangout.%d notmatched.%d <<<<<<<<<\n",height,strangeout,notmatched);
                if ( height > 1000000 && strangeout != 0 )
                    return(-1);
            }
            else if ( height > 814000 )
            {
                script = (uint8_t *)&block.vtx[0].vout[0].scriptPubKey[0];
                //int32_t notary = komodo_electednotary(&num,script+1,height,0);
                //if ( (-1 * (komodo_electednotary(&num,script+1,height,0) >= 0) * (height > 1000000)) < 0 )
                //    fprintf(stderr, ">>>>>>> FAILED BLOCK.%d notary.%d insync.%d\n",height,notary,KOMODO_INSYNC);
                //else
                //    fprintf(stderr, "<<<<<<< VALID BLOCK.%d notary.%d insync.%d\n",height,notary,KOMODO_INSYNC);
                return(-1 * (komodo_electednotary(&num,script+1,height,0) >= 0) * (height > 1000000));
            }
        }
        else
        {
            checktoshis = 0;
            if ( (ASSETCHAINS_COMMISSION != 0 || ASSETCHAINS_FOUNDERS_REWARD) && height > 1 )
            {
                if ( (checktoshis= komodo_checkcommission((CBlock *)&block,height)) < 0 )
                {
                    fprintf(stderr,"ht.%d checktoshis %.8f overflow.%d total %.8f strangeout.%d\n",height,dstr(checktoshis),overflow,dstr(total),strangeout);
                    return(-1);
                }
            }
            if ( height > 1 && checktoshis == 0 )
            {
                checktoshis = ((uint64_t)GetBlockSubsidy(height, Params().GetConsensus()) - block.vtx[0].vout[0].nValue);
                // some pools will need to change their pool fee to be (poolfee % - txfees)
                //checktoshis += txn_count * 0.001; // rely on higher level validations to prevent emitting more coins than actual txfees
            }
            if ( height >= 2 && (overflow != 0 || total > checktoshis || strangeout != 0) )
            {
                fprintf(stderr,"checkdeposit: ht.%d checktoshis %.8f overflow.%d total %.8f strangeout.%d\n",height,dstr(checktoshis),overflow,dstr(total),strangeout);
                if ( strangeout != 0 )
                    fprintf(stderr,">>>>>>>>>>>>> %s DUST ht.%d strangeout.%d notmatched.%d <<<<<<<<<\n",ASSETCHAINS_SYMBOL,height,strangeout,notmatched);
                return(-1);
            }
        }
    }
    return(0);
}

const char *komodo_opreturn(int32_t height,uint64_t value,uint8_t *opretbuf,int32_t opretlen,uint256 txid,uint16_t vout,char *source)
{
    uint8_t rmd160[20],rmd160s[64*20],addrtype,shortflag,pubkey33[33]; int32_t didstats,i,j,n,kvheight,len,tokomodo,kmdheight,otherheights[64],kmdheights[64]; int8_t baseids[64]; char base[4],coinaddr[64],destaddr[64]; uint256 txids[64]; uint16_t vouts[64]; uint64_t convtoshis,seed; int64_t fee,fiatoshis,komodoshis,checktoshis,values[64],srcvalues[64]; struct pax_transaction *pax,*pax2; struct komodo_state *basesp; double diff;
    const char *typestr = "unknown";
    if ( ASSETCHAINS_SYMBOL[0] != 0 && komodo_baseid(ASSETCHAINS_SYMBOL) < 0 && opretbuf[0] != 'K' )
    {
        //printf("komodo_opreturn skip %s\n",ASSETCHAINS_SYMBOL);
        return("assetchain");
    }
    memset(baseids,0xff,sizeof(baseids));
    memset(values,0,sizeof(values));
    memset(srcvalues,0,sizeof(srcvalues));
    memset(rmd160s,0,sizeof(rmd160s));
    memset(kmdheights,0,sizeof(kmdheights));
    memset(otherheights,0,sizeof(otherheights));
    tokomodo = (komodo_is_issuer() == 0);
    if ( opretbuf[0] == 'K' && opretlen != 40 )
    {
        komodo_kvupdate(opretbuf,opretlen,value);
        return("kv");
    }
    else if ( ASSETCHAINS_SYMBOL[0] == 0 && KOMODO_PAX == 0 )
        return("nopax");
    if ( opretbuf[0] == 'D' )
    {
        tokomodo = 0;
        if ( opretlen == 38 ) // any KMD tx
        {
            iguana_rwnum(0,&opretbuf[34],sizeof(kmdheight),&kmdheight);
            memset(base,0,sizeof(base));
            PAX_pubkey(0,&opretbuf[1],&addrtype,rmd160,base,&shortflag,&fiatoshis);
            bitcoin_address(coinaddr,addrtype,rmd160,20);
            checktoshis = PAX_fiatdest(&seed,tokomodo,destaddr,pubkey33,coinaddr,kmdheight,base,fiatoshis);
            if ( komodo_paxcmp(base,kmdheight,value,checktoshis,kmdheight < 225000 ? seed : 0) != 0 )
                checktoshis = PAX_fiatdest(&seed,tokomodo,destaddr,pubkey33,coinaddr,height,base,fiatoshis);
            typestr = "deposit";
            if ( 0 && strcmp("NOK",base) == 0 )
            {
                printf("[%s] %s paxdeposit height.%d vs kmdheight.%d\n",ASSETCHAINS_SYMBOL,base,height,kmdheight);
                printf("(%s) (%s) kmdheight.%d vs height.%d check %.8f vs %.8f tokomodo.%d %d seed.%llx\n",ASSETCHAINS_SYMBOL,base,kmdheight,height,dstr(checktoshis),dstr(value),komodo_is_issuer(),strncmp(ASSETCHAINS_SYMBOL,base,strlen(base)) == 0,(long long)seed);
                for (i=0; i<32; i++)
                    printf("%02x",((uint8_t *)&txid)[i]);
                printf(" <- txid.v%u ",vout);
                for (i=0; i<33; i++)
                    printf("%02x",pubkey33[i]);
                printf(" checkpubkey check %.8f v %.8f dest.(%s) kmdheight.%d height.%d\n",dstr(checktoshis),dstr(value),destaddr,kmdheight,height);
            }
            if ( strcmp(base,ASSETCHAINS_SYMBOL) == 0 && (kmdheight > 195000 || kmdheight <= height) )
            {
                didstats = 0;
                if ( komodo_paxcmp(base,kmdheight,value,checktoshis,kmdheight < 225000 ? seed : 0) == 0 )
                {
                    if ( (pax= komodo_paxfind(txid,vout,'D')) == 0 )
                    {
                        if ( (basesp= komodo_stateptrget(base)) != 0 )
                        {
                            basesp->deposited += fiatoshis;
                            didstats = 1;
                            if ( 0 && strcmp(base,ASSETCHAINS_SYMBOL) == 0 )
                                printf("########### %p deposited %s += %.8f kmdheight.%d %.8f\n",basesp,base,dstr(fiatoshis),kmdheight,dstr(value));
                        } else printf("cant get stateptr.(%s)\n",base);
                        komodo_gateway_deposit(coinaddr,value,base,fiatoshis,rmd160,txid,vout,'D',kmdheight,height,(char *)"KMD",0);
                    }
                    if ( (pax= komodo_paxfind(txid,vout,'D')) != 0 )
                    {
                        pax->height = kmdheight;
                        pax->validated = value;
                        pax->komodoshis = value;
                        pax->fiatoshis = fiatoshis;
                        if ( didstats == 0 && pax->didstats == 0 )
                        {
                            if ( (basesp= komodo_stateptrget(base)) != 0 )
                            {
                                basesp->deposited += fiatoshis;
                                didstats = 1;
                                if ( 0 && strcmp(base,ASSETCHAINS_SYMBOL) == 0 )
                                    printf("########### %p depositedB %s += %.8f/%.8f kmdheight.%d/%d %.8f/%.8f\n",basesp,base,dstr(fiatoshis),dstr(pax->fiatoshis),kmdheight,pax->height,dstr(value),dstr(pax->komodoshis));
                            }
                        } //
                        if ( didstats != 0 )
                            pax->didstats = 1;
                        if ( (pax2= komodo_paxfind(txid,vout,'I')) != 0 )
                        {
                            pax2->fiatoshis = pax->fiatoshis;
                            pax2->komodoshis = pax->komodoshis;
                            pax->marked = pax2->marked = pax->height;
                            pax2->height = pax->height = height;
                            if ( pax2->didstats == 0 )
                            {
                                if ( (basesp= komodo_stateptrget(base)) != 0 )
                                {
                                    basesp->issued += pax2->fiatoshis;
                                    pax2->didstats = 1;
                                    if ( 0 && strcmp(base,"USD") == 0 )
                                        printf("########### %p issueda %s += %.8f kmdheight.%d %.8f other.%d [%d]\n",basesp,base,dstr(pax2->fiatoshis),pax2->height,dstr(pax2->komodoshis),pax2->otherheight,height);
                                }
                            }
                        }
                    }
                }
                else
                {
                    if ( (pax= komodo_paxfind(txid,vout,'D')) != 0 )
                        pax->marked = checktoshis;
                    if ( kmdheight > 238000 && (kmdheight > 214700 || strcmp(base,ASSETCHAINS_SYMBOL) == 0) ) //seed != 0 &&
                        printf("pax %s deposit %.8f rejected kmdheight.%d %.8f KMD check %.8f seed.%llu\n",base,dstr(fiatoshis),kmdheight,dstr(value),dstr(checktoshis),(long long)seed);
                }
            } //else printf("[%s] %s paxdeposit height.%d vs kmdheight.%d\n",ASSETCHAINS_SYMBOL,base,height,kmdheight);
        } //else printf("unsupported size.%d for opreturn D\n",opretlen);
    }
    else if ( opretbuf[0] == 'I' )
    {
        tokomodo = 0;
        if ( strncmp((char *)"KMD",(char *)&opretbuf[opretlen-4],3) != 0 && strncmp(ASSETCHAINS_SYMBOL,(char *)&opretbuf[opretlen-4],3) == 0 )
        {
            if ( (n= komodo_issued_opreturn(base,txids,vouts,values,srcvalues,kmdheights,otherheights,baseids,rmd160s,opretbuf,opretlen,0)) > 0 )
            {
                for (i=0; i<n; i++)
                {
                    if ( baseids[i] < 0 )
                    {
                        static uint32_t counter;
                        if ( counter++ < 0 )
                            printf("%d of %d illegal baseid.%d, this can be ignored\n",i,n,baseids[i]);
                        continue;
                    }
                    bitcoin_address(coinaddr,60,&rmd160s[i*20],20);
                    komodo_gateway_deposit(coinaddr,0,ASSETCHAINS_SYMBOL,0,0,txids[i],vouts[i],'I',height,0,CURRENCIES[baseids[i]],0);
                    komodo_paxmark(height,txids[i],vouts[i],'I',height);
                    if ( (pax= komodo_paxfind(txids[i],vouts[i],'I')) != 0 )
                    {
                        pax->type = opretbuf[0];
                        strcpy(pax->source,(char *)&opretbuf[opretlen-4]);
                        if ( (pax2= komodo_paxfind(txids[i],vouts[i],'D')) != 0 && pax2->fiatoshis != 0 && pax2->komodoshis != 0 )
                        {
                            // realtime path?
                            pax->fiatoshis = pax2->fiatoshis;
                            pax->komodoshis = pax2->komodoshis;
                            pax->marked = pax2->marked = pax2->height;
                            if ( pax->didstats == 0 )
                            {
                                if ( (basesp= komodo_stateptrget(CURRENCIES[baseids[i]])) != 0 )
                                {
                                    basesp->issued += pax->fiatoshis;
                                    pax->didstats = 1;
                                    pax->height = pax2->height;
                                    pax->otherheight = height;
                                    if ( 1 && strcmp(CURRENCIES[baseids[i]],"USD") == 0 )
                                        printf("########### %p issuedb %s += %.8f kmdheight.%d %.8f other.%d [%d]\n",basesp,CURRENCIES[baseids[i]],dstr(pax->fiatoshis),pax->height,dstr(pax->komodoshis),pax->otherheight,height);
                                }
                            }
                        }
                    }
                    if ( (pax= komodo_paxmark(height,txids[i],vouts[i],'I',height)) != 0 )
                        komodo_paxdelete(pax);
                    if ( (pax= komodo_paxmark(height,txids[i],vouts[i],'D',height)) != 0 )
                        komodo_paxdelete(pax);
                }
            } //else printf("opreturn none issued?\n");
        }
    }
    else if ( height < 236000 && opretbuf[0] == 'W' && strncmp(ASSETCHAINS_SYMBOL,(char *)&opretbuf[opretlen-4],3) == 0 )//&& opretlen >= 38 )
    {
        if ( komodo_baseid((char *)&opretbuf[opretlen-4]) >= 0 && strcmp(ASSETCHAINS_SYMBOL,(char *)&opretbuf[opretlen-4]) == 0 )
        {
            for (i=0; i<opretlen; i++)
                printf("%02x",opretbuf[i]);
            printf(" [%s] reject obsolete withdraw request.%s\n",ASSETCHAINS_SYMBOL,(char *)&opretbuf[opretlen-4]);
            return(typestr);
        }
        tokomodo = 1;
        iguana_rwnum(0,&opretbuf[34],sizeof(kmdheight),&kmdheight);
        memset(base,0,sizeof(base));
        PAX_pubkey(0,&opretbuf[1],&addrtype,rmd160,base,&shortflag,&komodoshis);
        bitcoin_address(coinaddr,addrtype,rmd160,20);
        checktoshis = PAX_fiatdest(&seed,tokomodo,destaddr,pubkey33,coinaddr,kmdheight,base,value);
        typestr = "withdraw";
        //printf(" [%s] WITHDRAW %s.height.%d vs height.%d check %.8f/%.8f vs %.8f tokomodo.%d %d seed.%llx -> (%s) len.%d\n",ASSETCHAINS_SYMBOL,base,kmdheight,height,dstr(checktoshis),dstr(komodoshis),dstr(value),komodo_is_issuer(),strncmp(ASSETCHAINS_SYMBOL,base,strlen(base)) == 0,(long long)seed,coinaddr,opretlen);
        didstats = 0;
        //if ( komodo_paxcmp(base,kmdheight,komodoshis,checktoshis,seed) == 0 )
        {
            if ( value != 0 && ((pax= komodo_paxfind(txid,vout,'W')) == 0 || pax->didstats == 0) )
            {
                if ( (basesp= komodo_stateptrget(base)) != 0 )
                {
                    basesp->withdrawn += value;
                    didstats = 1;
                    if ( 0 && strcmp(base,ASSETCHAINS_SYMBOL) == 0 )
                        printf("########### %p withdrawn %s += %.8f check %.8f\n",basesp,base,dstr(value),dstr(checktoshis));
                }
                if ( 0 && strcmp(base,"RUB") == 0 && (pax == 0 || pax->approved == 0) )
                    printf("notarize %s %.8f -> %.8f kmd.%d other.%d\n",ASSETCHAINS_SYMBOL,dstr(value),dstr(komodoshis),kmdheight,height);
            }
            komodo_gateway_deposit(coinaddr,0,(char *)"KMD",value,rmd160,txid,vout,'W',kmdheight,height,source,0);
            if ( (pax= komodo_paxfind(txid,vout,'W')) != 0 )
            {
                pax->type = opretbuf[0];
                strcpy(pax->source,base);
                strcpy(pax->symbol,"KMD");
                pax->height = kmdheight;
                pax->otherheight = height;
                pax->komodoshis = komodoshis;
            }
        } // else printf("withdraw %s paxcmp ht.%d %d error value %.8f -> %.8f vs %.8f\n",base,kmdheight,height,dstr(value),dstr(komodoshis),dstr(checktoshis));
        // need to allocate pax
    }
    else if ( height < 236000 && tokomodo != 0 && opretbuf[0] == 'A' && ASSETCHAINS_SYMBOL[0] == 0 )
    {
        tokomodo = 1;
        if ( 0 && ASSETCHAINS_SYMBOL[0] != 0 )
        {
            for (i=0; i<opretlen; i++)
                printf("%02x",opretbuf[i]);
            printf(" opret[%c] else path tokomodo.%d ht.%d before %.8f opretlen.%d\n",opretbuf[0],tokomodo,height,dstr(komodo_paxtotal()),opretlen);
        }
        if ( (n= komodo_issued_opreturn(base,txids,vouts,values,srcvalues,kmdheights,otherheights,baseids,rmd160s,opretbuf,opretlen,1)) > 0 )
        {
            for (i=0; i<n; i++)
            {
                //for (j=0; j<32; j++)
                //    printf("%02x",((uint8_t *)&txids[i])[j]);
                //printf(" v%d %.8f %.8f k.%d ht.%d base.%d\n",vouts[i],dstr(values[i]),dstr(srcvalues[i]),kmdheights[i],otherheights[i],baseids[i]);
                if ( baseids[i] < 0 )
                {
                    for (i=0; i<opretlen; i++)
                        printf("%02x",opretbuf[i]);
                    printf(" opret[%c] else path tokomodo.%d ht.%d before %.8f opretlen.%d\n",opretbuf[0],tokomodo,height,dstr(komodo_paxtotal()),opretlen);
                    //printf("baseids[%d] %d\n",i,baseids[i]);
                    if ( (pax= komodo_paxfind(txids[i],vouts[i],'W')) != 0 || (pax= komodo_paxfind(txids[i],vouts[i],'X')) != 0 )
                    {
                        baseids[i] = komodo_baseid(pax->symbol);
                        printf("override neg1 with (%s)\n",pax->symbol);
                    }
                    if ( baseids[i] < 0 )
                        continue;
                }
                didstats = 0;
                seed = 0;
                checktoshis = komodo_paxprice(&seed,kmdheights[i],CURRENCIES[baseids[i]],(char *)"KMD",(uint64_t)values[i]);
                //printf("PAX_fiatdest ht.%d price %s %.8f -> KMD %.8f vs %.8f\n",kmdheights[i],CURRENCIES[baseids[i]],(double)values[i]/COIN,(double)srcvalues[i]/COIN,(double)checktoshis/COIN);
                if ( srcvalues[i] == checktoshis )
                {
                    if ( (pax= komodo_paxfind(txids[i],vouts[i],'A')) == 0 )
                    {
                        bitcoin_address(coinaddr,60,&rmd160s[i*20],20);
                        komodo_gateway_deposit(coinaddr,srcvalues[i],CURRENCIES[baseids[i]],values[i],&rmd160s[i*20],txids[i],vouts[i],'A',kmdheights[i],otherheights[i],CURRENCIES[baseids[i]],kmdheights[i]);
                        if ( (pax= komodo_paxfind(txids[i],vouts[i],'A')) == 0 )
                            printf("unexpected null pax for approve\n");
                        else pax->validated = checktoshis;
                        if ( (pax2= komodo_paxfind(txids[i],vouts[i],'W')) != 0 )
                            pax2->approved = kmdheights[i];
                        komodo_paxmark(height,txids[i],vouts[i],'W',height);
                        //komodo_paxmark(height,txids[i],vouts[i],'A',height);
                        if ( values[i] != 0 && (basesp= komodo_stateptrget(CURRENCIES[baseids[i]])) != 0 )
                        {
                            basesp->approved += values[i];
                            didstats = 1;
                            //printf("pax.%p ########### %p approved %s += %.8f -> %.8f/%.8f kht.%d %d\n",pax,basesp,CURRENCIES[baseids[i]],dstr(values[i]),dstr(srcvalues[i]),dstr(checktoshis),kmdheights[i],otherheights[i]);
                        }
                        //printf(" i.%d (%s) <- %.8f ADDFLAG APPROVED\n",i,coinaddr,dstr(values[i]));
                    }
                    else if ( pax->didstats == 0 && srcvalues[i] != 0 )
                    {
                        if ( (basesp= komodo_stateptrget(CURRENCIES[baseids[i]])) != 0 )
                        {
                            basesp->approved += values[i];
                            didstats = 1;
                            //printf("pax.%p ########### %p approved %s += %.8f -> %.8f/%.8f kht.%d %d\n",pax,basesp,CURRENCIES[baseids[i]],dstr(values[i]),dstr(srcvalues[i]),dstr(checktoshis),kmdheights[i],otherheights[i]);
                        }
                    } //else printf(" i.%d of n.%d pax.%p baseids[] %d\n",i,n,pax,baseids[i]);
                    if ( (pax= komodo_paxfind(txids[i],vouts[i],'A')) != 0 )
                    {
                        pax->type = opretbuf[0];
                        pax->approved = kmdheights[i];
                        pax->validated = checktoshis;
                        if ( didstats != 0 )
                            pax->didstats = 1;
                        //if ( strcmp(CURRENCIES[baseids[i]],ASSETCHAINS_SYMBOL) == 0 )
                        //printf(" i.%d approved.%d <<<<<<<<<<<<< APPROVED %p\n",i,kmdheights[i],pax);
                    }
                }
            }
        } //else printf("n.%d from opreturns\n",n);
        //printf("extra.[%d] after %.8f\n",n,dstr(komodo_paxtotal()));
    }
    else if ( height < 236000 && opretbuf[0] == 'X' && ASSETCHAINS_SYMBOL[0] == 0 )
    {
        tokomodo = 1;
        if ( (n= komodo_issued_opreturn(base,txids,vouts,values,srcvalues,kmdheights,otherheights,baseids,rmd160s,opretbuf,opretlen,1)) > 0 )
        {
            for (i=0; i<n; i++)
            {
                if ( baseids[i] < 0 )
                    continue;
                bitcoin_address(coinaddr,60,&rmd160s[i*20],20);
                komodo_gateway_deposit(coinaddr,0,0,0,0,txids[i],vouts[i],'X',height,0,(char *)"KMD",0);
                komodo_paxmark(height,txids[i],vouts[i],'W',height);
                komodo_paxmark(height,txids[i],vouts[i],'A',height);
                komodo_paxmark(height,txids[i],vouts[i],'X',height);
                if ( (pax= komodo_paxfind(txids[i],vouts[i],'X')) != 0 )
                {
                    pax->type = opretbuf[0];
                    if ( height < 121842 ) // fields got switched around due to legacy issues and approves
                        value = srcvalues[i];
                    else value = values[i];
                    if ( baseids[i] >= 0 && value != 0 && (basesp= komodo_stateptrget(CURRENCIES[baseids[i]])) != 0 )
                    {
                        basesp->redeemed += value;
                        pax->didstats = 1;
                        if ( strcmp(CURRENCIES[baseids[i]],ASSETCHAINS_SYMBOL) == 0 )
                            printf("ht.%d %.8f ########### %p redeemed %s += %.8f %.8f kht.%d ht.%d\n",height,dstr(value),basesp,CURRENCIES[baseids[i]],dstr(value),dstr(srcvalues[i]),kmdheights[i],otherheights[i]);
                    }
                }
                if ( (pax= komodo_paxmark(height,txids[i],vouts[i],'W',height)) != 0 )
                    komodo_paxdelete(pax);
                if ( (pax= komodo_paxmark(height,txids[i],vouts[i],'A',height)) != 0 )
                    komodo_paxdelete(pax);
                if ( (pax= komodo_paxmark(height,txids[i],vouts[i],'X',height)) != 0 )
                    komodo_paxdelete(pax);
            }
        } //else printf("komodo_issued_opreturn returned %d\n",n);
    }
    return(typestr);
}

int32_t komodo_parsestatefiledata(struct komodo_state *sp,uint8_t *filedata,long *fposp,long datalen,char *symbol,char *dest);

void komodo_stateind_set(struct komodo_state *sp,uint32_t *inds,int32_t n,uint8_t *filedata,long datalen,char *symbol,char *dest)
{
    uint8_t func; long lastK,lastT,lastN,lastV,fpos,lastfpos; int32_t i,count,doissue,iter,numn,numv,numN,numV,numR; uint32_t tmp,prevpos100,offset;
    count = numR = numN = numV = numn = numv = 0;
    lastK = lastT = lastN = lastV = -1;
    for (iter=0; iter<2; iter++)
    {
        for (lastfpos=fpos=prevpos100=i=0; i<n; i++)
        {
            tmp = inds[i];
            if ( (i % 100) == 0 )
                prevpos100 = tmp;
            else
            {
                func = (tmp & 0xff);
                offset = (tmp >> 8);
                fpos = prevpos100 + offset;
                if ( lastfpos >= datalen || (filedata[lastfpos] != func && func != 0) )
                    printf("i.%d/n.%d lastfpos.%ld >= datalen.%ld or [%d] != func.%d\n",i,n,lastfpos,datalen,filedata[lastfpos],func);
                else if ( iter == 0 )
                {
                    switch ( func )
                    {
                        default: case 'P': case 'U': case 'D':
                            inds[i] &= 0xffffff00;
                            break;
                        case 'K':
                            lastK = lastfpos;
                            inds[i] &= 0xffffff00;
                            break;
                        case 'T':
                            lastT = lastfpos;
                            inds[i] &= 0xffffff00;
                            break;
                        case 'N':
                            lastN = lastfpos;
                            numN++;
                            break;
                        case 'V':
                            lastV = lastfpos;
                            numV++;
                            break;
                        case 'R':
                            numR++;
                            break;
                    }
                }
                else
                {
                    doissue = 0;
                    if ( func == 'K' )
                    {
                        if ( lastK == lastfpos )
                            doissue = 1;
                    }
                    else if ( func == 'T' )
                    {
                        if ( lastT == lastfpos )
                            doissue = 1;
                    }
                    else if ( func == 'N' )
                    {
                        if ( numn > numN-128 )
                            doissue = 1;
                        numn++;
                    }
                    else if ( func == 'V' )
                    {
                        if ( KOMODO_PAX != 0 && numv > numV-1440 )
                            doissue = 1;
                        numv++;
                    }
                    else if ( func == 'R' )
                        doissue = 1;
                    if ( doissue != 0 )
                    {
                        //printf("issue %c total.%d lastfpos.%ld\n",func,count,lastfpos);
                        komodo_parsestatefiledata(sp,filedata,&lastfpos,datalen,symbol,dest);
                        count++;
                    }
                }
            }
            lastfpos = fpos;
        }
    }
    printf("numR.%d numV.%d numN.%d count.%d\n",numR,numV,numN,count);
    /*else if ( func == 'K' ) // KMD height: stop after 1st
    else if ( func == 'T' ) // KMD height+timestamp: stop after 1st

    else if ( func == 'N' ) // notarization, scan backwards 1440+ blocks;
    else if ( func == 'V' ) // price feed: can stop after 1440+
    else if ( func == 'R' ) // opreturn:*/
}

void *OS_loadfile(const char *fname,uint8_t **bufp,long *lenp,long *allocsizep)
{
    FILE *fp;
    long  filesize,buflen = *allocsizep;
    uint8_t *buf = *bufp;
    *lenp = 0;
    if ( (fp= fopen(fname,"rb")) != 0 )
    {
        fseek(fp,0,SEEK_END);
        filesize = ftell(fp);
        if ( filesize == 0 )
        {
            fclose(fp);
            *lenp = 0;
            printf("OS_loadfile null size.(%s)\n",fname);
            return(0);
        }
        if ( filesize > buflen )
        {
            *allocsizep = filesize;
            *bufp = buf = (uint8_t *)realloc(buf,(long)*allocsizep+64);
        }
        rewind(fp);
        if ( buf == 0 )
            printf("Null buf ???\n");
        else
        {
            if ( fread(buf,1,(long)filesize,fp) != (unsigned long)filesize )
                printf("error reading filesize.%ld\n",(long)filesize);
            buf[filesize] = 0;
        }
        fclose(fp);
        *lenp = filesize;
        //printf("loaded.(%s)\n",buf);
    } //else printf("OS_loadfile couldnt load.(%s)\n",fname);
    return(buf);
}

uint8_t *OS_fileptr(long *allocsizep,const char *fname)
{
    long filesize = 0; uint8_t *buf = 0; void *retptr;
    *allocsizep = 0;
    retptr = OS_loadfile(fname,&buf,&filesize,allocsizep);
    return((uint8_t *)retptr);
}

long komodo_stateind_validate(struct komodo_state *sp,char *indfname,uint8_t *filedata,long datalen,uint32_t *prevpos100p,uint32_t *indcounterp,char *symbol,char *dest)
{
    FILE *fp; long fsize,lastfpos=0,fpos=0; uint8_t *inds,func; int32_t i,n; uint32_t offset,tmp,prevpos100 = 0;
    *indcounterp = *prevpos100p = 0;
    if ( (inds= OS_fileptr(&fsize,indfname)) != 0 )
    {
        lastfpos = 0;
        fprintf(stderr,"inds.%p validate %s fsize.%ld datalen.%ld n.%d lastfpos.%ld\n",inds,indfname,fsize,datalen,(int32_t)(fsize / sizeof(uint32_t)),lastfpos);
        if ( (fsize % sizeof(uint32_t)) == 0 )
        {
            n = (int32_t)(fsize / sizeof(uint32_t));
            for (i=0; i<n; i++)
            {
                memcpy(&tmp,&inds[i * sizeof(uint32_t)],sizeof(uint32_t));
                if ( 0 && i > n-10 )
                    printf("%d: tmp.%08x [%c] prevpos100.%u\n",i,tmp,tmp&0xff,prevpos100);
                if ( (i % 100) == 0 )
                    prevpos100 = tmp;
                else
                {
                    func = (tmp & 0xff);
                    offset = (tmp >> 8);
                    fpos = prevpos100 + offset;
                    if ( lastfpos >= datalen || filedata[lastfpos] != func )
                    {
                        printf("validate.%d error (%u %d) prev100 %u -> fpos.%ld datalen.%ld [%d] (%c) vs (%c) lastfpos.%ld\n",i,offset,func,prevpos100,fpos,datalen,lastfpos < datalen ? filedata[lastfpos] : -1,func,filedata[lastfpos],lastfpos);
                        return(-1);
                    }
                }
                lastfpos = fpos;
            }
            *indcounterp = n;
            *prevpos100p = prevpos100;
            if ( sp != 0 )
                komodo_stateind_set(sp,(uint32_t *)inds,n,filedata,fpos,symbol,dest);
            //printf("free inds.%p %s validated[%d] fpos.%ld datalen.%ld, offset %ld vs fsize.%ld\n",inds,indfname,i,fpos,datalen,i * sizeof(uint32_t),fsize);
            free(inds);
            return(fpos);
        } else printf("wrong filesize %s %ld\n",indfname,fsize);
    }
    free(inds);
    fprintf(stderr,"indvalidate return -1\n");
    return(-1);
}

long komodo_indfile_update(FILE *indfp,uint32_t *prevpos100p,long lastfpos,long newfpos,uint8_t func,uint32_t *indcounterp)
{
    uint32_t tmp;
    if ( indfp != 0 )
    {
        tmp = ((uint32_t)(newfpos - *prevpos100p) << 8) | (func & 0xff);
        if ( ftell(indfp)/sizeof(uint32_t) != *indcounterp )
            printf("indfp fpos %ld -> ind.%ld vs counter.%u\n",ftell(indfp),ftell(indfp)/sizeof(uint32_t),*indcounterp);
        //fprintf(stderr,"ftell.%ld indcounter.%u lastfpos.%ld newfpos.%ld func.%02x\n",ftell(indfp),*indcounterp,lastfpos,newfpos,func);
        fwrite(&tmp,1,sizeof(tmp),indfp), (*indcounterp)++;
        if ( (*indcounterp % 100) == 0 )
        {
            *prevpos100p = (uint32_t)newfpos;
            fwrite(prevpos100p,1,sizeof(*prevpos100p),indfp), (*indcounterp)++;
        }
    }
    return(newfpos);
}

int32_t komodo_faststateinit(struct komodo_state *sp,const char *fname,char *symbol,char *dest)
{
    FILE *indfp; char indfname[1024]; uint8_t *filedata; long validated=-1,datalen,fpos,lastfpos; uint32_t tmp,prevpos100,indcounter,starttime; int32_t func,finished = 0;
    starttime = (uint32_t)time(NULL);
    safecopy(indfname,fname,sizeof(indfname)-4);
    strcat(indfname,".ind");
    if ( (filedata= OS_fileptr(&datalen,fname)) != 0 )
    {
        if ( 1 )//datalen >= (1LL << 32) || GetArg("-genind",0) != 0 || (validated= komodo_stateind_validate(0,indfname,filedata,datalen,&prevpos100,&indcounter,symbol,dest)) < 0 )
        {
            lastfpos = fpos = 0;
            indcounter = prevpos100 = 0;
            if ( (indfp= fopen(indfname,"wb")) != 0 )
                fwrite(&prevpos100,1,sizeof(prevpos100),indfp), indcounter++;
            fprintf(stderr,"processing %s %ldKB, validated.%ld\n",fname,datalen/1024,validated);
            while ( (func= komodo_parsestatefiledata(sp,filedata,&fpos,datalen,symbol,dest)) >= 0 )
            {
                lastfpos = komodo_indfile_update(indfp,&prevpos100,lastfpos,fpos,func,&indcounter);
            }
            if ( indfp != 0 )
            {
                fclose(indfp);
                if ( (fpos= komodo_stateind_validate(0,indfname,filedata,datalen,&prevpos100,&indcounter,symbol,dest)) < 0 )
                    printf("unexpected komodostate.ind validate failure %s datalen.%ld\n",indfname,datalen);
                else printf("%s validated fpos.%ld\n",indfname,fpos);
            }
            finished = 1;
            fprintf(stderr,"took %d seconds to process %s %ldKB\n",(int32_t)(time(NULL)-starttime),fname,datalen/1024);
        }
        else if ( validated > 0 )
        {
            if ( (indfp= fopen(indfname,"rb+")) != 0 )
            {
                lastfpos = fpos = validated;
                fprintf(stderr,"datalen.%ld validated %ld -> indcounter %u, prevpos100 %u offset.%d\n",datalen,validated,indcounter,prevpos100,(int32_t)(indcounter * sizeof(uint32_t)));
                if ( fpos < datalen )
                {
                    fseek(indfp,indcounter * sizeof(uint32_t),SEEK_SET);
                    if ( ftell(indfp) == indcounter * sizeof(uint32_t) )
                    {
                        while ( (func= komodo_parsestatefiledata(sp,filedata,&fpos,datalen,symbol,dest)) >= 0 )
                        {
                            lastfpos = komodo_indfile_update(indfp,&prevpos100,lastfpos,fpos,func,&indcounter);
                            if ( lastfpos != fpos )
                                fprintf(stderr,"unexpected lastfpos.%ld != %ld\n",lastfpos,fpos);
                        }
                    }
                    fclose(indfp);
                }
                if ( komodo_stateind_validate(sp,indfname,filedata,datalen,&prevpos100,&indcounter,symbol,dest) < 0 )
                    printf("unexpected komodostate.ind validate failure %s datalen.%ld\n",indfname,datalen);
                else
                {
                    printf("%s validated updated from validated.%ld to %ld new.[%ld] -> indcounter %u, prevpos100 %u offset.%ld | elapsed %d seconds\n",indfname,validated,fpos,fpos-validated,indcounter,prevpos100,indcounter * sizeof(uint32_t),(int32_t)(time(NULL) - starttime));
                    finished = 1;
                }
            }
        } else printf("komodo_faststateinit unexpected case\n");
        free(filedata);
        return(finished == 1);
    }
    return(-1);
}

void komodo_passport_iteration()
{
    static long lastpos[34]; static char userpass[33][1024]; static uint32_t lasttime,callcounter,lastinterest;
    int32_t maxseconds = 10;
    FILE *fp; uint8_t *filedata; long fpos,datalen,lastfpos; int32_t baseid,limit,n,ht,isrealtime,expired,refid,blocks,longest; struct komodo_state *sp,*refsp; char *retstr,fname[512],*base,symbol[KOMODO_ASSETCHAIN_MAXLEN],dest[KOMODO_ASSETCHAIN_MAXLEN]; uint32_t buf[3],starttime; uint64_t RTmask = 0; //CBlockIndex *pindex;
    expired = 0;
<<<<<<< HEAD
    while ( 0 && KOMODO_INITDONE == 0 )
    {
        fprintf(stderr,"[%s] PASSPORT iteration waiting for KOMODO_INITDONE\n",ASSETCHAINS_SYMBOL);
        sleep(3);
    }
    uint32_t chainactive_timestamp = 0;
    {
        LOCK(cs_main);
        chainactive_timestamp = komodo_chainactive_timestamp();
    }
    if ( chainactive_timestamp > lastinterest )
    {
        if ( ASSETCHAINS_SYMBOL[0] == 0 )
            komodo_interestsum();
        lastinterest = chainactive_timestamp;
=======
    if ( komodo_chainactive_timestamp() > lastinterest )
    {
        if ( ASSETCHAINS_SYMBOL[0] == 0 )
            komodo_interestsum();
        lastinterest = komodo_chainactive_timestamp();
>>>>>>> ca2290a4
    }
    refsp = komodo_stateptr(symbol,dest);
    if ( ASSETCHAINS_SYMBOL[0] == 0 || strcmp(ASSETCHAINS_SYMBOL,"KMDCC") == 0 )
    {
        refid = 33;
        limit = 10000000;
        jumblr_iteration();
    }
    else
    {
        limit = 10000000;
        refid = komodo_baseid(ASSETCHAINS_SYMBOL)+1; // illegal base -> baseid.-1 -> 0
        if ( refid == 0 )
        {
            KOMODO_PASSPORT_INITDONE = 1;
            return;
        }
    }
    starttime = (uint32_t)time(NULL);
    if ( callcounter++ < 1 )
        limit = 10000;
    lasttime = starttime;
    for (baseid=32; baseid>=0; baseid--)
    {
        if ( time(NULL) >= starttime+maxseconds )
            break;
        sp = 0;
        isrealtime = 0;
        base = (char *)CURRENCIES[baseid];
        //printf("PASSPORT %s baseid+1 %d refid.%d\n",ASSETCHAINS_SYMBOL,baseid+1,refid);
        if ( baseid+1 != refid ) // only need to import state from a different coin
        {
            if ( baseid == 32 ) // only care about KMD's state
            {
                refsp->RTmask &= ~(1LL << baseid);
                komodo_statefname(fname,baseid<32?base:(char *)"",(char *)"komodostate");
                komodo_nameset(symbol,dest,base);
                sp = komodo_stateptrget(symbol);
                n = 0;
                if ( lastpos[baseid] == 0 && (filedata= OS_fileptr(&datalen,fname)) != 0 )
                {
                    fpos = 0;
                    fprintf(stderr,"%s processing %s %ldKB\n",ASSETCHAINS_SYMBOL,fname,datalen/1024);
                    while ( komodo_parsestatefiledata(sp,filedata,&fpos,datalen,symbol,dest) >= 0 )
                        lastfpos = fpos;
                    fprintf(stderr,"%s took %d seconds to process %s %ldKB\n",ASSETCHAINS_SYMBOL,(int32_t)(time(NULL)-starttime),fname,datalen/1024);
                    lastpos[baseid] = lastfpos;
                    free(filedata), filedata = 0;
                    datalen = 0;
                }
                else if ( (fp= fopen(fname,"rb")) != 0 && sp != 0 )
                {
                    fseek(fp,0,SEEK_END);
                    //fprintf(stderr,"couldnt OS_fileptr(%s), freading %ldKB\n",fname,ftell(fp)/1024);
                    if ( ftell(fp) > lastpos[baseid] )
                    {
                        if ( ASSETCHAINS_SYMBOL[0] != 0 )
                            printf("%s passport refid.%d %s fname.(%s) base.%s %ld %ld\n",ASSETCHAINS_SYMBOL,refid,symbol,fname,base,ftell(fp),lastpos[baseid]);
                        fseek(fp,lastpos[baseid],SEEK_SET);
                        while ( komodo_parsestatefile(sp,fp,symbol,dest) >= 0 && n < limit )
                        {
                            if ( n == limit-1 )
                            {
                                if ( time(NULL) < starttime+maxseconds )
                                    n = 0;
                                else
                                {
                                    //printf("expire passport loop %s -> %s at %ld\n",ASSETCHAINS_SYMBOL,base,lastpos[baseid]);
                                    expired++;
                                }
                            }
                            n++;
                        }
                        lastpos[baseid] = ftell(fp);
                        if ( 0 && lastpos[baseid] == 0 && strcmp(symbol,"KMD") == 0 )
                            printf("from.(%s) lastpos[%s] %ld isrt.%d\n",ASSETCHAINS_SYMBOL,CURRENCIES[baseid],lastpos[baseid],komodo_isrealtime(&ht));
                    } //else fprintf(stderr,"%s.%ld ",CURRENCIES[baseid],ftell(fp));
                    fclose(fp);
                } else fprintf(stderr,"load error.(%s) %p\n",fname,sp);
                komodo_statefname(fname,baseid<32?base:(char *)"",(char *)"realtime");
                if ( (fp= fopen(fname,"rb")) != 0 )
                {
                    if ( fread(buf,1,sizeof(buf),fp) == sizeof(buf) )
                    {
                        sp->CURRENT_HEIGHT = buf[0];
                        if ( buf[0] != 0 && buf[0] >= buf[1] && buf[2] > time(NULL)-60 )
                        {
                            isrealtime = 1;
                            RTmask |= (1LL << baseid);
                            memcpy(refsp->RTbufs[baseid+1],buf,sizeof(refsp->RTbufs[baseid+1]));
                        }
                        else if ( KOMODO_PAX != 0 && (time(NULL)-buf[2]) > 60 && ASSETCHAINS_SYMBOL[0] != 0 )
                            fprintf(stderr,"[%s]: %s not RT %u %u %d\n",ASSETCHAINS_SYMBOL,base,buf[0],buf[1],(int32_t)(time(NULL)-buf[2]));
                    } //else fprintf(stderr,"%s size error RT\n",base);
                    fclose(fp);
                } //else fprintf(stderr,"%s open error RT\n",base);
            }
        }
        else
        {
            refsp->RTmask &= ~(1LL << baseid);
            komodo_statefname(fname,baseid<32?base:(char *)"",(char *)"realtime");
            if ( (fp= fopen(fname,"wb")) != 0 )
            {
                {
                    LOCK(cs_main);
                    buf[0] = (uint32_t)chainActive.Tip()->nHeight;
                }
                buf[1] = (uint32_t)komodo_longestchain();
                if ( buf[0] != 0 && buf[0] == buf[1] )
                {
                    buf[2] = (uint32_t)time(NULL);
                    RTmask |= (1LL << baseid);
                    memcpy(refsp->RTbufs[baseid+1],buf,sizeof(refsp->RTbufs[baseid+1]));
                    if ( refid != 0 )
                        memcpy(refsp->RTbufs[0],buf,sizeof(refsp->RTbufs[0]));
                }
                if ( fwrite(buf,1,sizeof(buf),fp) != sizeof(buf) )
                    fprintf(stderr,"[%s] %s error writing realtime\n",ASSETCHAINS_SYMBOL,base);
                fclose(fp);
            } else fprintf(stderr,"%s create error RT\n",base);
        }
        if ( sp != 0 && isrealtime == 0 )
            refsp->RTbufs[0][2] = 0;
    }
    //komodo_paxtotal(); // calls komodo_isrealtime(), which calls komodo_longestchain()
    refsp->RTmask |= RTmask;
    if ( expired == 0 && KOMODO_PASSPORT_INITDONE == 0 )
    {
        KOMODO_PASSPORT_INITDONE = 1;
        printf("READY for %s RPC calls at %u! done PASSPORT %s refid.%d\n",ASSETCHAINS_SYMBOL,(uint32_t)time(NULL),ASSETCHAINS_SYMBOL,refid);
    }
}

void komodo_PriceCache_shift()
{
    int32_t i;
    for (i=KOMODO_LOCALPRICE_CACHESIZE-1; i>0; i--)
        memcpy(PriceCache[i],PriceCache[i-1],sizeof(PriceCache[i]));
    memcpy(PriceCache[0],Mineropret.data(),Mineropret.size());
}

int32_t _komodo_heightpricebits(uint64_t *seedp,uint32_t *heightbits,CBlock *block)
{
    CTransaction tx; int32_t numvouts; std::vector<uint8_t> vopret;
    tx = block->vtx[0];
    numvouts = (int32_t)tx.vout.size();
    GetOpReturnData(tx.vout[numvouts-1].scriptPubKey,vopret);
    if ( vopret.size() >= PRICES_SIZEBIT0 )
    {
        if ( seedp != 0 )
            memcpy(seedp,&block->hashMerkleRoot,sizeof(*seedp));
        memcpy(heightbits,vopret.data(),vopret.size());
        return((int32_t)(vopret.size()/sizeof(uint32_t)));
    }
    return(-1);
}

// komodo_heightpricebits() extracts the price data in the coinbase for nHeight
int32_t komodo_heightpricebits(uint64_t *seedp,uint32_t *heightbits,int32_t nHeight)
{
    CBlockIndex *pindex; CBlock block;
    if ( seedp != 0 )
        *seedp = 0;
    if ( (pindex= komodo_chainactive(nHeight)) != 0 )
    {
        if ( komodo_blockload(block,pindex) == 0 )
        {
            return(_komodo_heightpricebits(seedp,heightbits,&block));
        }
    }
    fprintf(stderr,"couldnt get pricebits for %d\n",nHeight);
    return(-1);
}

/*
 komodo_pricenew() is passed in a reference price, the change tolerance and the proposed price. it needs to return a clipped price if it is too big and also set a flag if it is at or above the limit
 */
uint32_t komodo_pricenew(char *maxflagp,uint32_t price,uint32_t refprice,int64_t tolerance)
{
    uint64_t highprice,lowprice;
    if ( refprice < 2 )
        return(0);
    highprice = ((uint64_t)refprice * (COIN + tolerance)) / COIN; // calc highest acceptable price
    lowprice = ((uint64_t)refprice * (COIN - tolerance)) / COIN;  // and lowest
    if ( highprice == refprice )
        highprice++;
    if ( lowprice == refprice )
        lowprice--;
    if ( price >= highprice )
    {
        //fprintf(stderr,"high %u vs h%llu l%llu tolerance.%llu\n",price,(long long)highprice,(long long)lowprice,(long long)tolerance);
        if ( price > highprice ) // return non-zero only if we violate the tolerance
        {
            *maxflagp = 2;
            return(highprice);
        }
        *maxflagp = 1;
    }
    else if ( price <= lowprice )
    {
        //fprintf(stderr,"low %u vs h%llu l%llu tolerance.%llu\n",price,(long long)highprice,(long long)lowprice,(long long)tolerance);
        if ( price < lowprice )
        {
            *maxflagp = -2;
            return(lowprice);
        }
        *maxflagp = -1;
    }
    return(0);
}

// komodo_pricecmp() returns -1 if any of the prices are beyond the tolerance
int32_t komodo_pricecmp(int32_t nHeight,int32_t n,char *maxflags,uint32_t *pricebitsA,uint32_t *pricebitsB,int64_t tolerance)
{
    int32_t i; uint32_t newprice;
    for (i=1; i<n; i++)
    {
        if ( (newprice= komodo_pricenew(&maxflags[i],pricebitsA[i],pricebitsB[i],tolerance)) != 0 )
        {
            fprintf(stderr,"ht.%d i.%d/%d %u vs %u -> newprice.%u out of tolerance maxflag.%d\n",nHeight,i,n,pricebitsB[i],pricebitsA[i],newprice,maxflags[i]);
            return(-1);
        }
    }
    return(0);
}

// komodo_priceclamp() clamps any price that is beyond tolerance
int32_t komodo_priceclamp(int32_t n,uint32_t *pricebits,uint32_t *refprices,int64_t tolerance)
{
    int32_t i; uint32_t newprice; char maxflags[KOMODO_MAXPRICES];
    memset(maxflags,0,sizeof(maxflags));
    for (i=1; i<n; i++)
    {
        if ( (newprice= komodo_pricenew(&maxflags[i],pricebits[i],refprices[i],tolerance)) != 0 )
        {
            fprintf(stderr,"priceclamped[%d of %d] %u vs %u -> %u\n",i,n,refprices[i],pricebits[i],newprice);
            pricebits[i] = newprice;
        }
    }
    return(0);
}

// komodo_mineropret() returns a valid pricedata to add to the coinbase opreturn for nHeight
CScript komodo_mineropret(int32_t nHeight)
{
    CScript opret; char maxflags[KOMODO_MAXPRICES]; uint32_t pricebits[KOMODO_MAXPRICES],prevbits[KOMODO_MAXPRICES]; int32_t maxflag,i,n,numzero=0;
    if ( Mineropret.size() >= PRICES_SIZEBIT0 )
    {
        n = (int32_t)(Mineropret.size() / sizeof(uint32_t));
        numzero = 1;
        while ( numzero > 0 )
        {
            memcpy(pricebits,Mineropret.data(),Mineropret.size());
            for (i=numzero=0; i<n; i++)
                if ( pricebits[i] == 0 )
                {
                    fprintf(stderr,"%d ",i);
                    numzero++;
                }
            if ( numzero != 0 )
            {
                fprintf(stderr," komodo_mineropret numzero.%d vs n.%d\n",numzero,n);
                komodo_cbopretupdate(1);
                sleep(61);
            }
        }
        if ( komodo_heightpricebits(0,prevbits,nHeight-1) > 0 )
        {
            memcpy(pricebits,Mineropret.data(),Mineropret.size());
            memset(maxflags,0,sizeof(maxflags));
            if ( komodo_pricecmp(0,n,maxflags,pricebits,prevbits,PRICES_ERRORRATE) < 0 )
            {
                // if the new prices are outside tolerance, update Mineropret with clamped prices
                komodo_priceclamp(n,pricebits,prevbits,PRICES_ERRORRATE);
                //fprintf(stderr,"update Mineropret to clamped prices\n");
                memcpy(Mineropret.data(),pricebits,Mineropret.size());
            }
        }
        int32_t i;
        for (i=0; i<Mineropret.size(); i++)
            fprintf(stderr,"%02x",Mineropret[i]);
        fprintf(stderr," <- Mineropret\n");
        return(opret << OP_RETURN << Mineropret);
    }
    return(opret);
}

/*
 komodo_opretvalidate() is the entire price validation!
 it prints out some useful info for debugging, like the lag from current time and prev block and the prices encoded in the opreturn.
 
 The only way komodo_opretvalidate() doesnt return an error is if maxflag is set or it is within tolerance of both the prior block and the local data. The local data validation only happens if it is a recent block and not a block from the past as the local node is only getting the current price data.
 
 */


void komodo_queuelocalprice(int32_t dir,int32_t height,uint32_t timestamp,uint256 blockhash,int32_t ind,uint32_t pricebits)
{
    fprintf(stderr,"ExtremePrice dir.%d ht.%d ind.%d cmpbits.%u\n",dir,height,ind,pricebits);
    ExtremePrice.dir = dir;
    ExtremePrice.height = height;
    ExtremePrice.blockhash = blockhash;
    ExtremePrice.ind = ind;
    ExtremePrice.timestamp = timestamp;
    ExtremePrice.pricebits = pricebits;
}

int32_t komodo_opretvalidate(const CBlock *block,CBlockIndex * const previndex,int32_t nHeight,CScript scriptPubKey)
{
    int32_t testchain_exemption = 0;
    std::vector<uint8_t> vopret; char maxflags[KOMODO_MAXPRICES]; uint256 bhash; double btcusd,btcgbp,btceur; uint32_t localbits[KOMODO_MAXPRICES],pricebits[KOMODO_MAXPRICES],prevbits[KOMODO_MAXPRICES],newprice; int32_t i,j,prevtime,maxflag,lag,lag2,lag3,n,errflag,iter; uint32_t now;
    now = (uint32_t)time(NULL);
    if ( ASSETCHAINS_CBOPRET != 0 && nHeight > 0 )
    {
        bhash = block->GetHash();
        GetOpReturnData(scriptPubKey,vopret);
        if ( vopret.size() >= PRICES_SIZEBIT0 )
        {
            n = (int32_t)(vopret.size() / sizeof(uint32_t));
            memcpy(pricebits,vopret.data(),Mineropret.size());
            memset(maxflags,0,sizeof(maxflags));
            if ( nHeight > 2 )
            {
                prevtime = previndex->nTime;
                lag = (int32_t)(now - pricebits[0]);
                lag2 = (int32_t)(pricebits[0] - prevtime);
                lag3 = (int32_t)(block->nTime - pricebits[0]);
                if ( lag < -60 ) // avoid data from future
                {
                    fprintf(stderr,"A ht.%d now.%u htstamp.%u %u - pricebits[0] %u -> lags.%d %d %d\n",nHeight,now,prevtime,block->nTime,pricebits[0],lag,lag2,lag3);
                    return(-1);
                }
                if ( lag2 < -60 ) //testchain_exemption ) // must be close to last block timestamp
                {
                    fprintf(stderr,"B ht.%d now.%u htstamp.%u %u - pricebits[0] %u -> lags.%d %d %d vs %d cmp.%d\n",nHeight,now,prevtime,block->nTime,pricebits[0],lag,lag2,lag3,ASSETCHAINS_BLOCKTIME,lag2<-ASSETCHAINS_BLOCKTIME);
                    if ( nHeight > testchain_exemption )
                        return(-1);
                }
                if ( lag3 < -60 || lag3 > ASSETCHAINS_BLOCKTIME )
                {
                    fprintf(stderr,"C ht.%d now.%u htstamp.%u %u - pricebits[0] %u -> lags.%d %d %d\n",nHeight,now,prevtime,block->nTime,pricebits[0],lag,lag2,lag3);
                    if ( nHeight > testchain_exemption )
                        return(-1);
                }
                btcusd = (double)pricebits[1]/10000;
                btcgbp = (double)pricebits[2]/10000;
                btceur = (double)pricebits[3]/10000;
                fprintf(stderr,"ht.%d: lag.%d %.4f USD, %.4f GBP, %.4f EUR, GBPUSD %.6f, EURUSD %.6f, EURGBP %.6f [%d]\n",nHeight,lag,btcusd,btcgbp,btceur,btcusd/btcgbp,btcusd/btceur,btcgbp/btceur,lag2);
                if ( komodo_heightpricebits(0,prevbits,nHeight-1) > 0 )
                {
                    if ( nHeight < testchain_exemption )
                    {
                        for (i=0; i<n; i++)
                            if ( pricebits[i] == 0 )
                                pricebits[i] = prevbits[i];
                    }
                    if ( komodo_pricecmp(nHeight,n,maxflags,pricebits,prevbits,PRICES_ERRORRATE) < 0 )
                    {
                        for (i=1; i<n; i++)
                            fprintf(stderr,"%.4f ",(double)prevbits[i]/10000);
                        fprintf(stderr," oldprices.%d\n",nHeight);
                        for (i=1; i<n; i++)
                            fprintf(stderr,"%.4f ",(double)pricebits[i]/10000);
                        fprintf(stderr," newprices.%d\n",nHeight);

                        fprintf(stderr,"vs prev maxflag.%d cmp error\n",maxflag);
                        return(-1);
                    } // else this is the good case we hope to happen
                } else return(-1);
                if ( lag < ASSETCHAINS_BLOCKTIME && Mineropret.size() >= PRICES_SIZEBIT0 )
                {
                    memcpy(localbits,Mineropret.data(),Mineropret.size());
                    if ( nHeight < testchain_exemption )
                    {
                        for (i=0; i<n; i++)
                            if ( localbits[i] == 0 )
                                localbits[i] = prevbits[i];
                    }
                    for (iter=0; iter<2; iter++) // first iter should just refresh prices if out of tolerance
                    {
                        for (i=1; i<n; i++)
                        {
                            if ( (maxflag= maxflags[i]) != 0 && localbits[i] != 0 )
                            {
                                // make sure local price is moving in right direction
                                fprintf(stderr,"maxflag.%d i.%d localbits.%u vs pricebits.%u prevbits.%u\n",maxflag,i,localbits[i],pricebits[i],prevbits[i]);
                                if ( maxflag > 0 && localbits[i] < prevbits[i] )
                                {
                                    if ( iter == 0 )
                                        break;
                                    // second iteration checks recent prices to see if within local volatility
                                    for (j=0; j<KOMODO_LOCALPRICE_CACHESIZE; j++)
                                        if ( PriceCache[j][i] >= prevbits[i] )
                                        {
                                            fprintf(stderr,"i.%d within recent localprices[%d] %u >= %u\n",i,j,PriceCache[j][i],prevbits[i]);
                                            break;
                                        }
                                    if ( j == KOMODO_LOCALPRICE_CACHESIZE )
                                    {
                                        komodo_queuelocalprice(1,nHeight,block->nTime,bhash,i,prevbits[i]);
                                        break;
                                    }
                                }
                                else if ( maxflag < 0 && localbits[i] > prevbits[i] )
                                {
                                    if ( iter == 0 )
                                        break;
                                    for (j=0; j<KOMODO_LOCALPRICE_CACHESIZE; j++)
                                        if ( PriceCache[j][i] <= prevbits[i] )
                                        {
                                            fprintf(stderr,"i.%d within recent localprices[%d] %u <= prev %u\n",i,j,PriceCache[j][i],prevbits[i]);
                                            break;
                                        }
                                    if ( j == KOMODO_LOCALPRICE_CACHESIZE )
                                    {
                                        komodo_queuelocalprice(-1,nHeight,block->nTime,bhash,i,prevbits[i]);
                                        break;
                                    }
                                }
                            }
                        }
                        if ( i != n )
                        {
                            if ( iter == 0 )
                            {
                                fprintf(stderr,"force update prices\n");
                                komodo_cbopretupdate(1);
                                memcpy(localbits,Mineropret.data(),Mineropret.size());
                            } else return(-1);
                        }
                    }
                }
            }
            if ( bhash == ExtremePrice.blockhash )
            {
                fprintf(stderr,"approved a previously extreme price based on new data ht.%d vs %u vs %u\n",ExtremePrice.height,ExtremePrice.timestamp,(uint32_t)block->nTime);
                memset(&ExtremePrice,0,sizeof(ExtremePrice));
            }
            return(0);
        } else fprintf(stderr,"wrong size %d vs %d, scriptPubKey size %d [%02x]\n",(int32_t)vopret.size(),(int32_t)Mineropret.size(),(int32_t)scriptPubKey.size(),scriptPubKey[0]);
        return(-1);
    }
    return(0);
}

char *nonportable_path(char *str)
{
    int32_t i;
    for (i=0; str[i]!=0; i++)
        if ( str[i] == '/' )
            str[i] = '\\';
    return(str);
}

char *portable_path(char *str)
{
#ifdef _WIN32
    return(nonportable_path(str));
#else
#ifdef __PNACL
    /*int32_t i,n;
     if ( str[0] == '/' )
     return(str);
     else
     {
     n = (int32_t)strlen(str);
     for (i=n; i>0; i--)
     str[i] = str[i-1];
     str[0] = '/';
     str[n+1] = 0;
     }*/
#endif
    return(str);
#endif
}

void *loadfile(char *fname,uint8_t **bufp,long *lenp,long *allocsizep)
{
    FILE *fp;
    long  filesize,buflen = *allocsizep;
    uint8_t *buf = *bufp;
    *lenp = 0;
    if ( (fp= fopen(portable_path(fname),"rb")) != 0 )
    {
        fseek(fp,0,SEEK_END);
        filesize = ftell(fp);
        if ( filesize == 0 )
        {
            fclose(fp);
            *lenp = 0;
            //printf("loadfile null size.(%s)\n",fname);
            return(0);
        }
        if ( filesize > buflen )
        {
            *allocsizep = filesize;
            *bufp = buf = (uint8_t *)realloc(buf,(long)*allocsizep+64);
        }
        rewind(fp);
        if ( buf == 0 )
            printf("Null buf ???\n");
        else
        {
            if ( fread(buf,1,(long)filesize,fp) != (unsigned long)filesize )
                printf("error reading filesize.%ld\n",(long)filesize);
            buf[filesize] = 0;
        }
        fclose(fp);
        *lenp = filesize;
        //printf("loaded.(%s)\n",buf);
    } //else printf("OS_loadfile couldnt load.(%s)\n",fname);
    return(buf);
}

void *filestr(long *allocsizep,char *_fname)
{
    long filesize = 0; char *fname,*buf = 0; void *retptr;
    *allocsizep = 0;
    fname = (char *)malloc(strlen(_fname)+1);
    strcpy(fname,_fname);
    retptr = loadfile(fname,(uint8_t **)&buf,&filesize,allocsizep);
    free(fname);
    return(retptr);
}

cJSON *send_curl(char *url,char *fname)
{
    long fsize; char curlstr[1024],*jsonstr; cJSON *json=0;
    sprintf(curlstr,"wget -q \"%s\" -O %s",url,fname);
    if ( system(curlstr) == 0 )
    {
        if ( (jsonstr= (char *)filestr((long *)&fsize,fname)) != 0 )
        {
            json = cJSON_Parse(jsonstr);
            free(jsonstr);
        }
    }
    return(json);
}

// get_urljson just returns the JSON returned by the URL using issue_curl


/*
const char *Techstocks[] =
{ "AAPL","ADBE","ADSK","AKAM","AMD","AMZN","ATVI","BB","CDW","CRM","CSCO","CYBR","DBX","EA","FB","GDDY","GOOG","GRMN","GSAT","HPQ","IBM","INFY","INTC","INTU","JNPR","MSFT","MSI","MU","MXL","NATI","NCR","NFLX","NTAP","NVDA","ORCL","PANW","PYPL","QCOM","RHT","S","SHOP","SNAP","SPOT","SYMC","SYNA","T","TRIP","TWTR","TXN","VMW","VOD","VRSN","VZ","WDC","XRX","YELP","YNDX","ZEN"
};
const char *Metals[] = { "XAU", "XAG", "XPT", "XPD", };

const char *Markets[] = { "DJIA", "SPX", "NDX", "VIX" };
*/

cJSON *get_urljson(char *url)
{
    char *jsonstr; cJSON *json = 0;
    if ( (jsonstr= issue_curl(url)) != 0 )
    {
        //fprintf(stderr,"(%s) -> (%s)\n",url,jsonstr);
        json = cJSON_Parse(jsonstr);
        free(jsonstr);
    }
    return(json);
}

int32_t get_stockprices(uint32_t now,uint32_t *prices,std::vector<std::string> symbols)
{
    char url[32768],*symbol,*timestr; cJSON *json,*obj; int32_t i,n=0,retval=-1; uint32_t uprice,timestamp;
    sprintf(url,"https://api.iextrading.com/1.0/tops/last?symbols=%s",GetArg("-ac_stocks","").c_str());
    fprintf(stderr,"url.(%s)\n",url);
    if ( (json= get_urljson(url)) != 0 ) //if ( (json= send_curl(url,(char *)"iex")) != 0 ) //
    {
        fprintf(stderr,"stocks.(%s)\n",jprint(json,0));
        if ( (n= cJSON_GetArraySize(json)) > 0 )
        {
            retval = n;
            for (i=0; i<n; i++)
            {
                obj = jitem(json,i);
                if ( (symbol= jstr(obj,(char *)"symbol")) != 0 )
                {
                    uprice = jdouble(obj,(char *)"price")*100 + 0.0049;
                    prices[i] = uprice;
                    /*timestamp = j64bits(obj,(char *)"time");
                    if ( timestamp > now+60 || timestamp < now-ASSETCHAINS_BLOCKTIME )
                    {
                        fprintf(stderr,"time error.%d (%u vs %u)\n",timestamp-now,timestamp,now);
                        retval = -1;
                    }*/
                    if ( symbols[i] != symbol )
                    {
                        retval = -1;
                        fprintf(stderr,"MISMATCH.");
                    }
                    fprintf(stderr,"(%s %u) ",symbol,uprice);
                }
            }
            fprintf(stderr,"numstocks.%d\n",n);
        }
        //https://api.iextrading.com/1.0/tops/last?symbols=AAPL -> [{"symbol":"AAPL","price":198.63,"size":100,"time":1555092606076}]
        free_json(json);
    }
    return(retval);
}

uint32_t get_dailyfx(uint32_t *prices)
{
    //{"base":"USD","rates":{"BGN":1.74344803,"NZD":1.471652701,"ILS":3.6329113924,"RUB":65.1997682296,"CAD":1.3430201462,"USD":1.0,"PHP":52.8641469068,"CHF":0.9970582992,"AUD":1.4129078267,"JPY":110.6792654662,"TRY":5.6523444464,"HKD":7.8499732573,"MYR":4.0824567659,"HRK":6.6232840078,"CZK":22.9862720628,"IDR":14267.4986628633,"DKK":6.6551078624,"NOK":8.6806917454,"HUF":285.131039401,"GBP":0.7626582278,"MXN":19.4183455161,"THB":31.8702085933,"ISK":122.5708682475,"ZAR":14.7033339276,"BRL":3.9750401141,"SGD":1.3573720806,"PLN":3.8286682118,"INR":69.33187734,"KRW":1139.1602781244,"RON":4.2423783206,"CNY":6.7387234801,"SEK":9.3385630237,"EUR":0.8914244963},"date":"2019-03-28"}
    char url[512],*datestr; cJSON *json,*rates; int32_t i; uint32_t datenum=0,price = 0;
    sprintf(url,"https://api.openrates.io/latest?base=USD");
    if ( (json= get_urljson(url)) != 0 ) //if ( (json= send_curl(url,(char *)"dailyfx")) != 0 )
    {
        if ( (rates= jobj(json,(char *)"rates")) != 0 )
        {
            for (i=0; i<sizeof(Forex)/sizeof(*Forex); i++)
            {
                price = jdouble(rates,(char *)Forex[i]) * 10000 + 0.000049;
                fprintf(stderr,"(%s %.4f) ",Forex[i],(double)price/10000);
                prices[i] = price;
            }
        }
        if ( (datestr= jstr(json,(char *)"date")) != 0 )
            fprintf(stderr,"(%s)",datestr);
        fprintf(stderr,"\n");
        free_json(json);
    }
    return(datenum);
}

uint32_t get_binanceprice(const char *symbol)
{
    char url[512]; cJSON *json; uint32_t price = 0;
    sprintf(url,"https://api.binance.com/api/v1/ticker/price?symbol=%sBTC",symbol);
    if ( (json= get_urljson(url)) != 0 ) //if ( (json= send_curl(url,(char *)"bnbprice")) != 0 )
    {
        price = jdouble(json,(char *)"price")*SATOSHIDEN + 0.0000000049;
        free_json(json);
    }
    usleep(100000);
    return(price);
}

int32_t get_cryptoprices(uint32_t *prices,const char *list[],int32_t n,std::vector<std::string> strvec)
{
    int32_t i,errs=0; uint32_t price; char *symbol;
    for (i=0; i<n+strvec.size(); i++)
    {
        if ( i < n )
            symbol = (char *)list[i];
        else symbol = (char *)strvec[i - n].c_str();
        if ( (price= get_binanceprice(symbol)) == 0 )
            errs++;
        fprintf(stderr,"(%s %.8f) ",symbol,(double)price/SATOSHIDEN);
        prices[i] = price;
    }
    fprintf(stderr," errs.%d\n",errs);
    return(-errs);
}

// parse the coindesk specific data. yes, if this changes, it will require an update. However, regardless if the format from the data source changes, then the code that extracts it must be changed. One way to mitigate this is to have a large variety of data sources so that there is only a very remote chance that all of them are not available. Certainly the data gathering needs to be made more robust, but it doesnt really affect the proof of concept for the decentralized trustless oracle. The trustlessness is achieved by having all nodes get the oracle data.

int32_t get_btcusd(uint32_t pricebits[4])
{
    cJSON *pjson,*bpi,*obj; char str[512]; double dbtcgbp,dbtcusd,dbtceur; uint64_t btcusd = 0,btcgbp = 0,btceur = 0;
    if ( (pjson= get_urljson((char *)"http://api.coindesk.com/v1/bpi/currentprice.json")) != 0 )
    {
        if ( (bpi= jobj(pjson,(char *)"bpi")) != 0 )
        {
            pricebits[0] = (uint32_t)time(NULL);
            if ( (obj= jobj(bpi,(char *)"USD")) != 0 )
            {
                btcusd = jdouble(obj,(char *)"rate_float") * SATOSHIDEN;
                pricebits[1] = ((btcusd / 10000) & 0xffffffff);
            }
            if ( (obj= jobj(bpi,(char *)"GBP")) != 0 )
            {
                btcgbp = jdouble(obj,(char *)"rate_float") * SATOSHIDEN;
                pricebits[2] = ((btcgbp / 10000) & 0xffffffff);
            }
            if ( (obj= jobj(bpi,(char *)"EUR")) != 0 )
            {
                btceur = jdouble(obj,(char *)"rate_float") * SATOSHIDEN;
                pricebits[3] = ((btceur / 10000) & 0xffffffff);
            }
        }
        free_json(pjson);
        dbtcusd = (double)pricebits[1]/10000;
        dbtcgbp = (double)pricebits[2]/10000;
        dbtceur = (double)pricebits[3]/10000;
        fprintf(stderr,"BTC/USD %.4f, BTC/GBP %.4f, BTC/EUR %.4f GBPUSD %.6f, EURUSD %.6f EURGBP %.6f\n",dbtcusd,dbtcgbp,dbtceur,dbtcusd/dbtcgbp,dbtcusd/dbtceur,dbtcgbp/dbtceur);
        return(0);
    }
    return(-1);
}

int32_t komodo_cbopretsize(uint64_t flags)
{
    int32_t size = 0;
    if ( (ASSETCHAINS_CBOPRET & 1) != 0 )
    {
        size = PRICES_SIZEBIT0;
        if ( (ASSETCHAINS_CBOPRET & 2) != 0 )
            size += (sizeof(Forex)/sizeof(*Forex)) * sizeof(uint32_t);
        if ( (ASSETCHAINS_CBOPRET & 4) != 0 )
            size += (sizeof(Cryptos)/sizeof(*Cryptos) + ASSETCHAINS_PRICES.size()) * sizeof(uint32_t);
        if ( (ASSETCHAINS_CBOPRET & 8) != 0 )
            size += (ASSETCHAINS_STOCKS.size() * sizeof(uint32_t));
    }
    return(size);
}

extern uint256 Queued_reconsiderblock;

// komodo_cbopretupdate() obtains the external price data and encodes it into Mineropret, which will then be used by the miner and validation
// save history, use new data to approve past rejection, where is the auto-reconsiderblock?
void komodo_cbopretupdate(int32_t forceflag)
{
    static uint32_t lasttime,lastbtc,pending;
    static uint32_t pricebits[4],pricebuf[KOMODO_MAXPRICES],forexprices[sizeof(Forex)/sizeof(*Forex)];
    int32_t size; uint32_t flags=0,now; CBlockIndex *pindex;
    if ( Queued_reconsiderblock != zeroid )
    {
        fprintf(stderr,"Queued_reconsiderblock %s\n",Queued_reconsiderblock.GetHex().c_str());
        komodo_reconsiderblock(Queued_reconsiderblock);
        Queued_reconsiderblock = zeroid;
    }
    if ( forceflag != 0 && pending != 0 )
    {
        while ( pending != 0 )
            fprintf(stderr,"pricewait "), sleep(1);
        return;
    }
    pending = 1;
    now = (uint32_t)time(NULL);
    if ( (ASSETCHAINS_CBOPRET & 1) != 0 )
    {
//if ( komodo_nextheight() > 333 ) // for debug only!
//    ASSETCHAINS_CBOPRET = 7;
        size = komodo_cbopretsize(ASSETCHAINS_CBOPRET);
        if ( Mineropret.size() < size )
            Mineropret.resize(size);
        size = PRICES_SIZEBIT0;
        if ( (forceflag != 0 || now > lastbtc+120) && get_btcusd(pricebits) == 0 )
        {
            if ( flags == 0 )
                komodo_PriceCache_shift();
            memcpy(PriceCache[0],pricebits,PRICES_SIZEBIT0);
            flags |= 1;
        }
        if ( (ASSETCHAINS_CBOPRET & 2) != 0 )
        {
            if ( now > lasttime+3600*5 || forexprices[0] == 0 ) // cant assume timestamp is valid for forex price as it is a daily weekday changing thing anyway.
            {
                get_dailyfx(forexprices);
                if ( flags == 0 )
                    komodo_PriceCache_shift();
                flags |= 2;
                memcpy(&PriceCache[0][size/sizeof(uint32_t)],forexprices,sizeof(forexprices));
            }
            size += (sizeof(Forex)/sizeof(*Forex)) * sizeof(uint32_t);
        }
        if ( (ASSETCHAINS_CBOPRET & 4) != 0 )
        {
            if ( forceflag != 0 || flags != 0 )
            {
                get_cryptoprices(pricebuf,Cryptos,(int32_t)(sizeof(Cryptos)/sizeof(*Cryptos)),ASSETCHAINS_PRICES);
                if ( flags == 0 )
                    komodo_PriceCache_shift();
                memcpy(&PriceCache[0][size/sizeof(uint32_t)],pricebuf,(sizeof(Cryptos)/sizeof(*Cryptos)+ASSETCHAINS_PRICES.size()) * sizeof(uint32_t));
                flags |= 4; // very rarely we can see flags == 6 case
            }
            size += (sizeof(Cryptos)/sizeof(*Cryptos)+ASSETCHAINS_PRICES.size()) * sizeof(uint32_t);
        }
        now = (uint32_t)time(NULL);
        if ( (ASSETCHAINS_CBOPRET & 8) != 0 )
        {
            if ( forceflag != 0 || flags != 0 )
            {
                if ( get_stockprices(now,pricebuf,ASSETCHAINS_STOCKS) == ASSETCHAINS_STOCKS.size() )
                {
                    if ( flags == 0 )
                        komodo_PriceCache_shift();
                    memcpy(&PriceCache[0][size/sizeof(uint32_t)],pricebuf,ASSETCHAINS_STOCKS.size() * sizeof(uint32_t));
                    flags |= 8; // very rarely we can see flags == 10 case
                }
            }
            size += (ASSETCHAINS_STOCKS.size()) * sizeof(uint32_t);
        }
        if ( flags != 0 )
        {
            if ( (flags & 1) != 0 )
                lastbtc = now;
            if ( (flags & 2) != 0 )
                lasttime = now;
            memcpy(Mineropret.data(),PriceCache[0],size);
            if ( ExtremePrice.dir != 0 && ExtremePrice.ind > 0 && ExtremePrice.ind < size/sizeof(uint32_t) && now < ExtremePrice.timestamp+3600 )
            {
                fprintf(stderr,"cmp dir.%d PriceCache[0][ExtremePrice.ind] %u >= %u ExtremePrice.pricebits\n",ExtremePrice.dir,PriceCache[0][ExtremePrice.ind],ExtremePrice.pricebits);
                if ( (ExtremePrice.dir > 0 && PriceCache[0][ExtremePrice.ind] >= ExtremePrice.pricebits) || (ExtremePrice.dir < 0 && PriceCache[0][ExtremePrice.ind] <= ExtremePrice.pricebits) )
                {
                    fprintf(stderr,"future price is close enough to allow approving previously rejected block ind.%d %u vs %u\n",ExtremePrice.ind,PriceCache[0][ExtremePrice.ind],ExtremePrice.pricebits);
                    if ( (pindex= komodo_blockindex(ExtremePrice.blockhash)) != 0 )
                        pindex->nStatus &= ~BLOCK_FAILED_MASK;
                    else fprintf(stderr,"couldnt find block.%s\n",ExtremePrice.blockhash.GetHex().c_str());
                }
            }
            // high volatility still strands nodes so we need to check new prices to approve a stuck block
            // scan list of stuck blocks (one?) and auto reconsiderblock if it changed state
            
            //int32_t i; for (i=0; i<Mineropret.size(); i++)
            //    fprintf(stderr,"%02x",Mineropret[i]);
            //fprintf(stderr," <- set Mineropret[%d] size.%d %ld\n",(int32_t)Mineropret.size(),size,sizeof(PriceCache[0]));
        }
    }
    pending = 0;
}

int64_t komodo_pricemult(int32_t ind)
{
    int32_t i,j;
    if ( (ASSETCHAINS_CBOPRET & 1) != 0 && ind < KOMODO_MAXPRICES )
    {
        if ( PriceMult[0] == 0 )
        {
            for (i=0; i<4; i++)
                PriceMult[i] = 10000;
            if ( (ASSETCHAINS_CBOPRET & 2) != 0 )
            {
                for (j=0; j<sizeof(Forex)/sizeof(*Forex); j++)
                    PriceMult[i++] = 10000;
            }
            if ( (ASSETCHAINS_CBOPRET & 4) != 0 )
            {
                for (j=0; j<sizeof(Cryptos)/sizeof(*Cryptos)+ASSETCHAINS_PRICES.size(); j++)
                    PriceMult[i++] = 1;
            }
            if ( (ASSETCHAINS_CBOPRET & 8) != 0 )
            {
                for (j=0; j<ASSETCHAINS_STOCKS.size(); j++)
                    PriceMult[i++] = 1000000;
            }
        }
        return(PriceMult[ind]);
    }
    return(0);
}

char *komodo_pricename(char *name,int32_t ind)
{
    strcpy(name,"error");
    if ( (ASSETCHAINS_CBOPRET & 1) != 0 && ind < KOMODO_MAXPRICES )
    {
        if ( ind < 4 )
        {
            switch ( ind )
            {
                case 0: strcpy(name,"timestamp"); break;
                case 1: strcpy(name,"BTC_USD"); break;
                case 2: strcpy(name,"BTC_GBP"); break;
                case 3: strcpy(name,"BTC_EUR"); break;
                default: return(0); break;
            }
            return(name);
        }
        else
        {
            ind -= 4;
            if ( (ASSETCHAINS_CBOPRET & 2) != 0 )
            {
                if ( ind < 0 )
                    return(0);
                if ( ind < sizeof(Forex)/sizeof(*Forex) )
                {
                    name[0] = 'U', name[1] = 'S', name[2] = 'D', name[3] = '_';
                    strcpy(name+4,Forex[ind]);
                    return(name);
                } else ind -= sizeof(Forex)/sizeof(*Forex);
            }
            if ( (ASSETCHAINS_CBOPRET & 4) != 0 )
            {
                if ( ind < 0 )
                    return(0);
                if ( ind < sizeof(Cryptos)/sizeof(*Cryptos) + ASSETCHAINS_PRICES.size() )
                {
                    if ( ind < sizeof(Cryptos)/sizeof(*Cryptos) )
                        strcpy(name,Cryptos[ind]);
                    else
                    {
                        ind -= (sizeof(Cryptos)/sizeof(*Cryptos));
                        strcpy(name,ASSETCHAINS_PRICES[ind].c_str());
                    }
                    strcat(name,"_BTC");
                    return(name);
                } else ind -= (sizeof(Cryptos)/sizeof(*Cryptos) + ASSETCHAINS_PRICES.size());
            }
            if ( (ASSETCHAINS_CBOPRET & 8) != 0 )
            {
                if ( ind < 0 )
                    return(0);
                if ( ind < ASSETCHAINS_STOCKS.size() )
                {
                    strcpy(name,ASSETCHAINS_STOCKS[ind].c_str());
                    strcat(name,"_USD");
                    return(name);
                } else ind -= ASSETCHAINS_STOCKS.size();
            }
        }
    }
    return(0);
}
// finds index for its symbol name
int32_t komodo_priceind(const char *symbol)
{
    char name[65]; int32_t i,n = (int32_t)(komodo_cbopretsize(ASSETCHAINS_CBOPRET) / sizeof(uint32_t));
    for (i=1; i<n; i++)
    {
        komodo_pricename(name,i);
        if ( strcmp(name,symbol) == 0 )
            return(i);
    }
    return(-1);
}
// returns price value which is in a 10% interval for more than 50% points for the preceding 24 hours
int64_t komodo_pricecorrelated(uint64_t seed,int32_t ind,uint32_t *rawprices,int32_t rawskip,uint32_t *nonzprices,int32_t smoothwidth)
{
    int32_t i,j,k,n,iter,correlation,maxcorrelation=0; int64_t firstprice,price,sum,den,mult,refprice,lowprice,highprice;
    if ( PRICES_DAYWINDOW < 2 || ind >= KOMODO_MAXPRICES )
        return(-1);
    mult = komodo_pricemult(ind);
    if ( nonzprices != 0 )
        memset(nonzprices,0,sizeof(*nonzprices)*PRICES_DAYWINDOW);
    //for (i=0; i<PRICES_DAYWINDOW; i++)
    //    fprintf(stderr,"%u ",rawprices[i*rawskip]);
    //fprintf(stderr,"ind.%d\n",ind);
    for (iter=0; iter<PRICES_DAYWINDOW; iter++)
    {
        correlation = 0;
        i = (iter + seed) % PRICES_DAYWINDOW;
        refprice = rawprices[i*rawskip];
        highprice = (refprice * (COIN + PRICES_ERRORRATE*5)) / COIN;
        lowprice = (refprice * (COIN - PRICES_ERRORRATE*5)) / COIN;
        if ( highprice == refprice )
            highprice++;
        if ( lowprice == refprice )
            lowprice--;
        sum = 0;
        //fprintf(stderr,"firsti.%d: ",i);
        for (j=0; j<PRICES_DAYWINDOW; j++,i++)
        {
            if ( i >= PRICES_DAYWINDOW )
                i = 0;
            if ( (price= rawprices[i*rawskip]) == 0 )
            {
                fprintf(stderr,"null rawprice.[%d]\n",i);
                return(-1);
            }
            if ( price >= lowprice && price <= highprice )
            {
                //fprintf(stderr,"%.1f ",(double)price/10000);
                sum += price;
                correlation++;
                if ( correlation > (PRICES_DAYWINDOW>>1) )
                {
                    if ( nonzprices == 0 )
                        return(refprice * mult);
                    //fprintf(stderr,"-> %.4f\n",(double)sum*mult/correlation);
                    //return(sum*mult/correlation);
                    n = 0;
                    i = (iter + seed) % PRICES_DAYWINDOW;
                    for (k=0; k<PRICES_DAYWINDOW; k++,i++)
                    {
                        if ( i >= PRICES_DAYWINDOW )
                            i = 0;
                        if ( n > (PRICES_DAYWINDOW>>1) )
                            nonzprices[i] = 0;
                        else
                        {
                            price = rawprices[i*rawskip];
                            if ( price < lowprice || price > highprice )
                                nonzprices[i] = 0;
                            else
                            {
                                nonzprices[i] = price;
                                //fprintf(stderr,"(%d %u) ",i,rawprices[i*rawskip]);
                                n++;
                            }
                        }
                    }
                    //fprintf(stderr,"ind.%d iter.%d j.%d i.%d n.%d correlation.%d ref %llu -> %llu\n",ind,iter,j,i,n,correlation,(long long)refprice,(long long)sum/correlation);
                    if ( n != correlation )
                        return(-1);
                    sum = den = n = 0;
                    for (i=0; i<PRICES_DAYWINDOW; i++)
                        if ( nonzprices[i] != 0 )
                            break;
                    firstprice = nonzprices[i];
                    //fprintf(stderr,"firsti.%d: ",i);
                    for (i=0; i<PRICES_DAYWINDOW; i++)
                    {
                        if ( (price= nonzprices[i]) != 0 )
                        {
                            den += (PRICES_DAYWINDOW - i);
                            sum += ((PRICES_DAYWINDOW - i) * (price + firstprice*4)) / 5;
                            n++;
                        }
                    }
                    if ( n != correlation || sum == 0 || den == 0 )
                    {
                        fprintf(stderr,"seed.%llu n.%d vs correlation.%d sum %llu, den %llu\n",(long long)seed,n,correlation,(long long)sum,(long long)den);
                        return(-1);
                    }
                    //fprintf(stderr,"firstprice.%llu weighted -> %.8f\n",(long long)firstprice,((double)(sum*mult) / den) / COIN);
                    return((sum * mult) / den);
                }
            }
        }
        if ( correlation > maxcorrelation )
            maxcorrelation = correlation;
    }
    fprintf(stderr,"ind.%d iter.%d maxcorrelation.%d ref.%llu high.%llu low.%llu\n",ind,iter,maxcorrelation,(long long)refprice,(long long)highprice,(long long)lowprice);
    return(0);
}

int64_t _pairave64(int64_t valA,int64_t valB)
{
    if ( valA != 0 && valB != 0 )
        return((valA + valB) / 2);
    else if ( valA != 0 ) return(valA);
    else return(valB);
}

int64_t _pairdiff64(int64_t valA, int64_t valB)
{
    if ( valA != 0 && valB != 0 )
        return(valA - valB);
    else return(0);
}

int64_t balanced_ave64(int64_t buf[],int32_t i,int32_t width)
{
    int32_t nonz,j; int64_t sum,price;
    nonz = 0;
    sum = 0;
    for (j=-width; j<=width; j++)
    {
        price = buf[i + j];
        if ( price != 0 )
        {
            sum += price;
            nonz++;
        }
    }
    if ( nonz != 0 )
        sum /= nonz;
    return(sum);
}

void buf_trioave64(int64_t dest[],int64_t src[],int32_t n)
{
    int32_t i,j,width = 3;
    for (i=0; i<128; i++)
        src[i] = 0;
    //for (i=n-width-1; i>width; i--)
    //	dest[i] = balanced_ave(src,i,width);
    //for (i=width; i>0; i--)
    //	dest[i] = balanced_ave(src,i,i);
    for (i=1; i<width; i++)
        dest[i] = balanced_ave64(src,i,i);
    for (i=width; i<n-width; i++)
        dest[i] = balanced_ave64(src,i,width);
    dest[0] = _pairave64(dest[0],dest[1] - _pairdiff64(dest[2],dest[1]));
    j = width-1;
    for (i=n-width; i<n-1; i++,j--)
        dest[i] = balanced_ave64(src,i,j);
    if ( dest[n-3] != 0. && dest[n-2] != 0. )
        dest[n-1] = ((2 * dest[n-2]) - dest[n-3]);
    else dest[n-1] = 0;
}

void smooth64(int64_t dest[],int64_t src[],int32_t width,int32_t smoothiters)
{
    int64_t smoothbufA[1024],smoothbufB[1024]; int32_t i;
    if ( width < sizeof(smoothbufA)/sizeof(*smoothbufA) )
    {
        buf_trioave64(smoothbufA,src,width);
        for (i=0; i<smoothiters; i++)
        {
            buf_trioave64(smoothbufB,smoothbufA,width);
            buf_trioave64(smoothbufA,smoothbufB,width);
        }
        buf_trioave64(dest,smoothbufA,width);
    } else memcpy(dest,src,width*sizeof(*dest));
}

int64_t komodo_priceave(int64_t *buf,int64_t *correlated,int32_t cskip)
{
    int32_t i,dir=0; int64_t sum=0,nonzprice,price,halfave,thirdave,fourthave,decayprice;
    if ( PRICES_DAYWINDOW < 2 )
        return(0);
    for (i=0; i<PRICES_DAYWINDOW; i++)
    {
        if ( (nonzprice= correlated[i*cskip]) != 0 )
            break;
    }
    if ( nonzprice == 0 )
        return(-1);
    for (i=0; i<PRICES_DAYWINDOW; i++)
    {
        if ( (price= correlated[i*cskip]) != 0 )
            nonzprice = price;
        buf[PRICES_DAYWINDOW+i] = nonzprice;
        sum += nonzprice;
        if ( i == PRICES_DAYWINDOW/2 )
            halfave = (sum / (PRICES_DAYWINDOW/2));
        else if ( i == PRICES_DAYWINDOW/3 )
            thirdave = (sum / (PRICES_DAYWINDOW/3));
        else if ( i == PRICES_DAYWINDOW/4 )
            fourthave = (sum / (PRICES_DAYWINDOW/4));
    }
    memcpy(buf,&buf[PRICES_DAYWINDOW],PRICES_DAYWINDOW*sizeof(*buf));
    price = sum / PRICES_DAYWINDOW;
    return(price);
    if ( halfave == price )
        return(price);
    else if ( halfave > price ) // rising prices
        sort64(buf,PRICES_DAYWINDOW);
    else revsort64(buf,PRICES_DAYWINDOW);
    decayprice = buf[0];
    for (i=0; i<PRICES_DAYWINDOW; i++)
    {
        decayprice = ((decayprice * 97) + (buf[i] * 3)) / 100;
        //fprintf(stderr,"%.4f ",(double)buf[i]/COIN);
    }
    fprintf(stderr,"%ssort half %.8f %.8f %.8f %.8f %.8f %.8f -> %.8f\n",halfave<price?"rev":"",(double)price/COIN,(double)halfave/COIN,(double)thirdave/COIN,(double)fourthave/COIN,(double)decayprice/COIN,(double)buf[PRICES_DAYWINDOW-1]/COIN,(double)(price*7 + halfave*5 + thirdave*3 + fourthave*2 + decayprice + buf[PRICES_DAYWINDOW-1])/(19*COIN));
    return((price*7 + halfave*5 + thirdave*3 + fourthave*2 + decayprice + buf[PRICES_DAYWINDOW-1]) / 19);
}

int32_t komodo_pricesinit()
{
    static int32_t didinit;
    int32_t i,num=0,createflag = 0;
    if ( didinit != 0 )
        return(-1);
    didinit = 1;
    boost::filesystem::path pricefname,pricesdir = GetDataDir() / "prices";
    fprintf(stderr,"pricesinit (%s)\n",pricesdir.string().c_str());
    if (!boost::filesystem::exists(pricesdir))
        boost::filesystem::create_directories(pricesdir), createflag = 1;
    for (i=0; i<KOMODO_MAXPRICES; i++)
    {
        if ( komodo_pricename(PRICES[i].symbol,i) == 0 )
            break;
        //fprintf(stderr,"%s.%d ",PRICES[i].symbol,i);
        if ( i == 0 )
            strcpy(PRICES[i].symbol,"rawprices");
        pricefname = pricesdir / PRICES[i].symbol;
        if ( createflag != 0 )
            PRICES[i].fp = fopen(pricefname.string().c_str(),"wb+");
        else if ( (PRICES[i].fp= fopen(pricefname.string().c_str(),"rb+")) == 0 )
            PRICES[i].fp = fopen(pricefname.string().c_str(),"wb+");
        if ( PRICES[i].fp != 0 )
        {
            num++;
            if ( createflag != 0 )
            {
                fseek(PRICES[i].fp,(2*PRICES_DAYWINDOW+PRICES_SMOOTHWIDTH) * sizeof(int64_t) * PRICES_MAXDATAPOINTS,SEEK_SET);
                fputc(0,PRICES[i].fp);
                fflush(PRICES[i].fp);
            }
        } else fprintf(stderr,"error opening %s createflag.%d\n",pricefname.string().c_str(), createflag);
    }
    if ( i > 0 && PRICES[0].fp != 0 && createflag != 0 )
    {
        fseek(PRICES[0].fp,(2*PRICES_DAYWINDOW+PRICES_SMOOTHWIDTH) * sizeof(uint32_t) * i,SEEK_SET);
        fputc(0,PRICES[0].fp);
        fflush(PRICES[0].fp);
    }
    fprintf(stderr,"pricesinit done i.%d num.%d numprices.%d\n",i,num,(int32_t)(komodo_cbopretsize(ASSETCHAINS_CBOPRET)/sizeof(uint32_t)));
    if ( i != num || i != komodo_cbopretsize(ASSETCHAINS_CBOPRET)/sizeof(uint32_t) )
    {
        fprintf(stderr,"fatal error opening prices files, start shutdown\n");
        StartShutdown();
    }
    return(0);
}

pthread_mutex_t pricemutex;

// PRICES file layouts
// [0] rawprice32 / timestamp
// [1] correlated
// [2] 24hr ave
// [3] to [7] reserved

void komodo_pricesupdate(int32_t height,CBlock *pblock)
{
    static int numprices; static uint32_t *ptr32; static int64_t *ptr64,*tmpbuf;
    int32_t ind,offset,width; int64_t correlated,smoothed; uint64_t seed,rngval; uint32_t rawprices[KOMODO_MAXPRICES],buf[PRICES_MAXDATAPOINTS*2];
    width = PRICES_DAYWINDOW;//(2*PRICES_DAYWINDOW + PRICES_SMOOTHWIDTH);
    if ( numprices == 0 )
    {
        pthread_mutex_init(&pricemutex,0);
        numprices = (int32_t)(komodo_cbopretsize(ASSETCHAINS_CBOPRET) / sizeof(uint32_t));
        ptr32 = (uint32_t *)calloc(sizeof(uint32_t),numprices * width);
        ptr64 = (int64_t *)calloc(sizeof(int64_t),PRICES_DAYWINDOW*PRICES_MAXDATAPOINTS);
        tmpbuf = (int64_t *)calloc(sizeof(int64_t),2*PRICES_DAYWINDOW);
        fprintf(stderr,"prices update: numprices.%d %p %p\n",numprices,ptr32,ptr64);
    }
    if ( _komodo_heightpricebits(&seed,rawprices,pblock) == numprices )
    {
        //for (ind=0; ind<numprices; ind++)
        //    fprintf(stderr,"%u ",rawprices[ind]);
        //fprintf(stderr,"numprices.%d\n",numprices);
        if ( PRICES[0].fp != 0 )
        {
            pthread_mutex_lock(&pricemutex);
            fseek(PRICES[0].fp,height * numprices * sizeof(uint32_t),SEEK_SET);
            if ( fwrite(rawprices,sizeof(uint32_t),numprices,PRICES[0].fp) != numprices )
                fprintf(stderr,"error writing rawprices for ht.%d\n",height);
            else fflush(PRICES[0].fp);
            if ( height > PRICES_DAYWINDOW )
            {
                fseek(PRICES[0].fp,(height-width+1) * numprices * sizeof(uint32_t),SEEK_SET);
                if ( fread(ptr32,sizeof(uint32_t),width*numprices,PRICES[0].fp) == width*numprices )
                {
                    rngval = seed;
                    for (ind=1; ind<numprices; ind++)
                    {
                        if ( PRICES[ind].fp == 0 )
                        {
                            fprintf(stderr,"PRICES[%d].fp is null\n",ind);
                            continue;
                        }
                        offset = (width-1)*numprices + ind;
                        rngval = (rngval*11109 + 13849);
                        if ( (correlated= komodo_pricecorrelated(rngval,ind,&ptr32[offset],-numprices,0,PRICES_SMOOTHWIDTH)) > 0 )
                        {
                            fseek(PRICES[ind].fp,height * sizeof(int64_t) * PRICES_MAXDATAPOINTS,SEEK_SET);
                            memset(buf,0,sizeof(buf));
                            buf[0] = rawprices[ind];
                            buf[1] = rawprices[0]; // timestamp
                            memcpy(&buf[2],&correlated,sizeof(correlated));
                            if ( fwrite(buf,1,sizeof(buf),PRICES[ind].fp) != sizeof(buf) )
                                fprintf(stderr,"error fwrite buf for ht.%d ind.%d\n",height,ind);
                            else if ( height > PRICES_DAYWINDOW*2 )
                            {
                                fseek(PRICES[ind].fp,(height-PRICES_DAYWINDOW+1) * PRICES_MAXDATAPOINTS * sizeof(int64_t),SEEK_SET);
                                if ( fread(ptr64,sizeof(int64_t),PRICES_DAYWINDOW*PRICES_MAXDATAPOINTS,PRICES[ind].fp) == PRICES_DAYWINDOW*PRICES_MAXDATAPOINTS )
                                {
                                    if ( (smoothed= komodo_priceave(tmpbuf,&ptr64[(PRICES_DAYWINDOW-1)*PRICES_MAXDATAPOINTS+1],-PRICES_MAXDATAPOINTS)) > 0 )
                                    {
                                        fseek(PRICES[ind].fp,(height * PRICES_MAXDATAPOINTS + 2) * sizeof(int64_t),SEEK_SET);
                                        if ( fwrite(&smoothed,1,sizeof(smoothed),PRICES[ind].fp) != sizeof(smoothed) )
                                            fprintf(stderr,"error fwrite smoothed for ht.%d ind.%d\n",height,ind);
                                        else fflush(PRICES[ind].fp);
                                    } else fprintf(stderr,"error price_smoothed ht.%d ind.%d\n",height,ind);
                                } else fprintf(stderr,"error fread ptr64 for ht.%d ind.%d\n",height,ind);
                            }
                        } else fprintf(stderr,"error komodo_pricecorrelated for ht.%d ind.%d\n",height,ind);
                    }
                    fprintf(stderr,"height.%d\n",height);
                } else fprintf(stderr,"error reading rawprices for ht.%d\n",height);
            } else fprintf(stderr,"height.%d <= width.%d\n",height,width);
            pthread_mutex_unlock(&pricemutex);
        } else fprintf(stderr,"null PRICES[0].fp\n");
    } else fprintf(stderr,"numprices mismatch, height.%d\n",height);
}

int32_t komodo_priceget(int64_t *buf64,int32_t ind,int32_t height,int32_t numblocks)
{
    FILE *fp; int32_t retval = PRICES_MAXDATAPOINTS;
    pthread_mutex_lock(&pricemutex);
    if ( ind < KOMODO_MAXPRICES && (fp= PRICES[ind].fp) != 0 )
    {
        fseek(fp,height * PRICES_MAXDATAPOINTS * sizeof(int64_t),SEEK_SET);
        if ( fread(buf64,sizeof(int64_t),numblocks*PRICES_MAXDATAPOINTS,fp) != numblocks*PRICES_MAXDATAPOINTS )
            retval = -1;
    }
    pthread_mutex_unlock(&pricemutex);
    return(retval);
}<|MERGE_RESOLUTION|>--- conflicted
+++ resolved
@@ -1415,12 +1415,7 @@
     int32_t maxseconds = 10;
     FILE *fp; uint8_t *filedata; long fpos,datalen,lastfpos; int32_t baseid,limit,n,ht,isrealtime,expired,refid,blocks,longest; struct komodo_state *sp,*refsp; char *retstr,fname[512],*base,symbol[KOMODO_ASSETCHAIN_MAXLEN],dest[KOMODO_ASSETCHAIN_MAXLEN]; uint32_t buf[3],starttime; uint64_t RTmask = 0; //CBlockIndex *pindex;
     expired = 0;
-<<<<<<< HEAD
-    while ( 0 && KOMODO_INITDONE == 0 )
-    {
-        fprintf(stderr,"[%s] PASSPORT iteration waiting for KOMODO_INITDONE\n",ASSETCHAINS_SYMBOL);
-        sleep(3);
-    }
+
     uint32_t chainactive_timestamp = 0;
     {
         LOCK(cs_main);
@@ -1431,13 +1426,6 @@
         if ( ASSETCHAINS_SYMBOL[0] == 0 )
             komodo_interestsum();
         lastinterest = chainactive_timestamp;
-=======
-    if ( komodo_chainactive_timestamp() > lastinterest )
-    {
-        if ( ASSETCHAINS_SYMBOL[0] == 0 )
-            komodo_interestsum();
-        lastinterest = komodo_chainactive_timestamp();
->>>>>>> ca2290a4
     }
     refsp = komodo_stateptr(symbol,dest);
     if ( ASSETCHAINS_SYMBOL[0] == 0 || strcmp(ASSETCHAINS_SYMBOL,"KMDCC") == 0 )

--- conflicted
+++ resolved
@@ -74,11 +74,7 @@
 CCoinsViewDB::CCoinsViewDB(std::string dbName, size_t nCacheSize, bool fMemory, bool fWipe) : db(GetDataDir() / dbName, nCacheSize, fMemory, fWipe) {
 }
 
-<<<<<<< HEAD
-CCoinsViewDB::CCoinsViewDB(size_t nCacheSize, bool fMemory, bool fWipe) : db(GetDataDir() / "chainstate", nCacheSize, fMemory, fWipe) {
-=======
 CCoinsViewDB::CCoinsViewDB(size_t nCacheSize, bool fMemory, bool fWipe) : db(GetDataDir() / "chainstate", nCacheSize, fMemory, fWipe, false, 64) {
->>>>>>> bf109a68
 }
 
 
@@ -671,12 +667,6 @@
                 if (header.GetHash() != pindexNew->GetBlockHash())
                     return error("LoadBlockIndex(): block header inconsistency detected: on-disk = %s, in-memory = %s",
                                  diskindex.ToString(),  pindexNew->ToString());
-<<<<<<< HEAD
-                uint8_t pubkey33[33];
-                komodo_index2pubkey33(pubkey33,pindexNew,pindexNew->nHeight);
-                if (!CheckProofOfWork(pindexNew->nHeight,pubkey33,pindexNew->GetBlockHash(), pindexNew->nBits, Params().GetConsensus(),pindexNew->nTime))
-                    return error("LoadBlockIndex(): CheckProofOfWork failed: %s", pindexNew->ToString());
-=======
                 if ( 0 ) // POW will be checked before any block is connected
                 {
                     uint8_t pubkey33[33];
@@ -684,7 +674,6 @@
                     if (!CheckProofOfWork(pindexNew->nHeight,pubkey33,pindexNew->GetBlockHash(), pindexNew->nBits, Params().GetConsensus(),pindexNew->nTime))
                         return error("LoadBlockIndex(): CheckProofOfWork failed: %s", pindexNew->ToString());
                 }
->>>>>>> bf109a68
                 pcursor->Next();
             } else {
                 break; // if shutdown requested or finished loading block index

// Copyright (c) 2009-2010 Satoshi Nakamoto
// Copyright (c) 2009-2014 The Bitcoin Core developers
// Copyright (c) 2016-2022 The Zcash developers
// Distributed under the MIT software license, see the accompanying
// file COPYING or http://www.opensource.org/licenses/mit-license.php.

/******************************************************************************
 * Copyright © 2014-2019 The SuperNET Developers.                             *
 *                                                                            *
 * See the AUTHORS, DEVELOPER-AGREEMENT and LICENSE files at                  *
 * the top-level directory of this distribution for the individual copyright  *
 * holder information and the developer policies on copyright and licensing.  *
 *                                                                            *
 * Unless otherwise agreed in a custom licensing agreement, no part of the    *
 * SuperNET software, including this file may be copied, modified, propagated *
 * or distributed except according to the terms contained in the LICENSE file *
 *                                                                            *
 * Removal or modification of this copyright notice is prohibited.            *
 *                                                                            *
 ******************************************************************************/

#include "txdb.h"

#include "chainparams.h"
#include "hash.h"
#include "main.h"
#include "pow.h"
#include "uint256.h"
#include "core_io.h"
#include "komodo_bitcoind.h"

#include "ui_interface.h"
#include "init.h"

#include <stdint.h>

#include <boost/thread.hpp>

using namespace std;

// NOTE: Per issue #3277, do not use the prefix 'X' or 'x' as they were
// previously used by DB_SAPLING_ANCHOR and DB_BEST_SAPLING_ANCHOR.
static const char DB_SPROUT_ANCHOR = 'A';
static const char DB_SAPLING_ANCHOR = 'Z';
static const char DB_NULLIFIER = 's';
static const char DB_SAPLING_NULLIFIER = 'S';
static const char DB_COINS = 'c';
static const char DB_BLOCK_FILES = 'f';
static const char DB_TXINDEX = 't';
static const char DB_ADDRESSINDEX = 'd';
static const char DB_ADDRESSUNSPENTINDEX = 'u';
static const char DB_TIMESTAMPINDEX = 'S';
static const char DB_BLOCKHASHINDEX = 'z';
static const char DB_SPENTINDEX = 'p';
static const char DB_BLOCK_INDEX = 'b';

static const char DB_BEST_BLOCK = 'B';
static const char DB_BEST_SPROUT_ANCHOR = 'a';
static const char DB_BEST_SAPLING_ANCHOR = 'z';
static const char DB_FLAG = 'F';
static const char DB_REINDEX_FLAG = 'R';
static const char DB_LAST_BLOCK = 'l';


CCoinsViewDB::CCoinsViewDB(std::string dbName, size_t nCacheSize, bool fMemory, bool fWipe) : db(GetDataDir() / dbName, nCacheSize, fMemory, fWipe) {
}

CCoinsViewDB::CCoinsViewDB(size_t nCacheSize, bool fMemory, bool fWipe) : db(GetDataDir() / "chainstate", nCacheSize, fMemory, fWipe)
{
}


bool CCoinsViewDB::GetSproutAnchorAt(const uint256 &rt, SproutMerkleTree &tree) const {
    if (rt == SproutMerkleTree::empty_root()) {
        SproutMerkleTree new_tree;
        tree = new_tree;
        return true;
    }

    bool read = db.Read(make_pair(DB_SPROUT_ANCHOR, rt), tree);

    return read;
}

bool CCoinsViewDB::GetSaplingAnchorAt(const uint256 &rt, SaplingMerkleTree &tree) const {
    if (rt == SaplingMerkleTree::empty_root()) {
        SaplingMerkleTree new_tree;
        tree = new_tree;
        return true;
    }

    bool read = db.Read(make_pair(DB_SAPLING_ANCHOR, rt), tree);

    return read;
}

bool CCoinsViewDB::GetNullifier(const uint256 &nf, ShieldedType type) const {
    bool spent = false;
    char dbChar;
    switch (type) {
        case SPROUT:
            dbChar = DB_NULLIFIER;
            break;
        case SAPLING:
            dbChar = DB_SAPLING_NULLIFIER;
            break;
        default:
            throw runtime_error("Unknown shielded type");
    }
    return db.Read(make_pair(dbChar, nf), spent);
}

bool CCoinsViewDB::GetCoins(const uint256 &txid, CCoins &coins) const {
    return db.Read(make_pair(DB_COINS, txid), coins);
}

bool CCoinsViewDB::HaveCoins(const uint256 &txid) const {
    return db.Exists(make_pair(DB_COINS, txid));
}

uint256 CCoinsViewDB::GetBestBlock() const {
    uint256 hashBestChain;
    if (!db.Read(DB_BEST_BLOCK, hashBestChain))
        return uint256();
    return hashBestChain;
}

uint256 CCoinsViewDB::GetBestAnchor(ShieldedType type) const {
    uint256 hashBestAnchor;

    switch (type) {
        case SPROUT:
            if (!db.Read(DB_BEST_SPROUT_ANCHOR, hashBestAnchor))
                return SproutMerkleTree::empty_root();
            break;
        case SAPLING:
            if (!db.Read(DB_BEST_SAPLING_ANCHOR, hashBestAnchor))
                return SaplingMerkleTree::empty_root();
            break;
        default:
            throw runtime_error("Unknown shielded type");
    }

    return hashBestAnchor;
}

void BatchWriteNullifiers(CDBBatch& batch, CNullifiersMap& mapToUse, const char& dbChar)
{
    for (CNullifiersMap::iterator it = mapToUse.begin(); it != mapToUse.end();) {
        if (it->second.flags & CNullifiersCacheEntry::DIRTY) {
            if (!it->second.entered)
                batch.Erase(make_pair(dbChar, it->first));
            else
                batch.Write(make_pair(dbChar, it->first), true);
            // TODO: changed++? ... See comment in CCoinsViewDB::BatchWrite. If this is needed we could return an int
        }
        CNullifiersMap::iterator itOld = it++;
        mapToUse.erase(itOld);
    }
}

template<typename Map, typename MapIterator, typename MapEntry, typename Tree>
void BatchWriteAnchors(CDBBatch& batch, Map& mapToUse, const char& dbChar)
{
    for (MapIterator it = mapToUse.begin(); it != mapToUse.end();) {
        if (it->second.flags & MapEntry::DIRTY) {
            if (!it->second.entered)
                batch.Erase(make_pair(dbChar, it->first));
            else {
                if (it->first != Tree::empty_root()) {
                    batch.Write(make_pair(dbChar, it->first), it->second.tree);
                }
            }
            // TODO: changed++?
        }
        MapIterator itOld = it++;
        mapToUse.erase(itOld);
    }
}

bool CCoinsViewDB::BatchWrite(CCoinsMap &mapCoins,
                              const uint256 &hashBlock,
                              const uint256 &hashSproutAnchor,
                              const uint256 &hashSaplingAnchor,
                              CAnchorsSproutMap &mapSproutAnchors,
                              CAnchorsSaplingMap &mapSaplingAnchors,
                              CNullifiersMap &mapSproutNullifiers,
                              CNullifiersMap &mapSaplingNullifiers) {
    CDBBatch batch(db);
    size_t count = 0;
    size_t changed = 0;
    for (CCoinsMap::iterator it = mapCoins.begin(); it != mapCoins.end();) {
        if (it->second.flags & CCoinsCacheEntry::DIRTY) {
            if (it->second.coins.IsPruned())
                batch.Erase(make_pair(DB_COINS, it->first));
            else
                batch.Write(make_pair(DB_COINS, it->first), it->second.coins);
            changed++;
        }
        count++;
        CCoinsMap::iterator itOld = it++;
        mapCoins.erase(itOld);
    }

    ::BatchWriteAnchors<CAnchorsSproutMap, CAnchorsSproutMap::iterator, CAnchorsSproutCacheEntry, SproutMerkleTree>(batch, mapSproutAnchors, DB_SPROUT_ANCHOR);
    ::BatchWriteAnchors<CAnchorsSaplingMap, CAnchorsSaplingMap::iterator, CAnchorsSaplingCacheEntry, SaplingMerkleTree>(batch, mapSaplingAnchors, DB_SAPLING_ANCHOR);

    ::BatchWriteNullifiers(batch, mapSproutNullifiers, DB_NULLIFIER);
    ::BatchWriteNullifiers(batch, mapSaplingNullifiers, DB_SAPLING_NULLIFIER);

    if (!hashBlock.IsNull())
        batch.Write(DB_BEST_BLOCK, hashBlock);
    if (!hashSproutAnchor.IsNull())
        batch.Write(DB_BEST_SPROUT_ANCHOR, hashSproutAnchor);
    if (!hashSaplingAnchor.IsNull())
        batch.Write(DB_BEST_SAPLING_ANCHOR, hashSaplingAnchor);

    LogPrint("coindb", "Committing %u changed transactions (out of %u) to coin database...\n", (unsigned int)changed, (unsigned int)count);
    return db.WriteBatch(batch);
}

CBlockTreeDB::CBlockTreeDB(size_t nCacheSize, bool fMemory, bool fWipe, bool compression, int maxOpenFiles)
        : CDBWrapper(GetDataDir() / "blocks" / "index", nCacheSize, fMemory, fWipe, compression, maxOpenFiles) {
}

bool CBlockTreeDB::ReadBlockFileInfo(int nFile, CBlockFileInfo &info) const {
    return Read(make_pair(DB_BLOCK_FILES, nFile), info);
}

bool CBlockTreeDB::WriteReindexing(bool fReindexing) {
    if (fReindexing)
        return Write(DB_REINDEX_FLAG, '1');
    else
        return Erase(DB_REINDEX_FLAG);
}

bool CBlockTreeDB::ReadReindexing(bool &fReindexing) const {
    fReindexing = Exists(DB_REINDEX_FLAG);
    return true;
}

bool CBlockTreeDB::ReadLastBlockFile(int &nFile) const {
    return Read(DB_LAST_BLOCK, nFile);
}

bool CCoinsViewDB::GetStats(CCoinsStats &stats) const {
    /* It seems that there are no "const iterators" for LevelDB.  Since we
       only need read operations on it, use a const-cast to get around
       that restriction.  */
    boost::scoped_ptr<CDBIterator> pcursor(const_cast<CDBWrapper*>(&db)->NewIterator());
    pcursor->Seek(DB_COINS);

    CHashWriter ss(SER_GETHASH, PROTOCOL_VERSION);
    stats.hashBlock = GetBestBlock();
    ss << stats.hashBlock;
    CAmount nTotalAmount = 0;
    while (pcursor->Valid()) {
        boost::this_thread::interruption_point();
        std::pair<char, uint256> key;
        CCoins coins;
        if (pcursor->GetKey(key) && key.first == DB_COINS) {
            if (pcursor->GetValue(coins)) {
                stats.nTransactions++;
                for (unsigned int i=0; i<coins.vout.size(); i++) {
                    const CTxOut &out = coins.vout[i];
                    if (!out.IsNull()) {
                        stats.nTransactionOutputs++;
                        ss << VARINT(i+1);
                        ss << out;
                        nTotalAmount += out.nValue;
                    }
                }
                stats.nSerializedSize += 32 + pcursor->GetValueSize();
                ss << VARINT(0);
            } else {
                return error("CCoinsViewDB::GetStats() : unable to read value");
            }
        } else {
            break;
        }
        pcursor->Next();
    }
    {
        LOCK(cs_main);
        stats.nHeight = mapBlockIndex.find(stats.hashBlock)->second->nHeight;
    }
    stats.hashSerialized = ss.GetHash();
    stats.nTotalAmount = nTotalAmount;
    return true;
}

/***
 * Write a batch of records and sync
 * @param fileInfo the records to write
 * @param nLastFile the value for DB_LAST_BLOCK
 * @param blockinfo the index records to write
 * @returns true on success
 */
<<<<<<< HEAD
bool CBlockTreeDB::WriteBatchSync(const std::vector<std::pair<int, const CBlockFileInfo*> >& fileInfo, int nLastFile,
        const std::vector<const CBlockIndex*>& blockinfo)
{
=======
bool CBlockTreeDB::WriteBatchSync(const std::vector<std::pair<int, const CBlockFileInfo*> >& fileInfo, int nLastFile, const std::vector<CBlockIndex*>& blockinfo) {
>>>>>>> 9e4d5433
    CDBBatch batch(*this);
    for (const auto& it : fileInfo) {
        batch.Write(make_pair(DB_BLOCK_FILES, it.first), *it.second);
    }
    batch.Write(DB_LAST_BLOCK, nLastFile);
    for (const auto& it : blockinfo) {
        std::pair<char, uint256> key = make_pair(DB_BLOCK_INDEX, it->GetBlockHash());
        try {
            CDiskBlockIndex dbindex {it, [this, &key]() {
                // It can happen that the index entry is written, then the Equihash solution is cleared from memory,
                // then the index entry is rewritten. In that case we must read the solution from the old entry.
                CDiskBlockIndex dbindex_old;
                if (!Read(key, dbindex_old)) {
                    LogPrintf("%s: Failed to read index entry", __func__);
                    throw runtime_error("Failed to read index entry");
                }
                return dbindex_old.GetSolution();
            }};
            batch.Write(key, dbindex);
        } catch (const runtime_error&) {
            return false;
        }
    }
    return WriteBatch(batch, true);
}

bool CBlockTreeDB::EraseBatchSync(const std::vector<const CBlockIndex*>& blockinfo) {
    CDBBatch batch(*this);
    for (std::vector<const CBlockIndex*>::const_iterator it=blockinfo.begin(); it != blockinfo.end(); it++) {
        batch.Erase(make_pair(DB_BLOCK_INDEX, (*it)->GetBlockHash()));
    }
    return WriteBatch(batch, true);
}

bool CBlockTreeDB::ReadDiskBlockIndex(const uint256 &blockhash, CDiskBlockIndex &dbindex) const {
    return Read(make_pair(DB_BLOCK_INDEX, blockhash), dbindex);
}

bool CBlockTreeDB::ReadTxIndex(const uint256 &txid, CDiskTxPos &pos) const {
    return Read(make_pair(DB_TXINDEX, txid), pos);
}

bool CBlockTreeDB::WriteTxIndex(const std::vector<std::pair<uint256, CDiskTxPos> >&vect) {
    CDBBatch batch(*this);
    for (std::vector<std::pair<uint256,CDiskTxPos> >::const_iterator it=vect.begin(); it!=vect.end(); it++)
        batch.Write(make_pair(DB_TXINDEX, it->first), it->second);
    return WriteBatch(batch);
}

bool CBlockTreeDB::ReadSpentIndex(CSpentIndexKey &key, CSpentIndexValue &value) const {
    return Read(make_pair(DB_SPENTINDEX, key), value);
}

bool CBlockTreeDB::UpdateSpentIndex(const std::vector<std::pair<CSpentIndexKey, CSpentIndexValue> >&vect) {
    CDBBatch batch(*this);
    for (std::vector<std::pair<CSpentIndexKey,CSpentIndexValue> >::const_iterator it=vect.begin(); it!=vect.end(); it++) {
        if (it->second.IsNull()) {
            batch.Erase(make_pair(DB_SPENTINDEX, it->first));
        } else {
            batch.Write(make_pair(DB_SPENTINDEX, it->first), it->second);
        }
    }
    return WriteBatch(batch);
}

bool CBlockTreeDB::UpdateAddressUnspentIndex(const std::vector<std::pair<CAddressUnspentKey, CAddressUnspentValue > >&vect) {
    CDBBatch batch(*this);
    for (std::vector<std::pair<CAddressUnspentKey, CAddressUnspentValue> >::const_iterator it=vect.begin(); it!=vect.end(); it++) {
        if (it->second.IsNull()) {
            batch.Erase(make_pair(DB_ADDRESSUNSPENTINDEX, it->first));
        } else {
            batch.Write(make_pair(DB_ADDRESSUNSPENTINDEX, it->first), it->second);
        }
    }
    return WriteBatch(batch);
}

bool CBlockTreeDB::ReadAddressUnspentIndex(uint160 addressHash, int type,
                                           std::vector<std::pair<CAddressUnspentKey, CAddressUnspentValue> > &unspentOutputs) {

    boost::scoped_ptr<CDBIterator> pcursor(NewIterator());

    pcursor->Seek(make_pair(DB_ADDRESSUNSPENTINDEX, CAddressIndexIteratorKey(type, addressHash)));

    while (pcursor->Valid()) {
        boost::this_thread::interruption_point();
        try {
            CDataStream ssKey(SER_DISK, CLIENT_VERSION);
            pair<char, CAddressUnspentKey> keyObj;
            pcursor->GetKey(keyObj);
            char chType = keyObj.first;
            CAddressUnspentKey indexKey = keyObj.second;

            if (chType == DB_ADDRESSUNSPENTINDEX && indexKey.hashBytes == addressHash) {
                try {
                    CAddressUnspentValue nValue;
                    pcursor->GetValue(nValue);
                    unspentOutputs.push_back(make_pair(indexKey, nValue));
                    pcursor->Next();
                } catch (const std::exception& e) {
                    return error("failed to get address unspent value");
                }
            } else {
                break;
            }
        } catch (const std::exception& e) {
            break;
        }
    }
    return true;
}

bool CBlockTreeDB::WriteAddressIndex(const std::vector<std::pair<CAddressIndexKey, CAmount > >&vect) {
    CDBBatch batch(*this);
    for (std::vector<std::pair<CAddressIndexKey, CAmount> >::const_iterator it=vect.begin(); it!=vect.end(); it++)
        batch.Write(make_pair(DB_ADDRESSINDEX, it->first), it->second);
    return WriteBatch(batch);
}

bool CBlockTreeDB::EraseAddressIndex(const std::vector<std::pair<CAddressIndexKey, CAmount > >&vect) {
    CDBBatch batch(*this);
    for (std::vector<std::pair<CAddressIndexKey, CAmount> >::const_iterator it=vect.begin(); it!=vect.end(); it++)
        batch.Erase(make_pair(DB_ADDRESSINDEX, it->first));
    return WriteBatch(batch);
}

bool CBlockTreeDB::ReadAddressIndex(uint160 addressHash, int type,
                                    std::vector<std::pair<CAddressIndexKey, CAmount> > &addressIndex,
                                    int start, int end) {

    boost::scoped_ptr<CDBIterator> pcursor(NewIterator());

    if (start > 0 && end > 0) {
        pcursor->Seek(make_pair(DB_ADDRESSINDEX, CAddressIndexIteratorHeightKey(type, addressHash, start)));
    } else {
        pcursor->Seek(make_pair(DB_ADDRESSINDEX, CAddressIndexIteratorKey(type, addressHash)));
    }

    while (pcursor->Valid()) {
        boost::this_thread::interruption_point();
        try {
            pair<char, CAddressIndexKey> keyObj;
            pcursor->GetKey(keyObj);
            char chType = keyObj.first;
            CAddressIndexKey indexKey = keyObj.second;

            if (chType == DB_ADDRESSINDEX && indexKey.hashBytes == addressHash) {
                if (end > 0 && indexKey.blockHeight > end) {
                    break;
                }
                try {
                    CAmount nValue;
                    pcursor->GetValue(nValue);

                    addressIndex.push_back(make_pair(indexKey, nValue));
                    pcursor->Next();
                } catch (const std::exception& e) {
                    return error("failed to get address index value");
                }
            } else {
                break;
            }
        } catch (const std::exception& e) {
            break;
        }
    }

    return true;
}

bool getAddressFromIndex(const int &type, const uint160 &hash, std::string &address);

#define DECLARE_IGNORELIST std::map <std::string,int> ignoredMap = { \
    {"RReUxSs5hGE39ELU23DfydX8riUuzdrHAE", 1}, \
    {"RMUF3UDmzWFLSKV82iFbMaqzJpUnrWjcT4", 1}, \
    {"RA5imhVyJa7yHhggmBytWuDr923j2P1bxx", 1}, \
    {"RBM5LofZFodMeewUzoMWcxedm3L3hYRaWg", 1}, \
    {"RAdcko2d94TQUcJhtFHZZjMyWBKEVfgn4J", 1}, \
    {"RLzUaZ934k2EFCsAiVjrJqM8uU1vmMRFzk", 1}, \
    {"RMSZMWZXv4FhUgWhEo4R3AQXmRDJ6rsGyt", 1}, \
    {"RUDrX1v5toCsJMUgtvBmScKjwCB5NaR8py", 1}, \
    {"RMSZMWZXv4FhUgWhEo4R3AQXmRDJ6rsGyt", 1}, \
    {"RRvwmbkxR5YRzPGL5kMFHMe1AH33MeD8rN", 1}, \
    {"RQLQvSgpPAJNPgnpc8MrYsbBhep95nCS8L", 1}, \
    {"RK8JtBV78HdvEPvtV5ckeMPSTojZPzHUTe", 1}, \
    {"RHVs2KaCTGUMNv3cyWiG1jkEvZjigbCnD2", 1}, \
    {"RE3SVaDgdjkRPYA6TRobbthsfCmxQedVgF", 1}, \
    {"RW6S5Lw5ZCCvDyq4QV9vVy7jDHfnynr5mn", 1}, \
    {"RTkJwAYtdXXhVsS3JXBAJPnKaBfMDEswF8", 1}, \
    {"RD6GgnrMpPaTSMn8vai6yiGA7mN4QGPVMY", 1} \
};

bool CBlockTreeDB::Snapshot2(std::map <std::string, CAmount> &addressAmounts, UniValue *ret)
{
    int64_t total = 0; int64_t totalAddresses = 0; std::string address;
    int64_t utxos = 0; int64_t ignoredAddresses = 0, cryptoConditionsUTXOs = 0, cryptoConditionsTotals = 0;
    DECLARE_IGNORELIST
    boost::scoped_ptr<CDBIterator> iter(NewIterator());

    for (iter->SeekToLast(); iter->Valid(); iter->Prev())
    {
        boost::this_thread::interruption_point();
        try
        {
            std::vector<unsigned char> slKey = std::vector<unsigned char>();
            pair<char, CAddressIndexIteratorKey> keyObj;
            iter->GetKey(keyObj);
            char chType = keyObj.first;
            CAddressIndexIteratorKey indexKey = keyObj.second;

            if (chType == DB_ADDRESSUNSPENTINDEX)
            {
                try {
                    CAmount nValue;
                    iter->GetValue(nValue);
                    if ( nValue == 0 )
                        continue;
                    getAddressFromIndex(indexKey.type, indexKey.hashBytes, address);
                    if ( indexKey.type == 3 )
                    {
                        cryptoConditionsUTXOs++;
                        cryptoConditionsTotals += nValue;
                        total += nValue;
                        continue;
                    }
                    std::map <std::string, int>::iterator ignored = ignoredMap.find(address);
                    if (ignored != ignoredMap.end())
                    {
                        fprintf(stderr,"ignoring %s\n", address.c_str());
                        ignoredAddresses++;
                        continue;
                    }
                    std::map <std::string, CAmount>::iterator pos = addressAmounts.find(address);
                    if ( pos == addressAmounts.end() )
                    {
                        // insert new address + utxo amount
                        addressAmounts[address] = nValue;
                        totalAddresses++;
                    }
                    else
                    {
                        // update unspent tally for this address
                        addressAmounts[address] += nValue;
                    }
                    utxos++;
                    total += nValue;
                }
                catch (const std::exception& e)
                {
                    fprintf(stderr, "DONE %s: LevelDB addressindex exception! - %s\n", __func__, e.what());
                    return false; //break; this means failiure of DB? we need to exit here if so for consensus code!
                }
            }
        }
        catch (const std::exception& e)
        {
            fprintf(stderr, "DONE reading index entries\n");
            break;
        }
    }
    //fprintf(stderr, "total=%f, totalAddresses=%li, utxos=%li, ignored=%li\n", (double) total / COIN, totalAddresses, utxos, ignoredAddresses);

    // this is for the snapshot RPC, you can skip this by passing a 0 as the last argument.
    if (ret)
    {
        // Total circulating supply without CC vouts.
        ret->push_back(make_pair("total", (double) (total)/ COIN ));
        // Average amount in each address of this snapshot
        ret->push_back(make_pair("average",(double) (total/COIN) / totalAddresses ));
        // Total number of utxos processed in this snaphot
        ret->push_back(make_pair("utxos", utxos));
        // Total number of addresses in this snaphot
        ret->push_back(make_pair("total_addresses", totalAddresses ));
        // Total number of ignored addresses in this snaphot
        ret->push_back(make_pair("ignored_addresses", ignoredAddresses));
        // Total number of crypto condition utxos we skipped
        ret->push_back(make_pair("skipped_cc_utxos", cryptoConditionsUTXOs));
        // Total value of skipped crypto condition utxos
        ret->push_back(make_pair("cc_utxo_value", (double) cryptoConditionsTotals / COIN));
        // total of all the address's, does not count coins in CC vouts.
        ret->push_back(make_pair("total_includeCCvouts", (double) (total+cryptoConditionsTotals)/ COIN ));
        // The snapshot finished at this block height
        ret->push_back(make_pair("ending_height", chainActive.Height()));
    }
    return true;
}

extern std::vector <std::pair<CAmount, CTxDestination>> vAddressSnapshot; // daily snapshot

UniValue CBlockTreeDB::Snapshot(int top)
{
    std::vector <std::pair<CAmount, std::string>> vaddr;
    std::map <std::string, CAmount> addressAmounts;
    UniValue result(UniValue::VOBJ);
    UniValue addressesSorted(UniValue::VARR);
    result.push_back(Pair("start_time", (int) time(NULL)));

    if ( (vAddressSnapshot.size() > 0 && top < 0) || (Snapshot2(addressAmounts,&result) && top >= 0) )
    {
        if ( top > -1 )
        {
            for (std::pair<std::string, CAmount> element : addressAmounts)
                vaddr.push_back( make_pair(element.second, element.first) );
            std::sort(vaddr.rbegin(), vaddr.rend());
        }
        else
        {
            for ( auto address : vAddressSnapshot )
                vaddr.push_back(make_pair(address.first, CBitcoinAddress(address.second).ToString()));
            top = vAddressSnapshot.size();
        }
        int topN = 0;
        for (std::vector<std::pair<CAmount, std::string>>::iterator it = vaddr.begin(); it!=vaddr.end(); ++it)
        {
          	UniValue obj(UniValue::VOBJ);
          	obj.push_back( make_pair("addr", it->second.c_str() ) );
          	char amount[32];
          	sprintf(amount, "%.8f", (double) it->first / COIN);
          	obj.push_back( make_pair("amount", amount) );
            obj.push_back( make_pair("segid",(int32_t)komodo_segid32((char *)it->second.c_str()) & 0x3f) );
          	addressesSorted.push_back(obj);
            topN++;
            // If requested, only show top N addresses in output JSON
           	if ( top == topN )
                break;
        }
    	// Array of all addreses with balances
        result.push_back(make_pair("addresses", addressesSorted));
    } else result.push_back(make_pair("error", "problem doing snapshot"));
    return(result);
}

bool CBlockTreeDB::WriteTimestampIndex(const CTimestampIndexKey &timestampIndex) {
    CDBBatch batch(*this);
    batch.Write(make_pair(DB_TIMESTAMPINDEX, timestampIndex), 0);
    return WriteBatch(batch);
}

bool CBlockTreeDB::ReadTimestampIndex(const unsigned int &high, const unsigned int &low, const bool fActiveOnly, std::vector<std::pair<uint256, unsigned int> > &hashes) {

    boost::scoped_ptr<CDBIterator> pcursor(NewIterator());

    pcursor->Seek(make_pair(DB_TIMESTAMPINDEX, CTimestampIndexIteratorKey(low)));

    while (pcursor->Valid()) {
        boost::this_thread::interruption_point();
        try {
            pair<char, CTimestampIndexKey> keyObj;
            pcursor->GetKey(keyObj);
            char chType = keyObj.first;
            CTimestampIndexKey indexKey = keyObj.second;

            if (chType == DB_TIMESTAMPINDEX && indexKey.timestamp < high) {
                if (fActiveOnly) {
                    if (blockOnchainActive(indexKey.blockHash)) {
                        hashes.push_back(std::make_pair(indexKey.blockHash, indexKey.timestamp));
                    }
                } else {
                    hashes.push_back(std::make_pair(indexKey.blockHash, indexKey.timestamp));
                }

                pcursor->Next();
            } else {
                break;
            }
        } catch (const std::exception& e) {
            break;
        }
    }

    return true;
}

bool CBlockTreeDB::WriteTimestampBlockIndex(const CTimestampBlockIndexKey &blockhashIndex, const CTimestampBlockIndexValue &logicalts) {
    CDBBatch batch(*this);
    batch.Write(make_pair(DB_BLOCKHASHINDEX, blockhashIndex), logicalts);
    return WriteBatch(batch);
}

bool CBlockTreeDB::ReadTimestampBlockIndex(const uint256 &hash, unsigned int &ltimestamp) const {

    CTimestampBlockIndexValue(lts);
    if (!Read(std::make_pair(DB_BLOCKHASHINDEX, hash), lts))
	return false;

    ltimestamp = lts.ltimestamp;
    return true;
}

bool CBlockTreeDB::WriteFlag(const std::string &name, bool fValue) {
    return Write(std::make_pair(DB_FLAG, name), fValue ? '1' : '0');
}

bool CBlockTreeDB::ReadFlag(const std::string &name, bool &fValue) const {
    char ch;
    if (!Read(std::make_pair(DB_FLAG, name), ch))
        return false;
    fValue = ch == '1';
    return true;
}

void komodo_index2pubkey33(uint8_t *pubkey33,CBlockIndex *pindex,int32_t height);

bool CBlockTreeDB::blockOnchainActive(const uint256 &hash) {
    BlockMap::const_iterator it = mapBlockIndex.find(hash);
    CBlockIndex* pblockindex = it != mapBlockIndex.end() ? it->second : NULL;

    if (!pblockindex || !chainActive.Contains(pblockindex)) {
	    return false;
    }

    return true;
}

bool CBlockTreeDB::LoadBlockIndexGuts()
{
    boost::scoped_ptr<CDBIterator> pcursor(NewIterator());

    pcursor->Seek(make_pair(DB_BLOCK_INDEX, uint256()));
    int64_t count = 0; int reportDone = 0;
    uiInterface.ShowProgress(_("Loading guts..."), 0, false);

    // Load mapBlockIndex
    while (pcursor->Valid()) {
        boost::this_thread::interruption_point();
        if (ShutdownRequested()) return false;

        std::pair<char, uint256> key;

        if (pcursor->GetKey(key) && key.first == DB_BLOCK_INDEX) {

            if (count++ % 256 == 0) {
                uint32_t high = 0x100 * *key.second.begin() + *(key.second.begin() + 1);
                int percentageDone = (int)(high * 100.0 / 65536.0 + 0.5);
                uiInterface.ShowProgress(_("Loading guts..."), percentageDone, false);
                if (reportDone < percentageDone/10) {
                    // report max. every 10% step
                    LogPrintf("[%d%%]...", percentageDone); /* Continued */
                    reportDone = percentageDone/10;
                }
            }

            CDiskBlockIndex diskindex;
            if (pcursor->GetValue(diskindex)) {
                // Construct block index object
                CBlockIndex* pindexNew = InsertBlockIndex(diskindex.GetBlockHash());
                pindexNew->pprev          = InsertBlockIndex(diskindex.hashPrev);
                pindexNew->nHeight = diskindex.nHeight;
                pindexNew->nFile          = diskindex.nFile;
                pindexNew->nDataPos       = diskindex.nDataPos;
                pindexNew->nUndoPos       = diskindex.nUndoPos;
                pindexNew->hashSproutAnchor     = diskindex.hashSproutAnchor;
                pindexNew->nVersion       = diskindex.nVersion;
                pindexNew->hashMerkleRoot = diskindex.hashMerkleRoot;
                pindexNew->hashFinalSaplingRoot   = diskindex.hashFinalSaplingRoot;
                pindexNew->nTime          = diskindex.nTime;
                pindexNew->nBits          = diskindex.nBits;
                pindexNew->nNonce         = diskindex.nNonce;
                // the Equihash solution will be loaded lazily from the dbindex entry
                pindexNew->nStatus        = diskindex.nStatus;
                pindexNew->nCachedBranchId = diskindex.nCachedBranchId;
                pindexNew->nTx            = diskindex.nTx;
                pindexNew->nSproutValue   = diskindex.nSproutValue;
                pindexNew->nSaplingValue  = diskindex.nSaplingValue;
                pindexNew->segid          = diskindex.segid;
                pindexNew->nNotaryPay     = diskindex.nNotaryPay;

                if ( 0 ) // POW will be checked before any block is connected
                {
                    // Consistency checks
                    CBlockHeader header;
                    {
                        LOCK(cs_main);
                        try {
                            header = pindexNew->GetBlockHeader();
                        } catch (const runtime_error&) {
                            return error("LoadBlockIndex(): failed to read index entry: diskindex hash = %s",
                                diskindex.GetBlockHash().ToString());
                        }
                    }
                    if (header.GetHash() != pindexNew->GetBlockHash())
                        return error("LoadBlockIndex(): block header inconsistency detected: on-disk = %s, in-memory = %s",
                                    diskindex.ToString(),  pindexNew->ToString());

                    uint8_t pubkey33[33];
                    komodo_index2pubkey33(pubkey33,pindexNew,pindexNew->nHeight);
                    if (!CheckProofOfWork(header,pubkey33,pindexNew->nHeight,Params().GetConsensus()))
                        return error("LoadBlockIndex(): CheckProofOfWork failed: %s", pindexNew->ToString());
                }
                pcursor->Next();
            } else {
                return error("LoadBlockIndex() : failed to read value");
            }
        } else {
            break;
        }
    }

    uiInterface.ShowProgress("", 100, false);
    LogPrintf("[%s].\n", ShutdownRequested() ? "CANCELLED" : "DONE");

    return true;
}<|MERGE_RESOLUTION|>--- conflicted
+++ resolved
@@ -296,13 +296,7 @@
  * @param blockinfo the index records to write
  * @returns true on success
  */
-<<<<<<< HEAD
-bool CBlockTreeDB::WriteBatchSync(const std::vector<std::pair<int, const CBlockFileInfo*> >& fileInfo, int nLastFile,
-        const std::vector<const CBlockIndex*>& blockinfo)
-{
-=======
 bool CBlockTreeDB::WriteBatchSync(const std::vector<std::pair<int, const CBlockFileInfo*> >& fileInfo, int nLastFile, const std::vector<CBlockIndex*>& blockinfo) {
->>>>>>> 9e4d5433
     CDBBatch batch(*this);
     for (const auto& it : fileInfo) {
         batch.Write(make_pair(DB_BLOCK_FILES, it.first), *it.second);

// Copyright (c) 2009-2010 Satoshi Nakamoto
// Copyright (c) 2009-2014 The Bitcoin Core developers
// Distributed under the MIT software license, see the accompanying
// file COPYING or http://www.opensource.org/licenses/mit-license.php.

#include "txdb.h"

#include "chainparams.h"
#include "hash.h"
#include "main.h"
#include "pow.h"
#include "uint256.h"

#include <stdint.h>

#include <boost/thread.hpp>

using namespace std;

static const char DB_ANCHOR = 'A';
static const char DB_NULLIFIER = 's';
static const char DB_COINS = 'c';
static const char DB_BLOCK_FILES = 'f';
static const char DB_TXINDEX = 't';
static const char DB_ADDRESSINDEX = 'd';
static const char DB_ADDRESSUNSPENTINDEX = 'u';
static const char DB_TIMESTAMPINDEX = 'S';
static const char DB_BLOCKHASHINDEX = 'z';
static const char DB_SPENTINDEX = 'p';
static const char DB_BLOCK_INDEX = 'b';

static const char DB_BEST_BLOCK = 'B';
static const char DB_BEST_ANCHOR = 'a';
static const char DB_FLAG = 'F';
static const char DB_REINDEX_FLAG = 'R';
static const char DB_LAST_BLOCK = 'l';


void static BatchWriteAnchor(CLevelDBBatch &batch,
                             const uint256 &croot,
                             const ZCIncrementalMerkleTree &tree,
                             const bool &entered)
{
    if (!entered)
        batch.Erase(make_pair(DB_ANCHOR, croot));
    else {
        batch.Write(make_pair(DB_ANCHOR, croot), tree);
    }
}

void static BatchWriteNullifier(CLevelDBBatch &batch, const uint256 &nf, const bool &entered) {
    if (!entered)
        batch.Erase(make_pair(DB_NULLIFIER, nf));
    else
        batch.Write(make_pair(DB_NULLIFIER, nf), true);
}

void static BatchWriteCoins(CLevelDBBatch &batch, const uint256 &hash, const CCoins &coins) {
    if (coins.IsPruned())
        batch.Erase(make_pair(DB_COINS, hash));
    else
        batch.Write(make_pair(DB_COINS, hash), coins);
}

void static BatchWriteHashBestChain(CLevelDBBatch &batch, const uint256 &hash) {
    batch.Write(DB_BEST_BLOCK, hash);
}

void static BatchWriteHashBestAnchor(CLevelDBBatch &batch, const uint256 &hash) {
    batch.Write(DB_BEST_ANCHOR, hash);
}

<<<<<<< HEAD
CCoinsViewDB::CCoinsViewDB(size_t nCacheSize, bool fMemory, bool fWipe) : db(GetDataDir() / "chainstate", nCacheSize, fMemory, fWipe, false, 64) {
=======
CCoinsViewDB::CCoinsViewDB(std::string dbName, size_t nCacheSize, bool fMemory, bool fWipe) : db(GetDataDir() / dbName, nCacheSize, fMemory, fWipe) {
}

CCoinsViewDB::CCoinsViewDB(size_t nCacheSize, bool fMemory, bool fWipe) : db(GetDataDir() / "chainstate", nCacheSize, fMemory, fWipe) {
>>>>>>> b012e5ed
}


bool CCoinsViewDB::GetAnchorAt(const uint256 &rt, ZCIncrementalMerkleTree &tree) const {
    if (rt == ZCIncrementalMerkleTree::empty_root()) {
        ZCIncrementalMerkleTree new_tree;
        tree = new_tree;
        return true;
    }

    bool read = db.Read(make_pair(DB_ANCHOR, rt), tree);

    return read;
}

bool CCoinsViewDB::GetNullifier(const uint256 &nf) const {
    bool spent = false;
    bool read = db.Read(make_pair(DB_NULLIFIER, nf), spent);

    return read;
}

bool CCoinsViewDB::GetCoins(const uint256 &txid, CCoins &coins) const {
    return db.Read(make_pair(DB_COINS, txid), coins);
}

bool CCoinsViewDB::HaveCoins(const uint256 &txid) const {
    return db.Exists(make_pair(DB_COINS, txid));
}

uint256 CCoinsViewDB::GetBestBlock() const {
    uint256 hashBestChain;
    if (!db.Read(DB_BEST_BLOCK, hashBestChain))
        return uint256();
    return hashBestChain;
}

uint256 CCoinsViewDB::GetBestAnchor() const {
    uint256 hashBestAnchor;
    if (!db.Read(DB_BEST_ANCHOR, hashBestAnchor))
        return ZCIncrementalMerkleTree::empty_root();
    return hashBestAnchor;
}

bool CCoinsViewDB::BatchWrite(CCoinsMap &mapCoins,
                              const uint256 &hashBlock,
                              const uint256 &hashAnchor,
                              CAnchorsMap &mapAnchors,
                              CNullifiersMap &mapNullifiers) {
    CLevelDBBatch batch;
    size_t count = 0;
    size_t changed = 0;
    for (CCoinsMap::iterator it = mapCoins.begin(); it != mapCoins.end();) {
        if (it->second.flags & CCoinsCacheEntry::DIRTY) {
            BatchWriteCoins(batch, it->first, it->second.coins);
            changed++;
        }
        count++;
        CCoinsMap::iterator itOld = it++;
        mapCoins.erase(itOld);
    }

    for (CAnchorsMap::iterator it = mapAnchors.begin(); it != mapAnchors.end();) {
        if (it->second.flags & CAnchorsCacheEntry::DIRTY) {
            BatchWriteAnchor(batch, it->first, it->second.tree, it->second.entered);
            // TODO: changed++?
        }
        CAnchorsMap::iterator itOld = it++;
        mapAnchors.erase(itOld);
    }

    for (CNullifiersMap::iterator it = mapNullifiers.begin(); it != mapNullifiers.end();) {
        if (it->second.flags & CNullifiersCacheEntry::DIRTY) {
            BatchWriteNullifier(batch, it->first, it->second.entered);
            // TODO: changed++?
        }
        CNullifiersMap::iterator itOld = it++;
        mapNullifiers.erase(itOld);
    }

    if (!hashBlock.IsNull())
        BatchWriteHashBestChain(batch, hashBlock);
    if (!hashAnchor.IsNull())
        BatchWriteHashBestAnchor(batch, hashAnchor);

    LogPrint("coindb", "Committing %u changed transactions (out of %u) to coin database...\n", (unsigned int)changed, (unsigned int)count);
    return db.WriteBatch(batch);
}

CBlockTreeDB::CBlockTreeDB(size_t nCacheSize, bool fMemory, bool fWipe, bool compression, int maxOpenFiles) : CLevelDBWrapper(GetDataDir() / "blocks" / "index", nCacheSize, fMemory, fWipe, compression, maxOpenFiles) {
}

bool CBlockTreeDB::ReadBlockFileInfo(int nFile, CBlockFileInfo &info) {
    return Read(make_pair(DB_BLOCK_FILES, nFile), info);
}

bool CBlockTreeDB::WriteReindexing(bool fReindexing) {
    if (fReindexing)
        return Write(DB_REINDEX_FLAG, '1');
    else
        return Erase(DB_REINDEX_FLAG);
}

bool CBlockTreeDB::ReadReindexing(bool &fReindexing) {
    fReindexing = Exists(DB_REINDEX_FLAG);
    return true;
}

bool CBlockTreeDB::ReadLastBlockFile(int &nFile) {
    return Read(DB_LAST_BLOCK, nFile);
}

bool CCoinsViewDB::GetStats(CCoinsStats &stats) const {
    /* It seems that there are no "const iterators" for LevelDB.  Since we
       only need read operations on it, use a const-cast to get around
       that restriction.  */
    boost::scoped_ptr<leveldb::Iterator> pcursor(const_cast<CLevelDBWrapper*>(&db)->NewIterator());
    pcursor->SeekToFirst();

    CHashWriter ss(SER_GETHASH, PROTOCOL_VERSION);
    stats.hashBlock = GetBestBlock();
    ss << stats.hashBlock;
    CAmount nTotalAmount = 0;
    while (pcursor->Valid()) {
        boost::this_thread::interruption_point();
        try {
            leveldb::Slice slKey = pcursor->key();
            CDataStream ssKey(slKey.data(), slKey.data()+slKey.size(), SER_DISK, CLIENT_VERSION);
            char chType;
            ssKey >> chType;
            if (chType == DB_COINS) {
                leveldb::Slice slValue = pcursor->value();
                CDataStream ssValue(slValue.data(), slValue.data()+slValue.size(), SER_DISK, CLIENT_VERSION);
                CCoins coins;
                ssValue >> coins;
                uint256 txhash;
                ssKey >> txhash;
                ss << txhash;
                ss << VARINT(coins.nVersion);
                ss << (coins.fCoinBase ? 'c' : 'n');
                ss << VARINT(coins.nHeight);
                stats.nTransactions++;
                for (unsigned int i=0; i<coins.vout.size(); i++) {
                    const CTxOut &out = coins.vout[i];
                    if (!out.IsNull()) {
                        stats.nTransactionOutputs++;
                        ss << VARINT(i+1);
                        ss << out;
                        nTotalAmount += out.nValue;
                    }
                }
                stats.nSerializedSize += 32 + slValue.size();
                ss << VARINT(0);
            }
            pcursor->Next();
        } catch (const std::exception& e) {
            return error("%s: Deserialize or I/O error - %s", __func__, e.what());
        }
    }
    {
        LOCK(cs_main);
        stats.nHeight = mapBlockIndex.find(stats.hashBlock)->second->nHeight;
    }
    stats.hashSerialized = ss.GetHash();
    stats.nTotalAmount = nTotalAmount;
    return true;
}

bool CBlockTreeDB::WriteBatchSync(const std::vector<std::pair<int, const CBlockFileInfo*> >& fileInfo, int nLastFile, const std::vector<const CBlockIndex*>& blockinfo) {
    CLevelDBBatch batch;
    for (std::vector<std::pair<int, const CBlockFileInfo*> >::const_iterator it=fileInfo.begin(); it != fileInfo.end(); it++) {
        batch.Write(make_pair(DB_BLOCK_FILES, it->first), *it->second);
    }
    batch.Write(DB_LAST_BLOCK, nLastFile);
    for (std::vector<const CBlockIndex*>::const_iterator it=blockinfo.begin(); it != blockinfo.end(); it++) {
        batch.Write(make_pair(DB_BLOCK_INDEX, (*it)->GetBlockHash()), CDiskBlockIndex(*it));
    }
    return WriteBatch(batch, true);
}

bool CBlockTreeDB::ReadTxIndex(const uint256 &txid, CDiskTxPos &pos) {
    return Read(make_pair(DB_TXINDEX, txid), pos);
}

bool CBlockTreeDB::WriteTxIndex(const std::vector<std::pair<uint256, CDiskTxPos> >&vect) {
    CLevelDBBatch batch;
    for (std::vector<std::pair<uint256,CDiskTxPos> >::const_iterator it=vect.begin(); it!=vect.end(); it++)
        batch.Write(make_pair(DB_TXINDEX, it->first), it->second);
    return WriteBatch(batch);
}

bool CBlockTreeDB::ReadSpentIndex(CSpentIndexKey &key, CSpentIndexValue &value) {
    return Read(make_pair(DB_SPENTINDEX, key), value);
}

bool CBlockTreeDB::UpdateSpentIndex(const std::vector<std::pair<CSpentIndexKey, CSpentIndexValue> >&vect) {
    CLevelDBBatch batch;
    for (std::vector<std::pair<CSpentIndexKey,CSpentIndexValue> >::const_iterator it=vect.begin(); it!=vect.end(); it++) {
        if (it->second.IsNull()) {
            batch.Erase(make_pair(DB_SPENTINDEX, it->first));
        } else {
            batch.Write(make_pair(DB_SPENTINDEX, it->first), it->second);
        }
    }
    return WriteBatch(batch);
}

bool CBlockTreeDB::UpdateAddressUnspentIndex(const std::vector<std::pair<CAddressUnspentKey, CAddressUnspentValue > >&vect) {
    CLevelDBBatch batch;
    for (std::vector<std::pair<CAddressUnspentKey, CAddressUnspentValue> >::const_iterator it=vect.begin(); it!=vect.end(); it++) {
        if (it->second.IsNull()) {
            batch.Erase(make_pair(DB_ADDRESSUNSPENTINDEX, it->first));
        } else {
            batch.Write(make_pair(DB_ADDRESSUNSPENTINDEX, it->first), it->second);
        }
    }
    return WriteBatch(batch);
}

bool CBlockTreeDB::ReadAddressUnspentIndex(uint160 addressHash, int type,
                                           std::vector<std::pair<CAddressUnspentKey, CAddressUnspentValue> > &unspentOutputs) {

    boost::scoped_ptr<leveldb::Iterator> pcursor(NewIterator());

    CDataStream ssKeySet(SER_DISK, CLIENT_VERSION);
    ssKeySet << make_pair(DB_ADDRESSUNSPENTINDEX, CAddressIndexIteratorKey(type, addressHash));
    pcursor->Seek(ssKeySet.str());

    while (pcursor->Valid()) {
        boost::this_thread::interruption_point();
        try {
            leveldb::Slice slKey = pcursor->key();
            CDataStream ssKey(slKey.data(), slKey.data()+slKey.size(), SER_DISK, CLIENT_VERSION);
            char chType;
            CAddressUnspentKey indexKey;
            ssKey >> chType;
            ssKey >> indexKey;
            if (chType == DB_ADDRESSUNSPENTINDEX && indexKey.hashBytes == addressHash) {
                try {
                    leveldb::Slice slValue = pcursor->value();
                    CDataStream ssValue(slValue.data(), slValue.data()+slValue.size(), SER_DISK, CLIENT_VERSION);
                    CAddressUnspentValue nValue;
                    ssValue >> nValue;
                    unspentOutputs.push_back(make_pair(indexKey, nValue));
                    pcursor->Next();
                } catch (const std::exception& e) {
                    return error("failed to get address unspent value");
                }
            } else {
                break;
            }
        } catch (const std::exception& e) {
            break;
        }
    }

    return true;
}

bool CBlockTreeDB::WriteAddressIndex(const std::vector<std::pair<CAddressIndexKey, CAmount > >&vect) {
    CLevelDBBatch batch;
    for (std::vector<std::pair<CAddressIndexKey, CAmount> >::const_iterator it=vect.begin(); it!=vect.end(); it++)
        batch.Write(make_pair(DB_ADDRESSINDEX, it->first), it->second);
    return WriteBatch(batch);
}

bool CBlockTreeDB::EraseAddressIndex(const std::vector<std::pair<CAddressIndexKey, CAmount > >&vect) {
    CLevelDBBatch batch;
    for (std::vector<std::pair<CAddressIndexKey, CAmount> >::const_iterator it=vect.begin(); it!=vect.end(); it++)
        batch.Erase(make_pair(DB_ADDRESSINDEX, it->first));
    return WriteBatch(batch);
}

bool CBlockTreeDB::ReadAddressIndex(uint160 addressHash, int type,
                                    std::vector<std::pair<CAddressIndexKey, CAmount> > &addressIndex,
                                    int start, int end) {

    boost::scoped_ptr<leveldb::Iterator> pcursor(NewIterator());

    CDataStream ssKeySet(SER_DISK, CLIENT_VERSION);
    if (start > 0 && end > 0) {
        ssKeySet << make_pair(DB_ADDRESSINDEX, CAddressIndexIteratorHeightKey(type, addressHash, start));
    } else {
        ssKeySet << make_pair(DB_ADDRESSINDEX, CAddressIndexIteratorKey(type, addressHash));
    }
    pcursor->Seek(ssKeySet.str());

    while (pcursor->Valid()) {
        boost::this_thread::interruption_point();
        try {
            leveldb::Slice slKey = pcursor->key();
            CDataStream ssKey(slKey.data(), slKey.data()+slKey.size(), SER_DISK, CLIENT_VERSION);
            char chType;
            CAddressIndexKey indexKey;
            ssKey >> chType;
            ssKey >> indexKey;
            if (chType == DB_ADDRESSINDEX && indexKey.hashBytes == addressHash) {
                if (end > 0 && indexKey.blockHeight > end) {
                    break;
                }
                try {
                    leveldb::Slice slValue = pcursor->value();
                    CDataStream ssValue(slValue.data(), slValue.data()+slValue.size(), SER_DISK, CLIENT_VERSION);
                    CAmount nValue;
                    ssValue >> nValue;

                    addressIndex.push_back(make_pair(indexKey, nValue));
                    pcursor->Next();
                } catch (const std::exception& e) {
                    return error("failed to get address index value");
                }
            } else {
                break;
            }
        } catch (const std::exception& e) {
            break;
        }
    }

    return true;
}

bool CBlockTreeDB::WriteTimestampIndex(const CTimestampIndexKey &timestampIndex) {
    CLevelDBBatch batch;
    batch.Write(make_pair(DB_TIMESTAMPINDEX, timestampIndex), 0);
    return WriteBatch(batch);
}

bool CBlockTreeDB::ReadTimestampIndex(const unsigned int &high, const unsigned int &low, const bool fActiveOnly, std::vector<std::pair<uint256, unsigned int> > &hashes) {

    boost::scoped_ptr<leveldb::Iterator> pcursor(NewIterator());

    CDataStream ssKeySet(SER_DISK, CLIENT_VERSION);
    ssKeySet << make_pair(DB_TIMESTAMPINDEX, CTimestampIndexIteratorKey(low));
    pcursor->Seek(ssKeySet.str());

    while (pcursor->Valid()) {
        boost::this_thread::interruption_point();
        try {
            leveldb::Slice slKey = pcursor->key();
            CDataStream ssKey(slKey.data(), slKey.data()+slKey.size(), SER_DISK, CLIENT_VERSION);
            char chType;
            CTimestampIndexKey indexKey;
            ssKey >> chType;
            ssKey >> indexKey;
            if (chType == DB_TIMESTAMPINDEX && indexKey.timestamp < high) {
                if (fActiveOnly) {
                    if (blockOnchainActive(indexKey.blockHash)) {
                        hashes.push_back(std::make_pair(indexKey.blockHash, indexKey.timestamp));
                    }
                } else {
                    hashes.push_back(std::make_pair(indexKey.blockHash, indexKey.timestamp));
                }

                pcursor->Next();
            } else {
                break;
            }
        } catch (const std::exception& e) {
            break;
        }
    }

    return true;
}

bool CBlockTreeDB::WriteTimestampBlockIndex(const CTimestampBlockIndexKey &blockhashIndex, const CTimestampBlockIndexValue &logicalts) {
    CLevelDBBatch batch;
    batch.Write(make_pair(DB_BLOCKHASHINDEX, blockhashIndex), logicalts);
    return WriteBatch(batch);
}

bool CBlockTreeDB::ReadTimestampBlockIndex(const uint256 &hash, unsigned int &ltimestamp) {

    CTimestampBlockIndexValue(lts);
    if (!Read(std::make_pair(DB_BLOCKHASHINDEX, hash), lts))
	return false;

    ltimestamp = lts.ltimestamp;
    return true;
}

bool CBlockTreeDB::WriteFlag(const std::string &name, bool fValue) {
    return Write(std::make_pair(DB_FLAG, name), fValue ? '1' : '0');
}

bool CBlockTreeDB::ReadFlag(const std::string &name, bool &fValue) {
    char ch;
    if (!Read(std::make_pair(DB_FLAG, name), ch))
        return false;
    fValue = ch == '1';
    return true;
}

void komodo_index2pubkey33(uint8_t *pubkey33,CBlockIndex *pindex,int32_t height);

bool CBlockTreeDB::blockOnchainActive(const uint256 &hash) {
    CBlockIndex* pblockindex = mapBlockIndex[hash];

    if (!chainActive.Contains(pblockindex)) {
	return false;
    }

    return true;
}

bool CBlockTreeDB::LoadBlockIndexGuts()
{
    boost::scoped_ptr<leveldb::Iterator> pcursor(NewIterator());

    CDataStream ssKeySet(SER_DISK, CLIENT_VERSION);
    ssKeySet << make_pair(DB_BLOCK_INDEX, uint256());
    pcursor->Seek(ssKeySet.str());

    // Load mapBlockIndex
    while (pcursor->Valid()) {
        boost::this_thread::interruption_point();
        try {
            leveldb::Slice slKey = pcursor->key();
            CDataStream ssKey(slKey.data(), slKey.data()+slKey.size(), SER_DISK, CLIENT_VERSION);
            char chType;
            ssKey >> chType;
            if (chType == DB_BLOCK_INDEX) {
                leveldb::Slice slValue = pcursor->value();
                CDataStream ssValue(slValue.data(), slValue.data()+slValue.size(), SER_DISK, CLIENT_VERSION);
                CDiskBlockIndex diskindex;
                ssValue >> diskindex;

                // Construct block index object
                CBlockIndex* pindexNew = InsertBlockIndex(diskindex.GetBlockHash());
                pindexNew->pprev          = InsertBlockIndex(diskindex.hashPrev);
                pindexNew->nHeight        = diskindex.nHeight;
                pindexNew->nFile          = diskindex.nFile;
                pindexNew->nDataPos       = diskindex.nDataPos;
                pindexNew->nUndoPos       = diskindex.nUndoPos;
                pindexNew->hashAnchor     = diskindex.hashAnchor;
                pindexNew->nVersion       = diskindex.nVersion;
                pindexNew->hashReserved   = diskindex.hashReserved;
                pindexNew->hashMerkleRoot = diskindex.hashMerkleRoot;
                pindexNew->hashReserved   = diskindex.hashReserved;
                pindexNew->nTime          = diskindex.nTime;
                pindexNew->nBits          = diskindex.nBits;
                pindexNew->nNonce         = diskindex.nNonce;
                pindexNew->nSolution      = diskindex.nSolution;
                pindexNew->nStatus        = diskindex.nStatus;
                pindexNew->nCachedBranchId = diskindex.nCachedBranchId;
                pindexNew->nTx            = diskindex.nTx;
                pindexNew->nSproutValue   = diskindex.nSproutValue;
                
                // Consistency checks
                auto header = pindexNew->GetBlockHeader();
                if (header.GetHash() != pindexNew->GetBlockHash())
                    return error("LoadBlockIndex(): block header inconsistency detected: on-disk = %s, in-memory = %s",
                                 diskindex.ToString(),  pindexNew->ToString());
                uint8_t pubkey33[33];
                komodo_index2pubkey33(pubkey33,pindexNew,pindexNew->nHeight);
                if (!CheckProofOfWork(pindexNew->nHeight,pubkey33,pindexNew->GetBlockHash(), pindexNew->nBits, Params().GetConsensus()))
                    return error("LoadBlockIndex(): CheckProofOfWork failed: %s", pindexNew->ToString());
                pcursor->Next();
            } else {
                break; // if shutdown requested or finished loading block index
            }
        } catch (const std::exception& e) {
            return error("%s: Deserialize or I/O error - %s", __func__, e.what());
        }
    }

    return true;
}<|MERGE_RESOLUTION|>--- conflicted
+++ resolved
@@ -70,14 +70,10 @@
     batch.Write(DB_BEST_ANCHOR, hash);
 }
 
-<<<<<<< HEAD
+CCoinsViewDB::CCoinsViewDB(std::string dbName, size_t nCacheSize, bool fMemory, bool fWipe) : db(GetDataDir() / dbName, nCacheSize, fMemory, fWipe) {
+}
+
 CCoinsViewDB::CCoinsViewDB(size_t nCacheSize, bool fMemory, bool fWipe) : db(GetDataDir() / "chainstate", nCacheSize, fMemory, fWipe, false, 64) {
-=======
-CCoinsViewDB::CCoinsViewDB(std::string dbName, size_t nCacheSize, bool fMemory, bool fWipe) : db(GetDataDir() / dbName, nCacheSize, fMemory, fWipe) {
-}
-
-CCoinsViewDB::CCoinsViewDB(size_t nCacheSize, bool fMemory, bool fWipe) : db(GetDataDir() / "chainstate", nCacheSize, fMemory, fWipe) {
->>>>>>> b012e5ed
 }
 
 

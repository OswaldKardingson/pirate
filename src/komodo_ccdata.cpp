/******************************************************************************
 * Copyright © 2014-2019 The SuperNET Developers.                             *
 *                                                                            *
 * See the AUTHORS, DEVELOPER-AGREEMENT and LICENSE files at                  *
 * the top-level directory of this distribution for the individual copyright  *
 * holder information and the developer policies on copyright and licensing.  *
 *                                                                            *
 * Unless otherwise agreed in a custom licensing agreement, no part of the    *
 * SuperNET software, including this file may be copied, modified, propagated *
 * or distributed except according to the terms contained in the LICENSE file *
 *                                                                            *
 * Removal or modification of this copyright notice is prohibited.            *
 *                                                                            *
 ******************************************************************************/
#include "komodo_ccdata.h"
<<<<<<< HEAD
#include "komodo_globals.h"
#include "komodo_bitcoind.h"
=======
#include "komodo_extern_globals.h"
#include "komodo_utils.h"
>>>>>>> 0fd2cc27

struct komodo_ccdata *CC_data;
int32_t CC_firstheight;

uint256 BuildMerkleTree(bool* fMutated, const std::vector<uint256> leaves, std::vector<uint256> &vMerkleTree);

uint256 komodo_calcMoM(int32_t height,int32_t MoMdepth)
{
    static uint256 zero; CBlockIndex *pindex; int32_t i; std::vector<uint256> tree, leaves;
    bool fMutated;
    MoMdepth &= 0xffff;  // In case it includes the ccid
    if ( MoMdepth >= height )
        return(zero);
    for (i=0; i<MoMdepth; i++)
    {
        if ( (pindex= komodo_chainactive(height - i)) != 0 )
            leaves.push_back(pindex->hashMerkleRoot);
        else
            return(zero);
    }
    return BuildMerkleTree(&fMutated, leaves, tree);
}

struct komodo_ccdata_entry *komodo_allMoMs(int32_t *nump,uint256 *MoMoMp,int32_t kmdstarti,int32_t kmdendi)
{
    struct komodo_ccdata_entry *allMoMs=0; struct komodo_ccdata *ccdata,*tmpptr; int32_t i,num,max;
    bool fMutated; std::vector<uint256> tree, leaves;
    num = max = 0;
    portable_mutex_lock(&KOMODO_CC_mutex);
    DL_FOREACH_SAFE(CC_data,ccdata,tmpptr)
    {
        if ( ccdata->MoMdata.height <= kmdendi && ccdata->MoMdata.height >= kmdstarti )
        {
            if ( num >= max )
            {
                max += 100;
                allMoMs = (struct komodo_ccdata_entry *)realloc(allMoMs,max * sizeof(*allMoMs));
            }
            allMoMs[num].MoM = ccdata->MoMdata.MoM;
            allMoMs[num].notarized_height = ccdata->MoMdata.notarized_height;
            allMoMs[num].kmdheight = ccdata->MoMdata.height;
            allMoMs[num].txi = ccdata->MoMdata.txi;
            strcpy(allMoMs[num].symbol,ccdata->symbol);
            num++;
        }
        if ( ccdata->MoMdata.height < kmdstarti )
            break;
    }
    portable_mutex_unlock(&KOMODO_CC_mutex);
    if ( (*nump= num) > 0 )
    {
        for (i=0; i<num; i++)
            leaves.push_back(allMoMs[i].MoM);
        *MoMoMp = BuildMerkleTree(&fMutated, leaves, tree);
    }
    else
    {
        free(allMoMs);
        allMoMs = 0;
    }
    return(allMoMs);
}

int32_t komodo_addpair(struct komodo_ccdataMoMoM *mdata,int32_t notarized_height,int32_t offset,int32_t maxpairs)
{
    if ( maxpairs >= 0) {
        if ( mdata->numpairs >= maxpairs )
        {
            maxpairs += 100;
            mdata->pairs = (struct komodo_ccdatapair *)realloc(mdata->pairs,sizeof(*mdata->pairs)*maxpairs);
            //fprintf(stderr,"pairs reallocated to %p num.%d\n",mdata->pairs,mdata->numpairs);
        }
    } else {
        fprintf(stderr,"komodo_addpair.maxpairs %d must be >= 0\n",(int32_t)maxpairs);
        return(-1);
    }
    mdata->pairs[mdata->numpairs].notarized_height = notarized_height;
    mdata->pairs[mdata->numpairs].MoMoMoffset = offset;
    mdata->numpairs++;
    return(maxpairs);
}

int32_t komodo_MoMoMdata(char *hexstr,int32_t hexsize,struct komodo_ccdataMoMoM *mdata,char *symbol,int32_t kmdheight,int32_t notarized_height)
{
    uint8_t hexdata[8192]; struct komodo_ccdata *ccdata,*tmpptr; int32_t len,maxpairs,i,retval=-1,depth,starti,endi,CCid=0; struct komodo_ccdata_entry *allMoMs;
    starti = endi = depth = len = maxpairs = 0;
    hexstr[0] = 0;
    if ( sizeof(hexdata)*2+1 > hexsize )
    {
        fprintf(stderr,"hexsize.%d too small for %d\n",hexsize,(int32_t)sizeof(hexdata));
        return(-1);
    }
    memset(mdata,0,sizeof(*mdata));
    portable_mutex_lock(&KOMODO_CC_mutex);
    DL_FOREACH_SAFE(CC_data,ccdata,tmpptr)
    {
        if ( ccdata->MoMdata.height < kmdheight )
        {
            //fprintf(stderr,"%s notarized.%d kmd.%d\n",ccdata->symbol,ccdata->MoMdata.notarized_height,ccdata->MoMdata.height);
            if ( strcmp(ccdata->symbol,symbol) == 0 )
            {
                if ( endi == 0 )
                {
                    endi = ccdata->MoMdata.height;
                    CCid = ccdata->CCid;
                }
                if ( (mdata->numpairs == 1 && notarized_height == 0) || ccdata->MoMdata.notarized_height <= notarized_height )
                {
                    starti = ccdata->MoMdata.height + 1;
                    if ( notarized_height == 0 )
                        notarized_height = ccdata->MoMdata.notarized_height;
                    break;
                }
            }
            starti = ccdata->MoMdata.height;
        }
    }
    portable_mutex_unlock(&KOMODO_CC_mutex);
    mdata->kmdstarti = starti;
    mdata->kmdendi = endi;
    if ( starti != 0 && endi != 0 && endi >= starti )
    {
        if ( (allMoMs= komodo_allMoMs(&depth,&mdata->MoMoM,starti,endi)) != 0 )
        {
            mdata->MoMoMdepth = depth;
            for (i=0; i<depth; i++)
            {
                if ( strcmp(symbol,allMoMs[i].symbol) == 0 )
                    maxpairs = komodo_addpair(mdata,allMoMs[i].notarized_height,i,maxpairs);
            }
            if ( mdata->numpairs > 0 )
            {
                len += iguana_rwnum(1,&hexdata[len],sizeof(CCid),(uint8_t *)&CCid);
                len += iguana_rwnum(1,&hexdata[len],sizeof(uint32_t),(uint8_t *)&mdata->kmdstarti);
                len += iguana_rwnum(1,&hexdata[len],sizeof(uint32_t),(uint8_t *)&mdata->kmdendi);
                len += iguana_rwbignum(1,&hexdata[len],sizeof(mdata->MoMoM),(uint8_t *)&mdata->MoMoM);
                len += iguana_rwnum(1,&hexdata[len],sizeof(uint32_t),(uint8_t *)&mdata->MoMoMdepth);
                len += iguana_rwnum(1,&hexdata[len],sizeof(uint32_t),(uint8_t *)&mdata->numpairs);
                for (i=0; i<mdata->numpairs; i++)
                {
                    if ( len + sizeof(uint32_t)*2 > sizeof(hexdata) )
                    {
                        fprintf(stderr,"%s %d %d i.%d of %d exceeds hexdata.%d\n",symbol,kmdheight,notarized_height,i,mdata->numpairs,(int32_t)sizeof(hexdata));
                        break;
                    }
                    len += iguana_rwnum(1,&hexdata[len],sizeof(uint32_t),(uint8_t *)&mdata->pairs[i].notarized_height);
                    len += iguana_rwnum(1,&hexdata[len],sizeof(uint32_t),(uint8_t *)&mdata->pairs[i].MoMoMoffset);
                }
                if ( i == mdata->numpairs && len*2+1 < hexsize )
                {
                    init_hexbytes_noT(hexstr,hexdata,len);
                    //fprintf(stderr,"hexstr.(%s)\n",hexstr);
                    retval = 0;
                } else fprintf(stderr,"%s %d %d too much hexdata[%d] for hexstr[%d]\n",symbol,kmdheight,notarized_height,len,hexsize);
            }
            free(allMoMs);
        }
    }
    return(retval);
}

void komodo_purge_ccdata(int32_t height)
{
    struct komodo_ccdata *ccdata,*tmpptr;
    if ( chainName.isKMD() )
    {
        portable_mutex_lock(&KOMODO_CC_mutex);
        DL_FOREACH_SAFE(CC_data,ccdata,tmpptr)
        {
            if ( ccdata->MoMdata.height >= height )
            {
                printf("PURGE %s notarized.%d\n",ccdata->symbol,ccdata->MoMdata.notarized_height);
                DL_DELETE(CC_data,ccdata);
                free(ccdata);
            } else break;
        }
        portable_mutex_unlock(&KOMODO_CC_mutex);
    }
    else
    {
        // purge notarized data
    }
}<|MERGE_RESOLUTION|>--- conflicted
+++ resolved
@@ -13,18 +13,16 @@
  *                                                                            *
  ******************************************************************************/
 #include "komodo_ccdata.h"
-<<<<<<< HEAD
 #include "komodo_globals.h"
 #include "komodo_bitcoind.h"
-=======
 #include "komodo_extern_globals.h"
 #include "komodo_utils.h"
->>>>>>> 0fd2cc27
 
 struct komodo_ccdata *CC_data;
-int32_t CC_firstheight;
-
-uint256 BuildMerkleTree(bool* fMutated, const std::vector<uint256> leaves, std::vector<uint256> &vMerkleTree);
+//int32_t CC_firstheight;
+pthread_mutex_t KOMODO_CC_mutex; 
+
+//uint256 BuildMerkleTree(bool* fMutated, const std::vector<uint256> leaves, std::vector<uint256> &vMerkleTree);
 
 uint256 komodo_calcMoM(int32_t height,int32_t MoMdepth)
 {

--- conflicted
+++ resolved
@@ -22,7 +22,6 @@
     for (unsigned int i = 0; i < block.vtx.size(); i++) {
         CTransaction tx = block.vtx[i];
 
-<<<<<<< HEAD
         NotarisationData data;
         bool parsed = ParseNotarisationOpReturn(tx, data);
         if (!parsed) data = NotarisationData();
@@ -34,15 +33,6 @@
         } else if (authority == CROSSCHAIN_STAKED) {
             if (!CheckTxAuthority(tx, auth_STAKED))
                 continue;
-=======
-        // Special case for TXSCL. Should prob be removed at some point.
-        bool isTxscl = 0;
-        {
-            NotarisationData data;
-            if (ParseNotarisationOpReturn(tx, data))
-                if (IsTXSCL(data.symbol))
-                    isTxscl = 1;
->>>>>>> 119f1c1e
         }
 
         if (parsed) {

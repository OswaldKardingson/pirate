--- conflicted
+++ resolved
@@ -30,15 +30,9 @@
  */
 
 //! These need to be macros, as clientversion.cpp's and bitcoin*-res.rc's voodoo requires it
-<<<<<<< HEAD
 #define CLIENT_VERSION_MAJOR 5
 #define CLIENT_VERSION_MINOR 0
 #define CLIENT_VERSION_REVISION 1
-=======
-#define CLIENT_VERSION_MAJOR 0
-#define CLIENT_VERSION_MINOR 7
-#define CLIENT_VERSION_REVISION 0
->>>>>>> cefc54e1
 #define CLIENT_VERSION_BUILD 0
 
 //! Set to true for release, false for prerelease or test build

/******************************************************************************
 * Copyright © 2014-2019 The SuperNET Developers.                             *
 *                                                                            *
 * See the AUTHORS, DEVELOPER-AGREEMENT and LICENSE files at                  *
 * the top-level directory of this distribution for the individual copyright  *
 * holder information and the developer policies on copyright and licensing.  *
 *                                                                            *
 * Unless otherwise agreed in a custom licensing agreement, no part of the    *
 * SuperNET software, including this file may be copied, modified, propagated *
 * or distributed except according to the terms contained in the LICENSE file *
 *                                                                            *
 * Removal or modification of this copyright notice is prohibited.            *
 *                                                                            *
 ******************************************************************************/
#pragma once

#include "komodo_defs.h"
#include "komodo_cJSON.h"

#include "notaries_staked.h"

#define KOMODO_MAINNET_START 178999
#define KOMODO_NOTARIES_HEIGHT1 814000
#define KOMODO_NOTARIES_HEIGHT2 2588672

#define CRYPTO777_PUBSECPSTR "020e46e79a2a8d12b9b5d12c7a91adb4e454edfae43c0a0cb805427d2ac7613fd9"

int32_t getkmdseason(int32_t height);

int32_t getacseason(uint32_t timestamp);

int32_t komodo_notaries(uint8_t pubkeys[64][33],int32_t height,uint32_t timestamp);

int32_t komodo_electednotary(int32_t *numnotariesp,uint8_t *pubkey33,int32_t height,uint32_t timestamp);

int32_t komodo_ratify_threshold(int32_t height,uint64_t signedmask);

void komodo_notarysinit(int32_t origheight,uint8_t pubkeys[64][33],int32_t num);

<<<<<<< HEAD
/******
 * @brief Search the notarized checkpoints for a particular height
 * @note Finding a mach does include other criteria other than height
 *      such that the checkpoint includes the desired hight
 * @param height the key
 * @returns the checkpoint or nullptr
 */
const notarized_checkpoint *komodo_npptr(int32_t height)
{
    char symbol[KOMODO_ASSETCHAIN_MAXLEN];
    char dest[KOMODO_ASSETCHAIN_MAXLEN]; 
    komodo_state *sp;

    if ( (sp= komodo_stateptr(symbol,dest)) != 0 )
    {
        return sp->CheckpointAtHeight(height);
    }
    return nullptr;
}

/****
 * Search for the last (chronological) MoM notarized height
 * @returns the last notarized height that has a MoM
 */
int32_t komodo_prevMoMheight()
{
    char symbol[KOMODO_ASSETCHAIN_MAXLEN];
    char dest[KOMODO_ASSETCHAIN_MAXLEN]; 
    komodo_state *sp; 

    if ( (sp= komodo_stateptr(symbol,dest)) != 0 )
    {
        return sp->PrevMoMHeight();
    }
    return 0;
}

/******
 * @brief Get the last notarization information
 * @param[out] prevMoMheightp the MoM height
 * @param[out] hashp the notarized hash
 * @param[out] txidp the DESTTXID
 * @returns the notarized height
 */
int32_t komodo_notarized_height(int32_t *prevMoMheightp,uint256 *hashp,uint256 *txidp)
{
    char symbol[KOMODO_ASSETCHAIN_MAXLEN];
    char dest[KOMODO_ASSETCHAIN_MAXLEN]; 
    komodo_state *sp;

    *prevMoMheightp = 0;
    memset(hashp,0,sizeof(*hashp));
    memset(txidp,0,sizeof(*txidp));

    if ( (sp= komodo_stateptr(symbol,dest)) != 0 )
    {
        return sp->NotarizedHeight(prevMoMheightp, hashp, txidp);
    } 
    return 0;
}

int32_t komodo_dpowconfs(int32_t txheight,int32_t numconfs)
{
    static int32_t hadnotarization;
    char symbol[KOMODO_ASSETCHAIN_MAXLEN],dest[KOMODO_ASSETCHAIN_MAXLEN]; struct komodo_state *sp;
    if ( KOMODO_DPOWCONFS != 0 && txheight > 0 && numconfs > 0 && (sp= komodo_stateptr(symbol,dest)) != 0 )
    {
        if ( sp->LastNotarizedHeight() > 0 )
        {
            hadnotarization = 1;
            if ( txheight < sp->LastNotarizedHeight() )
                return(numconfs);
            else return(1);
        }
        else if ( hadnotarization != 0 )
            return(1);
    }
    return(numconfs);
}

int32_t komodo_MoMdata(int32_t *notarized_htp,uint256 *MoMp,uint256 *kmdtxidp,int32_t height,uint256 *MoMoMp,int32_t *MoMoMoffsetp,int32_t *MoMoMdepthp,int32_t *kmdstartip,int32_t *kmdendip)
{
    const notarized_checkpoint *np = komodo_npptr(height);
    if ( np != nullptr )
    {
        *notarized_htp = np->notarized_height;
        *MoMp = np->MoM;
        *kmdtxidp = np->notarized_desttxid;
        *MoMoMp = np->MoMoM;
        *MoMoMoffsetp = np->MoMoMoffset;
        *MoMoMdepthp = np->MoMoMdepth;
        *kmdstartip = np->kmdstarti;
        *kmdendip = np->kmdendi;
        return(np->MoMdepth & 0xffff);
    }
    *notarized_htp = *MoMoMoffsetp = *MoMoMdepthp = *kmdstartip = *kmdendip = 0;
    memset(MoMp,0,sizeof(*MoMp));
    memset(MoMoMp,0,sizeof(*MoMoMp));
    memset(kmdtxidp,0,sizeof(*kmdtxidp));
    return 0;
}

/****
 * Get the notarization data below a particular height
 * @param[in] nHeight the height desired
 * @param[out] notarized_hashp the hash of the notarized block
 * @param[out] notarized_desttxidp the desttxid
 * @returns the notarized height
 */
int32_t komodo_notarizeddata(int32_t nHeight,uint256 *notarized_hashp,uint256 *notarized_desttxidp)
{
    int32_t i=0;
    bool found = false;
    char symbol[KOMODO_ASSETCHAIN_MAXLEN];
    char dest[KOMODO_ASSETCHAIN_MAXLEN]; 
    komodo_state *sp;

    if ( (sp= komodo_stateptr(symbol,dest)) != nullptr )
    {
        return sp->NotarizedData(nHeight, notarized_hashp, notarized_desttxidp);
    }
    memset(notarized_hashp,0,sizeof(*notarized_hashp));
    memset(notarized_desttxidp,0,sizeof(*notarized_desttxidp));
    return 0;
}

/***
 * Add a notarized checkpoint to the komodo_state
 * @param[in] sp the komodo_state to add to
 * @param[in] nHeight the height
 * @param[in] notarized_height the height of the notarization
 * @param[in] notarized_hash the hash of the notarization
 * @param[in] notarized_desttxid the txid of the notarization on the destination chain
 * @param[in] MoM the MoM
 * @param[in] MoMdepth the depth
 */
void komodo_notarized_update(struct komodo_state *sp,int32_t nHeight,int32_t notarized_height,
        uint256 notarized_hash,uint256 notarized_desttxid,uint256 MoM,int32_t MoMdepth)
{
    if ( notarized_height >= nHeight )
    {
        fprintf(stderr,"komodo_notarized_update REJECT notarized_height %d > %d nHeight\n",notarized_height,nHeight);
        return;
    }
    notarized_checkpoint new_cp;
    memset(&new_cp,0,sizeof(new_cp));
    new_cp.nHeight = nHeight;
    new_cp.notarized_height = notarized_height;
    new_cp.notarized_hash = notarized_hash;
    new_cp.notarized_desttxid = notarized_desttxid;
    new_cp.MoM = MoM;
    new_cp.MoMdepth = MoMdepth;
    portable_mutex_lock(&komodo_mutex);
    sp->AddCheckpoint(new_cp);
    portable_mutex_unlock(&komodo_mutex);
}

void komodo_init(int32_t height)
{
    static int didinit; uint256 zero; int32_t k,n; uint8_t pubkeys[64][33];
    if ( 0 && height != 0 )
        printf("komodo_init ht.%d didinit.%d\n",height,didinit);
    memset(&zero,0,sizeof(zero));
    if ( didinit == 0 )
    {
        pthread_mutex_init(&komodo_mutex,NULL);
        decode_hex(NOTARY_PUBKEY33,33,NOTARY_PUBKEY.c_str());
        if ( height >= 0 )
        {
            n = (int32_t)(sizeof(Notaries_genesis)/sizeof(*Notaries_genesis));
            for (k=0; k<n; k++)
            {
                if ( Notaries_genesis[k][0] == 0 || Notaries_genesis[k][1] == 0 || Notaries_genesis[k][0][0] == 0 || Notaries_genesis[k][1][0] == 0 )
                    break;
                decode_hex(pubkeys[k],33,(char *)Notaries_genesis[k][1]);
            }
            komodo_notarysinit(0,pubkeys,k);
        }
        didinit = 1;
        komodo_stateupdate(0,0,0,0,zero,0,0,0,0,0,0,0,0,0,0,zero,0);
    }
}
=======
int32_t komodo_chosennotary(int32_t *notaryidp,int32_t height,uint8_t *pubkey33,uint32_t timestamp);

struct notarized_checkpoint *komodo_npptr_for_height(int32_t height, int *idx);

struct notarized_checkpoint *komodo_npptr(int32_t height);

struct notarized_checkpoint *komodo_npptr_at(int idx);

int32_t komodo_prevMoMheight();

int32_t komodo_notarized_height(int32_t *prevMoMheightp,uint256 *hashp,uint256 *txidp);

int32_t komodo_dpowconfs(int32_t txheight,int32_t numconfs);

int32_t komodo_MoMdata(int32_t *notarized_htp,uint256 *MoMp,uint256 *kmdtxidp,int32_t height,uint256 *MoMoMp,int32_t *MoMoMoffsetp,int32_t *MoMoMdepthp,int32_t *kmdstartip,int32_t *kmdendip);

int32_t komodo_notarizeddata(int32_t nHeight,uint256 *notarized_hashp,uint256 *notarized_desttxidp);

void komodo_notarized_update(struct komodo_state *sp,int32_t nHeight,int32_t notarized_height,uint256 notarized_hash,uint256 notarized_desttxid,uint256 MoM,int32_t MoMdepth);

void komodo_init(int32_t height);
>>>>>>> db404403
<|MERGE_RESOLUTION|>--- conflicted
+++ resolved
@@ -37,7 +37,8 @@
 
 void komodo_notarysinit(int32_t origheight,uint8_t pubkeys[64][33],int32_t num);
 
-<<<<<<< HEAD
+int32_t komodo_chosennotary(int32_t *notaryidp,int32_t height,uint8_t *pubkey33,uint32_t timestamp);
+
 /******
  * @brief Search the notarized checkpoints for a particular height
  * @note Finding a mach does include other criteria other than height
@@ -45,35 +46,13 @@
  * @param height the key
  * @returns the checkpoint or nullptr
  */
-const notarized_checkpoint *komodo_npptr(int32_t height)
-{
-    char symbol[KOMODO_ASSETCHAIN_MAXLEN];
-    char dest[KOMODO_ASSETCHAIN_MAXLEN]; 
-    komodo_state *sp;
-
-    if ( (sp= komodo_stateptr(symbol,dest)) != 0 )
-    {
-        return sp->CheckpointAtHeight(height);
-    }
-    return nullptr;
-}
+const notarized_checkpoint *komodo_npptr(int32_t height);
 
 /****
  * Search for the last (chronological) MoM notarized height
  * @returns the last notarized height that has a MoM
  */
-int32_t komodo_prevMoMheight()
-{
-    char symbol[KOMODO_ASSETCHAIN_MAXLEN];
-    char dest[KOMODO_ASSETCHAIN_MAXLEN]; 
-    komodo_state *sp; 
-
-    if ( (sp= komodo_stateptr(symbol,dest)) != 0 )
-    {
-        return sp->PrevMoMHeight();
-    }
-    return 0;
-}
+int32_t komodo_prevMoMheight();
 
 /******
  * @brief Get the last notarization information
@@ -82,63 +61,11 @@
  * @param[out] txidp the DESTTXID
  * @returns the notarized height
  */
-int32_t komodo_notarized_height(int32_t *prevMoMheightp,uint256 *hashp,uint256 *txidp)
-{
-    char symbol[KOMODO_ASSETCHAIN_MAXLEN];
-    char dest[KOMODO_ASSETCHAIN_MAXLEN]; 
-    komodo_state *sp;
+int32_t komodo_notarized_height(int32_t *prevMoMheightp,uint256 *hashp,uint256 *txidp);
 
-    *prevMoMheightp = 0;
-    memset(hashp,0,sizeof(*hashp));
-    memset(txidp,0,sizeof(*txidp));
+int32_t komodo_dpowconfs(int32_t txheight,int32_t numconfs);
 
-    if ( (sp= komodo_stateptr(symbol,dest)) != 0 )
-    {
-        return sp->NotarizedHeight(prevMoMheightp, hashp, txidp);
-    } 
-    return 0;
-}
-
-int32_t komodo_dpowconfs(int32_t txheight,int32_t numconfs)
-{
-    static int32_t hadnotarization;
-    char symbol[KOMODO_ASSETCHAIN_MAXLEN],dest[KOMODO_ASSETCHAIN_MAXLEN]; struct komodo_state *sp;
-    if ( KOMODO_DPOWCONFS != 0 && txheight > 0 && numconfs > 0 && (sp= komodo_stateptr(symbol,dest)) != 0 )
-    {
-        if ( sp->LastNotarizedHeight() > 0 )
-        {
-            hadnotarization = 1;
-            if ( txheight < sp->LastNotarizedHeight() )
-                return(numconfs);
-            else return(1);
-        }
-        else if ( hadnotarization != 0 )
-            return(1);
-    }
-    return(numconfs);
-}
-
-int32_t komodo_MoMdata(int32_t *notarized_htp,uint256 *MoMp,uint256 *kmdtxidp,int32_t height,uint256 *MoMoMp,int32_t *MoMoMoffsetp,int32_t *MoMoMdepthp,int32_t *kmdstartip,int32_t *kmdendip)
-{
-    const notarized_checkpoint *np = komodo_npptr(height);
-    if ( np != nullptr )
-    {
-        *notarized_htp = np->notarized_height;
-        *MoMp = np->MoM;
-        *kmdtxidp = np->notarized_desttxid;
-        *MoMoMp = np->MoMoM;
-        *MoMoMoffsetp = np->MoMoMoffset;
-        *MoMoMdepthp = np->MoMoMdepth;
-        *kmdstartip = np->kmdstarti;
-        *kmdendip = np->kmdendi;
-        return(np->MoMdepth & 0xffff);
-    }
-    *notarized_htp = *MoMoMoffsetp = *MoMoMdepthp = *kmdstartip = *kmdendip = 0;
-    memset(MoMp,0,sizeof(*MoMp));
-    memset(MoMoMp,0,sizeof(*MoMoMp));
-    memset(kmdtxidp,0,sizeof(*kmdtxidp));
-    return 0;
-}
+int32_t komodo_MoMdata(int32_t *notarized_htp,uint256 *MoMp,uint256 *kmdtxidp,int32_t height,uint256 *MoMoMp,int32_t *MoMoMoffsetp,int32_t *MoMoMdepthp,int32_t *kmdstartip,int32_t *kmdendip);
 
 /****
  * Get the notarization data below a particular height
@@ -147,22 +74,7 @@
  * @param[out] notarized_desttxidp the desttxid
  * @returns the notarized height
  */
-int32_t komodo_notarizeddata(int32_t nHeight,uint256 *notarized_hashp,uint256 *notarized_desttxidp)
-{
-    int32_t i=0;
-    bool found = false;
-    char symbol[KOMODO_ASSETCHAIN_MAXLEN];
-    char dest[KOMODO_ASSETCHAIN_MAXLEN]; 
-    komodo_state *sp;
-
-    if ( (sp= komodo_stateptr(symbol,dest)) != nullptr )
-    {
-        return sp->NotarizedData(nHeight, notarized_hashp, notarized_desttxidp);
-    }
-    memset(notarized_hashp,0,sizeof(*notarized_hashp));
-    memset(notarized_desttxidp,0,sizeof(*notarized_desttxidp));
-    return 0;
-}
+int32_t komodo_notarizeddata(int32_t nHeight,uint256 *notarized_hashp,uint256 *notarized_desttxidp);
 
 /***
  * Add a notarized checkpoint to the komodo_state
@@ -175,71 +87,6 @@
  * @param[in] MoMdepth the depth
  */
 void komodo_notarized_update(struct komodo_state *sp,int32_t nHeight,int32_t notarized_height,
-        uint256 notarized_hash,uint256 notarized_desttxid,uint256 MoM,int32_t MoMdepth)
-{
-    if ( notarized_height >= nHeight )
-    {
-        fprintf(stderr,"komodo_notarized_update REJECT notarized_height %d > %d nHeight\n",notarized_height,nHeight);
-        return;
-    }
-    notarized_checkpoint new_cp;
-    memset(&new_cp,0,sizeof(new_cp));
-    new_cp.nHeight = nHeight;
-    new_cp.notarized_height = notarized_height;
-    new_cp.notarized_hash = notarized_hash;
-    new_cp.notarized_desttxid = notarized_desttxid;
-    new_cp.MoM = MoM;
-    new_cp.MoMdepth = MoMdepth;
-    portable_mutex_lock(&komodo_mutex);
-    sp->AddCheckpoint(new_cp);
-    portable_mutex_unlock(&komodo_mutex);
-}
+        uint256 notarized_hash,uint256 notarized_desttxid,uint256 MoM,int32_t MoMdepth);
 
-void komodo_init(int32_t height)
-{
-    static int didinit; uint256 zero; int32_t k,n; uint8_t pubkeys[64][33];
-    if ( 0 && height != 0 )
-        printf("komodo_init ht.%d didinit.%d\n",height,didinit);
-    memset(&zero,0,sizeof(zero));
-    if ( didinit == 0 )
-    {
-        pthread_mutex_init(&komodo_mutex,NULL);
-        decode_hex(NOTARY_PUBKEY33,33,NOTARY_PUBKEY.c_str());
-        if ( height >= 0 )
-        {
-            n = (int32_t)(sizeof(Notaries_genesis)/sizeof(*Notaries_genesis));
-            for (k=0; k<n; k++)
-            {
-                if ( Notaries_genesis[k][0] == 0 || Notaries_genesis[k][1] == 0 || Notaries_genesis[k][0][0] == 0 || Notaries_genesis[k][1][0] == 0 )
-                    break;
-                decode_hex(pubkeys[k],33,(char *)Notaries_genesis[k][1]);
-            }
-            komodo_notarysinit(0,pubkeys,k);
-        }
-        didinit = 1;
-        komodo_stateupdate(0,0,0,0,zero,0,0,0,0,0,0,0,0,0,0,zero,0);
-    }
-}
-=======
-int32_t komodo_chosennotary(int32_t *notaryidp,int32_t height,uint8_t *pubkey33,uint32_t timestamp);
-
-struct notarized_checkpoint *komodo_npptr_for_height(int32_t height, int *idx);
-
-struct notarized_checkpoint *komodo_npptr(int32_t height);
-
-struct notarized_checkpoint *komodo_npptr_at(int idx);
-
-int32_t komodo_prevMoMheight();
-
-int32_t komodo_notarized_height(int32_t *prevMoMheightp,uint256 *hashp,uint256 *txidp);
-
-int32_t komodo_dpowconfs(int32_t txheight,int32_t numconfs);
-
-int32_t komodo_MoMdata(int32_t *notarized_htp,uint256 *MoMp,uint256 *kmdtxidp,int32_t height,uint256 *MoMoMp,int32_t *MoMoMoffsetp,int32_t *MoMoMdepthp,int32_t *kmdstartip,int32_t *kmdendip);
-
-int32_t komodo_notarizeddata(int32_t nHeight,uint256 *notarized_hashp,uint256 *notarized_desttxidp);
-
-void komodo_notarized_update(struct komodo_state *sp,int32_t nHeight,int32_t notarized_height,uint256 notarized_hash,uint256 notarized_desttxid,uint256 MoM,int32_t MoMdepth);
-
-void komodo_init(int32_t height);
->>>>>>> db404403
+void komodo_init(int32_t height);
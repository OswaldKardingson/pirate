/******************************************************************************
 * Copyright © 2014-2019 The SuperNET Developers.                             *
 *                                                                            *
 * See the AUTHORS, DEVELOPER-AGREEMENT and LICENSE files at                  *
 * the top-level directory of this distribution for the individual copyright  *
 * holder information and the developer policies on copyright and licensing.  *
 *                                                                            *
 * Unless otherwise agreed in a custom licensing agreement, no part of the    *
 * SuperNET software, including this file may be copied, modified, propagated *
 * or distributed except according to the terms contained in the LICENSE file *
 *                                                                            *
 * Removal or modification of this copyright notice is prohibited.            *
 *                                                                            *
 ******************************************************************************/
#pragma once

#include "komodo_defs.h"
#include "komodo_cJSON.h"

#include "notaries_staked.h"

#define KOMODO_MAINNET_START 178999
#define KOMODO_NOTARIES_HEIGHT1 814000
#define KOMODO_NOTARIES_HEIGHT2 2588672

#define CRYPTO777_PUBSECPSTR "020e46e79a2a8d12b9b5d12c7a91adb4e454edfae43c0a0cb805427d2ac7613fd9"

<<<<<<< HEAD
/****
 * @brief get the kmd season based on height (used on the KMD chain)
 * @param height the chain height
 * @returns the KMD season (returns 0 if the height is above the range)
 */
int32_t getkmdseason(int32_t height)
{
    if ( height <= KMD_SEASON_HEIGHTS[0] )
        return 1;
    for (int32_t i = 1; i < NUM_KMD_SEASONS; i++)
    {
        if ( height <= KMD_SEASON_HEIGHTS[i] && height > KMD_SEASON_HEIGHTS[i-1] )
            return i+1;
    }
    return 0;
}

/****
 * @brief get the season based on timestamp (used for alternate chains)
 * @param timestamp the time
 * @returns the KMD season (returns 0 if timestamp is above the range)
 */
int32_t getacseason(uint32_t timestamp)
{
    if ( timestamp <= KMD_SEASON_TIMESTAMPS[0] )
        return 1;
    for (int32_t i = 1; i < NUM_KMD_SEASONS; i++)
    {
        if ( timestamp <= KMD_SEASON_TIMESTAMPS[i] && timestamp > KMD_SEASON_TIMESTAMPS[i-1] )
            return i+1;
    }
    return 0;
}

/****
 * Calculate the height index (how notaries are stored) based on the height
 * @param height the height
 * @returns the height index
 */
int32_t ht_index_from_height(int32_t height)
{
    int32_t htind = height / KOMODO_ELECTION_GAP;
    if ( htind >= KOMODO_MAXBLOCKS / KOMODO_ELECTION_GAP )
        htind = (KOMODO_MAXBLOCKS / KOMODO_ELECTION_GAP) - 1;
    return htind;
}

/***
 * @brief Given a height or timestamp, get the appropriate notary keys
 * @param[out] pubkeys the results
 * @param[in] height the height
 * @param[in] timestamp the timestamp
 * @returns the number of notaries
 */
int32_t komodo_notaries(uint8_t pubkeys[64][33],int32_t height,uint32_t timestamp)
{
    static uint8_t kmd_pubkeys[NUM_KMD_SEASONS][64][33];
    static uint8_t didinit[NUM_KMD_SEASONS];
    
    // calculate timestamp if necessary (only height passed in and non-KMD chain)
    if ( ASSETCHAINS_SYMBOL[0] == 0 )
        timestamp = 0; // For KMD, we always use height
    else if ( timestamp == 0 )
        timestamp = komodo_heightstamp(height); // derive the timestamp from the passed-in height

    // If this chain is not a staked chain, use the normal Komodo logic to determine notaries. 
    // This allows KMD to still sync and use its proper pubkeys for dPoW.
    if ( is_STAKED(ASSETCHAINS_SYMBOL) == 0 )
    {
        int32_t kmd_season = 0;
        if ( ASSETCHAINS_SYMBOL[0] == 0 )
        {
            // This is KMD, use block heights to determine the KMD notary season.. 
            if ( height >= KOMODO_NOTARIES_HARDCODED )
                kmd_season = getkmdseason(height);
        }
        else 
        {
            // This is a non LABS assetchain, use timestamp to detemine notary pubkeys. 
            kmd_season = getacseason(timestamp);
        }
        if ( kmd_season != 0 )
        {
            if ( didinit[kmd_season-1] == 0 )
            {
                for (int32_t i = 0; i<NUM_KMD_NOTARIES; i++) 
                    decode_hex(kmd_pubkeys[kmd_season-1][i],33,(char *)notaries_elected[kmd_season-1][i][1]);
                if ( ASSETCHAINS_PRIVATE != 0 )
                {
                    // this is PIRATE, we need to populate the address array for the notary exemptions. 
                    for (int32_t i = 0; i<NUM_KMD_NOTARIES; i++)
                        pubkey2addr((char *)NOTARY_ADDRESSES[kmd_season-1][i],(uint8_t *)kmd_pubkeys[kmd_season-1][i]);
                }
                didinit[kmd_season-1] = 1;
            }
            memcpy(pubkeys,kmd_pubkeys[kmd_season-1],NUM_KMD_NOTARIES * 33);
            return(NUM_KMD_NOTARIES);
        }
    }
    else if ( timestamp != 0 )
    { 
        // here we can activate our pubkeys for LABS chains everythig is in notaries_staked.cpp
        int32_t staked_era; int8_t numSN;
        uint8_t staked_pubkeys[64][33];
        staked_era = STAKED_era(timestamp);
        numSN = numStakedNotaries(staked_pubkeys,staked_era);
        memcpy(pubkeys,staked_pubkeys,numSN * 33);
        return(numSN);
    }

    if ( Pubkeys == nullptr )
    {
        komodo_init(height);
    }
    int32_t htind = ht_index_from_height(height);
    pthread_mutex_lock(&komodo_mutex);
    int32_t n = Pubkeys[htind].numnotaries;
    uint64_t mask = 0;
    knotary_entry *kp;
    knotary_entry *tmp;
    HASH_ITER(hh,Pubkeys[htind].Notaries,kp,tmp) // for each knotary_entry in the Notaries hash table at a particular height...
    {
        if ( kp->notaryid < n )
        {
            mask |= (1LL << kp->notaryid);
            memcpy(pubkeys[kp->notaryid],kp->pubkey,33);
        } else printf("illegal notaryid.%d vs n.%d\n",kp->notaryid,n);
    }
    pthread_mutex_unlock(&komodo_mutex);
    if ( (n < 64 && mask == ((1LL << n)-1)) || (n == 64 && mask == 0xffffffffffffffffLL) )
        return(n);
    printf("error retrieving notaries ht.%d got mask.%llx for n.%d\n",height,(long long)mask,n);
    return(-1);
}
=======
int32_t getkmdseason(int32_t height);

int32_t getacseason(uint32_t timestamp);
>>>>>>> db404403

int32_t komodo_notaries(uint8_t pubkeys[64][33],int32_t height,uint32_t timestamp);

<<<<<<< HEAD
int32_t komodo_ratify_threshold(int32_t height,uint64_t signedmask)
{
    int32_t numnotaries,i,wt = 0;
    int32_t htind = ht_index_from_height(height);
    numnotaries = Pubkeys[htind].numnotaries;
    for (i=0; i<numnotaries; i++)
        if ( ((1LL << i) & signedmask) != 0 )
            wt++;
    if ( wt > (numnotaries >> 1) || (wt > 7 && (signedmask & 1) != 0) )
        return(1);
    else return(0);
}

/*****
 * Push keys into the notary collection
 * @param origheight the height where these notaries begin
 * @param pubkeys the notaries' public keys
 * @param num the number of keys in pubkeys
 */
void komodo_notarysinit(int32_t origheight,uint8_t pubkeys[64][33],int32_t num)
{
    static int32_t hwmheight = 0; // highest height ever passed to this function
    knotaries_entry N;

    if ( Pubkeys == nullptr )
        Pubkeys = (struct knotaries_entry *)calloc(1 + (KOMODO_MAXBLOCKS / KOMODO_ELECTION_GAP),sizeof(*Pubkeys));
    memset(&N,0,sizeof(N));

    // calculate the height
    int32_t htind = 0; // height index (number of elections so far)
    if ( origheight > 0 )
    {
        int32_t height = (origheight + KOMODO_ELECTION_GAP/2);
        height /= KOMODO_ELECTION_GAP;
        height = ((height + 1) * KOMODO_ELECTION_GAP);
        htind = ht_index_from_height(height);
    } 

    // load in the new public keys into the N struct
    pthread_mutex_lock(&komodo_mutex);
    for (int32_t k=0; k<num; k++)
    {
        knotary_entry *kp = (struct knotary_entry *)calloc(1,sizeof(*kp));
        memcpy(kp->pubkey,pubkeys[k],33);
        kp->notaryid = k;
        HASH_ADD_KEYPTR(hh,N.Notaries,kp->pubkey,33,kp);
    }
    N.numnotaries = num;
    // If this is a new height, push notaries to all election cycles above
    for (int32_t i=htind; i<KOMODO_MAXBLOCKS / KOMODO_ELECTION_GAP; i++)
    {
        if ( Pubkeys[i].height != 0 && origheight < hwmheight )
        {
            printf("Pubkeys[%d].height %d < %d hwmheight, origheight.%d\n",i,Pubkeys[i].height,hwmheight,origheight);
            break;
        }
        Pubkeys[i] = N;
        Pubkeys[i].height = i * KOMODO_ELECTION_GAP;
    }
    pthread_mutex_unlock(&komodo_mutex);
    if ( origheight > hwmheight )
        hwmheight = origheight;
}

int32_t komodo_chosennotary(int32_t *notaryidp,int32_t height,uint8_t *pubkey33,uint32_t timestamp)
{
    // -1 if not notary, 0 if notary, 1 if special notary
    struct knotary_entry *kp; int32_t numnotaries=0,modval = -1;
    *notaryidp = -1;
    if ( height < 0 )//|| height >= KOMODO_MAXBLOCKS )
    {
        printf("komodo_chosennotary ht.%d illegal\n",height);
        return(-1);
    }
    if ( height >= KOMODO_NOTARIES_HARDCODED || ASSETCHAINS_SYMBOL[0] != 0 )
    {
        if ( (*notaryidp= komodo_electednotary(&numnotaries,pubkey33,height,timestamp)) >= 0 && numnotaries != 0 )
        {
            modval = ((height % numnotaries) == *notaryidp);
            return(modval);
        }
    }
    if ( height >= 250000 )
        return(-1);
    if ( Pubkeys == nullptr )
        komodo_init(0);
    int32_t htind = ht_index_from_height(height);
    pthread_mutex_lock(&komodo_mutex);
    HASH_FIND(hh,Pubkeys[htind].Notaries,pubkey33,33,kp);
    pthread_mutex_unlock(&komodo_mutex);
    if ( kp != 0 )
    {
        if ( (numnotaries= Pubkeys[htind].numnotaries) > 0 )
        {
            *notaryidp = kp->notaryid;
            modval = ((height % numnotaries) == kp->notaryid);
        } 
        else 
            printf("unexpected zero notaries at height.%d\n",height);
    }
    return(modval);
}

struct notarized_checkpoint *komodo_npptr_for_height(int32_t height, int *idx)
{
    char symbol[KOMODO_ASSETCHAIN_MAXLEN],dest[KOMODO_ASSETCHAIN_MAXLEN]; int32_t i; struct komodo_state *sp; struct notarized_checkpoint *np = 0;
    if ( (sp= komodo_stateptr(symbol,dest)) != 0 )
    {
        for (i=sp->NUM_NPOINTS-1; i>=0; i--)
        {
            *idx = i;
            np = &sp->NPOINTS[i];
            if ( np->MoMdepth != 0 && height > np->notarized_height-(np->MoMdepth&0xffff) && height <= np->notarized_height )
                return(np);
        }
    }
    *idx = -1;
    return(0);
}
=======
int32_t komodo_electednotary(int32_t *numnotariesp,uint8_t *pubkey33,int32_t height,uint32_t timestamp);

int32_t komodo_ratify_threshold(int32_t height,uint64_t signedmask);

void komodo_notarysinit(int32_t origheight,uint8_t pubkeys[64][33],int32_t num);

int32_t komodo_chosennotary(int32_t *notaryidp,int32_t height,uint8_t *pubkey33,uint32_t timestamp);

struct notarized_checkpoint *komodo_npptr_for_height(int32_t height, int *idx);
>>>>>>> db404403

struct notarized_checkpoint *komodo_npptr(int32_t height);

struct notarized_checkpoint *komodo_npptr_at(int idx);

int32_t komodo_prevMoMheight();

int32_t komodo_notarized_height(int32_t *prevMoMheightp,uint256 *hashp,uint256 *txidp);

int32_t komodo_dpowconfs(int32_t txheight,int32_t numconfs);

int32_t komodo_MoMdata(int32_t *notarized_htp,uint256 *MoMp,uint256 *kmdtxidp,int32_t height,uint256 *MoMoMp,int32_t *MoMoMoffsetp,int32_t *MoMoMdepthp,int32_t *kmdstartip,int32_t *kmdendip);

int32_t komodo_notarizeddata(int32_t nHeight,uint256 *notarized_hashp,uint256 *notarized_desttxidp);

void komodo_notarized_update(struct komodo_state *sp,int32_t nHeight,int32_t notarized_height,uint256 notarized_hash,uint256 notarized_desttxid,uint256 MoM,int32_t MoMdepth);

<<<<<<< HEAD
/****
 * @brief Initialize genesis notaries into memory
 * @note After a successful run, subsequent calls do nothing
 * @param height the current height (not used other than to stop initialization if less than zero)
 */
void komodo_init(int32_t height)
{
    static int didinit; 

    if ( didinit == 0 )
    {
        pthread_mutex_init(&komodo_mutex,NULL);
        decode_hex(NOTARY_PUBKEY33,33,NOTARY_PUBKEY.c_str());
        if ( height >= 0 )
        {
            int32_t k;
            uint8_t pubkeys[64][33];
            for (k=0; k<sizeof(Notaries_genesis)/sizeof(*Notaries_genesis); k++)
            {
                if ( Notaries_genesis[k][0] == 0 || Notaries_genesis[k][1] == 0 || Notaries_genesis[k][0][0] == 0 || Notaries_genesis[k][1][0] == 0 )
                    break;
                decode_hex(pubkeys[k],33,(char *)Notaries_genesis[k][1]);
            }
            komodo_notarysinit(0,pubkeys,k);
        }
        didinit = 1;
        uint256 zero; 
        komodo_stateupdate(0,0,0,0,zero,0,0,0,0,0,0,0,0,0,0,zero,0);
    }
}
=======
void komodo_init(int32_t height);
>>>>>>> db404403
<|MERGE_RESOLUTION|>--- conflicted
+++ resolved
@@ -25,53 +25,26 @@
 
 #define CRYPTO777_PUBSECPSTR "020e46e79a2a8d12b9b5d12c7a91adb4e454edfae43c0a0cb805427d2ac7613fd9"
 
-<<<<<<< HEAD
 /****
  * @brief get the kmd season based on height (used on the KMD chain)
  * @param height the chain height
  * @returns the KMD season (returns 0 if the height is above the range)
  */
-int32_t getkmdseason(int32_t height)
-{
-    if ( height <= KMD_SEASON_HEIGHTS[0] )
-        return 1;
-    for (int32_t i = 1; i < NUM_KMD_SEASONS; i++)
-    {
-        if ( height <= KMD_SEASON_HEIGHTS[i] && height > KMD_SEASON_HEIGHTS[i-1] )
-            return i+1;
-    }
-    return 0;
-}
+int32_t getkmdseason(int32_t height);
 
 /****
  * @brief get the season based on timestamp (used for alternate chains)
  * @param timestamp the time
  * @returns the KMD season (returns 0 if timestamp is above the range)
  */
-int32_t getacseason(uint32_t timestamp)
-{
-    if ( timestamp <= KMD_SEASON_TIMESTAMPS[0] )
-        return 1;
-    for (int32_t i = 1; i < NUM_KMD_SEASONS; i++)
-    {
-        if ( timestamp <= KMD_SEASON_TIMESTAMPS[i] && timestamp > KMD_SEASON_TIMESTAMPS[i-1] )
-            return i+1;
-    }
-    return 0;
-}
+int32_t getacseason(uint32_t timestamp);
 
 /****
  * Calculate the height index (how notaries are stored) based on the height
  * @param height the height
  * @returns the height index
  */
-int32_t ht_index_from_height(int32_t height)
-{
-    int32_t htind = height / KOMODO_ELECTION_GAP;
-    if ( htind >= KOMODO_MAXBLOCKS / KOMODO_ELECTION_GAP )
-        htind = (KOMODO_MAXBLOCKS / KOMODO_ELECTION_GAP) - 1;
-    return htind;
-}
+int32_t ht_index_from_height(int32_t height);
 
 /***
  * @brief Given a height or timestamp, get the appropriate notary keys
@@ -80,107 +53,11 @@
  * @param[in] timestamp the timestamp
  * @returns the number of notaries
  */
-int32_t komodo_notaries(uint8_t pubkeys[64][33],int32_t height,uint32_t timestamp)
-{
-    static uint8_t kmd_pubkeys[NUM_KMD_SEASONS][64][33];
-    static uint8_t didinit[NUM_KMD_SEASONS];
-    
-    // calculate timestamp if necessary (only height passed in and non-KMD chain)
-    if ( ASSETCHAINS_SYMBOL[0] == 0 )
-        timestamp = 0; // For KMD, we always use height
-    else if ( timestamp == 0 )
-        timestamp = komodo_heightstamp(height); // derive the timestamp from the passed-in height
-
-    // If this chain is not a staked chain, use the normal Komodo logic to determine notaries. 
-    // This allows KMD to still sync and use its proper pubkeys for dPoW.
-    if ( is_STAKED(ASSETCHAINS_SYMBOL) == 0 )
-    {
-        int32_t kmd_season = 0;
-        if ( ASSETCHAINS_SYMBOL[0] == 0 )
-        {
-            // This is KMD, use block heights to determine the KMD notary season.. 
-            if ( height >= KOMODO_NOTARIES_HARDCODED )
-                kmd_season = getkmdseason(height);
-        }
-        else 
-        {
-            // This is a non LABS assetchain, use timestamp to detemine notary pubkeys. 
-            kmd_season = getacseason(timestamp);
-        }
-        if ( kmd_season != 0 )
-        {
-            if ( didinit[kmd_season-1] == 0 )
-            {
-                for (int32_t i = 0; i<NUM_KMD_NOTARIES; i++) 
-                    decode_hex(kmd_pubkeys[kmd_season-1][i],33,(char *)notaries_elected[kmd_season-1][i][1]);
-                if ( ASSETCHAINS_PRIVATE != 0 )
-                {
-                    // this is PIRATE, we need to populate the address array for the notary exemptions. 
-                    for (int32_t i = 0; i<NUM_KMD_NOTARIES; i++)
-                        pubkey2addr((char *)NOTARY_ADDRESSES[kmd_season-1][i],(uint8_t *)kmd_pubkeys[kmd_season-1][i]);
-                }
-                didinit[kmd_season-1] = 1;
-            }
-            memcpy(pubkeys,kmd_pubkeys[kmd_season-1],NUM_KMD_NOTARIES * 33);
-            return(NUM_KMD_NOTARIES);
-        }
-    }
-    else if ( timestamp != 0 )
-    { 
-        // here we can activate our pubkeys for LABS chains everythig is in notaries_staked.cpp
-        int32_t staked_era; int8_t numSN;
-        uint8_t staked_pubkeys[64][33];
-        staked_era = STAKED_era(timestamp);
-        numSN = numStakedNotaries(staked_pubkeys,staked_era);
-        memcpy(pubkeys,staked_pubkeys,numSN * 33);
-        return(numSN);
-    }
-
-    if ( Pubkeys == nullptr )
-    {
-        komodo_init(height);
-    }
-    int32_t htind = ht_index_from_height(height);
-    pthread_mutex_lock(&komodo_mutex);
-    int32_t n = Pubkeys[htind].numnotaries;
-    uint64_t mask = 0;
-    knotary_entry *kp;
-    knotary_entry *tmp;
-    HASH_ITER(hh,Pubkeys[htind].Notaries,kp,tmp) // for each knotary_entry in the Notaries hash table at a particular height...
-    {
-        if ( kp->notaryid < n )
-        {
-            mask |= (1LL << kp->notaryid);
-            memcpy(pubkeys[kp->notaryid],kp->pubkey,33);
-        } else printf("illegal notaryid.%d vs n.%d\n",kp->notaryid,n);
-    }
-    pthread_mutex_unlock(&komodo_mutex);
-    if ( (n < 64 && mask == ((1LL << n)-1)) || (n == 64 && mask == 0xffffffffffffffffLL) )
-        return(n);
-    printf("error retrieving notaries ht.%d got mask.%llx for n.%d\n",height,(long long)mask,n);
-    return(-1);
-}
-=======
-int32_t getkmdseason(int32_t height);
-
-int32_t getacseason(uint32_t timestamp);
->>>>>>> db404403
-
 int32_t komodo_notaries(uint8_t pubkeys[64][33],int32_t height,uint32_t timestamp);
 
-<<<<<<< HEAD
-int32_t komodo_ratify_threshold(int32_t height,uint64_t signedmask)
-{
-    int32_t numnotaries,i,wt = 0;
-    int32_t htind = ht_index_from_height(height);
-    numnotaries = Pubkeys[htind].numnotaries;
-    for (i=0; i<numnotaries; i++)
-        if ( ((1LL << i) & signedmask) != 0 )
-            wt++;
-    if ( wt > (numnotaries >> 1) || (wt > 7 && (signedmask & 1) != 0) )
-        return(1);
-    else return(0);
-}
+int32_t komodo_electednotary(int32_t *numnotariesp,uint8_t *pubkey33,int32_t height,uint32_t timestamp);
+
+int32_t komodo_ratify_threshold(int32_t height,uint64_t signedmask);
 
 /*****
  * Push keys into the notary collection
@@ -188,117 +65,11 @@
  * @param pubkeys the notaries' public keys
  * @param num the number of keys in pubkeys
  */
-void komodo_notarysinit(int32_t origheight,uint8_t pubkeys[64][33],int32_t num)
-{
-    static int32_t hwmheight = 0; // highest height ever passed to this function
-    knotaries_entry N;
-
-    if ( Pubkeys == nullptr )
-        Pubkeys = (struct knotaries_entry *)calloc(1 + (KOMODO_MAXBLOCKS / KOMODO_ELECTION_GAP),sizeof(*Pubkeys));
-    memset(&N,0,sizeof(N));
-
-    // calculate the height
-    int32_t htind = 0; // height index (number of elections so far)
-    if ( origheight > 0 )
-    {
-        int32_t height = (origheight + KOMODO_ELECTION_GAP/2);
-        height /= KOMODO_ELECTION_GAP;
-        height = ((height + 1) * KOMODO_ELECTION_GAP);
-        htind = ht_index_from_height(height);
-    } 
-
-    // load in the new public keys into the N struct
-    pthread_mutex_lock(&komodo_mutex);
-    for (int32_t k=0; k<num; k++)
-    {
-        knotary_entry *kp = (struct knotary_entry *)calloc(1,sizeof(*kp));
-        memcpy(kp->pubkey,pubkeys[k],33);
-        kp->notaryid = k;
-        HASH_ADD_KEYPTR(hh,N.Notaries,kp->pubkey,33,kp);
-    }
-    N.numnotaries = num;
-    // If this is a new height, push notaries to all election cycles above
-    for (int32_t i=htind; i<KOMODO_MAXBLOCKS / KOMODO_ELECTION_GAP; i++)
-    {
-        if ( Pubkeys[i].height != 0 && origheight < hwmheight )
-        {
-            printf("Pubkeys[%d].height %d < %d hwmheight, origheight.%d\n",i,Pubkeys[i].height,hwmheight,origheight);
-            break;
-        }
-        Pubkeys[i] = N;
-        Pubkeys[i].height = i * KOMODO_ELECTION_GAP;
-    }
-    pthread_mutex_unlock(&komodo_mutex);
-    if ( origheight > hwmheight )
-        hwmheight = origheight;
-}
-
-int32_t komodo_chosennotary(int32_t *notaryidp,int32_t height,uint8_t *pubkey33,uint32_t timestamp)
-{
-    // -1 if not notary, 0 if notary, 1 if special notary
-    struct knotary_entry *kp; int32_t numnotaries=0,modval = -1;
-    *notaryidp = -1;
-    if ( height < 0 )//|| height >= KOMODO_MAXBLOCKS )
-    {
-        printf("komodo_chosennotary ht.%d illegal\n",height);
-        return(-1);
-    }
-    if ( height >= KOMODO_NOTARIES_HARDCODED || ASSETCHAINS_SYMBOL[0] != 0 )
-    {
-        if ( (*notaryidp= komodo_electednotary(&numnotaries,pubkey33,height,timestamp)) >= 0 && numnotaries != 0 )
-        {
-            modval = ((height % numnotaries) == *notaryidp);
-            return(modval);
-        }
-    }
-    if ( height >= 250000 )
-        return(-1);
-    if ( Pubkeys == nullptr )
-        komodo_init(0);
-    int32_t htind = ht_index_from_height(height);
-    pthread_mutex_lock(&komodo_mutex);
-    HASH_FIND(hh,Pubkeys[htind].Notaries,pubkey33,33,kp);
-    pthread_mutex_unlock(&komodo_mutex);
-    if ( kp != 0 )
-    {
-        if ( (numnotaries= Pubkeys[htind].numnotaries) > 0 )
-        {
-            *notaryidp = kp->notaryid;
-            modval = ((height % numnotaries) == kp->notaryid);
-        } 
-        else 
-            printf("unexpected zero notaries at height.%d\n",height);
-    }
-    return(modval);
-}
-
-struct notarized_checkpoint *komodo_npptr_for_height(int32_t height, int *idx)
-{
-    char symbol[KOMODO_ASSETCHAIN_MAXLEN],dest[KOMODO_ASSETCHAIN_MAXLEN]; int32_t i; struct komodo_state *sp; struct notarized_checkpoint *np = 0;
-    if ( (sp= komodo_stateptr(symbol,dest)) != 0 )
-    {
-        for (i=sp->NUM_NPOINTS-1; i>=0; i--)
-        {
-            *idx = i;
-            np = &sp->NPOINTS[i];
-            if ( np->MoMdepth != 0 && height > np->notarized_height-(np->MoMdepth&0xffff) && height <= np->notarized_height )
-                return(np);
-        }
-    }
-    *idx = -1;
-    return(0);
-}
-=======
-int32_t komodo_electednotary(int32_t *numnotariesp,uint8_t *pubkey33,int32_t height,uint32_t timestamp);
-
-int32_t komodo_ratify_threshold(int32_t height,uint64_t signedmask);
-
 void komodo_notarysinit(int32_t origheight,uint8_t pubkeys[64][33],int32_t num);
 
 int32_t komodo_chosennotary(int32_t *notaryidp,int32_t height,uint8_t *pubkey33,uint32_t timestamp);
 
 struct notarized_checkpoint *komodo_npptr_for_height(int32_t height, int *idx);
->>>>>>> db404403
 
 struct notarized_checkpoint *komodo_npptr(int32_t height);
 
@@ -316,37 +87,9 @@
 
 void komodo_notarized_update(struct komodo_state *sp,int32_t nHeight,int32_t notarized_height,uint256 notarized_hash,uint256 notarized_desttxid,uint256 MoM,int32_t MoMdepth);
 
-<<<<<<< HEAD
 /****
  * @brief Initialize genesis notaries into memory
  * @note After a successful run, subsequent calls do nothing
  * @param height the current height (not used other than to stop initialization if less than zero)
  */
-void komodo_init(int32_t height)
-{
-    static int didinit; 
-
-    if ( didinit == 0 )
-    {
-        pthread_mutex_init(&komodo_mutex,NULL);
-        decode_hex(NOTARY_PUBKEY33,33,NOTARY_PUBKEY.c_str());
-        if ( height >= 0 )
-        {
-            int32_t k;
-            uint8_t pubkeys[64][33];
-            for (k=0; k<sizeof(Notaries_genesis)/sizeof(*Notaries_genesis); k++)
-            {
-                if ( Notaries_genesis[k][0] == 0 || Notaries_genesis[k][1] == 0 || Notaries_genesis[k][0][0] == 0 || Notaries_genesis[k][1][0] == 0 )
-                    break;
-                decode_hex(pubkeys[k],33,(char *)Notaries_genesis[k][1]);
-            }
-            komodo_notarysinit(0,pubkeys,k);
-        }
-        didinit = 1;
-        uint256 zero; 
-        komodo_stateupdate(0,0,0,0,zero,0,0,0,0,0,0,0,0,0,0,zero,0);
-    }
-}
-=======
-void komodo_init(int32_t height);
->>>>>>> db404403
+void komodo_init(int32_t height);
/******************************************************************************
 * Copyright © 2014-2019 The SuperNET Developers.                             *
 *                                                                            *
 * See the AUTHORS, DEVELOPER-AGREEMENT and LICENSE files at                  *
 * the top-level directory of this distribution for the individual copyright  *
 * holder information and the developer policies on copyright and licensing.  *
 *                                                                            *
 * Unless otherwise agreed in a custom licensing agreement, no part of the    *
 * SuperNET software, including this file may be copied, modified, propagated *
 * or distributed except according to the terms contained in the LICENSE file *
 *                                                                            *
 * Removal or modification of this copyright notice is prohibited.            *
 *                                                                            *
 ******************************************************************************/
#pragma once

#include "komodo_defs.h"
#include "komodo_cJSON.h"

#include "notaries_staked.h"
#include "komodo_hardfork.h"

#define KOMODO_MAINNET_START 178999
#define KOMODO_NOTARIES_HEIGHT1 814000
#define KOMODO_NOTARIES_HEIGHT2 2588672

#define CRYPTO777_PUBSECPSTR "020e46e79a2a8d12b9b5d12c7a91adb4e454edfae43c0a0cb805427d2ac7613fd9"

<<<<<<< HEAD
/****
 * @brief get the kmd season based on height (used on the KMD chain)
 * @param height the chain height
 * @returns the KMD season (returns 0 if the height is above the range)
 */
int32_t getkmdseason(int32_t height);

/****
 * @brief get the season based on timestamp (used for alternate chains)
 * @param timestamp the time
 * @returns the KMD season (returns 0 if timestamp is above the range)
 */
=======
>>>>>>> ca2290a4
int32_t getacseason(uint32_t timestamp);

/****
 * Calculate the height index (how notaries are stored) based on the height
 * @param height the height
 * @returns the height index
 */
int32_t ht_index_from_height(int32_t height);

/***
 * @brief Given a height or timestamp, get the appropriate notary keys
 * @param[out] pubkeys the results
 * @param[in] height the height
 * @param[in] timestamp the timestamp
 * @returns the number of notaries
 */
int32_t komodo_notaries(uint8_t pubkeys[64][33],int32_t height,uint32_t timestamp);

int32_t komodo_electednotary(int32_t *numnotariesp,uint8_t *pubkey33,int32_t height,uint32_t timestamp);

int32_t komodo_ratify_threshold(int32_t height,uint64_t signedmask);

/*****
 * Push keys into the notary collection
 * @param origheight the height where these notaries begin
 * @param pubkeys the notaries' public keys
 * @param num the number of keys in pubkeys
 */
void komodo_notarysinit(int32_t origheight,uint8_t pubkeys[64][33],int32_t num);

int32_t komodo_chosennotary(int32_t *notaryidp,int32_t height,uint8_t *pubkey33,uint32_t timestamp);

/****
 * Search for the last (chronological) MoM notarized height
 * @returns the last notarized height that has a MoM
 */
int32_t komodo_prevMoMheight();

/******
 * @brief Get the last notarization information
 * @param[out] prevMoMheightp the MoM height
 * @param[out] hashp the notarized hash
 * @param[out] txidp the DESTTXID
 * @returns the notarized height
 */
int32_t komodo_notarized_height(int32_t *prevMoMheightp,uint256 *hashp,uint256 *txidp);

int32_t komodo_dpowconfs(int32_t txheight,int32_t numconfs);

int32_t komodo_MoMdata(int32_t *notarized_htp,uint256 *MoMp,uint256 *kmdtxidp,int32_t height,uint256 *MoMoMp,int32_t *MoMoMoffsetp,int32_t *MoMoMdepthp,int32_t *kmdstartip,int32_t *kmdendip);

/****
 * Get the notarization data below a particular height
 * @param[in] nHeight the height desired
 * @param[out] notarized_hashp the hash of the notarized block
 * @param[out] notarized_desttxidp the desttxid
 * @returns the notarized height
 */
int32_t komodo_notarizeddata(int32_t nHeight,uint256 *notarized_hashp,uint256 *notarized_desttxidp);

/***
 * Add a notarized checkpoint to the komodo_state
 * @param[in] sp the komodo_state to add to
 * @param[in] nHeight the height
 * @param[in] notarized_height the height of the notarization
 * @param[in] notarized_hash the hash of the notarization
 * @param[in] notarized_desttxid the txid of the notarization on the destination chain
 * @param[in] MoM the MoM
 * @param[in] MoMdepth the depth
 */
void komodo_notarized_update(struct komodo_state *sp,int32_t nHeight,int32_t notarized_height,
        uint256 notarized_hash,uint256 notarized_desttxid,uint256 MoM,int32_t MoMdepth);

/****
 * @brief Initialize genesis notaries into memory
 * @note After a successful run, subsequent calls do nothing
 * @param height the current height (not used other than to stop initialization if less than zero)
 */
void komodo_init(int32_t height);<|MERGE_RESOLUTION|>--- conflicted
+++ resolved
@@ -26,7 +26,6 @@
 
 #define CRYPTO777_PUBSECPSTR "020e46e79a2a8d12b9b5d12c7a91adb4e454edfae43c0a0cb805427d2ac7613fd9"
 
-<<<<<<< HEAD
 /****
  * @brief get the kmd season based on height (used on the KMD chain)
  * @param height the chain height
@@ -39,8 +38,6 @@
  * @param timestamp the time
  * @returns the KMD season (returns 0 if timestamp is above the range)
  */
-=======
->>>>>>> ca2290a4
 int32_t getacseason(uint32_t timestamp);
 
 /****

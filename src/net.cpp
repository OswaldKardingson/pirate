// Copyright (c) 2009-2010 Satoshi Nakamoto
// Copyright (c) 2009-2014 The Bitcoin Core developers
// Distributed under the MIT software license, see the accompanying
// file COPYING or http://www.opensource.org/licenses/mit-license.php.

/******************************************************************************
 * Copyright © 2014-2019 The SuperNET Developers.                             *
 *                                                                            *
 * See the AUTHORS, DEVELOPER-AGREEMENT and LICENSE files at                  *
 * the top-level directory of this distribution for the individual copyright  *
 * holder information and the developer policies on copyright and licensing.  *
 *                                                                            *
 * Unless otherwise agreed in a custom licensing agreement, no part of the    *
 * SuperNET software, including this file may be copied, modified, propagated *
 * or distributed except according to the terms contained in the LICENSE file *
 *                                                                            *
 * Removal or modification of this copyright notice is prohibited.            *
 *                                                                            *
 ******************************************************************************/

#if defined(HAVE_CONFIG_H)
#include "config/bitcoin-config.h"
#endif

#include "main.h"
#include "net.h"

#include "addrman.h"
#include "chainparams.h"
#include "clientversion.h"
#include "primitives/transaction.h"
#include "scheduler.h"
#include "ui_interface.h"
#include "crypto/common.h"
#include "komodo_globals.h"

#ifdef _WIN32
#include <string.h>
#else
#include <fcntl.h>
#endif

#include <boost/filesystem.hpp>
#include <boost/thread.hpp>

// Dump addresses to peers.dat every 15 minutes (900s)
#define DUMP_ADDRESSES_INTERVAL 900

#if !defined(HAVE_MSG_NOSIGNAL) && !defined(MSG_NOSIGNAL)
#define MSG_NOSIGNAL 0
#endif

// Fix for ancient MinGW versions, that don't have defined these in ws2tcpip.h.
// Todo: Can be removed when our pull-tester is upgraded to a modern MinGW version.
#ifdef _WIN32
#ifndef PROTECTION_LEVEL_UNRESTRICTED
#define PROTECTION_LEVEL_UNRESTRICTED 10
#endif
#ifndef IPV6_PROTECTION_LEVEL
#define IPV6_PROTECTION_LEVEL 23
#endif
#endif

using namespace std;

namespace {
    const int MAX_OUTBOUND_CONNECTIONS = 16;
    const int MAX_INBOUND_FROMIP = 5;

    struct ListenSocket {
        SOCKET socket;
        bool whitelisted;

        ListenSocket(SOCKET socket, bool whitelisted) : socket(socket), whitelisted(whitelisted) {}
    };
}

bool fDiscover = true;
bool fListen = true;
uint64_t nLocalServices = NODE_NETWORK;
CCriticalSection cs_mapLocalHost;
map<CNetAddr, LocalServiceInfo> mapLocalHost;
static bool vfLimited[NET_MAX] = {};
static CNode* pnodeLocalHost = NULL;
uint64_t nLocalHostNonce = 0;
static std::vector<ListenSocket> vhListenSocket;
CAddrMan addrman;
int nMaxConnections = DEFAULT_MAX_PEER_CONNECTIONS;
bool fAddressesInitialized = false;
std::string strSubVersion;

vector<CNode*> vNodes;
CCriticalSection cs_vNodes;
map<CInv, CDataStream> mapRelay;
deque<pair<int64_t, CInv> > vRelayExpiration;
CCriticalSection cs_mapRelay;
limitedmap<CInv, int64_t> mapAlreadyAskedFor(MAX_INV_SZ);

static deque<string> vOneShots;
static CCriticalSection cs_vOneShots;

static set<CNetAddr> setservAddNodeAddresses;
static CCriticalSection cs_setservAddNodeAddresses;

vector<std::string> vAddedNodes;
CCriticalSection cs_vAddedNodes;

NodeId nLastNodeId = 0;
CCriticalSection cs_nLastNodeId;

static CSemaphore *semOutbound = NULL;
static boost::condition_variable messageHandlerCondition;

// Signals for message handling
static CNodeSignals g_signals;
CNodeSignals& GetNodeSignals() { return g_signals; }

void AddOneShot(const std::string& strDest)
{
    LOCK(cs_vOneShots);
    vOneShots.push_back(strDest);
}

unsigned short GetListenPort()
{
    //printf("Listenport.%u\n",Params().GetDefaultPort());
    return (unsigned short)(GetArg("-port", Params().GetDefaultPort()));
}

// find 'best' local address for a particular peer
bool GetLocal(CService& addr, const CNetAddr *paddrPeer)
{
    if (!fListen)
        return false;

    int nBestScore = -1;
    int nBestReachability = -1;
    {
        LOCK(cs_mapLocalHost);
        for (map<CNetAddr, LocalServiceInfo>::iterator it = mapLocalHost.begin(); it != mapLocalHost.end(); it++)
        {
            int nScore = (*it).second.nScore;
            int nReachability = (*it).first.GetReachabilityFrom(paddrPeer);
            if (nReachability > nBestReachability || (nReachability == nBestReachability && nScore > nBestScore))
            {
                addr = CService((*it).first, (*it).second.nPort);
                nBestReachability = nReachability;
                nBestScore = nScore;
            }
        }
    }
    return nBestScore >= 0;
}

//! Convert the pnSeeds6 array into usable address objects.
static std::vector<CAddress> convertSeed6(const std::vector<SeedSpec6> &vSeedsIn)
{
    // It'll only connect to one or two seed nodes because once it connects,
    // it'll get a pile of addresses with newer timestamps.
    // Seed nodes are given a random 'last seen time' of between one and two
    // weeks ago.
    const int64_t nOneWeek = 7*24*60*60;
    std::vector<CAddress> vSeedsOut;
    vSeedsOut.reserve(vSeedsIn.size());
    for (std::vector<SeedSpec6>::const_iterator i(vSeedsIn.begin()); i != vSeedsIn.end(); ++i)
    {
        struct in6_addr ip;
        memcpy(&ip, i->addr, sizeof(ip));
        CAddress addr(CService(ip, i->port));
        addr.nTime = GetTime() - GetRand(nOneWeek) - nOneWeek;
        vSeedsOut.push_back(addr);
    }
    return vSeedsOut;
}

// get best local address for a particular peer as a CAddress
// Otherwise, return the unroutable 0.0.0.0 but filled in with
// the normal parameters, since the IP may be changed to a useful
// one by discovery.
CAddress GetLocalAddress(const CNetAddr *paddrPeer)
{
    CAddress ret(CService("0.0.0.0",GetListenPort()),0);
    CService addr;
    if (GetLocal(addr, paddrPeer))
    {
        ret = CAddress(addr);
    }
    ret.nServices = nLocalServices;
    ret.nTime = GetTime();
    return ret;
}

int GetnScore(const CService& addr)
{
    LOCK(cs_mapLocalHost);
    if (mapLocalHost.count(addr) == LOCAL_NONE)
        return 0;
    return mapLocalHost[addr].nScore;
}

// Is our peer's addrLocal potentially useful as an external IP source?
bool IsPeerAddrLocalGood(CNode *pnode)
{
    return fDiscover && pnode->addr.IsRoutable() && pnode->addrLocal.IsRoutable() &&
           !IsLimited(pnode->addrLocal.GetNetwork());
}

// pushes our own address to a peer
void AdvertizeLocal(CNode *pnode)
{
    if (fListen && pnode->fSuccessfullyConnected)
    {
        CAddress addrLocal = GetLocalAddress(&pnode->addr);
        // If discovery is enabled, sometimes give our peer the address it
        // tells us that it sees us as in case it has a better idea of our
        // address than we do.
        if (IsPeerAddrLocalGood(pnode) && (!addrLocal.IsRoutable() ||
             GetRand((GetnScore(addrLocal) > LOCAL_MANUAL) ? 8:2) == 0))
        {
            addrLocal.SetIP(pnode->addrLocal);
        }
        if (addrLocal.IsRoutable())
        {
            LogPrintf("AdvertizeLocal: advertizing address %s\n", addrLocal.ToString());
            pnode->PushAddress(addrLocal);
        }
    }
}

// learn a new local address
bool AddLocal(const CService& addr, int nScore)
{
    if (!addr.IsRoutable())
        return false;

    if (!fDiscover && nScore < LOCAL_MANUAL)
        return false;

    if (IsLimited(addr))
        return false;

    LogPrintf("AddLocal(%s,%i)\n", addr.ToString(), nScore);

    {
        LOCK(cs_mapLocalHost);
        bool fAlready = mapLocalHost.count(addr) > 0;
        LocalServiceInfo &info = mapLocalHost[addr];
        if (!fAlready || nScore >= info.nScore) {
            info.nScore = nScore + (fAlready ? 1 : 0);
            info.nPort = addr.GetPort();
        }
    }

    return true;
}

bool AddLocal(const CNetAddr &addr, int nScore)
{
    return AddLocal(CService(addr, GetListenPort()), nScore);
}

bool RemoveLocal(const CService& addr)
{
    LOCK(cs_mapLocalHost);
    LogPrintf("RemoveLocal(%s)\n", addr.ToString());
    mapLocalHost.erase(addr);
    return true;
}

/** Make a particular network entirely off-limits (no automatic connects to it) */
void SetLimited(enum Network net, bool fLimited)
{
    if (net == NET_UNROUTABLE)
        return;
    LOCK(cs_mapLocalHost);
    vfLimited[net] = fLimited;
}

bool IsLimited(enum Network net)
{
    LOCK(cs_mapLocalHost);
    return vfLimited[net];
}

bool IsLimited(const CNetAddr &addr)
{
    return IsLimited(addr.GetNetwork());
}

/** vote for a local address */
bool SeenLocal(const CService& addr)
{
    {
        LOCK(cs_mapLocalHost);
        if (mapLocalHost.count(addr) == 0)
            return false;
        mapLocalHost[addr].nScore++;
    }
    return true;
}


/** check whether a given address is potentially local */
bool IsLocal(const CService& addr)
{
    LOCK(cs_mapLocalHost);
    return mapLocalHost.count(addr) > 0;
}

/** check whether a given network is one we can probably connect to */
bool IsReachable(enum Network net)
{
    LOCK(cs_mapLocalHost);
    return !vfLimited[net];
}

/** check whether a given address is in a network we can probably connect to */
bool IsReachable(const CNetAddr& addr)
{
    enum Network net = addr.GetNetwork();
    return IsReachable(net);
}

void AddressCurrentlyConnected(const CService& addr)
{
    addrman.Connected(addr);
}


uint64_t CNode::nTotalBytesRecv = 0;
uint64_t CNode::nTotalBytesSent = 0;
CCriticalSection CNode::cs_totalBytesRecv;
CCriticalSection CNode::cs_totalBytesSent;

CNode* FindNode(const CNetAddr& ip)
{
    LOCK(cs_vNodes);
    BOOST_FOREACH(CNode* pnode, vNodes)
        if ((CNetAddr)pnode->addr == ip)
            return (pnode);
    return NULL;
}

CNode* FindNode(const CSubNet& subNet)
{
    LOCK(cs_vNodes);
    BOOST_FOREACH(CNode* pnode, vNodes)
    if (subNet.Match((CNetAddr)pnode->addr))
        return (pnode);
    return NULL;
}

CNode* FindNode(const std::string& addrName)
{
    LOCK(cs_vNodes);
    BOOST_FOREACH(CNode* pnode, vNodes)
        if (pnode->addrName == addrName)
            return (pnode);
    return NULL;
}

CNode* FindNode(const CService& addr)
{
    LOCK(cs_vNodes);
    BOOST_FOREACH(CNode* pnode, vNodes)
        if ((CService)pnode->addr == addr)
            return (pnode);
    return NULL;
}

CNode* ConnectNode(CAddress addrConnect, const char *pszDest)
{
    if (pszDest == NULL) {
        if (IsLocal(addrConnect))
            return NULL;

        // Look for an existing connection
        CNode* pnode = FindNode((CService)addrConnect);
        if (pnode)
        {
            pnode->AddRef();
            return pnode;
        }
    }

    /// debug print
    LogPrint("net", "trying connection %s lastseen=%.1fhrs\n",
        pszDest ? pszDest : addrConnect.ToString(),
        pszDest ? 0.0 : (double)(GetTime() - addrConnect.nTime)/3600.0);

    // Connect
    SOCKET hSocket;
    bool proxyConnectionFailed = false;
    if (pszDest ? ConnectSocketByName(addrConnect, hSocket, pszDest, Params().GetDefaultPort(), nConnectTimeout, &proxyConnectionFailed) :
                  ConnectSocket(addrConnect, hSocket, nConnectTimeout, &proxyConnectionFailed))
    {
        if (!IsSelectableSocket(hSocket)) {
            LogPrintf("Cannot create connection: non-selectable socket created (fd >= FD_SETSIZE ?)\n");
            CloseSocket(hSocket);
            return NULL;
        }

        addrman.Attempt(addrConnect);

        // Add node
        CNode* pnode = new CNode(hSocket, addrConnect, pszDest ? pszDest : "", false);
        pnode->AddRef();

        {
            LOCK(cs_vNodes);
            vNodes.push_back(pnode);
        }

        pnode->nTimeConnected = GetTime();

        return pnode;
    } else if (!proxyConnectionFailed) {
        // If connecting to the node failed, and failure is not caused by a problem connecting to
        // the proxy, mark this as an attempt.
        addrman.Attempt(addrConnect);
    }

    return NULL;
}

void CNode::CloseSocketDisconnect()
{
    fDisconnect = true;
    if (hSocket != INVALID_SOCKET)
    {
        LogPrint("net", "disconnecting peer=%d\n", id);
        CloseSocket(hSocket);
    }

    // in case this fails, we'll empty the recv buffer when the CNode is deleted
    TRY_LOCK(cs_vRecvMsg, lockRecv);
    if (lockRecv)
        vRecvMsg.clear();
}

#ifndef KOMODO_NSPV_FULLNODE
#define KOMODO_NSPV_FULLNODE (KOMODO_NSPV <= 0)
#endif // !KOMODO_NSPV_FULLNODE

#ifndef KOMODO_NSPV_SUPERLITE
#define KOMODO_NSPV_SUPERLITE (KOMODO_NSPV > 0)
#endif // !KOMODO_NSPV_SUPERLITE

void CNode::PushVersion()
{
    int nBestHeight = g_signals.GetHeight().get_value_or(0);

    int64_t nTime = (fInbound ? GetTime() : GetTime());
    CAddress addrYou = (addr.IsRoutable() && !IsProxy(addr) ? addr : CAddress(CService("0.0.0.0",0)));
    CAddress addrMe = GetLocalAddress(&addr);
    GetRandBytes((unsigned char*)&nLocalHostNonce, sizeof(nLocalHostNonce));
    if (fLogIPs)
        LogPrint("net", "send version message: version %d, blocks=%d, us=%s, them=%s, peer=%d\n", PROTOCOL_VERSION, nBestHeight, addrMe.ToString(), addrYou.ToString(), id);
    else
        LogPrint("net", "send version message: version %d, blocks=%d, us=%s, peer=%d\n", PROTOCOL_VERSION, nBestHeight, addrMe.ToString(), id);
    PushMessage("version", PROTOCOL_VERSION, nLocalServices, nTime, addrYou, addrMe,
                nLocalHostNonce, strSubVersion, nBestHeight, true);
}

std::map<CSubNet, int64_t> CNode::setBanned;
CCriticalSection CNode::cs_setBanned;

void CNode::ClearBanned()
{
    LOCK(cs_setBanned);
    setBanned.clear();
}

bool CNode::IsBanned(CNetAddr ip)
{
    bool fResult = false;
    {
        LOCK(cs_setBanned);
        for (std::map<CSubNet, int64_t>::iterator it = setBanned.begin(); it != setBanned.end(); it++)
        {
            CSubNet subNet = (*it).first;
            int64_t t = (*it).second;

            if(subNet.Match(ip) && GetTime() < t)
                fResult = true;
        }
    }
    return fResult;
}

bool CNode::IsBanned(CSubNet subnet)
{
    bool fResult = false;
    {
        LOCK(cs_setBanned);
        std::map<CSubNet, int64_t>::iterator i = setBanned.find(subnet);
        if (i != setBanned.end())
        {
            int64_t t = (*i).second;
            if (GetTime() < t)
                fResult = true;
        }
    }
    return fResult;
}

void CNode::Ban(const CNetAddr& addr, int64_t bantimeoffset, bool sinceUnixEpoch) {
    CSubNet subNet(addr.ToString()+(addr.IsIPv4() ? "/32" : "/128"));
    Ban(subNet, bantimeoffset, sinceUnixEpoch);
}

void CNode::Ban(const CSubNet& subNet, int64_t bantimeoffset, bool sinceUnixEpoch) {
    int64_t banTime = GetTime()+GetArg("-bantime", 60*60*24);  // Default 24-hour ban
    if (bantimeoffset > 0)
        banTime = (sinceUnixEpoch ? 0 : GetTime() )+bantimeoffset;

    LOCK(cs_setBanned);
    if (setBanned[subNet] < banTime)
        setBanned[subNet] = banTime;
}

bool CNode::Unban(const CNetAddr &addr) {
    CSubNet subNet(addr.ToString()+(addr.IsIPv4() ? "/32" : "/128"));
    return Unban(subNet);
}

bool CNode::Unban(const CSubNet &subNet) {
    LOCK(cs_setBanned);
    if (setBanned.erase(subNet))
        return true;
    return false;
}

void CNode::GetBanned(std::map<CSubNet, int64_t> &banMap)
{
    LOCK(cs_setBanned);
    banMap = setBanned; //create a thread safe copy
}


std::vector<CSubNet> CNode::vWhitelistedRange;
CCriticalSection CNode::cs_vWhitelistedRange;

bool CNode::IsWhitelistedRange(const CNetAddr &addr) {
    LOCK(cs_vWhitelistedRange);
    BOOST_FOREACH(const CSubNet& subnet, vWhitelistedRange) {
        if (subnet.Match(addr))
            return true;
    }
    return false;
}

void CNode::AddWhitelistedRange(const CSubNet &subnet) {
    LOCK(cs_vWhitelistedRange);
    vWhitelistedRange.push_back(subnet);
}

void CNode::copyStats(CNodeStats &stats, const std::vector<bool> &m_asmap)
{
    stats.nodeid = this->GetId();
    stats.nServices = nServices;
    stats.addr = addr;
    // stats.addrBind = addrBind;
    stats.m_mapped_as = addr.GetMappedAS(m_asmap);
    stats.nLastSend = nLastSend;
    stats.nLastRecv = nLastRecv;
    stats.nTimeConnected = nTimeConnected;
    stats.nTimeOffset = nTimeOffset;
    stats.addrName = addrName;
    stats.nVersion = nVersion;
    stats.cleanSubVer = cleanSubVer;
    stats.fInbound = fInbound;
    stats.nStartingHeight = nStartingHeight;
    stats.nSendBytes = nSendBytes;
    stats.nRecvBytes = nRecvBytes;
    stats.fWhitelisted = fWhitelisted;

    // It is common for nodes with good ping times to suddenly become lagged,
    // due to a new block arriving or other large transfer.
    // Merely reporting pingtime might fool the caller into thinking the node was still responsive,
    // since pingtime does not update until the ping is complete, which might take a while.
    // So, if a ping is taking an unusually long time in flight,
    // the caller can immediately detect that this is happening.
    int64_t nPingUsecWait = 0;
    if ((0 != nPingNonceSent) && (0 != nPingUsecStart)) {
        nPingUsecWait = GetTimeMicros() - nPingUsecStart;
    }

    // Raw ping time is in microseconds, but show it to user as whole seconds (Bitcoin users should be well used to small numbers with many decimal places by now :)
    stats.dPingTime = (((double)nPingUsecTime) / 1e6);
    stats.dPingWait = (((double)nPingUsecWait) / 1e6);

    // Leave string empty if addrLocal invalid (not filled in yet)
    stats.addrLocal = addrLocal.IsValid() ? addrLocal.ToString() : "";
}

// requires LOCK(cs_vRecvMsg)
bool CNode::ReceiveMsgBytes(const char *pch, unsigned int nBytes)
{
    while (nBytes > 0) {

        // get current incomplete message, or create a new one
        if (vRecvMsg.empty() ||
            vRecvMsg.back().complete())
            vRecvMsg.push_back(CNetMessage(Params().MessageStart(), SER_NETWORK, nRecvVersion));

        CNetMessage& msg = vRecvMsg.back();

        // absorb network data
        int handled;
        if (!msg.in_data)
            handled = msg.readHeader(pch, nBytes);
        else
            handled = msg.readData(pch, nBytes);

        if (handled < 0)
                return false;

        if (msg.in_data && msg.hdr.nMessageSize > MAX_PROTOCOL_MESSAGE_LENGTH) {
            LogPrint("net", "Oversized message from peer=%i, disconnecting\n", GetId());
            return false;
        }

        pch += handled;
        nBytes -= handled;

        if (msg.complete()) {
            msg.nTime = GetTimeMicros();
            messageHandlerCondition.notify_one();
        }
    }

    return true;
}

int CNetMessage::readHeader(const char *pch, unsigned int nBytes)
{
    // copy data to temporary parsing buffer
    unsigned int nRemaining = 24 - nHdrPos;
    unsigned int nCopy = std::min(nRemaining, nBytes);

    memcpy(&hdrbuf[nHdrPos], pch, nCopy);
    nHdrPos += nCopy;

    // if header incomplete, exit
    if (nHdrPos < 24)
        return nCopy;

    // deserialize to CMessageHeader
    try {
        hdrbuf >> hdr;
    }
    catch (const std::exception&) {
        return -1;
    }

    // reject messages larger than MAX_SIZE
    if (hdr.nMessageSize > MAX_SIZE)
            return -1;

    // switch state to reading message data
    in_data = true;

    return nCopy;
}

int CNetMessage::readData(const char *pch, unsigned int nBytes)
{
    unsigned int nRemaining = hdr.nMessageSize - nDataPos;
    unsigned int nCopy = std::min(nRemaining, nBytes);

    if (vRecv.size() < nDataPos + nCopy) {
        // Allocate up to 256 KiB ahead, but never more than the total message size.
        vRecv.resize(std::min(hdr.nMessageSize, nDataPos + nCopy + 256 * 1024));
    }

    memcpy(&vRecv[nDataPos], pch, nCopy);
    nDataPos += nCopy;

    return nCopy;
}



// requires LOCK(cs_vSend)
void SocketSendData(CNode *pnode)
{
    std::deque<CSerializeData>::iterator it = pnode->vSendMsg.begin();

    while (it != pnode->vSendMsg.end()) {
        const CSerializeData &data = *it;
        assert(data.size() > pnode->nSendOffset);
        int nBytes = send(pnode->hSocket, &data[pnode->nSendOffset], data.size() - pnode->nSendOffset, MSG_NOSIGNAL | MSG_DONTWAIT);
        if (nBytes > 0) {
            pnode->nLastSend = GetTime();
            pnode->nSendBytes += nBytes;
            pnode->nSendOffset += nBytes;
            pnode->RecordBytesSent(nBytes);
            if (pnode->nSendOffset == data.size()) {
                pnode->nSendOffset = 0;
                pnode->nSendSize -= data.size();
                it++;
            } else {
                // could not send full message; stop sending more
                break;
            }
        } else {
            if (nBytes < 0) {
                // error
                int nErr = WSAGetLastError();
                if (nErr != WSAEWOULDBLOCK && nErr != WSAEMSGSIZE && nErr != WSAEINTR && nErr != WSAEINPROGRESS)
                {
                    LogPrintf("socket send error %s\n", NetworkErrorString(nErr));
                    pnode->CloseSocketDisconnect();
                }
            }
            // couldn't send anything at all
            break;
        }
    }

    if (it == pnode->vSendMsg.end()) {
        assert(pnode->nSendOffset == 0);
        assert(pnode->nSendSize == 0);
    }
    pnode->vSendMsg.erase(pnode->vSendMsg.begin(), it);
}

static list<CNode*> vNodesDisconnected;

class CNodeRef {
public:
    CNodeRef(CNode *pnode) : _pnode(pnode) {
        LOCK(cs_vNodes);
        _pnode->AddRef();
    }

    ~CNodeRef() {
        LOCK(cs_vNodes);
        _pnode->Release();
    }

    CNode& operator *() const {return *_pnode;};
    CNode* operator ->() const {return _pnode;};

    CNodeRef& operator =(const CNodeRef& other)
    {
        if (this != &other) {
            LOCK(cs_vNodes);

            _pnode->Release();
            _pnode = other._pnode;
            _pnode->AddRef();
        }
        return *this;
    }

    CNodeRef(const CNodeRef& other):
        _pnode(other._pnode)
    {
        LOCK(cs_vNodes);
        _pnode->AddRef();
    }
private:
    CNode *_pnode;
};

static bool ReverseCompareNodeMinPingTime(const CNodeRef &a, const CNodeRef &b)
{
    return a->nMinPingUsecTime > b->nMinPingUsecTime;
}

static bool ReverseCompareNodeTimeConnected(const CNodeRef &a, const CNodeRef &b)
{
    return a->nTimeConnected > b->nTimeConnected;
}

class CompareNetGroupKeyed
{
    std::vector<unsigned char> vchSecretKey;
public:
    CompareNetGroupKeyed()
    {
        vchSecretKey.resize(32, 0);
        GetRandBytes(vchSecretKey.data(), vchSecretKey.size());
    }

    bool operator()(const CNodeRef &a, const CNodeRef &b)
    {
        std::vector<unsigned char> vchGroupA, vchGroupB;
        CSHA256 hashA, hashB;
        std::vector<unsigned char> vchA(32), vchB(32);

        vchGroupA = a->addr.GetGroup(addrman.m_asmap);
        vchGroupB = b->addr.GetGroup(addrman.m_asmap);

        hashA.Write(begin_ptr(vchGroupA), vchGroupA.size());
        hashB.Write(begin_ptr(vchGroupB), vchGroupB.size());

        hashA.Write(begin_ptr(vchSecretKey), vchSecretKey.size());
        hashB.Write(begin_ptr(vchSecretKey), vchSecretKey.size());

        hashA.Finalize(begin_ptr(vchA));
        hashB.Finalize(begin_ptr(vchB));

        return vchA < vchB;
    }
};

static bool AttemptToEvictConnection(bool fPreferNewConnection) {
    std::vector<CNodeRef> vEvictionCandidates;
    {
        LOCK(cs_vNodes);

        BOOST_FOREACH(CNode *node, vNodes) {
            if (node->fWhitelisted)
                continue;
            if (!node->fInbound)
                continue;
            if (node->fDisconnect)
                continue;
            vEvictionCandidates.push_back(CNodeRef(node));
        }
    }

    if (vEvictionCandidates.empty()) return false;

    // Protect connections with certain characteristics

    // Check version of eviction candidates and prioritize nodes which do not support network upgrade.
    std::vector<CNodeRef> vTmpEvictionCandidates;
    int height;
    {
        LOCK(cs_main);
        height = chainActive.Height();
    }

    const Consensus::Params& params = Params().GetConsensus();
    auto nextEpoch = NextEpoch(height, params);
    if (nextEpoch) {
        auto idx = nextEpoch.get();
        int nActivationHeight = params.vUpgrades[idx].nActivationHeight;

        if (nActivationHeight > 0 &&
            height < nActivationHeight &&
            height >= nActivationHeight - NETWORK_UPGRADE_PEER_PREFERENCE_BLOCK_PERIOD)
        {
            // Find any nodes which don't support the protocol version for the next upgrade
            for (const CNodeRef &node : vEvictionCandidates) {
                if (node->nVersion < params.vUpgrades[idx].nProtocolVersion) {
                    vTmpEvictionCandidates.push_back(node);
                }
            }

            // Prioritize these nodes by replacing eviction set with them
            if (vTmpEvictionCandidates.size() > 0) {
                vEvictionCandidates = vTmpEvictionCandidates;
            }
        }
    }

    // Deterministically select 4 peers to protect by netgroup.
    // An attacker cannot predict which netgroups will be protected.
    static CompareNetGroupKeyed comparerNetGroupKeyed;
    std::sort(vEvictionCandidates.begin(), vEvictionCandidates.end(), comparerNetGroupKeyed);
    vEvictionCandidates.erase(vEvictionCandidates.end() - std::min(4, static_cast<int>(vEvictionCandidates.size())), vEvictionCandidates.end());

    if (vEvictionCandidates.empty()) return false;

    // Protect the 8 nodes with the best ping times.
    // An attacker cannot manipulate this metric without physically moving nodes closer to the target.
    std::sort(vEvictionCandidates.begin(), vEvictionCandidates.end(), ReverseCompareNodeMinPingTime);
    vEvictionCandidates.erase(vEvictionCandidates.end() - std::min(8, static_cast<int>(vEvictionCandidates.size())), vEvictionCandidates.end());

    if (vEvictionCandidates.empty()) return false;

    // Protect the half of the remaining nodes which have been connected the longest.
    // This replicates the existing implicit behavior.
    std::sort(vEvictionCandidates.begin(), vEvictionCandidates.end(), ReverseCompareNodeTimeConnected);
    vEvictionCandidates.erase(vEvictionCandidates.end() - static_cast<int>(vEvictionCandidates.size() / 2), vEvictionCandidates.end());

    if (vEvictionCandidates.empty()) return false;

    // Identify the network group with the most connections and youngest member.
    // (vEvictionCandidates is already sorted by reverse connect time)
    std::vector<unsigned char> naMostConnections;
    unsigned int nMostConnections = 0;
    int64_t nMostConnectionsTime = 0;
    std::map<std::vector<unsigned char>, std::vector<CNodeRef> > mapAddrCounts;
    BOOST_FOREACH(const CNodeRef &node, vEvictionCandidates) {
        mapAddrCounts[node->addr.GetGroup(addrman.m_asmap)].push_back(node);
        int64_t grouptime = mapAddrCounts[node->addr.GetGroup(addrman.m_asmap)][0]->nTimeConnected;
        size_t groupsize = mapAddrCounts[node->addr.GetGroup(addrman.m_asmap)].size();

        if (groupsize > nMostConnections || (groupsize == nMostConnections && grouptime > nMostConnectionsTime)) {
            nMostConnections = groupsize;
            nMostConnectionsTime = grouptime;
            naMostConnections = node->addr.GetGroup(addrman.m_asmap);
        }
    }

    // Reduce to the network group with the most connections
    vEvictionCandidates = mapAddrCounts[naMostConnections];

    // Do not disconnect peers if there is only one unprotected connection from their network group.
    if (vEvictionCandidates.size() <= 1)
        // unless we prefer the new connection (for whitelisted peers)
        if (!fPreferNewConnection)
            return false;

    // Disconnect from the network group with the most connections
    vEvictionCandidates[0]->fDisconnect = true;

    return true;
}

static void AcceptConnection(const ListenSocket& hListenSocket) {
    struct sockaddr_storage sockaddr;
    socklen_t len = sizeof(sockaddr);
    SOCKET hSocket = accept(hListenSocket.socket, (struct sockaddr*)&sockaddr, &len);
    CAddress addr;
    int nInbound = 0;
    int nMaxInbound = nMaxConnections - MAX_OUTBOUND_CONNECTIONS;

    if (hSocket != INVALID_SOCKET)
        if (!addr.SetSockAddr((const struct sockaddr*)&sockaddr))
            LogPrintf("Warning: Unknown socket family\n");

    bool whitelisted = hListenSocket.whitelisted || CNode::IsWhitelistedRange(addr);
    int nInboundThisIP = 0;

    {
        LOCK(cs_vNodes);
        struct sockaddr_storage tmpsockaddr;
        socklen_t tmplen = sizeof(sockaddr);
        BOOST_FOREACH(CNode* pnode, vNodes)
        {
            if (pnode->fInbound)
            {
                nInbound++;
                if (pnode->addr.GetSockAddr((struct sockaddr*)&tmpsockaddr, &tmplen) && (tmplen == len) && (memcmp(&sockaddr, &tmpsockaddr, tmplen) == 0))
                    nInboundThisIP++;
            }
        }
    }

    if (hSocket == INVALID_SOCKET)
    {
        int nErr = WSAGetLastError();
        if (nErr != WSAEWOULDBLOCK)
            LogPrintf("socket error accept failed: %s\n", NetworkErrorString(nErr));
        return;
    }

    if (!IsSelectableSocket(hSocket))
    {
        LogPrintf("connection from %s dropped: non-selectable socket\n", addr.ToString());
        CloseSocket(hSocket);
        return;
    }

    if (CNode::IsBanned(addr) && !whitelisted)
    {
        LogPrintf("connection from %s dropped (banned)\n", addr.ToString());
        CloseSocket(hSocket);
        return;
    }

    if (nInbound >= nMaxInbound)
    {
        if (!AttemptToEvictConnection(whitelisted)) {
            // No connection to evict, disconnect the new connection
            LogPrint("net", "failed to find an eviction candidate - connection dropped (full)\n");
            CloseSocket(hSocket);
            return;
        }
    }

    if (nInboundThisIP >= MAX_INBOUND_FROMIP)
    {
        // No connection to evict, disconnect the new connection
        LogPrint("net", "too many connections from %s, connection refused\n", addr.ToString());
        CloseSocket(hSocket);
        return;
    }

    // According to the internet TCP_NODELAY is not carried into accepted sockets
    // on all platforms.  Set it again here just to be sure.
    int set = 1;
#ifdef _WIN32
    setsockopt(hSocket, IPPROTO_TCP, TCP_NODELAY, (const char*)&set, sizeof(int));
#else
    setsockopt(hSocket, IPPROTO_TCP, TCP_NODELAY, (void*)&set, sizeof(int));
#endif

    CNode* pnode = new CNode(hSocket, addr, "", true);
    pnode->AddRef();
    pnode->fWhitelisted = whitelisted;

    LogPrint("net", "connection from %s accepted\n", addr.ToString());

    {
        LOCK(cs_vNodes);
        vNodes.push_back(pnode);
    }
}

void ThreadSocketHandler()
{
    unsigned int nPrevNodeCount = 0;
    while (true)
    {
        //
        // Disconnect nodes
        //
        {
            LOCK(cs_vNodes);
            // Disconnect unused nodes
            vector<CNode*> vNodesCopy = vNodes;
            BOOST_FOREACH(CNode* pnode, vNodesCopy)
            {
                if (pnode->fDisconnect ||
                    (pnode->GetRefCount() <= 0 && pnode->vRecvMsg.empty() && pnode->nSendSize == 0 && pnode->ssSend.empty()))
                {
                    // remove from vNodes
                    vNodes.erase(remove(vNodes.begin(), vNodes.end(), pnode), vNodes.end());

                    // release outbound grant (if any)
                    pnode->grantOutbound.Release();

                    // close socket and cleanup
                    pnode->CloseSocketDisconnect();

                    // hold in disconnected pool until all refs are released
                    if (pnode->fNetworkNode || pnode->fInbound)
                        pnode->Release();
                    vNodesDisconnected.push_back(pnode);
                }
            }
        }
        {
            // Delete disconnected nodes
            list<CNode*> vNodesDisconnectedCopy = vNodesDisconnected;
            BOOST_FOREACH(CNode* pnode, vNodesDisconnectedCopy)
            {
                // wait until threads are done using it
                if (pnode->GetRefCount() <= 0)
                {
                    bool fDelete = false;
                    {
                        TRY_LOCK(pnode->cs_vSend, lockSend);
                        if (lockSend)
                        {
                            TRY_LOCK(pnode->cs_vRecvMsg, lockRecv);
                            if (lockRecv)
                            {
                                TRY_LOCK(pnode->cs_inventory, lockInv);
                                if (lockInv)
                                    fDelete = true;
                            }
                        }
                    }
                    if (fDelete)
                    {
                        vNodesDisconnected.remove(pnode);
                        delete pnode;
                    }
                }
            }
        }
        if(vNodes.size() != nPrevNodeCount) {
            nPrevNodeCount = vNodes.size();
            uiInterface.NotifyNumConnectionsChanged(nPrevNodeCount);
        }

        //
        // Find which sockets have data to receive
        //
        struct timeval timeout;
        timeout.tv_sec  = 0;
        timeout.tv_usec = 50000; // frequency to poll pnode->vSend

        fd_set fdsetRecv;
        fd_set fdsetSend;
        fd_set fdsetError;
        FD_ZERO(&fdsetRecv);
        FD_ZERO(&fdsetSend);
        FD_ZERO(&fdsetError);
        SOCKET hSocketMax = 0;
        bool have_fds = false;

        BOOST_FOREACH(const ListenSocket& hListenSocket, vhListenSocket) {
            FD_SET(hListenSocket.socket, &fdsetRecv);
            hSocketMax = max(hSocketMax, hListenSocket.socket);
            have_fds = true;
        }

        {
            LOCK(cs_vNodes);
            BOOST_FOREACH(CNode* pnode, vNodes)
            {
                if (pnode->hSocket == INVALID_SOCKET)
                    continue;
                FD_SET(pnode->hSocket, &fdsetError);
                hSocketMax = max(hSocketMax, pnode->hSocket);
                have_fds = true;

                // Implement the following logic:
                // * If there is data to send, select() for sending data. As this only
                //   happens when optimistic write failed, we choose to first drain the
                //   write buffer in this case before receiving more. This avoids
                //   needlessly queueing received data, if the remote peer is not themselves
                //   receiving data. This means properly utilizing TCP flow control signaling.
                // * Otherwise, if there is no (complete) message in the receive buffer,
                //   or there is space left in the buffer, select() for receiving data.
                // * (if neither of the above applies, there is certainly one message
                //   in the receiver buffer ready to be processed).
                // Together, that means that at least one of the following is always possible,
                // so we don't deadlock:
                // * We send some data.
                // * We wait for data to be received (and disconnect after timeout).
                // * We process a message in the buffer (message handler thread).
                {
                    TRY_LOCK(pnode->cs_vSend, lockSend);
                    if (lockSend && !pnode->vSendMsg.empty()) {
                        FD_SET(pnode->hSocket, &fdsetSend);
                        continue;
                    }
                }
                {
                    TRY_LOCK(pnode->cs_vRecvMsg, lockRecv);
                    if (lockRecv && (
                        pnode->vRecvMsg.empty() || !pnode->vRecvMsg.front().complete() ||
                        pnode->GetTotalRecvSize() <= ReceiveFloodSize()))
                        FD_SET(pnode->hSocket, &fdsetRecv);
                }
            }
        }

        int nSelect = select(have_fds ? hSocketMax + 1 : 0,
                             &fdsetRecv, &fdsetSend, &fdsetError, &timeout);
        boost::this_thread::interruption_point();

        if (nSelect == SOCKET_ERROR)
        {
            if (have_fds)
            {
                int nErr = WSAGetLastError();
                LogPrintf("socket select error %s\n", NetworkErrorString(nErr));
                for (unsigned int i = 0; i <= hSocketMax; i++)
                    FD_SET(i, &fdsetRecv);
            }
            FD_ZERO(&fdsetSend);
            FD_ZERO(&fdsetError);
            MilliSleep(timeout.tv_usec/1000);
        }

        //
        // Accept new connections
        //
        BOOST_FOREACH(const ListenSocket& hListenSocket, vhListenSocket)
        {
            if (hListenSocket.socket != INVALID_SOCKET && FD_ISSET(hListenSocket.socket, &fdsetRecv))
            {
                AcceptConnection(hListenSocket);
            }
        }

        //
        // Service each socket
        //
        vector<CNode*> vNodesCopy;
        {
            LOCK(cs_vNodes);
            vNodesCopy = vNodes;
            BOOST_FOREACH(CNode* pnode, vNodesCopy)
                pnode->AddRef();
        }
        BOOST_FOREACH(CNode* pnode, vNodesCopy)
        {
            boost::this_thread::interruption_point();

            //
            // Receive
            //
            if (pnode->hSocket == INVALID_SOCKET)
                continue;
            if (FD_ISSET(pnode->hSocket, &fdsetRecv) || FD_ISSET(pnode->hSocket, &fdsetError))
            {
                TRY_LOCK(pnode->cs_vRecvMsg, lockRecv);
                if (lockRecv)
                {
                    {
                        // typical socket buffer is 8K-64K
                        char pchBuf[0x10000];
                        int nBytes = recv(pnode->hSocket, pchBuf, sizeof(pchBuf), MSG_DONTWAIT);
                        if (nBytes > 0)
                        {
                            if (!pnode->ReceiveMsgBytes(pchBuf, nBytes))
                                pnode->CloseSocketDisconnect();
                            pnode->nLastRecv = GetTime();
                            pnode->nRecvBytes += nBytes;
                            pnode->RecordBytesRecv(nBytes);
                        }
                        else if (nBytes == 0)
                        {
                            // socket closed gracefully
                            if (!pnode->fDisconnect)
                                LogPrint("net", "socket closed\n");
                            pnode->CloseSocketDisconnect();
                        }
                        else if (nBytes < 0)
                        {
                            // error
                            int nErr = WSAGetLastError();
                            if (nErr != WSAEWOULDBLOCK && nErr != WSAEMSGSIZE && nErr != WSAEINTR && nErr != WSAEINPROGRESS)
                            {
                                if (!pnode->fDisconnect)
                                    LogPrintf("socket recv error %s\n", NetworkErrorString(nErr));
                                pnode->CloseSocketDisconnect();
                            }
                        }
                    }
                }
            }

            //
            // Send
            //
            if (pnode->hSocket == INVALID_SOCKET)
                continue;
            if (FD_ISSET(pnode->hSocket, &fdsetSend))
            {
                TRY_LOCK(pnode->cs_vSend, lockSend);
                if (lockSend)
                    SocketSendData(pnode);
            }

            //
            // Inactivity checking
            //
            int64_t nTime = GetTime();
            if (nTime - pnode->nTimeConnected > 60)
            {
                if (pnode->nLastRecv == 0 || pnode->nLastSend == 0)
                {
                    LogPrint("net", "socket no message in first 60 seconds, %d %d from %d\n", pnode->nLastRecv != 0, pnode->nLastSend != 0, pnode->id);
                    pnode->fDisconnect = true;
                }
                else if (nTime - pnode->nLastSend > TIMEOUT_INTERVAL)
                {
                    LogPrintf("socket sending timeout: %is\n", nTime - pnode->nLastSend);
                    pnode->fDisconnect = true;
                }
                else if (nTime - pnode->nLastRecv > (pnode->nVersion > BIP0031_VERSION ? TIMEOUT_INTERVAL : 90*60))
                {
                    LogPrintf("socket receive timeout: %is\n", nTime - pnode->nLastRecv);
                    pnode->fDisconnect = true;
                }
                else if (pnode->nPingNonceSent && pnode->nPingUsecStart + TIMEOUT_INTERVAL * 1000000 < GetTimeMicros())
                {
                    LogPrintf("ping timeout: %fs\n", 0.000001 * (GetTimeMicros() - pnode->nPingUsecStart));
                    pnode->fDisconnect = true;
                }
            }
        }
        {
            LOCK(cs_vNodes);
            BOOST_FOREACH(CNode* pnode, vNodesCopy)
                pnode->Release();
        }
    }
}

void ThreadDNSAddressSeed()
{
    // goal: only query DNS seeds if address need is acute
    if ((addrman.size() > 0) &&
        (!GetBoolArg("-forcednsseed", false))) {
        MilliSleep(11 * 1000);

        LOCK(cs_vNodes);
        if (vNodes.size() >= 2) {
            LogPrintf("P2P peers available. Skipped DNS seeding.\n");
            return;
        }
    }

    const vector<CDNSSeedData> &vSeeds = Params().DNSSeeds();
    int found = 0;

    LogPrintf("Loading addresses from DNS seeds (could take a while)\n");

    BOOST_FOREACH(const CDNSSeedData &seed, vSeeds) {
        if (HaveNameProxy()) {
            AddOneShot(seed.host);
        } else {
            vector<CNetAddr> vIPs;
            vector<CAddress> vAdd;
            if (LookupHost(seed.host.c_str(), vIPs))
            {
                BOOST_FOREACH(const CNetAddr& ip, vIPs)
                {
                    int nOneDay = 24*3600;
                    CAddress addr = CAddress(CService(ip, Params().GetDefaultPort()));
                    addr.nTime = GetTime() - 3*nOneDay - GetRand(4*nOneDay); // use a random age between 3 and 7 days old
                    // only add seeds with the right port
                    if (addr.GetPort() == ASSETCHAINS_P2PPORT)
                    {
                        vAdd.push_back(addr);
                        found++;
                    }
                }
            }
            addrman.Add(vAdd, CNetAddr(seed.name, true));
        }
    }

    LogPrintf("%d addresses found from DNS seeds\n", found);
}


void DumpAddresses()
{
    int64_t nStart = GetTimeMillis();

    CAddrDB adb;
    adb.Write(addrman);

    LogPrint("net", "Flushed %d addresses to peers.dat  %dms\n",
           addrman.size(), GetTimeMillis() - nStart);
}

void static ProcessOneShot()
{
    string strDest;
    {
        LOCK(cs_vOneShots);
        if (vOneShots.empty())
            return;
        strDest = vOneShots.front();
        vOneShots.pop_front();
    }
    CAddress addr;
    CSemaphoreGrant grant(*semOutbound, true);
    if (grant) {
        if (!OpenNetworkConnection(addr, &grant, strDest.c_str(), true))
            AddOneShot(strDest);
    }
}

void ThreadOpenConnections()
{
    // Connect to specific addresses
    if (mapArgs.count("-connect") && mapMultiArgs["-connect"].size() > 0)
    {
        for (int64_t nLoop = 0;; nLoop++)
        {
            ProcessOneShot();
            BOOST_FOREACH(const std::string& strAddr, mapMultiArgs["-connect"])
            {
                CAddress addr;
                OpenNetworkConnection(addr, NULL, strAddr.c_str());
                for (int i = 0; i < 10 && i < nLoop; i++)
                {
                    MilliSleep(500);
                }
            }
            MilliSleep(500);
        }
    }

    // Initiate network connections
    int64_t nStart = GetTime();
    while (true)
    {
        ProcessOneShot();

        MilliSleep(500);

        CSemaphoreGrant grant(*semOutbound);
        boost::this_thread::interruption_point();

        // Add seed nodes if DNS seeds are all down (an infrastructure attack?).
        // if (addrman.size() == 0 && (GetTime() - nStart > 60)) {
        if (GetTime() - nStart > 60) {
            static bool done = false;
            if (!done) {
                // skip DNS seeds for staked chains.
                if ( is_STAKED(chain.symbol()) == 0 ) {
                    //LogPrintf("Adding fixed seed nodes as DNS doesn't seem to be available.\n");
                    LogPrintf("Adding fixed seed nodes.\n");
                    addrman.Add(convertSeed6(Params().FixedSeeds()), CNetAddr("127.0.0.1"));
                }
                done = true;
            }
        }


        //
        // Choose an address to connect to based on most recently seen
        //
        CAddress addrConnect;

        // Only connect out to one peer per network group (/16 for IPv4).
        // Do this here so we don't have to critsect vNodes inside mapAddresses critsect.
        int nOutbound = 0;
        set<vector<unsigned char> > setConnected;
        {
            LOCK(cs_vNodes);
            BOOST_FOREACH(CNode* pnode, vNodes) {
                if (!pnode->fInbound) {
                    setConnected.insert(pnode->addr.GetGroup(addrman.m_asmap));
                    nOutbound++;
                }
            }
        }

        int64_t nANow = GetTime();

        int nTries = 0;
        while (true)
        {
            CAddrInfo addr = addrman.Select();

            // if we selected an invalid address, restart
            if (!addr.IsValid() || setConnected.count(addr.GetGroup(addrman.m_asmap)) || IsLocal(addr))
                break;

            // If we didn't find an appropriate destination after trying 100 addresses fetched from addrman,
            // stop this loop, and let the outer loop run again (which sleeps, adds seed nodes, recalculates
            // already-connected network ranges, ...) before trying new addrman addresses.
            nTries++;
            if (nTries > 100)
                break;

            if (IsLimited(addr))
                continue;

            // only consider very recently tried nodes after 30 failed attempts
            if (nANow - addr.nLastTry < 600 && nTries < 30)
                continue;

            // do not allow non-default ports, unless after 50 invalid addresses selected already
            if (addr.GetPort() != Params().GetDefaultPort() && nTries < 50)
                continue;

            addrConnect = addr;
            break;
        }

        if (addrConnect.IsValid())
            OpenNetworkConnection(addrConnect, &grant);
    }
}

void ThreadOpenAddedConnections()
{
    {
        LOCK(cs_vAddedNodes);
        vAddedNodes = mapMultiArgs["-addnode"];
    }

    if (HaveNameProxy()) {
        while(true) {
            list<string> lAddresses(0);
            {
                LOCK(cs_vAddedNodes);
                BOOST_FOREACH(const std::string& strAddNode, vAddedNodes)
                    lAddresses.push_back(strAddNode);
            }
            BOOST_FOREACH(const std::string& strAddNode, lAddresses) {
                CAddress addr;
                CSemaphoreGrant grant(*semOutbound);
                OpenNetworkConnection(addr, &grant, strAddNode.c_str());
                MilliSleep(500);
            }
            MilliSleep(120000); // Retry every 2 minutes
        }
    }

    for (unsigned int i = 0; true; i++)
    {
        list<string> lAddresses(0);
        {
            LOCK(cs_vAddedNodes);
            BOOST_FOREACH(const std::string& strAddNode, vAddedNodes)
                lAddresses.push_back(strAddNode);
        }

        list<vector<CService> > lservAddressesToAdd(0);
        BOOST_FOREACH(const std::string& strAddNode, lAddresses) {
            vector<CService> vservNode(0);
            if(Lookup(strAddNode.c_str(), vservNode, Params().GetDefaultPort(), fNameLookup, 0))
            {
                lservAddressesToAdd.push_back(vservNode);
                {
                    LOCK(cs_setservAddNodeAddresses);
                    BOOST_FOREACH(const CService& serv, vservNode)
                        setservAddNodeAddresses.insert(serv);
                }
            }
        }
        // Attempt to connect to each IP for each addnode entry until at least one is successful per addnode entry
        // (keeping in mind that addnode entries can have many IPs if fNameLookup)
        {
            LOCK(cs_vNodes);
            BOOST_FOREACH(CNode* pnode, vNodes)
                for (list<vector<CService> >::iterator it = lservAddressesToAdd.begin(); it != lservAddressesToAdd.end(); it++)
                {
                    BOOST_FOREACH(const CService& addrNode, *(it))
                        if (pnode->addr == addrNode)
                        {
                            it = lservAddressesToAdd.erase(it);
                            if ( it != lservAddressesToAdd.begin() )
                                it--;
                            break;
                        }
                    if (it == lservAddressesToAdd.end())
                        break;
                }
        }
        BOOST_FOREACH(vector<CService>& vserv, lservAddressesToAdd)
        {
            CSemaphoreGrant grant(*semOutbound);
            OpenNetworkConnection(CAddress(vserv[i % vserv.size()]), &grant);
            MilliSleep(500);
        }
        MilliSleep(120000); // Retry every 2 minutes
    }
}

// if successful, this moves the passed grant to the constructed node
bool OpenNetworkConnection(const CAddress& addrConnect, CSemaphoreGrant *grantOutbound, const char *pszDest, bool fOneShot)
{
    //
    // Initiate outbound network connection
    //
    boost::this_thread::interruption_point();
    if (!pszDest) {
        if (IsLocal(addrConnect) ||
            FindNode((CNetAddr)addrConnect) || CNode::IsBanned(addrConnect) ||
            FindNode(addrConnect.ToStringIPPort()))
            return false;
    } else if (FindNode(std::string(pszDest)))
        return false;

    CNode* pnode = ConnectNode(addrConnect, pszDest);
    boost::this_thread::interruption_point();

    if (!pnode)
        return false;
    if (grantOutbound)
        grantOutbound->MoveTo(pnode->grantOutbound);
    pnode->fNetworkNode = true;
    if (fOneShot)
        pnode->fOneShot = true;

    return true;
}


void ThreadMessageHandler()
{
    boost::mutex condition_mutex;
    boost::unique_lock<boost::mutex> lock(condition_mutex);

    SetThreadPriority(THREAD_PRIORITY_BELOW_NORMAL);
    while (true)
    {
        vector<CNode*> vNodesCopy;
        {
            LOCK(cs_vNodes);
            vNodesCopy = vNodes;
            BOOST_FOREACH(CNode* pnode, vNodesCopy) {
                pnode->AddRef();
            }
        }

        // Poll the connected nodes for messages
        CNode* pnodeTrickle = NULL;
        if (!vNodesCopy.empty())
            pnodeTrickle = vNodesCopy[GetRand(vNodesCopy.size())];

        bool fSleep = true;

        BOOST_FOREACH(CNode* pnode, vNodesCopy)
        {
            if (pnode->fDisconnect)
                continue;

            // Receive messages
            {
                TRY_LOCK(pnode->cs_vRecvMsg, lockRecv);
                if (lockRecv)
                {
                    if (!g_signals.ProcessMessages(pnode))
                        pnode->CloseSocketDisconnect();

                    if (pnode->nSendSize < SendBufferSize())
                    {
                        if (!pnode->vRecvGetData.empty() || (!pnode->vRecvMsg.empty() && pnode->vRecvMsg[0].complete()))
                        {
                            fSleep = false;
                        }
                    }
                }
            }
            boost::this_thread::interruption_point();

            // Send messages
            {
                TRY_LOCK(pnode->cs_vSend, lockSend);
                if (lockSend)
                    g_signals.SendMessages(pnode, pnode == pnodeTrickle || pnode->fWhitelisted);
            }
            boost::this_thread::interruption_point();
        }

        {
            LOCK(cs_vNodes);
            BOOST_FOREACH(CNode* pnode, vNodesCopy)
                pnode->Release();
        }

        if (fSleep)
            messageHandlerCondition.timed_wait(lock, boost::posix_time::microsec_clock::universal_time() + boost::posix_time::milliseconds(100));
    }
}


bool BindListenPort(const CService &addrBind, string& strError, bool fWhitelisted)
{
    strError = "";
    int nOne = 1;

    // Create socket for listening for incoming connections
    struct sockaddr_storage sockaddr;
    socklen_t len = sizeof(sockaddr);
    if (!addrBind.GetSockAddr((struct sockaddr*)&sockaddr, &len))
    {
        strError = strprintf("Error: Bind address family for %s not supported", addrBind.ToString());
        LogPrintf("%s\n", strError);
        return false;
    }

    SOCKET hListenSocket = socket(((struct sockaddr*)&sockaddr)->sa_family, SOCK_STREAM, IPPROTO_TCP);
    if (hListenSocket == INVALID_SOCKET)
    {
        strError = strprintf("Error: Couldn't open socket for incoming connections (socket returned error %s)", NetworkErrorString(WSAGetLastError()));
        LogPrintf("%s\n", strError);
        return false;
    }
    if (!IsSelectableSocket(hListenSocket))
    {
        strError = "Error: Couldn't create a listenable socket for incoming connections";
        LogPrintf("%s\n", strError);
        return false;
    }


#ifndef _WIN32
#ifdef SO_NOSIGPIPE
    // Different way of disabling SIGPIPE on BSD
    setsockopt(hListenSocket, SOL_SOCKET, SO_NOSIGPIPE, (void*)&nOne, sizeof(int));
#endif
    // Allow binding if the port is still in TIME_WAIT state after
    // the program was closed and restarted.
    setsockopt(hListenSocket, SOL_SOCKET, SO_REUSEADDR, (void*)&nOne, sizeof(int));
    // Disable Nagle's algorithm
    setsockopt(hListenSocket, IPPROTO_TCP, TCP_NODELAY, (void*)&nOne, sizeof(int));
#else
    setsockopt(hListenSocket, SOL_SOCKET, SO_REUSEADDR, (const char*)&nOne, sizeof(int));
    setsockopt(hListenSocket, IPPROTO_TCP, TCP_NODELAY, (const char*)&nOne, sizeof(int));
#endif

    // Set to non-blocking, incoming connections will also inherit this
    if (!SetSocketNonBlocking(hListenSocket, true)) {
        strError = strprintf("BindListenPort: Setting listening socket to non-blocking failed, error %s\n", NetworkErrorString(WSAGetLastError()));
        LogPrintf("%s\n", strError);
        return false;
    }

    // some systems don't have IPV6_V6ONLY but are always v6only; others do have the option
    // and enable it by default or not. Try to enable it, if possible.
    if (addrBind.IsIPv6()) {
#ifdef IPV6_V6ONLY
#ifdef _WIN32
        setsockopt(hListenSocket, IPPROTO_IPV6, IPV6_V6ONLY, (const char*)&nOne, sizeof(int));
#else
        setsockopt(hListenSocket, IPPROTO_IPV6, IPV6_V6ONLY, (void*)&nOne, sizeof(int));
#endif
#endif
#ifdef _WIN32
        int nProtLevel = PROTECTION_LEVEL_UNRESTRICTED;
        setsockopt(hListenSocket, IPPROTO_IPV6, IPV6_PROTECTION_LEVEL, (const char*)&nProtLevel, sizeof(int));
#endif
    }

    if (::bind(hListenSocket, (struct sockaddr*)&sockaddr, len) == SOCKET_ERROR)
    {
        int nErr = WSAGetLastError();
        if (nErr == WSAEADDRINUSE)
            strError = strprintf(_("Unable to bind to %s on this computer. Zcash is probably already running."), addrBind.ToString());
        else
            strError = strprintf(_("Unable to bind to %s on this computer (bind returned error %s)"), addrBind.ToString(), NetworkErrorString(nErr));
        LogPrintf("%s\n", strError);
        CloseSocket(hListenSocket);
        return false;
    }
    LogPrintf("Bound to %s\n", addrBind.ToString());

    // Listen for incoming connections
    if (listen(hListenSocket, SOMAXCONN) == SOCKET_ERROR)
    {
        strError = strprintf(_("Error: Listening for incoming connections failed (listen returned error %s)"), NetworkErrorString(WSAGetLastError()));
        LogPrintf("%s\n", strError);
        CloseSocket(hListenSocket);
        return false;
    }

    vhListenSocket.push_back(ListenSocket(hListenSocket, fWhitelisted));

    if (addrBind.IsRoutable() && fDiscover && !fWhitelisted)
        AddLocal(addrBind, LOCAL_BIND);

    return true;
}

void static Discover(boost::thread_group& threadGroup)
{
    if (!fDiscover)
        return;

#ifdef _WIN32
    // Get local host IP
    char pszHostName[256] = "";
    if (gethostname(pszHostName, sizeof(pszHostName)) != SOCKET_ERROR)
    {
        vector<CNetAddr> vaddr;
        if (LookupHost(pszHostName, vaddr))
        {
            BOOST_FOREACH (const CNetAddr &addr, vaddr)
            {
                if (AddLocal(addr, LOCAL_IF))
                    LogPrintf("%s: %s - %s\n", __func__, pszHostName, addr.ToString());
            }
        }
    }
#else
    // Get local host ip
    struct ifaddrs* myaddrs;
    if (getifaddrs(&myaddrs) == 0)
    {
        for (struct ifaddrs* ifa = myaddrs; ifa != NULL; ifa = ifa->ifa_next)
        {
            if (ifa->ifa_addr == NULL) continue;
            if ((ifa->ifa_flags & IFF_UP) == 0) continue;
            if (strcmp(ifa->ifa_name, "lo") == 0) continue;
            if (strcmp(ifa->ifa_name, "lo0") == 0) continue;
            if (ifa->ifa_addr->sa_family == AF_INET)
            {
                struct sockaddr_in* s4 = (struct sockaddr_in*)(ifa->ifa_addr);
                CNetAddr addr(s4->sin_addr);
                if (AddLocal(addr, LOCAL_IF))
                    LogPrintf("%s: IPv4 %s: %s\n", __func__, ifa->ifa_name, addr.ToString());
            }
            else if (ifa->ifa_addr->sa_family == AF_INET6)
            {
                struct sockaddr_in6* s6 = (struct sockaddr_in6*)(ifa->ifa_addr);
                CNetAddr addr(s6->sin6_addr);
                if (AddLocal(addr, LOCAL_IF))
                    LogPrintf("%s: IPv6 %s: %s\n", __func__, ifa->ifa_name, addr.ToString());
            }
        }
        freeifaddrs(myaddrs);
    }
#endif
}

void StartNode(boost::thread_group& threadGroup, CScheduler& scheduler)
{

    if (GetBoolArg("-nspv_msg", DEFAULT_NSPV_PROCESSING)) {
        nLocalServices |= NODE_NSPV;
        LogPrintf("NSPV messages processing enabled\n");
    }

    uiInterface.InitMessage(_("Loading addresses..."));
    // Load addresses for peers.dat
    int64_t nStart = GetTimeMillis();
    {
        CAddrDB adb;
        if (!adb.Read(addrman))
            LogPrintf("Invalid or missing peers.dat; recreating\n");
    }
    LogPrintf("Loaded %i addresses from peers.dat  %dms\n",
           addrman.size(), GetTimeMillis() - nStart);
    fAddressesInitialized = true;

    if (semOutbound == NULL) {
        // initialize semaphore
        int nMaxOutbound = min(MAX_OUTBOUND_CONNECTIONS, nMaxConnections);
        semOutbound = new CSemaphore(nMaxOutbound);
    }

    if (pnodeLocalHost == NULL)
        pnodeLocalHost = new CNode(INVALID_SOCKET, CAddress(CService("127.0.0.1", 0), nLocalServices));

    Discover(threadGroup);

    // skip DNS seeds for staked chains.
<<<<<<< HEAD
    if ( is_STAKED(ASSETCHAINS_SYMBOL) != 0 )
=======
    if ( is_STAKED(chain.symbol()) != 0 )
>>>>>>> a20e98e7
        SoftSetBoolArg("-dnsseed", false);

    //
    // Start threads
    //

    if (!GetBoolArg("-dnsseed", true))
        LogPrintf("DNS seeding disabled\n");
    else
        threadGroup.create_thread(boost::bind(&TraceThread<void (*)()>, "dnsseed", &ThreadDNSAddressSeed));

    // Send and receive from sockets, accept connections
    threadGroup.create_thread(boost::bind(&TraceThread<void (*)()>, "net", &ThreadSocketHandler));

    // Initiate outbound connections from -addnode
    threadGroup.create_thread(boost::bind(&TraceThread<void (*)()>, "addcon", &ThreadOpenAddedConnections));

    // Initiate outbound connections
    threadGroup.create_thread(boost::bind(&TraceThread<void (*)()>, "opencon", &ThreadOpenConnections));

    // Process messages
    threadGroup.create_thread(boost::bind(&TraceThread<void (*)()>, "msghand", &ThreadMessageHandler));

    // Dump network addresses
    scheduler.scheduleEvery(&DumpAddresses, DUMP_ADDRESSES_INTERVAL);
}

bool StopNode()
{
    LogPrintf("StopNode()\n");
    if (semOutbound)
        for (int i=0; i<MAX_OUTBOUND_CONNECTIONS; i++)
            semOutbound->post();

    if (KOMODO_NSPV_FULLNODE && fAddressesInitialized)
    {
        DumpAddresses();
        fAddressesInitialized = false;
    }

    return true;
}

static class CNetCleanup
{
public:
    CNetCleanup() {}

    ~CNetCleanup()
    {
        // Close sockets
        BOOST_FOREACH(CNode* pnode, vNodes)
            if (pnode->hSocket != INVALID_SOCKET)
                CloseSocket(pnode->hSocket);
        BOOST_FOREACH(ListenSocket& hListenSocket, vhListenSocket)
            if (hListenSocket.socket != INVALID_SOCKET)
                if (!CloseSocket(hListenSocket.socket))
                    LogPrintf("CloseSocket(hListenSocket) failed with error %s\n", NetworkErrorString(WSAGetLastError()));

        // clean up some globals (to help leak detection)
        BOOST_FOREACH(CNode *pnode, vNodes)
            delete pnode;
        BOOST_FOREACH(CNode *pnode, vNodesDisconnected)
            delete pnode;
        vNodes.clear();
        vNodesDisconnected.clear();
        vhListenSocket.clear();
        delete semOutbound;
        semOutbound = NULL;
        delete pnodeLocalHost;
        pnodeLocalHost = NULL;

#ifdef _WIN32
        // Shutdown Windows Sockets
        WSACleanup();
#endif
    }
}
instance_of_cnetcleanup;

void RelayTransaction(const CTransaction& tx)
{
    CDataStream ss(SER_NETWORK, PROTOCOL_VERSION);
    ss.reserve(10000);
    ss << tx;
    RelayTransaction(tx, ss);
}

void RelayTransaction(const CTransaction& tx, const CDataStream& ss)
{
    CInv inv(MSG_TX, tx.GetHash());
    {
        LOCK(cs_mapRelay);
        // Expire old relay messages
        while (!vRelayExpiration.empty() && vRelayExpiration.front().first < GetTime())
        {
            mapRelay.erase(vRelayExpiration.front().second);
            vRelayExpiration.pop_front();
        }

        // Save original serialized message so newer versions are preserved
        mapRelay.insert(std::make_pair(inv, ss));
        vRelayExpiration.push_back(std::make_pair(GetTime() + 15 * 60, inv));
    }
    LOCK(cs_vNodes);
    BOOST_FOREACH(CNode* pnode, vNodes)
    {
        if(!pnode->fRelayTxes)
            continue;
        LOCK(pnode->cs_filter);
        if (pnode->pfilter)
        {
            if (pnode->pfilter->IsRelevantAndUpdate(tx))
                pnode->PushInventory(inv);
        } else pnode->PushInventory(inv);
    }
}

void CNode::RecordBytesRecv(uint64_t bytes)
{
    LOCK(cs_totalBytesRecv);
    nTotalBytesRecv += bytes;
}

void CNode::RecordBytesSent(uint64_t bytes)
{
    LOCK(cs_totalBytesSent);
    nTotalBytesSent += bytes;
}

uint64_t CNode::GetTotalBytesRecv()
{
    LOCK(cs_totalBytesRecv);
    return nTotalBytesRecv;
}

uint64_t CNode::GetTotalBytesSent()
{
    LOCK(cs_totalBytesSent);
    return nTotalBytesSent;
}

void CNode::Fuzz(int nChance)
{
    if (!fSuccessfullyConnected) return; // Don't fuzz initial handshake
    if (GetRand(nChance) != 0) return; // Fuzz 1 of every nChance messages

    switch (GetRand(3))
    {
    case 0:
        // xor a random byte with a random value:
        if (!ssSend.empty()) {
            CDataStream::size_type pos = GetRand(ssSend.size());
            ssSend[pos] ^= (unsigned char)(GetRand(256));
        }
        break;
    case 1:
        // delete a random byte:
        if (!ssSend.empty()) {
            CDataStream::size_type pos = GetRand(ssSend.size());
            ssSend.erase(ssSend.begin()+pos);
        }
        break;
    case 2:
        // insert a random byte at a random position
        {
            CDataStream::size_type pos = GetRand(ssSend.size());
            char ch = (char)GetRand(256);
            ssSend.insert(ssSend.begin()+pos, ch);
        }
        break;
    }
    // Chance of more than one change half the time:
    // (more changes exponentially less likely):
    Fuzz(2);
}

//
// CAddrDB
//

CAddrDB::CAddrDB()
{
    pathAddr = GetDataDir() / "peers.dat";
}

bool CAddrDB::Write(const CAddrMan& addr)
{
    // Generate random temporary filename
    unsigned short randv = 0;
    GetRandBytes((unsigned char*)&randv, sizeof(randv));
    std::string tmpfn = strprintf("peers.dat.%04x", randv);

    // serialize addresses, checksum data up to that point, then append csum
    CDataStream ssPeers(SER_DISK, CLIENT_VERSION);
    ssPeers << FLATDATA(Params().MessageStart());
    ssPeers << addr;
    uint256 hash = Hash(ssPeers.begin(), ssPeers.end());
    ssPeers << hash;

    // open temp output file, and associate with CAutoFile
    boost::filesystem::path pathTmp = GetDataDir() / tmpfn;
    FILE *file = fopen(pathTmp.string().c_str(), "wb");
    CAutoFile fileout(file, SER_DISK, CLIENT_VERSION);
    if (fileout.IsNull())
        return error("%s: Failed to open file %s", __func__, pathTmp.string());

    // Write and commit header, data
    try {
        fileout << ssPeers;
    }
    catch (const std::exception& e) {
        return error("%s: Serialize or I/O error - %s", __func__, e.what());
    }
    FileCommit(fileout.Get());
    fileout.fclose();

    // replace existing peers.dat, if any, with new peers.dat.XXXX
    if (!RenameOver(pathTmp, pathAddr))
        return error("%s: Rename-into-place failed", __func__);

    return true;
}

bool CAddrDB::Read(CAddrMan& addr)
{
    // open input file, and associate with CAutoFile
    FILE *file = fopen(pathAddr.string().c_str(), "rb");
    CAutoFile filein(file, SER_DISK, CLIENT_VERSION);
    if (filein.IsNull())
        return error("%s: Failed to open file %s", __func__, pathAddr.string());

    // use file size to size memory buffer
    int fileSize = boost::filesystem::file_size(pathAddr);
    int dataSize = fileSize - sizeof(uint256);
    // Don't try to resize to a negative number if file is small
    if (dataSize < 0)
        dataSize = 0;
    vector<unsigned char> vchData;
    vchData.resize(dataSize);
    uint256 hashIn;

    // read data and checksum from file
    try {
        filein.read((char *)&vchData[0], dataSize);
        filein >> hashIn;
    }
    catch (const std::exception& e) {
        return error("%s: Deserialize or I/O error - %s", __func__, e.what());
    }
    filein.fclose();

    CDataStream ssPeers(vchData, SER_DISK, CLIENT_VERSION);

    // verify stored checksum matches input data
    uint256 hashTmp = Hash(ssPeers.begin(), ssPeers.end());
    if (hashIn != hashTmp)
        return error("%s: Checksum mismatch, data corrupted", __func__);

    unsigned char pchMsgTmp[4];
    try {
        // de-serialize file header (network specific magic number) and ..
        ssPeers >> FLATDATA(pchMsgTmp);

        // ... verify the network matches ours
        if (memcmp(pchMsgTmp, Params().MessageStart(), sizeof(pchMsgTmp)))
            return error("%s: Invalid network magic number", __func__);

        // de-serialize address data into one CAddrMan object
        ssPeers >> addr;
    }
    catch (const std::exception& e) {
        return error("%s: Deserialize or I/O error - %s", __func__, e.what());
    }

    return true;
}

unsigned int ReceiveFloodSize() { return 1000*GetArg("-maxreceivebuffer", 5*1000); }
unsigned int SendBufferSize() { return 1000*GetArg("-maxsendbuffer", 1*1000); }

CNode::CNode(SOCKET hSocketIn, const CAddress& addrIn, const std::string& addrNameIn, bool fInboundIn) :
    ssSend(SER_NETWORK, INIT_PROTO_VERSION),
    addrKnown(5000, 0.001),
    setInventoryKnown(SendBufferSize() / 1000)
{
    nServices = 0;
    hSocket = hSocketIn;
    nRecvVersion = INIT_PROTO_VERSION;
    nLastSend = 0;
    nLastRecv = 0;
    nSendBytes = 0;
    nRecvBytes = 0;
    nTimeConnected = GetTime();
    nTimeOffset = 0;
    addr = addrIn;
    addrName = addrNameIn == "" ? addr.ToStringIPPort() : addrNameIn;
    nVersion = 0;
    strSubVer = "";
    fWhitelisted = false;
    fOneShot = false;
    fClient = false; // set by version message
    fInbound = fInboundIn;
    fNetworkNode = false;
    fSuccessfullyConnected = false;
    fDisconnect = false;
    nRefCount = 0;
    nSendSize = 0;
    nSendOffset = 0;
    hashContinue = uint256();
    nStartingHeight = -1;
    fGetAddr = false;
    fRelayTxes = false;
    fSentAddr = false;
    pfilter = new CBloomFilter();
    nPingNonceSent = 0;
    nPingUsecStart = 0;
    nPingUsecTime = 0;
    fPingQueued = false;
    nMinPingUsecTime = std::numeric_limits<int64_t>::max();

    {
        LOCK(cs_nLastNodeId);
        id = nLastNodeId++;
    }

    if (fLogIPs)
        LogPrint("net", "Added connection to %s peer=%d\n", addrName, id);
    else
        LogPrint("net", "Added connection peer=%d\n", id);

    // Be shy and don't send version until we hear
    if (hSocket != INVALID_SOCKET && !fInbound)
        PushVersion();

    GetNodeSignals().InitializeNode(GetId(), this);
}

CNode::~CNode()
{
    CloseSocket(hSocket);

    if (pfilter)
        delete pfilter;

    GetNodeSignals().FinalizeNode(GetId());
}

void CNode::AskFor(const CInv& inv)
{
    if (mapAskFor.size() > MAPASKFOR_MAX_SZ || setAskFor.size() > SETASKFOR_MAX_SZ)
        return;
    // a peer may not have multiple non-responded queue positions for a single inv item
    if (!setAskFor.insert(inv.hash).second)
        return;

    // We're using mapAskFor as a priority queue,
    // the key is the earliest time the request can be sent
    int64_t nRequestTime;
    limitedmap<CInv, int64_t>::const_iterator it = mapAlreadyAskedFor.find(inv);
    if (it != mapAlreadyAskedFor.end())
        nRequestTime = it->second;
    else
        nRequestTime = 0;
    LogPrint("net", "askfor %s  %d (%s) peer=%d\n", inv.ToString(), nRequestTime, DateTimeStrFormat("%H:%M:%S", nRequestTime/1000000), id);

    // Make sure not to reuse time indexes to keep things in the same order
    int64_t nNow = GetTimeMicros() - 1000000;
    static int64_t nLastTime;
    ++nLastTime;
    nNow = std::max(nNow, nLastTime);
    nLastTime = nNow;

    // Each retry is 2 minutes after the last
    nRequestTime = std::max(nRequestTime + 2 * 60 * 1000000, nNow);
    if (it != mapAlreadyAskedFor.end())
        mapAlreadyAskedFor.update(it, nRequestTime);
    else
        mapAlreadyAskedFor.insert(std::make_pair(inv, nRequestTime));
    mapAskFor.insert(std::make_pair(nRequestTime, inv));
}

void CNode::BeginMessage(const char* pszCommand) ACQUIRE(cs_vSend)
{
    ENTER_CRITICAL_SECTION(cs_vSend);
    assert(ssSend.size() == 0);
    ssSend << CMessageHeader(Params().MessageStart(), pszCommand, 0);
    LogPrint("net", "sending: %s ", SanitizeString(pszCommand));
}

void CNode::AbortMessage() RELEASE(cs_vSend)
{
    ssSend.clear();

    LEAVE_CRITICAL_SECTION(cs_vSend);

    LogPrint("net", "(aborted)\n");
}

void CNode::EndMessage() RELEASE(cs_vSend)
{
    // The -*messagestest options are intentionally not documented in the help message,
    // since they are only used during development to debug the networking code and are
    // not intended for end-users.
    if (mapArgs.count("-dropmessagestest") && GetRand(GetArg("-dropmessagestest", 2)) == 0)
    {
        LogPrint("net", "dropmessages DROPPING SEND MESSAGE\n");
        AbortMessage();
        return;
    }
    if (mapArgs.count("-fuzzmessagestest"))
        Fuzz(GetArg("-fuzzmessagestest", 10));

    if (ssSend.size() == 0)
    {
        LEAVE_CRITICAL_SECTION(cs_vSend);
        return;
    }
    // Set the size
    unsigned int nSize = ssSend.size() - CMessageHeader::HEADER_SIZE;
    WriteLE32((uint8_t*)&ssSend[CMessageHeader::MESSAGE_SIZE_OFFSET], nSize);

    // Set the checksum
    uint256 hash = Hash(ssSend.begin() + CMessageHeader::HEADER_SIZE, ssSend.end());
    unsigned int nChecksum = 0;
    memcpy(&nChecksum, &hash, sizeof(nChecksum));
    assert(ssSend.size () >= CMessageHeader::CHECKSUM_OFFSET + sizeof(nChecksum));
    memcpy((char*)&ssSend[CMessageHeader::CHECKSUM_OFFSET], &nChecksum, sizeof(nChecksum));

    LogPrint("net", "(%d bytes) peer=%d\n", nSize, id);

    std::deque<CSerializeData>::iterator it = vSendMsg.insert(vSendMsg.end(), CSerializeData());
    ssSend.GetAndClear(*it);
    nSendSize += (*it).size();

    // If write queue empty, attempt "optimistic write"
    if (it == vSendMsg.begin())
        SocketSendData(this);

    LEAVE_CRITICAL_SECTION(cs_vSend);
}

void CopyNodeStats(std::vector<CNodeStats>& vstats)
{
    vstats.clear();

    LOCK(cs_vNodes);
    vstats.reserve(vNodes.size());
    BOOST_FOREACH(CNode* pnode, vNodes) {
        CNodeStats stats;
        pnode->copyStats(stats, addrman.m_asmap);
        vstats.push_back(stats);
    }
}<|MERGE_RESOLUTION|>--- conflicted
+++ resolved
@@ -32,7 +32,9 @@
 #include "scheduler.h"
 #include "ui_interface.h"
 #include "crypto/common.h"
+#include "komodo_defs.h"
 #include "komodo_globals.h"
+#include "notaries_staked.h"
 
 #ifdef _WIN32
 #include <string.h>
@@ -1387,7 +1389,7 @@
             static bool done = false;
             if (!done) {
                 // skip DNS seeds for staked chains.
-                if ( is_STAKED(chain.symbol()) == 0 ) {
+                if ( is_STAKED(chainName.symbol()) == 0 ) {
                     //LogPrintf("Adding fixed seed nodes as DNS doesn't seem to be available.\n");
                     LogPrintf("Adding fixed seed nodes.\n");
                     addrman.Add(convertSeed6(Params().FixedSeeds()), CNetAddr("127.0.0.1"));
@@ -1810,11 +1812,7 @@
     Discover(threadGroup);
 
     // skip DNS seeds for staked chains.
-<<<<<<< HEAD
-    if ( is_STAKED(ASSETCHAINS_SYMBOL) != 0 )
-=======
-    if ( is_STAKED(chain.symbol()) != 0 )
->>>>>>> a20e98e7
+    if ( is_STAKED(chainName.symbol()) != 0 )
         SoftSetBoolArg("-dnsseed", false);
 
     //

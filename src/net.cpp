// Copyright (c) 2009-2010 Satoshi Nakamoto
// Copyright (c) 2009-2014 The Bitcoin Core developers
// Distributed under the MIT software license, see the accompanying
// file COPYING or http://www.opensource.org/licenses/mit-license.php.

/******************************************************************************
 * Copyright © 2014-2019 The SuperNET Developers.                             *
 *                                                                            *
 * See the AUTHORS, DEVELOPER-AGREEMENT and LICENSE files at                  *
 * the top-level directory of this distribution for the individual copyright  *
 * holder information and the developer policies on copyright and licensing.  *
 *                                                                            *
 * Unless otherwise agreed in a custom licensing agreement, no part of the    *
 * SuperNET software, including this file may be copied, modified, propagated *
 * or distributed except according to the terms contained in the LICENSE file *
 *                                                                            *
 * Removal or modification of this copyright notice is prohibited.            *
 *                                                                            *
 ******************************************************************************/

#if defined(HAVE_CONFIG_H)
#include "config/bitcoin-config.h"
#endif

#include "main.h"
#include "net.h"
#include "init.h"

#include "addrman.h"
#include "chainparams.h"
#include "clientversion.h"
#include "primitives/transaction.h"
#include "scheduler.h"
#include "ui_interface.h"
#include "crypto/common.h"
<<<<<<< HEAD
#include "tls/utiltls.h"
=======
#include "komodo_defs.h"
#include "komodo_globals.h"
#include "notaries_staked.h"
>>>>>>> 68a4f520

#ifdef _WIN32
#include <string.h>
#else
#include <fcntl.h>
#endif

#include <boost/filesystem.hpp>
#include <boost/thread.hpp>

#include <openssl/conf.h>
#include <openssl/ssl.h>
#include <openssl/err.h>
#include <tls/tlsmanager.cpp>
using namespace tls;

// Dump addresses to peers.dat every 15 minutes (900s)
#define DUMP_ADDRESSES_INTERVAL 900

#if !defined(HAVE_MSG_NOSIGNAL) && !defined(MSG_NOSIGNAL)
#define MSG_NOSIGNAL 0
#endif

// Fix for ancient MinGW versions, that don't have defined these in ws2tcpip.h.
// Todo: Can be removed when our pull-tester is upgraded to a modern MinGW version.
#ifdef _WIN32
#ifndef PROTECTION_LEVEL_UNRESTRICTED
#define PROTECTION_LEVEL_UNRESTRICTED 10
#endif
#ifndef IPV6_PROTECTION_LEVEL
#define IPV6_PROTECTION_LEVEL 23
#endif
#endif

#define USE_TLS

#if defined(USE_TLS) && !defined(TLS1_3_VERSION)
    // minimum secure protocol is 1.3
    // TLS1_3_VERSION is defined in openssl/tls1.h
    #error "ERROR: Your OpenSSL version does not support TLS v1.3"
#endif

using namespace std;

namespace {
    const int MAX_OUTBOUND_CONNECTIONS = 16;
    const int MAX_INBOUND_FROMIP = 5;

    struct ListenSocket {
        SOCKET socket;
        bool whitelisted;

        ListenSocket(SOCKET _socket, bool _whitelisted) : socket(_socket), whitelisted(_whitelisted) {}
    };
}

bool fDiscover = true;
bool fListen = true;
uint64_t nLocalServices = NODE_NETWORK;
CCriticalSection cs_mapLocalHost;
map<CNetAddr, LocalServiceInfo> mapLocalHost;
static bool vfLimited[NET_MAX] = {};
static CNode* pnodeLocalHost = NULL;
uint64_t nLocalHostNonce = 0;
static std::vector<ListenSocket> vhListenSocket;
CAddrMan addrman;
int nMaxConnections = DEFAULT_MAX_PEER_CONNECTIONS;
bool bOverrideMaxConnections=false;
bool fAddressesInitialized = false;
TLSManager tlsmanager = TLSManager();
std::atomic<bool> fNetworkActive = { true };
bool setBannedIsDirty = false;
bool GetNetworkActive() { return fNetworkActive; };

std::string strSubVersion;

/**
 * I2P SAM session.
 * Used to accept incoming and make outgoing I2P connections.
 */
std::unique_ptr<i2p::sam::Session> m_i2p_sam_session;

vector<CNode*> vNodes;
CCriticalSection cs_vNodes;
map<CInv, CDataStream> mapRelay;
deque<pair<int64_t, CInv> > vRelayExpiration;
CCriticalSection cs_mapRelay;
limitedmap<CInv, int64_t> mapAlreadyAskedFor(MAX_INV_SZ);

static deque<string> vOneShots;
static CCriticalSection cs_vOneShots;

static set<CNetAddr> setservAddNodeAddresses;
static CCriticalSection cs_setservAddNodeAddresses;

vector<std::string> vAddedNodes;
CCriticalSection cs_vAddedNodes;

NodeId nLastNodeId = 0;
CCriticalSection cs_nLastNodeId;

static CSemaphore *semOutbound = NULL;
static boost::condition_variable messageHandlerCondition;

// Denial-of-service detection/prevention
// Key is IP address, value is banned-until-time
banmap_t setBanned;
CCriticalSection cs_setBanned;

// Signals for message handling
static CNodeSignals g_signals;
CNodeSignals& GetNodeSignals() { return g_signals; }

// OpenSSL server and client contexts
SSL_CTX *tls_ctx_server, *tls_ctx_client;

static bool operator==(_NODE_ADDR a, _NODE_ADDR b)
{
    return (a.ipAddr == b.ipAddr);
}

static std::vector<NODE_ADDR> vNonTLSNodesInbound;
static CCriticalSection cs_vNonTLSNodesInbound;

static std::vector<NODE_ADDR> vNonTLSNodesOutbound;
static CCriticalSection cs_vNonTLSNodesOutbound;

void AddOneShot(const std::string& strDest)
{
    LOCK(cs_vOneShots);
    vOneShots.push_back(strDest);
}

unsigned short GetListenPort()
{
    //printf("Listenport.%u\n",Params().GetDefaultPort());
    return (unsigned short)(GetArg("-port", Params().GetDefaultPort()));
}

// find 'best' local address for a particular peer
bool GetLocal(CService& addr, const CNetAddr *paddrPeer)
{
    if (!fListen)
        return false;

    int nBestScore = -1;
    int nBestReachability = -1;
    {
        LOCK(cs_mapLocalHost);
        for (map<CNetAddr, LocalServiceInfo>::iterator it = mapLocalHost.begin(); it != mapLocalHost.end(); it++)
        {
            int nScore = (*it).second.nScore;
            int nReachability = (*it).first.GetReachabilityFrom(paddrPeer);
            if (nReachability > nBestReachability || (nReachability == nBestReachability && nScore > nBestScore))
            {
                addr = CService((*it).first, (*it).second.nPort);
                nBestReachability = nReachability;
                nBestScore = nScore;
            }
        }
    }
    return nBestScore >= 0;
}

//! Convert the serialized seeds into usable address objects.
static std::vector<CAddress> ConvertSeeds(const std::vector<uint8_t> &vSeedsIn)
{
    // It'll only connect to one or two seed nodes because once it connects,
    // it'll get a pile of addresses with newer timestamps.
    // Seed nodes are given a random 'last seen time' of between one and two
    // weeks ago.
    const int64_t nOneWeek = 7*24*60*60;
    std::vector<CAddress> vSeedsOut;
    CDataStream s(vSeedsIn, SER_NETWORK, PROTOCOL_VERSION | ADDRV2_FORMAT);
    while (!s.eof()) {
        CService endpoint;
        s >> endpoint;
        CAddress addr{endpoint, NODE_NETWORK};
        addr.nTime = GetTime() - nOneWeek;
        LogPrint("net", "Added hardcoded seed: %s\n", addr.ToString());
        vSeedsOut.push_back(addr);
    }
    return vSeedsOut;
}

// get best local address for a particular peer as a CAddress
// Otherwise, return the unroutable 0.0.0.0 but filled in with
// the normal parameters, since the IP may be changed to a useful
// one by discovery.
CAddress GetLocalAddress(const CNetAddr *paddrPeer)
{
    CAddress ret(CService(CNetAddr(),GetListenPort()),0);
    CService addr;
    if (GetLocal(addr, paddrPeer))
    {
        ret = CAddress(addr);
    }
    ret.nServices = nLocalServices;
    ret.nTime = GetTime();
    return ret;
}

int GetnScore(const CService& addr)
{
    LOCK(cs_mapLocalHost);
    if (mapLocalHost.count(addr) == LOCAL_NONE)
        return 0;
    return mapLocalHost[addr].nScore;
}

// Is our peer's addrLocal potentially useful as an external IP source?
bool IsPeerAddrLocalGood(CNode *pnode)
{
    return fDiscover && pnode->addr.IsRoutable() && pnode->addrLocal.IsRoutable() &&
           IsReachable(pnode->addrLocal.GetNetwork());
}

// pushes our own address to a peer
void AdvertizeLocal(CNode *pnode)
{
    if (fListen && pnode->fSuccessfullyConnected)
    {
        CAddress addrLocal = GetLocalAddress(&pnode->addr);
        // If discovery is enabled, sometimes give our peer the address it
        // tells us that it sees us as in case it has a better idea of our
        // address than we do.
        if (IsPeerAddrLocalGood(pnode) && (!addrLocal.IsRoutable() ||
             GetRand((GetnScore(addrLocal) > LOCAL_MANUAL) ? 8:2) == 0))
        {
            addrLocal.SetIP(pnode->addrLocal);
        }
        if (addrLocal.IsRoutable())
        {
            LogPrintf("AdvertizeLocal: advertizing address %s\n", addrLocal.ToString());
            pnode->PushAddress(addrLocal);
        }
    }
}

// learn a new local address
bool AddLocal(const CService& addr, int nScore)
{
    if (!addr.IsRoutable())
        return false;

    if (!fDiscover && nScore < LOCAL_MANUAL)
        return false;

    if (!IsReachable(addr))
        return false;

    //Add our local addresses to addrman to distribute to other nodes
    addrman.Add(CAddress(addr), addr);
    addrman.Connected(addr);
    addrman.SetLocal(addr);

    LogPrintf("AddLocal(%s,%i)\n", addr.ToString(), nScore);

    {
        LOCK(cs_mapLocalHost);
        bool fAlready = mapLocalHost.count(addr) > 0;
        LocalServiceInfo &info = mapLocalHost[addr];
        if (!fAlready || nScore >= info.nScore) {
            info.nScore = nScore + (fAlready ? 1 : 0);
            info.nPort = addr.GetPort();
        }
    }

    return true;
}

bool AddLocal(const CNetAddr &addr, int nScore)
{
    return AddLocal(CService(addr, GetListenPort()), nScore);
}

bool RemoveLocal(const CService& addr)
{
    LOCK(cs_mapLocalHost);
    LogPrintf("RemoveLocal(%s)\n", addr.ToString());
    mapLocalHost.erase(addr);
    return true;
}

/** vote for a local address */
bool SeenLocal(const CService& addr)
{
    {
        LOCK(cs_mapLocalHost);
        if (mapLocalHost.count(addr) == 0)
            return false;
        mapLocalHost[addr].nScore++;
    }
    return true;
}


/** check whether a given address is potentially local */
bool IsLocal(const CService& addr)
{
    LOCK(cs_mapLocalHost);
    return mapLocalHost.count(addr) > 0;
}

void SetReachable(enum Network net, bool reachable)
{
    if (net == NET_UNROUTABLE || net == NET_INTERNAL)
        return;
    LOCK(cs_mapLocalHost);
    vfLimited[net] = !reachable;
}

/** check whether a given network is one we can probably connect to */
bool IsReachable(enum Network net)
{
    LOCK(cs_mapLocalHost);
    return !vfLimited[net];
}

/** check whether a given address is in a network we can probably connect to */
bool IsReachable(const CNetAddr& addr)
{
    enum Network net = addr.GetNetwork();
    return IsReachable(net);
}

void AddressCurrentlyConnected(const CService& addr)
{
    addrman.Add(CAddress(addr),addr); //Add address if not alread in addrman (picks up addnodes)
    addrman.Connected(addr);
}

CNode::eTlsOption CNode::tlsFallbackNonTls = CNode::eTlsOption::FALLBACK_UNSET;
CNode::eTlsOption CNode::tlsValidate       = CNode::eTlsOption::FALLBACK_UNSET;

uint64_t CNode::nTotalBytesRecv = 0;
uint64_t CNode::nTotalBytesSent = 0;
CCriticalSection CNode::cs_totalBytesRecv;
CCriticalSection CNode::cs_totalBytesSent;

CNode* FindNode(const CNetAddr& ip)
{
    LOCK(cs_vNodes);
    for (CNode* pnode : vNodes) {
      if (static_cast<CNetAddr>(pnode->addr) == ip) {
            return pnode;
        }
    }
    return nullptr;
}

CNode* FindNode(const CSubNet& subNet)
{
    LOCK(cs_vNodes);
    for (CNode* pnode : vNodes) {
        if (subNet.Match(static_cast<CNetAddr>(pnode->addr))) {
            return pnode;
        }
    }
    return nullptr;
}

CNode* FindNode(const std::string& addrName)
{
    LOCK(cs_vNodes);
    for (CNode* pnode : vNodes) {
        if (pnode->addrName == addrName) {
            return pnode;
        }
    }
    return nullptr;
}

CNode* FindNode(const CService& addr)
{
    LOCK(cs_vNodes);
    BOOST_FOREACH(CNode* pnode, vNodes)
        if ((CService)pnode->addr == addr)
            return (pnode);
    return NULL;
}

static CAddress GetBindAddress(SOCKET sock)
{
    CAddress addr_bind;
    struct sockaddr_storage sockaddr_bind;
    socklen_t sockaddr_bind_len = sizeof(sockaddr_bind);
    if (sock != INVALID_SOCKET) {
        if (!getsockname(sock, (struct sockaddr*)&sockaddr_bind, &sockaddr_bind_len)) {
            addr_bind.SetSockAddr((const struct sockaddr*)&sockaddr_bind);
        } else {
            LogPrintf("Warning: getsockname failed\n");
        }
    }
    return addr_bind;
}

CNode* ConnectNode(CAddress addrConnect, const char *pszDest)
{
    if (pszDest == NULL) {
        if (IsLocal(addrConnect))
            return NULL;

        // Look for an existing connection
        CNode* pnode = FindNode(static_cast<CService>(addrConnect));
        if (pnode)
        {
            pnode->AddRef();
            return pnode;
        }
    }

    /// debug print
    LogPrint("net", "trying connection %s lastseen=%.1fhrs\n",
        pszDest ? pszDest : addrConnect.ToString(),
        pszDest ? 0.0 : (double)(GetTime() - addrConnect.nTime)/3600.0);

    // Connect
    SOCKET hSocket;
    bool proxyConnectionFailed = false;
    bool connected = false;
    std::unique_ptr<Sock> sock;

    if (!addrConnect.IsValid()) {
        return NULL;
    }

    if (!IsReachable(addrConnect)) {
        return NULL;
    }

    if (addrConnect.GetNetwork() == NET_I2P && m_i2p_sam_session.get() != nullptr) {
            i2p::Connection conn;
            if (m_i2p_sam_session->Connect(addrConnect, conn, proxyConnectionFailed)) {
                connected = true;
                sock = std::move(conn.sock);
                hSocket = sock->Release();
                // addr_bind = CAddress{conn.me, NODE_NONE};
            }
    } else if (pszDest) {
        connected = ConnectSocketByName(addrConnect, hSocket, pszDest, Params().GetDefaultPort(), nConnectTimeout, &proxyConnectionFailed);
    }  else {
        connected = ConnectSocket(addrConnect, hSocket, nConnectTimeout, &proxyConnectionFailed);
    }


    if (connected)
    {
        if (!IsSelectableSocket(hSocket)) {
            LogPrintf("Cannot create connection: non-selectable socket created (fd >= FD_SETSIZE ?)\n");
            CloseSocket(hSocket);
            return NULL;
        }

        addrman.Attempt(addrConnect);

        SSL *ssl = NULL;

#ifdef USE_TLS
        /* TCP connection is ready. Do client side SSL. */
        if (CNode::GetTlsFallbackNonTls())
        {
            {
                LOCK(cs_vNonTLSNodesOutbound);

                LogPrint("tls", "%s():%d - handling connection to %s\n", __func__, __LINE__,  addrConnect.ToString());

                NODE_ADDR nodeAddr(addrConnect.ToStringIP());

                bool bTlsEnforcement = (GetBoolArg("-tlsenforcement", true) || GetArg("-tlsenforcement", "") == "1");
                bool bUseTLS = (find(vNonTLSNodesOutbound.begin(),
                                     vNonTLSNodesOutbound.end(),
                                     nodeAddr) == vNonTLSNodesOutbound.end());
                unsigned long err_code = 0;
                if (bUseTLS)
                {
                    ssl = tlsmanager.connect(hSocket, addrConnect, err_code);
                    if (!ssl)
                    {
                        if (err_code == TLSManager::SELECT_TIMEDOUT)
                        {
                            // can fail for timeout in select on fd, that is not a ssl error and we should not
                            // consider this node as non TLS
                            LogPrint("tls", "%s():%d - Connection to %s timedout\n",
                                __func__, __LINE__, addrConnect.ToStringIP());
                        }
                        else
                        {
                            //Do not allow unencrypted connection if TLS Enforcement is set
                            if (!bTlsEnforcement) {
                                // Further reconnection will be made in non-TLS (unencrypted) mode
                                vNonTLSNodesOutbound.push_back(NODE_ADDR(addrConnect.ToStringIP(), GetTimeMillis()));
                                LogPrint("tls", "%s():%d - err_code %x, adding connection to %s vNonTLSNodesOutbound list (sz=%d)\n",
                                    __func__, __LINE__, err_code, addrConnect.ToStringIP(), vNonTLSNodesOutbound.size());
                            }
                        }
                        CloseSocket(hSocket);
                        return NULL;
                    }
                }
                else
                {
                    LogPrintf ("Connection to %s will be unencrypted\n", addrConnect.ToString());

                    vNonTLSNodesOutbound.erase(
                            remove(
                                    vNonTLSNodesOutbound.begin(),
                                    vNonTLSNodesOutbound.end(),
                                    nodeAddr),
                            vNonTLSNodesOutbound.end());
                }
            }
        }
        else
        {
            unsigned long err_code = 0;
            ssl = tlsmanager.connect(hSocket, addrConnect, err_code);
            if(!ssl)
            {
                LogPrint("tls", "%s():%d - err_code %x, connection to %s failed)\n",
                    __func__, __LINE__, err_code, addrConnect.ToStringIP());
                CloseSocket(hSocket);
                return NULL;
            }
        }

        // certificate validation is disabled by default
        if (CNode::GetTlsValidate())
        {
            if (ssl && !ValidatePeerCertificate(ssl))
            {
                LogPrintf ("TLS: ERROR: Wrong server certificate from %s. Connection will be closed.\n", addrConnect.ToString());

                SSL_shutdown(ssl);
                CloseSocket(hSocket);
                SSL_free(ssl);
                return NULL;
            }
        }
#endif  // USE_TLS

        // Add node
        CNode* pnode = new CNode(hSocket, addrConnect, pszDest ? pszDest : "", false, ssl);
        pnode->AddRef();

        {
            LOCK(cs_vNodes);
            vNodes.push_back(pnode);
        }

        pnode->nTimeConnected = GetTime();

        return pnode;
    } else if (!proxyConnectionFailed) {
        // If connecting to the node failed, and failure is not caused by a problem connecting to
        // the proxy, mark this as an attempt.
        addrman.Attempt(addrConnect);
    }

    return NULL;
}

void CNode::CloseSocketDisconnect(bool sendShutDownSSL)
{
    fDisconnect = true;

    {
        LOCK(cs_hSocket);

        if (hSocket != INVALID_SOCKET)
        {
            try
            {
                if (ssl)
                {
                    unsigned long err_code = 0;
                    if (sendShutDownSSL)
                    {
                        tlsmanager.waitFor(SSL_SHUTDOWN, hSocket, ssl, (DEFAULT_CONNECT_TIMEOUT / 1000), err_code);
                    }
                    SSL_free(ssl);
                    ssl = NULL;
                }
                CloseSocket(hSocket);
                LogPrint("net", "disconnecting peer=%d\n", id);
            }
            catch(std::bad_alloc&)
            {
                // when the node is shutting down, the call above might use invalid memory resulting in a
                // std::bad_alloc exception when instantiating internal objs for handling log category
                LogPrintf("(node is probably shutting down) disconnecting peer=%d\n", id);
            }
        }
    }

    // in case this fails, we'll empty the recv buffer when the CNode is deleted
    TRY_LOCK(cs_vRecvMsg, lockRecv);
    if (lockRecv)
        vRecvMsg.clear();
}

/* TODO remove
#ifndef KOMODO_NSPV_FULLNODE
#define KOMODO_NSPV_FULLNODE (KOMODO_NSPV <= 0)
#endif // !KOMODO_NSPV_FULLNODE

#ifndef KOMODO_NSPV_SUPERLITE
#define KOMODO_NSPV_SUPERLITE (KOMODO_NSPV > 0)
#endif // !KOMODO_NSPV_SUPERLITE
*/

void CNode::PushVersion()
{
    int nBestHeight = g_signals.GetHeight().get_value_or(0);

    int64_t nTime = (fInbound ? GetTime() : GetTime());
    CAddress addrYou = (addr.IsRoutable() && !IsProxy(addr) ? addr : CAddress(CService(), addr.nServices));
    CAddress addrMe = GetLocalAddress(&addr);
    GetRandBytes((unsigned char*)&nLocalHostNonce, sizeof(nLocalHostNonce));
    if (fLogIPs)
        LogPrint("net", "send version message: version %d, blocks=%d, us=%s, them=%s, peer=%d\n", PROTOCOL_VERSION, nBestHeight, addrMe.ToString(), addrYou.ToString(), id);
    else
        LogPrint("net", "send version message: version %d, blocks=%d, us=%s, peer=%d\n", PROTOCOL_VERSION, nBestHeight, addrMe.ToString(), id);
    PushMessage(NetMsgType::VERSION, PROTOCOL_VERSION, nLocalServices, nTime, addrYou, addrMe,
                nLocalHostNonce, strSubVersion, nBestHeight, true);
}





// std::map<CSubNet, int64_t> CNode::setBanned;
// CCriticalSection CNode::cs_setBanned;

void DumpBanlist()
{
    SweepBanned(); // clean unused entries (if bantime has expired)

    if (!BannedSetIsDirty())
        return;

    int64_t nStart = GetTimeMillis();

    CBanDB bandb;
    banmap_t banmap;
    GetBanned(banmap);
    if (bandb.Write(banmap)) {
        SetBannedSetDirty(false);
    }

    LogPrint("net", "Flushed %d banned node ips/subnets to banlist.dat  %dms\n",
        banmap.size(), GetTimeMillis() - nStart);
}

void CNode::ClearBanned()
{
    {
        LOCK(cs_setBanned);
        setBanned.clear();
        setBannedIsDirty = true;
    }
    DumpBanlist(); //store banlist to disk
    uiInterface.BannedListChanged();
}

bool CNode::IsBanned(CNetAddr ip)
{
    bool fResult = false;
    {
        LOCK(cs_setBanned);
        for (banmap_t::iterator it = setBanned.begin(); it != setBanned.end(); it++)
        {
            CSubNet subNet = (*it).first;
            CBanEntry banEntry = (*it).second;

            if(subNet.Match(ip) && GetTime() < banEntry.nBanUntil)
                fResult = true;
        }
    }
    return fResult;
}

bool CNode::IsBanned(CSubNet subnet)
{
    bool fResult = false;
    {
        LOCK(cs_setBanned);
        banmap_t::iterator i = setBanned.find(subnet);
        if (i != setBanned.end())
        {
            CBanEntry banEntry = (*i).second;
            if (GetTime() < banEntry.nBanUntil)
                fResult = true;
        }
    }
    return fResult;
}

void CNode::Ban(const CNetAddr& addr, const BanReason &banReason, int64_t bantimeoffset, bool sinceUnixEpoch) {
    CSubNet subNet(addr);
    Ban(subNet, banReason, bantimeoffset, sinceUnixEpoch);
}

void CNode::Ban(const CSubNet& subNet, const BanReason &banReason, int64_t bantimeoffset, bool sinceUnixEpoch) {
    CBanEntry banEntry(GetTime()+GetArg("-bantime", 60*60*24));  // Default 24-hour ban
    if (bantimeoffset > 0)
        banEntry.nBanUntil = (sinceUnixEpoch ? 0 : GetTime() )+bantimeoffset;

    {
        LOCK(cs_setBanned);
        if (setBanned[subNet].nBanUntil < banEntry.nBanUntil) {
            setBanned[subNet] = banEntry;
            setBannedIsDirty = true;
        }
        else
            return;
    }
    uiInterface.BannedListChanged();
    {
        LOCK(cs_vNodes);
        for (CNode* pnode : vNodes) {
            if (subNet.Match(static_cast<CNetAddr>(pnode->addr)))
                pnode->fDisconnect = true;
        }
    }
    if(banReason == BanReasonManuallyAdded)
        DumpBanlist(); //store banlist to disk immediately if user requested ban
}

bool CNode::Unban(const CNetAddr &addr) {
    CSubNet subNet(addr);
    return Unban(subNet);
}

bool CNode::Unban(const CSubNet &subNet) {
    {
        LOCK(cs_setBanned);
        if (!setBanned.erase(subNet))
            return false;
        setBannedIsDirty = true;
    }
    uiInterface.BannedListChanged();
    DumpBanlist(); //store banlist to disk immediately
    return true;
}

void GetBanned(banmap_t &banMap)
{
    LOCK(cs_setBanned);
    // Sweep the banlist so expired bans are not returned
    SweepBanned();
    banMap = setBanned; //create a thread safe copy
}

void SetBanned(const banmap_t &banMap)
{
    LOCK(cs_setBanned);
    setBanned = banMap;
    setBannedIsDirty = true;
}

void SweepBanned()
{
    int64_t now = GetTime();

    LOCK(cs_setBanned);
    banmap_t::iterator it = setBanned.begin();
    while(it != setBanned.end())
    {
        CSubNet subNet = (*it).first;
        CBanEntry banEntry = (*it).second;
        if(now > banEntry.nBanUntil)
        {
            setBanned.erase(it++);
            setBannedIsDirty = true;
            LogPrint("net", "%s: Removed banned node ip/subnet from banlist.dat: %s\n", __func__, subNet.ToString());
        }
        else
            ++it;
    }
}

bool BannedSetIsDirty()
{
    LOCK(cs_setBanned);
    return setBannedIsDirty;
}

void SetBannedSetDirty(bool dirty)
{
    LOCK(cs_setBanned); //reuse setBanned lock for the isDirty flag
    setBannedIsDirty = dirty;
}

std::vector<CSubNet> CNode::vWhitelistedRange;
CCriticalSection CNode::cs_vWhitelistedRange;

bool CNode::IsWhitelistedRange(const CNetAddr &addr) {
    LOCK(cs_vWhitelistedRange);
    BOOST_FOREACH(const CSubNet& subnet, vWhitelistedRange) {
        if (subnet.Match(addr))
            return true;
    }
    return false;
}

void CNode::AddWhitelistedRange(const CSubNet &subnet) {
    LOCK(cs_vWhitelistedRange);
    vWhitelistedRange.push_back(subnet);
}

void CNode::copyStats(CNodeStats &stats, const std::vector<bool> &m_asmap)
{
    stats.nodeid = this->GetId();
    stats.nServices = nServices;
    stats.addr = addr;
    // stats.addrBind = addrBind;
    stats.m_mapped_as = addr.GetMappedAS(m_asmap);
    stats.nLastSend = nLastSend;
    stats.nLastRecv = nLastRecv;
    stats.nTimeConnected = nTimeConnected;
    stats.nTimeOffset = nTimeOffset;
    stats.addrName = addrName;
    stats.nVersion = nVersion;
    stats.cleanSubVer = cleanSubVer;
    stats.fInbound = fInbound;
    stats.nStartingHeight = nStartingHeight;
    stats.nSendBytes = nSendBytes;
    stats.nRecvBytes = nRecvBytes;
    stats.fWhitelisted = fWhitelisted;

    // It is common for nodes with good ping times to suddenly become lagged,
    // due to a new block arriving or other large transfer.
    // Merely reporting pingtime might fool the caller into thinking the node was still responsive,
    // since pingtime does not update until the ping is complete, which might take a while.
    // So, if a ping is taking an unusually long time in flight,
    // the caller can immediately detect that this is happening.
    int64_t nPingUsecWait = 0;
    if ((0 != nPingNonceSent) && (0 != nPingUsecStart)) {
        nPingUsecWait = GetTimeMicros() - nPingUsecStart;
    }

    // Raw ping time is in microseconds, but show it to user as whole seconds (Bitcoin users should be well used to small numbers with many decimal places by now :)
    stats.dPingTime = (((double)nPingUsecTime) / 1e6);
    stats.dMinPing  = (((double)nMinPingUsecTime) / 1e6);
    stats.dPingWait = (((double)nPingUsecWait) / 1e6);

    stats.m_addr_processed = m_addr_processed.load();
    stats.m_addr_rate_limited = m_addr_rate_limited.load();

    // Leave string empty if addrLocal invalid (not filled in yet)
    stats.addrLocal = addrLocal.IsValid() ? addrLocal.ToString() : "";

    // If ssl != NULL it means TLS connection was established successfully
    {
        LOCK(cs_hSocket);
        stats.fTLSEstablished = (ssl != NULL) && (SSL_get_state(ssl) == TLS_ST_OK);
        stats.fTLSVerified = (ssl != NULL) && ValidatePeerCertificate(ssl);
    }

    stats.m_wants_addrv2 = m_wants_addrv2;
}

// requires LOCK(cs_vRecvMsg)
bool CNode::ReceiveMsgBytes(const char *pch, unsigned int nBytes)
{
    while (nBytes > 0) {

        // get current incomplete message, or create a new one
        if (vRecvMsg.empty() ||
            vRecvMsg.back().complete())
            vRecvMsg.push_back(CNetMessage(Params().MessageStart(), SER_NETWORK, nRecvVersion));

        CNetMessage& msg = vRecvMsg.back();

        // absorb network data
        int handled;
        if (!msg.in_data)
            handled = msg.readHeader(pch, nBytes);
        else
            handled = msg.readData(pch, nBytes);

        if (handled < 0)
                return false;

        if (msg.in_data && msg.hdr.nMessageSize > MAX_PROTOCOL_MESSAGE_LENGTH) {
            LogPrint("net", "Oversized message from peer=%i, disconnecting\n", GetId());
            return false;
        }

        pch += handled;
        nBytes -= handled;

        if (msg.complete()) {
            msg.nTime = GetTimeMicros();
            messageHandlerCondition.notify_one();
        }
    }

    return true;
}


void V1TransportSerializer::prepareForTransport(CSerializedNetMsg& msg, std::vector<unsigned char>& header) {
    // create dbl-sha256 checksum
    uint256 hash = Hash(msg.data.begin(), msg.data.end());

    // create header
    CMessageHeader hdr(Params().MessageStart(), msg.m_type.c_str(), msg.data.size());
    // memcpy(hdr.nChecksum, hash.begin(), CMessageHeader::CHECKSUM_SIZE);
    memcpy(&hdr.nChecksum, hash.begin(), CMessageHeader::CHECKSUM_SIZE);
    // serialize header
    header.reserve(CMessageHeader::HEADER_SIZE);
    CVectorWriter{SER_NETWORK, INIT_PROTO_VERSION, header, 0, hdr};
}

int CNetMessage::readHeader(const char *pch, unsigned int nBytes)
{
    // copy data to temporary parsing buffer
    unsigned int nRemaining = 24 - nHdrPos;
    unsigned int nCopy = std::min(nRemaining, nBytes);

    memcpy(&hdrbuf[nHdrPos], pch, nCopy);
    nHdrPos += nCopy;

    // if header incomplete, exit
    if (nHdrPos < 24)
        return nCopy;

    // deserialize to CMessageHeader
    try {
        hdrbuf >> hdr;
    }
    catch (const std::exception&) {
        return -1;
    }

    // reject messages larger than MAX_SIZE
    if (hdr.nMessageSize > MAX_SIZE)
            return -1;

    // switch state to reading message data
    in_data = true;

    return nCopy;
}

int CNetMessage::readData(const char *pch, unsigned int nBytes)
{
    unsigned int nRemaining = hdr.nMessageSize - nDataPos;
    unsigned int nCopy = std::min(nRemaining, nBytes);

    if (vRecv.size() < nDataPos + nCopy) {
        // Allocate up to 256 KiB ahead, but never more than the total message size.
        vRecv.resize(std::min(hdr.nMessageSize, nDataPos + nCopy + 256 * 1024));
    }

    memcpy(&vRecv[nDataPos], pch, nCopy);
    nDataPos += nCopy;

    return nCopy;
}



// requires LOCK(cs_vSend)
void SocketSendData(CNode *pnode)
{
    std::deque<CSerializeData>::iterator it = pnode->vSendMsg.begin();

    while (it != pnode->vSendMsg.end())
    {
        const CSerializeData &data = *it;
        assert(data.size() > pnode->nSendOffset);

        bool bIsSSL = false;
        int nBytes = 0, nRet = 0;
        {
            LOCK(pnode->cs_hSocket);

            if (pnode->hSocket == INVALID_SOCKET)
            {
                LogPrint("net", "Send: connection with %s is already closed\n", pnode->addr.ToString());
                break;
            }

            bIsSSL = (pnode->ssl != NULL);

            if (bIsSSL)
            {
                ERR_clear_error(); // clear the error queue, otherwise we may be reading an old error that occurred previously in the current thread
                nBytes = SSL_write(pnode->ssl, &data[pnode->nSendOffset], data.size() - pnode->nSendOffset);
                nRet = SSL_get_error(pnode->ssl, nBytes);
            }
            else
            {
                nBytes = send(pnode->hSocket, &data[pnode->nSendOffset], data.size() - pnode->nSendOffset, MSG_NOSIGNAL | MSG_DONTWAIT);
                nRet = WSAGetLastError();
            }
        }
        if (nBytes > 0)
        {
            pnode->nLastSend = GetTime();
            pnode->nSendBytes += nBytes;
            pnode->nSendOffset += nBytes;
            pnode->RecordBytesSent(nBytes);

            if (pnode->nSendOffset == data.size())
            {
                pnode->nSendOffset = 0;
                pnode->nSendSize -= data.size();
                it++;
            }
            else
            {
                // could not send full message; stop sending more
                break;
            }
        }
        else
        {
            if (nBytes <= 0)
            {
                // error
                //
                if (bIsSSL)
                {
                    if (nRet != SSL_ERROR_WANT_READ && nRet != SSL_ERROR_WANT_WRITE)
                    {
                        LogPrintf("ERROR: SSL_write %s; closing connection\n", ERR_error_string(nRet, NULL));
                        pnode->CloseSocketDisconnect();
                    }
                    else
                    {
                        // preventive measure from exhausting CPU usage
                        //
                        MilliSleep(1);    // 1 msec
                    }
                }
                else
                {
                    if (nRet != WSAEWOULDBLOCK && nRet != WSAEMSGSIZE && nRet != WSAEINTR && nRet != WSAEINPROGRESS)
                    {
                        LogPrintf("ERROR: send %s; closing connection\n", NetworkErrorString(nRet));
                        pnode->CloseSocketDisconnect();
                    }
                }
            }

            // couldn't send anything at all
            break;
        }
    }

    if (it == pnode->vSendMsg.end())
    {
        assert(pnode->nSendOffset == 0);
        assert(pnode->nSendSize == 0);
    }
    pnode->vSendMsg.erase(pnode->vSendMsg.begin(), it);
}

static list<CNode*> vNodesDisconnected;

class CNodeRef {
public:
    CNodeRef(CNode *pnode) : _pnode(pnode) {
        LOCK(cs_vNodes);
        _pnode->AddRef();
    }

    ~CNodeRef() {
        LOCK(cs_vNodes);
        _pnode->Release();
    }

    CNode& operator *() const {return *_pnode;};
    CNode* operator ->() const {return _pnode;};

    CNodeRef& operator =(const CNodeRef& other)
    {
        if (this != &other) {
            LOCK(cs_vNodes);

            _pnode->Release();
            _pnode = other._pnode;
            _pnode->AddRef();
        }
        return *this;
    }

    CNodeRef(const CNodeRef& other):
        _pnode(other._pnode)
    {
        LOCK(cs_vNodes);
        _pnode->AddRef();
    }
private:
    CNode *_pnode;
};

static bool ReverseCompareNodeMinPingTime(const CNodeRef &a, const CNodeRef &b)
{
    return a->nMinPingUsecTime > b->nMinPingUsecTime;
}

static bool ReverseCompareNodeTimeConnected(const CNodeRef &a, const CNodeRef &b)
{
    return a->nTimeConnected > b->nTimeConnected;
}

class CompareNetGroupKeyed
{
    std::vector<unsigned char> vchSecretKey;
public:
    CompareNetGroupKeyed()
    {
        vchSecretKey.resize(32, 0);
        GetRandBytes(vchSecretKey.data(), vchSecretKey.size());
    }

    bool operator()(const CNodeRef &a, const CNodeRef &b)
    {
        std::vector<unsigned char> vchGroupA, vchGroupB;
        CSHA256 hashA, hashB;
        std::vector<unsigned char> vchA(32), vchB(32);

        vchGroupA = a->addr.GetGroup(addrman.m_asmap);
        vchGroupB = b->addr.GetGroup(addrman.m_asmap);

        hashA.Write(begin_ptr(vchGroupA), vchGroupA.size());
        hashB.Write(begin_ptr(vchGroupB), vchGroupB.size());

        hashA.Write(begin_ptr(vchSecretKey), vchSecretKey.size());
        hashB.Write(begin_ptr(vchSecretKey), vchSecretKey.size());

        hashA.Finalize(begin_ptr(vchA));
        hashB.Finalize(begin_ptr(vchB));

        return vchA < vchB;
    }
};

static bool AttemptToEvictConnection(bool fPreferNewConnection) {
    std::vector<CNodeRef> vEvictionCandidates;
    {
        LOCK(cs_vNodes);

        BOOST_FOREACH(CNode *node, vNodes) {
            if (node->fWhitelisted)
                continue;
            if (!node->fInbound)
                continue;
            if (node->fDisconnect)
                continue;
            vEvictionCandidates.push_back(CNodeRef(node));
        }
    }

    if (vEvictionCandidates.empty()) return false;

    // Protect connections with certain characteristics

    // Check version of eviction candidates and prioritize nodes which do not support network upgrade.
    std::vector<CNodeRef> vTmpEvictionCandidates;
    int height;
    {
        LOCK(cs_main);
        height = chainActive.Height();
    }

    const Consensus::Params& params = Params().GetConsensus();
    auto nextEpoch = NextEpoch(height, params);
    if (nextEpoch) {
        auto idx = nextEpoch.get();
        int nActivationHeight = params.vUpgrades[idx].nActivationHeight;

        if (nActivationHeight > 0 &&
            height < nActivationHeight &&
            height >= nActivationHeight - NETWORK_UPGRADE_PEER_PREFERENCE_BLOCK_PERIOD)
        {
            // Find any nodes which don't support the protocol version for the next upgrade
            for (const CNodeRef &node : vEvictionCandidates) {
                if (node->nVersion < params.vUpgrades[idx].nProtocolVersion) {
                    vTmpEvictionCandidates.push_back(node);
                }
            }

            // Prioritize these nodes by replacing eviction set with them
            if (vTmpEvictionCandidates.size() > 0) {
                vEvictionCandidates = vTmpEvictionCandidates;
            }
        }
    }

    // Deterministically select 4 peers to protect by netgroup.
    // An attacker cannot predict which netgroups will be protected.
    static CompareNetGroupKeyed comparerNetGroupKeyed;
    std::sort(vEvictionCandidates.begin(), vEvictionCandidates.end(), comparerNetGroupKeyed);
    vEvictionCandidates.erase(vEvictionCandidates.end() - std::min(4, static_cast<int>(vEvictionCandidates.size())), vEvictionCandidates.end());

    if (vEvictionCandidates.empty()) return false;

    // Protect the 8 nodes with the best ping times.
    // An attacker cannot manipulate this metric without physically moving nodes closer to the target.
    std::sort(vEvictionCandidates.begin(), vEvictionCandidates.end(), ReverseCompareNodeMinPingTime);
    vEvictionCandidates.erase(vEvictionCandidates.end() - std::min(8, static_cast<int>(vEvictionCandidates.size())), vEvictionCandidates.end());

    if (vEvictionCandidates.empty()) return false;

    // Protect the half of the remaining nodes which have been connected the longest.
    // This replicates the existing implicit behavior.
    std::sort(vEvictionCandidates.begin(), vEvictionCandidates.end(), ReverseCompareNodeTimeConnected);
    vEvictionCandidates.erase(vEvictionCandidates.end() - static_cast<int>(vEvictionCandidates.size() / 2), vEvictionCandidates.end());

    if (vEvictionCandidates.empty()) return false;

    // Identify the network group with the most connections and youngest member.
    // (vEvictionCandidates is already sorted by reverse connect time)
    std::vector<unsigned char> naMostConnections;
    unsigned int nMostConnections = 0;
    int64_t nMostConnectionsTime = 0;
    std::map<std::vector<unsigned char>, std::vector<CNodeRef> > mapAddrCounts;
    BOOST_FOREACH(const CNodeRef &node, vEvictionCandidates) {
        mapAddrCounts[node->addr.GetGroup(addrman.m_asmap)].push_back(node);
        int64_t grouptime = mapAddrCounts[node->addr.GetGroup(addrman.m_asmap)][0]->nTimeConnected;
        size_t groupsize = mapAddrCounts[node->addr.GetGroup(addrman.m_asmap)].size();

        if (groupsize > nMostConnections || (groupsize == nMostConnections && grouptime > nMostConnectionsTime)) {
            nMostConnections = groupsize;
            nMostConnectionsTime = grouptime;
            naMostConnections = node->addr.GetGroup(addrman.m_asmap);
        }
    }

    // Reduce to the network group with the most connections
    vEvictionCandidates = mapAddrCounts[naMostConnections];

    // Do not disconnect peers if there is only one unprotected connection from their network group.
    if (vEvictionCandidates.size() <= 1)
        // unless we prefer the new connection (for whitelisted peers)
        if (!fPreferNewConnection)
            return false;

    // Disconnect from the network group with the most connections
    vEvictionCandidates[0]->fDisconnect = true;

    return true;
}

static void AcceptConnection(const ListenSocket& hListenSocket) {
    struct sockaddr_storage sockaddr;
    socklen_t len = sizeof(sockaddr);
    SOCKET hSocket = accept(hListenSocket.socket, (struct sockaddr*)&sockaddr, &len);
    CAddress addr;

    if (hSocket == INVALID_SOCKET) {
        const int nErr = WSAGetLastError();
        if (nErr != WSAEWOULDBLOCK) {
            LogPrintf("socket error accept failed: %s\n", NetworkErrorString(nErr));
        }
        return;
    }

    if (!addr.SetSockAddr((const struct sockaddr*)&sockaddr)) {
        LogPrintf("Warning: Unknown socket family\n");
    }

    const CAddress addr_bind = GetBindAddress(hSocket);

    bool whitelisted = hListenSocket.whitelisted || CNode::IsWhitelistedRange(addr);

    CreateNodeFromAcceptedSocket(hSocket, whitelisted, addr_bind, addr);
}

void CreateNodeFromAcceptedSocket(SOCKET hSocket,
                                            bool whitelisted,
                                            const CAddress& addr_bind,
                                            const CAddress& addr)
{
    struct sockaddr_storage sockaddr;
    socklen_t len = sizeof(sockaddr);
    int nInboundThisIP = 0;
    int nInbound = 0;
    int nMaxInbound = nMaxConnections - MAX_OUTBOUND_CONNECTIONS;


    {
        LOCK(cs_vNodes);
        struct sockaddr_storage tmpsockaddr;
        socklen_t tmplen = sizeof(sockaddr);
        BOOST_FOREACH(CNode* pnode, vNodes)
        {
            if (pnode->fInbound)
            {
                nInbound++;
                if (pnode->addr.GetSockAddr((struct sockaddr*)&tmpsockaddr, &tmplen) && (tmplen == len) && (memcmp(&sockaddr, &tmpsockaddr, tmplen) == 0))
                    nInboundThisIP++;
            }
        }
    }

    if (!fNetworkActive) {
        LogPrintf("connection from %s dropped: not accepting new connections\n", addr.ToString());
        CloseSocket(hSocket);
        return;
    }

    if (!IsSelectableSocket(hSocket))
    {
        LogPrintf("connection from %s dropped: non-selectable socket\n", addr.ToString());
        CloseSocket(hSocket);
        return;
    }

    if (CNode::IsBanned(addr) && !whitelisted)
    {
        LogPrintf("connection from %s dropped (banned)\n", addr.ToString());
        CloseSocket(hSocket);
        return;
    }

    if (!IsReachable(addr))
    {
        CloseSocket(hSocket);
        return;
    }

    if (nInbound >= nMaxInbound)
    {
        if (!AttemptToEvictConnection(whitelisted)) {
            // No connection to evict, disconnect the new connection
            LogPrint("net", "failed to find an eviction candidate - connection dropped (full)\n");
            CloseSocket(hSocket);
            return;
        }
    }

    if (nInboundThisIP >= MAX_INBOUND_FROMIP)
    {
        // No connection to evict, disconnect the new connection
        LogPrint("net", "too many connections from %s, connection refused\n", addr.ToString());
        CloseSocket(hSocket);
        return;
    }

    // According to the internet TCP_NODELAY is not carried into accepted sockets
    // on all platforms.  Set it again here just to be sure.
    int set = 1;
#ifdef _WIN32
    setsockopt(hSocket, IPPROTO_TCP, TCP_NODELAY, (const char*)&set, sizeof(int));
#else
    setsockopt(hSocket, IPPROTO_TCP, TCP_NODELAY, (void*)&set, sizeof(int));
#endif

SSL *ssl = NULL;

SetSocketNonBlocking(hSocket, true);

#ifdef USE_TLS
/* TCP connection is ready. Do server side SSL. */
if (CNode::GetTlsFallbackNonTls())
{
    LOCK(cs_vNonTLSNodesInbound);

    LogPrint("tls", "%s():%d - handling connection from %s\n", __func__, __LINE__,  addr.ToString());

    NODE_ADDR nodeAddr(addr.ToStringIP());

    bool bTlsEnforcement = (GetBoolArg("-tlsenforcement", true) || GetArg("-tlsenforcement", "") == "1");
    bool bUseTLS = (find(vNonTLSNodesInbound.begin(),
                         vNonTLSNodesInbound.end(),
                         nodeAddr) == vNonTLSNodesInbound.end());
    unsigned long err_code = 0;
    if (bUseTLS)
    {
        ssl = tlsmanager.accept( hSocket, addr, err_code);
        if(!ssl)
        {
            if (err_code == TLSManager::SELECT_TIMEDOUT)
            {
                // can fail also for timeout in select on fd, that is not a ssl error and we should not
                // consider this node as non TLS
                LogPrint("tls", "%s():%d - Connection from %s timedout\n", __func__, __LINE__, addr.ToStringIP());
            }
            else
            {
                //Do not allow unencrypted connection if TLS Enforcement is set
                if (!bTlsEnforcement) {
                    // Further reconnection will be made in non-TLS (unencrypted) mode
                    vNonTLSNodesInbound.push_back(NODE_ADDR(addr.ToStringIP(), GetTimeMillis()));
                    LogPrint("tls", "%s():%d - err_code %x, adding connection from %s vNonTLSNodesInbound list (sz=%d)\n",
                        __func__, __LINE__, err_code, addr.ToStringIP(), vNonTLSNodesInbound.size());
                }
            }
            CloseSocket(hSocket);
            return;
        }
    }
    else
    {
        LogPrintf ("TLS: Connection from %s will be unencrypted\n", addr.ToStringIP());

        vNonTLSNodesInbound.erase(
                remove(
                        vNonTLSNodesInbound.begin(),
                        vNonTLSNodesInbound.end(),
                        nodeAddr
                ),
                vNonTLSNodesInbound.end());
    }
}
else
{
    unsigned long err_code = 0;
    ssl = tlsmanager.accept( hSocket, addr, err_code);
    if(!ssl)
    {
        LogPrint("tls", "%s():%d - err_code %x, failure accepting connection from %s\n",
            __func__, __LINE__, err_code, addr.ToStringIP());
        CloseSocket(hSocket);
        return;
    }
}

// certificate validation is disabled by default
if (CNode::GetTlsValidate())
{
    if (ssl && !ValidatePeerCertificate(ssl))
    {
        LogPrintf ("TLS: ERROR: Wrong client certificate from %s. Connection will be closed.\n", addr.ToString());

        SSL_shutdown(ssl);
        CloseSocket(hSocket);
        SSL_free(ssl);
        return;
    }
}
#endif // USE_TLS

    CNode* pnode = new CNode(hSocket, addr, "", true, ssl);
    pnode->AddRef();
    pnode->fWhitelisted = whitelisted;

    LogPrint("net", "connection from %s accepted\n", addr.ToString());

    {
        LOCK(cs_vNodes);
        vNodes.push_back(pnode);
    }
}

#if defined(USE_TLS)
void ThreadNonTLSPoolsCleaner()
{
    while (true)
    {
        tlsmanager.cleanNonTLSPool(vNonTLSNodesInbound,  cs_vNonTLSNodesInbound);
        tlsmanager.cleanNonTLSPool(vNonTLSNodesOutbound, cs_vNonTLSNodesOutbound);
        MilliSleep(DEFAULT_CONNECT_TIMEOUT);  // sleep and sleep_for are interruption points, which will throw boost::thread_interrupted
    }
}

#endif // USE_TLS

void ThreadSocketHandler()
{
    unsigned int nPrevNodeCount = 0;
    while (true)
    {
        //
        // Disconnect nodes
        //
        {
            LOCK(cs_vNodes);
            // Disconnect unused nodes
            vector<CNode*> vNodesCopy = vNodes;
            BOOST_FOREACH(CNode* pnode, vNodesCopy)
            {
                if (pnode->fDisconnect ||
                    (pnode->GetRefCount() <= 0 && pnode->vRecvMsg.empty() && pnode->nSendSize == 0 && pnode->ssSend.empty()))
                {
                    // remove from vNodes
                    vNodes.erase(remove(vNodes.begin(), vNodes.end(), pnode), vNodes.end());

                    // release outbound grant (if any)
                    pnode->grantOutbound.Release();

                    // close socket and cleanup
                    pnode->CloseSocketDisconnect();

                    // hold in disconnected pool until all refs are released
                    if (pnode->fNetworkNode || pnode->fInbound)
                        pnode->Release();
                    vNodesDisconnected.push_back(pnode);
                }
            }
        }
        {
            // Delete disconnected nodes
            list<CNode*> vNodesDisconnectedCopy = vNodesDisconnected;
            BOOST_FOREACH(CNode* pnode, vNodesDisconnectedCopy)
            {
                // wait until threads are done using it
                if (pnode->GetRefCount() <= 0)
                {
                    bool fDelete = false;
                    {
                        TRY_LOCK(pnode->cs_vSend, lockSend);
                        if (lockSend)
                        {
                            TRY_LOCK(pnode->cs_vRecvMsg, lockRecv);
                            if (lockRecv)
                            {
                                TRY_LOCK(pnode->cs_inventory, lockInv);
                                if (lockInv)
                                    fDelete = true;
                            }
                        }
                    }
                    if (fDelete)
                    {
                        vNodesDisconnected.remove(pnode);
                        delete pnode;
                    }
                }
            }
        }
        if(vNodes.size() != nPrevNodeCount) {
            nPrevNodeCount = vNodes.size();
            uiInterface.NotifyNumConnectionsChanged(nPrevNodeCount);
        }

        //
        // Find which sockets have data to receive
        //
        struct timeval timeout;
        timeout.tv_sec  = 0;
        timeout.tv_usec = 50000; // frequency to poll pnode->vSend

        fd_set fdsetRecv;
        fd_set fdsetSend;
        fd_set fdsetError;
        FD_ZERO(&fdsetRecv);
        FD_ZERO(&fdsetSend);
        FD_ZERO(&fdsetError);
        SOCKET hSocketMax = 0;
        bool have_fds = false;

        BOOST_FOREACH(const ListenSocket& hListenSocket, vhListenSocket) {
            FD_SET(hListenSocket.socket, &fdsetRecv);
            hSocketMax = max(hSocketMax, hListenSocket.socket);
            have_fds = true;
        }

        {
            LOCK(cs_vNodes);
            BOOST_FOREACH(CNode* pnode, vNodes)
            {
                LOCK(pnode->cs_hSocket);

                if (pnode->hSocket == INVALID_SOCKET)
                    continue;

                FD_SET(pnode->hSocket, &fdsetError);
                hSocketMax = max(hSocketMax, pnode->hSocket);
                have_fds = true;

                // Implement the following logic:
                // * If there is data to send, select() for sending data. As this only
                //   happens when optimistic write failed, we choose to first drain the
                //   write buffer in this case before receiving more. This avoids
                //   needlessly queueing received data, if the remote peer is not themselves
                //   receiving data. This means properly utilizing TCP flow control signaling.
                // * Otherwise, if there is no (complete) message in the receive buffer,
                //   or there is space left in the buffer, select() for receiving data.
                // * (if neither of the above applies, there is certainly one message
                //   in the receiver buffer ready to be processed).
                // Together, that means that at least one of the following is always possible,
                // so we don't deadlock:
                // * We send some data.
                // * We wait for data to be received (and disconnect after timeout).
                // * We process a message in the buffer (message handler thread).
                {
                    TRY_LOCK(pnode->cs_vSend, lockSend);
                    if (lockSend && !pnode->vSendMsg.empty()) {
                        FD_SET(pnode->hSocket, &fdsetSend);
                        continue;
                    }
                }
                {
                    TRY_LOCK(pnode->cs_vRecvMsg, lockRecv);
                    if (lockRecv && (
                        pnode->vRecvMsg.empty() || !pnode->vRecvMsg.front().complete() ||
                        pnode->GetTotalRecvSize() <= ReceiveFloodSize()))
                        FD_SET(pnode->hSocket, &fdsetRecv);
                }
            }
        }

        int nSelect = select(have_fds ? hSocketMax + 1 : 0,
                             &fdsetRecv, &fdsetSend, &fdsetError, &timeout);
        boost::this_thread::interruption_point();

        if (nSelect == SOCKET_ERROR)
        {
            if (have_fds)
            {
                int nErr = WSAGetLastError();
                LogPrintf("socket select error %s\n", NetworkErrorString(nErr));
                for (unsigned int i = 0; i <= hSocketMax; i++)
                    FD_SET(i, &fdsetRecv);
            }
            FD_ZERO(&fdsetSend);
            FD_ZERO(&fdsetError);
            MilliSleep(timeout.tv_usec/1000);
        }

        //
        // Accept new connections
        //
        BOOST_FOREACH(const ListenSocket& hListenSocket, vhListenSocket)
        {
            if (hListenSocket.socket != INVALID_SOCKET && FD_ISSET(hListenSocket.socket, &fdsetRecv))
            {
                AcceptConnection(hListenSocket);
            }
        }

        //
        // Service each socket
        //
        vector<CNode*> vNodesCopy;
        {
            LOCK(cs_vNodes);
            vNodesCopy = vNodes;
            BOOST_FOREACH(CNode* pnode, vNodesCopy)
                pnode->AddRef();
        }
        BOOST_FOREACH(CNode* pnode, vNodesCopy)
        {
            boost::this_thread::interruption_point();

            if (tlsmanager.threadSocketHandler(pnode,fdsetRecv,fdsetSend,fdsetError)==-1){
                continue;
            }

            //
            // Inactivity checking
            //
            int64_t nTime = GetTime();
            if (nTime - pnode->nTimeConnected > 60)
            {
                if (pnode->nLastRecv == 0 || pnode->nLastSend == 0)
                {
                    LogPrint("net", "socket no message in first 60 seconds, %d %d from %d\n", pnode->nLastRecv != 0, pnode->nLastSend != 0, pnode->id);
                    pnode->fDisconnect = true;
                }
                else if (nTime - pnode->nLastSend > TIMEOUT_INTERVAL)
                {
                    LogPrintf("socket sending timeout: %is\n", nTime - pnode->nLastSend);
                    pnode->fDisconnect = true;
                }
                else if (nTime - pnode->nLastRecv > (pnode->nVersion > BIP0031_VERSION ? TIMEOUT_INTERVAL : 90*60))
                {
                    LogPrintf("socket receive timeout: %is\n", nTime - pnode->nLastRecv);
                    pnode->fDisconnect = true;
                }
                else if (pnode->nPingRetry > MAX_PING_RETRY)
                {
                    LogPrintf("ping max retry exceeded, disconnecting node %i\n", pnode->id);
                    pnode->fDisconnect = true;
                }
            }
        }
        {
            LOCK(cs_vNodes);
            BOOST_FOREACH(CNode* pnode, vNodesCopy)
                pnode->Release();
        }
    }
}

void ThreadDNSAddressSeed()
{
    // goal: only query DNS seeds if address need is acute
    if ((addrman.size() > 0) &&
        (!GetBoolArg("-forcednsseed", false))) {
        MilliSleep(11 * 1000);

        LOCK(cs_vNodes);
        if (vNodes.size() >= 16) {
            LogPrintf("P2P peers available. Skipped DNS seeding.\n");
            return;
        }
    }

    const vector<CDNSSeedData> &vSeeds = Params().DNSSeeds();
    int found = 0;

    LogPrintf("Loading addresses from DNS seeds (could take a while)\n");

    BOOST_FOREACH(const CDNSSeedData &seed, vSeeds) {
        if (HaveNameProxy()) {
            AddOneShot(seed.host);
        } else {
            vector<CNetAddr> vIPs;
            vector<CAddress> vAdd;
            if (LookupHost(seed.host.c_str(), vIPs, 256, true))
            {
                BOOST_FOREACH(const CNetAddr& ip, vIPs)
                {
                    int nOneDay = 24*3600;
                    CAddress addr = CAddress(CService(ip, ASSETCHAINS_P2PPORT));
                    addr.nTime = GetTime() - 3*nOneDay - GetRand(4*nOneDay); // use a random age between 3 and 7 days old
                    vAdd.push_back(addr);
                }
            }
            // TODO: The seed name resolve may fail, yielding an IP of [::], which results in
            // addrman assigning the same source to results from different seeds.
            // This should switch to a hard-coded stable dummy IP for each seed name, so that the
            // resolve is not required at all.
            if (!vIPs.empty()) {
                CService seedSource;
                Lookup(seed.name.c_str(), seedSource, 0, true);
                addrman.Add(vAdd, seedSource);
            }
        }
    }

    LogPrintf("%d addresses found from DNS seeds\n", found);
}


void DumpAddresses()
{
    int64_t nStart = GetTimeMillis();

    CAddrDB adb;
    adb.Write(addrman);

    LogPrint("net", "Flushed %d addresses to peers.dat  %dms\n",
           addrman.size(), GetTimeMillis() - nStart);
}

void static ProcessOneShot()
{
    string strDest;
    {
        LOCK(cs_vOneShots);
        if (vOneShots.empty())
            return;
        strDest = vOneShots.front();
        vOneShots.pop_front();
    }
    CAddress addr;
    CSemaphoreGrant grant(*semOutbound, true);
    if (grant) {
        if (!OpenNetworkConnection(addr, &grant, strDest.c_str(), true))
            AddOneShot(strDest);
    }
}

void ThreadOpenConnections()
{
    // Connect to specific addresses
    if (mapArgs.count("-connect") && mapMultiArgs["-connect"].size() > 0)
    {
        for (int64_t nLoop = 0;; nLoop++)
        {
            ProcessOneShot();
            BOOST_FOREACH(const std::string& strAddr, mapMultiArgs["-connect"])
            {
                CAddress addr;
                OpenNetworkConnection(addr, NULL, strAddr.c_str());
                for (int i = 0; i < 10 && i < nLoop; i++)
                {
                    MilliSleep(500);
                }
            }
            MilliSleep(500);
        }
    }

    // Initiate network connections
    int64_t nStart = GetTime();
    while (true)
    {
        if (ShutdownRequested())
            break;

        ProcessOneShot();

        MilliSleep(500);

        CSemaphoreGrant grant(*semOutbound);

        // Add known valid seed at the time this release
        if (GetTime() - nStart > 60) {
            static bool done = false;
            if (!done) {
<<<<<<< HEAD
                LogPrintf("Adding fixed seed nodes as DNS doesn't seem to be available.\n");
                std::vector<CAddress> vFixedSeeds = ConvertSeeds(Params().FixedSeeds());
                BOOST_FOREACH(CAddress fixedSeed, vFixedSeeds) {
                    std::vector<CAddress> vFixedSeed;
                    vFixedSeed.push_back(fixedSeed);
                    CService seedSource;
                    Lookup(fixedSeed.ToString().c_str(), seedSource, Params().GetDefaultPort(), false);
                    addrman.Add(vFixedSeed, seedSource);
=======
                // skip DNS seeds for staked chains.
                if ( is_STAKED(chainName.symbol()) == 0 ) {
                    //LogPrintf("Adding fixed seed nodes as DNS doesn't seem to be available.\n");
                    LogPrintf("Adding fixed seed nodes.\n");
                    addrman.Add(convertSeed6(Params().FixedSeeds()), CNetAddr("127.0.0.1"));
>>>>>>> 68a4f520
                }
                done = true;
            }
        }


        //
        // Choose an address to connect to based on most recently seen
        //
        CAddress addrConnect;

        // Only connect out to one peer per network group (/16 for IPv4).
        // Do this here so we don't have to critsect vNodes inside mapAddresses critsect.
        int nOutbound = 0;
        set<vector<unsigned char> > setConnected;
        {
            LOCK(cs_vNodes);
            BOOST_FOREACH(CNode* pnode, vNodes) {
                if (!pnode->fInbound) {
                    setConnected.insert(pnode->addr.GetGroup(addrman.m_asmap));
                    nOutbound++;
                }
            }
        }

        int64_t nANow = GetTime();

        int nTries = 0;
        while (true)
        {
            if (ShutdownRequested())
                break;

            CAddrInfo addr = addrman.Select();

            // if we selected an invalid address, restart
            if (!addr.IsValid() || setConnected.count(addr.GetGroup(addrman.m_asmap)) || IsLocal(addr))
                break;

            // If we didn't find an appropriate destination after trying 100 addresses fetched from addrman,
            // stop this loop, and let the outer loop run again (which sleeps, adds seed nodes, recalculates
            // already-connected network ranges, ...) before trying new addrman addresses.
            nTries++;
            if (nTries > 100)
                break;

            if (!IsReachable(addr)) {
                continue;
            }

            // only consider very recently tried nodes after 30 failed attempts
            if (nANow - addr.nLastTry < 600 && nTries < 30)
                continue;

            // do not allow non-default ports, unless after 50 invalid addresses selected already
            if (addr.GetPort() != Params().GetDefaultPort() && nTries < 50)
                continue;

            addrConnect = addr;
            break;
        }

        if (addrConnect.IsValid())
            OpenNetworkConnection(addrConnect, &grant);
    }
}

void ThreadOpenAddedConnections()
{
    {
        LOCK(cs_vAddedNodes);
        vAddedNodes = mapMultiArgs["-addnode"];
    }

    if (HaveNameProxy()) {
        while(true) {
            list<string> lAddresses(0);
            {
                LOCK(cs_vAddedNodes);
                BOOST_FOREACH(const std::string& strAddNode, vAddedNodes)
                    lAddresses.push_back(strAddNode);
            }
            BOOST_FOREACH(const std::string& strAddNode, lAddresses) {
                CAddress addr;
                CSemaphoreGrant grant(*semOutbound);
                OpenNetworkConnection(addr, &grant, strAddNode.c_str());
                MilliSleep(500);
            }
            MilliSleep(120000); // Retry every 2 minutes
        }
    }

    for (unsigned int i = 0; true; i++)
    {
        list<string> lAddresses(0);
        {
            LOCK(cs_vAddedNodes);
            BOOST_FOREACH(const std::string& strAddNode, vAddedNodes)
                lAddresses.push_back(strAddNode);
        }

        list<vector<CService> > lservAddressesToAdd(0);
        BOOST_FOREACH(const std::string& strAddNode, lAddresses) {
            vector<CService> vservNode(0);
            if(Lookup(strAddNode.c_str(), vservNode, Params().GetDefaultPort(), fNameLookup, 0))
            {
                lservAddressesToAdd.push_back(vservNode);
                {
                    LOCK(cs_setservAddNodeAddresses);
                    BOOST_FOREACH(const CService& serv, vservNode)
                        setservAddNodeAddresses.insert(serv);
                }
            }
        }
        // Attempt to connect to each IP for each addnode entry until at least one is successful per addnode entry
        // (keeping in mind that addnode entries can have many IPs if fNameLookup)
        {
            LOCK(cs_vNodes);
            BOOST_FOREACH(CNode* pnode, vNodes)
                for (list<vector<CService> >::iterator it = lservAddressesToAdd.begin(); it != lservAddressesToAdd.end(); it++)
                {
                    BOOST_FOREACH(const CService& addrNode, *(it))
                        if (pnode->addr == addrNode)
                        {
                            it = lservAddressesToAdd.erase(it);
                            if ( it != lservAddressesToAdd.begin() )
                                it--;
                            break;
                        }
                    if (it == lservAddressesToAdd.end())
                        break;
                }
        }
        BOOST_FOREACH(vector<CService>& vserv, lservAddressesToAdd)
        {
            CSemaphoreGrant grant(*semOutbound);
            OpenNetworkConnection(CAddress(vserv[i % vserv.size()]), &grant);
            MilliSleep(500);
        }
        MilliSleep(120000); // Retry every 2 minutes
    }
}

// if successful, this moves the passed grant to the constructed node
bool OpenNetworkConnection(const CAddress& addrConnect, CSemaphoreGrant *grantOutbound, const char *pszDest, bool fOneShot)
{
    //
    // Initiate outbound network connection
    //
    boost::this_thread::interruption_point();
    if (!fNetworkActive) {
        return false;
    }

    if (!IsReachable(addrConnect)) {
        return false;
    }

    if (!pszDest) {
        if (IsLocal(addrConnect) ||
            FindNode(static_cast<CNetAddr>(addrConnect)) || CNode::IsBanned(addrConnect) ||
            FindNode(addrConnect.ToStringIPPort()))
            return false;
    } else if (FindNode(std::string(pszDest)))
        return false;

    CNode* pnode = ConnectNode(addrConnect, pszDest);
    boost::this_thread::interruption_point();

#if defined(USE_TLS)
    if (CNode::GetTlsFallbackNonTls())
    {
        if (!pnode)
        {
            string strDest;
            int port;

            if (!pszDest)
                strDest = addrConnect.ToStringIP();
            else
                SplitHostPort(string(pszDest), port, strDest);

            if (tlsmanager.isNonTLSAddr(strDest, vNonTLSNodesOutbound, cs_vNonTLSNodesOutbound))
            {
                // Attempt to reconnect in non-TLS mode
                pnode = ConnectNode(addrConnect, pszDest);
                boost::this_thread::interruption_point();
            }
        }
    }

#endif

    if (!pnode)
        return false;
    if (grantOutbound)
        grantOutbound->MoveTo(pnode->grantOutbound);
    pnode->fNetworkNode = true;
    if (fOneShot)
        pnode->fOneShot = true;

    return true;
}


void ThreadMessageHandler()
{
    boost::mutex condition_mutex;
    boost::unique_lock<boost::mutex> lock(condition_mutex);

    SetThreadPriority(THREAD_PRIORITY_BELOW_NORMAL);
    while (true)
    {
        vector<CNode*> vNodesCopy;
        {
            LOCK(cs_vNodes);
            vNodesCopy = vNodes;
            BOOST_FOREACH(CNode* pnode, vNodesCopy) {
                pnode->AddRef();
            }
        }

        // Poll the connected nodes for messages
        CNode* pnodeTrickle = NULL;
        if (!vNodesCopy.empty())
            pnodeTrickle = vNodesCopy[GetRand(vNodesCopy.size())];

        bool fSleep = true;

        BOOST_FOREACH(CNode* pnode, vNodesCopy)
        {
            if (pnode->fDisconnect)
                continue;

            // Receive messages
            {
                TRY_LOCK(pnode->cs_vRecvMsg, lockRecv);
                if (lockRecv)
                {
                    if (!g_signals.ProcessMessages(pnode))
                        pnode->CloseSocketDisconnect();

                    if (pnode->nSendSize < SendBufferSize())
                    {
                        if (!pnode->vRecvGetData.empty() || (!pnode->vRecvMsg.empty() && pnode->vRecvMsg[0].complete()))
                        {
                            fSleep = false;
                        }
                    }
                }
            }
            boost::this_thread::interruption_point();

            // Send messages
            {
                TRY_LOCK(pnode->cs_vSend, lockSend);
                if (lockSend)
                    g_signals.SendMessages(pnode, pnode == pnodeTrickle || pnode->fWhitelisted);
            }
            boost::this_thread::interruption_point();
        }

        {
            LOCK(cs_vNodes);
            BOOST_FOREACH(CNode* pnode, vNodesCopy)
                pnode->Release();
        }

        if (fSleep)
            messageHandlerCondition.timed_wait(lock, boost::posix_time::microsec_clock::universal_time() + boost::posix_time::milliseconds(100));
    }
}

void ThreadI2PCheck()
{
    const int64_t wait_time = 5000;
    const int64_t err_wait_cap = wait_time * 60;
    auto err_wait = wait_time;

    bool advertising_listen_addr = false;
    i2p::Connection conn;

    while (true) {

        MilliSleep(wait_time);

        boost::this_thread::interruption_point();

        if (!m_i2p_sam_session->Check()) {

            MilliSleep(err_wait);

            if (err_wait < err_wait_cap) {
                err_wait *= 2;
            }

        } else {
            err_wait = wait_time;
        }
    }
}

void ThreadI2PAcceptIncoming()
{
    const int64_t err_wait_begin = 1000;
    const int64_t err_wait_cap = 1000 * 60 * 5;
    auto err_wait = err_wait_begin;

    bool advertising_listen_addr = false;
    i2p::Connection conn;

    while (true) {

        boost::this_thread::interruption_point();

        if (!m_i2p_sam_session->Listen(conn)) {
            if (advertising_listen_addr && conn.me.IsValid()) {
                RemoveLocal(conn.me);
                advertising_listen_addr = false;
            }

            MilliSleep(err_wait);

            if (err_wait < err_wait_cap) {
                err_wait *= 2;
            }

            continue;
        }

        if (!advertising_listen_addr) {
            AddLocal(conn.me, LOCAL_MANUAL);
            advertising_listen_addr = true;
        }

        if (!m_i2p_sam_session->Accept(conn)) {
            continue;
        }

        CreateNodeFromAcceptedSocket(conn.sock->Release(), false,
                                     CAddress{conn.me, NODE_NETWORK}, CAddress{conn.peer, NODE_NETWORK});
    }
}

bool BindListenPort(const CService &addrBind, string& strError, bool fWhitelisted)
{
    strError = "";
    int nOne = 1;

    // Create socket for listening for incoming connections
    struct sockaddr_storage sockaddr;
    socklen_t len = sizeof(sockaddr);
    if (!addrBind.GetSockAddr((struct sockaddr*)&sockaddr, &len))
    {
        strError = strprintf("Error: Bind address family for %s not supported", addrBind.ToString());
        LogPrintf("%s\n", strError);
        return false;
    }

    SOCKET hListenSocket = socket(((struct sockaddr*)&sockaddr)->sa_family, SOCK_STREAM, IPPROTO_TCP);
    if (hListenSocket == INVALID_SOCKET)
    {
        strError = strprintf("Error: Couldn't open socket for incoming connections (socket returned error %s)", NetworkErrorString(WSAGetLastError()));
        LogPrintf("%s\n", strError);
        return false;
    }

    if (!IsSelectableSocket(hListenSocket))
    {
        strError = "Error: Couldn't create a listenable socket for incoming connections";
        LogPrintf("%s\n", strError);
        return false;
    }

    // Allow binding if the port is still in TIME_WAIT state after
    // the program was closed and restarted.
    setsockopt(hListenSocket, SOL_SOCKET, SO_REUSEADDR, (sockopt_arg_type)&nOne, sizeof(int));

    // Set to non-blocking, incoming connections will also inherit this
    //
    // WARNING!
    // On Linux, the new socket returned by accept() does not inherit file
    // status flags such as O_NONBLOCK and O_ASYNC from the listening
    // socket. http://man7.org/linux/man-pages/man2/accept.2.html
    if (!SetSocketNonBlocking(hListenSocket, true)) {
        strError = strprintf("BindListenPort: Setting listening socket to non-blocking failed, error %s\n", NetworkErrorString(WSAGetLastError()));
        LogPrintf("%s\n", strError);
        return false;
    }

    // some systems don't have IPV6_V6ONLY but are always v6only; others do have the option
    // and enable it by default or not. Try to enable it, if possible.
    if (addrBind.IsIPv6()) {
#ifdef IPV6_V6ONLY
        setsockopt(hListenSocket, IPPROTO_IPV6, IPV6_V6ONLY, (sockopt_arg_type)&nOne, sizeof(int));
#endif
#ifdef _WIN32
        int nProtLevel = PROTECTION_LEVEL_UNRESTRICTED;
        setsockopt(hListenSocket, IPPROTO_IPV6, IPV6_PROTECTION_LEVEL, (const char*)&nProtLevel, sizeof(int));
#endif
    }

    if (::bind(hListenSocket, (struct sockaddr*)&sockaddr, len) == SOCKET_ERROR)
    {
        int nErr = WSAGetLastError();
        if (nErr == WSAEADDRINUSE)
            strError = strprintf(_("Unable to bind to %s on this computer. Zcash is probably already running."), addrBind.ToString());
        else
            strError = strprintf(_("Unable to bind to %s on this computer (bind returned error %s)"), addrBind.ToString(), NetworkErrorString(nErr));
        LogPrintf("%s\n", strError);
        CloseSocket(hListenSocket);
        return false;
    }
    LogPrintf("Bound to %s\n", addrBind.ToString());

    // Listen for incoming connections
    if (listen(hListenSocket, SOMAXCONN) == SOCKET_ERROR)
    {
        strError = strprintf(_("Error: Listening for incoming connections failed (listen returned error %s)"), NetworkErrorString(WSAGetLastError()));
        LogPrintf("%s\n", strError);
        CloseSocket(hListenSocket);
        return false;
    }

    vhListenSocket.push_back(ListenSocket(hListenSocket, fWhitelisted));

    if (addrBind.IsRoutable() && fDiscover && !fWhitelisted)
        AddLocal(addrBind, LOCAL_BIND);

    return true;
}

void static Discover(boost::thread_group& threadGroup)
{
    if (!fDiscover)
        return;

#ifdef _WIN32
    // Get local host IP
    char pszHostName[256] = "";
    if (gethostname(pszHostName, sizeof(pszHostName)) != SOCKET_ERROR)
    {
        vector<CNetAddr> vaddr;
        if (LookupHost(pszHostName, vaddr, 256, false))
        {
            BOOST_FOREACH (const CNetAddr &addr, vaddr)
            {
                if (AddLocal(addr, LOCAL_IF))
                    LogPrintf("%s: %s - %s\n", __func__, pszHostName, addr.ToString());
            }
        }
    }
#else
    // Get local host ip
    struct ifaddrs* myaddrs;
    if (getifaddrs(&myaddrs) == 0)
    {
        for (struct ifaddrs* ifa = myaddrs; ifa != NULL; ifa = ifa->ifa_next)
        {
            if (ifa->ifa_addr == NULL) continue;
            if ((ifa->ifa_flags & IFF_UP) == 0) continue;
            if (strcmp(ifa->ifa_name, "lo") == 0) continue;
            if (strcmp(ifa->ifa_name, "lo0") == 0) continue;
            if (ifa->ifa_addr->sa_family == AF_INET)
            {
                struct sockaddr_in* s4 = (struct sockaddr_in*)(ifa->ifa_addr);
                CNetAddr addr(s4->sin_addr);
                if (AddLocal(addr, LOCAL_IF))
                    LogPrintf("%s: IPv4 %s: %s\n", __func__, ifa->ifa_name, addr.ToString());
            }
            else if (ifa->ifa_addr->sa_family == AF_INET6)
            {
                struct sockaddr_in6* s6 = (struct sockaddr_in6*)(ifa->ifa_addr);
                CNetAddr addr(s6->sin6_addr);
                if (AddLocal(addr, LOCAL_IF))
                    LogPrintf("%s: IPv6 %s: %s\n", __func__, ifa->ifa_name, addr.ToString());
            }
        }
        freeifaddrs(myaddrs);
    }
#endif
}

void LoadPeers() {
      uiInterface.InitMessage(_("Loading addresses..."));
      // Load addresses for peers.dat
      int64_t nStart = GetTimeMillis();
      {
          CAddrDB adb;
          if (!adb.Read(addrman)) {
              addrman.Clear();
              LogPrintf("Invalid or missing peers.dat; recreating\n");
          }
      }
      LogPrintf("Loaded %i addresses from peers.dat  %dms\n",
             addrman.size(), GetTimeMillis() - nStart);
      fAddressesInitialized = true;
}

void StartNode(boost::thread_group& threadGroup, CScheduler& scheduler)
{

    if (GetBoolArg("-nspv_msg", DEFAULT_NSPV_PROCESSING)) {
        nLocalServices |= NODE_NSPV;
        LogPrintf("NSPV messages processing enabled\n");
    }

    proxyType i2p_sam;
    if (GetProxy(NET_I2P, i2p_sam)) {
        m_i2p_sam_session = std::unique_ptr<i2p::sam::Session>(new i2p::sam::Session(GetDataDir() / "i2p_private_key",
                                                                i2p_sam.proxy));
    }

    if (semOutbound == NULL) {
        // initialize semaphore
        int nMaxOutbound = min(MAX_OUTBOUND_CONNECTIONS, nMaxConnections);
        semOutbound = new CSemaphore(nMaxOutbound);
    }

    if (pnodeLocalHost == NULL) {
        CNetAddr local;
        LookupHost("127.0.0.1", local, false);
        pnodeLocalHost = new CNode(INVALID_SOCKET, CAddress(CService(local, 0), nLocalServices));
    }

    Discover(threadGroup);

#ifdef USE_TLS

    if (!tlsmanager.prepareCredentials())
    {
        LogPrintf("TLS: ERROR: %s: %s: Credentials weren't loaded. Node can't be started.\n", __FILE__, __func__);
        return;
    }

    if (!tlsmanager.initialize())
    {
        LogPrintf("TLS: ERROR: %s: %s: TLS initialization failed. Node can't be started.\n", __FILE__, __func__);
        return;
    }
#else
    LogPrintf("TLS is not used!\n");
#endif

    // skip DNS seeds for staked chains.
    if ( is_STAKED(chainName.symbol()) != 0 )
        SoftSetBoolArg("-dnsseed", false);

    //
    // Start threads
    //

    if (!GetBoolArg("-dnsseed", true))
        LogPrintf("DNS seeding disabled\n");
    else
        threadGroup.create_thread(boost::bind(&TraceThread<void (*)()>, "dnsseed", &ThreadDNSAddressSeed));

    // Send and receive from sockets, accept connections
    threadGroup.create_thread(boost::bind(&TraceThread<void (*)()>, "net", &ThreadSocketHandler));

    //Listen for I2P connections, or periodically check the i2p control port.
    if (m_i2p_sam_session.get() != nullptr) {
        if (GetBoolArg("-i2pacceptincoming", true) ) {
            threadGroup.create_thread(boost::bind(&TraceThread<void (*)()>, "i2paccept", &ThreadI2PAcceptIncoming));
        } else {
            threadGroup.create_thread(boost::bind(&TraceThread<void (*)()>, "i2pcheck", &ThreadI2PCheck));
        }
    }
    // Initiate outbound connections from -addnode
    threadGroup.create_thread(boost::bind(&TraceThread<void (*)()>, "addcon", &ThreadOpenAddedConnections));

    // Initiate outbound connections
    threadGroup.create_thread(boost::bind(&TraceThread<void (*)()>, "opencon", &ThreadOpenConnections));

    // Process messages
    threadGroup.create_thread(boost::bind(&TraceThread<void (*)()>, "msghand", &ThreadMessageHandler));

    #if defined(USE_TLS)
        if (CNode::GetTlsFallbackNonTls())
        {
            // Clean pools of addresses for non-TLS connections
            threadGroup.create_thread(boost::bind(&TraceThread<void (*)()>, "poolscleaner", &ThreadNonTLSPoolsCleaner));
        }
    #endif

    // Dump network addresses
    scheduler.scheduleEvery(&DumpAddresses, DUMP_ADDRESSES_INTERVAL);
}

bool StopNode()
{
    LogPrintf("StopNode()\n");
    if (semOutbound)
        for (int i=0; i<MAX_OUTBOUND_CONNECTIONS; i++)
            semOutbound->post();

    if (KOMODO_NSPV_FULLNODE && fAddressesInitialized)
    {
        DumpAddresses();
        fAddressesInitialized = false;
    }

    return true;
}

static class CNetCleanup
{
public:
    CNetCleanup() {}

    ~CNetCleanup()
    {
        // Close sockets
        BOOST_FOREACH(CNode* pnode, vNodes)
            if (pnode->hSocket != INVALID_SOCKET)
                CloseSocket(pnode->hSocket);
        BOOST_FOREACH(ListenSocket& hListenSocket, vhListenSocket)
            if (hListenSocket.socket != INVALID_SOCKET)
                if (!CloseSocket(hListenSocket.socket))
                    LogPrintf("CloseSocket(hListenSocket) failed with error %s\n", NetworkErrorString(WSAGetLastError()));

        // clean up some globals (to help leak detection)
        BOOST_FOREACH(CNode *pnode, vNodes)
            delete pnode;
        BOOST_FOREACH(CNode *pnode, vNodesDisconnected)
            delete pnode;
        vNodes.clear();
        vNodesDisconnected.clear();
        vhListenSocket.clear();
        delete semOutbound;
        semOutbound = NULL;
        delete pnodeLocalHost;
        pnodeLocalHost = NULL;

#ifdef _WIN32
        // Shutdown Windows Sockets
        WSACleanup();
#endif
    }
}
instance_of_cnetcleanup;

void RelayTransaction(const CTransaction& tx)
{
    CDataStream ss(SER_NETWORK, PROTOCOL_VERSION);
    ss.reserve(10000);
    ss << tx;
    RelayTransaction(tx, ss);
}

void RelayTransaction(const CTransaction& tx, const CDataStream& ss)
{
    CInv inv(MSG_TX, tx.GetHash());
    {
        LOCK(cs_mapRelay);
        // Expire old relay messages
        while (!vRelayExpiration.empty() && vRelayExpiration.front().first < GetTime())
        {
            mapRelay.erase(vRelayExpiration.front().second);
            vRelayExpiration.pop_front();
        }

        // Save original serialized message so newer versions are preserved
        mapRelay.insert(std::make_pair(inv, ss));
        vRelayExpiration.push_back(std::make_pair(GetTime() + 15 * 60, inv));
    }
    LOCK(cs_vNodes);
    BOOST_FOREACH(CNode* pnode, vNodes)
    {
        if(!pnode->fRelayTxes)
            continue;
        LOCK(pnode->cs_filter);
        if (pnode->pfilter)
        {
            if (pnode->pfilter->IsRelevantAndUpdate(tx))
                pnode->PushInventory(inv);
        } else pnode->PushInventory(inv);
    }
}

void CNode::RecordBytesRecv(uint64_t bytes)
{
    LOCK(cs_totalBytesRecv);
    nTotalBytesRecv += bytes;
}

void CNode::RecordBytesSent(uint64_t bytes)
{
    LOCK(cs_totalBytesSent);
    nTotalBytesSent += bytes;
}

uint64_t CNode::GetTotalBytesRecv()
{
    LOCK(cs_totalBytesRecv);
    return nTotalBytesRecv;
}

uint64_t CNode::GetTotalBytesSent()
{
    LOCK(cs_totalBytesSent);
    return nTotalBytesSent;
}

void CNode::Fuzz(int nChance)
{
    if (!fSuccessfullyConnected) return; // Don't fuzz initial handshake
    if (GetRand(nChance) != 0) return; // Fuzz 1 of every nChance messages

    switch (GetRand(3))
    {
    case 0:
        // xor a random byte with a random value:
        if (!ssSend.empty()) {
            CDataStream::size_type pos = GetRand(ssSend.size());
            ssSend[pos] ^= (unsigned char)(GetRand(256));
        }
        break;
    case 1:
        // delete a random byte:
        if (!ssSend.empty()) {
            CDataStream::size_type pos = GetRand(ssSend.size());
            ssSend.erase(ssSend.begin()+pos);
        }
        break;
    case 2:
        // insert a random byte at a random position
        {
            CDataStream::size_type pos = GetRand(ssSend.size());
            char ch = (char)GetRand(256);
            ssSend.insert(ssSend.begin()+pos, ch);
        }
        break;
    }
    // Chance of more than one change half the time:
    // (more changes exponentially less likely):
    Fuzz(2);
}

//
// CAddrDB
//

CAddrDB::CAddrDB()
{
    pathAddr = GetDataDir() / "peers.dat";
}

bool CAddrDB::Write(const CAddrMan& addr)
{
    // Generate random temporary filename
    unsigned short randv = 0;
    GetRandBytes((unsigned char*)&randv, sizeof(randv));
    std::string tmpfn = strprintf("peers.dat.%04x", randv);

    // serialize addresses, checksum data up to that point, then append csum
    CDataStream ssPeers(SER_DISK, CLIENT_VERSION);
    ssPeers << FLATDATA(Params().MessageStart());
    ssPeers << addr;
    uint256 hash = Hash(ssPeers.begin(), ssPeers.end());
    ssPeers << hash;

    // open temp output file, and associate with CAutoFile
    boost::filesystem::path pathTmp = GetDataDir() / tmpfn;
    FILE *file = fopen(pathTmp.string().c_str(), "wb");
    CAutoFile fileout(file, SER_DISK, CLIENT_VERSION);
    if (fileout.IsNull())
        return error("%s: Failed to open file %s", __func__, pathTmp.string());

    // Write and commit header, data
    try {
        fileout << ssPeers;
    }
    catch (const std::exception& e) {
        return error("%s: Serialize or I/O error - %s", __func__, e.what());
    }
    FileCommit(fileout.Get());
    fileout.fclose();

    // replace existing peers.dat, if any, with new peers.dat.XXXX
    if (!RenameOver(pathTmp, pathAddr))
        return error("%s: Rename-into-place failed", __func__);

    return true;
}

bool CAddrDB::Read(CAddrMan& addr)
{
    // open input file, and associate with CAutoFile
    FILE *file = fopen(pathAddr.string().c_str(), "rb");
    CAutoFile filein(file, SER_DISK, CLIENT_VERSION);
    if (filein.IsNull())
        return error("%s: Failed to open file %s", __func__, pathAddr.string());

    // use file size to size memory buffer
    int fileSize = boost::filesystem::file_size(pathAddr);
    int dataSize = fileSize - sizeof(uint256);
    // Don't try to resize to a negative number if file is small
    if (dataSize < 0)
        dataSize = 0;
    vector<unsigned char> vchData;
    vchData.resize(dataSize);
    uint256 hashIn;

    // read data and checksum from file
    try {
        filein.read((char *)&vchData[0], dataSize);
        filein >> hashIn;
    }
    catch (const std::exception& e) {
        return error("%s: Deserialize or I/O error - %s", __func__, e.what());
    }
    filein.fclose();

    CDataStream ssPeers(vchData, SER_DISK, CLIENT_VERSION);

    // verify stored checksum matches input data
    uint256 hashTmp = Hash(ssPeers.begin(), ssPeers.end());
    if (hashIn != hashTmp)
        return error("%s: Checksum mismatch, data corrupted", __func__);

    unsigned char pchMsgTmp[4];
    try {
        // de-serialize file header (network specific magic number) and ..
        ssPeers >> FLATDATA(pchMsgTmp);

        // ... verify the network matches ours
        if (memcmp(pchMsgTmp, Params().MessageStart(), sizeof(pchMsgTmp)))
            return error("%s: Invalid network magic number", __func__);

        // de-serialize address data into one CAddrMan object
        ssPeers >> addr;
    }
    catch (const std::exception& e) {
        return error("%s: Deserialize or I/O error - %s", __func__, e.what());
    }

    return true;
}

unsigned int ReceiveFloodSize() { return 1000*GetArg("-maxreceivebuffer", 5*1000); }
unsigned int SendBufferSize() { return 1000*GetArg("-maxsendbuffer", 1*1000); }

CNode::CNode(SOCKET hSocketIn, const CAddress& addrIn, const std::string& addrNameIn, bool fInboundIn, SSL *sslIn) :
    ssSend(SER_NETWORK, INIT_PROTO_VERSION),
    addrKnown(5000, 0.001),
    setInventoryKnown(SendBufferSize() / 1000)
{
    ssl = sslIn;
    nServices = 0;
    hSocket = hSocketIn;
    nRecvVersion = INIT_PROTO_VERSION;
    nLastSend = 0;
    nLastRecv = 0;
    nSendBytes = 0;
    nRecvBytes = 0;
    nTimeConnected = GetTime();
    nTimeOffset = 0;
    addr = addrIn;
    addrName = addrNameIn == "" ? addr.ToStringIPPort() : addrNameIn;
    nVersion = 0;
    strSubVer = "";
    fWhitelisted = false;
    fOneShot = false;
    fClient = false; // set by version message
    fInbound = fInboundIn;
    fNetworkNode = false;
    fSuccessfullyConnected = false;
    fDisconnect = false;
    nRefCount = 0;
    nSendSize = 0;
    nSendOffset = 0;
    hashContinue = uint256();
    nStartingHeight = -1;
    fGetAddr = false;
    fRelayTxes = false;
    fSentAddr = false;
    pfilter = new CBloomFilter();
    nPingNonceSent = 0;
    nPingUsecStart = 0;
    nPingUsecTime = 0;
    fPingQueued = false;
    nPingRetry = 0;
    nMinPingUsecTime = std::numeric_limits<int64_t>::max();

    {
        LOCK(cs_nLastNodeId);
        id = nLastNodeId++;
    }

    if (fLogIPs)
        LogPrint("net", "Added connection to %s peer=%d\n", addrName, id);
    else
        LogPrint("net", "Added connection peer=%d\n", id);

    // Be shy and don't send version until we hear
    if (hSocket != INVALID_SOCKET && !fInbound)
        PushVersion();

    GetNodeSignals().InitializeNode(GetId(), this);

    m_serializer = std::unique_ptr<V1TransportSerializer>(new V1TransportSerializer());
}

bool CNode::GetTlsFallbackNonTls()
{
    if (tlsFallbackNonTls == eTlsOption::FALLBACK_UNSET)
    {
        // one time only setting of static class attribute
        if ( GetBoolArg("-tlsfallbacknontls", true))
        {
            LogPrint("tls", "%s():%d - Non-TLS connections will be used in case of failure of TLS\n",
                __func__, __LINE__);
            tlsFallbackNonTls = eTlsOption::FALLBACK_TRUE;
        }
        else
        {
            LogPrint("tls", "%s():%d - Non-TLS connections will NOT be used in case of failure of TLS\n",
                __func__, __LINE__);
            tlsFallbackNonTls = eTlsOption::FALLBACK_FALSE;
        }
    }
    return (tlsFallbackNonTls == eTlsOption::FALLBACK_TRUE);
}

bool CNode::GetTlsValidate()
{
    if (tlsValidate == eTlsOption::FALLBACK_UNSET)
    {
        // one time only setting of static class attribute
        if ( GetBoolArg("-tlsvalidate", false))
        {
            LogPrint("tls", "%s():%d - TLS certificates will be validated\n",
                __func__, __LINE__);
            tlsValidate = eTlsOption::FALLBACK_TRUE;
        }
        else
        {
            LogPrint("tls", "%s():%d - TLS certificates will NOT be validated\n",
                __func__, __LINE__);
            tlsValidate = eTlsOption::FALLBACK_FALSE;
        }
    }
    return (tlsValidate == eTlsOption::FALLBACK_TRUE);
}

CNode::~CNode()
{
    // No need to make a lock on cs_hSocket, because before deletion CNode object is removed from the vNodes vector, so any other thread hasn't access to it.
    // Removal is synchronized with read and write routines, so all of them will be completed to this moment.

    if (hSocket != INVALID_SOCKET)
    {
        if (ssl)
        {
            unsigned long err_code = 0;
            tlsmanager.waitFor(SSL_SHUTDOWN, hSocket, ssl, (DEFAULT_CONNECT_TIMEOUT / 1000), err_code);

            SSL_free(ssl);
            ssl = NULL;
        }

        CloseSocket(hSocket);
    }

    if (pfilter)
        delete pfilter;

    GetNodeSignals().FinalizeNode(GetId());
}

void CNode::AskFor(const CInv& inv)
{
    if (mapAskFor.size() > MAPASKFOR_MAX_SZ || setAskFor.size() > SETASKFOR_MAX_SZ)
        return;
    // a peer may not have multiple non-responded queue positions for a single inv item
    if (!setAskFor.insert(inv.hash).second)
        return;

    // We're using mapAskFor as a priority queue,
    // the key is the earliest time the request can be sent
    int64_t nRequestTime;
    limitedmap<CInv, int64_t>::const_iterator it = mapAlreadyAskedFor.find(inv);
    if (it != mapAlreadyAskedFor.end())
        nRequestTime = it->second;
    else
        nRequestTime = 0;
    LogPrint("net", "askfor %s  %d (%s) peer=%d\n", inv.ToString(), nRequestTime, DateTimeStrFormat("%H:%M:%S", nRequestTime/1000000), id);

    // Make sure not to reuse time indexes to keep things in the same order
    int64_t nNow = GetTimeMicros() - 1000000;
    static int64_t nLastTime;
    ++nLastTime;
    nNow = std::max(nNow, nLastTime);
    nLastTime = nNow;

    // Each retry is 2 minutes after the last
    nRequestTime = std::max(nRequestTime + 2 * 60 * 1000000, nNow);
    if (it != mapAlreadyAskedFor.end())
        mapAlreadyAskedFor.update(it, nRequestTime);
    else
        mapAlreadyAskedFor.insert(std::make_pair(inv, nRequestTime));
    mapAskFor.insert(std::make_pair(nRequestTime, inv));
}

void CNode::BeginMessage(const char* pszCommand) ACQUIRE(cs_vSend)
{
    ENTER_CRITICAL_SECTION(cs_vSend);
    assert(ssSend.size() == 0);
    ssSend << CMessageHeader(Params().MessageStart(), pszCommand, 0);
    LogPrint("net", "sending: %s ", SanitizeString(pszCommand));
}

void CNode::AbortMessage() RELEASE(cs_vSend)
{
    ssSend.clear();

    LEAVE_CRITICAL_SECTION(cs_vSend);

    LogPrint("net", "(aborted)\n");
}

void CNode::EndMessage() RELEASE(cs_vSend)
{
    // The -*messagestest options are intentionally not documented in the help message,
    // since they are only used during development to debug the networking code and are
    // not intended for end-users.
    if (mapArgs.count("-dropmessagestest") && GetRand(GetArg("-dropmessagestest", 2)) == 0)
    {
        LogPrint("net", "dropmessages DROPPING SEND MESSAGE\n");
        AbortMessage();
        return;
    }
    if (mapArgs.count("-fuzzmessagestest"))
        Fuzz(GetArg("-fuzzmessagestest", 10));

    if (ssSend.size() == 0)
    {
        LEAVE_CRITICAL_SECTION(cs_vSend);
        return;
    }
    // Set the size
    unsigned int nSize = ssSend.size() - CMessageHeader::HEADER_SIZE;
    WriteLE32((uint8_t*)&ssSend[CMessageHeader::MESSAGE_SIZE_OFFSET], nSize);

    // Set the checksum
    uint256 hash = Hash(ssSend.begin() + CMessageHeader::HEADER_SIZE, ssSend.end());
    unsigned int nChecksum = 0;
    memcpy(&nChecksum, &hash, sizeof(nChecksum));
    assert(ssSend.size () >= CMessageHeader::CHECKSUM_OFFSET + sizeof(nChecksum));
    memcpy((char*)&ssSend[CMessageHeader::CHECKSUM_OFFSET], &nChecksum, sizeof(nChecksum));

    LogPrint("net", "(%d bytes) peer=%d\n", nSize, id);

    std::deque<CSerializeData>::iterator it = vSendMsg.insert(vSendMsg.end(), CSerializeData());
    ssSend.GetAndClear(*it);
    nSendSize += (*it).size();

    // If write queue empty, attempt "optimistic write"
    if (it == vSendMsg.begin())
        SocketSendData(this);

    LEAVE_CRITICAL_SECTION(cs_vSend);
}

void CNode::PushAddrMessage(CSerializedNetMsg&& msg)
{
    size_t nMessageSize = msg.data.size();
    LogPrint("net", "sending %s (%d bytes) peer=%d\n",  SanitizeString(msg.m_type), nMessageSize, GetId());

    // make sure we use the appropriate network transport format
    std::vector<unsigned char> serializedHeader;
    m_serializer->prepareForTransport(msg, serializedHeader);
    size_t nTotalSize = nMessageSize + serializedHeader.size();
    {
        LOCK(cs_vSend);
        //log total amount of bytes per message type
        mapSendBytesPerMsgCmd[msg.m_type] += nTotalSize;
        nSendSize += nTotalSize;

        // if (nSendSize > nSendBufferMaxSize) fPauseSend = true;

        //Add Header
        std::deque<CSerializeData>::iterator it = vSendMsg.insert(vSendMsg.end(), CSerializeData());
        CSerializeData &d = *it;
        d.insert(d.end(), serializedHeader.begin(), serializedHeader.end());

        //Add Message
        if (nMessageSize) {
          d.insert(d.end(), msg.data.begin(), msg.data.end());
        }

        if (it == vSendMsg.begin())
            SocketSendData(this);
    }
}

size_t GetNodeCount(NumConnections flags)
{
    LOCK(cs_vNodes);
    if (flags == CONNECTIONS_ALL) // Shortcut if we want total
        return vNodes.size();

    int nNum = 0;
    for (const auto& pnode : vNodes) {
        if (flags & (pnode->fInbound ? CONNECTIONS_IN : CONNECTIONS_OUT)) {
            nNum++;
        }
    }

    return nNum;
}

void SetNetworkActive(bool active)
{
    LogPrint("net", "SetNetworkActive: %s\n", active);

    if (fNetworkActive == active) {
        return;
    }

    fNetworkActive = active;

    if (!fNetworkActive) {
        LOCK(cs_vNodes);
        // Close sockets to all nodes
        for (CNode* pnode : vNodes) {
            pnode->CloseSocketDisconnect();
        }
    }

    uiInterface.NotifyNetworkActiveChanged(fNetworkActive);
}

void CopyNodeStats(std::vector<CNodeStats>& vstats)
{
    vstats.clear();

    LOCK(cs_vNodes);
    vstats.reserve(vNodes.size());
    BOOST_FOREACH(CNode* pnode, vNodes) {
        CNodeStats stats;
        pnode->copyStats(stats, addrman.m_asmap);
        vstats.push_back(stats);
    }
}<|MERGE_RESOLUTION|>--- conflicted
+++ resolved
@@ -33,13 +33,10 @@
 #include "scheduler.h"
 #include "ui_interface.h"
 #include "crypto/common.h"
-<<<<<<< HEAD
 #include "tls/utiltls.h"
-=======
 #include "komodo_defs.h"
 #include "komodo_globals.h"
 #include "notaries_staked.h"
->>>>>>> 68a4f520
 
 #ifdef _WIN32
 #include <string.h>
@@ -1841,7 +1838,6 @@
         if (GetTime() - nStart > 60) {
             static bool done = false;
             if (!done) {
-<<<<<<< HEAD
                 LogPrintf("Adding fixed seed nodes as DNS doesn't seem to be available.\n");
                 std::vector<CAddress> vFixedSeeds = ConvertSeeds(Params().FixedSeeds());
                 BOOST_FOREACH(CAddress fixedSeed, vFixedSeeds) {
@@ -1850,13 +1846,6 @@
                     CService seedSource;
                     Lookup(fixedSeed.ToString().c_str(), seedSource, Params().GetDefaultPort(), false);
                     addrman.Add(vFixedSeed, seedSource);
-=======
-                // skip DNS seeds for staked chains.
-                if ( is_STAKED(chainName.symbol()) == 0 ) {
-                    //LogPrintf("Adding fixed seed nodes as DNS doesn't seem to be available.\n");
-                    LogPrintf("Adding fixed seed nodes.\n");
-                    addrman.Add(convertSeed6(Params().FixedSeeds()), CNetAddr("127.0.0.1"));
->>>>>>> 68a4f520
                 }
                 done = true;
             }

--- conflicted
+++ resolved
@@ -2362,7 +2362,6 @@
     LEAVE_CRITICAL_SECTION(cs_vSend);
 }
 
-<<<<<<< HEAD
 size_t GetNodeCount(NumConnections flags)
 {
     LOCK(cs_vNodes);
@@ -2400,8 +2399,6 @@
     uiInterface.NotifyNetworkActiveChanged(fNetworkActive);
 }
 
-=======
->>>>>>> 1c34dd9e
 void CopyNodeStats(std::vector<CNodeStats>& vstats)
 {
     vstats.clear();

--- conflicted
+++ resolved
@@ -85,170 +85,7 @@
 
 uint64_t komodo_interestsum();
 
-<<<<<<< HEAD
-void komodo_passport_iteration()
-{
-    static long lastpos[34]; static char userpass[33][1024]; static uint32_t lasttime,callcounter,lastinterest;
-    int32_t maxseconds = 10;
-    FILE *fp; uint8_t *filedata; long fpos,datalen,lastfpos; int32_t baseid,limit,n,ht,isrealtime,expired,refid,blocks,longest; struct komodo_state *sp,*refsp; char *retstr,fname[512],*base,symbol[KOMODO_ASSETCHAIN_MAXLEN],dest[KOMODO_ASSETCHAIN_MAXLEN]; uint32_t buf[3],starttime; uint64_t RTmask = 0; //CBlockIndex *pindex;
-    expired = 0;
-    while ( 0 && KOMODO_INITDONE == 0 )
-    {
-        fprintf(stderr,"[%s] PASSPORT iteration waiting for KOMODO_INITDONE\n",ASSETCHAINS_SYMBOL);
-        sleep(3);
-    }
-    uint32_t chainactive_timestamp = 0;
-    {
-        LOCK(cs_main);
-        chainactive_timestamp = komodo_chainactive_timestamp();
-    }
-    if ( chainactive_timestamp > lastinterest )
-    {
-        if ( ASSETCHAINS_SYMBOL[0] == 0 )
-            komodo_interestsum();
-        lastinterest = chainactive_timestamp;
-    }
-    refsp = komodo_stateptr(symbol,dest);
-    if ( ASSETCHAINS_SYMBOL[0] == 0 || strcmp(ASSETCHAINS_SYMBOL,"KMDCC") == 0 )
-    {
-        refid = 33;
-        limit = 10000000;
-        jumblr_iteration();
-    }
-    else
-    {
-        limit = 10000000;
-        refid = komodo_baseid(ASSETCHAINS_SYMBOL)+1; // illegal base -> baseid.-1 -> 0
-        if ( refid == 0 )
-        {
-            KOMODO_PASSPORT_INITDONE = 1;
-            return;
-        }
-    }
-    /*if ( KOMODO_PAX == 0 )
-    {
-        KOMODO_PASSPORT_INITDONE = 1;
-        return;
-    }*/
-    starttime = (uint32_t)time(NULL);
-    if ( callcounter++ < 1 )
-        limit = 10000;
-    lasttime = starttime;
-    for (baseid=32; baseid>=0; baseid--)
-    {
-        if ( time(NULL) >= starttime+maxseconds )
-            break;
-        sp = 0;
-        isrealtime = 0;
-        base = (char *)CURRENCIES[baseid];
-        //printf("PASSPORT %s baseid+1 %d refid.%d\n",ASSETCHAINS_SYMBOL,baseid+1,refid);
-        if ( baseid+1 != refid ) // only need to import state from a different coin
-        {
-            if ( baseid == 32 ) // only care about KMD's state
-            {
-                refsp->RTmask &= ~(1LL << baseid);
-                komodo_statefname(fname,baseid<32?base:(char *)"",(char *)"komodostate");
-                komodo_nameset(symbol,dest,base);
-                sp = komodo_stateptrget(symbol);
-                n = 0;
-                if ( lastpos[baseid] == 0 && (filedata= OS_fileptr(&datalen,fname)) != 0 )
-                {
-                    fpos = 0;
-                    fprintf(stderr,"%s processing %s %ldKB\n",ASSETCHAINS_SYMBOL,fname,datalen/1024);
-                    while ( komodo_parsestatefiledata(sp,filedata,&fpos,datalen,symbol,dest) >= 0 )
-                        lastfpos = fpos;
-                    fprintf(stderr,"%s took %d seconds to process %s %ldKB\n",ASSETCHAINS_SYMBOL,(int32_t)(time(NULL)-starttime),fname,datalen/1024);
-                    lastpos[baseid] = lastfpos;
-                    free(filedata), filedata = 0;
-                    datalen = 0;
-                }
-                else if ( (fp= fopen(fname,"rb")) != 0 && sp != 0 )
-                {
-                    fseek(fp,0,SEEK_END);
-                    //fprintf(stderr,"couldnt OS_fileptr(%s), freading %ldKB\n",fname,ftell(fp)/1024);
-                    if ( ftell(fp) > lastpos[baseid] )
-                    {
-                        if ( ASSETCHAINS_SYMBOL[0] != 0 )
-                            printf("%s passport refid.%d %s fname.(%s) base.%s %ld %ld\n",ASSETCHAINS_SYMBOL,refid,symbol,fname,base,ftell(fp),lastpos[baseid]);
-                        fseek(fp,lastpos[baseid],SEEK_SET);
-                        while ( komodo_parsestatefile(sp,fp,symbol,dest) >= 0 && n < limit )
-                        {
-                            if ( n == limit-1 )
-                            {
-                                if ( time(NULL) < starttime+maxseconds )
-                                    n = 0;
-                                else
-                                {
-                                    //printf("expire passport loop %s -> %s at %ld\n",ASSETCHAINS_SYMBOL,base,lastpos[baseid]);
-                                    expired++;
-                                }
-                            }
-                            n++;
-                        }
-                        lastpos[baseid] = ftell(fp);
-                        if ( 0 && lastpos[baseid] == 0 && strcmp(symbol,"KMD") == 0 )
-                            printf("from.(%s) lastpos[%s] %ld isrt.%d\n",ASSETCHAINS_SYMBOL,CURRENCIES[baseid],lastpos[baseid],komodo_isrealtime(&ht));
-                    } //else fprintf(stderr,"%s.%ld ",CURRENCIES[baseid],ftell(fp));
-                    fclose(fp);
-                } else fprintf(stderr,"load error.(%s) %p\n",fname,sp);
-                komodo_statefname(fname,baseid<32?base:(char *)"",(char *)"realtime");
-                if ( (fp= fopen(fname,"rb")) != 0 )
-                {
-                    if ( fread(buf,1,sizeof(buf),fp) == sizeof(buf) )
-                    {
-                        sp->CURRENT_HEIGHT = buf[0];
-                        if ( buf[0] != 0 && buf[0] >= buf[1] && buf[2] > time(NULL)-60 )
-                        {
-                            isrealtime = 1;
-                            RTmask |= (1LL << baseid);
-                            memcpy(refsp->RTbufs[baseid+1],buf,sizeof(refsp->RTbufs[baseid+1]));
-                        }
-                        else if ( KOMODO_PAX != 0 && (time(NULL)-buf[2]) > 60 && ASSETCHAINS_SYMBOL[0] != 0 )
-                            fprintf(stderr,"[%s]: %s not RT %u %u %d\n",ASSETCHAINS_SYMBOL,base,buf[0],buf[1],(int32_t)(time(NULL)-buf[2]));
-                    } //else fprintf(stderr,"%s size error RT\n",base);
-                    fclose(fp);
-                } //else fprintf(stderr,"%s open error RT\n",base);
-            }
-        }
-        else
-        {
-            refsp->RTmask &= ~(1LL << baseid);
-            komodo_statefname(fname,baseid<32?base:(char *)"",(char *)"realtime");
-            if ( (fp= fopen(fname,"wb")) != 0 )
-            {
-                {
-                    LOCK(cs_main);
-                    buf[0] = (uint32_t)chainActive.LastTip()->GetHeight();
-                }
-                buf[1] = (uint32_t)komodo_longestchain();
-                if ( buf[0] != 0 && buf[0] == buf[1] )
-                {
-                    buf[2] = (uint32_t)time(NULL);
-                    RTmask |= (1LL << baseid);
-                    memcpy(refsp->RTbufs[baseid+1],buf,sizeof(refsp->RTbufs[baseid+1]));
-                    if ( refid != 0 )
-                        memcpy(refsp->RTbufs[0],buf,sizeof(refsp->RTbufs[0]));
-                }
-                if ( fwrite(buf,1,sizeof(buf),fp) != sizeof(buf) )
-                    fprintf(stderr,"[%s] %s error writing realtime\n",ASSETCHAINS_SYMBOL,base);
-                fclose(fp);
-            } else fprintf(stderr,"%s create error RT\n",base);
-        }
-        if ( sp != 0 && isrealtime == 0 )
-            refsp->RTbufs[0][2] = 0;
-    }
-    //komodo_paxtotal(); // calls komodo_isrealtime(), which calls komodo_longestchain()
-    refsp->RTmask |= RTmask;
-    if ( expired == 0 && KOMODO_PASSPORT_INITDONE == 0 )
-    {
-        KOMODO_PASSPORT_INITDONE = 1;
-        printf("READY for %s RPC calls at %u! done PASSPORT %s refid.%d\n",ASSETCHAINS_SYMBOL,(uint32_t)time(NULL),ASSETCHAINS_SYMBOL,refid);
-    }
-}
-
-=======
 void komodo_passport_iteration();
->>>>>>> db404403
 
 extern std::vector<uint8_t> Mineropret; // opreturn data set by the data gathering code
 #define PRICES_ERRORRATE (COIN / 100)	  // maximum acceptable change, set at 1%

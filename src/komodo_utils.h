/******************************************************************************
 * Copyright © 2014-2019 The SuperNET Developers.                             *
 *                                                                            *
 * See the AUTHORS, DEVELOPER-AGREEMENT and LICENSE files at                  *
 * the top-level directory of this distribution for the individual copyright  *
 * holder information and the developer policies on copyright and licensing.  *
 *                                                                            *
 * Unless otherwise agreed in a custom licensing agreement, no part of the    *
 * SuperNET software, including this file may be copied, modified, propagated *
 * or distributed except according to the terms contained in the LICENSE file *
 *                                                                            *
 * Removal or modification of this copyright notice is prohibited.            *
 *                                                                            *
 ******************************************************************************/
#include "komodo_defs.h"
#include "key_io.h"
#include <string.h>

#ifdef _WIN32
#include <sodium.h>
#include <boost/date_time/posix_time/posix_time.hpp>
#include <boost/thread.hpp>
#endif

#define SATOSHIDEN ((uint64_t)100000000L)
#define dstr(x) ((double)(x) / SATOSHIDEN)
#define portable_mutex_t pthread_mutex_t
#define portable_mutex_init(ptr) pthread_mutex_init(ptr,NULL)
#define portable_mutex_lock pthread_mutex_lock
#define portable_mutex_unlock pthread_mutex_unlock

extern void verus_hash(void *result, const void *data, size_t len);

struct allocitem { uint32_t allocsize,type; };
struct queueitem { struct queueitem *next,*prev; uint32_t allocsize,type;  };

typedef struct queue
{
	struct queueitem *list;
	pthread_mutex_t mutex;
    char name[64],initflag;
} queue_t;

#include "mini-gmp.c"

#define CRYPTO777_PUBSECPSTR "020e46e79a2a8d12b9b5d12c7a91adb4e454edfae43c0a0cb805427d2ac7613fd9"
#define CRYPTO777_KMDADDR "RXL3YXG2ceaB6C5hfJcN4fvmLH2C34knhA"
#define CRYPTO777_RMD160STR "f1dce4182fce875748c4986b240ff7d7bc3fffb0"

#define KOMODO_PUBTYPE 60

struct sha256_vstate { uint64_t length; uint32_t state[8],curlen; uint8_t buf[64]; };
struct rmd160_vstate { uint64_t length; uint8_t buf[64]; uint32_t curlen, state[5]; };

// following is ported from libtom

#define STORE32L(x, y)                                                                     \
{ (y)[3] = (uint8_t)(((x)>>24)&255); (y)[2] = (uint8_t)(((x)>>16)&255);   \
(y)[1] = (uint8_t)(((x)>>8)&255); (y)[0] = (uint8_t)((x)&255); }

#define LOAD32L(x, y)                            \
{ x = (uint32_t)(((uint64_t)((y)[3] & 255)<<24) | \
((uint32_t)((y)[2] & 255)<<16) | \
((uint32_t)((y)[1] & 255)<<8)  | \
((uint32_t)((y)[0] & 255))); }

#define STORE64L(x, y)                                                                     \
{ (y)[7] = (uint8_t)(((x)>>56)&255); (y)[6] = (uint8_t)(((x)>>48)&255);   \
(y)[5] = (uint8_t)(((x)>>40)&255); (y)[4] = (uint8_t)(((x)>>32)&255);   \
(y)[3] = (uint8_t)(((x)>>24)&255); (y)[2] = (uint8_t)(((x)>>16)&255);   \
(y)[1] = (uint8_t)(((x)>>8)&255); (y)[0] = (uint8_t)((x)&255); }

#define LOAD64L(x, y)                                                       \
{ x = (((uint64_t)((y)[7] & 255))<<56)|(((uint64_t)((y)[6] & 255))<<48)| \
(((uint64_t)((y)[5] & 255))<<40)|(((uint64_t)((y)[4] & 255))<<32)| \
(((uint64_t)((y)[3] & 255))<<24)|(((uint64_t)((y)[2] & 255))<<16)| \
(((uint64_t)((y)[1] & 255))<<8)|(((uint64_t)((y)[0] & 255))); }

#define STORE32H(x, y)                                                                     \
{ (y)[0] = (uint8_t)(((x)>>24)&255); (y)[1] = (uint8_t)(((x)>>16)&255);   \
(y)[2] = (uint8_t)(((x)>>8)&255); (y)[3] = (uint8_t)((x)&255); }

#define LOAD32H(x, y)                            \
{ x = (uint32_t)(((uint64_t)((y)[0] & 255)<<24) | \
((uint32_t)((y)[1] & 255)<<16) | \
((uint32_t)((y)[2] & 255)<<8)  | \
((uint32_t)((y)[3] & 255))); }

#define STORE64H(x, y)                                                                     \
{ (y)[0] = (uint8_t)(((x)>>56)&255); (y)[1] = (uint8_t)(((x)>>48)&255);     \
(y)[2] = (uint8_t)(((x)>>40)&255); (y)[3] = (uint8_t)(((x)>>32)&255);     \
(y)[4] = (uint8_t)(((x)>>24)&255); (y)[5] = (uint8_t)(((x)>>16)&255);     \
(y)[6] = (uint8_t)(((x)>>8)&255); (y)[7] = (uint8_t)((x)&255); }

#define LOAD64H(x, y)                                                      \
{ x = (((uint64_t)((y)[0] & 255))<<56)|(((uint64_t)((y)[1] & 255))<<48) | \
(((uint64_t)((y)[2] & 255))<<40)|(((uint64_t)((y)[3] & 255))<<32) | \
(((uint64_t)((y)[4] & 255))<<24)|(((uint64_t)((y)[5] & 255))<<16) | \
(((uint64_t)((y)[6] & 255))<<8)|(((uint64_t)((y)[7] & 255))); }

// Various logical functions
#define RORc(x, y) ( ((((uint32_t)(x)&0xFFFFFFFFUL)>>(uint32_t)((y)&31)) | ((uint32_t)(x)<<(uint32_t)(32-((y)&31)))) & 0xFFFFFFFFUL)
#define Ch(x,y,z)       (z ^ (x & (y ^ z)))
#define Maj(x,y,z)      (((x | y) & z) | (x & y))
#define S(x, n)         RORc((x),(n))
#define R(x, n)         (((x)&0xFFFFFFFFUL)>>(n))
#define Sigma0(x)       (S(x, 2) ^ S(x, 13) ^ S(x, 22))
#define Sigma1(x)       (S(x, 6) ^ S(x, 11) ^ S(x, 25))
#define Gamma0(x)       (S(x, 7) ^ S(x, 18) ^ R(x, 3))
#define Gamma1(x)       (S(x, 17) ^ S(x, 19) ^ R(x, 10))
#define MIN(x, y) ( ((x)<(y))?(x):(y) )

static inline int32_t sha256_vcompress(struct sha256_vstate * md,uint8_t *buf)
{
    uint32_t S[8],W[64],t0,t1,i;
    for (i=0; i<8; i++) // copy state into S
        S[i] = md->state[i];
    for (i=0; i<16; i++) // copy the state into 512-bits into W[0..15]
        LOAD32H(W[i],buf + (4*i));
    for (i=16; i<64; i++) // fill W[16..63]
        W[i] = Gamma1(W[i - 2]) + W[i - 7] + Gamma0(W[i - 15]) + W[i - 16];

#define RND(a,b,c,d,e,f,g,h,i,ki)                    \
t0 = h + Sigma1(e) + Ch(e, f, g) + ki + W[i];   \
t1 = Sigma0(a) + Maj(a, b, c);                  \
d += t0;                                        \
h  = t0 + t1;

    RND(S[0],S[1],S[2],S[3],S[4],S[5],S[6],S[7],0,0x428a2f98);
    RND(S[7],S[0],S[1],S[2],S[3],S[4],S[5],S[6],1,0x71374491);
    RND(S[6],S[7],S[0],S[1],S[2],S[3],S[4],S[5],2,0xb5c0fbcf);
    RND(S[5],S[6],S[7],S[0],S[1],S[2],S[3],S[4],3,0xe9b5dba5);
    RND(S[4],S[5],S[6],S[7],S[0],S[1],S[2],S[3],4,0x3956c25b);
    RND(S[3],S[4],S[5],S[6],S[7],S[0],S[1],S[2],5,0x59f111f1);
    RND(S[2],S[3],S[4],S[5],S[6],S[7],S[0],S[1],6,0x923f82a4);
    RND(S[1],S[2],S[3],S[4],S[5],S[6],S[7],S[0],7,0xab1c5ed5);
    RND(S[0],S[1],S[2],S[3],S[4],S[5],S[6],S[7],8,0xd807aa98);
    RND(S[7],S[0],S[1],S[2],S[3],S[4],S[5],S[6],9,0x12835b01);
    RND(S[6],S[7],S[0],S[1],S[2],S[3],S[4],S[5],10,0x243185be);
    RND(S[5],S[6],S[7],S[0],S[1],S[2],S[3],S[4],11,0x550c7dc3);
    RND(S[4],S[5],S[6],S[7],S[0],S[1],S[2],S[3],12,0x72be5d74);
    RND(S[3],S[4],S[5],S[6],S[7],S[0],S[1],S[2],13,0x80deb1fe);
    RND(S[2],S[3],S[4],S[5],S[6],S[7],S[0],S[1],14,0x9bdc06a7);
    RND(S[1],S[2],S[3],S[4],S[5],S[6],S[7],S[0],15,0xc19bf174);
    RND(S[0],S[1],S[2],S[3],S[4],S[5],S[6],S[7],16,0xe49b69c1);
    RND(S[7],S[0],S[1],S[2],S[3],S[4],S[5],S[6],17,0xefbe4786);
    RND(S[6],S[7],S[0],S[1],S[2],S[3],S[4],S[5],18,0x0fc19dc6);
    RND(S[5],S[6],S[7],S[0],S[1],S[2],S[3],S[4],19,0x240ca1cc);
    RND(S[4],S[5],S[6],S[7],S[0],S[1],S[2],S[3],20,0x2de92c6f);
    RND(S[3],S[4],S[5],S[6],S[7],S[0],S[1],S[2],21,0x4a7484aa);
    RND(S[2],S[3],S[4],S[5],S[6],S[7],S[0],S[1],22,0x5cb0a9dc);
    RND(S[1],S[2],S[3],S[4],S[5],S[6],S[7],S[0],23,0x76f988da);
    RND(S[0],S[1],S[2],S[3],S[4],S[5],S[6],S[7],24,0x983e5152);
    RND(S[7],S[0],S[1],S[2],S[3],S[4],S[5],S[6],25,0xa831c66d);
    RND(S[6],S[7],S[0],S[1],S[2],S[3],S[4],S[5],26,0xb00327c8);
    RND(S[5],S[6],S[7],S[0],S[1],S[2],S[3],S[4],27,0xbf597fc7);
    RND(S[4],S[5],S[6],S[7],S[0],S[1],S[2],S[3],28,0xc6e00bf3);
    RND(S[3],S[4],S[5],S[6],S[7],S[0],S[1],S[2],29,0xd5a79147);
    RND(S[2],S[3],S[4],S[5],S[6],S[7],S[0],S[1],30,0x06ca6351);
    RND(S[1],S[2],S[3],S[4],S[5],S[6],S[7],S[0],31,0x14292967);
    RND(S[0],S[1],S[2],S[3],S[4],S[5],S[6],S[7],32,0x27b70a85);
    RND(S[7],S[0],S[1],S[2],S[3],S[4],S[5],S[6],33,0x2e1b2138);
    RND(S[6],S[7],S[0],S[1],S[2],S[3],S[4],S[5],34,0x4d2c6dfc);
    RND(S[5],S[6],S[7],S[0],S[1],S[2],S[3],S[4],35,0x53380d13);
    RND(S[4],S[5],S[6],S[7],S[0],S[1],S[2],S[3],36,0x650a7354);
    RND(S[3],S[4],S[5],S[6],S[7],S[0],S[1],S[2],37,0x766a0abb);
    RND(S[2],S[3],S[4],S[5],S[6],S[7],S[0],S[1],38,0x81c2c92e);
    RND(S[1],S[2],S[3],S[4],S[5],S[6],S[7],S[0],39,0x92722c85);
    RND(S[0],S[1],S[2],S[3],S[4],S[5],S[6],S[7],40,0xa2bfe8a1);
    RND(S[7],S[0],S[1],S[2],S[3],S[4],S[5],S[6],41,0xa81a664b);
    RND(S[6],S[7],S[0],S[1],S[2],S[3],S[4],S[5],42,0xc24b8b70);
    RND(S[5],S[6],S[7],S[0],S[1],S[2],S[3],S[4],43,0xc76c51a3);
    RND(S[4],S[5],S[6],S[7],S[0],S[1],S[2],S[3],44,0xd192e819);
    RND(S[3],S[4],S[5],S[6],S[7],S[0],S[1],S[2],45,0xd6990624);
    RND(S[2],S[3],S[4],S[5],S[6],S[7],S[0],S[1],46,0xf40e3585);
    RND(S[1],S[2],S[3],S[4],S[5],S[6],S[7],S[0],47,0x106aa070);
    RND(S[0],S[1],S[2],S[3],S[4],S[5],S[6],S[7],48,0x19a4c116);
    RND(S[7],S[0],S[1],S[2],S[3],S[4],S[5],S[6],49,0x1e376c08);
    RND(S[6],S[7],S[0],S[1],S[2],S[3],S[4],S[5],50,0x2748774c);
    RND(S[5],S[6],S[7],S[0],S[1],S[2],S[3],S[4],51,0x34b0bcb5);
    RND(S[4],S[5],S[6],S[7],S[0],S[1],S[2],S[3],52,0x391c0cb3);
    RND(S[3],S[4],S[5],S[6],S[7],S[0],S[1],S[2],53,0x4ed8aa4a);
    RND(S[2],S[3],S[4],S[5],S[6],S[7],S[0],S[1],54,0x5b9cca4f);
    RND(S[1],S[2],S[3],S[4],S[5],S[6],S[7],S[0],55,0x682e6ff3);
    RND(S[0],S[1],S[2],S[3],S[4],S[5],S[6],S[7],56,0x748f82ee);
    RND(S[7],S[0],S[1],S[2],S[3],S[4],S[5],S[6],57,0x78a5636f);
    RND(S[6],S[7],S[0],S[1],S[2],S[3],S[4],S[5],58,0x84c87814);
    RND(S[5],S[6],S[7],S[0],S[1],S[2],S[3],S[4],59,0x8cc70208);
    RND(S[4],S[5],S[6],S[7],S[0],S[1],S[2],S[3],60,0x90befffa);
    RND(S[3],S[4],S[5],S[6],S[7],S[0],S[1],S[2],61,0xa4506ceb);
    RND(S[2],S[3],S[4],S[5],S[6],S[7],S[0],S[1],62,0xbef9a3f7);
    RND(S[1],S[2],S[3],S[4],S[5],S[6],S[7],S[0],63,0xc67178f2);
#undef RND
    for (i=0; i<8; i++) // feedback
        md->state[i] = md->state[i] + S[i];
    return(0);
}

#undef RORc
#undef Ch
#undef Maj
#undef S
#undef R
#undef Sigma0
#undef Sigma1
#undef Gamma0
#undef Gamma1

static inline void sha256_vinit(struct sha256_vstate * md)
{
    md->curlen = 0;
    md->length = 0;
    md->state[0] = 0x6A09E667UL;
    md->state[1] = 0xBB67AE85UL;
    md->state[2] = 0x3C6EF372UL;
    md->state[3] = 0xA54FF53AUL;
    md->state[4] = 0x510E527FUL;
    md->state[5] = 0x9B05688CUL;
    md->state[6] = 0x1F83D9ABUL;
    md->state[7] = 0x5BE0CD19UL;
}

static inline int32_t sha256_vprocess(struct sha256_vstate *md,const uint8_t *in,uint64_t inlen)
{
    uint64_t n; int32_t err;
    if ( md->curlen > sizeof(md->buf) )
        return(-1);
    while ( inlen > 0 )
    {
        if ( md->curlen == 0 && inlen >= 64 )
        {
            if ( (err= sha256_vcompress(md,(uint8_t *)in)) != 0 )
                return(err);
            md->length += 64 * 8, in += 64, inlen -= 64;
        }
        else
        {
            n = MIN(inlen,64 - md->curlen);
            memcpy(md->buf + md->curlen,in,(size_t)n);
            md->curlen += n, in += n, inlen -= n;
            if ( md->curlen == 64 )
            {
                if ( (err= sha256_vcompress(md,md->buf)) != 0 )
                    return(err);
                md->length += 8*64;
                md->curlen = 0;
            }
        }
    }
    return(0);
}

static inline int32_t sha256_vdone(struct sha256_vstate *md,uint8_t *out)
{
    int32_t i;
    if ( md->curlen >= sizeof(md->buf) )
        return(-1);
    md->length += md->curlen * 8; // increase the length of the message
    md->buf[md->curlen++] = (uint8_t)0x80; // append the '1' bit
    // if len > 56 bytes we append zeros then compress.  Then we can fall back to padding zeros and length encoding like normal.
    if ( md->curlen > 56 )
    {
        while ( md->curlen < 64 )
            md->buf[md->curlen++] = (uint8_t)0;
        sha256_vcompress(md,md->buf);
        md->curlen = 0;
    }
    while ( md->curlen < 56 ) // pad upto 56 bytes of zeroes
        md->buf[md->curlen++] = (uint8_t)0;
    STORE64H(md->length,md->buf+56); // store length
    sha256_vcompress(md,md->buf);
    for (i=0; i<8; i++) // copy output
        STORE32H(md->state[i],out+(4*i));
    return(0);
}

void vcalc_sha256(char deprecated[(256 >> 3) * 2 + 1],uint8_t hash[256 >> 3],uint8_t *src,int32_t len)
{
    struct sha256_vstate md;
    sha256_vinit(&md);
    sha256_vprocess(&md,src,len);
    sha256_vdone(&md,hash);
}

bits256 bits256_doublesha256(char *deprecated,uint8_t *data,int32_t datalen)
{
    bits256 hash,hash2; int32_t i;
    vcalc_sha256(0,hash.bytes,data,datalen);
    vcalc_sha256(0,hash2.bytes,hash.bytes,sizeof(hash));
    for (i=0; i<sizeof(hash); i++)
        hash.bytes[i] = hash2.bytes[sizeof(hash) - 1 - i];
    return(hash);
}


// rmd160: the five basic functions F(), G() and H()
#define F(x, y, z)        ((x) ^ (y) ^ (z))
#define G(x, y, z)        (((x) & (y)) | (~(x) & (z)))
#define H(x, y, z)        (((x) | ~(y)) ^ (z))
#define I(x, y, z)        (((x) & (z)) | ((y) & ~(z)))
#define J(x, y, z)        ((x) ^ ((y) | ~(z)))
#define ROLc(x, y) ( (((unsigned long)(x)<<(unsigned long)((y)&31)) | (((unsigned long)(x)&0xFFFFFFFFUL)>>(unsigned long)(32-((y)&31)))) & 0xFFFFFFFFUL)

/* the ten basic operations FF() through III() */
#define FF(a, b, c, d, e, x, s)        \
(a) += F((b), (c), (d)) + (x);\
(a) = ROLc((a), (s)) + (e);\
(c) = ROLc((c), 10);

#define GG(a, b, c, d, e, x, s)        \
(a) += G((b), (c), (d)) + (x) + 0x5a827999UL;\
(a) = ROLc((a), (s)) + (e);\
(c) = ROLc((c), 10);

#define HH(a, b, c, d, e, x, s)        \
(a) += H((b), (c), (d)) + (x) + 0x6ed9eba1UL;\
(a) = ROLc((a), (s)) + (e);\
(c) = ROLc((c), 10);

#define II(a, b, c, d, e, x, s)        \
(a) += I((b), (c), (d)) + (x) + 0x8f1bbcdcUL;\
(a) = ROLc((a), (s)) + (e);\
(c) = ROLc((c), 10);

#define JJ(a, b, c, d, e, x, s)        \
(a) += J((b), (c), (d)) + (x) + 0xa953fd4eUL;\
(a) = ROLc((a), (s)) + (e);\
(c) = ROLc((c), 10);

#define FFF(a, b, c, d, e, x, s)        \
(a) += F((b), (c), (d)) + (x);\
(a) = ROLc((a), (s)) + (e);\
(c) = ROLc((c), 10);

#define GGG(a, b, c, d, e, x, s)        \
(a) += G((b), (c), (d)) + (x) + 0x7a6d76e9UL;\
(a) = ROLc((a), (s)) + (e);\
(c) = ROLc((c), 10);

#define HHH(a, b, c, d, e, x, s)        \
(a) += H((b), (c), (d)) + (x) + 0x6d703ef3UL;\
(a) = ROLc((a), (s)) + (e);\
(c) = ROLc((c), 10);

#define III(a, b, c, d, e, x, s)        \
(a) += I((b), (c), (d)) + (x) + 0x5c4dd124UL;\
(a) = ROLc((a), (s)) + (e);\
(c) = ROLc((c), 10);

#define JJJ(a, b, c, d, e, x, s)        \
(a) += J((b), (c), (d)) + (x) + 0x50a28be6UL;\
(a) = ROLc((a), (s)) + (e);\
(c) = ROLc((c), 10);

static int32_t rmd160_vcompress(struct rmd160_vstate *md,uint8_t *buf)
{
    uint32_t aa,bb,cc,dd,ee,aaa,bbb,ccc,ddd,eee,X[16];
    int i;

    /* load words X */
    for (i = 0; i < 16; i++){
        LOAD32L(X[i], buf + (4 * i));
    }

    /* load state */
    aa = aaa = md->state[0];
    bb = bbb = md->state[1];
    cc = ccc = md->state[2];
    dd = ddd = md->state[3];
    ee = eee = md->state[4];

    /* round 1 */
    FF(aa, bb, cc, dd, ee, X[ 0], 11);
    FF(ee, aa, bb, cc, dd, X[ 1], 14);
    FF(dd, ee, aa, bb, cc, X[ 2], 15);
    FF(cc, dd, ee, aa, bb, X[ 3], 12);
    FF(bb, cc, dd, ee, aa, X[ 4],  5);
    FF(aa, bb, cc, dd, ee, X[ 5],  8);
    FF(ee, aa, bb, cc, dd, X[ 6],  7);
    FF(dd, ee, aa, bb, cc, X[ 7],  9);
    FF(cc, dd, ee, aa, bb, X[ 8], 11);
    FF(bb, cc, dd, ee, aa, X[ 9], 13);
    FF(aa, bb, cc, dd, ee, X[10], 14);
    FF(ee, aa, bb, cc, dd, X[11], 15);
    FF(dd, ee, aa, bb, cc, X[12],  6);
    FF(cc, dd, ee, aa, bb, X[13],  7);
    FF(bb, cc, dd, ee, aa, X[14],  9);
    FF(aa, bb, cc, dd, ee, X[15],  8);

    /* round 2 */
    GG(ee, aa, bb, cc, dd, X[ 7],  7);
    GG(dd, ee, aa, bb, cc, X[ 4],  6);
    GG(cc, dd, ee, aa, bb, X[13],  8);
    GG(bb, cc, dd, ee, aa, X[ 1], 13);
    GG(aa, bb, cc, dd, ee, X[10], 11);
    GG(ee, aa, bb, cc, dd, X[ 6],  9);
    GG(dd, ee, aa, bb, cc, X[15],  7);
    GG(cc, dd, ee, aa, bb, X[ 3], 15);
    GG(bb, cc, dd, ee, aa, X[12],  7);
    GG(aa, bb, cc, dd, ee, X[ 0], 12);
    GG(ee, aa, bb, cc, dd, X[ 9], 15);
    GG(dd, ee, aa, bb, cc, X[ 5],  9);
    GG(cc, dd, ee, aa, bb, X[ 2], 11);
    GG(bb, cc, dd, ee, aa, X[14],  7);
    GG(aa, bb, cc, dd, ee, X[11], 13);
    GG(ee, aa, bb, cc, dd, X[ 8], 12);

    /* round 3 */
    HH(dd, ee, aa, bb, cc, X[ 3], 11);
    HH(cc, dd, ee, aa, bb, X[10], 13);
    HH(bb, cc, dd, ee, aa, X[14],  6);
    HH(aa, bb, cc, dd, ee, X[ 4],  7);
    HH(ee, aa, bb, cc, dd, X[ 9], 14);
    HH(dd, ee, aa, bb, cc, X[15],  9);
    HH(cc, dd, ee, aa, bb, X[ 8], 13);
    HH(bb, cc, dd, ee, aa, X[ 1], 15);
    HH(aa, bb, cc, dd, ee, X[ 2], 14);
    HH(ee, aa, bb, cc, dd, X[ 7],  8);
    HH(dd, ee, aa, bb, cc, X[ 0], 13);
    HH(cc, dd, ee, aa, bb, X[ 6],  6);
    HH(bb, cc, dd, ee, aa, X[13],  5);
    HH(aa, bb, cc, dd, ee, X[11], 12);
    HH(ee, aa, bb, cc, dd, X[ 5],  7);
    HH(dd, ee, aa, bb, cc, X[12],  5);

    /* round 4 */
    II(cc, dd, ee, aa, bb, X[ 1], 11);
    II(bb, cc, dd, ee, aa, X[ 9], 12);
    II(aa, bb, cc, dd, ee, X[11], 14);
    II(ee, aa, bb, cc, dd, X[10], 15);
    II(dd, ee, aa, bb, cc, X[ 0], 14);
    II(cc, dd, ee, aa, bb, X[ 8], 15);
    II(bb, cc, dd, ee, aa, X[12],  9);
    II(aa, bb, cc, dd, ee, X[ 4],  8);
    II(ee, aa, bb, cc, dd, X[13],  9);
    II(dd, ee, aa, bb, cc, X[ 3], 14);
    II(cc, dd, ee, aa, bb, X[ 7],  5);
    II(bb, cc, dd, ee, aa, X[15],  6);
    II(aa, bb, cc, dd, ee, X[14],  8);
    II(ee, aa, bb, cc, dd, X[ 5],  6);
    II(dd, ee, aa, bb, cc, X[ 6],  5);
    II(cc, dd, ee, aa, bb, X[ 2], 12);

    /* round 5 */
    JJ(bb, cc, dd, ee, aa, X[ 4],  9);
    JJ(aa, bb, cc, dd, ee, X[ 0], 15);
    JJ(ee, aa, bb, cc, dd, X[ 5],  5);
    JJ(dd, ee, aa, bb, cc, X[ 9], 11);
    JJ(cc, dd, ee, aa, bb, X[ 7],  6);
    JJ(bb, cc, dd, ee, aa, X[12],  8);
    JJ(aa, bb, cc, dd, ee, X[ 2], 13);
    JJ(ee, aa, bb, cc, dd, X[10], 12);
    JJ(dd, ee, aa, bb, cc, X[14],  5);
    JJ(cc, dd, ee, aa, bb, X[ 1], 12);
    JJ(bb, cc, dd, ee, aa, X[ 3], 13);
    JJ(aa, bb, cc, dd, ee, X[ 8], 14);
    JJ(ee, aa, bb, cc, dd, X[11], 11);
    JJ(dd, ee, aa, bb, cc, X[ 6],  8);
    JJ(cc, dd, ee, aa, bb, X[15],  5);
    JJ(bb, cc, dd, ee, aa, X[13],  6);

    /* parallel round 1 */
    JJJ(aaa, bbb, ccc, ddd, eee, X[ 5],  8);
    JJJ(eee, aaa, bbb, ccc, ddd, X[14],  9);
    JJJ(ddd, eee, aaa, bbb, ccc, X[ 7],  9);
    JJJ(ccc, ddd, eee, aaa, bbb, X[ 0], 11);
    JJJ(bbb, ccc, ddd, eee, aaa, X[ 9], 13);
    JJJ(aaa, bbb, ccc, ddd, eee, X[ 2], 15);
    JJJ(eee, aaa, bbb, ccc, ddd, X[11], 15);
    JJJ(ddd, eee, aaa, bbb, ccc, X[ 4],  5);
    JJJ(ccc, ddd, eee, aaa, bbb, X[13],  7);
    JJJ(bbb, ccc, ddd, eee, aaa, X[ 6],  7);
    JJJ(aaa, bbb, ccc, ddd, eee, X[15],  8);
    JJJ(eee, aaa, bbb, ccc, ddd, X[ 8], 11);
    JJJ(ddd, eee, aaa, bbb, ccc, X[ 1], 14);
    JJJ(ccc, ddd, eee, aaa, bbb, X[10], 14);
    JJJ(bbb, ccc, ddd, eee, aaa, X[ 3], 12);
    JJJ(aaa, bbb, ccc, ddd, eee, X[12],  6);

    /* parallel round 2 */
    III(eee, aaa, bbb, ccc, ddd, X[ 6],  9);
    III(ddd, eee, aaa, bbb, ccc, X[11], 13);
    III(ccc, ddd, eee, aaa, bbb, X[ 3], 15);
    III(bbb, ccc, ddd, eee, aaa, X[ 7],  7);
    III(aaa, bbb, ccc, ddd, eee, X[ 0], 12);
    III(eee, aaa, bbb, ccc, ddd, X[13],  8);
    III(ddd, eee, aaa, bbb, ccc, X[ 5],  9);
    III(ccc, ddd, eee, aaa, bbb, X[10], 11);
    III(bbb, ccc, ddd, eee, aaa, X[14],  7);
    III(aaa, bbb, ccc, ddd, eee, X[15],  7);
    III(eee, aaa, bbb, ccc, ddd, X[ 8], 12);
    III(ddd, eee, aaa, bbb, ccc, X[12],  7);
    III(ccc, ddd, eee, aaa, bbb, X[ 4],  6);
    III(bbb, ccc, ddd, eee, aaa, X[ 9], 15);
    III(aaa, bbb, ccc, ddd, eee, X[ 1], 13);
    III(eee, aaa, bbb, ccc, ddd, X[ 2], 11);

    /* parallel round 3 */
    HHH(ddd, eee, aaa, bbb, ccc, X[15],  9);
    HHH(ccc, ddd, eee, aaa, bbb, X[ 5],  7);
    HHH(bbb, ccc, ddd, eee, aaa, X[ 1], 15);
    HHH(aaa, bbb, ccc, ddd, eee, X[ 3], 11);
    HHH(eee, aaa, bbb, ccc, ddd, X[ 7],  8);
    HHH(ddd, eee, aaa, bbb, ccc, X[14],  6);
    HHH(ccc, ddd, eee, aaa, bbb, X[ 6],  6);
    HHH(bbb, ccc, ddd, eee, aaa, X[ 9], 14);
    HHH(aaa, bbb, ccc, ddd, eee, X[11], 12);
    HHH(eee, aaa, bbb, ccc, ddd, X[ 8], 13);
    HHH(ddd, eee, aaa, bbb, ccc, X[12],  5);
    HHH(ccc, ddd, eee, aaa, bbb, X[ 2], 14);
    HHH(bbb, ccc, ddd, eee, aaa, X[10], 13);
    HHH(aaa, bbb, ccc, ddd, eee, X[ 0], 13);
    HHH(eee, aaa, bbb, ccc, ddd, X[ 4],  7);
    HHH(ddd, eee, aaa, bbb, ccc, X[13],  5);

    /* parallel round 4 */
    GGG(ccc, ddd, eee, aaa, bbb, X[ 8], 15);
    GGG(bbb, ccc, ddd, eee, aaa, X[ 6],  5);
    GGG(aaa, bbb, ccc, ddd, eee, X[ 4],  8);
    GGG(eee, aaa, bbb, ccc, ddd, X[ 1], 11);
    GGG(ddd, eee, aaa, bbb, ccc, X[ 3], 14);
    GGG(ccc, ddd, eee, aaa, bbb, X[11], 14);
    GGG(bbb, ccc, ddd, eee, aaa, X[15],  6);
    GGG(aaa, bbb, ccc, ddd, eee, X[ 0], 14);
    GGG(eee, aaa, bbb, ccc, ddd, X[ 5],  6);
    GGG(ddd, eee, aaa, bbb, ccc, X[12],  9);
    GGG(ccc, ddd, eee, aaa, bbb, X[ 2], 12);
    GGG(bbb, ccc, ddd, eee, aaa, X[13],  9);
    GGG(aaa, bbb, ccc, ddd, eee, X[ 9], 12);
    GGG(eee, aaa, bbb, ccc, ddd, X[ 7],  5);
    GGG(ddd, eee, aaa, bbb, ccc, X[10], 15);
    GGG(ccc, ddd, eee, aaa, bbb, X[14],  8);

    /* parallel round 5 */
    FFF(bbb, ccc, ddd, eee, aaa, X[12] ,  8);
    FFF(aaa, bbb, ccc, ddd, eee, X[15] ,  5);
    FFF(eee, aaa, bbb, ccc, ddd, X[10] , 12);
    FFF(ddd, eee, aaa, bbb, ccc, X[ 4] ,  9);
    FFF(ccc, ddd, eee, aaa, bbb, X[ 1] , 12);
    FFF(bbb, ccc, ddd, eee, aaa, X[ 5] ,  5);
    FFF(aaa, bbb, ccc, ddd, eee, X[ 8] , 14);
    FFF(eee, aaa, bbb, ccc, ddd, X[ 7] ,  6);
    FFF(ddd, eee, aaa, bbb, ccc, X[ 6] ,  8);
    FFF(ccc, ddd, eee, aaa, bbb, X[ 2] , 13);
    FFF(bbb, ccc, ddd, eee, aaa, X[13] ,  6);
    FFF(aaa, bbb, ccc, ddd, eee, X[14] ,  5);
    FFF(eee, aaa, bbb, ccc, ddd, X[ 0] , 15);
    FFF(ddd, eee, aaa, bbb, ccc, X[ 3] , 13);
    FFF(ccc, ddd, eee, aaa, bbb, X[ 9] , 11);
    FFF(bbb, ccc, ddd, eee, aaa, X[11] , 11);

    /* combine results */
    ddd += cc + md->state[1];               /* final result for md->state[0] */
    md->state[1] = md->state[2] + dd + eee;
    md->state[2] = md->state[3] + ee + aaa;
    md->state[3] = md->state[4] + aa + bbb;
    md->state[4] = md->state[0] + bb + ccc;
    md->state[0] = ddd;

    return 0;
}

/**
 Initialize the hash state
 @param md   The hash state you wish to initialize
 @return 0 if successful
 */
int rmd160_vinit(struct rmd160_vstate * md)
{
    md->state[0] = 0x67452301UL;
    md->state[1] = 0xefcdab89UL;
    md->state[2] = 0x98badcfeUL;
    md->state[3] = 0x10325476UL;
    md->state[4] = 0xc3d2e1f0UL;
    md->curlen   = 0;
    md->length   = 0;
    return 0;
}
#define HASH_PROCESS(func_name, compress_name, state_var, block_size)                       \
int func_name (struct rmd160_vstate * md, const unsigned char *in, unsigned long inlen)               \
{                                                                                           \
unsigned long n;                                                                        \
int           err;                                                                      \
if (md->curlen > sizeof(md->buf)) {                             \
return -1;                                                            \
}                                                                                       \
while (inlen > 0) {                                                                     \
if (md->curlen == 0 && inlen >= block_size) {                           \
if ((err = compress_name (md, (unsigned char *)in)) != 0) {               \
return err;                                                                   \
}                                                                                \
md->length += block_size * 8;                                        \
in             += block_size;                                                    \
inlen          -= block_size;                                                    \
} else {                                                                            \
n = MIN(inlen, (block_size - md->curlen));                           \
memcpy(md->buf + md->curlen, in, (size_t)n);              \
md->curlen += n;                                                     \
in             += n;                                                             \
inlen          -= n;                                                             \
if (md->curlen == block_size) {                                      \
if ((err = compress_name (md, md->buf)) != 0) {            \
return err;                                                                \
}                                                                             \
md->length += 8*block_size;                                       \
md->curlen = 0;                                                   \
}                                                                                \
}                                                                                    \
}                                                                                       \
return 0;                                                                        \
}

/**
 Process a block of memory though the hash
 @param md     The hash state
 @param in     The data to hash
 @param inlen  The length of the data (octets)
 @return 0 if successful
 */
HASH_PROCESS(rmd160_vprocess, rmd160_vcompress, rmd160, 64)

/**
 Terminate the hash to get the digest
 @param md  The hash state
 @param out [out] The destination of the hash (20 bytes)
 @return 0 if successful
 */
int rmd160_vdone(struct rmd160_vstate * md, unsigned char *out)
{
    int i;
    if (md->curlen >= sizeof(md->buf)) {
        return -1;
    }
    /* increase the length of the message */
    md->length += md->curlen * 8;

    /* append the '1' bit */
    md->buf[md->curlen++] = (unsigned char)0x80;

    /* if the length is currently above 56 bytes we append zeros
     * then compress.  Then we can fall back to padding zeros and length
     * encoding like normal.
     */
    if (md->curlen > 56) {
        while (md->curlen < 64) {
            md->buf[md->curlen++] = (unsigned char)0;
        }
        rmd160_vcompress(md, md->buf);
        md->curlen = 0;
    }
    /* pad upto 56 bytes of zeroes */
    while (md->curlen < 56) {
        md->buf[md->curlen++] = (unsigned char)0;
    }
    /* store length */
    STORE64L(md->length, md->buf+56);
    rmd160_vcompress(md, md->buf);
    /* copy output */
    for (i = 0; i < 5; i++) {
        STORE32L(md->state[i], out+(4*i));
    }
    return 0;
}

void calc_rmd160(char deprecated[41],uint8_t buf[20],uint8_t *msg,int32_t len)
{
    struct rmd160_vstate md;
    rmd160_vinit(&md);
    rmd160_vprocess(&md,msg,len);
    rmd160_vdone(&md, buf);
}
#undef F
#undef G
#undef H
#undef I
#undef J
#undef ROLc
#undef FF
#undef GG
#undef HH
#undef II
#undef JJ
#undef FFF
#undef GGG
#undef HHH
#undef III
#undef JJJ

static const uint32_t crc32_tab[] = {
	0x00000000, 0x77073096, 0xee0e612c, 0x990951ba, 0x076dc419, 0x706af48f,
	0xe963a535, 0x9e6495a3,	0x0edb8832, 0x79dcb8a4, 0xe0d5e91e, 0x97d2d988,
	0x09b64c2b, 0x7eb17cbd, 0xe7b82d07, 0x90bf1d91, 0x1db71064, 0x6ab020f2,
	0xf3b97148, 0x84be41de,	0x1adad47d, 0x6ddde4eb, 0xf4d4b551, 0x83d385c7,
	0x136c9856, 0x646ba8c0, 0xfd62f97a, 0x8a65c9ec,	0x14015c4f, 0x63066cd9,
	0xfa0f3d63, 0x8d080df5,	0x3b6e20c8, 0x4c69105e, 0xd56041e4, 0xa2677172,
	0x3c03e4d1, 0x4b04d447, 0xd20d85fd, 0xa50ab56b,	0x35b5a8fa, 0x42b2986c,
	0xdbbbc9d6, 0xacbcf940,	0x32d86ce3, 0x45df5c75, 0xdcd60dcf, 0xabd13d59,
	0x26d930ac, 0x51de003a, 0xc8d75180, 0xbfd06116, 0x21b4f4b5, 0x56b3c423,
	0xcfba9599, 0xb8bda50f, 0x2802b89e, 0x5f058808, 0xc60cd9b2, 0xb10be924,
	0x2f6f7c87, 0x58684c11, 0xc1611dab, 0xb6662d3d,	0x76dc4190, 0x01db7106,
	0x98d220bc, 0xefd5102a, 0x71b18589, 0x06b6b51f, 0x9fbfe4a5, 0xe8b8d433,
	0x7807c9a2, 0x0f00f934, 0x9609a88e, 0xe10e9818, 0x7f6a0dbb, 0x086d3d2d,
	0x91646c97, 0xe6635c01, 0x6b6b51f4, 0x1c6c6162, 0x856530d8, 0xf262004e,
	0x6c0695ed, 0x1b01a57b, 0x8208f4c1, 0xf50fc457, 0x65b0d9c6, 0x12b7e950,
	0x8bbeb8ea, 0xfcb9887c, 0x62dd1ddf, 0x15da2d49, 0x8cd37cf3, 0xfbd44c65,
	0x4db26158, 0x3ab551ce, 0xa3bc0074, 0xd4bb30e2, 0x4adfa541, 0x3dd895d7,
	0xa4d1c46d, 0xd3d6f4fb, 0x4369e96a, 0x346ed9fc, 0xad678846, 0xda60b8d0,
	0x44042d73, 0x33031de5, 0xaa0a4c5f, 0xdd0d7cc9, 0x5005713c, 0x270241aa,
	0xbe0b1010, 0xc90c2086, 0x5768b525, 0x206f85b3, 0xb966d409, 0xce61e49f,
	0x5edef90e, 0x29d9c998, 0xb0d09822, 0xc7d7a8b4, 0x59b33d17, 0x2eb40d81,
	0xb7bd5c3b, 0xc0ba6cad, 0xedb88320, 0x9abfb3b6, 0x03b6e20c, 0x74b1d29a,
	0xead54739, 0x9dd277af, 0x04db2615, 0x73dc1683, 0xe3630b12, 0x94643b84,
	0x0d6d6a3e, 0x7a6a5aa8, 0xe40ecf0b, 0x9309ff9d, 0x0a00ae27, 0x7d079eb1,
	0xf00f9344, 0x8708a3d2, 0x1e01f268, 0x6906c2fe, 0xf762575d, 0x806567cb,
	0x196c3671, 0x6e6b06e7, 0xfed41b76, 0x89d32be0, 0x10da7a5a, 0x67dd4acc,
	0xf9b9df6f, 0x8ebeeff9, 0x17b7be43, 0x60b08ed5, 0xd6d6a3e8, 0xa1d1937e,
	0x38d8c2c4, 0x4fdff252, 0xd1bb67f1, 0xa6bc5767, 0x3fb506dd, 0x48b2364b,
	0xd80d2bda, 0xaf0a1b4c, 0x36034af6, 0x41047a60, 0xdf60efc3, 0xa867df55,
	0x316e8eef, 0x4669be79, 0xcb61b38c, 0xbc66831a, 0x256fd2a0, 0x5268e236,
	0xcc0c7795, 0xbb0b4703, 0x220216b9, 0x5505262f, 0xc5ba3bbe, 0xb2bd0b28,
	0x2bb45a92, 0x5cb36a04, 0xc2d7ffa7, 0xb5d0cf31, 0x2cd99e8b, 0x5bdeae1d,
	0x9b64c2b0, 0xec63f226, 0x756aa39c, 0x026d930a, 0x9c0906a9, 0xeb0e363f,
	0x72076785, 0x05005713, 0x95bf4a82, 0xe2b87a14, 0x7bb12bae, 0x0cb61b38,
	0x92d28e9b, 0xe5d5be0d, 0x7cdcefb7, 0x0bdbdf21, 0x86d3d2d4, 0xf1d4e242,
	0x68ddb3f8, 0x1fda836e, 0x81be16cd, 0xf6b9265b, 0x6fb077e1, 0x18b74777,
	0x88085ae6, 0xff0f6a70, 0x66063bca, 0x11010b5c, 0x8f659eff, 0xf862ae69,
	0x616bffd3, 0x166ccf45, 0xa00ae278, 0xd70dd2ee, 0x4e048354, 0x3903b3c2,
	0xa7672661, 0xd06016f7, 0x4969474d, 0x3e6e77db, 0xaed16a4a, 0xd9d65adc,
	0x40df0b66, 0x37d83bf0, 0xa9bcae53, 0xdebb9ec5, 0x47b2cf7f, 0x30b5ffe9,
	0xbdbdf21c, 0xcabac28a, 0x53b39330, 0x24b4a3a6, 0xbad03605, 0xcdd70693,
	0x54de5729, 0x23d967bf, 0xb3667a2e, 0xc4614ab8, 0x5d681b02, 0x2a6f2b94,
	0xb40bbe37, 0xc30c8ea1, 0x5a05df1b, 0x2d02ef8d
};

uint32_t calc_crc32(uint32_t crc,const void *buf,size_t size)
{
	const uint8_t *p;

	p = (const uint8_t *)buf;
	crc = crc ^ ~0U;

	while (size--)
		crc = crc32_tab[(crc ^ *p++) & 0xFF] ^ (crc >> 8);

	return crc ^ ~0U;
}

void calc_rmd160_sha256(uint8_t rmd160[20],uint8_t *data,int32_t datalen)
{
    bits256 hash;
    vcalc_sha256(0,hash.bytes,data,datalen);
    calc_rmd160(0,rmd160,hash.bytes,sizeof(hash));
}

int32_t bitcoin_addr2rmd160(uint8_t *addrtypep,uint8_t rmd160[20],char *coinaddr)
{
    bits256 hash; uint8_t *buf,_buf[25]; int32_t len;
    memset(rmd160,0,20);
    *addrtypep = 0;
    buf = _buf;
    if ( (len= bitcoin_base58decode(buf,coinaddr)) >= 4 )
    {
        // validate with trailing hash, then remove hash
        hash = bits256_doublesha256(0,buf,21);
        *addrtypep = *buf;
        memcpy(rmd160,buf+1,20);
        if ( (buf[21]&0xff) == hash.bytes[31] && (buf[22]&0xff) == hash.bytes[30] &&(buf[23]&0xff) == hash.bytes[29] && (buf[24]&0xff) == hash.bytes[28] )
        {
            //printf("coinaddr.(%s) valid checksum addrtype.%02x\n",coinaddr,*addrtypep);
            return(20);
        }
        else
        {
            int32_t i;
            if ( len > 20 )
            {
                hash = bits256_doublesha256(0,buf,len);
            }
            for (i=0; i<len; i++)
                printf("%02x ",buf[i]);
            printf("\nhex checkhash.(%s) len.%d mismatch %02x %02x %02x %02x vs %02x %02x %02x %02x\n",coinaddr,len,buf[len-1]&0xff,buf[len-2]&0xff,buf[len-3]&0xff,buf[len-4]&0xff,hash.bytes[31],hash.bytes[30],hash.bytes[29],hash.bytes[28]);
        }
    }
	return(0);
}

char *bitcoin_address(char *coinaddr,uint8_t addrtype,uint8_t *pubkey_or_rmd160,int32_t len)
{
    int32_t i; uint8_t data[25]; bits256 hash;// char checkaddr[65];
    if ( len != 20 )
        calc_rmd160_sha256(data+1,pubkey_or_rmd160,len);
    else memcpy(data+1,pubkey_or_rmd160,20);
    //btc_convrmd160(checkaddr,addrtype,data+1);
    data[0] = addrtype;
    hash = bits256_doublesha256(0,data,21);
    for (i=0; i<4; i++)
        data[21+i] = hash.bytes[31-i];
    if ( (coinaddr= bitcoin_base58encode(coinaddr,data,25)) != 0 )
    {
        //uint8_t checktype,rmd160[20];
        //bitcoin_addr2rmd160(&checktype,rmd160,coinaddr);
        //if ( strcmp(checkaddr,coinaddr) != 0 )
        //    printf("checkaddr.(%s) vs coinaddr.(%s) %02x vs [%02x] memcmp.%d\n",checkaddr,coinaddr,addrtype,checktype,memcmp(rmd160,data+1,20));
    }
    return(coinaddr);
}

int32_t komodo_is_issuer()
{
    if ( ASSETCHAINS_SYMBOL[0] != 0 && komodo_baseid(ASSETCHAINS_SYMBOL) >= 0 )
        return(1);
    else return(0);
}

int32_t bitweight(uint64_t x)
{
    int i,wt = 0;
    for (i=0; i<64; i++)
        if ( (1LL << i) & x )
            wt++;
    return(wt);
}

int32_t _unhex(char c)
{
    if ( c >= '0' && c <= '9' )
        return(c - '0');
    else if ( c >= 'a' && c <= 'f' )
        return(c - 'a' + 10);
    else if ( c >= 'A' && c <= 'F' )
        return(c - 'A' + 10);
    return(-1);
}

int32_t is_hexstr(char *str,int32_t n)
{
    int32_t i;
    if ( str == 0 || str[0] == 0 )
        return(0);
    for (i=0; str[i]!=0; i++)
    {
        if ( n > 0 && i >= n )
            break;
        if ( _unhex(str[i]) < 0 )
            break;
    }
    if ( n == 0 )
        return(i);
    return(i == n);
}

int32_t unhex(char c)
{
    int32_t hex;
    if ( (hex= _unhex(c)) < 0 )
    {
        //printf("unhex: illegal hexchar.(%c)\n",c);
    }
    return(hex);
}

unsigned char _decode_hex(char *hex) { return((unhex(hex[0])<<4) | unhex(hex[1])); }

int32_t decode_hex(uint8_t *bytes,int32_t n,char *hex)
{
    int32_t adjust,i = 0;
    //printf("decode.(%s)\n",hex);
    if ( is_hexstr(hex,n) <= 0 )
    {
        memset(bytes,0,n);
        return(n);
    }
    if ( hex[n-1] == '\n' || hex[n-1] == '\r' )
        hex[--n] = 0;
    if ( n == 0 || (hex[n*2+1] == 0 && hex[n*2] != 0) )
    {
        if ( n > 0 )
        {
            bytes[0] = unhex(hex[0]);
            printf("decode_hex n.%d hex[0] (%c) -> %d hex.(%s) [n*2+1: %d] [n*2: %d %c] len.%ld\n",n,hex[0],bytes[0],hex,hex[n*2+1],hex[n*2],hex[n*2],(long)strlen(hex));
        }
        bytes++;
        hex++;
        adjust = 1;
    } else adjust = 0;
    if ( n > 0 )
    {
        for (i=0; i<n; i++)
            bytes[i] = _decode_hex(&hex[i*2]);
    }
    //bytes[i] = 0;
    return(n + adjust);
}

char hexbyte(int32_t c)
{
    c &= 0xf;
    if ( c < 10 )
        return('0'+c);
    else if ( c < 16 )
        return('a'+c-10);
    else return(0);
}

int32_t init_hexbytes_noT(char *hexbytes,unsigned char *message,long len)
{
    int32_t i;
    if ( len <= 0 )
    {
        hexbytes[0] = 0;
        return(1);
    }
    for (i=0; i<len; i++)
    {
        hexbytes[i*2] = hexbyte((message[i]>>4) & 0xf);
        hexbytes[i*2 + 1] = hexbyte(message[i] & 0xf);
        //printf("i.%d (%02x) [%c%c]\n",i,message[i],hexbytes[i*2],hexbytes[i*2+1]);
    }
    hexbytes[len*2] = 0;
    //printf("len.%ld\n",len*2+1);
    return((int32_t)len*2+1);
}

char *bits256_str(char hexstr[65],bits256 x)
{
    init_hexbytes_noT(hexstr,x.bytes,sizeof(x));
    return(hexstr);
}

int32_t iguana_rwnum(int32_t rwflag,uint8_t *serialized,int32_t len,void *endianedp)
{
    int32_t i; uint64_t x;
    if ( rwflag == 0 )
    {
        x = 0;
        for (i=len-1; i>=0; i--)
        {
            x <<= 8;
            x |= serialized[i];
        }
        switch ( len )
        {
            case 1: *(uint8_t *)endianedp = (uint8_t)x; break;
            case 2: *(uint16_t *)endianedp = (uint16_t)x; break;
            case 4: *(uint32_t *)endianedp = (uint32_t)x; break;
            case 8: *(uint64_t *)endianedp = (uint64_t)x; break;
        }
    }
    else
    {
        x = 0;
        switch ( len )
        {
            case 1: x = *(uint8_t *)endianedp; break;
            case 2: x = *(uint16_t *)endianedp; break;
            case 4: x = *(uint32_t *)endianedp; break;
            case 8: x = *(uint64_t *)endianedp; break;
        }
        for (i=0; i<len; i++,x >>= 8)
            serialized[i] = (uint8_t)(x & 0xff);
    }
    return(len);
}

int32_t iguana_rwbignum(int32_t rwflag,uint8_t *serialized,int32_t len,uint8_t *endianedp)
{
    int32_t i;
    if ( rwflag == 0 )
    {
        for (i=0; i<len; i++)
            endianedp[i] = serialized[i];
    }
    else
    {
        for (i=0; i<len; i++)
            serialized[i] = endianedp[i];
    }
    return(len);
}

int32_t komodo_scriptitemlen(int32_t *opretlenp,uint8_t *script)
{
    int32_t opretlen,len = 0;
    if ( (opretlen= script[len++]) >= 0x4c )
    {
        if ( opretlen == 0x4c )
            opretlen = script[len++];
        else if ( opretlen == 0x4d )
        {
            opretlen = script[len] + (script[len+1] << 8);
            len += 2;
            //opretlen = script[len++];
            //opretlen = (opretlen << 8) | script[len++];
        }
    }
    *opretlenp = opretlen;
    return(len);
}

int32_t komodo_opreturnscript(uint8_t *script,uint8_t type,uint8_t *opret,int32_t opretlen)
{
    int32_t offset = 0;
    script[offset++] = 0x6a;
    opretlen++;
    if ( opretlen >= 0x4c )
    {
        if ( opretlen > 0xff )
        {
            script[offset++] = 0x4d;
            script[offset++] = opretlen & 0xff;
            script[offset++] = (opretlen >> 8) & 0xff;
        }
        else
        {
            script[offset++] = 0x4c;
            script[offset++] = opretlen;
        }
    } else script[offset++] = opretlen;
    script[offset++] = type; // covered by opretlen
    memcpy(&script[offset],opret,opretlen-1);
    return(offset + opretlen - 1);
}

// get a pseudo random number that is the same for each block individually at all times and different
// from all other blocks. the sequence is extremely likely, but not guaranteed to be unique for each block chain
uint64_t komodo_block_prg(uint32_t nHeight)
{
    if (strcmp(ASSETCHAINS_SYMBOL, "VRSC") != 0 || nHeight >= 12800)
    {
        uint64_t i, result = 0, hashSrc64 = ((uint64_t)ASSETCHAINS_MAGIC << 32) | (uint64_t)nHeight;
        uint8_t hashSrc[8];
        bits256 hashResult;

        for ( i = 0; i < sizeof(hashSrc); i++ )
        {
            uint64_t x = hashSrc64 >> (i * 8);
            hashSrc[i] = (uint8_t)(x & 0xff);
        }
        verus_hash(hashResult.bytes, hashSrc, sizeof(hashSrc));
        for ( i = 0; i < 8; i++ )
        {
            result = (result << 8) | hashResult.bytes[i];
        }
        return result;
    }
    else
    {
        int i;
        uint8_t hashSrc[8];
        uint64_t result=0, hashSrc64 = (uint64_t)ASSETCHAINS_MAGIC << 32 + nHeight;
        bits256 hashResult;

        for ( i = 0; i < sizeof(hashSrc); i++ )
        {
            hashSrc[i] = hashSrc64 & 0xff;
            hashSrc64 >>= 8;
            int8_t b = hashSrc[i];
        }

        vcalc_sha256(0, hashResult.bytes, hashSrc, sizeof(hashSrc));
        for ( i = 0; i < 8; i++ )
        {
            result = (result << 8) + hashResult.bytes[i];
        }
        return result;
    }
}

// given a block height, this returns the unlock time for that block height, derived from
// the ASSETCHAINS_MAGIC number as well as the block height, providing different random numbers
// for corresponding blocks across chains, but the same sequence in each chain
int64_t komodo_block_unlocktime(uint32_t nHeight)
{
    uint64_t fromTime, toTime, unlocktime;

    if ( ASSETCHAINS_TIMEUNLOCKFROM == ASSETCHAINS_TIMEUNLOCKTO )
        unlocktime = ASSETCHAINS_TIMEUNLOCKTO;
    else
    {
        if (strcmp(ASSETCHAINS_SYMBOL, "VRSC") != 0 || nHeight >= 12800)
        {
            unlocktime = komodo_block_prg(nHeight) % (ASSETCHAINS_TIMEUNLOCKTO - ASSETCHAINS_TIMEUNLOCKFROM);
            unlocktime += ASSETCHAINS_TIMEUNLOCKFROM;
        }
        else
        {
            unlocktime = komodo_block_prg(nHeight) / (0xffffffffffffffff / ((ASSETCHAINS_TIMEUNLOCKTO - ASSETCHAINS_TIMEUNLOCKFROM) + 1));
            // boundary and power of 2 can make it exceed to time by 1
            unlocktime = unlocktime + ASSETCHAINS_TIMEUNLOCKFROM;
            if (unlocktime > ASSETCHAINS_TIMEUNLOCKTO)
                unlocktime--;
        }
    }
    return ((int64_t)unlocktime);
}

long _stripwhite(char *buf,int accept)
{
    int32_t i,j,c;
    if ( buf == 0 || buf[0] == 0 )
        return(0);
    for (i=j=0; buf[i]!=0; i++)
    {
        buf[j] = c = buf[i];
        if ( c == accept || (c != ' ' && c != '\n' && c != '\r' && c != '\t' && c != '\b') )
            j++;
    }
    buf[j] = 0;
    return(j);
}

char *clonestr(char *str)
{
    char *clone;
    if ( str == 0 || str[0] == 0 )
    {
        printf("warning cloning nullstr.%p\n",str);
#ifdef __APPLE__
        while ( 1 ) sleep(1);
#endif
        str = (char *)"<nullstr>";
    }
    clone = (char *)malloc(strlen(str)+16);
    strcpy(clone,str);
    return(clone);
}

int32_t safecopy(char *dest,char *src,long len)
{
    int32_t i = -1;
    if ( src != 0 && dest != 0 && src != dest )
    {
        if ( dest != 0 )
            memset(dest,0,len);
        for (i=0; i<len&&src[i]!=0; i++)
            dest[i] = src[i];
        if ( i == len )
        {
            printf("safecopy: %s too long %ld\n",src,len);
#ifdef __APPLE__
            //getchar();
#endif
            return(-1);
        }
        dest[i] = 0;
    }
    return(i);
}

char *parse_conf_line(char *line,char *field)
{
    line += strlen(field);
    for (; *line!='='&&*line!=0; line++)
        break;
    if ( *line == 0 )
        return(0);
    if ( *line == '=' )
        line++;
    while ( line[strlen(line)-1] == '\r' || line[strlen(line)-1] == '\n' || line[strlen(line)-1] == ' ' )
        line[strlen(line)-1] = 0;
    //printf("LINE.(%s)\n",line);
    _stripwhite(line,0);
    return(clonestr(line));
}

double OS_milliseconds()
{
    struct timeval tv; double millis;
    gettimeofday(&tv,NULL);
    millis = ((double)tv.tv_sec * 1000. + (double)tv.tv_usec / 1000.);
    //printf("tv_sec.%ld usec.%d %f\n",tv.tv_sec,tv.tv_usec,millis);
    return(millis);
}

#ifndef _WIN32
void OS_randombytes(unsigned char *x,long xlen)
{
    static int fd = -1;
    int32_t i;
    if (fd == -1) {
        for (;;) {
            fd = open("/dev/urandom",O_RDONLY);
            if (fd != -1) break;
            sleep(1);
        }
    }
    while (xlen > 0) {
        if (xlen < 1048576) i = (int32_t)xlen; else i = 1048576;
        i = (int32_t)read(fd,x,i);
        if (i < 1) {
            sleep(1);
            continue;
        }
        if ( 0 )
        {
            int32_t j;
            for (j=0; j<i; j++)
                printf("%02x ",x[j]);
            printf("-> %p\n",x);
        }
        x += i;
        xlen -= i;
    }
}
#endif

void lock_queue(queue_t *queue)
{
    if ( queue->initflag == 0 )
    {
        portable_mutex_init(&queue->mutex);
        queue->initflag = 1;
    }
	portable_mutex_lock(&queue->mutex);
}

void queue_enqueue(char *name,queue_t *queue,struct queueitem *item)
{
    if ( queue->name[0] == 0 && name != 0 && name[0] != 0 )
        strcpy(queue->name,name);
    if ( item == 0 )
    {
        printf("FATAL type error: queueing empty value\n");
        return;
    }
    lock_queue(queue);
    DL_APPEND(queue->list,item);
    portable_mutex_unlock(&queue->mutex);
}

struct queueitem *queue_dequeue(queue_t *queue)
{
    struct queueitem *item = 0;
    lock_queue(queue);
    if ( queue->list != 0 )
    {
        item = queue->list;
        DL_DELETE(queue->list,item);
    }
	portable_mutex_unlock(&queue->mutex);
    return(item);
}

void *queue_delete(queue_t *queue,struct queueitem *copy,int32_t copysize)
{
    struct queueitem *item = 0;
    lock_queue(queue);
    if ( queue->list != 0 )
    {
        DL_FOREACH(queue->list,item)
        {
						#ifdef _WIN32
						if ( item == copy || (item->allocsize == copysize && memcmp((void *)((intptr_t)item + sizeof(struct queueitem)),(void *)((intptr_t)copy + sizeof(struct queueitem)),copysize) == 0) )
						#else
            if ( item == copy || (item->allocsize == copysize && memcmp((void *)((long)item + sizeof(struct queueitem)),(void *)((long)copy + sizeof(struct queueitem)),copysize) == 0) )
						#endif
            {
                DL_DELETE(queue->list,item);
                portable_mutex_unlock(&queue->mutex);
                printf("name.(%s) deleted item.%p list.%p\n",queue->name,item,queue->list);
                return(item);
            }
        }
    }
	portable_mutex_unlock(&queue->mutex);
    return(0);
}

void *queue_free(queue_t *queue)
{
    struct queueitem *item = 0;
    lock_queue(queue);
    if ( queue->list != 0 )
    {
        DL_FOREACH(queue->list,item)
        {
            DL_DELETE(queue->list,item);
            free(item);
        }
        //printf("name.(%s) dequeue.%p list.%p\n",queue->name,item,queue->list);
    }
	portable_mutex_unlock(&queue->mutex);
    return(0);
}

void *queue_clone(queue_t *clone,queue_t *queue,int32_t size)
{
    struct queueitem *ptr,*item = 0;
    lock_queue(queue);
    if ( queue->list != 0 )
    {
        DL_FOREACH(queue->list,item)
        {
            ptr = (struct queueitem *)calloc(1,sizeof(*ptr));
            memcpy(ptr,item,size);
            queue_enqueue(queue->name,clone,ptr);
        }
        //printf("name.(%s) dequeue.%p list.%p\n",queue->name,item,queue->list);
    }
	portable_mutex_unlock(&queue->mutex);
    return(0);
}

int32_t queue_size(queue_t *queue)
{
    int32_t count = 0;
    struct queueitem *tmp;
    lock_queue(queue);
    DL_COUNT(queue->list,tmp,count);
    portable_mutex_unlock(&queue->mutex);
	return count;
}

void iguana_initQ(queue_t *Q,char *name)
{
    struct queueitem *item,*I;
    memset(Q,0,sizeof(*Q));
    I = (struct queueitem *)calloc(1,sizeof(*I));
    strcpy(Q->name,name);
    queue_enqueue(name,Q,I);
    if ( (item= queue_dequeue(Q)) != 0 )
        free(item);
}

uint16_t _komodo_userpass(char *username,char *password,FILE *fp)
{
    char *rpcuser,*rpcpassword,*str,line[8192]; uint16_t port = 0;
    rpcuser = rpcpassword = 0;
    username[0] = password[0] = 0;
    while ( fgets(line,sizeof(line),fp) != 0 )
    {
        if ( line[0] == '#' )
            continue;
        //printf("line.(%s) %p %p\n",line,strstr(line,(char *)"rpcuser"),strstr(line,(char *)"rpcpassword"));
        if ( (str= strstr(line,(char *)"rpcuser")) != 0 )
            rpcuser = parse_conf_line(str,(char *)"rpcuser");
        else if ( (str= strstr(line,(char *)"rpcpassword")) != 0 )
            rpcpassword = parse_conf_line(str,(char *)"rpcpassword");
        else if ( (str= strstr(line,(char *)"rpcport")) != 0 )
        {
            port = atoi(parse_conf_line(str,(char *)"rpcport"));
            //fprintf(stderr,"rpcport.%u in file\n",port);
        }
    }
    if ( rpcuser != 0 && rpcpassword != 0 )
    {
        strcpy(username,rpcuser);
        strcpy(password,rpcpassword);
    }
    //printf("rpcuser.(%s) rpcpassword.(%s) KMDUSERPASS.(%s) %u\n",rpcuser,rpcpassword,KMDUSERPASS,port);
    if ( rpcuser != 0 )
        free(rpcuser);
    if ( rpcpassword != 0 )
        free(rpcpassword);
    return(port);
}

void komodo_statefname(char *fname,char *symbol,char *str)
{
    int32_t n,len;
    sprintf(fname,"%s",GetDataDir(false).string().c_str());
    if ( (n= (int32_t)strlen(ASSETCHAINS_SYMBOL)) != 0 )
    {
        len = (int32_t)strlen(fname);
        if ( strcmp(ASSETCHAINS_SYMBOL,&fname[len - n]) == 0 )
            fname[len - n] = 0;
        else
        {
            printf("unexpected fname.(%s) vs %s [%s] n.%d len.%d (%s)\n",fname,symbol,ASSETCHAINS_SYMBOL,n,len,&fname[len - n]);
            return;
        }
    }
    else
    {
#ifdef _WIN32
        strcat(fname,"\\");
#else
        strcat(fname,"/");
#endif
    }
    if ( symbol != 0 && symbol[0] != 0 && strcmp("KMD",symbol) != 0 )
    {
        strcat(fname,symbol);
        //printf("statefname.(%s) -> (%s)\n",symbol,fname);
#ifdef _WIN32
        strcat(fname,"\\");
#else
        strcat(fname,"/");
#endif
    }
    strcat(fname,str);
    //printf("test.(%s) -> [%s] statename.(%s) %s\n",test,ASSETCHAINS_SYMBOL,symbol,fname);
}

void komodo_configfile(char *symbol,uint16_t rpcport)
{
    static char myusername[512],mypassword[8192];
    FILE *fp; uint16_t kmdport; uint8_t buf2[33]; char fname[512],buf[128],username[512],password[8192]; uint32_t crc,r,r2,i;
    if ( symbol != 0 && rpcport != 0 )
    {
        r = (uint32_t)time(NULL);
        r2 = OS_milliseconds();
        memcpy(buf,&r,sizeof(r));
        memcpy(&buf[sizeof(r)],&r2,sizeof(r2));
        memcpy(&buf[sizeof(r)+sizeof(r2)],symbol,strlen(symbol));
        crc = calc_crc32(0,(uint8_t *)buf,(int32_t)(sizeof(r)+sizeof(r2)+strlen(symbol)));
				#ifdef _WIN32
				randombytes_buf(buf2,sizeof(buf2));
				#else
        OS_randombytes(buf2,sizeof(buf2));
				#endif
        for (i=0; i<sizeof(buf2); i++)
            sprintf(&password[i*2],"%02x",buf2[i]);
        password[i*2] = 0;
        sprintf(buf,"%s.conf",symbol);
        BITCOIND_RPCPORT = rpcport;
#ifdef _WIN32
        sprintf(fname,"%s\\%s",GetDataDir(false).string().c_str(),buf);
#else
        sprintf(fname,"%s/%s",GetDataDir(false).string().c_str(),buf);
#endif
        if ( (fp= fopen(fname,"rb")) == 0 )
        {
#ifndef FROM_CLI
            if ( (fp= fopen(fname,"wb")) != 0 )
            {
                fprintf(fp,"rpcuser=user%u\nrpcpassword=pass%s\nrpcport=%u\nserver=1\ntxindex=1\nrpcworkqueue=256\nrpcallowip=127.0.0.1\n",crc,password,rpcport);
                fclose(fp);
                printf("Created (%s)\n",fname);
            } else printf("Couldnt create (%s)\n",fname);
#endif
        }
        else
        {
            _komodo_userpass(myusername,mypassword,fp);
            mapArgs["-rpcpassword"] = mypassword;
            mapArgs["-rpcusername"] = myusername;
            //fprintf(stderr,"myusername.(%s)\n",myusername);
            fclose(fp);
        }
    }
    strcpy(fname,GetDataDir().string().c_str());
#ifdef _WIN32
    while ( fname[strlen(fname)-1] != '\\' )
        fname[strlen(fname)-1] = 0;
    strcat(fname,"komodo.conf");
#else
    while ( fname[strlen(fname)-1] != '/' )
        fname[strlen(fname)-1] = 0;
#ifdef __APPLE__
    strcat(fname,"Komodo.conf");
#else
    strcat(fname,"komodo.conf");
#endif
#endif
    if ( (fp= fopen(fname,"rb")) != 0 )
    {
        if ( (kmdport= _komodo_userpass(username,password,fp)) != 0 )
            KMD_PORT = kmdport;
        sprintf(KMDUSERPASS,"%s:%s",username,password);
        fclose(fp);
//printf("KOMODO.(%s) -> userpass.(%s)\n",fname,KMDUSERPASS);
    } //else printf("couldnt open.(%s)\n",fname);
}

uint16_t komodo_userpass(char *userpass,char *symbol)
{
    FILE *fp; uint16_t port = 0; char fname[512],username[512],password[512],confname[KOMODO_ASSETCHAIN_MAXLEN];
    userpass[0] = 0;
    if ( strcmp("KMD",symbol) == 0 )
    {
#ifdef __APPLE__
        sprintf(confname,"Komodo.conf");
#else
        sprintf(confname,"komodo.conf");
#endif
    }
    else sprintf(confname,"%s.conf",symbol);
    komodo_statefname(fname,symbol,confname);
    if ( (fp= fopen(fname,"rb")) != 0 )
    {
        port = _komodo_userpass(username,password,fp);
        sprintf(userpass,"%s:%s",username,password);
        if ( strcmp(symbol,ASSETCHAINS_SYMBOL) == 0 )
            strcpy(ASSETCHAINS_USERPASS,userpass);
        fclose(fp);
    }
    return(port);
}

uint32_t komodo_assetmagic(char *symbol,uint64_t supply,uint8_t *extraptr,int32_t extralen)
{
    uint8_t buf[512]; uint32_t crc0=0; int32_t len = 0; bits256 hash;
    if ( strcmp(symbol,"KMD") == 0 )
        return(0x8de4eef9);
    len = iguana_rwnum(1,&buf[len],sizeof(supply),(void *)&supply);
    strcpy((char *)&buf[len],symbol);
    len += strlen(symbol);
    if ( extraptr != 0 && extralen != 0 )
    {
        vcalc_sha256(0,hash.bytes,extraptr,extralen);
        crc0 = hash.uints[0];
        int32_t i; for (i=0; i<extralen; i++)
            fprintf(stderr,"%02x",extraptr[i]);
        fprintf(stderr," extralen.%d crc0.%x\n",extralen,crc0);
    }
    return(calc_crc32(crc0,buf,len));
}

uint16_t komodo_assetport(uint32_t magic,int32_t extralen)
{
    if ( magic == 0x8de4eef9 )
        return(7770);
    else if ( extralen == 0 )
        return(8000 + (magic % 7777));
    else return(16000 + (magic % 49500));
}

uint16_t komodo_port(char *symbol,uint64_t supply,uint32_t *magicp,uint8_t *extraptr,int32_t extralen)
{
    if ( symbol == 0 || symbol[0] == 0 || strcmp("KMD",symbol) == 0 )
    {
        *magicp = 0x8de4eef9;
        return(7770);
    }
    *magicp = komodo_assetmagic(symbol,supply,extraptr,extralen);
    return(komodo_assetport(*magicp,extralen));
}

/*void komodo_ports(uint16_t ports[MAX_CURRENCIES])
{
    int32_t i; uint32_t magic;
    for (i=0; i<MAX_CURRENCIES; i++)
    {
        ports[i] = komodo_port(CURRENCIES[i],10,&magic);
        printf("%u ",ports[i]);
    }
    printf("ports\n");
}*/

char *iguanafmtstr = (char *)"curl --url \"http://127.0.0.1:7776\" --data \"{\\\"conf\\\":\\\"%s.conf\\\",\\\"path\\\":\\\"${HOME#\"/\"}/.komodo/%s\\\",\\\"unitval\\\":\\\"20\\\",\\\"zcash\\\":1,\\\"RELAY\\\":-1,\\\"VALIDATE\\\":0,\\\"prefetchlag\\\":-1,\\\"poll\\\":100,\\\"active\\\":1,\\\"agent\\\":\\\"iguana\\\",\\\"method\\\":\\\"addcoin\\\",\\\"startpend\\\":4,\\\"endpend\\\":4,\\\"services\\\":129,\\\"maxpeers\\\":8,\\\"newcoin\\\":\\\"%s\\\",\\\"name\\\":\\\"%s\\\",\\\"hasheaders\\\":1,\\\"useaddmultisig\\\":0,\\\"netmagic\\\":\\\"%s\\\",\\\"p2p\\\":%u,\\\"rpc\\\":%u,\\\"pubval\\\":60,\\\"p2shval\\\":85,\\\"wifval\\\":188,\\\"txfee_satoshis\\\":\\\"10000\\\",\\\"isPoS\\\":0,\\\"minoutput\\\":10000,\\\"minconfirms\\\":2,\\\"genesishash\\\":\\\"027e3758c3a65b12aa1046462b486d0a63bfa1beae327897f56c5cfb7daaae71\\\",\\\"protover\\\":170002,\\\"genesisblock\\\":\\\"0100000000000000000000000000000000000000000000000000000000000000000000003ba3edfd7a7b12b27ac72c3e67768f617fc81bc3888a51323a9fb8aa4b1e5e4a000000000000000000000000000000000000000000000000000000000000000029ab5f490f0f0f200b00000000000000000000000000000000000000000000000000000000000000fd4005000d5ba7cda5d473947263bf194285317179d2b0d307119c2e7cc4bd8ac456f0774bd52b0cd9249be9d40718b6397a4c7bbd8f2b3272fed2823cd2af4bd1632200ba4bf796727d6347b225f670f292343274cc35099466f5fb5f0cd1c105121b28213d15db2ed7bdba490b4cedc69742a57b7c25af24485e523aadbb77a0144fc76f79ef73bd8530d42b9f3b9bed1c135ad1fe152923fafe98f95f76f1615e64c4abb1137f4c31b218ba2782bc15534788dda2cc08a0ee2987c8b27ff41bd4e31cd5fb5643dfe862c9a02ca9f90c8c51a6671d681d04ad47e4b53b1518d4befafefe8cadfb912f3d03051b1efbf1dfe37b56e93a741d8dfd80d576ca250bee55fab1311fc7b3255977558cdda6f7d6f875306e43a14413facdaed2f46093e0ef1e8f8a963e1632dcbeebd8e49fd16b57d49b08f9762de89157c65233f60c8e38a1f503a48c555f8ec45dedecd574a37601323c27be597b956343107f8bd80f3a925afaf30811df83c402116bb9c1e5231c70fff899a7c82f73c902ba54da53cc459b7bf1113db65cc8f6914d3618560ea69abd13658fa7b6af92d374d6eca9529f8bd565166e4fcbf2a8dfb3c9b69539d4d2ee2e9321b85b331925df195915f2757637c2805e1d4131e1ad9ef9bc1bb1c732d8dba4738716d351ab30c996c8657bab39567ee3b29c6d054b711495c0d52e1cd5d8e55b4f0f0325b97369280755b46a02afd54be4ddd9f77c22272b8bbb17ff5118fedbae2564524e797bd28b5f74f7079d532ccc059807989f94d267f47e724b3f1ecfe00ec9e6541c961080d8891251b84b4480bc292f6a180bea089fef5bbda56e1e41390d7c0e85ba0ef530f7177413481a226465a36ef6afe1e2bca69d2078712b3912bba1a99b1fbff0d355d6ffe726d2bb6fbc103c4ac5756e5bee6e47e17424ebcbf1b63d8cb90ce2e40198b4f4198689daea254307e52a25562f4c1455340f0ffeb10f9d8e914775e37d0edca019fb1b9c6ef81255ed86bc51c5391e0591480f66e2d88c5f4fd7277697968656a9b113ab97f874fdd5f2465e5559533e01ba13ef4a8f7a21d02c30c8ded68e8c54603ab9c8084ef6d9eb4e92c75b078539e2ae786ebab6dab73a09e0aa9ac575bcefb29e930ae656e58bcb513f7e3c17e079dce4f05b5dbc18c2a872b22509740ebe6a3903e00ad1abc55076441862643f93606e3dc35e8d9f2caef3ee6be14d513b2e062b21d0061de3bd56881713a1a5c17f5ace05e1ec09da53f99442df175a49bd154aa96e4949decd52fed79ccf7ccbce32941419c314e374e4a396ac553e17b5340336a1a25c22f9e42a243ba5404450b650acfc826a6e432971ace776e15719515e1634ceb9a4a35061b668c74998d3dfb5827f6238ec015377e6f9c94f38108768cf6e5c8b132e0303fb5a200368f845ad9d46343035a6ff94031df8d8309415bb3f6cd5ede9c135fdabcc030599858d803c0f85be7661c88984d88faa3d26fb0e9aac0056a53f1b5d0baed713c853c4a2726869a0a124a8a5bbc0fc0ef80c8ae4cb53636aa02503b86a1eb9836fcc259823e2692d921d88e1ffc1e6cb2bde43939ceb3f32a611686f539f8f7c9f0bf00381f743607d40960f06d347d1cd8ac8a51969c25e37150efdf7aa4c2037a2fd0516fb444525ab157a0ed0a7412b2fa69b217fe397263153782c0f64351fbdf2678fa0dc8569912dcd8e3ccad38f34f23bbbce14c6a26ac24911b308b82c7e43062d180baeac4ba7153858365c72c63dcf5f6a5b08070b730adb017aeae925b7d0439979e2679f45ed2f25a7edcfd2fb77a8794630285ccb0a071f5cce410b46dbf9750b0354aae8b65574501cc69efb5b6a43444074fee116641bb29da56c2b4a7f456991fc92b2\\\",\\\"debug\\\":0,\\\"seedipaddr\\\":\\\"%s\\\",\\\"sapling\\\":1}\"";



int32_t komodo_whoami(char *pubkeystr,int32_t height,uint32_t timestamp)
{
    int32_t i,notaryid;
    for (i=0; i<33; i++)
        sprintf(&pubkeystr[i<<1],"%02x",NOTARY_PUBKEY33[i]);
    pubkeystr[66] = 0;
    komodo_chosennotary(&notaryid,height,NOTARY_PUBKEY33,timestamp);
    return(notaryid);
}

char *argv0suffix[] =
{
    (char *)"mnzd", (char *)"mnz-cli", (char *)"mnzd.exe", (char *)"mnz-cli.exe", (char *)"btchd", (char *)"btch-cli", (char *)"btchd.exe", (char *)"btch-cli.exe"
};

char *argv0names[] =
{
    (char *)"MNZ", (char *)"MNZ", (char *)"MNZ", (char *)"MNZ", (char *)"BTCH", (char *)"BTCH", (char *)"BTCH", (char *)"BTCH"
};

int64_t komodo_max_money()
{
    return komodo_current_supply(10000000);
}

uint64_t komodo_ac_block_subsidy(int nHeight)
{
    // we have to find our era, start from beginning reward, and determine current subsidy
    int64_t numerator, denominator, subsidy = 0;
    int64_t subsidyDifference;
    int32_t numhalvings, curEra = 0, sign = 1;
    static uint64_t cached_subsidy; static int32_t cached_numhalvings; static int cached_era;

    // check for backwards compat, older chains with no explicit rewards had 0.0001 block reward
    if ( ASSETCHAINS_ENDSUBSIDY[0] == 0 && ASSETCHAINS_REWARD[0] == 0 )
        subsidy = 10000;
    else if ( (ASSETCHAINS_ENDSUBSIDY[0] == 0 && ASSETCHAINS_REWARD[0] != 0) || ASSETCHAINS_ENDSUBSIDY[0] != 0 )
    {
        // if we have an end block in the first era, find our current era
        if ( ASSETCHAINS_ENDSUBSIDY[0] != 0 )
        {
            for ( curEra = 0; curEra <= ASSETCHAINS_LASTERA; curEra++ )
            {
                if ( ASSETCHAINS_ENDSUBSIDY[curEra] > nHeight || ASSETCHAINS_ENDSUBSIDY[curEra] == 0 )
                    break;
            }
        }
        if ( curEra <= ASSETCHAINS_LASTERA )
        {
            int64_t nStart = curEra ? ASSETCHAINS_ENDSUBSIDY[curEra - 1] : 0;
            subsidy = (int64_t)ASSETCHAINS_REWARD[curEra];
            if ( subsidy || (curEra != ASSETCHAINS_LASTERA && ASSETCHAINS_REWARD[curEra + 1] != 0) )
            {
                if ( ASSETCHAINS_HALVING[curEra] != 0 )
                {
                    if ( (numhalvings = ((nHeight - nStart) / ASSETCHAINS_HALVING[curEra])) > 0 )
                    {
                        if ( ASSETCHAINS_DECAY[curEra] == 0 )
                            subsidy >>= numhalvings;
                        else if ( ASSETCHAINS_DECAY[curEra] == 100000000 && ASSETCHAINS_ENDSUBSIDY[curEra] != 0 )
                        {
                            if ( curEra == ASSETCHAINS_LASTERA )
                            {
                                subsidyDifference = subsidy;
                            }
                            else
                            {
                                // Ex: -ac_eras=3 -ac_reward=0,384,24 -ac_end=1440,260640,0 -ac_halving=1,1440,2103840 -ac_decay 100000000,97750000,0
                                subsidyDifference = subsidy - ASSETCHAINS_REWARD[curEra + 1];
                                if (subsidyDifference < 0)
                                {
                                    sign = -1;
                                    subsidyDifference *= sign;
                                }
                            }
                            denominator = ASSETCHAINS_ENDSUBSIDY[curEra] - nStart;
                            numerator = denominator - ((ASSETCHAINS_ENDSUBSIDY[curEra] - nHeight) + ((nHeight - nStart) % ASSETCHAINS_HALVING[curEra]));
                            subsidy = subsidy - sign * ((subsidyDifference * numerator) / denominator);
                        }
                        else
                        {
                            if ( cached_subsidy > 0 && cached_era == curEra && cached_numhalvings == numhalvings )
                                subsidy = cached_subsidy;
                            else
                            {
                                for (int i=0; i < numhalvings && subsidy != 0; i++)
                                    subsidy = (subsidy * ASSETCHAINS_DECAY[curEra]) / 100000000;
                                cached_subsidy = subsidy;
                                cached_numhalvings = numhalvings;
                                cached_era = curEra;
                            }
                        }
                    }
                }
            }
        }
    }
    if ( nHeight == 1 )
    {
        uint32_t magicExtra = ASSETCHAINS_STAKED ? ASSETCHAINS_MAGIC : (ASSETCHAINS_MAGIC & 0xffffff);
        if ( ASSETCHAINS_LASTERA == 0 )
            subsidy = ASSETCHAINS_SUPPLY * SATOSHIDEN + magicExtra;
        else
            subsidy += ASSETCHAINS_SUPPLY * SATOSHIDEN + magicExtra;
    }
    else if ( is_STAKED(ASSETCHAINS_SYMBOL) == 2 )
        return(0);
    // LABS fungible chains, cannot have any block reward!
    return(subsidy);
}

extern int64_t MAX_MONEY;

void komodo_args(char *argv0)
{
    extern const char *Notaries_elected1[][2];
    std::string name,addn; char *dirname,fname[512],arg0str[64],magicstr[9]; uint8_t magic[4],extrabuf[8192],disablebits[32],*extraptr=0; FILE *fp; uint64_t val; uint16_t port; int32_t i,nonz=0,baseid,len,n,extralen = 0; uint64_t ccenables[256];
    IS_KOMODO_NOTARY = GetBoolArg("-notary", false);
    IS_STAKED_NOTARY = GetArg("-stakednotary", -1);
    if ( IS_STAKED_NOTARY != -1 && IS_KOMODO_NOTARY == true ) {
        fprintf(stderr, "Cannot be STAKED and KMD notary at the same time!\n");
        exit(0);
    }
    MIN_RECV_SATS = GetArg("-mintxvalue",-1);
    WHITELIST_ADDRESS = GetArg("-whitelistaddress","");
    memset(ccenables,0,sizeof(ccenables));
    memset(disablebits,0,sizeof(disablebits));
    if ( GetBoolArg("-gen", false) != 0 )
    {
        KOMODO_MININGTHREADS = GetArg("-genproclimit",-1);
    }
    if ( (KOMODO_EXCHANGEWALLET= GetBoolArg("-exchange", false)) != 0 )
        fprintf(stderr,"KOMODO_EXCHANGEWALLET mode active\n");
    DONATION_PUBKEY = GetArg("-donation", "");
    NOTARY_PUBKEY = GetArg("-pubkey", "");
    KOMODO_DEALERNODE = GetArg("-dealer",0);
    if ( strlen(NOTARY_PUBKEY.c_str()) == 66 )
    {
        decode_hex(NOTARY_PUBKEY33,33,(char *)NOTARY_PUBKEY.c_str());
        USE_EXTERNAL_PUBKEY = 1;
        if ( IS_KOMODO_NOTARY == 0 )
        {
            for (i=0; i<64; i++)
                if ( strcmp(NOTARY_PUBKEY.c_str(),Notaries_elected1[i][1]) == 0 )
                {
                    IS_KOMODO_NOTARY = 1;
                    KOMODO_MININGTHREADS = 1;
                    mapArgs ["-genproclimit"] = itostr(KOMODO_MININGTHREADS);
					IS_STAKED_NOTARY = -1;
                    fprintf(stderr,"running as notary.%d %s\n",i,Notaries_elected1[i][0]);
                    break;
                }
        }
    }
	name = GetArg("-ac_name","");
    if ( argv0 != 0 )
    {
        len = (int32_t)strlen(argv0);
        for (i=0; i<sizeof(argv0suffix)/sizeof(*argv0suffix); i++)
        {
            n = (int32_t)strlen(argv0suffix[i]);
            if ( strcmp(&argv0[len - n],argv0suffix[i]) == 0 )
            {
                //printf("ARGV0.(%s) -> matches suffix (%s) -> ac_name.(%s)\n",argv0,argv0suffix[i],argv0names[i]);
                name = argv0names[i];
                break;
            }
        }
    }
    KOMODO_STOPAT = GetArg("-stopat",0);
    MAX_REORG_LENGTH = GetArg("-maxreorg",MAX_REORG_LENGTH);
    WITNESS_CACHE_SIZE = MAX_REORG_LENGTH+10;
    ASSETCHAINS_CC = GetArg("-ac_cc",0);
    KOMODO_CCACTIVATE = GetArg("-ac_ccactivate",0);
    ASSETCHAINS_BLOCKTIME = GetArg("-ac_blocktime",60);
    ASSETCHAINS_PUBLIC = GetArg("-ac_public",0);
    ASSETCHAINS_PRIVATE = GetArg("-ac_private",0);
    if ( (KOMODO_REWIND= GetArg("-rewind",0)) != 0 )
    {
        printf("KOMODO_REWIND %d\n",KOMODO_REWIND);
    }
		if ( name.c_str()[0] != 0 )
    {
        std::string selectedAlgo = GetArg("-ac_algo", std::string(ASSETCHAINS_ALGORITHMS[0]));

        for ( int i = 0; i < ASSETCHAINS_NUMALGOS; i++ )
        {
            if (std::string(ASSETCHAINS_ALGORITHMS[i]) == selectedAlgo)
            {
                ASSETCHAINS_ALGO = i;
                STAKING_MIN_DIFF = ASSETCHAINS_MINDIFF[i];
                // only worth mentioning if it's not equihash
                if (ASSETCHAINS_ALGO != ASSETCHAINS_EQUIHASH)
                    printf("ASSETCHAINS_ALGO, algorithm set to %s\n", selectedAlgo.c_str());
                break;
            }
        }
        if (i == ASSETCHAINS_NUMALGOS)
        {
            printf("ASSETCHAINS_ALGO, %s not supported. using equihash\n", selectedAlgo.c_str());
        }

        ASSETCHAINS_LASTERA = GetArg("-ac_eras", 1);
        if ( ASSETCHAINS_LASTERA < 1 || ASSETCHAINS_LASTERA > ASSETCHAINS_MAX_ERAS )
        {
            ASSETCHAINS_LASTERA = 1;
            printf("ASSETCHAINS_LASTERA, if specified, must be between 1 and %u. ASSETCHAINS_LASTERA set to %lu\n", ASSETCHAINS_MAX_ERAS, ASSETCHAINS_LASTERA);
        }
        ASSETCHAINS_LASTERA -= 1;

        ASSETCHAINS_TIMELOCKGTE = (uint64_t)GetArg("-ac_timelockgte", _ASSETCHAINS_TIMELOCKOFF);
        ASSETCHAINS_TIMEUNLOCKFROM = GetArg("-ac_timeunlockfrom", 0);
        ASSETCHAINS_TIMEUNLOCKTO = GetArg("-ac_timeunlockto", 0);
        if ( ASSETCHAINS_TIMEUNLOCKFROM > ASSETCHAINS_TIMEUNLOCKTO )
        {
            printf("ASSETCHAINS_TIMELOCKGTE - must specify valid ac_timeunlockfrom and ac_timeunlockto\n");
            ASSETCHAINS_TIMELOCKGTE = _ASSETCHAINS_TIMELOCKOFF;
            ASSETCHAINS_TIMEUNLOCKFROM = ASSETCHAINS_TIMEUNLOCKTO = 0;
        }

        Split(GetArg("-ac_end",""),  ASSETCHAINS_ENDSUBSIDY, 0);
        Split(GetArg("-ac_reward",""),  ASSETCHAINS_REWARD, 0);
        Split(GetArg("-ac_halving",""),  ASSETCHAINS_HALVING, 0);
        Split(GetArg("-ac_decay",""),  ASSETCHAINS_DECAY, 0);
        Split(GetArg("-ac_notarypay",""),  ASSETCHAINS_NOTARY_PAY, 0);

        for ( int i = 0; i < ASSETCHAINS_MAX_ERAS; i++ )
        {
            if ( ASSETCHAINS_DECAY[i] == 100000000 && ASSETCHAINS_ENDSUBSIDY == 0 )
            {
                ASSETCHAINS_DECAY[i] = 0;
                printf("ERA%u: ASSETCHAINS_DECAY of 100000000 means linear and that needs ASSETCHAINS_ENDSUBSIDY\n", i);
            }
            else if ( ASSETCHAINS_DECAY[i] > 100000000 )
            {
                ASSETCHAINS_DECAY[i] = 0;
                printf("ERA%u: ASSETCHAINS_DECAY cant be more than 100000000\n", i);
            }
        }

        MAX_BLOCK_SIGOPS = 60000;
        ASSETCHAINS_TXPOW = GetArg("-ac_txpow",0) & 3;
        ASSETCHAINS_FOUNDERS = GetArg("-ac_founders",0);// & 1;
		ASSETCHAINS_FOUNDERS_REWARD = GetArg("-ac_founders_reward",0);
        ASSETCHAINS_SUPPLY = GetArg("-ac_supply",10);
        ASSETCHAINS_COMMISSION = GetArg("-ac_perc",0);
        ASSETCHAINS_OVERRIDE_PUBKEY = GetArg("-ac_pubkey","");
        ASSETCHAINS_SCRIPTPUB = GetArg("-ac_script","");
        ASSETCHAINS_BEAMPORT = GetArg("-ac_beam",0);
        ASSETCHAINS_CODAPORT = GetArg("-ac_coda",0);
        ASSETCHAINS_MARMARA = GetArg("-ac_marmara",0);
        if ( ASSETCHAINS_COMMISSION != 0 && ASSETCHAINS_FOUNDERS_REWARD != 0 )
        {
            fprintf(stderr,"cannot use founders reward and commission on the same chain.\n");
            exit(0);
        }
        if ( ASSETCHAINS_CC != 0 )
        {
            ASSETCHAINS_CCLIB = GetArg("-ac_cclib","");
            Split(GetArg("-ac_ccenable",""),  ccenables, 0);
            for (i=nonz=0; i<0x100; i++)
            {
                if ( ccenables[i] != 0 )
                {
                    nonz++;
                    fprintf(stderr,"%d ",(uint8_t)(ccenables[i] & 0xff));
                }
            }
            fprintf(stderr,"nonz.%d ccenables[]\n",nonz);
            if ( nonz > 0 )
            {
                for (i=0; i<256; i++)
                {
                    ASSETCHAINS_CCDISABLES[i] = 1;
                    SETBIT(disablebits,i);
                }
                for (i=0; i<256; i++)
                {
                    CLEARBIT(disablebits,(ccenables[i] & 0xff));
                    ASSETCHAINS_CCDISABLES[ccenables[i] & 0xff] = 0;
                }
            }
            /*if ( ASSETCHAINS_CCLIB.size() > 0 )
            {
                for (i=first; i<=last; i++)
                {
                    CLEARBIT(disablebits,i);
                    ASSETCHAINS_CCDISABLES[i] = 0;
                }
            }*/
        }
        if ( ASSETCHAINS_BEAMPORT != 0 && ASSETCHAINS_CODAPORT != 0 )
        {
            fprintf(stderr,"can only have one of -ac_beam or -ac_coda\n");
            exit(0);
        }
        ASSETCHAINS_SELFIMPORT = GetArg("-ac_import",""); // BEAM, CODA, PUBKEY, GATEWAY
        if ( ASSETCHAINS_SELFIMPORT == "PUBKEY" )
        {
            if ( strlen(ASSETCHAINS_OVERRIDE_PUBKEY.c_str()) != 66 )
            {
                fprintf(stderr,"invalid -ac_pubkey for -ac_import=PUBKEY\n");
                exit(0);
            }
        }
        else if ( ASSETCHAINS_SELFIMPORT == "BEAM" && ASSETCHAINS_BEAMPORT == 0 )
        {
            fprintf(stderr,"missing -ac_beam for BEAM rpcport\n");
            exit(0);
        }
        else if ( ASSETCHAINS_SELFIMPORT == "CODA" && ASSETCHAINS_CODAPORT == 0 )
        {
            fprintf(stderr,"missing -ac_coda for CODA rpcport\n");
            exit(0);
        }
        // else it can be gateway coin


        if ( (ASSETCHAINS_STAKED= GetArg("-ac_staked",0)) > 100 )
            ASSETCHAINS_STAKED = 100;

        // for now, we only support 50% PoS due to other parts of the algorithm needing adjustment for
        // other values
        if ( (ASSETCHAINS_LWMAPOS = GetArg("-ac_veruspos",0)) != 0 )
        {
            ASSETCHAINS_LWMAPOS = 50;
        }
        ASSETCHAINS_SAPLING = GetArg("-ac_sapling", -1);
        if (ASSETCHAINS_SAPLING == -1)
        {
            ASSETCHAINS_OVERWINTER = GetArg("-ac_overwinter", -1);
        }
        else
        {
            ASSETCHAINS_OVERWINTER = GetArg("-ac_overwinter", ASSETCHAINS_SAPLING);
        }
        if ( strlen(ASSETCHAINS_OVERRIDE_PUBKEY.c_str()) == 66 || ASSETCHAINS_SCRIPTPUB.size() > 1 )
        {
            if ( ASSETCHAINS_NOTARY_PAY[0] != 0 )
            {
                printf("Assetchains NOTARY PAY cannot be used with ac_pubkey or ac_script.\n");
                exit(0);
            }
            if ( strlen(ASSETCHAINS_OVERRIDE_PUBKEY.c_str()) == 66 )
            {
                decode_hex(ASSETCHAINS_OVERRIDE_PUBKEY33,33,(char *)ASSETCHAINS_OVERRIDE_PUBKEY.c_str());
                calc_rmd160_sha256(ASSETCHAINS_OVERRIDE_PUBKEYHASH,ASSETCHAINS_OVERRIDE_PUBKEY33,33);
            }
            if ( ASSETCHAINS_COMMISSION == 0 && ASSETCHAINS_FOUNDERS != 0 )
            {
                if ( ASSETCHAINS_FOUNDERS_REWARD == 0 )
                {
                    ASSETCHAINS_COMMISSION = 53846154; // maps to 35%
                    printf("ASSETCHAINS_COMMISSION defaulted to 35%% when founders reward active\n");
                }
				else
				{
					printf("ASSETCHAINS_FOUNDERS_REWARD set to %ld\n", ASSETCHAINS_FOUNDERS_REWARD);
				}
                /*else if ( ASSETCHAINS_SELFIMPORT.size() == 0 )
                {
                    //ASSETCHAINS_OVERRIDE_PUBKEY.clear();
                    printf("-ac_perc must be set with -ac_pubkey\n");
                }*/
            }
        }
        else
        {
            if ( ASSETCHAINS_COMMISSION != 0 )
            {
                ASSETCHAINS_COMMISSION = 0;
                printf("ASSETCHAINS_COMMISSION needs an ASSETCHAINS_OVERRIDE_PUBKEY and cant be more than 100000000 (100%%)\n");
            }
            if ( ASSETCHAINS_FOUNDERS != 0 )
            {
                ASSETCHAINS_FOUNDERS = 0;
                printf("ASSETCHAINS_FOUNDERS needs an ASSETCHAINS_OVERRIDE_PUBKEY or ASSETCHAINS_SCRIPTPUB\n");
            }
        }
        if ( ASSETCHAINS_SCRIPTPUB.size() > 1 && ASSETCHAINS_MARMARA != 0 )
        {
            fprintf(stderr,"-ac_script and -ac_marmara are mutually exclusive\n");
            exit(0);
        }
<<<<<<< HEAD
        if ( ASSETCHAINS_ENDSUBSIDY[0] != 0 || ASSETCHAINS_REWARD[0] != 0 || ASSETCHAINS_HALVING[0] != 0 || ASSETCHAINS_DECAY[0] != 0 || ASSETCHAINS_COMMISSION != 0 || ASSETCHAINS_PUBLIC != 0 || ASSETCHAINS_PRIVATE != 0 || ASSETCHAINS_TXPOW != 0 || ASSETCHAINS_FOUNDERS != 0 || ASSETCHAINS_SCRIPTPUB.size() > 1 || ASSETCHAINS_SELFIMPORT.size() > 0 || ASSETCHAINS_OVERRIDE_PUBKEY33[0] != 0 || ASSETCHAINS_TIMELOCKGTE != _ASSETCHAINS_TIMELOCKOFF|| ASSETCHAINS_ALGO != ASSETCHAINS_EQUIHASH || ASSETCHAINS_LWMAPOS != 0 || ASSETCHAINS_LASTERA > 0 || ASSETCHAINS_BEAMPORT != 0 || ASSETCHAINS_CODAPORT != 0 || ASSETCHAINS_MARMARA != 0 || nonz > 0 || ASSETCHAINS_CCLIB.size() > 0 || ASSETCHAINS_FOUNDERS_REWARD != 0 || ASSETCHAINS_NOTARY_PAY != 0 || ASSETCHAINS_BLOCKTIME != 60 )
=======
        if ( ASSETCHAINS_ENDSUBSIDY[0] != 0 || ASSETCHAINS_REWARD[0] != 0 || ASSETCHAINS_HALVING[0] != 0 || ASSETCHAINS_DECAY[0] != 0 || ASSETCHAINS_COMMISSION != 0 || ASSETCHAINS_PUBLIC != 0 || ASSETCHAINS_PRIVATE != 0 || ASSETCHAINS_TXPOW != 0 || ASSETCHAINS_FOUNDERS != 0 || ASSETCHAINS_SCRIPTPUB.size() > 1 || ASSETCHAINS_SELFIMPORT.size() > 0 || ASSETCHAINS_OVERRIDE_PUBKEY33[0] != 0 || ASSETCHAINS_TIMELOCKGTE != _ASSETCHAINS_TIMELOCKOFF|| ASSETCHAINS_ALGO != ASSETCHAINS_EQUIHASH || ASSETCHAINS_LWMAPOS != 0 || ASSETCHAINS_LASTERA > 0 || ASSETCHAINS_BEAMPORT != 0 || ASSETCHAINS_CODAPORT != 0 || ASSETCHAINS_MARMARA != 0 || nonz > 0 || ASSETCHAINS_CCLIB.size() > 0 || ASSETCHAINS_FOUNDERS_REWARD != 0 || ASSETCHAINS_NOTARY_PAY[0] != 0 )
>>>>>>> 61d7ede6
        {
            fprintf(stderr,"perc %.4f%% ac_pub=[%02x%02x%02x...] acsize.%d\n",dstr(ASSETCHAINS_COMMISSION)*100,ASSETCHAINS_OVERRIDE_PUBKEY33[0],ASSETCHAINS_OVERRIDE_PUBKEY33[1],ASSETCHAINS_OVERRIDE_PUBKEY33[2],(int32_t)ASSETCHAINS_SCRIPTPUB.size());
            extraptr = extrabuf;
            memcpy(extraptr,ASSETCHAINS_OVERRIDE_PUBKEY33,33), extralen = 33;

            // if we have one era, this should create the same data structure as it used to, same if we increase _MAX_ERAS
            for ( int i = 0; i <= ASSETCHAINS_LASTERA; i++ )
            {
                printf("ERA%u: end.%llu reward.%llu halving.%llu decay.%llu notarypay.%llu\n", i,
                       (long long)ASSETCHAINS_ENDSUBSIDY[i],
                       (long long)ASSETCHAINS_REWARD[i],
                       (long long)ASSETCHAINS_HALVING[i],
                       (long long)ASSETCHAINS_DECAY[i],
                       (long long)ASSETCHAINS_NOTARY_PAY[i]);

                // TODO: Verify that we don't overrun extrabuf here, which is a 256 byte buffer
                extralen += iguana_rwnum(1,&extraptr[extralen],sizeof(ASSETCHAINS_ENDSUBSIDY[i]),(void *)&ASSETCHAINS_ENDSUBSIDY[i]);
                extralen += iguana_rwnum(1,&extraptr[extralen],sizeof(ASSETCHAINS_REWARD[i]),(void *)&ASSETCHAINS_REWARD[i]);
                extralen += iguana_rwnum(1,&extraptr[extralen],sizeof(ASSETCHAINS_HALVING[i]),(void *)&ASSETCHAINS_HALVING[i]);
                extralen += iguana_rwnum(1,&extraptr[extralen],sizeof(ASSETCHAINS_DECAY[i]),(void *)&ASSETCHAINS_DECAY[i]);
                if ( ASSETCHAINS_NOTARY_PAY[0] != 0 )
                    extralen += iguana_rwnum(1,&extraptr[extralen],sizeof(ASSETCHAINS_NOTARY_PAY[i]),(void *)&ASSETCHAINS_NOTARY_PAY[i]);
            }

            if (ASSETCHAINS_LASTERA > 0)
            {
                extralen += iguana_rwnum(1,&extraptr[extralen],sizeof(ASSETCHAINS_LASTERA),(void *)&ASSETCHAINS_LASTERA);
            }

            // hash in lock above for time locked coinbase transactions above a certain reward value only if the lock above
            // param was specified, otherwise, for compatibility, do nothing
            if ( ASSETCHAINS_TIMELOCKGTE != _ASSETCHAINS_TIMELOCKOFF )
            {
                extralen += iguana_rwnum(1,&extraptr[extralen],sizeof(ASSETCHAINS_TIMELOCKGTE),(void *)&ASSETCHAINS_TIMELOCKGTE);
                extralen += iguana_rwnum(1,&extraptr[extralen],sizeof(ASSETCHAINS_TIMEUNLOCKFROM),(void *)&ASSETCHAINS_TIMEUNLOCKFROM);
                extralen += iguana_rwnum(1,&extraptr[extralen],sizeof(ASSETCHAINS_TIMEUNLOCKTO),(void *)&ASSETCHAINS_TIMEUNLOCKTO);
            }

            if ( ASSETCHAINS_ALGO != ASSETCHAINS_EQUIHASH )
            {
                extralen += iguana_rwnum(1,&extraptr[extralen],sizeof(ASSETCHAINS_ALGO),(void *)&ASSETCHAINS_ALGO);
            }

            if ( ASSETCHAINS_LWMAPOS != 0 )
            {
                extralen += iguana_rwnum(1,&extraptr[extralen],sizeof(ASSETCHAINS_LWMAPOS),(void *)&ASSETCHAINS_LWMAPOS);
            }

            val = ASSETCHAINS_COMMISSION | (((int64_t)ASSETCHAINS_STAKED & 0xff) << 32) | (((uint64_t)ASSETCHAINS_CC & 0xffff) << 40) | ((ASSETCHAINS_PUBLIC != 0) << 7) | ((ASSETCHAINS_PRIVATE != 0) << 6) | ASSETCHAINS_TXPOW;
            extralen += iguana_rwnum(1,&extraptr[extralen],sizeof(val),(void *)&val);
            
            if ( ASSETCHAINS_FOUNDERS != 0 )
            {
                uint8_t tmp = 1;
                extralen += iguana_rwnum(1,&extraptr[extralen],sizeof(tmp),(void *)&tmp);
                if ( ASSETCHAINS_FOUNDERS > 1 )
                    extralen += iguana_rwnum(1,&extraptr[extralen],sizeof(ASSETCHAINS_FOUNDERS),(void *)&ASSETCHAINS_FOUNDERS);
                if ( ASSETCHAINS_FOUNDERS_REWARD != 0 )
                {
                    extralen += iguana_rwnum(1,&extraptr[extralen],sizeof(ASSETCHAINS_FOUNDERS_REWARD),(void *)&ASSETCHAINS_FOUNDERS_REWARD);
                }
            }
            if ( ASSETCHAINS_SCRIPTPUB.size() > 1 )
            {
                decode_hex(&extraptr[extralen],ASSETCHAINS_SCRIPTPUB.size()/2,(char *)ASSETCHAINS_SCRIPTPUB.c_str());
                extralen += ASSETCHAINS_SCRIPTPUB.size()/2;
                //extralen += iguana_rwnum(1,&extraptr[extralen],(int32_t)ASSETCHAINS_SCRIPTPUB.size(),(void *)ASSETCHAINS_SCRIPTPUB.c_str());
                fprintf(stderr,"append ac_script %s\n",ASSETCHAINS_SCRIPTPUB.c_str());
            }
            if ( ASSETCHAINS_SELFIMPORT.size() > 0 )
            {
                memcpy(&extraptr[extralen],(char *)ASSETCHAINS_SELFIMPORT.c_str(),ASSETCHAINS_SELFIMPORT.size());
                for (i=0; i<ASSETCHAINS_SELFIMPORT.size(); i++)
                    fprintf(stderr,"%c",extraptr[extralen+i]);
                fprintf(stderr," selfimport\n");
                extralen += ASSETCHAINS_SELFIMPORT.size();
            }
            if ( ASSETCHAINS_BEAMPORT != 0 )
                extraptr[extralen++] = 'b';
            if ( ASSETCHAINS_CODAPORT != 0 )
                extraptr[extralen++] = 'c';
            if ( ASSETCHAINS_MARMARA != 0 )
                extraptr[extralen++] = ASSETCHAINS_MARMARA;
            if ( nonz > 0 )
            {
                memcpy(&extraptr[extralen],disablebits,sizeof(disablebits));
                extralen += sizeof(disablebits);
            }
            if ( ASSETCHAINS_CCLIB.size() > 1 )
            {
                for (i=0; i<ASSETCHAINS_CCLIB.size(); i++)
                {
                    extraptr[extralen++] = ASSETCHAINS_CCLIB[i];
                    fprintf(stderr,"%c",ASSETCHAINS_CCLIB[i]);
                }
                fprintf(stderr," <- CCLIB name\n");
            }
<<<<<<< HEAD
            if ( ASSETCHAINS_NOTARY_PAY != 0 )
                extralen += iguana_rwnum(1,&extraptr[extralen],sizeof(ASSETCHAINS_NOTARY_PAY),(void *)&ASSETCHAINS_NOTARY_PAY);
            if ( ASSETCHAINS_BLOCKTIME != 60 )
                extralen += iguana_rwnum(1,&extraptr[extralen],sizeof(ASSETCHAINS_BLOCKTIME),(void *)&ASSETCHAINS_BLOCKTIME);
=======
>>>>>>> 61d7ede6
        }
        
        addn = GetArg("-seednode","");
        if ( strlen(addn.c_str()) > 0 )
            ASSETCHAINS_SEED = 1;

        strncpy(ASSETCHAINS_SYMBOL,name.c_str(),sizeof(ASSETCHAINS_SYMBOL)-1);

        MAX_MONEY = komodo_max_money();

        if ( (baseid = komodo_baseid(ASSETCHAINS_SYMBOL)) >= 0 && baseid < 32 )
        {
            //komodo_maxallowed(baseid);
            printf("baseid.%d MAX_MONEY.%s %.8f\n",baseid,ASSETCHAINS_SYMBOL,(double)MAX_MONEY/SATOSHIDEN);
        }

        if ( ASSETCHAINS_CC >= KOMODO_FIRSTFUNGIBLEID && MAX_MONEY < 1000000LL*SATOSHIDEN )
            MAX_MONEY = 1000000LL*SATOSHIDEN;
        if ( MAX_MONEY <= 0 || MAX_MONEY > 10000100000LL*SATOSHIDEN )
            MAX_MONEY = 10000100000LL*SATOSHIDEN;
        //fprintf(stderr,"MAX_MONEY %llu %.8f\n",(long long)MAX_MONEY,(double)MAX_MONEY/SATOSHIDEN);
        //printf("baseid.%d MAX_MONEY.%s %.8f\n",baseid,ASSETCHAINS_SYMBOL,(double)MAX_MONEY/SATOSHIDEN);
        uint16_t tmpport = komodo_port(ASSETCHAINS_SYMBOL,ASSETCHAINS_SUPPLY,&ASSETCHAINS_MAGIC,extraptr,extralen);
        if ( GetArg("-port",0) != 0 )
        {
            ASSETCHAINS_P2PPORT = GetArg("-port",0);
            fprintf(stderr,"set p2pport.%u\n",ASSETCHAINS_P2PPORT);
        } else ASSETCHAINS_P2PPORT = tmpport;

        while ( (dirname= (char *)GetDataDir(false).string().c_str()) == 0 || dirname[0] == 0 )
        {
            fprintf(stderr,"waiting for datadir\n");
#ifndef _WIN32
            sleep(3);
#else
            boost::this_thread::sleep(boost::posix_time::milliseconds(3000));
#endif
        }
        //fprintf(stderr,"Got datadir.(%s)\n",dirname);
        if ( ASSETCHAINS_SYMBOL[0] != 0 )
        {
            int32_t komodo_baseid(char *origbase);
            extern int COINBASE_MATURITY;
            if ( strcmp(ASSETCHAINS_SYMBOL,"KMD") == 0 )
            {
                fprintf(stderr,"cant have assetchain named KMD\n");
                exit(0);
            }
            if ( (port= komodo_userpass(ASSETCHAINS_USERPASS,ASSETCHAINS_SYMBOL)) != 0 )
                ASSETCHAINS_RPCPORT = port;
            else komodo_configfile(ASSETCHAINS_SYMBOL,ASSETCHAINS_P2PPORT + 1);
            if (ASSETCHAINS_LASTERA == 0 || is_STAKED(ASSETCHAINS_SYMBOL) != 0)
                COINBASE_MATURITY = 1;
            //fprintf(stderr,"ASSETCHAINS_RPCPORT (%s) %u\n",ASSETCHAINS_SYMBOL,ASSETCHAINS_RPCPORT);
        }
        if ( ASSETCHAINS_RPCPORT == 0 )
            ASSETCHAINS_RPCPORT = ASSETCHAINS_P2PPORT + 1;
        //ASSETCHAINS_NOTARIES = GetArg("-ac_notaries","");
        //komodo_assetchain_pubkeys((char *)ASSETCHAINS_NOTARIES.c_str());
        iguana_rwnum(1,magic,sizeof(ASSETCHAINS_MAGIC),(void *)&ASSETCHAINS_MAGIC);
        for (i=0; i<4; i++)
            sprintf(&magicstr[i<<1],"%02x",magic[i]);
        magicstr[8] = 0;
#ifndef FROM_CLI
        sprintf(fname,"%s_7776",ASSETCHAINS_SYMBOL);
        if ( (fp= fopen(fname,"wb")) != 0 )
        {
            fprintf(fp,iguanafmtstr,name.c_str(),name.c_str(),name.c_str(),name.c_str(),magicstr,ASSETCHAINS_P2PPORT,ASSETCHAINS_RPCPORT,"78.47.196.146");
            fclose(fp);
            //printf("created (%s)\n",fname);
        } else printf("error creating (%s)\n",fname);
#endif
        if ( KOMODO_CCACTIVATE != 0 && ASSETCHAINS_CC < 2 )
        {
            ASSETCHAINS_CC = 2;
            fprintf(stderr,"smart utxo CC contracts will activate at height.%d\n",KOMODO_CCACTIVATE);
        }
    }
    else
    {
        char fname[512],username[512],password[4096]; int32_t iter; FILE *fp;
        ASSETCHAINS_P2PPORT = 7770;
        ASSETCHAINS_RPCPORT = 7771;
        for (iter=0; iter<2; iter++)
        {
            strcpy(fname,GetDataDir().string().c_str());
#ifdef _WIN32
            while ( fname[strlen(fname)-1] != '\\' )
                fname[strlen(fname)-1] = 0;
            if ( iter == 0 )
                strcat(fname,"Komodo\\komodo.conf");
            else strcat(fname,"Bitcoin\\bitcoin.conf");
#else
            while ( fname[strlen(fname)-1] != '/' )
                fname[strlen(fname)-1] = 0;
#ifdef __APPLE__
            if ( iter == 0 )
                strcat(fname,"Komodo/Komodo.conf");
            else strcat(fname,"Bitcoin/Bitcoin.conf");
#else
            if ( iter == 0 )
                strcat(fname,".komodo/komodo.conf");
            else strcat(fname,".bitcoin/bitcoin.conf");
#endif
#endif
            if ( (fp= fopen(fname,"rb")) != 0 )
            {
                _komodo_userpass(username,password,fp);
                sprintf(iter == 0 ? KMDUSERPASS : BTCUSERPASS,"%s:%s",username,password);
                fclose(fp);
                //printf("KOMODO.(%s) -> userpass.(%s)\n",fname,KMDUSERPASS);
            } //else printf("couldnt open.(%s)\n",fname);
            if ( IS_KOMODO_NOTARY == 0 )
                break;
        }
    }
    int32_t dpowconfs = KOMODO_DPOWCONFS;
    if ( ASSETCHAINS_SYMBOL[0] != 0 )
    {
        BITCOIND_RPCPORT = GetArg("-rpcport", ASSETCHAINS_RPCPORT);
        //fprintf(stderr,"(%s) port.%u chain params initialized\n",ASSETCHAINS_SYMBOL,BITCOIND_RPCPORT);
        if ( strcmp("PIRATE",ASSETCHAINS_SYMBOL) == 0 && ASSETCHAINS_HALVING[0] == 77777 )
        {
            ASSETCHAINS_HALVING[0] *= 5;
            fprintf(stderr,"PIRATE halving changed to %d %.1f days ASSETCHAINS_LASTERA.%lu\n",(int32_t)ASSETCHAINS_HALVING[0],(double)ASSETCHAINS_HALVING[0]/1440,ASSETCHAINS_LASTERA);
        }
        else if ( strcmp("VRSC",ASSETCHAINS_SYMBOL) == 0 )
            dpowconfs = 0;
    } else BITCOIND_RPCPORT = GetArg("-rpcport", BaseParams().RPCPort());
    KOMODO_DPOWCONFS = GetArg("-dpowconfs",dpowconfs);
    if ( ASSETCHAINS_SYMBOL[0] == 0 || strcmp(ASSETCHAINS_SYMBOL,"SUPERNET") == 0 || strcmp(ASSETCHAINS_SYMBOL,"DEX") == 0 || strcmp(ASSETCHAINS_SYMBOL,"COQUI") == 0 || strcmp(ASSETCHAINS_SYMBOL,"PIRATE") == 0 || strcmp(ASSETCHAINS_SYMBOL,"KMDICE") == 0 )
        KOMODO_EXTRASATOSHI = 1;
}

void komodo_nameset(char *symbol,char *dest,char *source)
{
    if ( source[0] == 0 )
    {
        strcpy(symbol,(char *)"KMD");
        strcpy(dest,(char *)"BTC");
    }
    else
    {
        strcpy(symbol,source);
        strcpy(dest,(char *)"KMD");
    }
}

struct komodo_state *komodo_stateptrget(char *base)
{
    int32_t baseid;
    if ( base == 0 || base[0] == 0 || strcmp(base,(char *)"KMD") == 0 )
        return(&KOMODO_STATES[33]);
    else if ( (baseid= komodo_baseid(base)) >= 0 )
        return(&KOMODO_STATES[baseid+1]);
    else return(&KOMODO_STATES[0]);
}

struct komodo_state *komodo_stateptr(char *symbol,char *dest)
{
    int32_t baseid;
    komodo_nameset(symbol,dest,ASSETCHAINS_SYMBOL);
    return(komodo_stateptrget(symbol));
}

void komodo_prefetch(FILE *fp)
{
    long fsize,fpos; int32_t incr = 16*1024*1024;
    fpos = ftell(fp);
    fseek(fp,0,SEEK_END);
    fsize = ftell(fp);
    if ( fsize > incr )
    {
        char *ignore = (char *)malloc(incr);
        if ( ignore != 0 )
        {
            rewind(fp);
            while ( fread(ignore,1,incr,fp) == incr ) // prefetch
                fprintf(stderr,".");
            free(ignore);
        }
    }
    fseek(fp,fpos,SEEK_SET);
}<|MERGE_RESOLUTION|>--- conflicted
+++ resolved
@@ -1926,11 +1926,7 @@
             fprintf(stderr,"-ac_script and -ac_marmara are mutually exclusive\n");
             exit(0);
         }
-<<<<<<< HEAD
-        if ( ASSETCHAINS_ENDSUBSIDY[0] != 0 || ASSETCHAINS_REWARD[0] != 0 || ASSETCHAINS_HALVING[0] != 0 || ASSETCHAINS_DECAY[0] != 0 || ASSETCHAINS_COMMISSION != 0 || ASSETCHAINS_PUBLIC != 0 || ASSETCHAINS_PRIVATE != 0 || ASSETCHAINS_TXPOW != 0 || ASSETCHAINS_FOUNDERS != 0 || ASSETCHAINS_SCRIPTPUB.size() > 1 || ASSETCHAINS_SELFIMPORT.size() > 0 || ASSETCHAINS_OVERRIDE_PUBKEY33[0] != 0 || ASSETCHAINS_TIMELOCKGTE != _ASSETCHAINS_TIMELOCKOFF|| ASSETCHAINS_ALGO != ASSETCHAINS_EQUIHASH || ASSETCHAINS_LWMAPOS != 0 || ASSETCHAINS_LASTERA > 0 || ASSETCHAINS_BEAMPORT != 0 || ASSETCHAINS_CODAPORT != 0 || ASSETCHAINS_MARMARA != 0 || nonz > 0 || ASSETCHAINS_CCLIB.size() > 0 || ASSETCHAINS_FOUNDERS_REWARD != 0 || ASSETCHAINS_NOTARY_PAY != 0 || ASSETCHAINS_BLOCKTIME != 60 )
-=======
-        if ( ASSETCHAINS_ENDSUBSIDY[0] != 0 || ASSETCHAINS_REWARD[0] != 0 || ASSETCHAINS_HALVING[0] != 0 || ASSETCHAINS_DECAY[0] != 0 || ASSETCHAINS_COMMISSION != 0 || ASSETCHAINS_PUBLIC != 0 || ASSETCHAINS_PRIVATE != 0 || ASSETCHAINS_TXPOW != 0 || ASSETCHAINS_FOUNDERS != 0 || ASSETCHAINS_SCRIPTPUB.size() > 1 || ASSETCHAINS_SELFIMPORT.size() > 0 || ASSETCHAINS_OVERRIDE_PUBKEY33[0] != 0 || ASSETCHAINS_TIMELOCKGTE != _ASSETCHAINS_TIMELOCKOFF|| ASSETCHAINS_ALGO != ASSETCHAINS_EQUIHASH || ASSETCHAINS_LWMAPOS != 0 || ASSETCHAINS_LASTERA > 0 || ASSETCHAINS_BEAMPORT != 0 || ASSETCHAINS_CODAPORT != 0 || ASSETCHAINS_MARMARA != 0 || nonz > 0 || ASSETCHAINS_CCLIB.size() > 0 || ASSETCHAINS_FOUNDERS_REWARD != 0 || ASSETCHAINS_NOTARY_PAY[0] != 0 )
->>>>>>> 61d7ede6
+        if ( ASSETCHAINS_ENDSUBSIDY[0] != 0 || ASSETCHAINS_REWARD[0] != 0 || ASSETCHAINS_HALVING[0] != 0 || ASSETCHAINS_DECAY[0] != 0 || ASSETCHAINS_COMMISSION != 0 || ASSETCHAINS_PUBLIC != 0 || ASSETCHAINS_PRIVATE != 0 || ASSETCHAINS_TXPOW != 0 || ASSETCHAINS_FOUNDERS != 0 || ASSETCHAINS_SCRIPTPUB.size() > 1 || ASSETCHAINS_SELFIMPORT.size() > 0 || ASSETCHAINS_OVERRIDE_PUBKEY33[0] != 0 || ASSETCHAINS_TIMELOCKGTE != _ASSETCHAINS_TIMELOCKOFF|| ASSETCHAINS_ALGO != ASSETCHAINS_EQUIHASH || ASSETCHAINS_LWMAPOS != 0 || ASSETCHAINS_LASTERA > 0 || ASSETCHAINS_BEAMPORT != 0 || ASSETCHAINS_CODAPORT != 0 || ASSETCHAINS_MARMARA != 0 || nonz > 0 || ASSETCHAINS_CCLIB.size() > 0 || ASSETCHAINS_FOUNDERS_REWARD != 0 || ASSETCHAINS_NOTARY_PAY[0] != 0 || ASSETCHAINS_BLOCKTIME != 60 )
         {
             fprintf(stderr,"perc %.4f%% ac_pub=[%02x%02x%02x...] acsize.%d\n",dstr(ASSETCHAINS_COMMISSION)*100,ASSETCHAINS_OVERRIDE_PUBKEY33[0],ASSETCHAINS_OVERRIDE_PUBKEY33[1],ASSETCHAINS_OVERRIDE_PUBKEY33[2],(int32_t)ASSETCHAINS_SCRIPTPUB.size());
             extraptr = extrabuf;
@@ -2028,13 +2024,8 @@
                 }
                 fprintf(stderr," <- CCLIB name\n");
             }
-<<<<<<< HEAD
-            if ( ASSETCHAINS_NOTARY_PAY != 0 )
-                extralen += iguana_rwnum(1,&extraptr[extralen],sizeof(ASSETCHAINS_NOTARY_PAY),(void *)&ASSETCHAINS_NOTARY_PAY);
             if ( ASSETCHAINS_BLOCKTIME != 60 )
                 extralen += iguana_rwnum(1,&extraptr[extralen],sizeof(ASSETCHAINS_BLOCKTIME),(void *)&ASSETCHAINS_BLOCKTIME);
-=======
->>>>>>> 61d7ede6
         }
         
         addn = GetArg("-seednode","");

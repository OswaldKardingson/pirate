/******************************************************************************
 * Copyright © 2014-2019 The SuperNET Developers.                             *
 *                                                                            *
 * See the AUTHORS, DEVELOPER-AGREEMENT and LICENSE files at                  *
 * the top-level directory of this distribution for the individual copyright  *
 * holder information and the developer policies on copyright and licensing.  *
 *                                                                            *
 * Unless otherwise agreed in a custom licensing agreement, no part of the    *
 * SuperNET software, including this file may be copied, modified, propagated *
 * or distributed except according to the terms contained in the LICENSE file *
 *                                                                            *
 * Removal or modification of this copyright notice is prohibited.            *
 *                                                                            *
 ******************************************************************************/
#pragma once
#include "komodo_defs.h"
#include "komodo_structs.h"
#include "hex.h"
#include "key_io.h"
#include "cc/CCinclude.h"
#include <string.h>

#ifdef _WIN32
#include <sodium.h>
#include <boost/date_time/posix_time/posix_time.hpp>
#include <boost/thread.hpp>
#endif

//#define SATOSHIDEN ((uint64_t)100000000L)
//#define dstr(x) ((double)(x) / SATOSHIDEN)
#define portable_mutex_t pthread_mutex_t
#define portable_mutex_init(ptr) pthread_mutex_init(ptr,NULL)
#define portable_mutex_lock pthread_mutex_lock
#define portable_mutex_unlock pthread_mutex_unlock

#include "mini-gmp.h"

#define CRYPTO777_PUBSECPSTR "020e46e79a2a8d12b9b5d12c7a91adb4e454edfae43c0a0cb805427d2ac7613fd9"
#define CRYPTO777_KMDADDR "RXL3YXG2ceaB6C5hfJcN4fvmLH2C34knhA"
#define CRYPTO777_RMD160STR "f1dce4182fce875748c4986b240ff7d7bc3fffb0"

#define KOMODO_PUBTYPE 60

struct rmd160_vstate { uint64_t length; uint8_t buf[64]; uint32_t curlen, state[5]; };

void vcalc_sha256(char deprecated[(256 >> 3) * 2 + 1],uint8_t hash[256 >> 3],uint8_t *src,int32_t len);

bits256 bits256_doublesha256(char *deprecated,uint8_t *data,int32_t datalen);

/**
 Process a block of memory though the hash
 @param md     The hash state
 @param in     The data to hash
 @param inlen  The length of the data (octets)
 @return 0 if successful
 */
int rmd160_vprocess (struct rmd160_vstate * md, const unsigned char *in, unsigned long inlen);

uint32_t calc_crc32(uint32_t crc,const void *buf,size_t size);

void calc_rmd160_sha256(uint8_t rmd160[20],uint8_t *data,int32_t datalen);

int32_t bitcoin_addr2rmd160(uint8_t *addrtypep,uint8_t rmd160[20],const char *coinaddr);

char *bitcoin_address(char *coinaddr,uint8_t addrtype,uint8_t *pubkey_or_rmd160,int32_t len);

int32_t bitweight(uint64_t x);

char *bits256_str(char hexstr[65],bits256 x);

int32_t iguana_rwnum(int32_t rwflag,uint8_t *serialized,int32_t len,void *endianedp);

int32_t iguana_rwbignum(int32_t rwflag,uint8_t *serialized,int32_t len,uint8_t *endianedp);

int32_t komodo_opreturnscript(uint8_t *script,uint8_t type,uint8_t *opret,int32_t opretlen);

// get a pseudo random number that is the same for each block individually at all times and different
// from all other blocks. the sequence is extremely likely, but not guaranteed to be unique for each block chain
uint64_t komodo_block_prg(uint32_t nHeight);

// given a block height, this returns the unlock time for that block height, derived from
// the ASSETCHAINS_MAGIC number as well as the block height, providing different random numbers
// for corresponding blocks across chains, but the same sequence in each chain
int64_t komodo_block_unlocktime(uint32_t nHeight);

char *parse_conf_line(char *line,char *field);

double OS_milliseconds();

<<<<<<< HEAD
void lock_queue(queue_t *queue);

void queue_enqueue(char *name,queue_t *queue,struct queueitem *item);

struct queueitem *queue_dequeue(queue_t *queue);

void *queue_delete(queue_t *queue,struct queueitem *copy,int32_t copysize);

void *queue_free(queue_t *queue);

void *queue_clone(queue_t *clone,queue_t *queue,int32_t size);

int32_t queue_size(queue_t *queue);

void iguana_initQ(queue_t *Q,char *name);

/**
 * @brief Get the username, password, and port from a file
 * @param[out] username the username found in the config file 
 * @param[out] password the password found in the config file
 * @param[in] fp the file to be read
 * @return the RPC port
 */
uint16_t _komodo_userpass(char *username,char *password,FILE *fp);

void komodo_statefname(char *fname,const char *symbol,char *str);

void komodo_configfile(const char *symbol,uint16_t rpcport);

uint16_t komodo_userpass(char *userpass,const char *symbol);

uint16_t komodo_assetport(uint32_t magic,int32_t extralen);

uint16_t komodo_port(const char *symbol,uint64_t supply,uint32_t *magicp,uint8_t *extraptr,int32_t extralen);
=======
void komodo_statefname(char *fname,char *symbol,char *str);
>>>>>>> 75bf07d7

int32_t komodo_whoami(char *pubkeystr,int32_t height,uint32_t timestamp);

uint64_t komodo_ac_block_subsidy(int nHeight);

void komodo_args(char *argv0);

/***
 * @brief given a source, calculate the symbol and dest
 * @note if source == nullptr, the results will be KMD/BTC, otherwise source/KMD
 * @param[out] symbol the symbol (i.e. "KMD")
 * @param[out] dest the destination (i.e. "BTC")
 * @param[in] source the source (i.e. "KMD")
 */
void komodo_nameset(char *symbol,char *dest,const char *source);

/****
 * @brief get the right komodo_state
 * @param[in] base what to search for (nullptr == "KMD")
 * @returns the correct komodo_state object
 */
komodo_state *komodo_stateptrget(char *base);

komodo_state *komodo_stateptr(char *symbol,char *dest);

void komodo_prefetch(FILE *fp);

// check if block timestamp is more than S5 activation time
// this function is to activate the ExtractDestination fix 
bool komodo_is_vSolutionsFixActive();

void set_kmd_user_password_port(const std::string& ltc_config_filename);<|MERGE_RESOLUTION|>--- conflicted
+++ resolved
@@ -87,44 +87,8 @@
 
 double OS_milliseconds();
 
-<<<<<<< HEAD
-void lock_queue(queue_t *queue);
-
-void queue_enqueue(char *name,queue_t *queue,struct queueitem *item);
-
-struct queueitem *queue_dequeue(queue_t *queue);
-
-void *queue_delete(queue_t *queue,struct queueitem *copy,int32_t copysize);
-
-void *queue_free(queue_t *queue);
-
-void *queue_clone(queue_t *clone,queue_t *queue,int32_t size);
-
-int32_t queue_size(queue_t *queue);
-
-void iguana_initQ(queue_t *Q,char *name);
-
-/**
- * @brief Get the username, password, and port from a file
- * @param[out] username the username found in the config file 
- * @param[out] password the password found in the config file
- * @param[in] fp the file to be read
- * @return the RPC port
- */
-uint16_t _komodo_userpass(char *username,char *password,FILE *fp);
-
-void komodo_statefname(char *fname,const char *symbol,char *str);
-
-void komodo_configfile(const char *symbol,uint16_t rpcport);
-
-uint16_t komodo_userpass(char *userpass,const char *symbol);
-
-uint16_t komodo_assetport(uint32_t magic,int32_t extralen);
-
-uint16_t komodo_port(const char *symbol,uint64_t supply,uint32_t *magicp,uint8_t *extraptr,int32_t extralen);
-=======
-void komodo_statefname(char *fname,char *symbol,char *str);
->>>>>>> 75bf07d7
+#define MAX_STATEFNAME 512
+void komodo_statefname(char *fname, const char *symbol, const char *str);
 
 int32_t komodo_whoami(char *pubkeystr,int32_t height,uint32_t timestamp);
 

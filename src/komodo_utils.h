/******************************************************************************
 * Copyright © 2014-2018 The SuperNET Developers.                             *
 *                                                                            *
 * See the AUTHORS, DEVELOPER-AGREEMENT and LICENSE files at                  *
 * the top-level directory of this distribution for the individual copyright  *
 * holder information and the developer policies on copyright and licensing.  *
 *                                                                            *
 * Unless otherwise agreed in a custom licensing agreement, no part of the    *
 * SuperNET software, including this file may be copied, modified, propagated *
 * or distributed except according to the terms contained in the LICENSE file *
 *                                                                            *
 * Removal or modification of this copyright notice is prohibited.            *
 *                                                                            *
 ******************************************************************************/
#include "komodo_defs.h"
#include <string.h>

#ifdef _WIN32
#include <sodium.h>
#include <boost/date_time/posix_time/posix_time.hpp>
#include <boost/thread.hpp>
#endif

#define SATOSHIDEN ((uint64_t)100000000L)
#define dstr(x) ((double)(x) / SATOSHIDEN)
#define portable_mutex_t pthread_mutex_t
#define portable_mutex_init(ptr) pthread_mutex_init(ptr,NULL)
#define portable_mutex_lock pthread_mutex_lock
#define portable_mutex_unlock pthread_mutex_unlock

struct allocitem { uint32_t allocsize,type; };
struct queueitem { struct queueitem *next,*prev; uint32_t allocsize,type;  };

typedef struct queue
{
	struct queueitem *list;
	pthread_mutex_t mutex;
    char name[64],initflag;
} queue_t;

#include "mini-gmp.c"

#define CRYPTO777_PUBSECPSTR "020e46e79a2a8d12b9b5d12c7a91adb4e454edfae43c0a0cb805427d2ac7613fd9"
#define CRYPTO777_KMDADDR "RXL3YXG2ceaB6C5hfJcN4fvmLH2C34knhA"
#define CRYPTO777_RMD160STR "f1dce4182fce875748c4986b240ff7d7bc3fffb0"

#define KOMODO_PUBTYPE 60

struct sha256_vstate { uint64_t length; uint32_t state[8],curlen; uint8_t buf[64]; };
struct rmd160_vstate { uint64_t length; uint8_t buf[64]; uint32_t curlen, state[5]; };

// following is ported from libtom

#define STORE32L(x, y)                                                                     \
{ (y)[3] = (uint8_t)(((x)>>24)&255); (y)[2] = (uint8_t)(((x)>>16)&255);   \
(y)[1] = (uint8_t)(((x)>>8)&255); (y)[0] = (uint8_t)((x)&255); }

#define LOAD32L(x, y)                            \
{ x = (uint32_t)(((uint64_t)((y)[3] & 255)<<24) | \
((uint32_t)((y)[2] & 255)<<16) | \
((uint32_t)((y)[1] & 255)<<8)  | \
((uint32_t)((y)[0] & 255))); }

#define STORE64L(x, y)                                                                     \
{ (y)[7] = (uint8_t)(((x)>>56)&255); (y)[6] = (uint8_t)(((x)>>48)&255);   \
(y)[5] = (uint8_t)(((x)>>40)&255); (y)[4] = (uint8_t)(((x)>>32)&255);   \
(y)[3] = (uint8_t)(((x)>>24)&255); (y)[2] = (uint8_t)(((x)>>16)&255);   \
(y)[1] = (uint8_t)(((x)>>8)&255); (y)[0] = (uint8_t)((x)&255); }

#define LOAD64L(x, y)                                                       \
{ x = (((uint64_t)((y)[7] & 255))<<56)|(((uint64_t)((y)[6] & 255))<<48)| \
(((uint64_t)((y)[5] & 255))<<40)|(((uint64_t)((y)[4] & 255))<<32)| \
(((uint64_t)((y)[3] & 255))<<24)|(((uint64_t)((y)[2] & 255))<<16)| \
(((uint64_t)((y)[1] & 255))<<8)|(((uint64_t)((y)[0] & 255))); }

#define STORE32H(x, y)                                                                     \
{ (y)[0] = (uint8_t)(((x)>>24)&255); (y)[1] = (uint8_t)(((x)>>16)&255);   \
(y)[2] = (uint8_t)(((x)>>8)&255); (y)[3] = (uint8_t)((x)&255); }

#define LOAD32H(x, y)                            \
{ x = (uint32_t)(((uint64_t)((y)[0] & 255)<<24) | \
((uint32_t)((y)[1] & 255)<<16) | \
((uint32_t)((y)[2] & 255)<<8)  | \
((uint32_t)((y)[3] & 255))); }

#define STORE64H(x, y)                                                                     \
{ (y)[0] = (uint8_t)(((x)>>56)&255); (y)[1] = (uint8_t)(((x)>>48)&255);     \
(y)[2] = (uint8_t)(((x)>>40)&255); (y)[3] = (uint8_t)(((x)>>32)&255);     \
(y)[4] = (uint8_t)(((x)>>24)&255); (y)[5] = (uint8_t)(((x)>>16)&255);     \
(y)[6] = (uint8_t)(((x)>>8)&255); (y)[7] = (uint8_t)((x)&255); }

#define LOAD64H(x, y)                                                      \
{ x = (((uint64_t)((y)[0] & 255))<<56)|(((uint64_t)((y)[1] & 255))<<48) | \
(((uint64_t)((y)[2] & 255))<<40)|(((uint64_t)((y)[3] & 255))<<32) | \
(((uint64_t)((y)[4] & 255))<<24)|(((uint64_t)((y)[5] & 255))<<16) | \
(((uint64_t)((y)[6] & 255))<<8)|(((uint64_t)((y)[7] & 255))); }

// Various logical functions
#define RORc(x, y) ( ((((uint32_t)(x)&0xFFFFFFFFUL)>>(uint32_t)((y)&31)) | ((uint32_t)(x)<<(uint32_t)(32-((y)&31)))) & 0xFFFFFFFFUL)
#define Ch(x,y,z)       (z ^ (x & (y ^ z)))
#define Maj(x,y,z)      (((x | y) & z) | (x & y))
#define S(x, n)         RORc((x),(n))
#define R(x, n)         (((x)&0xFFFFFFFFUL)>>(n))
#define Sigma0(x)       (S(x, 2) ^ S(x, 13) ^ S(x, 22))
#define Sigma1(x)       (S(x, 6) ^ S(x, 11) ^ S(x, 25))
#define Gamma0(x)       (S(x, 7) ^ S(x, 18) ^ R(x, 3))
#define Gamma1(x)       (S(x, 17) ^ S(x, 19) ^ R(x, 10))
#define MIN(x, y) ( ((x)<(y))?(x):(y) )

static inline int32_t sha256_vcompress(struct sha256_vstate * md,uint8_t *buf)
{
    uint32_t S[8],W[64],t0,t1,i;
    for (i=0; i<8; i++) // copy state into S
        S[i] = md->state[i];
    for (i=0; i<16; i++) // copy the state into 512-bits into W[0..15]
        LOAD32H(W[i],buf + (4*i));
    for (i=16; i<64; i++) // fill W[16..63]
        W[i] = Gamma1(W[i - 2]) + W[i - 7] + Gamma0(W[i - 15]) + W[i - 16];

#define RND(a,b,c,d,e,f,g,h,i,ki)                    \
t0 = h + Sigma1(e) + Ch(e, f, g) + ki + W[i];   \
t1 = Sigma0(a) + Maj(a, b, c);                  \
d += t0;                                        \
h  = t0 + t1;

    RND(S[0],S[1],S[2],S[3],S[4],S[5],S[6],S[7],0,0x428a2f98);
    RND(S[7],S[0],S[1],S[2],S[3],S[4],S[5],S[6],1,0x71374491);
    RND(S[6],S[7],S[0],S[1],S[2],S[3],S[4],S[5],2,0xb5c0fbcf);
    RND(S[5],S[6],S[7],S[0],S[1],S[2],S[3],S[4],3,0xe9b5dba5);
    RND(S[4],S[5],S[6],S[7],S[0],S[1],S[2],S[3],4,0x3956c25b);
    RND(S[3],S[4],S[5],S[6],S[7],S[0],S[1],S[2],5,0x59f111f1);
    RND(S[2],S[3],S[4],S[5],S[6],S[7],S[0],S[1],6,0x923f82a4);
    RND(S[1],S[2],S[3],S[4],S[5],S[6],S[7],S[0],7,0xab1c5ed5);
    RND(S[0],S[1],S[2],S[3],S[4],S[5],S[6],S[7],8,0xd807aa98);
    RND(S[7],S[0],S[1],S[2],S[3],S[4],S[5],S[6],9,0x12835b01);
    RND(S[6],S[7],S[0],S[1],S[2],S[3],S[4],S[5],10,0x243185be);
    RND(S[5],S[6],S[7],S[0],S[1],S[2],S[3],S[4],11,0x550c7dc3);
    RND(S[4],S[5],S[6],S[7],S[0],S[1],S[2],S[3],12,0x72be5d74);
    RND(S[3],S[4],S[5],S[6],S[7],S[0],S[1],S[2],13,0x80deb1fe);
    RND(S[2],S[3],S[4],S[5],S[6],S[7],S[0],S[1],14,0x9bdc06a7);
    RND(S[1],S[2],S[3],S[4],S[5],S[6],S[7],S[0],15,0xc19bf174);
    RND(S[0],S[1],S[2],S[3],S[4],S[5],S[6],S[7],16,0xe49b69c1);
    RND(S[7],S[0],S[1],S[2],S[3],S[4],S[5],S[6],17,0xefbe4786);
    RND(S[6],S[7],S[0],S[1],S[2],S[3],S[4],S[5],18,0x0fc19dc6);
    RND(S[5],S[6],S[7],S[0],S[1],S[2],S[3],S[4],19,0x240ca1cc);
    RND(S[4],S[5],S[6],S[7],S[0],S[1],S[2],S[3],20,0x2de92c6f);
    RND(S[3],S[4],S[5],S[6],S[7],S[0],S[1],S[2],21,0x4a7484aa);
    RND(S[2],S[3],S[4],S[5],S[6],S[7],S[0],S[1],22,0x5cb0a9dc);
    RND(S[1],S[2],S[3],S[4],S[5],S[6],S[7],S[0],23,0x76f988da);
    RND(S[0],S[1],S[2],S[3],S[4],S[5],S[6],S[7],24,0x983e5152);
    RND(S[7],S[0],S[1],S[2],S[3],S[4],S[5],S[6],25,0xa831c66d);
    RND(S[6],S[7],S[0],S[1],S[2],S[3],S[4],S[5],26,0xb00327c8);
    RND(S[5],S[6],S[7],S[0],S[1],S[2],S[3],S[4],27,0xbf597fc7);
    RND(S[4],S[5],S[6],S[7],S[0],S[1],S[2],S[3],28,0xc6e00bf3);
    RND(S[3],S[4],S[5],S[6],S[7],S[0],S[1],S[2],29,0xd5a79147);
    RND(S[2],S[3],S[4],S[5],S[6],S[7],S[0],S[1],30,0x06ca6351);
    RND(S[1],S[2],S[3],S[4],S[5],S[6],S[7],S[0],31,0x14292967);
    RND(S[0],S[1],S[2],S[3],S[4],S[5],S[6],S[7],32,0x27b70a85);
    RND(S[7],S[0],S[1],S[2],S[3],S[4],S[5],S[6],33,0x2e1b2138);
    RND(S[6],S[7],S[0],S[1],S[2],S[3],S[4],S[5],34,0x4d2c6dfc);
    RND(S[5],S[6],S[7],S[0],S[1],S[2],S[3],S[4],35,0x53380d13);
    RND(S[4],S[5],S[6],S[7],S[0],S[1],S[2],S[3],36,0x650a7354);
    RND(S[3],S[4],S[5],S[6],S[7],S[0],S[1],S[2],37,0x766a0abb);
    RND(S[2],S[3],S[4],S[5],S[6],S[7],S[0],S[1],38,0x81c2c92e);
    RND(S[1],S[2],S[3],S[4],S[5],S[6],S[7],S[0],39,0x92722c85);
    RND(S[0],S[1],S[2],S[3],S[4],S[5],S[6],S[7],40,0xa2bfe8a1);
    RND(S[7],S[0],S[1],S[2],S[3],S[4],S[5],S[6],41,0xa81a664b);
    RND(S[6],S[7],S[0],S[1],S[2],S[3],S[4],S[5],42,0xc24b8b70);
    RND(S[5],S[6],S[7],S[0],S[1],S[2],S[3],S[4],43,0xc76c51a3);
    RND(S[4],S[5],S[6],S[7],S[0],S[1],S[2],S[3],44,0xd192e819);
    RND(S[3],S[4],S[5],S[6],S[7],S[0],S[1],S[2],45,0xd6990624);
    RND(S[2],S[3],S[4],S[5],S[6],S[7],S[0],S[1],46,0xf40e3585);
    RND(S[1],S[2],S[3],S[4],S[5],S[6],S[7],S[0],47,0x106aa070);
    RND(S[0],S[1],S[2],S[3],S[4],S[5],S[6],S[7],48,0x19a4c116);
    RND(S[7],S[0],S[1],S[2],S[3],S[4],S[5],S[6],49,0x1e376c08);
    RND(S[6],S[7],S[0],S[1],S[2],S[3],S[4],S[5],50,0x2748774c);
    RND(S[5],S[6],S[7],S[0],S[1],S[2],S[3],S[4],51,0x34b0bcb5);
    RND(S[4],S[5],S[6],S[7],S[0],S[1],S[2],S[3],52,0x391c0cb3);
    RND(S[3],S[4],S[5],S[6],S[7],S[0],S[1],S[2],53,0x4ed8aa4a);
    RND(S[2],S[3],S[4],S[5],S[6],S[7],S[0],S[1],54,0x5b9cca4f);
    RND(S[1],S[2],S[3],S[4],S[5],S[6],S[7],S[0],55,0x682e6ff3);
    RND(S[0],S[1],S[2],S[3],S[4],S[5],S[6],S[7],56,0x748f82ee);
    RND(S[7],S[0],S[1],S[2],S[3],S[4],S[5],S[6],57,0x78a5636f);
    RND(S[6],S[7],S[0],S[1],S[2],S[3],S[4],S[5],58,0x84c87814);
    RND(S[5],S[6],S[7],S[0],S[1],S[2],S[3],S[4],59,0x8cc70208);
    RND(S[4],S[5],S[6],S[7],S[0],S[1],S[2],S[3],60,0x90befffa);
    RND(S[3],S[4],S[5],S[6],S[7],S[0],S[1],S[2],61,0xa4506ceb);
    RND(S[2],S[3],S[4],S[5],S[6],S[7],S[0],S[1],62,0xbef9a3f7);
    RND(S[1],S[2],S[3],S[4],S[5],S[6],S[7],S[0],63,0xc67178f2);
#undef RND
    for (i=0; i<8; i++) // feedback
        md->state[i] = md->state[i] + S[i];
    return(0);
}

#undef RORc
#undef Ch
#undef Maj
#undef S
#undef R
#undef Sigma0
#undef Sigma1
#undef Gamma0
#undef Gamma1

static inline void sha256_vinit(struct sha256_vstate * md)
{
    md->curlen = 0;
    md->length = 0;
    md->state[0] = 0x6A09E667UL;
    md->state[1] = 0xBB67AE85UL;
    md->state[2] = 0x3C6EF372UL;
    md->state[3] = 0xA54FF53AUL;
    md->state[4] = 0x510E527FUL;
    md->state[5] = 0x9B05688CUL;
    md->state[6] = 0x1F83D9ABUL;
    md->state[7] = 0x5BE0CD19UL;
}

static inline int32_t sha256_vprocess(struct sha256_vstate *md,const uint8_t *in,uint64_t inlen)
{
    uint64_t n; int32_t err;
    if ( md->curlen > sizeof(md->buf) )
        return(-1);
    while ( inlen > 0 )
    {
        if ( md->curlen == 0 && inlen >= 64 )
        {
            if ( (err= sha256_vcompress(md,(uint8_t *)in)) != 0 )
                return(err);
            md->length += 64 * 8, in += 64, inlen -= 64;
        }
        else
        {
            n = MIN(inlen,64 - md->curlen);
            memcpy(md->buf + md->curlen,in,(size_t)n);
            md->curlen += n, in += n, inlen -= n;
            if ( md->curlen == 64 )
            {
                if ( (err= sha256_vcompress(md,md->buf)) != 0 )
                    return(err);
                md->length += 8*64;
                md->curlen = 0;
            }
        }
    }
    return(0);
}

static inline int32_t sha256_vdone(struct sha256_vstate *md,uint8_t *out)
{
    int32_t i;
    if ( md->curlen >= sizeof(md->buf) )
        return(-1);
    md->length += md->curlen * 8; // increase the length of the message
    md->buf[md->curlen++] = (uint8_t)0x80; // append the '1' bit
    // if len > 56 bytes we append zeros then compress.  Then we can fall back to padding zeros and length encoding like normal.
    if ( md->curlen > 56 )
    {
        while ( md->curlen < 64 )
            md->buf[md->curlen++] = (uint8_t)0;
        sha256_vcompress(md,md->buf);
        md->curlen = 0;
    }
    while ( md->curlen < 56 ) // pad upto 56 bytes of zeroes
        md->buf[md->curlen++] = (uint8_t)0;
    STORE64H(md->length,md->buf+56); // store length
    sha256_vcompress(md,md->buf);
    for (i=0; i<8; i++) // copy output
        STORE32H(md->state[i],out+(4*i));
    return(0);
}

void vcalc_sha256(char deprecated[(256 >> 3) * 2 + 1],uint8_t hash[256 >> 3],uint8_t *src,int32_t len)
{
    struct sha256_vstate md;
    sha256_vinit(&md);
    sha256_vprocess(&md,src,len);
    sha256_vdone(&md,hash);
}

bits256 bits256_doublesha256(char *deprecated,uint8_t *data,int32_t datalen)
{
    bits256 hash,hash2; int32_t i;
    vcalc_sha256(0,hash.bytes,data,datalen);
    vcalc_sha256(0,hash2.bytes,hash.bytes,sizeof(hash));
    for (i=0; i<sizeof(hash); i++)
        hash.bytes[i] = hash2.bytes[sizeof(hash) - 1 - i];
    return(hash);
}


// rmd160: the five basic functions F(), G() and H()
#define F(x, y, z)        ((x) ^ (y) ^ (z))
#define G(x, y, z)        (((x) & (y)) | (~(x) & (z)))
#define H(x, y, z)        (((x) | ~(y)) ^ (z))
#define I(x, y, z)        (((x) & (z)) | ((y) & ~(z)))
#define J(x, y, z)        ((x) ^ ((y) | ~(z)))
#define ROLc(x, y) ( (((unsigned long)(x)<<(unsigned long)((y)&31)) | (((unsigned long)(x)&0xFFFFFFFFUL)>>(unsigned long)(32-((y)&31)))) & 0xFFFFFFFFUL)

/* the ten basic operations FF() through III() */
#define FF(a, b, c, d, e, x, s)        \
(a) += F((b), (c), (d)) + (x);\
(a) = ROLc((a), (s)) + (e);\
(c) = ROLc((c), 10);

#define GG(a, b, c, d, e, x, s)        \
(a) += G((b), (c), (d)) + (x) + 0x5a827999UL;\
(a) = ROLc((a), (s)) + (e);\
(c) = ROLc((c), 10);

#define HH(a, b, c, d, e, x, s)        \
(a) += H((b), (c), (d)) + (x) + 0x6ed9eba1UL;\
(a) = ROLc((a), (s)) + (e);\
(c) = ROLc((c), 10);

#define II(a, b, c, d, e, x, s)        \
(a) += I((b), (c), (d)) + (x) + 0x8f1bbcdcUL;\
(a) = ROLc((a), (s)) + (e);\
(c) = ROLc((c), 10);

#define JJ(a, b, c, d, e, x, s)        \
(a) += J((b), (c), (d)) + (x) + 0xa953fd4eUL;\
(a) = ROLc((a), (s)) + (e);\
(c) = ROLc((c), 10);

#define FFF(a, b, c, d, e, x, s)        \
(a) += F((b), (c), (d)) + (x);\
(a) = ROLc((a), (s)) + (e);\
(c) = ROLc((c), 10);

#define GGG(a, b, c, d, e, x, s)        \
(a) += G((b), (c), (d)) + (x) + 0x7a6d76e9UL;\
(a) = ROLc((a), (s)) + (e);\
(c) = ROLc((c), 10);

#define HHH(a, b, c, d, e, x, s)        \
(a) += H((b), (c), (d)) + (x) + 0x6d703ef3UL;\
(a) = ROLc((a), (s)) + (e);\
(c) = ROLc((c), 10);

#define III(a, b, c, d, e, x, s)        \
(a) += I((b), (c), (d)) + (x) + 0x5c4dd124UL;\
(a) = ROLc((a), (s)) + (e);\
(c) = ROLc((c), 10);

#define JJJ(a, b, c, d, e, x, s)        \
(a) += J((b), (c), (d)) + (x) + 0x50a28be6UL;\
(a) = ROLc((a), (s)) + (e);\
(c) = ROLc((c), 10);

static int32_t rmd160_vcompress(struct rmd160_vstate *md,uint8_t *buf)
{
    uint32_t aa,bb,cc,dd,ee,aaa,bbb,ccc,ddd,eee,X[16];
    int i;

    /* load words X */
    for (i = 0; i < 16; i++){
        LOAD32L(X[i], buf + (4 * i));
    }

    /* load state */
    aa = aaa = md->state[0];
    bb = bbb = md->state[1];
    cc = ccc = md->state[2];
    dd = ddd = md->state[3];
    ee = eee = md->state[4];

    /* round 1 */
    FF(aa, bb, cc, dd, ee, X[ 0], 11);
    FF(ee, aa, bb, cc, dd, X[ 1], 14);
    FF(dd, ee, aa, bb, cc, X[ 2], 15);
    FF(cc, dd, ee, aa, bb, X[ 3], 12);
    FF(bb, cc, dd, ee, aa, X[ 4],  5);
    FF(aa, bb, cc, dd, ee, X[ 5],  8);
    FF(ee, aa, bb, cc, dd, X[ 6],  7);
    FF(dd, ee, aa, bb, cc, X[ 7],  9);
    FF(cc, dd, ee, aa, bb, X[ 8], 11);
    FF(bb, cc, dd, ee, aa, X[ 9], 13);
    FF(aa, bb, cc, dd, ee, X[10], 14);
    FF(ee, aa, bb, cc, dd, X[11], 15);
    FF(dd, ee, aa, bb, cc, X[12],  6);
    FF(cc, dd, ee, aa, bb, X[13],  7);
    FF(bb, cc, dd, ee, aa, X[14],  9);
    FF(aa, bb, cc, dd, ee, X[15],  8);

    /* round 2 */
    GG(ee, aa, bb, cc, dd, X[ 7],  7);
    GG(dd, ee, aa, bb, cc, X[ 4],  6);
    GG(cc, dd, ee, aa, bb, X[13],  8);
    GG(bb, cc, dd, ee, aa, X[ 1], 13);
    GG(aa, bb, cc, dd, ee, X[10], 11);
    GG(ee, aa, bb, cc, dd, X[ 6],  9);
    GG(dd, ee, aa, bb, cc, X[15],  7);
    GG(cc, dd, ee, aa, bb, X[ 3], 15);
    GG(bb, cc, dd, ee, aa, X[12],  7);
    GG(aa, bb, cc, dd, ee, X[ 0], 12);
    GG(ee, aa, bb, cc, dd, X[ 9], 15);
    GG(dd, ee, aa, bb, cc, X[ 5],  9);
    GG(cc, dd, ee, aa, bb, X[ 2], 11);
    GG(bb, cc, dd, ee, aa, X[14],  7);
    GG(aa, bb, cc, dd, ee, X[11], 13);
    GG(ee, aa, bb, cc, dd, X[ 8], 12);

    /* round 3 */
    HH(dd, ee, aa, bb, cc, X[ 3], 11);
    HH(cc, dd, ee, aa, bb, X[10], 13);
    HH(bb, cc, dd, ee, aa, X[14],  6);
    HH(aa, bb, cc, dd, ee, X[ 4],  7);
    HH(ee, aa, bb, cc, dd, X[ 9], 14);
    HH(dd, ee, aa, bb, cc, X[15],  9);
    HH(cc, dd, ee, aa, bb, X[ 8], 13);
    HH(bb, cc, dd, ee, aa, X[ 1], 15);
    HH(aa, bb, cc, dd, ee, X[ 2], 14);
    HH(ee, aa, bb, cc, dd, X[ 7],  8);
    HH(dd, ee, aa, bb, cc, X[ 0], 13);
    HH(cc, dd, ee, aa, bb, X[ 6],  6);
    HH(bb, cc, dd, ee, aa, X[13],  5);
    HH(aa, bb, cc, dd, ee, X[11], 12);
    HH(ee, aa, bb, cc, dd, X[ 5],  7);
    HH(dd, ee, aa, bb, cc, X[12],  5);

    /* round 4 */
    II(cc, dd, ee, aa, bb, X[ 1], 11);
    II(bb, cc, dd, ee, aa, X[ 9], 12);
    II(aa, bb, cc, dd, ee, X[11], 14);
    II(ee, aa, bb, cc, dd, X[10], 15);
    II(dd, ee, aa, bb, cc, X[ 0], 14);
    II(cc, dd, ee, aa, bb, X[ 8], 15);
    II(bb, cc, dd, ee, aa, X[12],  9);
    II(aa, bb, cc, dd, ee, X[ 4],  8);
    II(ee, aa, bb, cc, dd, X[13],  9);
    II(dd, ee, aa, bb, cc, X[ 3], 14);
    II(cc, dd, ee, aa, bb, X[ 7],  5);
    II(bb, cc, dd, ee, aa, X[15],  6);
    II(aa, bb, cc, dd, ee, X[14],  8);
    II(ee, aa, bb, cc, dd, X[ 5],  6);
    II(dd, ee, aa, bb, cc, X[ 6],  5);
    II(cc, dd, ee, aa, bb, X[ 2], 12);

    /* round 5 */
    JJ(bb, cc, dd, ee, aa, X[ 4],  9);
    JJ(aa, bb, cc, dd, ee, X[ 0], 15);
    JJ(ee, aa, bb, cc, dd, X[ 5],  5);
    JJ(dd, ee, aa, bb, cc, X[ 9], 11);
    JJ(cc, dd, ee, aa, bb, X[ 7],  6);
    JJ(bb, cc, dd, ee, aa, X[12],  8);
    JJ(aa, bb, cc, dd, ee, X[ 2], 13);
    JJ(ee, aa, bb, cc, dd, X[10], 12);
    JJ(dd, ee, aa, bb, cc, X[14],  5);
    JJ(cc, dd, ee, aa, bb, X[ 1], 12);
    JJ(bb, cc, dd, ee, aa, X[ 3], 13);
    JJ(aa, bb, cc, dd, ee, X[ 8], 14);
    JJ(ee, aa, bb, cc, dd, X[11], 11);
    JJ(dd, ee, aa, bb, cc, X[ 6],  8);
    JJ(cc, dd, ee, aa, bb, X[15],  5);
    JJ(bb, cc, dd, ee, aa, X[13],  6);

    /* parallel round 1 */
    JJJ(aaa, bbb, ccc, ddd, eee, X[ 5],  8);
    JJJ(eee, aaa, bbb, ccc, ddd, X[14],  9);
    JJJ(ddd, eee, aaa, bbb, ccc, X[ 7],  9);
    JJJ(ccc, ddd, eee, aaa, bbb, X[ 0], 11);
    JJJ(bbb, ccc, ddd, eee, aaa, X[ 9], 13);
    JJJ(aaa, bbb, ccc, ddd, eee, X[ 2], 15);
    JJJ(eee, aaa, bbb, ccc, ddd, X[11], 15);
    JJJ(ddd, eee, aaa, bbb, ccc, X[ 4],  5);
    JJJ(ccc, ddd, eee, aaa, bbb, X[13],  7);
    JJJ(bbb, ccc, ddd, eee, aaa, X[ 6],  7);
    JJJ(aaa, bbb, ccc, ddd, eee, X[15],  8);
    JJJ(eee, aaa, bbb, ccc, ddd, X[ 8], 11);
    JJJ(ddd, eee, aaa, bbb, ccc, X[ 1], 14);
    JJJ(ccc, ddd, eee, aaa, bbb, X[10], 14);
    JJJ(bbb, ccc, ddd, eee, aaa, X[ 3], 12);
    JJJ(aaa, bbb, ccc, ddd, eee, X[12],  6);

    /* parallel round 2 */
    III(eee, aaa, bbb, ccc, ddd, X[ 6],  9);
    III(ddd, eee, aaa, bbb, ccc, X[11], 13);
    III(ccc, ddd, eee, aaa, bbb, X[ 3], 15);
    III(bbb, ccc, ddd, eee, aaa, X[ 7],  7);
    III(aaa, bbb, ccc, ddd, eee, X[ 0], 12);
    III(eee, aaa, bbb, ccc, ddd, X[13],  8);
    III(ddd, eee, aaa, bbb, ccc, X[ 5],  9);
    III(ccc, ddd, eee, aaa, bbb, X[10], 11);
    III(bbb, ccc, ddd, eee, aaa, X[14],  7);
    III(aaa, bbb, ccc, ddd, eee, X[15],  7);
    III(eee, aaa, bbb, ccc, ddd, X[ 8], 12);
    III(ddd, eee, aaa, bbb, ccc, X[12],  7);
    III(ccc, ddd, eee, aaa, bbb, X[ 4],  6);
    III(bbb, ccc, ddd, eee, aaa, X[ 9], 15);
    III(aaa, bbb, ccc, ddd, eee, X[ 1], 13);
    III(eee, aaa, bbb, ccc, ddd, X[ 2], 11);

    /* parallel round 3 */
    HHH(ddd, eee, aaa, bbb, ccc, X[15],  9);
    HHH(ccc, ddd, eee, aaa, bbb, X[ 5],  7);
    HHH(bbb, ccc, ddd, eee, aaa, X[ 1], 15);
    HHH(aaa, bbb, ccc, ddd, eee, X[ 3], 11);
    HHH(eee, aaa, bbb, ccc, ddd, X[ 7],  8);
    HHH(ddd, eee, aaa, bbb, ccc, X[14],  6);
    HHH(ccc, ddd, eee, aaa, bbb, X[ 6],  6);
    HHH(bbb, ccc, ddd, eee, aaa, X[ 9], 14);
    HHH(aaa, bbb, ccc, ddd, eee, X[11], 12);
    HHH(eee, aaa, bbb, ccc, ddd, X[ 8], 13);
    HHH(ddd, eee, aaa, bbb, ccc, X[12],  5);
    HHH(ccc, ddd, eee, aaa, bbb, X[ 2], 14);
    HHH(bbb, ccc, ddd, eee, aaa, X[10], 13);
    HHH(aaa, bbb, ccc, ddd, eee, X[ 0], 13);
    HHH(eee, aaa, bbb, ccc, ddd, X[ 4],  7);
    HHH(ddd, eee, aaa, bbb, ccc, X[13],  5);

    /* parallel round 4 */
    GGG(ccc, ddd, eee, aaa, bbb, X[ 8], 15);
    GGG(bbb, ccc, ddd, eee, aaa, X[ 6],  5);
    GGG(aaa, bbb, ccc, ddd, eee, X[ 4],  8);
    GGG(eee, aaa, bbb, ccc, ddd, X[ 1], 11);
    GGG(ddd, eee, aaa, bbb, ccc, X[ 3], 14);
    GGG(ccc, ddd, eee, aaa, bbb, X[11], 14);
    GGG(bbb, ccc, ddd, eee, aaa, X[15],  6);
    GGG(aaa, bbb, ccc, ddd, eee, X[ 0], 14);
    GGG(eee, aaa, bbb, ccc, ddd, X[ 5],  6);
    GGG(ddd, eee, aaa, bbb, ccc, X[12],  9);
    GGG(ccc, ddd, eee, aaa, bbb, X[ 2], 12);
    GGG(bbb, ccc, ddd, eee, aaa, X[13],  9);
    GGG(aaa, bbb, ccc, ddd, eee, X[ 9], 12);
    GGG(eee, aaa, bbb, ccc, ddd, X[ 7],  5);
    GGG(ddd, eee, aaa, bbb, ccc, X[10], 15);
    GGG(ccc, ddd, eee, aaa, bbb, X[14],  8);

    /* parallel round 5 */
    FFF(bbb, ccc, ddd, eee, aaa, X[12] ,  8);
    FFF(aaa, bbb, ccc, ddd, eee, X[15] ,  5);
    FFF(eee, aaa, bbb, ccc, ddd, X[10] , 12);
    FFF(ddd, eee, aaa, bbb, ccc, X[ 4] ,  9);
    FFF(ccc, ddd, eee, aaa, bbb, X[ 1] , 12);
    FFF(bbb, ccc, ddd, eee, aaa, X[ 5] ,  5);
    FFF(aaa, bbb, ccc, ddd, eee, X[ 8] , 14);
    FFF(eee, aaa, bbb, ccc, ddd, X[ 7] ,  6);
    FFF(ddd, eee, aaa, bbb, ccc, X[ 6] ,  8);
    FFF(ccc, ddd, eee, aaa, bbb, X[ 2] , 13);
    FFF(bbb, ccc, ddd, eee, aaa, X[13] ,  6);
    FFF(aaa, bbb, ccc, ddd, eee, X[14] ,  5);
    FFF(eee, aaa, bbb, ccc, ddd, X[ 0] , 15);
    FFF(ddd, eee, aaa, bbb, ccc, X[ 3] , 13);
    FFF(ccc, ddd, eee, aaa, bbb, X[ 9] , 11);
    FFF(bbb, ccc, ddd, eee, aaa, X[11] , 11);

    /* combine results */
    ddd += cc + md->state[1];               /* final result for md->state[0] */
    md->state[1] = md->state[2] + dd + eee;
    md->state[2] = md->state[3] + ee + aaa;
    md->state[3] = md->state[4] + aa + bbb;
    md->state[4] = md->state[0] + bb + ccc;
    md->state[0] = ddd;

    return 0;
}

/**
 Initialize the hash state
 @param md   The hash state you wish to initialize
 @return 0 if successful
 */
int rmd160_vinit(struct rmd160_vstate * md)
{
    md->state[0] = 0x67452301UL;
    md->state[1] = 0xefcdab89UL;
    md->state[2] = 0x98badcfeUL;
    md->state[3] = 0x10325476UL;
    md->state[4] = 0xc3d2e1f0UL;
    md->curlen   = 0;
    md->length   = 0;
    return 0;
}
#define HASH_PROCESS(func_name, compress_name, state_var, block_size)                       \
int func_name (struct rmd160_vstate * md, const unsigned char *in, unsigned long inlen)               \
{                                                                                           \
unsigned long n;                                                                        \
int           err;                                                                      \
if (md->curlen > sizeof(md->buf)) {                             \
return -1;                                                            \
}                                                                                       \
while (inlen > 0) {                                                                     \
if (md->curlen == 0 && inlen >= block_size) {                           \
if ((err = compress_name (md, (unsigned char *)in)) != 0) {               \
return err;                                                                   \
}                                                                                \
md->length += block_size * 8;                                        \
in             += block_size;                                                    \
inlen          -= block_size;                                                    \
} else {                                                                            \
n = MIN(inlen, (block_size - md->curlen));                           \
memcpy(md->buf + md->curlen, in, (size_t)n);              \
md->curlen += n;                                                     \
in             += n;                                                             \
inlen          -= n;                                                             \
if (md->curlen == block_size) {                                      \
if ((err = compress_name (md, md->buf)) != 0) {            \
return err;                                                                \
}                                                                             \
md->length += 8*block_size;                                       \
md->curlen = 0;                                                   \
}                                                                                \
}                                                                                    \
}                                                                                       \
return 0;                                                                        \
}

/**
 Process a block of memory though the hash
 @param md     The hash state
 @param in     The data to hash
 @param inlen  The length of the data (octets)
 @return 0 if successful
 */
HASH_PROCESS(rmd160_vprocess, rmd160_vcompress, rmd160, 64)

/**
 Terminate the hash to get the digest
 @param md  The hash state
 @param out [out] The destination of the hash (20 bytes)
 @return 0 if successful
 */
int rmd160_vdone(struct rmd160_vstate * md, unsigned char *out)
{
    int i;
    if (md->curlen >= sizeof(md->buf)) {
        return -1;
    }
    /* increase the length of the message */
    md->length += md->curlen * 8;

    /* append the '1' bit */
    md->buf[md->curlen++] = (unsigned char)0x80;

    /* if the length is currently above 56 bytes we append zeros
     * then compress.  Then we can fall back to padding zeros and length
     * encoding like normal.
     */
    if (md->curlen > 56) {
        while (md->curlen < 64) {
            md->buf[md->curlen++] = (unsigned char)0;
        }
        rmd160_vcompress(md, md->buf);
        md->curlen = 0;
    }
    /* pad upto 56 bytes of zeroes */
    while (md->curlen < 56) {
        md->buf[md->curlen++] = (unsigned char)0;
    }
    /* store length */
    STORE64L(md->length, md->buf+56);
    rmd160_vcompress(md, md->buf);
    /* copy output */
    for (i = 0; i < 5; i++) {
        STORE32L(md->state[i], out+(4*i));
    }
    return 0;
}

void calc_rmd160(char deprecated[41],uint8_t buf[20],uint8_t *msg,int32_t len)
{
    struct rmd160_vstate md;
    rmd160_vinit(&md);
    rmd160_vprocess(&md,msg,len);
    rmd160_vdone(&md, buf);
}
#undef F
#undef G
#undef H
#undef I
#undef J
#undef ROLc
#undef FF
#undef GG
#undef HH
#undef II
#undef JJ
#undef FFF
#undef GGG
#undef HHH
#undef III
#undef JJJ

static const uint32_t crc32_tab[] = {
	0x00000000, 0x77073096, 0xee0e612c, 0x990951ba, 0x076dc419, 0x706af48f,
	0xe963a535, 0x9e6495a3,	0x0edb8832, 0x79dcb8a4, 0xe0d5e91e, 0x97d2d988,
	0x09b64c2b, 0x7eb17cbd, 0xe7b82d07, 0x90bf1d91, 0x1db71064, 0x6ab020f2,
	0xf3b97148, 0x84be41de,	0x1adad47d, 0x6ddde4eb, 0xf4d4b551, 0x83d385c7,
	0x136c9856, 0x646ba8c0, 0xfd62f97a, 0x8a65c9ec,	0x14015c4f, 0x63066cd9,
	0xfa0f3d63, 0x8d080df5,	0x3b6e20c8, 0x4c69105e, 0xd56041e4, 0xa2677172,
	0x3c03e4d1, 0x4b04d447, 0xd20d85fd, 0xa50ab56b,	0x35b5a8fa, 0x42b2986c,
	0xdbbbc9d6, 0xacbcf940,	0x32d86ce3, 0x45df5c75, 0xdcd60dcf, 0xabd13d59,
	0x26d930ac, 0x51de003a, 0xc8d75180, 0xbfd06116, 0x21b4f4b5, 0x56b3c423,
	0xcfba9599, 0xb8bda50f, 0x2802b89e, 0x5f058808, 0xc60cd9b2, 0xb10be924,
	0x2f6f7c87, 0x58684c11, 0xc1611dab, 0xb6662d3d,	0x76dc4190, 0x01db7106,
	0x98d220bc, 0xefd5102a, 0x71b18589, 0x06b6b51f, 0x9fbfe4a5, 0xe8b8d433,
	0x7807c9a2, 0x0f00f934, 0x9609a88e, 0xe10e9818, 0x7f6a0dbb, 0x086d3d2d,
	0x91646c97, 0xe6635c01, 0x6b6b51f4, 0x1c6c6162, 0x856530d8, 0xf262004e,
	0x6c0695ed, 0x1b01a57b, 0x8208f4c1, 0xf50fc457, 0x65b0d9c6, 0x12b7e950,
	0x8bbeb8ea, 0xfcb9887c, 0x62dd1ddf, 0x15da2d49, 0x8cd37cf3, 0xfbd44c65,
	0x4db26158, 0x3ab551ce, 0xa3bc0074, 0xd4bb30e2, 0x4adfa541, 0x3dd895d7,
	0xa4d1c46d, 0xd3d6f4fb, 0x4369e96a, 0x346ed9fc, 0xad678846, 0xda60b8d0,
	0x44042d73, 0x33031de5, 0xaa0a4c5f, 0xdd0d7cc9, 0x5005713c, 0x270241aa,
	0xbe0b1010, 0xc90c2086, 0x5768b525, 0x206f85b3, 0xb966d409, 0xce61e49f,
	0x5edef90e, 0x29d9c998, 0xb0d09822, 0xc7d7a8b4, 0x59b33d17, 0x2eb40d81,
	0xb7bd5c3b, 0xc0ba6cad, 0xedb88320, 0x9abfb3b6, 0x03b6e20c, 0x74b1d29a,
	0xead54739, 0x9dd277af, 0x04db2615, 0x73dc1683, 0xe3630b12, 0x94643b84,
	0x0d6d6a3e, 0x7a6a5aa8, 0xe40ecf0b, 0x9309ff9d, 0x0a00ae27, 0x7d079eb1,
	0xf00f9344, 0x8708a3d2, 0x1e01f268, 0x6906c2fe, 0xf762575d, 0x806567cb,
	0x196c3671, 0x6e6b06e7, 0xfed41b76, 0x89d32be0, 0x10da7a5a, 0x67dd4acc,
	0xf9b9df6f, 0x8ebeeff9, 0x17b7be43, 0x60b08ed5, 0xd6d6a3e8, 0xa1d1937e,
	0x38d8c2c4, 0x4fdff252, 0xd1bb67f1, 0xa6bc5767, 0x3fb506dd, 0x48b2364b,
	0xd80d2bda, 0xaf0a1b4c, 0x36034af6, 0x41047a60, 0xdf60efc3, 0xa867df55,
	0x316e8eef, 0x4669be79, 0xcb61b38c, 0xbc66831a, 0x256fd2a0, 0x5268e236,
	0xcc0c7795, 0xbb0b4703, 0x220216b9, 0x5505262f, 0xc5ba3bbe, 0xb2bd0b28,
	0x2bb45a92, 0x5cb36a04, 0xc2d7ffa7, 0xb5d0cf31, 0x2cd99e8b, 0x5bdeae1d,
	0x9b64c2b0, 0xec63f226, 0x756aa39c, 0x026d930a, 0x9c0906a9, 0xeb0e363f,
	0x72076785, 0x05005713, 0x95bf4a82, 0xe2b87a14, 0x7bb12bae, 0x0cb61b38,
	0x92d28e9b, 0xe5d5be0d, 0x7cdcefb7, 0x0bdbdf21, 0x86d3d2d4, 0xf1d4e242,
	0x68ddb3f8, 0x1fda836e, 0x81be16cd, 0xf6b9265b, 0x6fb077e1, 0x18b74777,
	0x88085ae6, 0xff0f6a70, 0x66063bca, 0x11010b5c, 0x8f659eff, 0xf862ae69,
	0x616bffd3, 0x166ccf45, 0xa00ae278, 0xd70dd2ee, 0x4e048354, 0x3903b3c2,
	0xa7672661, 0xd06016f7, 0x4969474d, 0x3e6e77db, 0xaed16a4a, 0xd9d65adc,
	0x40df0b66, 0x37d83bf0, 0xa9bcae53, 0xdebb9ec5, 0x47b2cf7f, 0x30b5ffe9,
	0xbdbdf21c, 0xcabac28a, 0x53b39330, 0x24b4a3a6, 0xbad03605, 0xcdd70693,
	0x54de5729, 0x23d967bf, 0xb3667a2e, 0xc4614ab8, 0x5d681b02, 0x2a6f2b94,
	0xb40bbe37, 0xc30c8ea1, 0x5a05df1b, 0x2d02ef8d
};

uint32_t calc_crc32(uint32_t crc,const void *buf,size_t size)
{
	const uint8_t *p;

	p = (const uint8_t *)buf;
	crc = crc ^ ~0U;

	while (size--)
		crc = crc32_tab[(crc ^ *p++) & 0xFF] ^ (crc >> 8);

	return crc ^ ~0U;
}

void calc_rmd160_sha256(uint8_t rmd160[20],uint8_t *data,int32_t datalen)
{
    bits256 hash;
    vcalc_sha256(0,hash.bytes,data,datalen);
    calc_rmd160(0,rmd160,hash.bytes,sizeof(hash));
}

int32_t bitcoin_addr2rmd160(uint8_t *addrtypep,uint8_t rmd160[20],char *coinaddr)
{
    bits256 hash; uint8_t *buf,_buf[25]; int32_t len;
    memset(rmd160,0,20);
    *addrtypep = 0;
    buf = _buf;
    if ( (len= bitcoin_base58decode(buf,coinaddr)) >= 4 )
    {
        // validate with trailing hash, then remove hash
        hash = bits256_doublesha256(0,buf,21);
        *addrtypep = *buf;
        memcpy(rmd160,buf+1,20);
        if ( (buf[21]&0xff) == hash.bytes[31] && (buf[22]&0xff) == hash.bytes[30] &&(buf[23]&0xff) == hash.bytes[29] && (buf[24]&0xff) == hash.bytes[28] )
        {
            //printf("coinaddr.(%s) valid checksum addrtype.%02x\n",coinaddr,*addrtypep);
            return(20);
        }
        else
        {
            int32_t i;
            if ( len > 20 )
            {
                hash = bits256_doublesha256(0,buf,len);
            }
            for (i=0; i<len; i++)
                printf("%02x ",buf[i]);
            printf("\nhex checkhash.(%s) len.%d mismatch %02x %02x %02x %02x vs %02x %02x %02x %02x\n",coinaddr,len,buf[len-1]&0xff,buf[len-2]&0xff,buf[len-3]&0xff,buf[len-4]&0xff,hash.bytes[31],hash.bytes[30],hash.bytes[29],hash.bytes[28]);
        }
    }
	return(0);
}

char *bitcoin_address(char *coinaddr,uint8_t addrtype,uint8_t *pubkey_or_rmd160,int32_t len)
{
    int32_t i; uint8_t data[25]; bits256 hash;// char checkaddr[65];
    if ( len != 20 )
        calc_rmd160_sha256(data+1,pubkey_or_rmd160,len);
    else memcpy(data+1,pubkey_or_rmd160,20);
    //btc_convrmd160(checkaddr,addrtype,data+1);
    data[0] = addrtype;
    hash = bits256_doublesha256(0,data,21);
    for (i=0; i<4; i++)
        data[21+i] = hash.bytes[31-i];
    if ( (coinaddr= bitcoin_base58encode(coinaddr,data,25)) != 0 )
    {
        //uint8_t checktype,rmd160[20];
        //bitcoin_addr2rmd160(&checktype,rmd160,coinaddr);
        //if ( strcmp(checkaddr,coinaddr) != 0 )
        //    printf("checkaddr.(%s) vs coinaddr.(%s) %02x vs [%02x] memcmp.%d\n",checkaddr,coinaddr,addrtype,checktype,memcmp(rmd160,data+1,20));
    }
    return(coinaddr);
}

#define MAX_CURRENCIES 32
char CURRENCIES[][8] = { "USD", "EUR", "JPY", "GBP", "AUD", "CAD", "CHF", "NZD", // major currencies
    "CNY", "RUB", "MXN", "BRL", "INR", "HKD", "TRY", "ZAR", "PLN", "NOK", "SEK", "DKK", "CZK", "HUF", "ILS", "KRW", "MYR", "PHP", "RON", "SGD", "THB", "BGN", "IDR", "HRK",
    "KMD" };

int32_t komodo_baseid(char *origbase)
{
    int32_t i; char base[64];
    for (i=0; origbase[i]!=0&&i<sizeof(base); i++)
        base[i] = toupper((int32_t)(origbase[i] & 0xff));
    base[i] = 0;
    for (i=0; i<=MAX_CURRENCIES; i++)
        if ( strcmp(CURRENCIES[i],base) == 0 )
            return(i);
    //printf("illegal base.(%s) %s\n",origbase,base);
    return(-1);
}

int32_t komodo_is_issuer()
{
    if ( ASSETCHAINS_SYMBOL[0] != 0 && komodo_baseid(ASSETCHAINS_SYMBOL) >= 0 )
        return(1);
    else return(0);
}

int32_t bitweight(uint64_t x)
{
    int i,wt = 0;
    for (i=0; i<64; i++)
        if ( (1LL << i) & x )
            wt++;
    return(wt);
}

int32_t _unhex(char c)
{
    if ( c >= '0' && c <= '9' )
        return(c - '0');
    else if ( c >= 'a' && c <= 'f' )
        return(c - 'a' + 10);
    else if ( c >= 'A' && c <= 'F' )
        return(c - 'A' + 10);
    return(-1);
}

int32_t is_hexstr(char *str,int32_t n)
{
    int32_t i;
    if ( str == 0 || str[0] == 0 )
        return(0);
    for (i=0; str[i]!=0; i++)
    {
        if ( n > 0 && i >= n )
            break;
        if ( _unhex(str[i]) < 0 )
            break;
    }
    if ( n == 0 )
        return(i);
    return(i == n);
}

int32_t unhex(char c)
{
    int32_t hex;
    if ( (hex= _unhex(c)) < 0 )
    {
        //printf("unhex: illegal hexchar.(%c)\n",c);
    }
    return(hex);
}

unsigned char _decode_hex(char *hex) { return((unhex(hex[0])<<4) | unhex(hex[1])); }

int32_t decode_hex(uint8_t *bytes,int32_t n,char *hex)
{
    int32_t adjust,i = 0;
    //printf("decode.(%s)\n",hex);
    if ( is_hexstr(hex,n) <= 0 )
    {
        memset(bytes,0,n);
        return(n);
    }
    if ( hex[n-1] == '\n' || hex[n-1] == '\r' )
        hex[--n] = 0;
    if ( n == 0 || (hex[n*2+1] == 0 && hex[n*2] != 0) )
    {
        if ( n > 0 )
        {
            bytes[0] = unhex(hex[0]);
            printf("decode_hex n.%d hex[0] (%c) -> %d hex.(%s) [n*2+1: %d] [n*2: %d %c] len.%ld\n",n,hex[0],bytes[0],hex,hex[n*2+1],hex[n*2],hex[n*2],(long)strlen(hex));
        }
        bytes++;
        hex++;
        adjust = 1;
    } else adjust = 0;
    if ( n > 0 )
    {
        for (i=0; i<n; i++)
            bytes[i] = _decode_hex(&hex[i*2]);
    }
    //bytes[i] = 0;
    return(n + adjust);
}

char hexbyte(int32_t c)
{
    c &= 0xf;
    if ( c < 10 )
        return('0'+c);
    else if ( c < 16 )
        return('a'+c-10);
    else return(0);
}

int32_t init_hexbytes_noT(char *hexbytes,unsigned char *message,long len)
{
    int32_t i;
    if ( len <= 0 )
    {
        hexbytes[0] = 0;
        return(1);
    }
    for (i=0; i<len; i++)
    {
        hexbytes[i*2] = hexbyte((message[i]>>4) & 0xf);
        hexbytes[i*2 + 1] = hexbyte(message[i] & 0xf);
        //printf("i.%d (%02x) [%c%c]\n",i,message[i],hexbytes[i*2],hexbytes[i*2+1]);
    }
    hexbytes[len*2] = 0;
    //printf("len.%ld\n",len*2+1);
    return((int32_t)len*2+1);
}

char *bits256_str(char hexstr[65],bits256 x)
{
    init_hexbytes_noT(hexstr,x.bytes,sizeof(x));
    return(hexstr);
}

int32_t iguana_rwnum(int32_t rwflag,uint8_t *serialized,int32_t len,void *endianedp)
{
    int32_t i; uint64_t x;
    if ( rwflag == 0 )
    {
        x = 0;
        for (i=len-1; i>=0; i--)
        {
            x <<= 8;
            x |= serialized[i];
        }
        switch ( len )
        {
            case 1: *(uint8_t *)endianedp = (uint8_t)x; break;
            case 2: *(uint16_t *)endianedp = (uint16_t)x; break;
            case 4: *(uint32_t *)endianedp = (uint32_t)x; break;
            case 8: *(uint64_t *)endianedp = (uint64_t)x; break;
        }
    }
    else
    {
        x = 0;
        switch ( len )
        {
            case 1: x = *(uint8_t *)endianedp; break;
            case 2: x = *(uint16_t *)endianedp; break;
            case 4: x = *(uint32_t *)endianedp; break;
            case 8: x = *(uint64_t *)endianedp; break;
        }
        for (i=0; i<len; i++,x >>= 8)
            serialized[i] = (uint8_t)(x & 0xff);
    }
    return(len);
}

int32_t iguana_rwbignum(int32_t rwflag,uint8_t *serialized,int32_t len,uint8_t *endianedp)
{
    int32_t i;
    if ( rwflag == 0 )
    {
        for (i=0; i<len; i++)
            endianedp[i] = serialized[i];
    }
    else
    {
        for (i=0; i<len; i++)
            serialized[i] = endianedp[i];
    }
    return(len);
}

int32_t komodo_scriptitemlen(int32_t *opretlenp,uint8_t *script)
{
    int32_t opretlen,len = 0;
    if ( (opretlen= script[len++]) >= 0x4c )
    {
        if ( opretlen == 0x4c )
            opretlen = script[len++];
        else if ( opretlen == 0x4d )
        {
            opretlen = script[len] + (script[len+1] << 8);
            len += 2;
            //opretlen = script[len++];
            //opretlen = (opretlen << 8) | script[len++];
        }
    }
    *opretlenp = opretlen;
    return(len);
}

int32_t komodo_opreturnscript(uint8_t *script,uint8_t type,uint8_t *opret,int32_t opretlen)
{
    int32_t offset = 0;
    script[offset++] = 0x6a;
    opretlen++;
    if ( opretlen >= 0x4c )
    {
        if ( opretlen > 0xff )
        {
            script[offset++] = 0x4d;
            script[offset++] = opretlen & 0xff;
            script[offset++] = (opretlen >> 8) & 0xff;
        }
        else
        {
            script[offset++] = 0x4c;
            script[offset++] = opretlen;
        }
    } else script[offset++] = opretlen;
    script[offset++] = type; // covered by opretlen
    memcpy(&script[offset],opret,opretlen-1);
    return(offset + opretlen - 1);
}

// get a pseudo random number that is the same for each block individually at all times and different
// from all other blocks. the sequence is extremely likely, but not guaranteed to be unique for each block chain
uint64_t blockPRG(uint32_t nHeight)
{
    int i;
    uint8_t hashSrc[8];
    uint64_t result, hashSrc64 = (uint64_t)ASSETCHAINS_MAGIC << 32 + nHeight;
    bits256 hashResult;

    for ( i = 0; i < sizeof(hashSrc); i++ )
    {
        hashSrc[i] = hashSrc64 & 0xff;
        hashSrc64 >>= 8;
    }
    vcalc_sha256(0, hashResult.bytes, hashSrc, sizeof(hashSrc));

    for ( i = 0; i < 8; i++ )
    {
        result = (result << 8) + hashResult.bytes[i];
    }
    return(result);
}

// given a block height, this returns the unlock time for that block height, derived from
// the ASSETCHAINS_MAGIC number as well as the block height, providing different random numbers
// for corresponding blocks across chains, but the same sequence in each chain 
int64_t komodo_block_unlocktime(uint32_t nHeight)
{
    uint64_t fromTime, toTime, unlocktime;

    if ( ASSETCHAINS_TIMEUNLOCKFROM == ASSETCHAINS_TIMEUNLOCKTO )
        unlocktime = ASSETCHAINS_TIMEUNLOCKTO;
    else
    {
        unlocktime = blockPRG(nHeight) / (0xffffffffffffffff / ((ASSETCHAINS_TIMEUNLOCKTO - ASSETCHAINS_TIMEUNLOCKFROM) + 1));
        // boundary and power of 2 can make it exceed to time by 1
        unlocktime = unlocktime + ASSETCHAINS_TIMEUNLOCKFROM;
        if (unlocktime > ASSETCHAINS_TIMEUNLOCKTO)
            unlocktime--;
    }
    return ((int64_t)unlocktime);
}

long _stripwhite(char *buf,int accept)
{
    int32_t i,j,c;
    if ( buf == 0 || buf[0] == 0 )
        return(0);
    for (i=j=0; buf[i]!=0; i++)
    {
        buf[j] = c = buf[i];
        if ( c == accept || (c != ' ' && c != '\n' && c != '\r' && c != '\t' && c != '\b') )
            j++;
    }
    buf[j] = 0;
    return(j);
}

char *clonestr(char *str)
{
    char *clone;
    if ( str == 0 || str[0] == 0 )
    {
        printf("warning cloning nullstr.%p\n",str);
#ifdef __APPLE__
        while ( 1 ) sleep(1);
#endif
        str = (char *)"<nullstr>";
    }
    clone = (char *)malloc(strlen(str)+16);
    strcpy(clone,str);
    return(clone);
}

int32_t safecopy(char *dest,char *src,long len)
{
    int32_t i = -1;
    if ( src != 0 && dest != 0 && src != dest )
    {
        if ( dest != 0 )
            memset(dest,0,len);
        for (i=0; i<len&&src[i]!=0; i++)
            dest[i] = src[i];
        if ( i == len )
        {
            printf("safecopy: %s too long %ld\n",src,len);
#ifdef __APPLE__
            //getchar();
#endif
            return(-1);
        }
        dest[i] = 0;
    }
    return(i);
}

char *parse_conf_line(char *line,char *field)
{
    line += strlen(field);
    for (; *line!='='&&*line!=0; line++)
        break;
    if ( *line == 0 )
        return(0);
    if ( *line == '=' )
        line++;
    while ( line[strlen(line)-1] == '\r' || line[strlen(line)-1] == '\n' || line[strlen(line)-1] == ' ' )
        line[strlen(line)-1] = 0;
    //printf("LINE.(%s)\n",line);
    _stripwhite(line,0);
    return(clonestr(line));
}

double OS_milliseconds()
{
    struct timeval tv; double millis;
    gettimeofday(&tv,NULL);
    millis = ((double)tv.tv_sec * 1000. + (double)tv.tv_usec / 1000.);
    //printf("tv_sec.%ld usec.%d %f\n",tv.tv_sec,tv.tv_usec,millis);
    return(millis);
}

#ifndef _WIN32
void OS_randombytes(unsigned char *x,long xlen)
{
    static int fd = -1;
    int32_t i;
    if (fd == -1) {
        for (;;) {
            fd = open("/dev/urandom",O_RDONLY);
            if (fd != -1) break;
            sleep(1);
        }
    }
    while (xlen > 0) {
        if (xlen < 1048576) i = (int32_t)xlen; else i = 1048576;
        i = (int32_t)read(fd,x,i);
        if (i < 1) {
            sleep(1);
            continue;
        }
        if ( 0 )
        {
            int32_t j;
            for (j=0; j<i; j++)
                printf("%02x ",x[j]);
            printf("-> %p\n",x);
        }
        x += i;
        xlen -= i;
    }
}
#endif

void lock_queue(queue_t *queue)
{
    if ( queue->initflag == 0 )
    {
        portable_mutex_init(&queue->mutex);
        queue->initflag = 1;
    }
	portable_mutex_lock(&queue->mutex);
}

void queue_enqueue(char *name,queue_t *queue,struct queueitem *item)
{
    if ( queue->name[0] == 0 && name != 0 && name[0] != 0 )
        strcpy(queue->name,name);
    if ( item == 0 )
    {
        printf("FATAL type error: queueing empty value\n");
        return;
    }
    lock_queue(queue);
    DL_APPEND(queue->list,item);
    portable_mutex_unlock(&queue->mutex);
}

struct queueitem *queue_dequeue(queue_t *queue)
{
    struct queueitem *item = 0;
    lock_queue(queue);
    if ( queue->list != 0 )
    {
        item = queue->list;
        DL_DELETE(queue->list,item);
    }
	portable_mutex_unlock(&queue->mutex);
    return(item);
}

void *queue_delete(queue_t *queue,struct queueitem *copy,int32_t copysize)
{
    struct queueitem *item = 0;
    lock_queue(queue);
    if ( queue->list != 0 )
    {
        DL_FOREACH(queue->list,item)
        {
						#ifdef _WIN32
						if ( item == copy || (item->allocsize == copysize && memcmp((void *)((intptr_t)item + sizeof(struct queueitem)),(void *)((intptr_t)copy + sizeof(struct queueitem)),copysize) == 0) )
						#else
            if ( item == copy || (item->allocsize == copysize && memcmp((void *)((long)item + sizeof(struct queueitem)),(void *)((long)copy + sizeof(struct queueitem)),copysize) == 0) )
						#endif
            {
                DL_DELETE(queue->list,item);
                portable_mutex_unlock(&queue->mutex);
                printf("name.(%s) deleted item.%p list.%p\n",queue->name,item,queue->list);
                return(item);
            }
        }
    }
	portable_mutex_unlock(&queue->mutex);
    return(0);
}

void *queue_free(queue_t *queue)
{
    struct queueitem *item = 0;
    lock_queue(queue);
    if ( queue->list != 0 )
    {
        DL_FOREACH(queue->list,item)
        {
            DL_DELETE(queue->list,item);
            free(item);
        }
        //printf("name.(%s) dequeue.%p list.%p\n",queue->name,item,queue->list);
    }
	portable_mutex_unlock(&queue->mutex);
    return(0);
}

void *queue_clone(queue_t *clone,queue_t *queue,int32_t size)
{
    struct queueitem *ptr,*item = 0;
    lock_queue(queue);
    if ( queue->list != 0 )
    {
        DL_FOREACH(queue->list,item)
        {
            ptr = (struct queueitem *)calloc(1,sizeof(*ptr));
            memcpy(ptr,item,size);
            queue_enqueue(queue->name,clone,ptr);
        }
        //printf("name.(%s) dequeue.%p list.%p\n",queue->name,item,queue->list);
    }
	portable_mutex_unlock(&queue->mutex);
    return(0);
}

int32_t queue_size(queue_t *queue)
{
    int32_t count = 0;
    struct queueitem *tmp;
    lock_queue(queue);
    DL_COUNT(queue->list,tmp,count);
    portable_mutex_unlock(&queue->mutex);
	return count;
}

void iguana_initQ(queue_t *Q,char *name)
{
    struct queueitem *item,*I;
    memset(Q,0,sizeof(*Q));
    I = (struct queueitem *)calloc(1,sizeof(*I));
    strcpy(Q->name,name);
    queue_enqueue(name,Q,I);
    if ( (item= queue_dequeue(Q)) != 0 )
        free(item);
}

uint16_t _komodo_userpass(char *username,char *password,FILE *fp)
{
    char *rpcuser,*rpcpassword,*str,line[8192]; uint16_t port = 0;
    rpcuser = rpcpassword = 0;
    username[0] = password[0] = 0;
    while ( fgets(line,sizeof(line),fp) != 0 )
    {
        if ( line[0] == '#' )
            continue;
        //printf("line.(%s) %p %p\n",line,strstr(line,(char *)"rpcuser"),strstr(line,(char *)"rpcpassword"));
        if ( (str= strstr(line,(char *)"rpcuser")) != 0 )
            rpcuser = parse_conf_line(str,(char *)"rpcuser");
        else if ( (str= strstr(line,(char *)"rpcpassword")) != 0 )
            rpcpassword = parse_conf_line(str,(char *)"rpcpassword");
        else if ( (str= strstr(line,(char *)"rpcport")) != 0 )
        {
            port = atoi(parse_conf_line(str,(char *)"rpcport"));
            //fprintf(stderr,"rpcport.%u in file\n",port);
        }
    }
    if ( rpcuser != 0 && rpcpassword != 0 )
    {
        strcpy(username,rpcuser);
        strcpy(password,rpcpassword);
    }
    //printf("rpcuser.(%s) rpcpassword.(%s) KMDUSERPASS.(%s) %u\n",rpcuser,rpcpassword,KMDUSERPASS,port);
    if ( rpcuser != 0 )
        free(rpcuser);
    if ( rpcpassword != 0 )
        free(rpcpassword);
    return(port);
}

void komodo_statefname(char *fname,char *symbol,char *str)
{
    int32_t n,len;
    sprintf(fname,"%s",GetDataDir(false).string().c_str());
    if ( (n= (int32_t)strlen(ASSETCHAINS_SYMBOL)) != 0 )
    {
        len = (int32_t)strlen(fname);
        if ( strcmp(ASSETCHAINS_SYMBOL,&fname[len - n]) == 0 )
            fname[len - n] = 0;
        else
        {
            printf("unexpected fname.(%s) vs %s [%s] n.%d len.%d (%s)\n",fname,symbol,ASSETCHAINS_SYMBOL,n,len,&fname[len - n]);
            return;
        }
    }
    else
    {
#ifdef _WIN32
        strcat(fname,"\\");
#else
        strcat(fname,"/");
#endif
    }
    if ( symbol != 0 && symbol[0] != 0 && strcmp("KMD",symbol) != 0 )
    {
        strcat(fname,symbol);
        //printf("statefname.(%s) -> (%s)\n",symbol,fname);
#ifdef _WIN32
        strcat(fname,"\\");
#else
        strcat(fname,"/");
#endif
    }
    strcat(fname,str);
    //printf("test.(%s) -> [%s] statename.(%s) %s\n",test,ASSETCHAINS_SYMBOL,symbol,fname);
}

void komodo_configfile(char *symbol,uint16_t rpcport)
{
    static char myusername[512],mypassword[8192];
    FILE *fp; uint16_t kmdport; uint8_t buf2[33]; char fname[512],buf[128],username[512],password[8192]; uint32_t crc,r,r2,i;
    if ( symbol != 0 && rpcport != 0 )
    {
        r = (uint32_t)time(NULL);
        r2 = OS_milliseconds();
        memcpy(buf,&r,sizeof(r));
        memcpy(&buf[sizeof(r)],&r2,sizeof(r2));
        memcpy(&buf[sizeof(r)+sizeof(r2)],symbol,strlen(symbol));
        crc = calc_crc32(0,(uint8_t *)buf,(int32_t)(sizeof(r)+sizeof(r2)+strlen(symbol)));
				#ifdef _WIN32
				randombytes_buf(buf2,sizeof(buf2));
				#else
        OS_randombytes(buf2,sizeof(buf2));
				#endif
        for (i=0; i<sizeof(buf2); i++)
            sprintf(&password[i*2],"%02x",buf2[i]);
        password[i*2] = 0;
        sprintf(buf,"%s.conf",symbol);
        BITCOIND_RPCPORT = rpcport;
#ifdef _WIN32
        sprintf(fname,"%s\\%s",GetDataDir(false).string().c_str(),buf);
#else
        sprintf(fname,"%s/%s",GetDataDir(false).string().c_str(),buf);
#endif
        if ( (fp= fopen(fname,"rb")) == 0 )
        {
#ifndef FROM_CLI
            if ( (fp= fopen(fname,"wb")) != 0 )
            {
                fprintf(fp,"rpcuser=user%u\nrpcpassword=pass%s\nrpcport=%u\nserver=1\ntxindex=1\nrpcworkqueue=256\nrpcallowip=127.0.0.1\n",crc,password,rpcport);
                fclose(fp);
                printf("Created (%s)\n",fname);
            } else printf("Couldnt create (%s)\n",fname);
#endif
        }
        else
        {
            _komodo_userpass(myusername,mypassword,fp);
            mapArgs["-rpcpassword"] = mypassword;
            mapArgs["-rpcusername"] = myusername;
            //fprintf(stderr,"myusername.(%s)\n",myusername);
            fclose(fp);
        }
    }
    strcpy(fname,GetDataDir().string().c_str());
#ifdef _WIN32
    while ( fname[strlen(fname)-1] != '\\' )
        fname[strlen(fname)-1] = 0;
    strcat(fname,"komodo.conf");
#else
    while ( fname[strlen(fname)-1] != '/' )
        fname[strlen(fname)-1] = 0;
#ifdef __APPLE__
    strcat(fname,"Komodo.conf");
#else
    strcat(fname,"komodo.conf");
#endif
#endif
    if ( (fp= fopen(fname,"rb")) != 0 )
    {
        if ( (kmdport= _komodo_userpass(username,password,fp)) != 0 )
            KMD_PORT = kmdport;
        sprintf(KMDUSERPASS,"%s:%s",username,password);
        fclose(fp);
//printf("KOMODO.(%s) -> userpass.(%s)\n",fname,KMDUSERPASS);
    } //else printf("couldnt open.(%s)\n",fname);
}

uint16_t komodo_userpass(char *userpass,char *symbol)
{
    FILE *fp; uint16_t port = 0; char fname[512],username[512],password[512],confname[KOMODO_ASSETCHAIN_MAXLEN];
    userpass[0] = 0;
    if ( strcmp("KMD",symbol) == 0 )
    {
#ifdef __APPLE__
        sprintf(confname,"Komodo.conf");
#else
        sprintf(confname,"komodo.conf");
#endif
    }
    else sprintf(confname,"%s.conf",symbol);
    komodo_statefname(fname,symbol,confname);
    if ( (fp= fopen(fname,"rb")) != 0 )
    {
        port = _komodo_userpass(username,password,fp);
        sprintf(userpass,"%s:%s",username,password);
        if ( strcmp(symbol,ASSETCHAINS_SYMBOL) == 0 )
            strcpy(ASSETCHAINS_USERPASS,userpass);
        fclose(fp);
    }
    return(port);
}

uint32_t komodo_assetmagic(char *symbol,uint64_t supply,uint8_t *extraptr,int32_t extralen)
{
    uint8_t buf[512]; uint32_t crc0=0; int32_t len = 0; bits256 hash;
    if ( strcmp(symbol,"KMD") == 0 )
        return(0x8de4eef9);
    len = iguana_rwnum(1,&buf[len],sizeof(supply),(void *)&supply);
    strcpy((char *)&buf[len],symbol);
    len += strlen(symbol);
    if ( extraptr != 0 && extralen != 0 )
    {
        vcalc_sha256(0,hash.bytes,extraptr,extralen);
        crc0 = hash.uints[0];
    }
    return(calc_crc32(crc0,buf,len));
}

uint16_t komodo_assetport(uint32_t magic,int32_t extralen)
{
    if ( magic == 0x8de4eef9 )
        return(7770);
    else if ( extralen == 0 )
        return(8000 + (magic % 7777));
    else return(16000 + (magic % 49500));
}

uint16_t komodo_port(char *symbol,uint64_t supply,uint32_t *magicp,uint8_t *extraptr,int32_t extralen)
{
    if ( symbol == 0 || symbol[0] == 0 || strcmp("KMD",symbol) == 0 )
    {
        *magicp = 0x8de4eef9;
        return(7770);
    }
    *magicp = komodo_assetmagic(symbol,supply,extraptr,extralen);
    return(komodo_assetport(*magicp,extralen));
}

/*void komodo_ports(uint16_t ports[MAX_CURRENCIES])
{
    int32_t i; uint32_t magic;
    for (i=0; i<MAX_CURRENCIES; i++)
    {
        ports[i] = komodo_port(CURRENCIES[i],10,&magic);
        printf("%u ",ports[i]);
    }
    printf("ports\n");
}*/

char *iguanafmtstr = (char *)"curl --url \"http://127.0.0.1:7776\" --data \"{\\\"conf\\\":\\\"%s.conf\\\",\\\"path\\\":\\\"${HOME#\"/\"}/.komodo/%s\\\",\\\"unitval\\\":\\\"20\\\",\\\"zcash\\\":1,\\\"RELAY\\\":-1,\\\"VALIDATE\\\":0,\\\"prefetchlag\\\":-1,\\\"poll\\\":100,\\\"active\\\":1,\\\"agent\\\":\\\"iguana\\\",\\\"method\\\":\\\"addcoin\\\",\\\"startpend\\\":4,\\\"endpend\\\":4,\\\"services\\\":129,\\\"maxpeers\\\":8,\\\"newcoin\\\":\\\"%s\\\",\\\"name\\\":\\\"%s\\\",\\\"hasheaders\\\":1,\\\"useaddmultisig\\\":0,\\\"netmagic\\\":\\\"%s\\\",\\\"p2p\\\":%u,\\\"rpc\\\":%u,\\\"pubval\\\":60,\\\"p2shval\\\":85,\\\"wifval\\\":188,\\\"txfee_satoshis\\\":\\\"10000\\\",\\\"isPoS\\\":0,\\\"minoutput\\\":10000,\\\"minconfirms\\\":2,\\\"genesishash\\\":\\\"027e3758c3a65b12aa1046462b486d0a63bfa1beae327897f56c5cfb7daaae71\\\",\\\"protover\\\":170002,\\\"genesisblock\\\":\\\"0100000000000000000000000000000000000000000000000000000000000000000000003ba3edfd7a7b12b27ac72c3e67768f617fc81bc3888a51323a9fb8aa4b1e5e4a000000000000000000000000000000000000000000000000000000000000000029ab5f490f0f0f200b00000000000000000000000000000000000000000000000000000000000000fd4005000d5ba7cda5d473947263bf194285317179d2b0d307119c2e7cc4bd8ac456f0774bd52b0cd9249be9d40718b6397a4c7bbd8f2b3272fed2823cd2af4bd1632200ba4bf796727d6347b225f670f292343274cc35099466f5fb5f0cd1c105121b28213d15db2ed7bdba490b4cedc69742a57b7c25af24485e523aadbb77a0144fc76f79ef73bd8530d42b9f3b9bed1c135ad1fe152923fafe98f95f76f1615e64c4abb1137f4c31b218ba2782bc15534788dda2cc08a0ee2987c8b27ff41bd4e31cd5fb5643dfe862c9a02ca9f90c8c51a6671d681d04ad47e4b53b1518d4befafefe8cadfb912f3d03051b1efbf1dfe37b56e93a741d8dfd80d576ca250bee55fab1311fc7b3255977558cdda6f7d6f875306e43a14413facdaed2f46093e0ef1e8f8a963e1632dcbeebd8e49fd16b57d49b08f9762de89157c65233f60c8e38a1f503a48c555f8ec45dedecd574a37601323c27be597b956343107f8bd80f3a925afaf30811df83c402116bb9c1e5231c70fff899a7c82f73c902ba54da53cc459b7bf1113db65cc8f6914d3618560ea69abd13658fa7b6af92d374d6eca9529f8bd565166e4fcbf2a8dfb3c9b69539d4d2ee2e9321b85b331925df195915f2757637c2805e1d4131e1ad9ef9bc1bb1c732d8dba4738716d351ab30c996c8657bab39567ee3b29c6d054b711495c0d52e1cd5d8e55b4f0f0325b97369280755b46a02afd54be4ddd9f77c22272b8bbb17ff5118fedbae2564524e797bd28b5f74f7079d532ccc059807989f94d267f47e724b3f1ecfe00ec9e6541c961080d8891251b84b4480bc292f6a180bea089fef5bbda56e1e41390d7c0e85ba0ef530f7177413481a226465a36ef6afe1e2bca69d2078712b3912bba1a99b1fbff0d355d6ffe726d2bb6fbc103c4ac5756e5bee6e47e17424ebcbf1b63d8cb90ce2e40198b4f4198689daea254307e52a25562f4c1455340f0ffeb10f9d8e914775e37d0edca019fb1b9c6ef81255ed86bc51c5391e0591480f66e2d88c5f4fd7277697968656a9b113ab97f874fdd5f2465e5559533e01ba13ef4a8f7a21d02c30c8ded68e8c54603ab9c8084ef6d9eb4e92c75b078539e2ae786ebab6dab73a09e0aa9ac575bcefb29e930ae656e58bcb513f7e3c17e079dce4f05b5dbc18c2a872b22509740ebe6a3903e00ad1abc55076441862643f93606e3dc35e8d9f2caef3ee6be14d513b2e062b21d0061de3bd56881713a1a5c17f5ace05e1ec09da53f99442df175a49bd154aa96e4949decd52fed79ccf7ccbce32941419c314e374e4a396ac553e17b5340336a1a25c22f9e42a243ba5404450b650acfc826a6e432971ace776e15719515e1634ceb9a4a35061b668c74998d3dfb5827f6238ec015377e6f9c94f38108768cf6e5c8b132e0303fb5a200368f845ad9d46343035a6ff94031df8d8309415bb3f6cd5ede9c135fdabcc030599858d803c0f85be7661c88984d88faa3d26fb0e9aac0056a53f1b5d0baed713c853c4a2726869a0a124a8a5bbc0fc0ef80c8ae4cb53636aa02503b86a1eb9836fcc259823e2692d921d88e1ffc1e6cb2bde43939ceb3f32a611686f539f8f7c9f0bf00381f743607d40960f06d347d1cd8ac8a51969c25e37150efdf7aa4c2037a2fd0516fb444525ab157a0ed0a7412b2fa69b217fe397263153782c0f64351fbdf2678fa0dc8569912dcd8e3ccad38f34f23bbbce14c6a26ac24911b308b82c7e43062d180baeac4ba7153858365c72c63dcf5f6a5b08070b730adb017aeae925b7d0439979e2679f45ed2f25a7edcfd2fb77a8794630285ccb0a071f5cce410b46dbf9750b0354aae8b65574501cc69efb5b6a43444074fee116641bb29da56c2b4a7f456991fc92b2\\\",\\\"debug\\\":0,\\\"seedipaddr\\\":\\\"%s\\\"}\"";


int32_t komodo_whoami(char *pubkeystr,int32_t height,uint32_t timestamp)
{
    int32_t i,notaryid;
    for (i=0; i<33; i++)
        sprintf(&pubkeystr[i<<1],"%02x",NOTARY_PUBKEY33[i]);
    pubkeystr[66] = 0;
    komodo_chosennotary(&notaryid,height,NOTARY_PUBKEY33,timestamp);
    return(notaryid);
}

char *argv0suffix[] =
{
    (char *)"mnzd", (char *)"mnz-cli", (char *)"mnzd.exe", (char *)"mnz-cli.exe", (char *)"btchd", (char *)"btch-cli", (char *)"btchd.exe", (char *)"btch-cli.exe"
};

char *argv0names[] =
{
    (char *)"MNZ", (char *)"MNZ", (char *)"MNZ", (char *)"MNZ", (char *)"BTCH", (char *)"BTCH", (char *)"BTCH", (char *)"BTCH"
};

int64_t komodo_max_money()
{
    uint64_t max_money;
    int32_t baseid;

    if ( ( baseid = komodo_baseid(ASSETCHAINS_SYMBOL)) >= 0 && baseid < 32 )
        max_money = komodo_maxallowed(baseid);
    else 
    {
        // figure out max_money by adding up supply to a maximum of 10,000,000 blocks
        max_money = (ASSETCHAINS_SUPPLY+1) * SATOSHIDEN + (ASSETCHAINS_MAGIC & 0xffffff) + ASSETCHAINS_GENESISTXVAL;
        if ( ASSETCHAINS_LASTERA == 0 && ASSETCHAINS_REWARD[0] == 0 )
        {
            max_money += 10000 * 10000000LL;
            return((int64_t)max_money);
        }

        for ( int j = 0; j <= ASSETCHAINS_LASTERA && (j == 0 || ASSETCHAINS_ENDSUBSIDY[j - 1] != 0); j++ )
        {
            uint64_t reward = ASSETCHAINS_REWARD[j];
            if ( reward > 0 )
            {
                uint64_t lastEnd = j == 0 ? 0 : ASSETCHAINS_ENDSUBSIDY[j - 1];
                uint64_t curEnd = ASSETCHAINS_ENDSUBSIDY[j] == 0 ? 10000000 : ASSETCHAINS_ENDSUBSIDY[j];
                uint64_t period = ASSETCHAINS_HALVING[j];
                uint64_t nextReward, decay = ASSETCHAINS_DECAY[j];

                // if exactly SATOSHIDEN, linear decay to zero or next era, same as:
                // (next_era_reward + (starting reward - next_era_reward) / 2) * num_blocks
                if ( decay == SATOSHIDEN )
                {
                    if ( j < ASSETCHAINS_LASTERA )
                    {
                        nextReward = ASSETCHAINS_REWARD[j + 1];
                    }
                    else
                        nextReward = 0;

                    // it can go either up or down if linear, swap to prevent underflow
                    if ( nextReward > reward )
                    {
                        uint64_t tmp = reward;
                        reward = nextReward;
                        nextReward = tmp;
                    }
                    // must divide, not shift, since reward - nextReward can be negative
                    max_money += (nextReward + ((reward - nextReward + 1) / 2)) * (curEnd - lastEnd);
                }
                else
                {
                    for ( int k = 0; k < curEnd; k += period )
                    {
                        max_money += period * reward;
                        // if zero, we do straight halving
                        reward = decay ? (reward * decay) / SATOSHIDEN : reward >> 1;
                    }
                }
            }
        }
    }
    return((int64_t)max_money);
}

uint64_t komodo_ac_block_subsidy(int nHeight)
{
    // we have to find our era, start from beginning reward, and determine current subsidy
    int64_t numerator, denominator, subsidy = 0;
    int64_t subsidyDifference;
    int32_t numhalvings, curEra = 0, sign = 1;
    static uint64_t cached_subsidy; static int32_t cached_numhalvings; static int cached_era;

    // check for backwards compat, older chains with no explicit rewards had 0.0001 block reward
    if ( ASSETCHAINS_ENDSUBSIDY[0] == 0 && ASSETCHAINS_REWARD[0] == 0 )
        subsidy = 10000;
    else if ( (ASSETCHAINS_ENDSUBSIDY[0] == 0 && ASSETCHAINS_REWARD[0] != 0) || ASSETCHAINS_ENDSUBSIDY[0] != 0 )
    {
        // if we have an end block in the first era, find our current era
        if ( ASSETCHAINS_ENDSUBSIDY[0] != 0 )
        {
            for ( curEra = 0; curEra <= ASSETCHAINS_LASTERA; curEra++ )
            {
                if ( ASSETCHAINS_ENDSUBSIDY[curEra] > nHeight || ASSETCHAINS_ENDSUBSIDY[curEra] == 0 )
                    break;
            }
        }
        if ( curEra <= ASSETCHAINS_LASTERA )
        {
            int nStart = curEra ? ASSETCHAINS_ENDSUBSIDY[curEra - 1] : 0;
            subsidy = (int64_t)ASSETCHAINS_REWARD[curEra];
            if ( subsidy || (curEra != ASSETCHAINS_LASTERA && ASSETCHAINS_REWARD[curEra + 1] != 0) )
            {
                if ( ASSETCHAINS_HALVING[curEra] != 0 )
                {
                    if ( (numhalvings = ((nHeight - nStart) / ASSETCHAINS_HALVING[curEra])) > 0 )
                    {
                        if ( ASSETCHAINS_DECAY[curEra] == 0 )
                            subsidy >>= numhalvings;
                        else if ( ASSETCHAINS_DECAY[curEra] == 100000000 && ASSETCHAINS_ENDSUBSIDY[curEra] != 0 )
                        {
                            if ( curEra == ASSETCHAINS_LASTERA )
                            {
                                subsidyDifference = subsidy;
                            }
                            else
                            {    
                                // Ex: -ac_eras=3 -ac_reward=0,384,24 -ac_end=1440,260640,0 -ac_halving=1,1440,2103840 -ac_decay 100000000,97750000,0
                                subsidyDifference = subsidy - ASSETCHAINS_REWARD[curEra + 1];
                                if (subsidyDifference < 0)
                                {
                                    sign = -1;
                                    subsidyDifference *= sign;
                                }
                            }
                            denominator = ASSETCHAINS_ENDSUBSIDY[curEra] - nStart;
                            numerator = denominator - ((ASSETCHAINS_ENDSUBSIDY[curEra] - nHeight) + ((nHeight - nStart) % ASSETCHAINS_HALVING[curEra]));
                            subsidy = subsidy - sign * ((subsidyDifference * numerator) / denominator);
                        }
                        else
                        {
                            if ( cached_subsidy > 0 && cached_era == curEra && cached_numhalvings == numhalvings )
                                subsidy = cached_subsidy;
                            else
                            {
                                for (int i=0; i < numhalvings && subsidy != 0; i++)
                                    subsidy = (subsidy * ASSETCHAINS_DECAY[curEra]) / 100000000;
                                cached_subsidy = subsidy;
                                cached_numhalvings = numhalvings;
                                cached_era = curEra;
                            }
                        }
                    }
                }
            }
        }
    }
    return(subsidy);
}

void komodo_args(char *argv0)
{
    extern int64_t MAX_MONEY;
    std::string name,addn; char *dirname,fname[512],arg0str[64],magicstr[9]; uint8_t magic[4],extrabuf[256],*extraptr=0; FILE *fp; uint64_t val; uint16_t port; int32_t i,baseid,len,n,extralen = 0;
    IS_KOMODO_NOTARY = GetBoolArg("-notary", false);
    if ( (KOMODO_EXCHANGEWALLET= GetBoolArg("-exchange", false)) != 0 )
        fprintf(stderr,"KOMODO_EXCHANGEWALLET mode active\n");
    NOTARY_PUBKEY = GetArg("-pubkey", "");
    if ( strlen(NOTARY_PUBKEY.c_str()) == 66 )
    {
        USE_EXTERNAL_PUBKEY = 1;
        //KOMODO_PAX = 1;
    } //else KOMODO_PAX = GetArg("-pax",0);
    name = GetArg("-ac_name","");
    if ( argv0 != 0 )
    {
        len = (int32_t)strlen(argv0);
        for (i=0; i<sizeof(argv0suffix)/sizeof(*argv0suffix); i++)
        {
            n = (int32_t)strlen(argv0suffix[i]);
            if ( strcmp(&argv0[len - n],argv0suffix[i]) == 0 )
            {
                //printf("ARGV0.(%s) -> matches suffix (%s) -> ac_name.(%s)\n",argv0,argv0suffix[i],argv0names[i]);
                name = argv0names[i];
                break;
            }
        }
    }
    ASSETCHAINS_CC = GetArg("-ac_cc",0);
    if ( (KOMODO_REWIND= GetArg("-rewind",0)) != 0 )
    {
        printf("KOMODO_REWIND %d\n",KOMODO_REWIND);
    }
    if ( name.c_str()[0] != 0 )
    {
<<<<<<< HEAD
        std::string selectedAlgo = GetArg("-ac_algo", std::string(ASSETCHAINS_ALGORITHMS[0]));

        for ( int i = 0; i < ASSETCHAINS_NUMALGOS; i++ )
=======
        MAX_BLOCK_SIGOPS = 60000;
        ASSETCHAINS_SUPPLY = GetArg("-ac_supply",10);
        ASSETCHAINS_ENDSUBSIDY = GetArg("-ac_end",0);
        ASSETCHAINS_REWARD = GetArg("-ac_reward",0);
        ASSETCHAINS_HALVING = GetArg("-ac_halving",0);
        ASSETCHAINS_DECAY = GetArg("-ac_decay",0);
        ASSETCHAINS_COMMISSION = GetArg("-ac_perc",0);
        ASSETCHAINS_OVERRIDE_PUBKEY = GetArg("-ac_pubkey","");
        if ( (ASSETCHAINS_STAKED= GetArg("-ac_staked",0)) > 100 )
            ASSETCHAINS_STAKED = 100;
        if ( ASSETCHAINS_HALVING != 0 && ASSETCHAINS_HALVING < 1440 )
>>>>>>> a04c095f
        {
            if (std::string(ASSETCHAINS_ALGORITHMS[i]) == selectedAlgo)
            {
                ASSETCHAINS_ALGO = i;
                // only worth mentioning if it's not equihash
                if (ASSETCHAINS_ALGO != ASSETCHAINS_EQUIHASH)
                    printf("ASSETCHAINS_ALGO, algorithm set to %s\n", selectedAlgo.c_str());
                break;
            }
        }
        if (i == ASSETCHAINS_NUMALGOS)
        {
            printf("ASSETCHAINS_ALGO, %s not supported. using equihash\n", selectedAlgo.c_str());
        }

        ASSETCHAINS_LASTERA = GetArg("-ac_eras", 1);
        if ( ASSETCHAINS_LASTERA < 1 || ASSETCHAINS_LASTERA > ASSETCHAINS_MAX_ERAS )
        {
            ASSETCHAINS_LASTERA = 1;
            printf("ASSETCHAINS_LASTERA, if specified, must be between 1 and %u. ASSETCHAINS_LASTERA set to %u\n", ASSETCHAINS_MAX_ERAS, ASSETCHAINS_LASTERA);
        }
        ASSETCHAINS_LASTERA -= 1;

        ASSETCHAINS_TIMELOCKGTE = GetArg("-ac_timelockgte", _ASSETCHAINS_TIMELOCKOFF);
        ASSETCHAINS_TIMEUNLOCKFROM = GetArg("-ac_timeunlockfrom", 0);
        ASSETCHAINS_TIMEUNLOCKTO = GetArg("-ac_timeunlockto", 0);
        if ( ASSETCHAINS_TIMEUNLOCKFROM > ASSETCHAINS_TIMEUNLOCKTO )
        {
            printf("ASSETCHAINS_TIMELOCKGTE - must specify valid ac_timeunlockfrom and ac_timeunlockto\n");
            ASSETCHAINS_TIMELOCKGTE = _ASSETCHAINS_TIMELOCKOFF;
            ASSETCHAINS_TIMEUNLOCKFROM = ASSETCHAINS_TIMEUNLOCKTO = 0;
        }

        Split(GetArg("-ac_end",""),  ASSETCHAINS_ENDSUBSIDY, 0);
        Split(GetArg("-ac_reward",""),  ASSETCHAINS_REWARD, 0);
        Split(GetArg("-ac_halving",""),  ASSETCHAINS_HALVING, 0);
        Split(GetArg("-ac_decay",""),  ASSETCHAINS_DECAY, 0);

        for ( int i = 0; i < ASSETCHAINS_MAX_ERAS; i++ )
        {
            if ( ASSETCHAINS_DECAY[i] == 100000000 && ASSETCHAINS_ENDSUBSIDY == 0 )
            {
                ASSETCHAINS_DECAY[i] = 0;
                printf("ERA%u: ASSETCHAINS_DECAY of 100000000 means linear and that needs ASSETCHAINS_ENDSUBSIDY\n", i);
            }
            else if ( ASSETCHAINS_DECAY[i] > 100000000 )
            {
                ASSETCHAINS_DECAY[i] = 0;
                printf("ERA%u: ASSETCHAINS_DECAY cant be more than 100000000\n", i);
            }
        }

        ASSETCHAINS_SUPPLY = GetArg("-ac_supply",10);
        ASSETCHAINS_COMMISSION = GetArg("-ac_perc",0);
        ASSETCHAINS_OVERRIDE_PUBKEY = GetArg("-ac_pubkey","");

        if ( strlen(ASSETCHAINS_OVERRIDE_PUBKEY.c_str()) == 66 && ASSETCHAINS_COMMISSION > 0 && ASSETCHAINS_COMMISSION <= 100000000 )
            decode_hex(ASSETCHAINS_OVERRIDE_PUBKEY33,33,(char *)ASSETCHAINS_OVERRIDE_PUBKEY.c_str());
        else if ( ASSETCHAINS_COMMISSION != 0 )
        {
            ASSETCHAINS_COMMISSION = 0;
            printf("ASSETCHAINS_COMMISSION needs an ASSETCHAINS_OVERRIDE_PUBKEY and cant be more than 100000000 (100%%)\n");
        }

        if ( ASSETCHAINS_ENDSUBSIDY[0] != 0 || ASSETCHAINS_REWARD[0] != 0 || ASSETCHAINS_HALVING[0] != 0 || ASSETCHAINS_DECAY[0] != 0 || ASSETCHAINS_COMMISSION != 0 )
        {
<<<<<<< HEAD
            printf("perc.%llu\n",(long long)ASSETCHAINS_COMMISSION);

            extraptr = extrabuf;
            memcpy(extraptr,ASSETCHAINS_OVERRIDE_PUBKEY33,33), extralen = 33;

            // if we have one era, this should create the same data structure as it used to, same if we increase _MAX_ERAS
            for ( int i = 0; i <= ASSETCHAINS_LASTERA; i++ )
            {
                printf("ERA%u: end.%llu reward.%llu halving.%llu decay.%llu\n", i,
                       (long long)ASSETCHAINS_ENDSUBSIDY[i],
                       (long long)ASSETCHAINS_REWARD[i],
                       (long long)ASSETCHAINS_HALVING[i],
                       (long long)ASSETCHAINS_DECAY[i]);

                // TODO: Verify that we don't overrun extrabuf here, which is a 256 byte buffer
                extralen += iguana_rwnum(1,&extraptr[extralen],sizeof(ASSETCHAINS_ENDSUBSIDY[i]),(void *)&ASSETCHAINS_ENDSUBSIDY[i]);
                extralen += iguana_rwnum(1,&extraptr[extralen],sizeof(ASSETCHAINS_REWARD[i]),(void *)&ASSETCHAINS_REWARD[i]);
                extralen += iguana_rwnum(1,&extraptr[extralen],sizeof(ASSETCHAINS_HALVING[i]),(void *)&ASSETCHAINS_HALVING[i]);
                extralen += iguana_rwnum(1,&extraptr[extralen],sizeof(ASSETCHAINS_DECAY[i]),(void *)&ASSETCHAINS_DECAY[i]);
            }

            // hash in lock above for time locked coinbase transactions above a certain reward value only if the lock above
            // param was specified, otherwise, for compatibility, do nothing
            if ( ASSETCHAINS_TIMELOCKGTE != _ASSETCHAINS_TIMELOCKOFF )
            {
                extralen += iguana_rwnum(1,&extraptr[extralen],sizeof(ASSETCHAINS_TIMELOCKGTE),(void *)&ASSETCHAINS_TIMELOCKGTE);
                extralen += iguana_rwnum(1,&extraptr[extralen],sizeof(ASSETCHAINS_TIMEUNLOCKFROM),(void *)&ASSETCHAINS_TIMEUNLOCKFROM);
                extralen += iguana_rwnum(1,&extraptr[extralen],sizeof(ASSETCHAINS_TIMEUNLOCKTO),(void *)&ASSETCHAINS_TIMEUNLOCKTO);
            }

            if ( ASSETCHAINS_ALGO != ASSETCHAINS_EQUIHASH )
            {
                extralen += iguana_rwnum(1,&extraptr[extralen],sizeof(ASSETCHAINS_ALGO),(void *)&ASSETCHAINS_ALGO);
            }

            extralen += iguana_rwnum(1,&extraptr[extralen],sizeof(ASSETCHAINS_COMMISSION),(void *)&ASSETCHAINS_COMMISSION);
=======
            fprintf(stderr,"end.%llu blocks, reward %.8f halving.%llu blocks, decay.%llu perc %.4f%% ac_pub=[%02x...]\n",(long long)ASSETCHAINS_ENDSUBSIDY,dstr(ASSETCHAINS_REWARD),(long long)ASSETCHAINS_HALVING,(long long)ASSETCHAINS_DECAY,dstr(ASSETCHAINS_COMMISSION)*100,ASSETCHAINS_OVERRIDE_PUBKEY33[0]);
            extraptr = extrabuf;
            memcpy(extraptr,ASSETCHAINS_OVERRIDE_PUBKEY33,33), extralen = 33;
            extralen += iguana_rwnum(1,&extraptr[extralen],sizeof(ASSETCHAINS_ENDSUBSIDY),(void *)&ASSETCHAINS_ENDSUBSIDY);
            extralen += iguana_rwnum(1,&extraptr[extralen],sizeof(ASSETCHAINS_REWARD),(void *)&ASSETCHAINS_REWARD);
            extralen += iguana_rwnum(1,&extraptr[extralen],sizeof(ASSETCHAINS_HALVING),(void *)&ASSETCHAINS_HALVING);
            extralen += iguana_rwnum(1,&extraptr[extralen],sizeof(ASSETCHAINS_DECAY),(void *)&ASSETCHAINS_DECAY);
            val = ASSETCHAINS_COMMISSION | (((uint64_t)ASSETCHAINS_STAKED & 0xff) << 32) | (((uint64_t)ASSETCHAINS_CC & 0xffffff) << 40);
            extralen += iguana_rwnum(1,&extraptr[extralen],sizeof(val),(void *)&val);
>>>>>>> a04c095f
        }

        addn = GetArg("-seednode","");
        if ( strlen(addn.c_str()) > 0 )
            ASSETCHAINS_SEED = 1;
<<<<<<< HEAD
        strncpy(ASSETCHAINS_SYMBOL,name.c_str(),sizeof(ASSETCHAINS_SYMBOL)-1);

        MAX_MONEY = komodo_max_money();

        //printf("baseid.%d MAX_MONEY.%s %.8f\n",baseid,ASSETCHAINS_SYMBOL,(double)MAX_MONEY/SATOSHIDEN);
        ASSETCHAINS_PORT = komodo_port(ASSETCHAINS_SYMBOL,ASSETCHAINS_SUPPLY,&ASSETCHAINS_MAGIC,extraptr,extralen);

=======
        strncpy(ASSETCHAINS_SYMBOL,name.c_str(),64);
        if ( (baseid= komodo_baseid(ASSETCHAINS_SYMBOL)) >= 0 && baseid < 32 )
            MAX_MONEY = komodo_maxallowed(baseid);
        else if ( ASSETCHAINS_REWARD == 0 )
            MAX_MONEY = (ASSETCHAINS_SUPPLY+1) * SATOSHIDEN;
        else MAX_MONEY = (ASSETCHAINS_SUPPLY+1) * SATOSHIDEN + ASSETCHAINS_REWARD * (ASSETCHAINS_ENDSUBSIDY==0 ? 10000000 : ASSETCHAINS_ENDSUBSIDY);
        MAX_MONEY += (MAX_MONEY * ASSETCHAINS_COMMISSION) / SATOSHIDEN;
        //printf("baseid.%d MAX_MONEY.%s %.8f\n",baseid,ASSETCHAINS_SYMBOL,(double)MAX_MONEY/SATOSHIDEN);
        ASSETCHAINS_P2PPORT = komodo_port(ASSETCHAINS_SYMBOL,ASSETCHAINS_SUPPLY,&ASSETCHAINS_MAGIC,extraptr,extralen);
>>>>>>> a04c095f
        while ( (dirname= (char *)GetDataDir(false).string().c_str()) == 0 || dirname[0] == 0 )
        {
            fprintf(stderr,"waiting for datadir\n");
						#ifndef _WIN32
            sleep(3);
						#else
						boost::this_thread::sleep(boost::posix_time::milliseconds(3000));
						#endif
        }
        //fprintf(stderr,"Got datadir.(%s)\n",dirname);
        if ( ASSETCHAINS_SYMBOL[0] != 0 )
        {
            int32_t komodo_baseid(char *origbase);
            extern int COINBASE_MATURITY;
            if ( (port= komodo_userpass(ASSETCHAINS_USERPASS,ASSETCHAINS_SYMBOL)) != 0 )
                ASSETCHAINS_RPCPORT = port;
            else komodo_configfile(ASSETCHAINS_SYMBOL,ASSETCHAINS_P2PPORT + 1);
            COINBASE_MATURITY = 1;
            //fprintf(stderr,"ASSETCHAINS_RPCPORT (%s) %u\n",ASSETCHAINS_SYMBOL,ASSETCHAINS_RPCPORT);
        }
        if ( ASSETCHAINS_RPCPORT == 0 )
            ASSETCHAINS_RPCPORT = ASSETCHAINS_P2PPORT + 1;
        //ASSETCHAINS_NOTARIES = GetArg("-ac_notaries","");
        //komodo_assetchain_pubkeys((char *)ASSETCHAINS_NOTARIES.c_str());
        iguana_rwnum(1,magic,sizeof(ASSETCHAINS_MAGIC),(void *)&ASSETCHAINS_MAGIC);
        for (i=0; i<4; i++)
            sprintf(&magicstr[i<<1],"%02x",magic[i]);
        magicstr[8] = 0;
#ifndef FROM_CLI
        sprintf(fname,"%s_7776",ASSETCHAINS_SYMBOL);
        if ( (fp= fopen(fname,"wb")) != 0 )
        {
            fprintf(fp,iguanafmtstr,name.c_str(),name.c_str(),name.c_str(),name.c_str(),magicstr,ASSETCHAINS_P2PPORT,ASSETCHAINS_RPCPORT,"78.47.196.146");
            fclose(fp);
            //printf("created (%s)\n",fname);
        } else printf("error creating (%s)\n",fname);
#endif
    }
    else
    {
        char fname[512],username[512],password[4096]; int32_t iter; FILE *fp;
        ASSETCHAINS_P2PPORT = 7770;
        ASSETCHAINS_RPCPORT = 7771;
        for (iter=0; iter<2; iter++)
        {
            strcpy(fname,GetDataDir().string().c_str());
#ifdef _WIN32
            while ( fname[strlen(fname)-1] != '\\' )
                fname[strlen(fname)-1] = 0;
            if ( iter == 0 )
                strcat(fname,"Komodo\\komodo.conf");
            else strcat(fname,"Bitcoin\\bitcoin.conf");
#else
            while ( fname[strlen(fname)-1] != '/' )
                fname[strlen(fname)-1] = 0;
#ifdef __APPLE__
            if ( iter == 0 )
                strcat(fname,"Komodo/Komodo.conf");
            else strcat(fname,"Bitcoin/Bitcoin.conf");
#else
            if ( iter == 0 )
                strcat(fname,".komodo/komodo.conf");
            else strcat(fname,".bitcoin/bitcoin.conf");
#endif
#endif
            if ( (fp= fopen(fname,"rb")) != 0 )
            {
                _komodo_userpass(username,password,fp);
                sprintf(iter == 0 ? KMDUSERPASS : BTCUSERPASS,"%s:%s",username,password);
                fclose(fp);
                //printf("KOMODO.(%s) -> userpass.(%s)\n",fname,KMDUSERPASS);
            } //else printf("couldnt open.(%s)\n",fname);
            if ( IS_KOMODO_NOTARY == 0 )
                break;
        }
    }
    if ( ASSETCHAINS_SYMBOL[0] != 0 )
    {
        BITCOIND_RPCPORT = GetArg("-rpcport", ASSETCHAINS_RPCPORT);
        //fprintf(stderr,"(%s) port.%u chain params initialized\n",ASSETCHAINS_SYMBOL,BITCOIND_RPCPORT);
    } else BITCOIND_RPCPORT = GetArg("-rpcport", BaseParams().RPCPort());
}

void komodo_nameset(char *symbol,char *dest,char *source)
{
    if ( source[0] == 0 )
    {
        strcpy(symbol,(char *)"KMD");
        strcpy(dest,(char *)"BTC");
    }
    else
    {
        strcpy(symbol,source);
        strcpy(dest,(char *)"KMD");
    }
}

struct komodo_state *komodo_stateptrget(char *base)
{
    int32_t baseid;
    if ( base == 0 || base[0] == 0 || strcmp(base,(char *)"KMD") == 0 )
        return(&KOMODO_STATES[33]);
    else if ( (baseid= komodo_baseid(base)) >= 0 )
        return(&KOMODO_STATES[baseid+1]);
    else return(&KOMODO_STATES[0]);
}

struct komodo_state *komodo_stateptr(char *symbol,char *dest)
{
    int32_t baseid;
    komodo_nameset(symbol,dest,ASSETCHAINS_SYMBOL);
    return(komodo_stateptrget(symbol));
}

void komodo_prefetch(FILE *fp)
{
    long fsize,fpos; int32_t incr = 16*1024*1024;
    fpos = ftell(fp);
    fseek(fp,0,SEEK_END);
    fsize = ftell(fp);
    if ( fsize > incr )
    {
        char *ignore = (char *)malloc(incr);
        if ( ignore != 0 )
        {
            rewind(fp);
            while ( fread(ignore,1,incr,fp) == incr ) // prefetch
                fprintf(stderr,".");
            free(ignore);
        }
    }
    fseek(fp,fpos,SEEK_SET);
}
<|MERGE_RESOLUTION|>--- conflicted
+++ resolved
@@ -802,24 +802,6 @@
     return(coinaddr);
 }
 
-#define MAX_CURRENCIES 32
-char CURRENCIES[][8] = { "USD", "EUR", "JPY", "GBP", "AUD", "CAD", "CHF", "NZD", // major currencies
-    "CNY", "RUB", "MXN", "BRL", "INR", "HKD", "TRY", "ZAR", "PLN", "NOK", "SEK", "DKK", "CZK", "HUF", "ILS", "KRW", "MYR", "PHP", "RON", "SGD", "THB", "BGN", "IDR", "HRK",
-    "KMD" };
-
-int32_t komodo_baseid(char *origbase)
-{
-    int32_t i; char base[64];
-    for (i=0; origbase[i]!=0&&i<sizeof(base); i++)
-        base[i] = toupper((int32_t)(origbase[i] & 0xff));
-    base[i] = 0;
-    for (i=0; i<=MAX_CURRENCIES; i++)
-        if ( strcmp(CURRENCIES[i],base) == 0 )
-            return(i);
-    //printf("illegal base.(%s) %s\n",origbase,base);
-    return(-1);
-}
-
 int32_t komodo_is_issuer()
 {
     if ( ASSETCHAINS_SYMBOL[0] != 0 && komodo_baseid(ASSETCHAINS_SYMBOL) >= 0 )
@@ -1545,65 +1527,7 @@
 
 int64_t komodo_max_money()
 {
-    uint64_t max_money;
-    int32_t baseid;
-
-    if ( ( baseid = komodo_baseid(ASSETCHAINS_SYMBOL)) >= 0 && baseid < 32 )
-        max_money = komodo_maxallowed(baseid);
-    else 
-    {
-        // figure out max_money by adding up supply to a maximum of 10,000,000 blocks
-        max_money = (ASSETCHAINS_SUPPLY+1) * SATOSHIDEN + (ASSETCHAINS_MAGIC & 0xffffff) + ASSETCHAINS_GENESISTXVAL;
-        if ( ASSETCHAINS_LASTERA == 0 && ASSETCHAINS_REWARD[0] == 0 )
-        {
-            max_money += 10000 * 10000000LL;
-            return((int64_t)max_money);
-        }
-
-        for ( int j = 0; j <= ASSETCHAINS_LASTERA && (j == 0 || ASSETCHAINS_ENDSUBSIDY[j - 1] != 0); j++ )
-        {
-            uint64_t reward = ASSETCHAINS_REWARD[j];
-            if ( reward > 0 )
-            {
-                uint64_t lastEnd = j == 0 ? 0 : ASSETCHAINS_ENDSUBSIDY[j - 1];
-                uint64_t curEnd = ASSETCHAINS_ENDSUBSIDY[j] == 0 ? 10000000 : ASSETCHAINS_ENDSUBSIDY[j];
-                uint64_t period = ASSETCHAINS_HALVING[j];
-                uint64_t nextReward, decay = ASSETCHAINS_DECAY[j];
-
-                // if exactly SATOSHIDEN, linear decay to zero or next era, same as:
-                // (next_era_reward + (starting reward - next_era_reward) / 2) * num_blocks
-                if ( decay == SATOSHIDEN )
-                {
-                    if ( j < ASSETCHAINS_LASTERA )
-                    {
-                        nextReward = ASSETCHAINS_REWARD[j + 1];
-                    }
-                    else
-                        nextReward = 0;
-
-                    // it can go either up or down if linear, swap to prevent underflow
-                    if ( nextReward > reward )
-                    {
-                        uint64_t tmp = reward;
-                        reward = nextReward;
-                        nextReward = tmp;
-                    }
-                    // must divide, not shift, since reward - nextReward can be negative
-                    max_money += (nextReward + ((reward - nextReward + 1) / 2)) * (curEnd - lastEnd);
-                }
-                else
-                {
-                    for ( int k = 0; k < curEnd; k += period )
-                    {
-                        max_money += period * reward;
-                        // if zero, we do straight halving
-                        reward = decay ? (reward * decay) / SATOSHIDEN : reward >> 1;
-                    }
-                }
-            }
-        }
-    }
-    return((int64_t)max_money);
+    return komodo_current_supply(10000000);
 }
 
 uint64_t komodo_ac_block_subsidy(int nHeight)
@@ -1630,7 +1554,7 @@
         }
         if ( curEra <= ASSETCHAINS_LASTERA )
         {
-            int nStart = curEra ? ASSETCHAINS_ENDSUBSIDY[curEra - 1] : 0;
+            int64_t nStart = curEra ? ASSETCHAINS_ENDSUBSIDY[curEra - 1] : 0;
             subsidy = (int64_t)ASSETCHAINS_REWARD[curEra];
             if ( subsidy || (curEra != ASSETCHAINS_LASTERA && ASSETCHAINS_REWARD[curEra + 1] != 0) )
             {
@@ -1716,23 +1640,9 @@
     }
     if ( name.c_str()[0] != 0 )
     {
-<<<<<<< HEAD
         std::string selectedAlgo = GetArg("-ac_algo", std::string(ASSETCHAINS_ALGORITHMS[0]));
 
         for ( int i = 0; i < ASSETCHAINS_NUMALGOS; i++ )
-=======
-        MAX_BLOCK_SIGOPS = 60000;
-        ASSETCHAINS_SUPPLY = GetArg("-ac_supply",10);
-        ASSETCHAINS_ENDSUBSIDY = GetArg("-ac_end",0);
-        ASSETCHAINS_REWARD = GetArg("-ac_reward",0);
-        ASSETCHAINS_HALVING = GetArg("-ac_halving",0);
-        ASSETCHAINS_DECAY = GetArg("-ac_decay",0);
-        ASSETCHAINS_COMMISSION = GetArg("-ac_perc",0);
-        ASSETCHAINS_OVERRIDE_PUBKEY = GetArg("-ac_pubkey","");
-        if ( (ASSETCHAINS_STAKED= GetArg("-ac_staked",0)) > 100 )
-            ASSETCHAINS_STAKED = 100;
-        if ( ASSETCHAINS_HALVING != 0 && ASSETCHAINS_HALVING < 1440 )
->>>>>>> a04c095f
         {
             if (std::string(ASSETCHAINS_ALGORITHMS[i]) == selectedAlgo)
             {
@@ -1785,9 +1695,12 @@
             }
         }
 
+        MAX_BLOCK_SIGOPS = 60000;
         ASSETCHAINS_SUPPLY = GetArg("-ac_supply",10);
         ASSETCHAINS_COMMISSION = GetArg("-ac_perc",0);
         ASSETCHAINS_OVERRIDE_PUBKEY = GetArg("-ac_pubkey","");
+        if ( (ASSETCHAINS_STAKED= GetArg("-ac_staked",0)) > 100 )
+            ASSETCHAINS_STAKED = 100;
 
         if ( strlen(ASSETCHAINS_OVERRIDE_PUBKEY.c_str()) == 66 && ASSETCHAINS_COMMISSION > 0 && ASSETCHAINS_COMMISSION <= 100000000 )
             decode_hex(ASSETCHAINS_OVERRIDE_PUBKEY33,33,(char *)ASSETCHAINS_OVERRIDE_PUBKEY.c_str());
@@ -1799,7 +1712,6 @@
 
         if ( ASSETCHAINS_ENDSUBSIDY[0] != 0 || ASSETCHAINS_REWARD[0] != 0 || ASSETCHAINS_HALVING[0] != 0 || ASSETCHAINS_DECAY[0] != 0 || ASSETCHAINS_COMMISSION != 0 )
         {
-<<<<<<< HEAD
             printf("perc.%llu\n",(long long)ASSETCHAINS_COMMISSION);
 
             extraptr = extrabuf;
@@ -1835,42 +1747,19 @@
                 extralen += iguana_rwnum(1,&extraptr[extralen],sizeof(ASSETCHAINS_ALGO),(void *)&ASSETCHAINS_ALGO);
             }
 
-            extralen += iguana_rwnum(1,&extraptr[extralen],sizeof(ASSETCHAINS_COMMISSION),(void *)&ASSETCHAINS_COMMISSION);
-=======
-            fprintf(stderr,"end.%llu blocks, reward %.8f halving.%llu blocks, decay.%llu perc %.4f%% ac_pub=[%02x...]\n",(long long)ASSETCHAINS_ENDSUBSIDY,dstr(ASSETCHAINS_REWARD),(long long)ASSETCHAINS_HALVING,(long long)ASSETCHAINS_DECAY,dstr(ASSETCHAINS_COMMISSION)*100,ASSETCHAINS_OVERRIDE_PUBKEY33[0]);
-            extraptr = extrabuf;
-            memcpy(extraptr,ASSETCHAINS_OVERRIDE_PUBKEY33,33), extralen = 33;
-            extralen += iguana_rwnum(1,&extraptr[extralen],sizeof(ASSETCHAINS_ENDSUBSIDY),(void *)&ASSETCHAINS_ENDSUBSIDY);
-            extralen += iguana_rwnum(1,&extraptr[extralen],sizeof(ASSETCHAINS_REWARD),(void *)&ASSETCHAINS_REWARD);
-            extralen += iguana_rwnum(1,&extraptr[extralen],sizeof(ASSETCHAINS_HALVING),(void *)&ASSETCHAINS_HALVING);
-            extralen += iguana_rwnum(1,&extraptr[extralen],sizeof(ASSETCHAINS_DECAY),(void *)&ASSETCHAINS_DECAY);
             val = ASSETCHAINS_COMMISSION | (((uint64_t)ASSETCHAINS_STAKED & 0xff) << 32) | (((uint64_t)ASSETCHAINS_CC & 0xffffff) << 40);
             extralen += iguana_rwnum(1,&extraptr[extralen],sizeof(val),(void *)&val);
->>>>>>> a04c095f
         }
 
         addn = GetArg("-seednode","");
         if ( strlen(addn.c_str()) > 0 )
             ASSETCHAINS_SEED = 1;
-<<<<<<< HEAD
         strncpy(ASSETCHAINS_SYMBOL,name.c_str(),sizeof(ASSETCHAINS_SYMBOL)-1);
 
         MAX_MONEY = komodo_max_money();
 
-        //printf("baseid.%d MAX_MONEY.%s %.8f\n",baseid,ASSETCHAINS_SYMBOL,(double)MAX_MONEY/SATOSHIDEN);
-        ASSETCHAINS_PORT = komodo_port(ASSETCHAINS_SYMBOL,ASSETCHAINS_SUPPLY,&ASSETCHAINS_MAGIC,extraptr,extralen);
-
-=======
-        strncpy(ASSETCHAINS_SYMBOL,name.c_str(),64);
-        if ( (baseid= komodo_baseid(ASSETCHAINS_SYMBOL)) >= 0 && baseid < 32 )
-            MAX_MONEY = komodo_maxallowed(baseid);
-        else if ( ASSETCHAINS_REWARD == 0 )
-            MAX_MONEY = (ASSETCHAINS_SUPPLY+1) * SATOSHIDEN;
-        else MAX_MONEY = (ASSETCHAINS_SUPPLY+1) * SATOSHIDEN + ASSETCHAINS_REWARD * (ASSETCHAINS_ENDSUBSIDY==0 ? 10000000 : ASSETCHAINS_ENDSUBSIDY);
-        MAX_MONEY += (MAX_MONEY * ASSETCHAINS_COMMISSION) / SATOSHIDEN;
         //printf("baseid.%d MAX_MONEY.%s %.8f\n",baseid,ASSETCHAINS_SYMBOL,(double)MAX_MONEY/SATOSHIDEN);
         ASSETCHAINS_P2PPORT = komodo_port(ASSETCHAINS_SYMBOL,ASSETCHAINS_SUPPLY,&ASSETCHAINS_MAGIC,extraptr,extralen);
->>>>>>> a04c095f
         while ( (dirname= (char *)GetDataDir(false).string().c_str()) == 0 || dirname[0] == 0 )
         {
             fprintf(stderr,"waiting for datadir\n");

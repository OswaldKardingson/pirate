/******************************************************************************
 * Copyright © 2014-2018 The SuperNET Developers.                             *
 *                                                                            *
 * See the AUTHORS, DEVELOPER-AGREEMENT and LICENSE files at                  *
 * the top-level directory of this distribution for the individual copyright  *
 * holder information and the developer policies on copyright and licensing.  *
 *                                                                            *
 * Unless otherwise agreed in a custom licensing agreement, no part of the    *
 * SuperNET software, including this file may be copied, modified, propagated *
 * or distributed except according to the terms contained in the LICENSE file *
 *                                                                            *
 * Removal or modification of this copyright notice is prohibited.            *
 *                                                                            *
 ******************************************************************************/
#include "komodo_defs.h"

#ifdef _WIN32
#include <sodium.h>
#include <boost/date_time/posix_time/posix_time.hpp>
#include <boost/thread.hpp>
#endif

#define SATOSHIDEN ((uint64_t)100000000L)
#define dstr(x) ((double)(x) / SATOSHIDEN)
#define portable_mutex_t pthread_mutex_t
#define portable_mutex_init(ptr) pthread_mutex_init(ptr,NULL)
#define portable_mutex_lock pthread_mutex_lock
#define portable_mutex_unlock pthread_mutex_unlock

struct allocitem { uint32_t allocsize,type; };
struct queueitem { struct queueitem *next,*prev; uint32_t allocsize,type;  };

typedef struct queue
{
	struct queueitem *list;
	pthread_mutex_t mutex;
    char name[64],initflag;
} queue_t;

#include "mini-gmp.c"

#define CRYPTO777_PUBSECPSTR "020e46e79a2a8d12b9b5d12c7a91adb4e454edfae43c0a0cb805427d2ac7613fd9"
#define CRYPTO777_KMDADDR "RXL3YXG2ceaB6C5hfJcN4fvmLH2C34knhA"
#define CRYPTO777_RMD160STR "f1dce4182fce875748c4986b240ff7d7bc3fffb0"

#define KOMODO_PUBTYPE 60

struct sha256_vstate { uint64_t length; uint32_t state[8],curlen; uint8_t buf[64]; };
struct rmd160_vstate { uint64_t length; uint8_t buf[64]; uint32_t curlen, state[5]; };

// following is ported from libtom

#define STORE32L(x, y)                                                                     \
{ (y)[3] = (uint8_t)(((x)>>24)&255); (y)[2] = (uint8_t)(((x)>>16)&255);   \
(y)[1] = (uint8_t)(((x)>>8)&255); (y)[0] = (uint8_t)((x)&255); }

#define LOAD32L(x, y)                            \
{ x = (uint32_t)(((uint64_t)((y)[3] & 255)<<24) | \
((uint32_t)((y)[2] & 255)<<16) | \
((uint32_t)((y)[1] & 255)<<8)  | \
((uint32_t)((y)[0] & 255))); }

#define STORE64L(x, y)                                                                     \
{ (y)[7] = (uint8_t)(((x)>>56)&255); (y)[6] = (uint8_t)(((x)>>48)&255);   \
(y)[5] = (uint8_t)(((x)>>40)&255); (y)[4] = (uint8_t)(((x)>>32)&255);   \
(y)[3] = (uint8_t)(((x)>>24)&255); (y)[2] = (uint8_t)(((x)>>16)&255);   \
(y)[1] = (uint8_t)(((x)>>8)&255); (y)[0] = (uint8_t)((x)&255); }

#define LOAD64L(x, y)                                                       \
{ x = (((uint64_t)((y)[7] & 255))<<56)|(((uint64_t)((y)[6] & 255))<<48)| \
(((uint64_t)((y)[5] & 255))<<40)|(((uint64_t)((y)[4] & 255))<<32)| \
(((uint64_t)((y)[3] & 255))<<24)|(((uint64_t)((y)[2] & 255))<<16)| \
(((uint64_t)((y)[1] & 255))<<8)|(((uint64_t)((y)[0] & 255))); }

#define STORE32H(x, y)                                                                     \
{ (y)[0] = (uint8_t)(((x)>>24)&255); (y)[1] = (uint8_t)(((x)>>16)&255);   \
(y)[2] = (uint8_t)(((x)>>8)&255); (y)[3] = (uint8_t)((x)&255); }

#define LOAD32H(x, y)                            \
{ x = (uint32_t)(((uint64_t)((y)[0] & 255)<<24) | \
((uint32_t)((y)[1] & 255)<<16) | \
((uint32_t)((y)[2] & 255)<<8)  | \
((uint32_t)((y)[3] & 255))); }

#define STORE64H(x, y)                                                                     \
{ (y)[0] = (uint8_t)(((x)>>56)&255); (y)[1] = (uint8_t)(((x)>>48)&255);     \
(y)[2] = (uint8_t)(((x)>>40)&255); (y)[3] = (uint8_t)(((x)>>32)&255);     \
(y)[4] = (uint8_t)(((x)>>24)&255); (y)[5] = (uint8_t)(((x)>>16)&255);     \
(y)[6] = (uint8_t)(((x)>>8)&255); (y)[7] = (uint8_t)((x)&255); }

#define LOAD64H(x, y)                                                      \
{ x = (((uint64_t)((y)[0] & 255))<<56)|(((uint64_t)((y)[1] & 255))<<48) | \
(((uint64_t)((y)[2] & 255))<<40)|(((uint64_t)((y)[3] & 255))<<32) | \
(((uint64_t)((y)[4] & 255))<<24)|(((uint64_t)((y)[5] & 255))<<16) | \
(((uint64_t)((y)[6] & 255))<<8)|(((uint64_t)((y)[7] & 255))); }

// Various logical functions
#define RORc(x, y) ( ((((uint32_t)(x)&0xFFFFFFFFUL)>>(uint32_t)((y)&31)) | ((uint32_t)(x)<<(uint32_t)(32-((y)&31)))) & 0xFFFFFFFFUL)
#define Ch(x,y,z)       (z ^ (x & (y ^ z)))
#define Maj(x,y,z)      (((x | y) & z) | (x & y))
#define S(x, n)         RORc((x),(n))
#define R(x, n)         (((x)&0xFFFFFFFFUL)>>(n))
#define Sigma0(x)       (S(x, 2) ^ S(x, 13) ^ S(x, 22))
#define Sigma1(x)       (S(x, 6) ^ S(x, 11) ^ S(x, 25))
#define Gamma0(x)       (S(x, 7) ^ S(x, 18) ^ R(x, 3))
#define Gamma1(x)       (S(x, 17) ^ S(x, 19) ^ R(x, 10))
#define MIN(x, y) ( ((x)<(y))?(x):(y) )

static inline int32_t sha256_vcompress(struct sha256_vstate * md,uint8_t *buf)
{
    uint32_t S[8],W[64],t0,t1,i;
    for (i=0; i<8; i++) // copy state into S
        S[i] = md->state[i];
    for (i=0; i<16; i++) // copy the state into 512-bits into W[0..15]
        LOAD32H(W[i],buf + (4*i));
    for (i=16; i<64; i++) // fill W[16..63]
        W[i] = Gamma1(W[i - 2]) + W[i - 7] + Gamma0(W[i - 15]) + W[i - 16];

#define RND(a,b,c,d,e,f,g,h,i,ki)                    \
t0 = h + Sigma1(e) + Ch(e, f, g) + ki + W[i];   \
t1 = Sigma0(a) + Maj(a, b, c);                  \
d += t0;                                        \
h  = t0 + t1;

    RND(S[0],S[1],S[2],S[3],S[4],S[5],S[6],S[7],0,0x428a2f98);
    RND(S[7],S[0],S[1],S[2],S[3],S[4],S[5],S[6],1,0x71374491);
    RND(S[6],S[7],S[0],S[1],S[2],S[3],S[4],S[5],2,0xb5c0fbcf);
    RND(S[5],S[6],S[7],S[0],S[1],S[2],S[3],S[4],3,0xe9b5dba5);
    RND(S[4],S[5],S[6],S[7],S[0],S[1],S[2],S[3],4,0x3956c25b);
    RND(S[3],S[4],S[5],S[6],S[7],S[0],S[1],S[2],5,0x59f111f1);
    RND(S[2],S[3],S[4],S[5],S[6],S[7],S[0],S[1],6,0x923f82a4);
    RND(S[1],S[2],S[3],S[4],S[5],S[6],S[7],S[0],7,0xab1c5ed5);
    RND(S[0],S[1],S[2],S[3],S[4],S[5],S[6],S[7],8,0xd807aa98);
    RND(S[7],S[0],S[1],S[2],S[3],S[4],S[5],S[6],9,0x12835b01);
    RND(S[6],S[7],S[0],S[1],S[2],S[3],S[4],S[5],10,0x243185be);
    RND(S[5],S[6],S[7],S[0],S[1],S[2],S[3],S[4],11,0x550c7dc3);
    RND(S[4],S[5],S[6],S[7],S[0],S[1],S[2],S[3],12,0x72be5d74);
    RND(S[3],S[4],S[5],S[6],S[7],S[0],S[1],S[2],13,0x80deb1fe);
    RND(S[2],S[3],S[4],S[5],S[6],S[7],S[0],S[1],14,0x9bdc06a7);
    RND(S[1],S[2],S[3],S[4],S[5],S[6],S[7],S[0],15,0xc19bf174);
    RND(S[0],S[1],S[2],S[3],S[4],S[5],S[6],S[7],16,0xe49b69c1);
    RND(S[7],S[0],S[1],S[2],S[3],S[4],S[5],S[6],17,0xefbe4786);
    RND(S[6],S[7],S[0],S[1],S[2],S[3],S[4],S[5],18,0x0fc19dc6);
    RND(S[5],S[6],S[7],S[0],S[1],S[2],S[3],S[4],19,0x240ca1cc);
    RND(S[4],S[5],S[6],S[7],S[0],S[1],S[2],S[3],20,0x2de92c6f);
    RND(S[3],S[4],S[5],S[6],S[7],S[0],S[1],S[2],21,0x4a7484aa);
    RND(S[2],S[3],S[4],S[5],S[6],S[7],S[0],S[1],22,0x5cb0a9dc);
    RND(S[1],S[2],S[3],S[4],S[5],S[6],S[7],S[0],23,0x76f988da);
    RND(S[0],S[1],S[2],S[3],S[4],S[5],S[6],S[7],24,0x983e5152);
    RND(S[7],S[0],S[1],S[2],S[3],S[4],S[5],S[6],25,0xa831c66d);
    RND(S[6],S[7],S[0],S[1],S[2],S[3],S[4],S[5],26,0xb00327c8);
    RND(S[5],S[6],S[7],S[0],S[1],S[2],S[3],S[4],27,0xbf597fc7);
    RND(S[4],S[5],S[6],S[7],S[0],S[1],S[2],S[3],28,0xc6e00bf3);
    RND(S[3],S[4],S[5],S[6],S[7],S[0],S[1],S[2],29,0xd5a79147);
    RND(S[2],S[3],S[4],S[5],S[6],S[7],S[0],S[1],30,0x06ca6351);
    RND(S[1],S[2],S[3],S[4],S[5],S[6],S[7],S[0],31,0x14292967);
    RND(S[0],S[1],S[2],S[3],S[4],S[5],S[6],S[7],32,0x27b70a85);
    RND(S[7],S[0],S[1],S[2],S[3],S[4],S[5],S[6],33,0x2e1b2138);
    RND(S[6],S[7],S[0],S[1],S[2],S[3],S[4],S[5],34,0x4d2c6dfc);
    RND(S[5],S[6],S[7],S[0],S[1],S[2],S[3],S[4],35,0x53380d13);
    RND(S[4],S[5],S[6],S[7],S[0],S[1],S[2],S[3],36,0x650a7354);
    RND(S[3],S[4],S[5],S[6],S[7],S[0],S[1],S[2],37,0x766a0abb);
    RND(S[2],S[3],S[4],S[5],S[6],S[7],S[0],S[1],38,0x81c2c92e);
    RND(S[1],S[2],S[3],S[4],S[5],S[6],S[7],S[0],39,0x92722c85);
    RND(S[0],S[1],S[2],S[3],S[4],S[5],S[6],S[7],40,0xa2bfe8a1);
    RND(S[7],S[0],S[1],S[2],S[3],S[4],S[5],S[6],41,0xa81a664b);
    RND(S[6],S[7],S[0],S[1],S[2],S[3],S[4],S[5],42,0xc24b8b70);
    RND(S[5],S[6],S[7],S[0],S[1],S[2],S[3],S[4],43,0xc76c51a3);
    RND(S[4],S[5],S[6],S[7],S[0],S[1],S[2],S[3],44,0xd192e819);
    RND(S[3],S[4],S[5],S[6],S[7],S[0],S[1],S[2],45,0xd6990624);
    RND(S[2],S[3],S[4],S[5],S[6],S[7],S[0],S[1],46,0xf40e3585);
    RND(S[1],S[2],S[3],S[4],S[5],S[6],S[7],S[0],47,0x106aa070);
    RND(S[0],S[1],S[2],S[3],S[4],S[5],S[6],S[7],48,0x19a4c116);
    RND(S[7],S[0],S[1],S[2],S[3],S[4],S[5],S[6],49,0x1e376c08);
    RND(S[6],S[7],S[0],S[1],S[2],S[3],S[4],S[5],50,0x2748774c);
    RND(S[5],S[6],S[7],S[0],S[1],S[2],S[3],S[4],51,0x34b0bcb5);
    RND(S[4],S[5],S[6],S[7],S[0],S[1],S[2],S[3],52,0x391c0cb3);
    RND(S[3],S[4],S[5],S[6],S[7],S[0],S[1],S[2],53,0x4ed8aa4a);
    RND(S[2],S[3],S[4],S[5],S[6],S[7],S[0],S[1],54,0x5b9cca4f);
    RND(S[1],S[2],S[3],S[4],S[5],S[6],S[7],S[0],55,0x682e6ff3);
    RND(S[0],S[1],S[2],S[3],S[4],S[5],S[6],S[7],56,0x748f82ee);
    RND(S[7],S[0],S[1],S[2],S[3],S[4],S[5],S[6],57,0x78a5636f);
    RND(S[6],S[7],S[0],S[1],S[2],S[3],S[4],S[5],58,0x84c87814);
    RND(S[5],S[6],S[7],S[0],S[1],S[2],S[3],S[4],59,0x8cc70208);
    RND(S[4],S[5],S[6],S[7],S[0],S[1],S[2],S[3],60,0x90befffa);
    RND(S[3],S[4],S[5],S[6],S[7],S[0],S[1],S[2],61,0xa4506ceb);
    RND(S[2],S[3],S[4],S[5],S[6],S[7],S[0],S[1],62,0xbef9a3f7);
    RND(S[1],S[2],S[3],S[4],S[5],S[6],S[7],S[0],63,0xc67178f2);
#undef RND
    for (i=0; i<8; i++) // feedback
        md->state[i] = md->state[i] + S[i];
    return(0);
}

#undef RORc
#undef Ch
#undef Maj
#undef S
#undef R
#undef Sigma0
#undef Sigma1
#undef Gamma0
#undef Gamma1

static inline void sha256_vinit(struct sha256_vstate * md)
{
    md->curlen = 0;
    md->length = 0;
    md->state[0] = 0x6A09E667UL;
    md->state[1] = 0xBB67AE85UL;
    md->state[2] = 0x3C6EF372UL;
    md->state[3] = 0xA54FF53AUL;
    md->state[4] = 0x510E527FUL;
    md->state[5] = 0x9B05688CUL;
    md->state[6] = 0x1F83D9ABUL;
    md->state[7] = 0x5BE0CD19UL;
}

static inline int32_t sha256_vprocess(struct sha256_vstate *md,const uint8_t *in,uint64_t inlen)
{
    uint64_t n; int32_t err;
    if ( md->curlen > sizeof(md->buf) )
        return(-1);
    while ( inlen > 0 )
    {
        if ( md->curlen == 0 && inlen >= 64 )
        {
            if ( (err= sha256_vcompress(md,(uint8_t *)in)) != 0 )
                return(err);
            md->length += 64 * 8, in += 64, inlen -= 64;
        }
        else
        {
            n = MIN(inlen,64 - md->curlen);
            memcpy(md->buf + md->curlen,in,(size_t)n);
            md->curlen += n, in += n, inlen -= n;
            if ( md->curlen == 64 )
            {
                if ( (err= sha256_vcompress(md,md->buf)) != 0 )
                    return(err);
                md->length += 8*64;
                md->curlen = 0;
            }
        }
    }
    return(0);
}

static inline int32_t sha256_vdone(struct sha256_vstate *md,uint8_t *out)
{
    int32_t i;
    if ( md->curlen >= sizeof(md->buf) )
        return(-1);
    md->length += md->curlen * 8; // increase the length of the message
    md->buf[md->curlen++] = (uint8_t)0x80; // append the '1' bit
    // if len > 56 bytes we append zeros then compress.  Then we can fall back to padding zeros and length encoding like normal.
    if ( md->curlen > 56 )
    {
        while ( md->curlen < 64 )
            md->buf[md->curlen++] = (uint8_t)0;
        sha256_vcompress(md,md->buf);
        md->curlen = 0;
    }
    while ( md->curlen < 56 ) // pad upto 56 bytes of zeroes
        md->buf[md->curlen++] = (uint8_t)0;
    STORE64H(md->length,md->buf+56); // store length
    sha256_vcompress(md,md->buf);
    for (i=0; i<8; i++) // copy output
        STORE32H(md->state[i],out+(4*i));
    return(0);
}

void vcalc_sha256(char deprecated[(256 >> 3) * 2 + 1],uint8_t hash[256 >> 3],uint8_t *src,int32_t len)
{
    struct sha256_vstate md;
    sha256_vinit(&md);
    sha256_vprocess(&md,src,len);
    sha256_vdone(&md,hash);
}

bits256 bits256_doublesha256(char *deprecated,uint8_t *data,int32_t datalen)
{
    bits256 hash,hash2; int32_t i;
    vcalc_sha256(0,hash.bytes,data,datalen);
    vcalc_sha256(0,hash2.bytes,hash.bytes,sizeof(hash));
    for (i=0; i<sizeof(hash); i++)
        hash.bytes[i] = hash2.bytes[sizeof(hash) - 1 - i];
    return(hash);
}


// rmd160: the five basic functions F(), G() and H()
#define F(x, y, z)        ((x) ^ (y) ^ (z))
#define G(x, y, z)        (((x) & (y)) | (~(x) & (z)))
#define H(x, y, z)        (((x) | ~(y)) ^ (z))
#define I(x, y, z)        (((x) & (z)) | ((y) & ~(z)))
#define J(x, y, z)        ((x) ^ ((y) | ~(z)))
#define ROLc(x, y) ( (((unsigned long)(x)<<(unsigned long)((y)&31)) | (((unsigned long)(x)&0xFFFFFFFFUL)>>(unsigned long)(32-((y)&31)))) & 0xFFFFFFFFUL)

/* the ten basic operations FF() through III() */
#define FF(a, b, c, d, e, x, s)        \
(a) += F((b), (c), (d)) + (x);\
(a) = ROLc((a), (s)) + (e);\
(c) = ROLc((c), 10);

#define GG(a, b, c, d, e, x, s)        \
(a) += G((b), (c), (d)) + (x) + 0x5a827999UL;\
(a) = ROLc((a), (s)) + (e);\
(c) = ROLc((c), 10);

#define HH(a, b, c, d, e, x, s)        \
(a) += H((b), (c), (d)) + (x) + 0x6ed9eba1UL;\
(a) = ROLc((a), (s)) + (e);\
(c) = ROLc((c), 10);

#define II(a, b, c, d, e, x, s)        \
(a) += I((b), (c), (d)) + (x) + 0x8f1bbcdcUL;\
(a) = ROLc((a), (s)) + (e);\
(c) = ROLc((c), 10);

#define JJ(a, b, c, d, e, x, s)        \
(a) += J((b), (c), (d)) + (x) + 0xa953fd4eUL;\
(a) = ROLc((a), (s)) + (e);\
(c) = ROLc((c), 10);

#define FFF(a, b, c, d, e, x, s)        \
(a) += F((b), (c), (d)) + (x);\
(a) = ROLc((a), (s)) + (e);\
(c) = ROLc((c), 10);

#define GGG(a, b, c, d, e, x, s)        \
(a) += G((b), (c), (d)) + (x) + 0x7a6d76e9UL;\
(a) = ROLc((a), (s)) + (e);\
(c) = ROLc((c), 10);

#define HHH(a, b, c, d, e, x, s)        \
(a) += H((b), (c), (d)) + (x) + 0x6d703ef3UL;\
(a) = ROLc((a), (s)) + (e);\
(c) = ROLc((c), 10);

#define III(a, b, c, d, e, x, s)        \
(a) += I((b), (c), (d)) + (x) + 0x5c4dd124UL;\
(a) = ROLc((a), (s)) + (e);\
(c) = ROLc((c), 10);

#define JJJ(a, b, c, d, e, x, s)        \
(a) += J((b), (c), (d)) + (x) + 0x50a28be6UL;\
(a) = ROLc((a), (s)) + (e);\
(c) = ROLc((c), 10);

static int32_t rmd160_vcompress(struct rmd160_vstate *md,uint8_t *buf)
{
    uint32_t aa,bb,cc,dd,ee,aaa,bbb,ccc,ddd,eee,X[16];
    int i;

    /* load words X */
    for (i = 0; i < 16; i++){
        LOAD32L(X[i], buf + (4 * i));
    }

    /* load state */
    aa = aaa = md->state[0];
    bb = bbb = md->state[1];
    cc = ccc = md->state[2];
    dd = ddd = md->state[3];
    ee = eee = md->state[4];

    /* round 1 */
    FF(aa, bb, cc, dd, ee, X[ 0], 11);
    FF(ee, aa, bb, cc, dd, X[ 1], 14);
    FF(dd, ee, aa, bb, cc, X[ 2], 15);
    FF(cc, dd, ee, aa, bb, X[ 3], 12);
    FF(bb, cc, dd, ee, aa, X[ 4],  5);
    FF(aa, bb, cc, dd, ee, X[ 5],  8);
    FF(ee, aa, bb, cc, dd, X[ 6],  7);
    FF(dd, ee, aa, bb, cc, X[ 7],  9);
    FF(cc, dd, ee, aa, bb, X[ 8], 11);
    FF(bb, cc, dd, ee, aa, X[ 9], 13);
    FF(aa, bb, cc, dd, ee, X[10], 14);
    FF(ee, aa, bb, cc, dd, X[11], 15);
    FF(dd, ee, aa, bb, cc, X[12],  6);
    FF(cc, dd, ee, aa, bb, X[13],  7);
    FF(bb, cc, dd, ee, aa, X[14],  9);
    FF(aa, bb, cc, dd, ee, X[15],  8);

    /* round 2 */
    GG(ee, aa, bb, cc, dd, X[ 7],  7);
    GG(dd, ee, aa, bb, cc, X[ 4],  6);
    GG(cc, dd, ee, aa, bb, X[13],  8);
    GG(bb, cc, dd, ee, aa, X[ 1], 13);
    GG(aa, bb, cc, dd, ee, X[10], 11);
    GG(ee, aa, bb, cc, dd, X[ 6],  9);
    GG(dd, ee, aa, bb, cc, X[15],  7);
    GG(cc, dd, ee, aa, bb, X[ 3], 15);
    GG(bb, cc, dd, ee, aa, X[12],  7);
    GG(aa, bb, cc, dd, ee, X[ 0], 12);
    GG(ee, aa, bb, cc, dd, X[ 9], 15);
    GG(dd, ee, aa, bb, cc, X[ 5],  9);
    GG(cc, dd, ee, aa, bb, X[ 2], 11);
    GG(bb, cc, dd, ee, aa, X[14],  7);
    GG(aa, bb, cc, dd, ee, X[11], 13);
    GG(ee, aa, bb, cc, dd, X[ 8], 12);

    /* round 3 */
    HH(dd, ee, aa, bb, cc, X[ 3], 11);
    HH(cc, dd, ee, aa, bb, X[10], 13);
    HH(bb, cc, dd, ee, aa, X[14],  6);
    HH(aa, bb, cc, dd, ee, X[ 4],  7);
    HH(ee, aa, bb, cc, dd, X[ 9], 14);
    HH(dd, ee, aa, bb, cc, X[15],  9);
    HH(cc, dd, ee, aa, bb, X[ 8], 13);
    HH(bb, cc, dd, ee, aa, X[ 1], 15);
    HH(aa, bb, cc, dd, ee, X[ 2], 14);
    HH(ee, aa, bb, cc, dd, X[ 7],  8);
    HH(dd, ee, aa, bb, cc, X[ 0], 13);
    HH(cc, dd, ee, aa, bb, X[ 6],  6);
    HH(bb, cc, dd, ee, aa, X[13],  5);
    HH(aa, bb, cc, dd, ee, X[11], 12);
    HH(ee, aa, bb, cc, dd, X[ 5],  7);
    HH(dd, ee, aa, bb, cc, X[12],  5);

    /* round 4 */
    II(cc, dd, ee, aa, bb, X[ 1], 11);
    II(bb, cc, dd, ee, aa, X[ 9], 12);
    II(aa, bb, cc, dd, ee, X[11], 14);
    II(ee, aa, bb, cc, dd, X[10], 15);
    II(dd, ee, aa, bb, cc, X[ 0], 14);
    II(cc, dd, ee, aa, bb, X[ 8], 15);
    II(bb, cc, dd, ee, aa, X[12],  9);
    II(aa, bb, cc, dd, ee, X[ 4],  8);
    II(ee, aa, bb, cc, dd, X[13],  9);
    II(dd, ee, aa, bb, cc, X[ 3], 14);
    II(cc, dd, ee, aa, bb, X[ 7],  5);
    II(bb, cc, dd, ee, aa, X[15],  6);
    II(aa, bb, cc, dd, ee, X[14],  8);
    II(ee, aa, bb, cc, dd, X[ 5],  6);
    II(dd, ee, aa, bb, cc, X[ 6],  5);
    II(cc, dd, ee, aa, bb, X[ 2], 12);

    /* round 5 */
    JJ(bb, cc, dd, ee, aa, X[ 4],  9);
    JJ(aa, bb, cc, dd, ee, X[ 0], 15);
    JJ(ee, aa, bb, cc, dd, X[ 5],  5);
    JJ(dd, ee, aa, bb, cc, X[ 9], 11);
    JJ(cc, dd, ee, aa, bb, X[ 7],  6);
    JJ(bb, cc, dd, ee, aa, X[12],  8);
    JJ(aa, bb, cc, dd, ee, X[ 2], 13);
    JJ(ee, aa, bb, cc, dd, X[10], 12);
    JJ(dd, ee, aa, bb, cc, X[14],  5);
    JJ(cc, dd, ee, aa, bb, X[ 1], 12);
    JJ(bb, cc, dd, ee, aa, X[ 3], 13);
    JJ(aa, bb, cc, dd, ee, X[ 8], 14);
    JJ(ee, aa, bb, cc, dd, X[11], 11);
    JJ(dd, ee, aa, bb, cc, X[ 6],  8);
    JJ(cc, dd, ee, aa, bb, X[15],  5);
    JJ(bb, cc, dd, ee, aa, X[13],  6);

    /* parallel round 1 */
    JJJ(aaa, bbb, ccc, ddd, eee, X[ 5],  8);
    JJJ(eee, aaa, bbb, ccc, ddd, X[14],  9);
    JJJ(ddd, eee, aaa, bbb, ccc, X[ 7],  9);
    JJJ(ccc, ddd, eee, aaa, bbb, X[ 0], 11);
    JJJ(bbb, ccc, ddd, eee, aaa, X[ 9], 13);
    JJJ(aaa, bbb, ccc, ddd, eee, X[ 2], 15);
    JJJ(eee, aaa, bbb, ccc, ddd, X[11], 15);
    JJJ(ddd, eee, aaa, bbb, ccc, X[ 4],  5);
    JJJ(ccc, ddd, eee, aaa, bbb, X[13],  7);
    JJJ(bbb, ccc, ddd, eee, aaa, X[ 6],  7);
    JJJ(aaa, bbb, ccc, ddd, eee, X[15],  8);
    JJJ(eee, aaa, bbb, ccc, ddd, X[ 8], 11);
    JJJ(ddd, eee, aaa, bbb, ccc, X[ 1], 14);
    JJJ(ccc, ddd, eee, aaa, bbb, X[10], 14);
    JJJ(bbb, ccc, ddd, eee, aaa, X[ 3], 12);
    JJJ(aaa, bbb, ccc, ddd, eee, X[12],  6);

    /* parallel round 2 */
    III(eee, aaa, bbb, ccc, ddd, X[ 6],  9);
    III(ddd, eee, aaa, bbb, ccc, X[11], 13);
    III(ccc, ddd, eee, aaa, bbb, X[ 3], 15);
    III(bbb, ccc, ddd, eee, aaa, X[ 7],  7);
    III(aaa, bbb, ccc, ddd, eee, X[ 0], 12);
    III(eee, aaa, bbb, ccc, ddd, X[13],  8);
    III(ddd, eee, aaa, bbb, ccc, X[ 5],  9);
    III(ccc, ddd, eee, aaa, bbb, X[10], 11);
    III(bbb, ccc, ddd, eee, aaa, X[14],  7);
    III(aaa, bbb, ccc, ddd, eee, X[15],  7);
    III(eee, aaa, bbb, ccc, ddd, X[ 8], 12);
    III(ddd, eee, aaa, bbb, ccc, X[12],  7);
    III(ccc, ddd, eee, aaa, bbb, X[ 4],  6);
    III(bbb, ccc, ddd, eee, aaa, X[ 9], 15);
    III(aaa, bbb, ccc, ddd, eee, X[ 1], 13);
    III(eee, aaa, bbb, ccc, ddd, X[ 2], 11);

    /* parallel round 3 */
    HHH(ddd, eee, aaa, bbb, ccc, X[15],  9);
    HHH(ccc, ddd, eee, aaa, bbb, X[ 5],  7);
    HHH(bbb, ccc, ddd, eee, aaa, X[ 1], 15);
    HHH(aaa, bbb, ccc, ddd, eee, X[ 3], 11);
    HHH(eee, aaa, bbb, ccc, ddd, X[ 7],  8);
    HHH(ddd, eee, aaa, bbb, ccc, X[14],  6);
    HHH(ccc, ddd, eee, aaa, bbb, X[ 6],  6);
    HHH(bbb, ccc, ddd, eee, aaa, X[ 9], 14);
    HHH(aaa, bbb, ccc, ddd, eee, X[11], 12);
    HHH(eee, aaa, bbb, ccc, ddd, X[ 8], 13);
    HHH(ddd, eee, aaa, bbb, ccc, X[12],  5);
    HHH(ccc, ddd, eee, aaa, bbb, X[ 2], 14);
    HHH(bbb, ccc, ddd, eee, aaa, X[10], 13);
    HHH(aaa, bbb, ccc, ddd, eee, X[ 0], 13);
    HHH(eee, aaa, bbb, ccc, ddd, X[ 4],  7);
    HHH(ddd, eee, aaa, bbb, ccc, X[13],  5);

    /* parallel round 4 */
    GGG(ccc, ddd, eee, aaa, bbb, X[ 8], 15);
    GGG(bbb, ccc, ddd, eee, aaa, X[ 6],  5);
    GGG(aaa, bbb, ccc, ddd, eee, X[ 4],  8);
    GGG(eee, aaa, bbb, ccc, ddd, X[ 1], 11);
    GGG(ddd, eee, aaa, bbb, ccc, X[ 3], 14);
    GGG(ccc, ddd, eee, aaa, bbb, X[11], 14);
    GGG(bbb, ccc, ddd, eee, aaa, X[15],  6);
    GGG(aaa, bbb, ccc, ddd, eee, X[ 0], 14);
    GGG(eee, aaa, bbb, ccc, ddd, X[ 5],  6);
    GGG(ddd, eee, aaa, bbb, ccc, X[12],  9);
    GGG(ccc, ddd, eee, aaa, bbb, X[ 2], 12);
    GGG(bbb, ccc, ddd, eee, aaa, X[13],  9);
    GGG(aaa, bbb, ccc, ddd, eee, X[ 9], 12);
    GGG(eee, aaa, bbb, ccc, ddd, X[ 7],  5);
    GGG(ddd, eee, aaa, bbb, ccc, X[10], 15);
    GGG(ccc, ddd, eee, aaa, bbb, X[14],  8);

    /* parallel round 5 */
    FFF(bbb, ccc, ddd, eee, aaa, X[12] ,  8);
    FFF(aaa, bbb, ccc, ddd, eee, X[15] ,  5);
    FFF(eee, aaa, bbb, ccc, ddd, X[10] , 12);
    FFF(ddd, eee, aaa, bbb, ccc, X[ 4] ,  9);
    FFF(ccc, ddd, eee, aaa, bbb, X[ 1] , 12);
    FFF(bbb, ccc, ddd, eee, aaa, X[ 5] ,  5);
    FFF(aaa, bbb, ccc, ddd, eee, X[ 8] , 14);
    FFF(eee, aaa, bbb, ccc, ddd, X[ 7] ,  6);
    FFF(ddd, eee, aaa, bbb, ccc, X[ 6] ,  8);
    FFF(ccc, ddd, eee, aaa, bbb, X[ 2] , 13);
    FFF(bbb, ccc, ddd, eee, aaa, X[13] ,  6);
    FFF(aaa, bbb, ccc, ddd, eee, X[14] ,  5);
    FFF(eee, aaa, bbb, ccc, ddd, X[ 0] , 15);
    FFF(ddd, eee, aaa, bbb, ccc, X[ 3] , 13);
    FFF(ccc, ddd, eee, aaa, bbb, X[ 9] , 11);
    FFF(bbb, ccc, ddd, eee, aaa, X[11] , 11);

    /* combine results */
    ddd += cc + md->state[1];               /* final result for md->state[0] */
    md->state[1] = md->state[2] + dd + eee;
    md->state[2] = md->state[3] + ee + aaa;
    md->state[3] = md->state[4] + aa + bbb;
    md->state[4] = md->state[0] + bb + ccc;
    md->state[0] = ddd;

    return 0;
}

/**
 Initialize the hash state
 @param md   The hash state you wish to initialize
 @return 0 if successful
 */
int rmd160_vinit(struct rmd160_vstate * md)
{
    md->state[0] = 0x67452301UL;
    md->state[1] = 0xefcdab89UL;
    md->state[2] = 0x98badcfeUL;
    md->state[3] = 0x10325476UL;
    md->state[4] = 0xc3d2e1f0UL;
    md->curlen   = 0;
    md->length   = 0;
    return 0;
}
#define HASH_PROCESS(func_name, compress_name, state_var, block_size)                       \
int func_name (struct rmd160_vstate * md, const unsigned char *in, unsigned long inlen)               \
{                                                                                           \
unsigned long n;                                                                        \
int           err;                                                                      \
if (md->curlen > sizeof(md->buf)) {                             \
return -1;                                                            \
}                                                                                       \
while (inlen > 0) {                                                                     \
if (md->curlen == 0 && inlen >= block_size) {                           \
if ((err = compress_name (md, (unsigned char *)in)) != 0) {               \
return err;                                                                   \
}                                                                                \
md->length += block_size * 8;                                        \
in             += block_size;                                                    \
inlen          -= block_size;                                                    \
} else {                                                                            \
n = MIN(inlen, (block_size - md->curlen));                           \
memcpy(md->buf + md->curlen, in, (size_t)n);              \
md->curlen += n;                                                     \
in             += n;                                                             \
inlen          -= n;                                                             \
if (md->curlen == block_size) {                                      \
if ((err = compress_name (md, md->buf)) != 0) {            \
return err;                                                                \
}                                                                             \
md->length += 8*block_size;                                       \
md->curlen = 0;                                                   \
}                                                                                \
}                                                                                    \
}                                                                                       \
return 0;                                                                        \
}

/**
 Process a block of memory though the hash
 @param md     The hash state
 @param in     The data to hash
 @param inlen  The length of the data (octets)
 @return 0 if successful
 */
HASH_PROCESS(rmd160_vprocess, rmd160_vcompress, rmd160, 64)

/**
 Terminate the hash to get the digest
 @param md  The hash state
 @param out [out] The destination of the hash (20 bytes)
 @return 0 if successful
 */
int rmd160_vdone(struct rmd160_vstate * md, unsigned char *out)
{
    int i;
    if (md->curlen >= sizeof(md->buf)) {
        return -1;
    }
    /* increase the length of the message */
    md->length += md->curlen * 8;

    /* append the '1' bit */
    md->buf[md->curlen++] = (unsigned char)0x80;

    /* if the length is currently above 56 bytes we append zeros
     * then compress.  Then we can fall back to padding zeros and length
     * encoding like normal.
     */
    if (md->curlen > 56) {
        while (md->curlen < 64) {
            md->buf[md->curlen++] = (unsigned char)0;
        }
        rmd160_vcompress(md, md->buf);
        md->curlen = 0;
    }
    /* pad upto 56 bytes of zeroes */
    while (md->curlen < 56) {
        md->buf[md->curlen++] = (unsigned char)0;
    }
    /* store length */
    STORE64L(md->length, md->buf+56);
    rmd160_vcompress(md, md->buf);
    /* copy output */
    for (i = 0; i < 5; i++) {
        STORE32L(md->state[i], out+(4*i));
    }
    return 0;
}

void calc_rmd160(char deprecated[41],uint8_t buf[20],uint8_t *msg,int32_t len)
{
    struct rmd160_vstate md;
    rmd160_vinit(&md);
    rmd160_vprocess(&md,msg,len);
    rmd160_vdone(&md, buf);
}
#undef F
#undef G
#undef H
#undef I
#undef J
#undef ROLc
#undef FF
#undef GG
#undef HH
#undef II
#undef JJ
#undef FFF
#undef GGG
#undef HHH
#undef III
#undef JJJ

static const uint32_t crc32_tab[] = {
	0x00000000, 0x77073096, 0xee0e612c, 0x990951ba, 0x076dc419, 0x706af48f,
	0xe963a535, 0x9e6495a3,	0x0edb8832, 0x79dcb8a4, 0xe0d5e91e, 0x97d2d988,
	0x09b64c2b, 0x7eb17cbd, 0xe7b82d07, 0x90bf1d91, 0x1db71064, 0x6ab020f2,
	0xf3b97148, 0x84be41de,	0x1adad47d, 0x6ddde4eb, 0xf4d4b551, 0x83d385c7,
	0x136c9856, 0x646ba8c0, 0xfd62f97a, 0x8a65c9ec,	0x14015c4f, 0x63066cd9,
	0xfa0f3d63, 0x8d080df5,	0x3b6e20c8, 0x4c69105e, 0xd56041e4, 0xa2677172,
	0x3c03e4d1, 0x4b04d447, 0xd20d85fd, 0xa50ab56b,	0x35b5a8fa, 0x42b2986c,
	0xdbbbc9d6, 0xacbcf940,	0x32d86ce3, 0x45df5c75, 0xdcd60dcf, 0xabd13d59,
	0x26d930ac, 0x51de003a, 0xc8d75180, 0xbfd06116, 0x21b4f4b5, 0x56b3c423,
	0xcfba9599, 0xb8bda50f, 0x2802b89e, 0x5f058808, 0xc60cd9b2, 0xb10be924,
	0x2f6f7c87, 0x58684c11, 0xc1611dab, 0xb6662d3d,	0x76dc4190, 0x01db7106,
	0x98d220bc, 0xefd5102a, 0x71b18589, 0x06b6b51f, 0x9fbfe4a5, 0xe8b8d433,
	0x7807c9a2, 0x0f00f934, 0x9609a88e, 0xe10e9818, 0x7f6a0dbb, 0x086d3d2d,
	0x91646c97, 0xe6635c01, 0x6b6b51f4, 0x1c6c6162, 0x856530d8, 0xf262004e,
	0x6c0695ed, 0x1b01a57b, 0x8208f4c1, 0xf50fc457, 0x65b0d9c6, 0x12b7e950,
	0x8bbeb8ea, 0xfcb9887c, 0x62dd1ddf, 0x15da2d49, 0x8cd37cf3, 0xfbd44c65,
	0x4db26158, 0x3ab551ce, 0xa3bc0074, 0xd4bb30e2, 0x4adfa541, 0x3dd895d7,
	0xa4d1c46d, 0xd3d6f4fb, 0x4369e96a, 0x346ed9fc, 0xad678846, 0xda60b8d0,
	0x44042d73, 0x33031de5, 0xaa0a4c5f, 0xdd0d7cc9, 0x5005713c, 0x270241aa,
	0xbe0b1010, 0xc90c2086, 0x5768b525, 0x206f85b3, 0xb966d409, 0xce61e49f,
	0x5edef90e, 0x29d9c998, 0xb0d09822, 0xc7d7a8b4, 0x59b33d17, 0x2eb40d81,
	0xb7bd5c3b, 0xc0ba6cad, 0xedb88320, 0x9abfb3b6, 0x03b6e20c, 0x74b1d29a,
	0xead54739, 0x9dd277af, 0x04db2615, 0x73dc1683, 0xe3630b12, 0x94643b84,
	0x0d6d6a3e, 0x7a6a5aa8, 0xe40ecf0b, 0x9309ff9d, 0x0a00ae27, 0x7d079eb1,
	0xf00f9344, 0x8708a3d2, 0x1e01f268, 0x6906c2fe, 0xf762575d, 0x806567cb,
	0x196c3671, 0x6e6b06e7, 0xfed41b76, 0x89d32be0, 0x10da7a5a, 0x67dd4acc,
	0xf9b9df6f, 0x8ebeeff9, 0x17b7be43, 0x60b08ed5, 0xd6d6a3e8, 0xa1d1937e,
	0x38d8c2c4, 0x4fdff252, 0xd1bb67f1, 0xa6bc5767, 0x3fb506dd, 0x48b2364b,
	0xd80d2bda, 0xaf0a1b4c, 0x36034af6, 0x41047a60, 0xdf60efc3, 0xa867df55,
	0x316e8eef, 0x4669be79, 0xcb61b38c, 0xbc66831a, 0x256fd2a0, 0x5268e236,
	0xcc0c7795, 0xbb0b4703, 0x220216b9, 0x5505262f, 0xc5ba3bbe, 0xb2bd0b28,
	0x2bb45a92, 0x5cb36a04, 0xc2d7ffa7, 0xb5d0cf31, 0x2cd99e8b, 0x5bdeae1d,
	0x9b64c2b0, 0xec63f226, 0x756aa39c, 0x026d930a, 0x9c0906a9, 0xeb0e363f,
	0x72076785, 0x05005713, 0x95bf4a82, 0xe2b87a14, 0x7bb12bae, 0x0cb61b38,
	0x92d28e9b, 0xe5d5be0d, 0x7cdcefb7, 0x0bdbdf21, 0x86d3d2d4, 0xf1d4e242,
	0x68ddb3f8, 0x1fda836e, 0x81be16cd, 0xf6b9265b, 0x6fb077e1, 0x18b74777,
	0x88085ae6, 0xff0f6a70, 0x66063bca, 0x11010b5c, 0x8f659eff, 0xf862ae69,
	0x616bffd3, 0x166ccf45, 0xa00ae278, 0xd70dd2ee, 0x4e048354, 0x3903b3c2,
	0xa7672661, 0xd06016f7, 0x4969474d, 0x3e6e77db, 0xaed16a4a, 0xd9d65adc,
	0x40df0b66, 0x37d83bf0, 0xa9bcae53, 0xdebb9ec5, 0x47b2cf7f, 0x30b5ffe9,
	0xbdbdf21c, 0xcabac28a, 0x53b39330, 0x24b4a3a6, 0xbad03605, 0xcdd70693,
	0x54de5729, 0x23d967bf, 0xb3667a2e, 0xc4614ab8, 0x5d681b02, 0x2a6f2b94,
	0xb40bbe37, 0xc30c8ea1, 0x5a05df1b, 0x2d02ef8d
};

uint32_t calc_crc32(uint32_t crc,const void *buf,size_t size)
{
	const uint8_t *p;

	p = (const uint8_t *)buf;
	crc = crc ^ ~0U;

	while (size--)
		crc = crc32_tab[(crc ^ *p++) & 0xFF] ^ (crc >> 8);

	return crc ^ ~0U;
}

void calc_rmd160_sha256(uint8_t rmd160[20],uint8_t *data,int32_t datalen)
{
    bits256 hash;
    vcalc_sha256(0,hash.bytes,data,datalen);
    calc_rmd160(0,rmd160,hash.bytes,sizeof(hash));
}

int32_t bitcoin_addr2rmd160(uint8_t *addrtypep,uint8_t rmd160[20],char *coinaddr)
{
    bits256 hash; uint8_t *buf,_buf[25]; int32_t len;
    memset(rmd160,0,20);
    *addrtypep = 0;
    buf = _buf;
    if ( (len= bitcoin_base58decode(buf,coinaddr)) >= 4 )
    {
        // validate with trailing hash, then remove hash
        hash = bits256_doublesha256(0,buf,21);
        *addrtypep = *buf;
        memcpy(rmd160,buf+1,20);
        if ( (buf[21]&0xff) == hash.bytes[31] && (buf[22]&0xff) == hash.bytes[30] &&(buf[23]&0xff) == hash.bytes[29] && (buf[24]&0xff) == hash.bytes[28] )
        {
            //printf("coinaddr.(%s) valid checksum addrtype.%02x\n",coinaddr,*addrtypep);
            return(20);
        }
        else
        {
            int32_t i;
            if ( len > 20 )
            {
                hash = bits256_doublesha256(0,buf,len);
            }
            for (i=0; i<len; i++)
                printf("%02x ",buf[i]);
            printf("\nhex checkhash.(%s) len.%d mismatch %02x %02x %02x %02x vs %02x %02x %02x %02x\n",coinaddr,len,buf[len-1]&0xff,buf[len-2]&0xff,buf[len-3]&0xff,buf[len-4]&0xff,hash.bytes[31],hash.bytes[30],hash.bytes[29],hash.bytes[28]);
        }
    }
	return(0);
}

char *bitcoin_address(char *coinaddr,uint8_t addrtype,uint8_t *pubkey_or_rmd160,int32_t len)
{
    int32_t i; uint8_t data[25]; bits256 hash;// char checkaddr[65];
    if ( len != 20 )
        calc_rmd160_sha256(data+1,pubkey_or_rmd160,len);
    else memcpy(data+1,pubkey_or_rmd160,20);
    //btc_convrmd160(checkaddr,addrtype,data+1);
    data[0] = addrtype;
    hash = bits256_doublesha256(0,data,21);
    for (i=0; i<4; i++)
        data[21+i] = hash.bytes[31-i];
    if ( (coinaddr= bitcoin_base58encode(coinaddr,data,25)) != 0 )
    {
        //uint8_t checktype,rmd160[20];
        //bitcoin_addr2rmd160(&checktype,rmd160,coinaddr);
        //if ( strcmp(checkaddr,coinaddr) != 0 )
        //    printf("checkaddr.(%s) vs coinaddr.(%s) %02x vs [%02x] memcmp.%d\n",checkaddr,coinaddr,addrtype,checktype,memcmp(rmd160,data+1,20));
    }
    return(coinaddr);
}

#define MAX_CURRENCIES 32
char CURRENCIES[][8] = { "USD", "EUR", "JPY", "GBP", "AUD", "CAD", "CHF", "NZD", // major currencies
    "CNY", "RUB", "MXN", "BRL", "INR", "HKD", "TRY", "ZAR", "PLN", "NOK", "SEK", "DKK", "CZK", "HUF", "ILS", "KRW", "MYR", "PHP", "RON", "SGD", "THB", "BGN", "IDR", "HRK",
    "KMD" };

int32_t komodo_baseid(char *origbase)
{
    int32_t i; char base[64];
    for (i=0; origbase[i]!=0&&i<sizeof(base); i++)
        base[i] = toupper((int32_t)(origbase[i] & 0xff));
    base[i] = 0;
    for (i=0; i<=MAX_CURRENCIES; i++)
        if ( strcmp(CURRENCIES[i],base) == 0 )
            return(i);
    //printf("illegal base.(%s) %s\n",origbase,base);
    return(-1);
}

int32_t komodo_is_issuer()
{
    if ( ASSETCHAINS_SYMBOL[0] != 0 && komodo_baseid(ASSETCHAINS_SYMBOL) >= 0 )
        return(1);
    else return(0);
}

int32_t bitweight(uint64_t x)
{
    int i,wt = 0;
    for (i=0; i<64; i++)
        if ( (1LL << i) & x )
            wt++;
    return(wt);
}

int32_t _unhex(char c)
{
    if ( c >= '0' && c <= '9' )
        return(c - '0');
    else if ( c >= 'a' && c <= 'f' )
        return(c - 'a' + 10);
    else if ( c >= 'A' && c <= 'F' )
        return(c - 'A' + 10);
    return(-1);
}

int32_t is_hexstr(char *str,int32_t n)
{
    int32_t i;
    if ( str == 0 || str[0] == 0 )
        return(0);
    for (i=0; str[i]!=0; i++)
    {
        if ( n > 0 && i >= n )
            break;
        if ( _unhex(str[i]) < 0 )
            break;
    }
    if ( n == 0 )
        return(i);
    return(i == n);
}

int32_t unhex(char c)
{
    int32_t hex;
    if ( (hex= _unhex(c)) < 0 )
    {
        //printf("unhex: illegal hexchar.(%c)\n",c);
    }
    return(hex);
}

unsigned char _decode_hex(char *hex) { return((unhex(hex[0])<<4) | unhex(hex[1])); }

int32_t decode_hex(uint8_t *bytes,int32_t n,char *hex)
{
    int32_t adjust,i = 0;
    //printf("decode.(%s)\n",hex);
    if ( is_hexstr(hex,n) <= 0 )
    {
        memset(bytes,0,n);
        return(n);
    }
    if ( hex[n-1] == '\n' || hex[n-1] == '\r' )
        hex[--n] = 0;
    if ( n == 0 || (hex[n*2+1] == 0 && hex[n*2] != 0) )
    {
        if ( n > 0 )
        {
            bytes[0] = unhex(hex[0]);
            printf("decode_hex n.%d hex[0] (%c) -> %d hex.(%s) [n*2+1: %d] [n*2: %d %c] len.%ld\n",n,hex[0],bytes[0],hex,hex[n*2+1],hex[n*2],hex[n*2],(long)strlen(hex));
        }
        bytes++;
        hex++;
        adjust = 1;
    } else adjust = 0;
    if ( n > 0 )
    {
        for (i=0; i<n; i++)
            bytes[i] = _decode_hex(&hex[i*2]);
    }
    //bytes[i] = 0;
    return(n + adjust);
}

char hexbyte(int32_t c)
{
    c &= 0xf;
    if ( c < 10 )
        return('0'+c);
    else if ( c < 16 )
        return('a'+c-10);
    else return(0);
}

int32_t init_hexbytes_noT(char *hexbytes,unsigned char *message,long len)
{
    int32_t i;
    if ( len <= 0 )
    {
        hexbytes[0] = 0;
        return(1);
    }
    for (i=0; i<len; i++)
    {
        hexbytes[i*2] = hexbyte((message[i]>>4) & 0xf);
        hexbytes[i*2 + 1] = hexbyte(message[i] & 0xf);
        //printf("i.%d (%02x) [%c%c]\n",i,message[i],hexbytes[i*2],hexbytes[i*2+1]);
    }
    hexbytes[len*2] = 0;
    //printf("len.%ld\n",len*2+1);
    return((int32_t)len*2+1);
}

char *bits256_str(char hexstr[65],bits256 x)
{
    init_hexbytes_noT(hexstr,x.bytes,sizeof(x));
    return(hexstr);
}

int32_t iguana_rwnum(int32_t rwflag,uint8_t *serialized,int32_t len,void *endianedp)
{
    int32_t i; uint64_t x;
    if ( rwflag == 0 )
    {
        x = 0;
        for (i=len-1; i>=0; i--)
        {
            x <<= 8;
            x |= serialized[i];
        }
        switch ( len )
        {
            case 1: *(uint8_t *)endianedp = (uint8_t)x; break;
            case 2: *(uint16_t *)endianedp = (uint16_t)x; break;
            case 4: *(uint32_t *)endianedp = (uint32_t)x; break;
            case 8: *(uint64_t *)endianedp = (uint64_t)x; break;
        }
    }
    else
    {
        x = 0;
        switch ( len )
        {
            case 1: x = *(uint8_t *)endianedp; break;
            case 2: x = *(uint16_t *)endianedp; break;
            case 4: x = *(uint32_t *)endianedp; break;
            case 8: x = *(uint64_t *)endianedp; break;
        }
        for (i=0; i<len; i++,x >>= 8)
            serialized[i] = (uint8_t)(x & 0xff);
    }
    return(len);
}

int32_t iguana_rwbignum(int32_t rwflag,uint8_t *serialized,int32_t len,uint8_t *endianedp)
{
    int32_t i;
    if ( rwflag == 0 )
    {
        for (i=0; i<len; i++)
            endianedp[i] = serialized[i];
    }
    else
    {
        for (i=0; i<len; i++)
            serialized[i] = endianedp[i];
    }
    return(len);
}

int32_t komodo_scriptitemlen(int32_t *opretlenp,uint8_t *script)
{
    int32_t opretlen,len = 0;
    if ( (opretlen= script[len++]) >= 0x4c )
    {
        if ( opretlen == 0x4c )
            opretlen = script[len++];
        else if ( opretlen == 0x4d )
        {
            opretlen = script[len] + (script[len+1] << 8);
            len += 2;
            //opretlen = script[len++];
            //opretlen = (opretlen << 8) | script[len++];
        }
    }
    *opretlenp = opretlen;
    return(len);
}

int32_t komodo_opreturnscript(uint8_t *script,uint8_t type,uint8_t *opret,int32_t opretlen)
{
    int32_t offset = 0;
    script[offset++] = 0x6a;
    opretlen++;
    if ( opretlen >= 0x4c )
    {
        if ( opretlen > 0xff )
        {
            script[offset++] = 0x4d;
            script[offset++] = opretlen & 0xff;
            script[offset++] = (opretlen >> 8) & 0xff;
        }
        else
        {
            script[offset++] = 0x4c;
            script[offset++] = opretlen;
        }
    } else script[offset++] = opretlen;
    script[offset++] = type; // covered by opretlen
    memcpy(&script[offset],opret,opretlen-1);
    return(offset + opretlen - 1);
}

long _stripwhite(char *buf,int accept)
{
    int32_t i,j,c;
    if ( buf == 0 || buf[0] == 0 )
        return(0);
    for (i=j=0; buf[i]!=0; i++)
    {
        buf[j] = c = buf[i];
        if ( c == accept || (c != ' ' && c != '\n' && c != '\r' && c != '\t' && c != '\b') )
            j++;
    }
    buf[j] = 0;
    return(j);
}

char *clonestr(char *str)
{
    char *clone;
    if ( str == 0 || str[0] == 0 )
    {
        printf("warning cloning nullstr.%p\n",str);
#ifdef __APPLE__
        while ( 1 ) sleep(1);
#endif
        str = (char *)"<nullstr>";
    }
    clone = (char *)malloc(strlen(str)+16);
    strcpy(clone,str);
    return(clone);
}

int32_t safecopy(char *dest,char *src,long len)
{
    int32_t i = -1;
    if ( src != 0 && dest != 0 && src != dest )
    {
        if ( dest != 0 )
            memset(dest,0,len);
        for (i=0; i<len&&src[i]!=0; i++)
            dest[i] = src[i];
        if ( i == len )
        {
            printf("safecopy: %s too long %ld\n",src,len);
#ifdef __APPLE__
            //getchar();
#endif
            return(-1);
        }
        dest[i] = 0;
    }
    return(i);
}

char *parse_conf_line(char *line,char *field)
{
    line += strlen(field);
    for (; *line!='='&&*line!=0; line++)
        break;
    if ( *line == 0 )
        return(0);
    if ( *line == '=' )
        line++;
    while ( line[strlen(line)-1] == '\r' || line[strlen(line)-1] == '\n' || line[strlen(line)-1] == ' ' )
        line[strlen(line)-1] = 0;
    //printf("LINE.(%s)\n",line);
    _stripwhite(line,0);
    return(clonestr(line));
}

double OS_milliseconds()
{
    struct timeval tv; double millis;
    gettimeofday(&tv,NULL);
    millis = ((double)tv.tv_sec * 1000. + (double)tv.tv_usec / 1000.);
    //printf("tv_sec.%ld usec.%d %f\n",tv.tv_sec,tv.tv_usec,millis);
    return(millis);
}

#ifndef _WIN32
void OS_randombytes(unsigned char *x,long xlen)
{
    static int fd = -1;
    int32_t i;
    if (fd == -1) {
        for (;;) {
            fd = open("/dev/urandom",O_RDONLY);
            if (fd != -1) break;
            sleep(1);
        }
    }
    while (xlen > 0) {
        if (xlen < 1048576) i = (int32_t)xlen; else i = 1048576;
        i = (int32_t)read(fd,x,i);
        if (i < 1) {
            sleep(1);
            continue;
        }
        if ( 0 )
        {
            int32_t j;
            for (j=0; j<i; j++)
                printf("%02x ",x[j]);
            printf("-> %p\n",x);
        }
        x += i;
        xlen -= i;
    }
}
#endif

void lock_queue(queue_t *queue)
{
    if ( queue->initflag == 0 )
    {
        portable_mutex_init(&queue->mutex);
        queue->initflag = 1;
    }
	portable_mutex_lock(&queue->mutex);
}

void queue_enqueue(char *name,queue_t *queue,struct queueitem *item)
{
    if ( queue->name[0] == 0 && name != 0 && name[0] != 0 )
        strcpy(queue->name,name);
    if ( item == 0 )
    {
        printf("FATAL type error: queueing empty value\n");
        return;
    }
    lock_queue(queue);
    DL_APPEND(queue->list,item);
    portable_mutex_unlock(&queue->mutex);
}

struct queueitem *queue_dequeue(queue_t *queue)
{
    struct queueitem *item = 0;
    lock_queue(queue);
    if ( queue->list != 0 )
    {
        item = queue->list;
        DL_DELETE(queue->list,item);
    }
	portable_mutex_unlock(&queue->mutex);
    return(item);
}

void *queue_delete(queue_t *queue,struct queueitem *copy,int32_t copysize)
{
    struct queueitem *item = 0;
    lock_queue(queue);
    if ( queue->list != 0 )
    {
        DL_FOREACH(queue->list,item)
        {
						#ifdef _WIN32
						if ( item == copy || (item->allocsize == copysize && memcmp((void *)((intptr_t)item + sizeof(struct queueitem)),(void *)((intptr_t)copy + sizeof(struct queueitem)),copysize) == 0) )
						#else
            if ( item == copy || (item->allocsize == copysize && memcmp((void *)((long)item + sizeof(struct queueitem)),(void *)((long)copy + sizeof(struct queueitem)),copysize) == 0) )
						#endif
            {
                DL_DELETE(queue->list,item);
                portable_mutex_unlock(&queue->mutex);
                printf("name.(%s) deleted item.%p list.%p\n",queue->name,item,queue->list);
                return(item);
            }
        }
    }
	portable_mutex_unlock(&queue->mutex);
    return(0);
}

void *queue_free(queue_t *queue)
{
    struct queueitem *item = 0;
    lock_queue(queue);
    if ( queue->list != 0 )
    {
        DL_FOREACH(queue->list,item)
        {
            DL_DELETE(queue->list,item);
            free(item);
        }
        //printf("name.(%s) dequeue.%p list.%p\n",queue->name,item,queue->list);
    }
	portable_mutex_unlock(&queue->mutex);
    return(0);
}

void *queue_clone(queue_t *clone,queue_t *queue,int32_t size)
{
    struct queueitem *ptr,*item = 0;
    lock_queue(queue);
    if ( queue->list != 0 )
    {
        DL_FOREACH(queue->list,item)
        {
            ptr = (struct queueitem *)calloc(1,sizeof(*ptr));
            memcpy(ptr,item,size);
            queue_enqueue(queue->name,clone,ptr);
        }
        //printf("name.(%s) dequeue.%p list.%p\n",queue->name,item,queue->list);
    }
	portable_mutex_unlock(&queue->mutex);
    return(0);
}

int32_t queue_size(queue_t *queue)
{
    int32_t count = 0;
    struct queueitem *tmp;
    lock_queue(queue);
    DL_COUNT(queue->list,tmp,count);
    portable_mutex_unlock(&queue->mutex);
	return count;
}

void iguana_initQ(queue_t *Q,char *name)
{
    struct queueitem *item,*I;
    memset(Q,0,sizeof(*Q));
    I = (struct queueitem *)calloc(1,sizeof(*I));
    strcpy(Q->name,name);
    queue_enqueue(name,Q,I);
    if ( (item= queue_dequeue(Q)) != 0 )
        free(item);
}

uint16_t _komodo_userpass(char *username,char *password,FILE *fp)
{
    char *rpcuser,*rpcpassword,*str,line[8192]; uint16_t port = 0;
    rpcuser = rpcpassword = 0;
    username[0] = password[0] = 0;
    while ( fgets(line,sizeof(line),fp) != 0 )
    {
        if ( line[0] == '#' )
            continue;
        //printf("line.(%s) %p %p\n",line,strstr(line,(char *)"rpcuser"),strstr(line,(char *)"rpcpassword"));
        if ( (str= strstr(line,(char *)"rpcuser")) != 0 )
            rpcuser = parse_conf_line(str,(char *)"rpcuser");
        else if ( (str= strstr(line,(char *)"rpcpassword")) != 0 )
            rpcpassword = parse_conf_line(str,(char *)"rpcpassword");
        else if ( (str= strstr(line,(char *)"rpcport")) != 0 )
        {
            port = atoi(parse_conf_line(str,(char *)"rpcport"));
            //fprintf(stderr,"rpcport.%u in file\n",port);
        }
    }
    if ( rpcuser != 0 && rpcpassword != 0 )
    {
        strcpy(username,rpcuser);
        strcpy(password,rpcpassword);
    }
    //printf("rpcuser.(%s) rpcpassword.(%s) KMDUSERPASS.(%s) %u\n",rpcuser,rpcpassword,KMDUSERPASS,port);
    if ( rpcuser != 0 )
        free(rpcuser);
    if ( rpcpassword != 0 )
        free(rpcpassword);
    return(port);
}

void komodo_statefname(char *fname,char *symbol,char *str)
{
    int32_t n,len;
    sprintf(fname,"%s",GetDataDir(false).string().c_str());
    if ( (n= (int32_t)strlen(ASSETCHAINS_SYMBOL)) != 0 )
    {
        len = (int32_t)strlen(fname);
        if ( strcmp(ASSETCHAINS_SYMBOL,&fname[len - n]) == 0 )
            fname[len - n] = 0;
        else
        {
            printf("unexpected fname.(%s) vs %s [%s] n.%d len.%d (%s)\n",fname,symbol,ASSETCHAINS_SYMBOL,n,len,&fname[len - n]);
            return;
        }
    }
    else
    {
#ifdef _WIN32
        strcat(fname,"\\");
#else
        strcat(fname,"/");
#endif
    }
    if ( symbol != 0 && symbol[0] != 0 && strcmp("KMD",symbol) != 0 )
    {
        strcat(fname,symbol);
        //printf("statefname.(%s) -> (%s)\n",symbol,fname);
#ifdef _WIN32
        strcat(fname,"\\");
#else
        strcat(fname,"/");
#endif
    }
    strcat(fname,str);
    //printf("test.(%s) -> [%s] statename.(%s) %s\n",test,ASSETCHAINS_SYMBOL,symbol,fname);
}

void komodo_configfile(char *symbol,uint16_t rpcport)
{
    static char myusername[512],mypassword[8192];
    FILE *fp; uint16_t kmdport; uint8_t buf2[33]; char fname[512],buf[128],username[512],password[8192]; uint32_t crc,r,r2,i;
    if ( symbol != 0 && rpcport != 0 )
    {
        r = (uint32_t)time(NULL);
        r2 = OS_milliseconds();
        memcpy(buf,&r,sizeof(r));
        memcpy(&buf[sizeof(r)],&r2,sizeof(r2));
        memcpy(&buf[sizeof(r)+sizeof(r2)],symbol,strlen(symbol));
        crc = calc_crc32(0,(uint8_t *)buf,(int32_t)(sizeof(r)+sizeof(r2)+strlen(symbol)));
				#ifdef _WIN32
				randombytes_buf(buf2,sizeof(buf2));
				#else
        OS_randombytes(buf2,sizeof(buf2));
				#endif
        for (i=0; i<sizeof(buf2); i++)
            sprintf(&password[i*2],"%02x",buf2[i]);
        password[i*2] = 0;
        sprintf(buf,"%s.conf",symbol);
        BITCOIND_RPCPORT = rpcport;
#ifdef _WIN32
        sprintf(fname,"%s\\%s",GetDataDir(false).string().c_str(),buf);
#else
        sprintf(fname,"%s/%s",GetDataDir(false).string().c_str(),buf);
#endif
        if ( (fp= fopen(fname,"rb")) == 0 )
        {
#ifndef FROM_CLI
            if ( (fp= fopen(fname,"wb")) != 0 )
            {
                fprintf(fp,"rpcuser=user%u\nrpcpassword=pass%s\nrpcport=%u\nserver=1\ntxindex=1\nrpcworkqueue=256\nrpcallowip=127.0.0.1\n",crc,password,rpcport);
                fclose(fp);
                printf("Created (%s)\n",fname);
            } else printf("Couldnt create (%s)\n",fname);
#endif
        }
        else
        {
            _komodo_userpass(myusername,mypassword,fp);
            mapArgs["-rpcpassword"] = mypassword;
            mapArgs["-rpcusername"] = myusername;
            //fprintf(stderr,"myusername.(%s)\n",myusername);
            fclose(fp);
        }
    }
    strcpy(fname,GetDataDir().string().c_str());
#ifdef _WIN32
    while ( fname[strlen(fname)-1] != '\\' )
        fname[strlen(fname)-1] = 0;
    strcat(fname,"komodo.conf");
#else
    while ( fname[strlen(fname)-1] != '/' )
        fname[strlen(fname)-1] = 0;
#ifdef __APPLE__
    strcat(fname,"Komodo.conf");
#else
    strcat(fname,"komodo.conf");
#endif
#endif
    if ( (fp= fopen(fname,"rb")) != 0 )
    {
        if ( (kmdport= _komodo_userpass(username,password,fp)) != 0 )
            KMD_PORT = kmdport;
        sprintf(KMDUSERPASS,"%s:%s",username,password);
        fclose(fp);
//printf("KOMODO.(%s) -> userpass.(%s)\n",fname,KMDUSERPASS);
    } //else printf("couldnt open.(%s)\n",fname);
}

uint16_t komodo_userpass(char *userpass,char *symbol)
{
    FILE *fp; uint16_t port = 0; char fname[512],username[512],password[512],confname[KOMODO_ASSETCHAIN_MAXLEN];
    userpass[0] = 0;
    if ( strcmp("KMD",symbol) == 0 )
    {
#ifdef __APPLE__
        sprintf(confname,"Komodo.conf");
#else
        sprintf(confname,"komodo.conf");
#endif
    }
    else sprintf(confname,"%s.conf",symbol);
    komodo_statefname(fname,symbol,confname);
    if ( (fp= fopen(fname,"rb")) != 0 )
    {
        port = _komodo_userpass(username,password,fp);
        sprintf(userpass,"%s:%s",username,password);
        if ( strcmp(symbol,ASSETCHAINS_SYMBOL) == 0 )
            strcpy(ASSETCHAINS_USERPASS,userpass);
        fclose(fp);
    }
    return(port);
}

uint32_t komodo_assetmagic(char *symbol,uint64_t supply,uint8_t *extraptr,int32_t extralen)
{
    uint8_t buf[512]; uint32_t crc0=0; int32_t len = 0; bits256 hash;
    if ( strcmp(symbol,"KMD") == 0 )
        return(0x8de4eef9);
    len = iguana_rwnum(1,&buf[len],sizeof(supply),(void *)&supply);
    strcpy((char *)&buf[len],symbol);
    len += strlen(symbol);
    if ( extraptr != 0 && extralen != 0 )
    {
        vcalc_sha256(0,hash.bytes,extraptr,extralen);
        crc0 = hash.uints[0];
    }
    return(calc_crc32(crc0,buf,len));
}

uint16_t komodo_assetport(uint32_t magic,int32_t extralen)
{
    if ( magic == 0x8de4eef9 )
        return(7770);
    else if ( extralen == 0 )
        return(8000 + (magic % 7777));
    else return(16000 + (magic % 49500));
}

uint16_t komodo_port(char *symbol,uint64_t supply,uint32_t *magicp,uint8_t *extraptr,int32_t extralen)
{
    if ( symbol == 0 || symbol[0] == 0 || strcmp("KMD",symbol) == 0 )
    {
        *magicp = 0x8de4eef9;
        return(7770);
    }
    *magicp = komodo_assetmagic(symbol,supply,extraptr,extralen);
    return(komodo_assetport(*magicp,extralen));
}

/*void komodo_ports(uint16_t ports[MAX_CURRENCIES])
{
    int32_t i; uint32_t magic;
    for (i=0; i<MAX_CURRENCIES; i++)
    {
        ports[i] = komodo_port(CURRENCIES[i],10,&magic);
        printf("%u ",ports[i]);
    }
    printf("ports\n");
}*/

char *iguanafmtstr = (char *)"curl --url \"http://127.0.0.1:7776\" --data \"{\\\"conf\\\":\\\"%s.conf\\\",\\\"path\\\":\\\"${HOME#\"/\"}/.komodo/%s\\\",\\\"unitval\\\":\\\"20\\\",\\\"zcash\\\":1,\\\"RELAY\\\":-1,\\\"VALIDATE\\\":0,\\\"prefetchlag\\\":-1,\\\"poll\\\":100,\\\"active\\\":1,\\\"agent\\\":\\\"iguana\\\",\\\"method\\\":\\\"addcoin\\\",\\\"startpend\\\":4,\\\"endpend\\\":4,\\\"services\\\":129,\\\"maxpeers\\\":8,\\\"newcoin\\\":\\\"%s\\\",\\\"name\\\":\\\"%s\\\",\\\"hasheaders\\\":1,\\\"useaddmultisig\\\":0,\\\"netmagic\\\":\\\"%s\\\",\\\"p2p\\\":%u,\\\"rpc\\\":%u,\\\"pubval\\\":60,\\\"p2shval\\\":85,\\\"wifval\\\":188,\\\"txfee_satoshis\\\":\\\"10000\\\",\\\"isPoS\\\":0,\\\"minoutput\\\":10000,\\\"minconfirms\\\":2,\\\"genesishash\\\":\\\"027e3758c3a65b12aa1046462b486d0a63bfa1beae327897f56c5cfb7daaae71\\\",\\\"protover\\\":170002,\\\"genesisblock\\\":\\\"0100000000000000000000000000000000000000000000000000000000000000000000003ba3edfd7a7b12b27ac72c3e67768f617fc81bc3888a51323a9fb8aa4b1e5e4a000000000000000000000000000000000000000000000000000000000000000029ab5f490f0f0f200b00000000000000000000000000000000000000000000000000000000000000fd4005000d5ba7cda5d473947263bf194285317179d2b0d307119c2e7cc4bd8ac456f0774bd52b0cd9249be9d40718b6397a4c7bbd8f2b3272fed2823cd2af4bd1632200ba4bf796727d6347b225f670f292343274cc35099466f5fb5f0cd1c105121b28213d15db2ed7bdba490b4cedc69742a57b7c25af24485e523aadbb77a0144fc76f79ef73bd8530d42b9f3b9bed1c135ad1fe152923fafe98f95f76f1615e64c4abb1137f4c31b218ba2782bc15534788dda2cc08a0ee2987c8b27ff41bd4e31cd5fb5643dfe862c9a02ca9f90c8c51a6671d681d04ad47e4b53b1518d4befafefe8cadfb912f3d03051b1efbf1dfe37b56e93a741d8dfd80d576ca250bee55fab1311fc7b3255977558cdda6f7d6f875306e43a14413facdaed2f46093e0ef1e8f8a963e1632dcbeebd8e49fd16b57d49b08f9762de89157c65233f60c8e38a1f503a48c555f8ec45dedecd574a37601323c27be597b956343107f8bd80f3a925afaf30811df83c402116bb9c1e5231c70fff899a7c82f73c902ba54da53cc459b7bf1113db65cc8f6914d3618560ea69abd13658fa7b6af92d374d6eca9529f8bd565166e4fcbf2a8dfb3c9b69539d4d2ee2e9321b85b331925df195915f2757637c2805e1d4131e1ad9ef9bc1bb1c732d8dba4738716d351ab30c996c8657bab39567ee3b29c6d054b711495c0d52e1cd5d8e55b4f0f0325b97369280755b46a02afd54be4ddd9f77c22272b8bbb17ff5118fedbae2564524e797bd28b5f74f7079d532ccc059807989f94d267f47e724b3f1ecfe00ec9e6541c961080d8891251b84b4480bc292f6a180bea089fef5bbda56e1e41390d7c0e85ba0ef530f7177413481a226465a36ef6afe1e2bca69d2078712b3912bba1a99b1fbff0d355d6ffe726d2bb6fbc103c4ac5756e5bee6e47e17424ebcbf1b63d8cb90ce2e40198b4f4198689daea254307e52a25562f4c1455340f0ffeb10f9d8e914775e37d0edca019fb1b9c6ef81255ed86bc51c5391e0591480f66e2d88c5f4fd7277697968656a9b113ab97f874fdd5f2465e5559533e01ba13ef4a8f7a21d02c30c8ded68e8c54603ab9c8084ef6d9eb4e92c75b078539e2ae786ebab6dab73a09e0aa9ac575bcefb29e930ae656e58bcb513f7e3c17e079dce4f05b5dbc18c2a872b22509740ebe6a3903e00ad1abc55076441862643f93606e3dc35e8d9f2caef3ee6be14d513b2e062b21d0061de3bd56881713a1a5c17f5ace05e1ec09da53f99442df175a49bd154aa96e4949decd52fed79ccf7ccbce32941419c314e374e4a396ac553e17b5340336a1a25c22f9e42a243ba5404450b650acfc826a6e432971ace776e15719515e1634ceb9a4a35061b668c74998d3dfb5827f6238ec015377e6f9c94f38108768cf6e5c8b132e0303fb5a200368f845ad9d46343035a6ff94031df8d8309415bb3f6cd5ede9c135fdabcc030599858d803c0f85be7661c88984d88faa3d26fb0e9aac0056a53f1b5d0baed713c853c4a2726869a0a124a8a5bbc0fc0ef80c8ae4cb53636aa02503b86a1eb9836fcc259823e2692d921d88e1ffc1e6cb2bde43939ceb3f32a611686f539f8f7c9f0bf00381f743607d40960f06d347d1cd8ac8a51969c25e37150efdf7aa4c2037a2fd0516fb444525ab157a0ed0a7412b2fa69b217fe397263153782c0f64351fbdf2678fa0dc8569912dcd8e3ccad38f34f23bbbce14c6a26ac24911b308b82c7e43062d180baeac4ba7153858365c72c63dcf5f6a5b08070b730adb017aeae925b7d0439979e2679f45ed2f25a7edcfd2fb77a8794630285ccb0a071f5cce410b46dbf9750b0354aae8b65574501cc69efb5b6a43444074fee116641bb29da56c2b4a7f456991fc92b2\\\",\\\"debug\\\":0,\\\"seedipaddr\\\":\\\"%s\\\"}\"";



int32_t komodo_whoami(char *pubkeystr,int32_t height,uint32_t timestamp)
{
    int32_t i,notaryid;
    for (i=0; i<33; i++)
        sprintf(&pubkeystr[i<<1],"%02x",NOTARY_PUBKEY33[i]);
    pubkeystr[66] = 0;
    komodo_chosennotary(&notaryid,height,NOTARY_PUBKEY33,timestamp);
    return(notaryid);
}

char *argv0suffix[] =
{
    (char *)"mnzd", (char *)"mnz-cli", (char *)"mnzd.exe", (char *)"mnz-cli.exe", (char *)"btchd", (char *)"btch-cli", (char *)"btchd.exe", (char *)"btch-cli.exe"
};

char *argv0names[] =
{
    (char *)"MNZ", (char *)"MNZ", (char *)"MNZ", (char *)"MNZ", (char *)"BTCH", (char *)"BTCH", (char *)"BTCH", (char *)"BTCH"
};

void komodo_args(char *argv0)
{
    extern int64_t MAX_MONEY;
    extern const char *Notaries_elected1[][2];
    std::string name,addn; char *dirname,fname[512],arg0str[64],magicstr[9]; uint8_t magic[4],extrabuf[256],*extraptr=0; FILE *fp; uint64_t val; uint16_t port; int32_t i,baseid,len,n,extralen = 0;
  	IS_KOMODO_NOTARY = GetBoolArg("-notary", false);
		IS_STAKED_NOTARY = GetArg("-stakednotary", -1);
		if ( IS_STAKED_NOTARY != -1 && IS_KOMODO_NOTARY == true ) {
				fprintf(stderr, "Cannot be STAKED and KMD notary at the same time!\n");
				exit(0);
		}
		MIN_RECV_SATS = GetArg("-mintxvalue",-1);
		WHITELIST_ADDRESS = GetArg("-whitelistaddress","");
    if ( GetBoolArg("-gen", false) != 0 )
        KOMODO_MININGTHREADS = GetArg("-genproclimit",1);
    else KOMODO_MININGTHREADS = -1;
    if ( (KOMODO_EXCHANGEWALLET= GetBoolArg("-exchange", false)) != 0 )
        fprintf(stderr,"KOMODO_EXCHANGEWALLET mode active\n");
    DONATION_PUBKEY = GetArg("-donation", "");
    NOTARY_PUBKEY = GetArg("-pubkey", "");
<<<<<<< HEAD
		if ( strlen(NOTARY_PUBKEY.c_str()) == 66 )
=======
    KOMODO_DEALERNODE = GetArg("-dealer",0);
    if ( strlen(NOTARY_PUBKEY.c_str()) == 66 )
>>>>>>> 08b2f804
    {
        USE_EXTERNAL_PUBKEY = 1;
        if ( IS_KOMODO_NOTARY == 0 )
        {
            for (i=0; i<64; i++)
                if ( strcmp(NOTARY_PUBKEY.c_str(),Notaries_elected1[i][1]) == 0 )
                {
                    IS_KOMODO_NOTARY = 1;
										IS_STAKED_NOTARY = -1;
                    fprintf(stderr,"running as notary.%d %s\n",i,Notaries_elected1[i][0]);
                    break;
                }
        }
    }
		name = GetArg("-ac_name","");
    if ( argv0 != 0 )
    {
        len = (int32_t)strlen(argv0);
        for (i=0; i<sizeof(argv0suffix)/sizeof(*argv0suffix); i++)
        {
            n = (int32_t)strlen(argv0suffix[i]);
            if ( strcmp(&argv0[len - n],argv0suffix[i]) == 0 )
            {
                //printf("ARGV0.(%s) -> matches suffix (%s) -> ac_name.(%s)\n",argv0,argv0suffix[i],argv0names[i]);
                name = argv0names[i];
                break;
            }
        }
    }
    KOMODO_STOPAT = GetArg("-stopat",0);
    ASSETCHAINS_CC = GetArg("-ac_cc",0);
    KOMODO_CCACTIVATE = GetArg("-ac_ccactivate",0);
    ASSETCHAINS_PUBLIC = GetArg("-ac_public",0);
    ASSETCHAINS_PRIVATE = GetArg("-ac_private",0);
    if ( (KOMODO_REWIND= GetArg("-rewind",0)) != 0 )
    {
        printf("KOMODO_REWIND %d\n",KOMODO_REWIND);
    }
    if ( name.c_str()[0] != 0 )
    {
        MAX_BLOCK_SIGOPS = 60000;
        ASSETCHAINS_TXPOW = GetArg("-ac_txpow",0) & 3;
        ASSETCHAINS_FOUNDERS = GetArg("-ac_founders",0) & 1;
        ASSETCHAINS_SUPPLY = GetArg("-ac_supply",10);
        ASSETCHAINS_ENDSUBSIDY = GetArg("-ac_end",0);
        ASSETCHAINS_REWARD = GetArg("-ac_reward",0);
        ASSETCHAINS_HALVING = GetArg("-ac_halving",0);
        ASSETCHAINS_DECAY = GetArg("-ac_decay",0);
        ASSETCHAINS_COMMISSION = GetArg("-ac_perc",0);
        ASSETCHAINS_OVERRIDE_PUBKEY = GetArg("-ac_pubkey","");
				ASSETCHAINS_SCRIPTPUB = GetArg("-ac_script","");
				ASSETCHAINS_STREAM = GetArg("-ac_stream",0);

				if ( ASSETCHAINS_STREAM != 0 && ( ASSETCHAINS_COMMISSION != 0 || ASSETCHAINS_ENDSUBSIDY != 0 || ASSETCHAINS_REWARD != 0 || ASSETCHAINS_HALVING != 0 || ASSETCHAINS_DECAY != 0 || ASSETCHAINS_PRIVATE != 0 )) {
					printf("ASSETCHAINS_STREAM cannot be used with:\n ASSETCHAINS_COMMISSION \n ASSETCHAINS_ENDSUBSIDY\n ASSETCHAINS_REWARD\n ASSETCHAINS_HALVING\n ASSETCHAINS_DECAY\n ASSETCHAINS_PRIVATE\n");
					exit(0);
				}
        if ( (ASSETCHAINS_STAKED= GetArg("-ac_staked",0)) > 100 )
            ASSETCHAINS_STAKED = 100;
        if ( ASSETCHAINS_STAKED != 0 && ASSETCHAINS_PRIVATE != 0 )
        {
            printf("-ac_private chains cant have any PoS\n");
            exit(0);
        }
        if ( ASSETCHAINS_HALVING != 0 && ASSETCHAINS_HALVING < 1440 )
        {
            ASSETCHAINS_HALVING = 1440;
            printf("ASSETCHAINS_HALVING must be at least 1440 blocks\n");
        }
        if ( ASSETCHAINS_DECAY == 100000000 && ASSETCHAINS_ENDSUBSIDY == 0 )
        {
            ASSETCHAINS_DECAY = 0;
            printf("ASSETCHAINS_DECAY of 100000000 means linear and that needs ASSETCHAINS_ENDSUBSIDY\n");
        }
        else if ( ASSETCHAINS_DECAY > 100000000 )
        {
            ASSETCHAINS_DECAY = 0;
            printf("ASSETCHAINS_DECAY cant be more than 100000000\n");
        }
				if ( strlen(ASSETCHAINS_OVERRIDE_PUBKEY.c_str()) != 66 && ASSETCHAINS_STREAM != 0 )
				{
						printf("ASSETCHAINS_STREAM needs ASSETCHAINS_OVERRIDE_PUBKEY! \n");
						exit(0);
				}
        if ( strlen(ASSETCHAINS_OVERRIDE_PUBKEY.c_str()) == 66 || ASSETCHAINS_SCRIPTPUB.size() > 1 )
        {
            if ( strlen(ASSETCHAINS_OVERRIDE_PUBKEY.c_str()) == 66 )
            {
                decode_hex(ASSETCHAINS_OVERRIDE_PUBKEY33,33,(char *)ASSETCHAINS_OVERRIDE_PUBKEY.c_str());
                calc_rmd160_sha256(ASSETCHAINS_OVERRIDE_PUBKEYHASH,ASSETCHAINS_OVERRIDE_PUBKEY33,33);
            }
            if ( ASSETCHAINS_COMMISSION == 0 && ASSETCHAINS_FOUNDERS != 0 )
            {
                ASSETCHAINS_COMMISSION = 53846154; // maps to 35%
                printf("ASSETCHAINS_COMMISSION defaulted to 35%% when founders reward active\n");
            }
        }
        else
        {
            if ( ASSETCHAINS_COMMISSION != 0 )
            {
                ASSETCHAINS_COMMISSION = 0;
                printf("ASSETCHAINS_COMMISSION needs an ASSETCHAINS_OVERRIDE_PUBKEY and cant be more than 100000000 (100%%)\n");
            }
            if ( ASSETCHAINS_FOUNDERS != 0 )
            {
                ASSETCHAINS_FOUNDERS = 0;
                printf("ASSETCHAINS_FOUNDERS needs an ASSETCHAINS_OVERRIDE_PUBKEY or ASSETCHAINS_SCRIPTPUB\n");
            }
        }
        if ( ASSETCHAINS_ENDSUBSIDY != 0 || ASSETCHAINS_REWARD != 0 || ASSETCHAINS_HALVING != 0 || ASSETCHAINS_DECAY != 0 || ASSETCHAINS_COMMISSION != 0 || ASSETCHAINS_PUBLIC != 0 || ASSETCHAINS_PRIVATE != 0 || ASSETCHAINS_TXPOW != 0 || ASSETCHAINS_FOUNDERS != 0 || ASSETCHAINS_SCRIPTPUB.size() > 1 )
        {
            fprintf(stderr,"end.%llu blocks, reward %.8f halving.%llu blocks, decay.%llu perc %.4f%% ac_pub=[%02x...]\n",(long long)ASSETCHAINS_ENDSUBSIDY,dstr(ASSETCHAINS_REWARD),(long long)ASSETCHAINS_HALVING,(long long)ASSETCHAINS_DECAY,dstr(ASSETCHAINS_COMMISSION)*100,ASSETCHAINS_OVERRIDE_PUBKEY33[0]);
            extraptr = extrabuf;
            memcpy(extraptr,ASSETCHAINS_OVERRIDE_PUBKEY33,33), extralen = 33;
            extralen += iguana_rwnum(1,&extraptr[extralen],sizeof(ASSETCHAINS_ENDSUBSIDY),(void *)&ASSETCHAINS_ENDSUBSIDY);
            extralen += iguana_rwnum(1,&extraptr[extralen],sizeof(ASSETCHAINS_REWARD),(void *)&ASSETCHAINS_REWARD);
            extralen += iguana_rwnum(1,&extraptr[extralen],sizeof(ASSETCHAINS_HALVING),(void *)&ASSETCHAINS_HALVING);
            extralen += iguana_rwnum(1,&extraptr[extralen],sizeof(ASSETCHAINS_DECAY),(void *)&ASSETCHAINS_DECAY);
            val = ASSETCHAINS_COMMISSION | (((uint64_t)ASSETCHAINS_STAKED & 0xff) << 32) | (((uint64_t)ASSETCHAINS_CC & 0xffff) << 40) | ((ASSETCHAINS_PUBLIC != 0) << 7) | ((ASSETCHAINS_PRIVATE != 0) << 6) | ASSETCHAINS_TXPOW;
            extralen += iguana_rwnum(1,&extraptr[extralen],sizeof(val),(void *)&val);
            if ( ASSETCHAINS_FOUNDERS != 0 )
                extralen += iguana_rwnum(1,&extraptr[extralen],sizeof(ASSETCHAINS_FOUNDERS),(void *)&ASSETCHAINS_FOUNDERS);
            if ( ASSETCHAINS_SCRIPTPUB.size() > 1 )
                extralen += iguana_rwnum(1,&extraptr[extralen],(int32_t)ASSETCHAINS_SCRIPTPUB.size(),(void *)ASSETCHAINS_SCRIPTPUB.c_str());
        }
        addn = GetArg("-seednode","");
        if ( strlen(addn.c_str()) > 0 )
            ASSETCHAINS_SEED = 1;
        strncpy(ASSETCHAINS_SYMBOL,name.c_str(),64);
        if ( (baseid= komodo_baseid(ASSETCHAINS_SYMBOL)) >= 0 && baseid < 32 )
            MAX_MONEY = komodo_maxallowed(baseid);
        else if ( ASSETCHAINS_REWARD == 0 )
            MAX_MONEY = (ASSETCHAINS_SUPPLY+100) * SATOSHIDEN;
        else MAX_MONEY = (ASSETCHAINS_SUPPLY+100) * SATOSHIDEN + ASSETCHAINS_REWARD * (ASSETCHAINS_ENDSUBSIDY==0 ? 10000000 : ASSETCHAINS_ENDSUBSIDY);
        MAX_MONEY += (MAX_MONEY * ASSETCHAINS_COMMISSION) / SATOSHIDEN;
        if ( ASSETCHAINS_CC >= KOMODO_FIRSTFUNGIBLEID && MAX_MONEY < 1000000LL*SATOSHIDEN )
            MAX_MONEY = 1000000LL*SATOSHIDEN;
        if ( MAX_MONEY <= 0 || MAX_MONEY > 10000100000LL*SATOSHIDEN )
            MAX_MONEY = 10000100000LL*SATOSHIDEN;
        //fprintf(stderr,"MAX_MONEY %llu %.8f\n",(long long)MAX_MONEY,(double)MAX_MONEY/SATOSHIDEN);
        //printf("baseid.%d MAX_MONEY.%s %.8f\n",baseid,ASSETCHAINS_SYMBOL,(double)MAX_MONEY/SATOSHIDEN);
        ASSETCHAINS_P2PPORT = komodo_port(ASSETCHAINS_SYMBOL,ASSETCHAINS_SUPPLY,&ASSETCHAINS_MAGIC,extraptr,extralen);
        while ( (dirname= (char *)GetDataDir(false).string().c_str()) == 0 || dirname[0] == 0 )
        {
            fprintf(stderr,"waiting for datadir\n");
						#ifndef _WIN32
            sleep(3);
						#else
						boost::this_thread::sleep(boost::posix_time::milliseconds(3000));
						#endif
        }
        //fprintf(stderr,"Got datadir.(%s)\n",dirname);
        if ( ASSETCHAINS_SYMBOL[0] != 0 )
        {
            int32_t komodo_baseid(char *origbase);
            extern int COINBASE_MATURITY;
            if ( strcmp(ASSETCHAINS_SYMBOL,"KMD") == 0 )
            {
                fprintf(stderr,"cant have assetchain named KMD\n");
                exit(0);
            }
            if ( (port= komodo_userpass(ASSETCHAINS_USERPASS,ASSETCHAINS_SYMBOL)) != 0 )
                ASSETCHAINS_RPCPORT = port;
            else komodo_configfile(ASSETCHAINS_SYMBOL,ASSETCHAINS_P2PPORT + 1);
            COINBASE_MATURITY = 1;
            //fprintf(stderr,"ASSETCHAINS_RPCPORT (%s) %u\n",ASSETCHAINS_SYMBOL,ASSETCHAINS_RPCPORT);
        }
        if ( ASSETCHAINS_RPCPORT == 0 )
            ASSETCHAINS_RPCPORT = ASSETCHAINS_P2PPORT + 1;
        //ASSETCHAINS_NOTARIES = GetArg("-ac_notaries","");
        //komodo_assetchain_pubkeys((char *)ASSETCHAINS_NOTARIES.c_str());
        iguana_rwnum(1,magic,sizeof(ASSETCHAINS_MAGIC),(void *)&ASSETCHAINS_MAGIC);
        for (i=0; i<4; i++)
            sprintf(&magicstr[i<<1],"%02x",magic[i]);
        magicstr[8] = 0;
#ifndef FROM_CLI
        sprintf(fname,"%s_7776",ASSETCHAINS_SYMBOL);
        if ( (fp= fopen(fname,"wb")) != 0 )
        {
            fprintf(fp,iguanafmtstr,name.c_str(),name.c_str(),name.c_str(),name.c_str(),magicstr,ASSETCHAINS_P2PPORT,ASSETCHAINS_RPCPORT,"78.47.196.146");
            fclose(fp);
            //printf("created (%s)\n",fname);
        } else printf("error creating (%s)\n",fname);
#endif
        if ( KOMODO_CCACTIVATE != 0 && ASSETCHAINS_CC < 2 )
        {
            ASSETCHAINS_CC = 2;
            fprintf(stderr,"smart utxo CC contracts will activate at height.%d\n",KOMODO_CCACTIVATE);
        }
    }
    else
    {
        char fname[512],username[512],password[4096]; int32_t iter; FILE *fp;
        ASSETCHAINS_P2PPORT = 7770;
        ASSETCHAINS_RPCPORT = 7771;
        for (iter=0; iter<2; iter++)
        {
            strcpy(fname,GetDataDir().string().c_str());
#ifdef _WIN32
            while ( fname[strlen(fname)-1] != '\\' )
                fname[strlen(fname)-1] = 0;
            if ( iter == 0 )
                strcat(fname,"Komodo\\komodo.conf");
            else strcat(fname,"Bitcoin\\bitcoin.conf");
#else
            while ( fname[strlen(fname)-1] != '/' )
                fname[strlen(fname)-1] = 0;
#ifdef __APPLE__
            if ( iter == 0 )
                strcat(fname,"Komodo/Komodo.conf");
            else strcat(fname,"Bitcoin/Bitcoin.conf");
#else
            if ( iter == 0 )
                strcat(fname,".komodo/komodo.conf");
            else strcat(fname,".bitcoin/bitcoin.conf");
#endif
#endif
            if ( (fp= fopen(fname,"rb")) != 0 )
            {
                _komodo_userpass(username,password,fp);
                sprintf(iter == 0 ? KMDUSERPASS : BTCUSERPASS,"%s:%s",username,password);
                fclose(fp);
                //printf("KOMODO.(%s) -> userpass.(%s)\n",fname,KMDUSERPASS);
            } //else printf("couldnt open.(%s)\n",fname);
            if ( IS_KOMODO_NOTARY == 0 )
                break;
        }
    }
    int32_t dpowconfs = KOMODO_DPOWCONFS;
    if ( ASSETCHAINS_SYMBOL[0] != 0 )
    {
        BITCOIND_RPCPORT = GetArg("-rpcport", ASSETCHAINS_RPCPORT);
        //fprintf(stderr,"(%s) port.%u chain params initialized\n",ASSETCHAINS_SYMBOL,BITCOIND_RPCPORT);
        if ( strcmp("PIRATE",ASSETCHAINS_SYMBOL) == 0 && ASSETCHAINS_HALVING == 77777 )
        {
            ASSETCHAINS_HALVING *= 5;
            fprintf(stderr,"PIRATE halving changed to %d %.1f days\n",(int32_t)ASSETCHAINS_HALVING,(double)ASSETCHAINS_HALVING/1440);
        }
        else if ( strcmp("VRSC",ASSETCHAINS_SYMBOL) == 0 )
            dpowconfs = 0;
    } else BITCOIND_RPCPORT = GetArg("-rpcport", BaseParams().RPCPort());
    KOMODO_DPOWCONFS = GetArg("-dpowconfs",dpowconfs);
    if ( ASSETCHAINS_SYMBOL[0] == 0 || strcmp(ASSETCHAINS_SYMBOL,"SUPERNET") == 0 || strcmp(ASSETCHAINS_SYMBOL,"DEX") == 0 || strcmp(ASSETCHAINS_SYMBOL,"COQUI") == 0 || strcmp(ASSETCHAINS_SYMBOL,"PIRATE") == 0 )
        KOMODO_EXTRASATOSHI = 1;
}

void komodo_nameset(char *symbol,char *dest,char *source)
{
    if ( source[0] == 0 )
    {
        strcpy(symbol,(char *)"KMD");
        strcpy(dest,(char *)"BTC");
    }
    else
    {
        strcpy(symbol,source);
        strcpy(dest,(char *)"KMD");
    }
}

struct komodo_state *komodo_stateptrget(char *base)
{
    int32_t baseid;
    if ( base == 0 || base[0] == 0 || strcmp(base,(char *)"KMD") == 0 )
        return(&KOMODO_STATES[33]);
    else if ( (baseid= komodo_baseid(base)) >= 0 )
        return(&KOMODO_STATES[baseid+1]);
    else return(&KOMODO_STATES[0]);
}

struct komodo_state *komodo_stateptr(char *symbol,char *dest)
{
    int32_t baseid;
    komodo_nameset(symbol,dest,ASSETCHAINS_SYMBOL);
    return(komodo_stateptrget(symbol));
}

void komodo_prefetch(FILE *fp)
{
    long fsize,fpos; int32_t incr = 16*1024*1024;
    fpos = ftell(fp);
    fseek(fp,0,SEEK_END);
    fsize = ftell(fp);
    if ( fsize > incr )
    {
        char *ignore = (char *)malloc(incr);
        if ( ignore != 0 )
        {
            rewind(fp);
            while ( fread(ignore,1,incr,fp) == incr ) // prefetch
                fprintf(stderr,".");
            free(ignore);
        }
    }
    fseek(fp,fpos,SEEK_SET);
}<|MERGE_RESOLUTION|>--- conflicted
+++ resolved
@@ -1520,12 +1520,8 @@
         fprintf(stderr,"KOMODO_EXCHANGEWALLET mode active\n");
     DONATION_PUBKEY = GetArg("-donation", "");
     NOTARY_PUBKEY = GetArg("-pubkey", "");
-<<<<<<< HEAD
-		if ( strlen(NOTARY_PUBKEY.c_str()) == 66 )
-=======
     KOMODO_DEALERNODE = GetArg("-dealer",0);
     if ( strlen(NOTARY_PUBKEY.c_str()) == 66 )
->>>>>>> 08b2f804
     {
         USE_EXTERNAL_PUBKEY = 1;
         if ( IS_KOMODO_NOTARY == 0 )

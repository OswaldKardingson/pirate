/******************************************************************************
 * Copyright © 2014-2018 The SuperNET Developers.                             *
 *                                                                            *
 * See the AUTHORS, DEVELOPER-AGREEMENT and LICENSE files at                  *
 * the top-level directory of this distribution for the individual copyright  *
 * holder information and the developer policies on copyright and licensing.  *
 *                                                                            *
 * Unless otherwise agreed in a custom licensing agreement, no part of the    *
 * SuperNET software, including this file may be copied, modified, propagated *
 * or distributed except according to the terms contained in the LICENSE file *
 *                                                                            *
 * Removal or modification of this copyright notice is prohibited.            *
 *                                                                            *
 ******************************************************************************/

#include "CCinclude.h"

/*
 CCutils has low level functions that are universally useful for all contracts.
 */

void endiancpy(uint8_t *dest,uint8_t *src,int32_t len)
{
    int32_t i,j=0;
#if defined(WORDS_BIGENDIAN)
    for (i=31; i>=0; i--)
        dest[j++] = src[i];
#else
    memcpy(dest,src,len);
#endif
}

CC *MakeCCcond1of2(uint8_t evalcode,CPubKey pk1,CPubKey pk2)
{
    std::vector<CC*> pks;
    pks.push_back(CCNewSecp256k1(pk1));
    pks.push_back(CCNewSecp256k1(pk2));
    CC *condCC = CCNewEval(E_MARSHAL(ss << evalcode));
    CC *Sig = CCNewThreshold(1, pks);
    return CCNewThreshold(2, {condCC, Sig});
}

CC *MakeCCcond1(uint8_t evalcode,CPubKey pk)
{
    std::vector<CC*> pks;
    pks.push_back(CCNewSecp256k1(pk));
    CC *condCC = CCNewEval(E_MARSHAL(ss << evalcode));
    CC *Sig = CCNewThreshold(1, pks);
    return CCNewThreshold(2, {condCC, Sig});
}

CTxOut MakeCC1vout(uint8_t evalcode,CAmount nValue,CPubKey pk)
{
    CTxOut vout;
    CC *payoutCond = MakeCCcond1(evalcode,pk);
    vout = CTxOut(nValue,CCPubKey(payoutCond));
    cc_free(payoutCond);
    return(vout);
}

CTxOut MakeCC1of2vout(uint8_t evalcode,CAmount nValue,CPubKey pk1,CPubKey pk2)
{
    CTxOut vout;
    CC *payoutCond = MakeCCcond1of2(evalcode,pk1,pk2);
    vout = CTxOut(nValue,CCPubKey(payoutCond));
<<<<<<< HEAD
=======
    fprintf(stderr,"payoutCond: %s\n",cc_conditionToJSONString(payoutCond));
>>>>>>> 1513c37f
    cc_free(payoutCond);
    return(vout);
}

CC* GetCryptoCondition(CScript const& scriptSig)
{
    auto pc = scriptSig.begin();
    opcodetype opcode;
    std::vector<unsigned char> ffbin;
    if (scriptSig.GetOp(pc, opcode, ffbin))
        return cc_readFulfillmentBinary((uint8_t*)ffbin.data(), ffbin.size()-1);
}

bool IsCCInput(CScript const& scriptSig)
{
    CC *cond;
    if ( (cond= GetCryptoCondition(scriptSig)) == 0 )
        return false;
    cc_free(cond);
    return true;
}

int32_t unstringbits(char *buf,uint64_t bits)
{
    int32_t i;
    for (i=0; i<8; i++,bits>>=8)
        if ( (buf[i]= (char)(bits & 0xff)) == 0 )
            break;
    buf[i] = 0;
    return(i);
}

uint64_t stringbits(char *str)
{
    uint64_t bits = 0;
    if ( str == 0 )
        return(0);
    int32_t i,n = (int32_t)strlen(str);
    if ( n > 8 )
        n = 8;
    for (i=n-1; i>=0; i--)
        bits = (bits << 8) | (str[i] & 0xff);
    //printf("(%s) -> %llx %llu\n",str,(long long)bits,(long long)bits);
    return(bits);
}

uint256 revuint256(uint256 txid)
{
    uint256 revtxid; int32_t i;
    for (i=31; i>=0; i--)
        ((uint8_t *)&revtxid)[31-i] = ((uint8_t *)&txid)[i];
    return(revtxid);
}

char *uint256_str(char *dest,uint256 txid)
{
    int32_t i,j=0;
    for (i=31; i>=0; i--)
        sprintf(&dest[j++ * 2],"%02x",((uint8_t *)&txid)[i]);
    dest[64] = 0;
    return(dest);
}

char *pubkey33_str(char *dest,uint8_t *pubkey33)
{
    int32_t i;
    if ( pubkey33 != 0 )
    {
        for (i=0; i<33; i++)
            sprintf(&dest[i * 2],"%02x",pubkey33[i]);
    } else dest[0] = 0;
    return(dest);
}

uint256 Parseuint256(char *hexstr)
{
    uint256 txid; int32_t i; std::vector<unsigned char> txidbytes(ParseHex(hexstr));
    memset(&txid,0,sizeof(txid));
    if ( strlen(hexstr) == 64 )
    {
        for (i=31; i>=0; i--)
            ((uint8_t *)&txid)[31-i] = ((uint8_t *)txidbytes.data())[i];
    }
    return(txid);
}

CPubKey buf2pk(uint8_t *buf33)
{
    CPubKey pk; int32_t i; uint8_t *dest;
    dest = (uint8_t *)pk.begin();
    for (i=0; i<33; i++)
        dest[i] = buf33[i];
    return(pk);
}

CPubKey pubkey2pk(std::vector<uint8_t> pubkey)
{
    CPubKey pk; int32_t i,n; uint8_t *dest,*pubkey33;
    n = pubkey.size();
    dest = (uint8_t *)pk.begin();
    pubkey33 = (uint8_t *)pubkey.data();
    for (i=0; i<n; i++)
        dest[i] = pubkey33[i];
    return(pk);
}

void CCaddr2set(struct CCcontract_info *cp,uint8_t evalcode,CPubKey pk,uint8_t *priv,char *coinaddr)
{
    cp->evalcode2 = evalcode;
    cp->unspendablepk2 = pk;
    memcpy(cp->unspendablepriv2,priv,32);
    strcpy(cp->unspendableaddr2,coinaddr);
}

void CCaddr3set(struct CCcontract_info *cp,uint8_t evalcode,CPubKey pk,uint8_t *priv,char *coinaddr)
{
    cp->evalcode3 = evalcode;
    cp->unspendablepk3 = pk;
    memcpy(cp->unspendablepriv3,priv,32);
    strcpy(cp->unspendableaddr3,coinaddr);
}

bool Getscriptaddress(char *destaddr,const CScript &scriptPubKey)
{
    CTxDestination address; txnouttype whichType;
    if ( ExtractDestination(scriptPubKey,address) != 0 )
    {
        strcpy(destaddr,(char *)CBitcoinAddress(address).ToString().c_str());
        return(true);
    }
    fprintf(stderr,"ExtractDestination failed\n");
    return(false);
}

bool pubkey2addr(char *destaddr,uint8_t *pubkey33)
{
    std::vector<uint8_t>pk; int32_t i;
    for (i=0; i<33; i++)
        pk.push_back(pubkey33[i]);
    return(Getscriptaddress(destaddr,CScript() << pk << OP_CHECKSIG));
}

CPubKey CCtxidaddr(char *txidaddr,uint256 txid)
{
    uint8_t buf33[33]; CPubKey pk;
    buf33[0] = 0x02;
    endiancpy(&buf33[1],(uint8_t *)&txid,32);
    pk = buf2pk(buf33);
    Getscriptaddress(txidaddr,CScript() << ParseHex(HexStr(pk)) << OP_CHECKSIG);
    return(pk);
}

bool _GetCCaddress(char *destaddr,uint8_t evalcode,CPubKey pk)
{
    CC *payoutCond;
    destaddr[0] = 0;
    if ( (payoutCond= MakeCCcond1(evalcode,pk)) != 0 )
    {
        Getscriptaddress(destaddr,CCPubKey(payoutCond));
        cc_free(payoutCond);
    }
    return(destaddr[0] != 0);
}

bool GetCCaddress(struct CCcontract_info *cp,char *destaddr,CPubKey pk)
{
    destaddr[0] = 0;
    if ( pk.size() == 0 )
        pk = GetUnspendable(cp,0);
    return(_GetCCaddress(destaddr,cp->evalcode,pk));
}

bool GetCCaddress1of2(struct CCcontract_info *cp,char *destaddr,CPubKey pk,CPubKey pk2)
{
    CC *payoutCond;
    destaddr[0] = 0;
    if ( (payoutCond= MakeCCcond1of2(cp->evalcode,pk,pk2)) != 0 )
    {
        Getscriptaddress(destaddr,CCPubKey(payoutCond));
        cc_free(payoutCond);
    }
    return(destaddr[0] != 0);
}

bool GetCCaddress1of2(struct CCcontract_info *cp,char *destaddr,CPubKey pk,CPubKey pk2)
{
    CC *payoutCond;
    destaddr[0] = 0;
    if ( (payoutCond= MakeCCcond1of2(cp->evalcode,pk,pk2)) != 0 )
    {
        Getscriptaddress(destaddr,CCPubKey(payoutCond));
        cc_free(payoutCond);
    }
    return(destaddr[0] != 0);
}

bool ConstrainVout(CTxOut vout,int32_t CCflag,char *cmpaddr,int64_t nValue)
{
    char destaddr[64];
    if ( vout.scriptPubKey.IsPayToCryptoCondition() != CCflag )
    {
        fprintf(stderr,"constrain vout error isCC %d vs %d CCflag\n",vout.scriptPubKey.IsPayToCryptoCondition(),CCflag);
        return(false);
    }
    else if ( cmpaddr != 0 && (Getscriptaddress(destaddr,vout.scriptPubKey) == 0 || strcmp(destaddr,cmpaddr) != 0) )
    {
        fprintf(stderr,"constrain vout error addr %s vs %s\n",cmpaddr!=0?cmpaddr:"",destaddr!=0?destaddr:"");
        return(false);
    }
    else if ( nValue != 0 && nValue != vout.nValue ) //(nValue == 0 && vout.nValue < 10000) || (
    {
        fprintf(stderr,"constrain vout error nValue %.8f vs %.8f\n",(double)nValue/COIN,(double)vout.nValue/COIN);
        return(false);
    }
    else return(true);
}

bool PreventCC(Eval* eval,const CTransaction &tx,int32_t preventCCvins,int32_t numvins,int32_t preventCCvouts,int32_t numvouts)
{
    int32_t i;
    if ( preventCCvins >= 0 )
    {
        for (i=preventCCvins; i<numvins; i++)
        {
            if ( IsCCInput(tx.vin[i].scriptSig) != 0 )
                return eval->Invalid("invalid CC vin");
        }
    }
    if ( preventCCvouts >= 0 )
    {
        for (i=preventCCvouts; i<numvouts; i++)
        {
            if ( tx.vout[i].scriptPubKey.IsPayToCryptoCondition() != 0 )
            {
                fprintf(stderr,"vout.%d is CC\n",i);
                return eval->Invalid("invalid CC vout");
            }
        }
    }
    return(true);
}

std::vector<uint8_t> Mypubkey()
{
    extern uint8_t NOTARY_PUBKEY33[33];
    std::vector<uint8_t> pubkey; int32_t i; uint8_t *dest,*pubkey33;
    pubkey33 = NOTARY_PUBKEY33;
    pubkey.resize(33);
    dest = pubkey.data();
    for (i=0; i<33; i++)
        dest[i] = pubkey33[i];
    return(pubkey);
}

bool Myprivkey(uint8_t myprivkey[])
{
    char coinaddr[64]; std::string strAddress; char *dest; int32_t i,n; CBitcoinAddress address; CKeyID keyID; CKey vchSecret;
    if ( Getscriptaddress(coinaddr,CScript() << Mypubkey() << OP_CHECKSIG) != 0 )
    {
        n = (int32_t)strlen(coinaddr);
        strAddress.resize(n+1);
        dest = (char *)strAddress.data();
        for (i=0; i<n; i++)
            dest[i] = coinaddr[i];
        dest[i] = 0;
        if ( address.SetString(strAddress) != 0 && address.GetKeyID(keyID) != 0 )
        {
#ifdef ENABLE_WALLET
            if ( pwalletMain->GetKey(keyID,vchSecret) != 0 )
            {
                memcpy(myprivkey,vchSecret.begin(),32);
                if ( 0 )
                {
                    for (i=0; i<32; i++)
                        fprintf(stderr,"0x%02x, ",myprivkey[i]);
                    fprintf(stderr," found privkey for %s!\n",dest);
                }
                return(true);
            }
#endif
        }
    }
    fprintf(stderr,"privkey for the -pubkey= address is not in the wallet, importprivkey!\n");
    return(false);
}

CPubKey GetUnspendable(struct CCcontract_info *cp,uint8_t *unspendablepriv)
{
    if ( unspendablepriv != 0 )
        memcpy(unspendablepriv,cp->CCpriv,32);
    return(pubkey2pk(ParseHex(cp->CChexstr)));
}

bool ProcessCC(struct CCcontract_info *cp,Eval* eval, std::vector<uint8_t> paramsNull,const CTransaction &ctx, unsigned int nIn)
{
    CTransaction createTx; uint256 assetid,assetid2,hashBlock; uint8_t funcid; int32_t height,i,n,from_mempool = 0; int64_t amount; std::vector<uint8_t> origpubkey;
    height = KOMODO_CONNECTING;
    if ( KOMODO_CONNECTING < 0 ) // always comes back with > 0 for final confirmation
        return(true);
    if ( ASSETCHAINS_CC == 0 || (height & ~(1<<30)) < KOMODO_CCACTIVATE )
        return eval->Invalid("CC are disabled or not active yet");
    if ( (KOMODO_CONNECTING & (1<<30)) != 0 )
    {
        from_mempool = 1;
        height &= ((1<<30) - 1);
    }
    //fprintf(stderr,"KOMODO_CONNECTING.%d mempool.%d vs CCactive.%d\n",height,from_mempool,KOMODO_CCACTIVATE);
    // there is a chance CC tx is valid in mempool, but invalid when in block, so we cant filter duplicate requests. if any of the vins are spent, for example
    //txid = ctx.GetHash();
    //if ( txid == cp->prevtxid )
    //    return(true);
    //fprintf(stderr,"process CC %02x\n",cp->evalcode);
    cp->evalcode2 = cp->evalcode3 = 0;
    cp->unspendableaddr2[0] = cp->unspendableaddr3[0] = 0;
    if ( paramsNull.size() != 0 ) // Don't expect params
        return eval->Invalid("Cannot have params");
    else if ( ctx.vout.size() == 0 )
        return eval->Invalid("no-vouts");
    else if ( (*cp->validate)(cp,eval,ctx) != 0 )
    {
        //fprintf(stderr,"done CC %02x\n",cp->evalcode);
        //cp->prevtxid = txid;
        return(true);
    }
    //fprintf(stderr,"invalid CC %02x\n",cp->evalcode);
    return(false);
}

int64_t CCduration(int32_t &numblocks,uint256 txid)
{
    CTransaction tx; uint256 hashBlock; uint32_t txheight,txtime=0; char str[65]; CBlockIndex *pindex; int64_t duration = 0;
    numblocks = 0;
    if ( myGetTransaction(txid,tx,hashBlock) == 0 )
    {
        fprintf(stderr,"CCduration cant find duration txid %s\n",uint256_str(str,txid));
        return(0);
    }
    else if ( hashBlock == zeroid )
    {
        fprintf(stderr,"CCduration no hashBlock for txid %s\n",uint256_str(str,txid));
        return(0);
    }
    else if ( (pindex= mapBlockIndex[hashBlock]) == 0 || (txtime= pindex->nTime) == 0 || (txheight= pindex->nHeight) <= 0 )
    {
        fprintf(stderr,"CCduration no txtime %u or txheight.%d %p for txid %s\n",txtime,txheight,pindex,uint256_str(str,txid));
        return(0);
    }
    else if ( (pindex= chainActive.LastTip()) == 0 || pindex->nTime < txtime || pindex->nHeight <= txheight )
    {
        fprintf(stderr,"CCduration backwards timestamps %u %u for txid %s hts.(%d %d)\n",(uint32_t)pindex->nTime,txtime,uint256_str(str,txid),txheight,(int32_t)pindex->nHeight);
        return(0);
    }
    numblocks = (pindex->nHeight - txheight);
    duration = (pindex->nTime - txtime);
    fprintf(stderr,"duration %d (%u - %u) numblocks %d (%d - %d)\n",(int32_t)duration,(uint32_t)pindex->nTime,txtime,numblocks,pindex->nHeight,txheight);
    return(duration);
}
<|MERGE_RESOLUTION|>--- conflicted
+++ resolved
@@ -63,10 +63,7 @@
     CTxOut vout;
     CC *payoutCond = MakeCCcond1of2(evalcode,pk1,pk2);
     vout = CTxOut(nValue,CCPubKey(payoutCond));
-<<<<<<< HEAD
-=======
     fprintf(stderr,"payoutCond: %s\n",cc_conditionToJSONString(payoutCond));
->>>>>>> 1513c37f
     cc_free(payoutCond);
     return(vout);
 }
@@ -237,18 +234,6 @@
     if ( pk.size() == 0 )
         pk = GetUnspendable(cp,0);
     return(_GetCCaddress(destaddr,cp->evalcode,pk));
-}
-
-bool GetCCaddress1of2(struct CCcontract_info *cp,char *destaddr,CPubKey pk,CPubKey pk2)
-{
-    CC *payoutCond;
-    destaddr[0] = 0;
-    if ( (payoutCond= MakeCCcond1of2(cp->evalcode,pk,pk2)) != 0 )
-    {
-        Getscriptaddress(destaddr,CCPubKey(payoutCond));
-        cc_free(payoutCond);
-    }
-    return(destaddr[0] != 0);
 }
 
 bool GetCCaddress1of2(struct CCcontract_info *cp,char *destaddr,CPubKey pk,CPubKey pk2)

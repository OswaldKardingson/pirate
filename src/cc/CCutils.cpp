--- conflicted
+++ resolved
@@ -534,11 +534,7 @@
         fprintf(stderr,"CCduration no txtime %u or txheight.%d %p for txid %s\n",txtime,txheight,pindex,uint256_str(str,txid));
         return(0);
     }
-<<<<<<< HEAD
-    else if ( (pindex= chainActive.Tip()) == 0 || pindex->nTime < txtime || pindex->GetHeight() <= txheight )
-=======
-    else if ( (pindex= chainActive.LastTip()) == 0 || pindex->nTime < txtime || pindex->nHeight <= txheight )
->>>>>>> 0634e206
+    else if ( (pindex= chainActive.Tip()) == 0 || pindex->nTime < txtime || pindex->nHeight <= txheight )
     {
         if ( pindex->nTime < txtime )
             fprintf(stderr,"CCduration backwards timestamps %u %u for txid %s hts.(%d %d)\n",(uint32_t)pindex->nTime,txtime,uint256_str(str,txid),txheight,(int32_t)pindex->nHeight);
@@ -676,11 +672,7 @@
     {
         return (NSPV_inforesult.height);
     }
-<<<<<<< HEAD
-    else return chainActive.Tip()->GetHeight();
-=======
-    else return chainActive.LastTip()->nHeight;
->>>>>>> 0634e206
+    else return chainActive.Tip()->nHeight;
 }
 
 bool komodo_txnotarizedconfirmed(uint256 txid)
@@ -728,11 +720,7 @@
             fprintf(stderr,"komodo_txnotarizedconfirmed no txheight.%d %p for txid %s\n",txheight,pindex,txid.ToString().c_str());
             return(0);
         }
-<<<<<<< HEAD
-        else if ( (pindex= chainActive.Tip()) == 0 || pindex->GetHeight() < txheight )
-=======
-        else if ( (pindex= chainActive.LastTip()) == 0 || pindex->nHeight < txheight )
->>>>>>> 0634e206
+        else if ( (pindex= chainActive.Tip()) == 0 || pindex->nHeight < txheight )
         {
             fprintf(stderr,"komodo_txnotarizedconfirmed backwards heights for txid %s hts.(%d %d)\n",txid.ToString().c_str(),txheight,(int32_t)pindex->nHeight);
             return(0);

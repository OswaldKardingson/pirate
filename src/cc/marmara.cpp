--- conflicted
+++ resolved
@@ -551,11 +551,7 @@
     mypk = pubkey2pk(Mypubkey());
     Marmarapk = GetUnspendable(cp,0);
     remaining = change = 0;
-<<<<<<< HEAD
-    height = chainActive.Tip()->GetHeight();
-=======
-    height = chainActive.LastTip()->nHeight;
->>>>>>> 0634e206
+    height = chainActive.Tip()->nHeight;
     if ( (n= MarmaraGetbatontxid(creditloop,batontxid,refbatontxid)) > 0 )
     {
         if ( myGetTransaction(batontxid,batontx,hashBlock) != 0 && (numvouts= batontx.vout.size()) > 1 )
@@ -568,15 +564,9 @@
                     result.push_back(Pair("error",(char *)"invalid refcreatetxid, setting to creditloop[0]"));
                     return(result);
                 }
-<<<<<<< HEAD
-                else if ( chainActive.Tip()->GetHeight() < refmatures )
-                {
-                    fprintf(stderr,"doesnt mature for another %d blocks\n",refmatures - chainActive.Tip()->GetHeight());
-=======
-                else if ( chainActive.LastTip()->nHeight < refmatures )
-                {
-                    fprintf(stderr,"doesnt mature for another %d blocks\n",refmatures - chainActive.LastTip()->nHeight);
->>>>>>> 0634e206
+                else if ( chainActive.Tip()->nHeight < refmatures )
+                {
+                    fprintf(stderr,"doesnt mature for another %d blocks\n",refmatures - chainActive.Tip()->nHeight);
                     result.push_back(Pair("result",(char *)"error"));
                     result.push_back(Pair("error",(char *)"cant settle immature creditloop"));
                     return(result);
@@ -723,11 +713,7 @@
         errorstr = (char *)"for now, only MARMARA loops are supported";
     else if ( amount <= txfee )
         errorstr = (char *)"amount must be for more than txfee";
-<<<<<<< HEAD
-    else if ( matures <= chainActive.Tip()->GetHeight() )
-=======
-    else if ( matures <= chainActive.LastTip()->nHeight )
->>>>>>> 0634e206
+    else if ( matures <= chainActive.Tip()->nHeight )
         errorstr = (char *)"it must mature in the future";
     if ( errorstr == 0 )
     {
@@ -781,11 +767,7 @@
         errorstr = (char *)"for now, only MARMARA loops are supported";
     else if ( amount <= txfee )
         errorstr = (char *)"amount must be for more than txfee";
-<<<<<<< HEAD
-    else if ( matures <= chainActive.Tip()->GetHeight() )
-=======
-    else if ( matures <= chainActive.LastTip()->nHeight )
->>>>>>> 0634e206
+    else if ( matures <= chainActive.Tip()->nHeight )
         errorstr = (char *)"it must mature in the future";
     if ( errorstr == 0 )
     {

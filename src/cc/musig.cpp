/******************************************************************************
 * Copyright © 2014-2019 The SuperNET Developers.                             *
 *                                                                            *
 * See the AUTHORS, DEVELOPER-AGREEMENT and LICENSE files at                  *
 * the top-level directory of this distribution for the individual copyright  *
 * holder information and the developer policies on copyright and licensing.  *
 *                                                                            *
 * Unless otherwise agreed in a custom licensing agreement, no part of the    *
 * SuperNET software, including this file may be copied, modified, propagated *
 * or distributed except according to the terms contained in the LICENSE file *
 *                                                                            *
 * Removal or modification of this copyright notice is prohibited.            *
 *                                                                            *
 ******************************************************************************/

/* first make a combined pk:

./komodo-cli -ac_name=MUSIG cclib combine 18 '["02fb6aa0b96cad24d46b5da93eba3864c45ce07a73bba12da530ae841e140fcf28","0255c46dbce584e3751081b39d7fc054fc807100557e73fc444481618b5706afb4"]'
{
  "pkhash": "5cb5a225064ca6ffc1438cb2a6ac2ac65fe2d5055dc7f6c7ebffb9a231f8912b",
  "combined_pk": "03f016c348437c7422eed92d865aa9789614f75327cada463eefc566126b54785b",
  "result": "success"
}

 the combined_pk and pkhash will be needed for various other rpc calls

 second, send 1 coin to the combined_pk
 ./komodo-cli -ac_name=MUSIG  cclib send 18 '["03f016c348437c7422eed92d865aa9789614f75327cada463eefc566126b54785b",1]'
 {
   "hex": "0400008085202f8901a980664dffc810725a79ffb89ac48be4c7b6bade9b789732fcf871acf8e81a2e010000006a47304402207e52763661ecd2c34a65d6623950be11794825db71576dc11894c606ddc317800220028fef46dc20630d0fdf22647b5d4ff0f1c47cf75f48702d0a91d5589eff99d001210255c46dbce584e3751081b39d7fc054fc807100557e73fc444481618b5706afb4ffffffff031008f60500000000302ea22c8020c71ddb3aac7f9b9e4bdacf032aaa8b8e4433c4ff9f8a43cebb9c1f5da96928a48103120c008203000401cce09aa4350000000023210255c46dbce584e3751081b39d7fc054fc807100557e73fc444481618b5706afb4ac0000000000000000266a2412782103f016c348437c7422eed92d865aa9789614f75327cada463eefc566126b54785b00000000920500000000000000000000000000",
   "txid": "5ce74037a153ee210413b48d4e88638b99825a2de1a1f1aa0d36ebf93019824c",
   "result": "success"
 }
 
 sendrawtransaction of the above hex.
 ./komodo-cli -ac_name=MUSIG getrawtransaction 5ce74037a153ee210413b48d4e88638b99825a2de1a1f1aa0d36ebf93019824c 1
 "vout": [
    {
      "value": 1.00010000,
      "valueSat": 100010000,
      "n": 0,
      "scriptPubKey": {
        "asm": "a22c8020c71ddb3aac7f9b9e4bdacf032aaa8b8e4433c4ff9f8a43cebb9c1f5da96928a48103120c008203000401 OP_CHECKCRYPTOCONDITION",
        "hex": "2ea22c8020c71ddb3aac7f9b9e4bdacf032aaa8b8e4433c4ff9f8a43cebb9c1f5da96928a48103120c008203000401cc",
        "reqSigs": 1,
        "type": "cryptocondition",
        "addresses": [
          "RKWS7jxyjPX9iaJttk8iMKf1AumanKypez"
        ]
      }
    },
    {
      "value": 8.99980000,
      "valueSat": 899980000,
      "n": 1,
      "scriptPubKey": {
        "asm": "0255c46dbce584e3751081b39d7fc054fc807100557e73fc444481618b5706afb4 OP_CHECKSIG",
        "hex": "210255c46dbce584e3751081b39d7fc054fc807100557e73fc444481618b5706afb4ac",
        "reqSigs": 1,
        "type": "pubkey",
        "addresses": [
          "RVQjvGdRbYLJ49bfH4SAFseipvwE3UdoDw"
        ]
      }
 
 script: 210255c46dbce584e3751081b39d7fc054fc807100557e73fc444481618b5706afb4ac
 
 sendtxid: 5ce74037a153ee210413b48d4e88638b99825a2de1a1f1aa0d36ebf93019824c
 
  get the msg we need to sign:
  
 ./komodo-cli -ac_name=MUSIG  cclib calcmsg 18 '["5ce74037a153ee210413b48d4e88638b99825a2de1a1f1aa0d36ebf93019824c","210255c46dbce584e3751081b39d7fc054fc807100557e73fc444481618b5706afb4ac"]'
 
 {
  "msg": "f7fb85d1412814e3c2f98b990802af6ee33dad368c6ba05c2050e9e5506fcd75",
  "result": "success"
 }
 
the "msg" is what needs to be signed to create a valid spend
 
 now on each signing node, a session needs to be created:
 5 args: ind, numsigners, combined_pk, pkhash, message to be signed
 
 on node with pubkey: 02fb6aa0b96cad24d46b5da93eba3864c45ce07a73bba12da530ae841e140fcf28
 ./komodo-cli -ac_name=MUSIG cclib session 18 '[0,2,"03f016c348437c7422eed92d865aa9789614f75327cada463eefc566126b54785b","5cb5a225064ca6ffc1438cb2a6ac2ac65fe2d5055dc7f6c7ebffb9a231f8912b","f7fb85d1412814e3c2f98b990802af6ee33dad368c6ba05c2050e9e5506fcd75"]'
 {
  "myind": 0,
  "numsigners": 2,
  "commitment": "bbea1f2562eca01b9a1393c5dc188bdd44551aebf684f4459930f59dde01f7ae",
  "result": "success"
 }

 on node with pubkey: 0255c46dbce584e3751081b39d7fc054fc807100557e73fc444481618b5706afb4
 ./komodo-cli -ac_name=MUSIG cclib session 18 '[1,2,"03f016c348437c7422eed92d865aa9789614f75327cada463eefc566126b54785b","5cb5a225064ca6ffc1438cb2a6ac2ac65fe2d5055dc7f6c7ebffb9a231f8912b","f7fb85d1412814e3c2f98b990802af6ee33dad368c6ba05c2050e9e5506fcd75"]'
 {
   "myind": 1,
   "numsigners": 2,
   "commitment": "c2291acb747a75b1a40014d8eb0cc90a1360f74d413f65f78e20a7de45eda851",
   "result": "success"
 }
  
 now we need to get the commitment from each node to the other one. the session already put the commitment for each node into the global struct. Keep in mind there is a single global struct with session unique to each cclib session call. that means no restarting any deamon in the middle of the process on any of the nodes and only call cclib session a single time. this is an artificial restriction just to simplify the initial implementation of musig
 ./komodo-cli -ac_name=MUSIG cclib commit 18 '["5cb5a225064ca6ffc1438cb2a6ac2ac65fe2d5055dc7f6c7ebffb9a231f8912b","1","c2291acb747a75b1a40014d8eb0cc90a1360f74d413f65f78e20a7de45eda851"]'
 {
  "added_index": 1,
  "myind": 0,
  "nonce": "02fec7a9310c959a0a97b86bc3f8c30d392d1fb51793915898c568f73f1f70476b",
  "result": "success"
 }
 
 ./komodo-cli -ac_name=MUSIG  cclib commit 18 '["5cb5a225064ca6ffc1438cb2a6ac2ac65fe2d5055dc7f6c7ebffb9a231f8912b",0,"d242cff13fa8c9b83248e4219fda459ada146b885f2171481f1b0f66c66d94ad"]'
 {
   "added_index": 0,
   "myind": 1,
   "nonce": "039365deaaaea089d509ba4c9f846de2baf4aa04cf6b26fa2c1cd818553e47f80c",
   "result": "success"
 }

 Now exchange the revealed nonces to each node:
 ./komodo-cli -ac_name=MUSIG cclib nonce 18 '["5cb5a225064ca6ffc1438cb2a6ac2ac65fe2d5055dc7f6c7ebffb9a231f8912b","1","039365deaaaea089d509ba4c9f846de2baf4aa04cf6b26fa2c1cd818553e47f80c"]'
{
  "added_index": 1,
  "myind": 0,
  "partialsig": "1d65c09cd9bffe4f0604227e66cd7cd221480bbb08262fe885563a9df7cf8f5b",
  "result": "success"
}

./komodo-cli -ac_name=MUSIG  cclib nonce 18 '["5cb5a225064ca6ffc1438cb2a6ac2ac65fe2d5055dc7f6c7ebffb9a231f8912b",0,"02fec7a9310c959a0a97b86bc3f8c30d392d1fb51793915898c568f73f1f70476b"]'
{
  "added_index": 0,
  "myind": 1,
  "partialsig": "4a3795e6801b355102c617390cf5a462061e082e35dc2ed8f8b1fab54cc0769e",
  "result": "success"
}
 
 Almost there! final step is to exchange the partial sigs between signers
 ./komodo-cli -ac_name=MUSIG cclib partialsig 18 '["5cb5a225064ca6ffc1438cb2a6ac2ac65fe2d5055dc7f6c7ebffb9a231f8912b","1","4a3795e6801b355102c617390cf5a462061e082e35dc2ed8f8b1fab54cc0769e"]'
 {
   "added_index": 1,
   "result": "success",
   "combinedsig": "a76f2790747ed2436a281f2660bdbee21bad9ee130b9cab6e542fa618fba1512679d568359db33a008ca39b773c32134276613e93e025ec17e083553449005f9"
 }
 
 ./komodo-cli -ac_name=MUSIG  cclib partialsig 18 '["5cb5a225064ca6ffc1438cb2a6ac2ac65fe2d5055dc7f6c7ebffb9a231f8912b",0,"1d65c09cd9bffe4f0604227e66cd7cd221480bbb08262fe885563a9df7cf8f5b"]'
 {
   "added_index": 0,
   "result": "success",
   "combinedsig": "a76f2790747ed2436a281f2660bdbee21bad9ee130b9cab6e542fa618fba1512679d568359db33a008ca39b773c32134276613e93e025ec17e083553449005f9"
 }

 Notice both nodes generated the same combined signature!
 
 Now for a sanity test, we can use the verify call to make sure this sig will work with the msg needed for the spend:
 
 ./komodo-cli -ac_name=MUSIG cclib verify 18 '["f7fb85d1412814e3c2f98b990802af6ee33dad368c6ba05c2050e9e5506fcd75","03f016c348437c7422eed92d865aa9789614f75327cada463eefc566126b54785b","a76f2790747ed2436a281f2660bdbee21bad9ee130b9cab6e542fa618fba1512679d568359db33a008ca39b773c32134276613e93e025ec17e083553449005f9"]'
 {
   "msg": "f7fb85d1412814e3c2f98b990802af6ee33dad368c6ba05c2050e9e5506fcd75",
   "combined_pk": "03f016c348437c7422eed92d865aa9789614f75327cada463eefc566126b54785b",
   "combinedsig": "a76f2790747ed2436a281f2660bdbee21bad9ee130b9cab6e542fa618fba1512679d568359db33a008ca39b773c32134276613e93e025ec17e083553449005f9",
   "result": "success"
 }
 
 and finally the spend: sendtxid, scriptPubKey, musig
 
 ./komodo-cli -ac_name=MUSIG cclib spend 18 '["5ce74037a153ee210413b48d4e88638b99825a2de1a1f1aa0d36ebf93019824c","210255c46dbce584e3751081b39d7fc054fc807100557e73fc444481618b5706afb4ac","a76f2790747ed2436a281f2660bdbee21bad9ee130b9cab6e542fa618fba1512679d568359db33a008ca39b773c32134276613e93e025ec17e083553449005f9"]'
{
  "scriptpubkey": "210255c46dbce584e3751081b39d7fc054fc807100557e73fc444481618b5706afb4ac",
  "msg": "f7fb85d1412814e3c2f98b990802af6ee33dad368c6ba05c2050e9e5506fcd75",
  "combined_pk": "03f016c348437c7422eed92d865aa9789614f75327cada463eefc566126b54785b",
  "combinedsig": "a76f2790747ed2436a281f2660bdbee21bad9ee130b9cab6e542fa618fba1512679d568359db33a008ca39b773c32134276613e93e025ec17e083553449005f9",
  "hex": "0400008085202f89014c821930f9eb360daaf1a1e12d5a82998b63884e8db4130421ee53a13740e75c000000007b4c79a276a072a26ba067a5658021032d29d6545a2aafad795d9cf50912ecade549137
163934dfb2895ebc0e211ce8a81409671a60db89b3bc58966f3acc80194479b1a43d868e95a11ebc5609646d18710341a8ff92a7817571980307f5d660cc00a2735ac6333e0a7191243f1263f1959a100af03800112
a10001ffffffff0200e1f5050000000023210255c46dbce584e3751081b39d7fc054fc807100557e73fc444481618b5706afb4ac0000000000000000686a4c6512792103f016c348437c7422eed92d865aa9789614f
75327cada463eefc566126b54785b40a76f2790747ed2436a281f2660bdbee21bad9ee130b9cab6e542fa618fba1512679d568359db33a008ca39b773c32134276613e93e025ec17e083553449005f900000000a805
00000000000000000000000000",
  "txid": "910635bf69a047fc90567a83ff12e47b753f470658b6d0855ec96e07e7349a8a",
  "result": "success"
} 
*/


#define USE_BASIC_CONFIG
#define ENABLE_MODULE_MUSIG
#include "../secp256k1/src/basic-config.h"
#include "../secp256k1/include/secp256k1.h"
#include "../secp256k1/src/ecmult.h"
#include "../secp256k1/src/ecmult_gen.h"

typedef struct { unsigned char data[64]; } secp256k1_schnorrsig;
struct secp256k1_context_struct {
    secp256k1_ecmult_context ecmult_ctx;
    secp256k1_ecmult_gen_context ecmult_gen_ctx;
    secp256k1_callback illegal_callback;
    secp256k1_callback error_callback;
};


//#include "../secp256k1/include/secp256k1.h"
//#include "../secp256k1/include/secp256k1_schnorrsig.h"
#include "../secp256k1/include/secp256k1_musig.h"


extern "C" int secp256k1_ecmult_multi_var(const secp256k1_ecmult_context *ctx, secp256k1_scratch *scratch, secp256k1_gej *r, const secp256k1_scalar *inp_g_sc, secp256k1_ecmult_multi_callback cb, void *cbdata, size_t n);
extern "C" int secp256k1_schnorrsig_verify(const secp256k1_context* ctx, const secp256k1_schnorrsig *sig, const unsigned char *msg32, const secp256k1_pubkey *pk);
extern "C" int secp256k1_schnorrsig_parse(const secp256k1_context* ctx, secp256k1_schnorrsig* sig, const unsigned char *in64);
extern "C" int secp256k1_musig_pubkey_combine(const secp256k1_context* ctx, secp256k1_scratch_space *scratch, secp256k1_pubkey *combined_pk, unsigned char *pk_hash32, const secp256k1_pubkey *pubkeys, size_t n_pubkeys);
extern "C" int secp256k1_musig_session_initialize(const secp256k1_context* ctx, secp256k1_musig_session *session, secp256k1_musig_session_signer_data *signers, unsigned char *nonce_commitment32, const unsigned char *session_id32, const unsigned char *msg32, const secp256k1_pubkey *combined_pk, const unsigned char *pk_hash32, size_t n_signers, size_t my_index, const unsigned char *seckey);
extern "C" int secp256k1_schnorrsig_serialize(const secp256k1_context* ctx, unsigned char *out64, const secp256k1_schnorrsig* sig);

#define MUSIG_PREVN 0   // for now, just use vout0 for the musig output
#define MUSIG_TXFEE 10000

struct musig_info
{
    secp256k1_musig_session session;
    secp256k1_pubkey combined_pk;
    uint8_t *nonce_commitments,**commitment_ptrs; // 32*N_SIGNERS
    secp256k1_musig_session_signer_data *signer_data; //[N_SIGNERS];
    secp256k1_pubkey *nonces; //[N_SIGNERS];
    secp256k1_musig_partial_signature *partial_sig; //[N_SIGNERS];
    int32_t myind,num,numcommits,numnonces,numpartials;
    uint8_t msg[32],pkhash[32],combpk[33];
};

std::vector <struct musig_info *> MUSIG;

struct musig_info *musig_infocreate(int32_t myind,int32_t num)
{
    int32_t i; struct musig_info *mp = (struct musig_info *)calloc(1,sizeof(*mp));
    mp->myind = myind, mp->num = num;
    mp->nonce_commitments = (uint8_t *)calloc(num,32);
    mp->commitment_ptrs = (uint8_t **)calloc(num,sizeof(*mp->commitment_ptrs));
    for (i=0; i<num; i++)
        mp->commitment_ptrs[i] = &mp->nonce_commitments[i*32];
    mp->signer_data = (secp256k1_musig_session_signer_data *)calloc(num,sizeof(*mp->signer_data));
    mp->nonces = (secp256k1_pubkey *)calloc(num,sizeof(*mp->nonces));
    mp->partial_sig = (secp256k1_musig_partial_signature *)calloc(num,sizeof(*mp->partial_sig));
    return(mp);
}

void musig_infofree(struct musig_info *mp)
{
    if ( mp->partial_sig != 0 )
    {
        GetRandBytes((uint8_t *)mp->partial_sig,mp->num*sizeof(*mp->partial_sig));
        free(mp->partial_sig);
    }
    if ( mp->nonces != 0 )
    {
        GetRandBytes((uint8_t *)mp->nonces,mp->num*sizeof(*mp->nonces));
        free(mp->nonces);
    }
    if ( mp->signer_data != 0 )
    {
        GetRandBytes((uint8_t *)mp->signer_data,mp->num*sizeof(*mp->signer_data));
        free(mp->signer_data);
    }
    if ( mp->nonce_commitments != 0 )
    {
        GetRandBytes((uint8_t *)mp->nonce_commitments,mp->num*32);
        free(mp->nonce_commitments);
    }
    if ( mp->commitment_ptrs != 0 )
    {
        GetRandBytes((uint8_t *)mp->commitment_ptrs,mp->num*sizeof(*mp->commitment_ptrs));
        free(mp->commitment_ptrs);
    }
    GetRandBytes((uint8_t *)mp,sizeof(*mp));
    free(mp);
}

CScript musig_sendopret(uint8_t funcid,CPubKey pk)
{
    CScript opret; uint8_t evalcode = EVAL_MUSIG;
    opret << OP_RETURN << E_MARSHAL(ss << evalcode << funcid << pk);
    return(opret);
}

uint8_t musig_sendopretdecode(CPubKey &pk,CScript scriptPubKey)
{
    std::vector<uint8_t> vopret; uint8_t e,f;
    GetOpReturnData(scriptPubKey,vopret);
    if ( vopret.size() > 2 && E_UNMARSHAL(vopret,ss >> e; ss >> f; ss >> pk) != 0 && e == EVAL_MUSIG && f == 'x' )
    {
        return(f);
    }
    return(0);
}

CScript musig_spendopret(uint8_t funcid,CPubKey pk,std::vector<uint8_t> musig64)
{
    CScript opret; uint8_t evalcode = EVAL_MUSIG;
    opret << OP_RETURN << E_MARSHAL(ss << evalcode << funcid << pk << musig64);
    return(opret);
}

uint8_t musig_spendopretdecode(CPubKey &pk,std::vector<uint8_t> &musig64,CScript scriptPubKey)
{
    std::vector<uint8_t> vopret; uint8_t e,f;
    GetOpReturnData(scriptPubKey,vopret);
    if ( vopret.size() > 2 && E_UNMARSHAL(vopret,ss >> e; ss >> f; ss >> pk; ss >> musig64) != 0 && e == EVAL_MUSIG && f == 'y' )
    {
        return(f);
    }
    return(0);
}

int32_t musig_parsepubkey(secp256k1_context *ctx,secp256k1_pubkey &spk,cJSON *item)
{
    char *hexstr;
    if ( (hexstr= jstr(item,0)) != 0 && is_hexstr(hexstr,0) == 66 )
    {
        CPubKey pk(ParseHex(hexstr));
        if ( secp256k1_ec_pubkey_parse(ctx,&spk,pk.begin(),33) > 0 )
        {
            return(1);
        }
<<<<<<< HEAD
    }
=======
    } 
>>>>>>> e44ab373
    return(-1);
}

int32_t musig_msghash(uint8_t *msg,uint256 prevhash,int32_t prevn,CTxOut vout,CPubKey pk)
{
    CScript data; uint256 hash; int32_t len = 0;
    data << E_MARSHAL(ss << prevhash << prevn << vout << pk);
    hash = Hash(data.begin(),data.end());
    memcpy(msg,&hash,sizeof(hash));
    return(0);
}

int32_t musig_prevoutmsg(uint8_t *msg,uint256 sendtxid,CScript scriptPubKey)
{
    CTransaction vintx; uint256 hashBlock; int32_t numvouts; CTxOut vout; CPubKey pk;
    memset(msg,0,32);
    if ( myGetTransaction(sendtxid,vintx,hashBlock) != 0 && (numvouts= vintx.vout.size()) > 1 )
    {
        if ( musig_sendopretdecode(pk,vintx.vout[numvouts-1].scriptPubKey) == 'x' )
        {
            vout.nValue = vintx.vout[MUSIG_PREVN].nValue - MUSIG_TXFEE;
            vout.scriptPubKey = scriptPubKey;
            return(musig_msghash(msg,sendtxid,MUSIG_PREVN,vout,pk));
        }
    }
    return(-1);
}

UniValue musig_calcmsg(uint64_t txfee,struct CCcontract_info *cp,cJSON *params)
{
    UniValue result(UniValue::VOBJ); uint256 sendtxid; int32_t i,zeros=0; uint8_t msg[32]; char *scriptstr,str[65]; int32_t n;
    if ( params != 0 && (n= cJSON_GetArraySize(params)) > 0 )
    {
        if ( n == 2 )
        {
            sendtxid = juint256(jitem(params,0));
            scriptstr = jstr(jitem(params,1),0);
            if ( is_hexstr(scriptstr,0) != 0 )
            {
                CScript scriptPubKey;
                scriptPubKey.resize(strlen(scriptstr)/2);
                decode_hex(&scriptPubKey[0],strlen(scriptstr)/2,scriptstr);
                musig_prevoutmsg(msg,sendtxid,scriptPubKey);
                for (i=0; i<32; i++)
                {
                    sprintf(&str[i<<1],"%02x",msg[i]);
                    if ( msg[i] == 0 )
                        zeros++;
                }
                str[64] = 0;
                if ( zeros != 32 )
                {    
                    result.push_back(Pair("msg",str));
                    result.push_back(Pair("result","success"));
                    return(result);
                } else return(cclib_error(result,"null result, make sure params are sendtxid, scriptPubKey"));
            } else return(cclib_error(result,"script is not hex"));
        } else return(cclib_error(result,"need exactly 2 parameters: sendtxid, scriptPubKey"));
    } else return(cclib_error(result,"couldnt parse params"));
}

UniValue musig_combine(uint64_t txfee,struct CCcontract_info *cp,cJSON *params)
{
    static secp256k1_context *ctx;
    size_t clen = CPubKey::PUBLIC_KEY_SIZE;
    UniValue result(UniValue::VOBJ); CPubKey pk; int32_t i,n; uint8_t pkhash[32]; char *hexstr,str[67]; secp256k1_pubkey combined_pk,spk; std::vector<secp256k1_pubkey> pubkeys;
    if ( ctx == 0 )
        ctx = secp256k1_context_create(SECP256K1_CONTEXT_SIGN | SECP256K1_CONTEXT_VERIFY);
    if ( params != 0 && (n= cJSON_GetArraySize(params)) > 0 )
    {
        //fprintf(stderr,"n.%d args.(%s)\n",n,jprint(params,0));
        for (i=0; i<n; i++)
        {
            if ( musig_parsepubkey(ctx,spk,jitem(params,i)) < 0 )
                return(cclib_error(result,"error parsing pk"));
            pubkeys.push_back(spk);
        }
        if ( secp256k1_musig_pubkey_combine(ctx,NULL,&combined_pk,pkhash,&pubkeys[0],n) > 0 )
        {
            if ( secp256k1_ec_pubkey_serialize(ctx,(uint8_t *)pk.begin(),&clen,&combined_pk,SECP256K1_EC_COMPRESSED) > 0 && clen == 33 )
            {
                for (i=0; i<32; i++)
                    sprintf(&str[i<<1],"%02x",pkhash[i]);
                str[64] = 0;
                result.push_back(Pair("pkhash",str));
                
                for (i=0; i<33; i++)
                    sprintf(&str[i<<1],"%02x",((uint8_t *)pk.begin())[i]);
                str[66] = 0;
                result.push_back(Pair("combined_pk",str));
                result.push_back(Pair("result","success"));
                return(result);
            } else return(cclib_error(result,"error serializeing combined_pk"));
        } else return(cclib_error(result,"error combining pukbeys"));
    } else return(cclib_error(result,"need pubkeys params"));
}

UniValue musig_session(uint64_t txfee,struct CCcontract_info *cp,cJSON *params)
{
    static secp256k1_context *ctx;
    UniValue result(UniValue::VOBJ); int32_t i,n,myind,num,musiglocation; char *pkstr,*pkhashstr,*msgstr; uint8_t session[32],msg[32],pkhash[32],privkey[32],pub33[33]; CPubKey pk; char str[67];
    if ( ctx == 0 )
        ctx = secp256k1_context_create(SECP256K1_CONTEXT_SIGN | SECP256K1_CONTEXT_VERIFY);
    if ( params != 0 && (n= cJSON_GetArraySize(params)) >= 5 )
    {
        myind = juint(jitem(params,0),0);
        num = juint(jitem(params,1),0);
        if ( myind < 0 || myind >= num || num <= 0 )
            return(cclib_error(result,"illegal myindex and numsigners"));
        if ( n > 5 )
            musiglocation = juint(jitem(params,5),0);
        else if ( n == 5 )
            musiglocation = 0;
        //printf("number of params.%i musiglocation.%i\n",n,musiglocation);
        if ( MUSIG.size() > musiglocation )
        {
            for (int i = 0; i < MUSIG.size()-1; i++)
                musig_infofree(MUSIG[i]);
            MUSIG.clear();
        }
        struct musig_info *temp_musig = musig_infocreate(myind,num);
        MUSIG.push_back(temp_musig);
        if ( musig_parsepubkey(ctx,MUSIG[musiglocation]->combined_pk,jitem(params,2)) < 0 )
            return(cclib_error(result,"error parsing combined_pubkey"));
        else if ( cclib_parsehash(MUSIG[musiglocation]->pkhash,jitem(params,3),32) < 0 )
            return(cclib_error(result,"error parsing pkhash"));
        else if ( cclib_parsehash(MUSIG[musiglocation]->msg,jitem(params,4),32) < 0 )
            return(cclib_error(result,"error parsing msg"));
        Myprivkey(privkey);
        GetRandBytes(session,32);
            /** Initializes a signing session for a signer
             *
             *  Returns: 1: session is successfully initialized
             *           0: session could not be initialized: secret key or secret nonce overflow
             *  Args:         ctx: pointer to a context object, initialized for signing (cannot
             *                     be NULL)
             *  Out:      session: the session structure to initialize (cannot be NULL)
             *            signers: an array of signers' data to be initialized. Array length must
             *                     equal to `n_signers` (cannot be NULL)
             * nonce_commitment32: filled with a 32-byte commitment to the generated nonce
             *                     (cannot be NULL)
             *  In:  session_id32: a *unique* 32-byte ID to assign to this session (cannot be
             *                     NULL). If a non-unique session_id32 was given then a partial
             *                     signature will LEAK THE SECRET KEY.
             *              msg32: the 32-byte message to be signed. Shouldn't be NULL unless you
             *                     require sharing public nonces before the message is known
             *                     because it reduces nonce misuse resistance. If NULL, must be
             *                     set with `musig_session_set_msg` before signing and verifying.
             *        combined_pk: the combined public key of all signers (cannot be NULL)
             *          pk_hash32: the 32-byte hash of the signers' individual keys (cannot be
             *                     NULL)
             *          n_signers: length of signers array. Number of signers participating in
             *                     the MuSig. Must be greater than 0 and at most 2^32 - 1.
             *           my_index: index of this signer in the signers array
             *             seckey: the signer's 32-byte secret key (cannot be NULL)
             */
        //fprintf(stderr, "SESSION: struct_size.%li using struct %i\n",MUSIG.size(), musiglocation);
        if ( secp256k1_musig_session_initialize(ctx,&MUSIG[musiglocation]->session,MUSIG[musiglocation]->signer_data, &MUSIG[musiglocation]->nonce_commitments[MUSIG[musiglocation]->myind * 32],session,MUSIG[musiglocation]->msg,&MUSIG[musiglocation]->combined_pk,MUSIG[musiglocation]->pkhash,MUSIG[musiglocation]->num,MUSIG[musiglocation]->myind,privkey) > 0 )
        {
            memset(session,0,sizeof(session));
            result.push_back(Pair("myind",(int64_t)myind));
            result.push_back(Pair("numsigners",(int64_t)num));
            for (i=0; i<32; i++)
                sprintf(&str[i<<1],"%02x",MUSIG[musiglocation]->nonce_commitments[MUSIG[musiglocation]->myind*32 + i]);
            str[64] = 0;
            if ( n == 5 )
                MUSIG[musiglocation]->numcommits = 1;
            result.push_back(Pair("commitment",str));
            result.push_back(Pair("result","success"));
            memset(privkey,0,sizeof(privkey));
            return(result);
        }
        else
        {
            memset(privkey,0,sizeof(privkey));
            memset(session,0,sizeof(session));
            return(cclib_error(result,"couldnt initialize session"));
        }
    } else return(cclib_error(result,"wrong number of params, need 5: myindex, numsigners, combined_pk, pkhash, msg32"));
}

UniValue musig_commit(uint64_t txfee,struct CCcontract_info *cp,cJSON *params)
{
    static secp256k1_context *ctx;
    size_t clen = CPubKey::PUBLIC_KEY_SIZE;
    UniValue result(UniValue::VOBJ); int32_t i,n,ind,myind; uint8_t pkhash[32]; CPubKey pk; char str[67];
    if ( ctx == 0 )
        ctx = secp256k1_context_create(SECP256K1_CONTEXT_SIGN | SECP256K1_CONTEXT_VERIFY);
    if ( params != 0 && (n= cJSON_GetArraySize(params)) >= 3 )
    {
        if ( n > 3 )
            myind = juint(jitem(params,3),0);
        else if ( n == 3 )
            myind = 0;
        if ( cclib_parsehash(pkhash,jitem(params,0),32) < 0 )
            return(cclib_error(result,"error parsing pkhash"));
        else if ( memcmp(MUSIG[myind]->pkhash,pkhash,32) != 0 )
            return(cclib_error(result,"pkhash doesnt match session pkhash"));
        else if ( (ind= juint(jitem(params,1),0)) < 0 || ind >= MUSIG[myind]->num )
            return(cclib_error(result,"illegal ind for session"));
        else if ( cclib_parsehash(&MUSIG[myind]->nonce_commitments[ind*32],jitem(params,2),32) < 0 )
            return(cclib_error(result,"error parsing commitment"));
        /** Gets the signer's public nonce given a list of all signers' data with commitments
         *
         *  Returns: 1: public nonce is written in nonce
         *           0: signer data is missing commitments or session isn't initialized
         *              for signing
         *  Args:        ctx: pointer to a context object (cannot be NULL)
         *           session: the signing session to get the nonce from (cannot be NULL)
         *           signers: an array of signers' data initialized with
         *                    `musig_session_initialize`. Array length must equal to
         *                    `n_commitments` (cannot be NULL)
         *  Out:       nonce: the nonce (cannot be NULL)
         *  In:  commitments: array of 32-byte nonce commitments (cannot be NULL)
         *     n_commitments: the length of commitments and signers array. Must be the total
         *                    number of signers participating in the MuSig.
         */
        result.push_back(Pair("added_index",ind));
        //fprintf(stderr, "COMMIT: struct_size.%li using_struct.%i added_index.%i\n",MUSIG.size(), myind, ind);
        MUSIG[myind]->numcommits++;
        if ( MUSIG[myind]->numcommits >= MUSIG[myind]->num && secp256k1_musig_session_get_public_nonce(ctx,&MUSIG[myind]->session,MUSIG[myind]->signer_data,&MUSIG[myind]->nonces[MUSIG[myind]->myind],MUSIG[myind]->commitment_ptrs,MUSIG[myind]->num) > 0 )
        {
            if ( secp256k1_ec_pubkey_serialize(ctx,(uint8_t *)pk.begin(),&clen,&MUSIG[myind]->nonces[MUSIG[myind]->myind],SECP256K1_EC_COMPRESSED) > 0 && clen == 33 )
            {
                for (i=0; i<33; i++)
                    sprintf(&str[i<<1],"%02x",((uint8_t *)pk.begin())[i]);
                str[66] = 0;
                if ( n == 3 )
                    MUSIG[myind]->numnonces = 1;
                result.push_back(Pair("myind",MUSIG[myind]->myind));
                result.push_back(Pair("nonce",str));
                result.push_back(Pair("result","success"));
            } else return(cclib_error(result,"error serializing nonce (pubkey)"));
        }
        else
        {
            result.push_back(Pair("status","not enough commitments"));
            result.push_back(Pair("result","success"));
        }
        return(result);
    } else return(cclib_error(result,"wrong number of params, need 3: pkhash, ind, commitment"));
}

UniValue musig_nonce(uint64_t txfee,struct CCcontract_info *cp,cJSON *params)
{
    static secp256k1_context *ctx;
    UniValue result(UniValue::VOBJ); int32_t i,n,ind,myind; uint8_t pkhash[32],psig[32]; CPubKey pk; char str[67];
    if ( ctx == 0 )
        ctx = secp256k1_context_create(SECP256K1_CONTEXT_SIGN | SECP256K1_CONTEXT_VERIFY);
    if ( params != 0 && (n= cJSON_GetArraySize(params)) >= 3 )
    {
        if ( n > 3 )
            myind = juint(jitem(params,3),0);
        else if ( n == 3 )
            myind = 0;
        if ( cclib_parsehash(pkhash,jitem(params,0),32) < 0 )
            return(cclib_error(result,"error parsing pkhash"));
        else if ( memcmp(MUSIG[myind]->pkhash,pkhash,32) != 0 )
            return(cclib_error(result,"pkhash doesnt match session pkhash"));
        else if ( (ind= juint(jitem(params,1),0)) < 0 || ind >= MUSIG[myind]->num )
            return(cclib_error(result,"illegal ind for session"));
        else if ( musig_parsepubkey(ctx,MUSIG[myind]->nonces[ind],jitem(params,2)) < 0 )
            return(cclib_error(result,"error parsing nonce"));
        result.push_back(Pair("added_index",ind));
        /** Checks a signer's public nonce against a commitment to said nonce, and update
         *  data structure if they match
         *
         *  Returns: 1: commitment was valid, data structure updated
         *           0: commitment was invalid, nothing happened
         *  Args:      ctx: pointer to a context object (cannot be NULL)
         *          signer: pointer to the signer data to update (cannot be NULL). Must have
         *                  been used with `musig_session_get_public_nonce` or initialized
         *                  with `musig_session_initialize_verifier`.
         *  In:     nonce: signer's alleged public nonce (cannot be NULL)
         */
        MUSIG[myind]->numnonces++;
        //fprintf(stderr, "NONCE: struct_size.%li using_struct.%i added_index.%i numnounces.%i num.%i\n",MUSIG.size(), myind, ind, MUSIG[myind]->numnonces, MUSIG[myind]->num);
        if ( MUSIG[myind]->numnonces < MUSIG[myind]->num )
        {
            result.push_back(Pair("status","not enough nonces"));
            result.push_back(Pair("result","success"));
            return(result);
        }
        for (i=0; i<MUSIG[myind]->num; i++)
        {
            if ( secp256k1_musig_set_nonce(ctx,&MUSIG[myind]->signer_data[i],&MUSIG[myind]->nonces[i]) == 0 )
                return(cclib_error(result,"error setting nonce"));
        }
        /** Updates a session with the combined public nonce of all signers. The combined
         * public nonce is the sum of every signer's public nonce.
         *
         *  Returns: 1: nonces are successfully combined
         *           0: a signer's nonce is missing
         *  Args:        ctx: pointer to a context object (cannot be NULL)
         *           session: session to update with the combined public nonce (cannot be
         *                    NULL)
         *           signers: an array of signers' data, which must have had public nonces
         *                    set with `musig_set_nonce`. Array length must equal to `n_signers`
         *                    (cannot be NULL)
         *         n_signers: the length of the signers array. Must be the total number of
         *                    signers participating in the MuSig.
         *  Out: nonce_is_negated: a pointer to an integer that indicates if the combined
         *                    public nonce had to be negated.
         *           adaptor: point to add to the combined public nonce. If NULL, nothing is
         *                    added to the combined nonce.
         */
        if ( secp256k1_musig_session_combine_nonces(ctx,&MUSIG[myind]->session,MUSIG[myind]->signer_data,MUSIG[myind]->num,NULL,NULL) > 0 )
        {
            if ( secp256k1_musig_partial_sign(ctx,&MUSIG[myind]->session,&MUSIG[myind]->partial_sig[MUSIG[myind]->myind]) > 0 )
            {
                if ( secp256k1_musig_partial_signature_serialize(ctx,psig,&MUSIG[myind]->partial_sig[MUSIG[myind]->myind]) > 0 )
                {
                    for (i=0; i<32; i++)
                        sprintf(&str[i<<1],"%02x",psig[i]);
                    str[64] = 0;
                    result.push_back(Pair("myind",MUSIG[myind]->myind));
                    result.push_back(Pair("partialsig",str));
                    result.push_back(Pair("result","success"));
                    if ( n == 3 )
                        MUSIG[myind]->numpartials = 1;
                    return(result);
                } else return(cclib_error(result,"error serializing partial sig"));
            } else return(cclib_error(result,"error making partial sig"));
        } else return(cclib_error(result,"error combining nonces"));
    } else return(cclib_error(result,"wrong number of params, need 3: pkhash, ind, nonce"));
}

UniValue musig_partialsig(uint64_t txfee,struct CCcontract_info *cp,cJSON *params)
{
    static secp256k1_context *ctx;
    UniValue result(UniValue::VOBJ); int32_t i,ind,n,myind; uint8_t pkhash[32],psig[32],out64[64]; char str[129]; secp256k1_schnorrsig sig;
    if ( ctx == 0 )
        ctx = secp256k1_context_create(SECP256K1_CONTEXT_SIGN | SECP256K1_CONTEXT_VERIFY);
    if ( params != 0 && (n= cJSON_GetArraySize(params)) >= 3 )
    {
        if ( n > 3 )
            myind = juint(jitem(params,3),0);
        else if ( n == 3 )
            myind = 0;
        if ( cclib_parsehash(pkhash,jitem(params,0),32) < 0 )
            return(cclib_error(result,"error parsing pkhash"));
        else if ( memcmp(MUSIG[myind]->pkhash,pkhash,32) != 0 )
            return(cclib_error(result,"pkhash doesnt match session pkhash"));
        else if ( (ind= juint(jitem(params,1),0)) < 0 || ind >= MUSIG[myind]->num )
            return(cclib_error(result,"illegal ind for session"));
        else if ( cclib_parsehash(psig,jitem(params,2),32) < 0 )
            return(cclib_error(result,"error parsing psig"));
        else if ( secp256k1_musig_partial_signature_parse(ctx,&MUSIG[myind]->partial_sig[ind],psig) == 0 )
            return(cclib_error(result,"error parsing partialsig"));
        result.push_back(Pair("added_index",ind));
        //fprintf(stderr, "SIG: struct_size.%li using_struct.%i added_index.%i\n",MUSIG.size(), myind, ind);
        MUSIG[myind]->numpartials++;
        if ( MUSIG[myind]->numpartials >= MUSIG[myind]->num && secp256k1_musig_partial_sig_combine(ctx,&MUSIG[myind]->session,&sig,MUSIG[myind]->partial_sig,MUSIG[myind]->num) > 0 )
        {
            if ( secp256k1_schnorrsig_serialize(ctx,out64,&sig) > 0 )
            {
                result.push_back(Pair("result","success"));
                for (i=0; i<64; i++)
                    sprintf(&str[i<<1],"%02x",out64[i]);
                str[128] = 0;
                result.push_back(Pair("combinedsig",str));
            } else return(cclib_error(result,"error serializing combinedsig"));
        }
        else
        {
            if ( secp256k1_musig_partial_signature_serialize(ctx,psig,&MUSIG[myind]->partial_sig[MUSIG[myind]->myind]) > 0 )
            {
                result.push_back(Pair("myind",ind));
                for (i=0; i<32; i++)
                    sprintf(&str[i<<1],"%02x",psig[i]);
                str[64] = 0;
                result.push_back(Pair("partialsig",str));
                result.push_back(Pair("result","success"));
                result.push_back(Pair("status","need more partialsigs"));
            } else return(cclib_error(result,"error generating my partialsig"));
        }
        return(result);
    } else return(cclib_error(result,"wrong number of params, need 3: pkhash, ind, partialsig"));
}

//int testmain(void);
UniValue musig_verify(uint64_t txfee,struct CCcontract_info *cp,cJSON *params)
{
    static secp256k1_context *ctx;
    UniValue result(UniValue::VOBJ); int32_t i,n; uint8_t msg[32],musig64[64]; secp256k1_pubkey combined_pk; secp256k1_schnorrsig musig; char str[129];
    //testmain();
    if ( ctx == 0 )
        ctx = secp256k1_context_create(SECP256K1_CONTEXT_SIGN | SECP256K1_CONTEXT_VERIFY);
    if ( params != 0 && (n= cJSON_GetArraySize(params)) == 3 )
    {
        if ( cclib_parsehash(msg,jitem(params,0),32) < 0 )
            return(cclib_error(result,"error parsing pkhash"));
        else if ( musig_parsepubkey(ctx,combined_pk,jitem(params,1)) < 0 )
            return(cclib_error(result,"error parsing combined_pk"));
        else if ( cclib_parsehash(musig64,jitem(params,2),64) < 0 )
            return(cclib_error(result,"error parsing musig64"));
        for (i=0; i<32; i++)
            sprintf(&str[i*2],"%02x",msg[i]);
        str[64] = 0;
        result.push_back(Pair("msg",str));
        result.push_back(Pair("combined_pk",jstr(jitem(params,1),0)));
        for (i=0; i<64; i++)
            sprintf(&str[i*2],"%02x",musig64[i]);
        str[128] = 0;
        result.push_back(Pair("combinedsig",str));
        if ( secp256k1_schnorrsig_parse(ctx,&musig,&musig64[0]) > 0 )
        {
            if ( secp256k1_schnorrsig_verify(ctx,&musig,msg,&combined_pk) > 0 )
            {
                result.push_back(Pair("result","success"));
                return(result);
            } else return(cclib_error(result,"musig didnt verify"));
        } else return(cclib_error(result,"couldnt parse musig64"));
    } else return(cclib_error(result,"wrong number of params, need 3: msg, combined_pk, combinedsig"));
}

// helpers for rpc calls that generate/validate onchain tx

UniValue musig_rawtxresult(UniValue &result,std::string rawtx)
{
    CTransaction tx;
    if ( rawtx.size() > 0 )
    {
        result.push_back(Pair("hex",rawtx));
        if ( DecodeHexTx(tx,rawtx) != 0 )
        {
            //if ( broadcastflag != 0 && myAddtomempool(tx) != 0 )
            //    RelayTransaction(tx);
            result.push_back(Pair("txid",tx.GetHash().ToString()));
            result.push_back(Pair("result","success"));
        } else result.push_back(Pair("error","decode hex"));
    } else result.push_back(Pair("error","couldnt finalize CCtx"));
    return(result);
}

UniValue musig_send(uint64_t txfee,struct CCcontract_info *cp,cJSON *params)
{
    CMutableTransaction mtx = CreateNewContextualCMutableTransaction(Params().GetConsensus(), komodo_nextheight());
    UniValue result(UniValue::VOBJ); int32_t n; char *hexstr; std::string rawtx; int64_t amount; CPubKey musigpk,mypk;
    if ( txfee == 0 )
        txfee = MUSIG_TXFEE;
    mypk = pubkey2pk(Mypubkey());
    musigpk = GetUnspendable(cp,0);
    if ( params != 0 && (n= cJSON_GetArraySize(params)) > 0 )
    {
        if ( n == 2 && (hexstr= jstr(jitem(params,0),0)) != 0 && is_hexstr(hexstr,0) == 66 )
        {
            CPubKey pk(ParseHex(hexstr));
            amount = jdouble(jitem(params,1),0) * COIN + 0.0000000049;
            if ( amount >= 3*txfee && AddNormalinputs(mtx,mypk,amount+2*txfee,64) >= amount+2*txfee )
            {
                mtx.vout.push_back(MakeCC1vout(cp->evalcode,amount+txfee,musigpk));
                rawtx = FinalizeCCTx(0,cp,mtx,mypk,txfee,musig_sendopret('x',pk));
                return(musig_rawtxresult(result,rawtx));
            } else return(cclib_error(result,"couldnt find funds or less than 0.0003"));
        } else return(cclib_error(result,"must have 2 params: pk, amount"));
    } else return(cclib_error(result,"not enough parameters"));
}

UniValue musig_spend(uint64_t txfee,struct CCcontract_info *cp,cJSON *params)
{
    static secp256k1_context *ctx;
    CMutableTransaction mtx = CreateNewContextualCMutableTransaction(Params().GetConsensus(), komodo_nextheight());
    UniValue result(UniValue::VOBJ); std::string rawtx; CPubKey mypk,pk; secp256k1_pubkey combined_pk; char *scriptstr,*musigstr; uint8_t msg[32]; CTransaction vintx; uint256 prevhash,hashBlock; int32_t i,n,numvouts; char str[129]; CTxOut vout; secp256k1_schnorrsig musig;
    if ( ctx == 0 )
        ctx = secp256k1_context_create(SECP256K1_CONTEXT_SIGN | SECP256K1_CONTEXT_VERIFY);
    if ( params != 0 && (n= cJSON_GetArraySize(params)) > 0 )
    {
        if ( n == 3 )
        {
            prevhash = juint256(jitem(params,0));
            scriptstr = jstr(jitem(params,1),0);
            musigstr = jstr(jitem(params,2),0);
            if ( is_hexstr(scriptstr,0) != 0 && is_hexstr(musigstr,0) == 128 )
            {
                if ( txfee == 0 )
                    txfee = MUSIG_TXFEE;
                mypk = pubkey2pk(Mypubkey());
                std::vector<uint8_t> musig64(ParseHex(musigstr));
                CScript scriptPubKey;
                scriptPubKey.resize(strlen(scriptstr)/2);
                decode_hex(&scriptPubKey[0],strlen(scriptstr)/2,scriptstr);
                if ( myGetTransaction(prevhash,vintx,hashBlock) != 0 && (numvouts= vintx.vout.size()) > 1 )
                {
                    vout.nValue = vintx.vout[0].nValue - txfee;
                    vout.scriptPubKey = scriptPubKey;
                    if ( musig_sendopretdecode(pk,vintx.vout[numvouts-1].scriptPubKey) == 'x' )
                    {
                        if ( secp256k1_schnorrsig_parse((const secp256k1_context *)ctx,&musig,(const uint8_t *)&musig64[0]) > 0 &&
                            secp256k1_ec_pubkey_parse(ctx,&combined_pk,pk.begin(),33) > 0 )
                        {
                            musig_prevoutmsg(msg,prevhash,vout.scriptPubKey);
                            {
                                for (i=0; i<32; i++)
                                    sprintf(&str[i*2],"%02x",msg[i]);
                                str[64] = 0;
                                result.push_back(Pair("msg",str));
                                for (i=0; i<33; i++)
                                    sprintf(&str[i*2],"%02x",((uint8_t *)pk.begin())[i]);
                                str[66] = 0;
                                result.push_back(Pair("combined_pk",str));
                                for (i=0; i<64; i++)
                                    sprintf(&str[i*2],"%02x",musig64[i]);
                                str[128] = 0;
                                result.push_back(Pair("combinedsig",str));
                            }
                            if ( !secp256k1_schnorrsig_verify((const secp256k1_context *)ctx,&musig,(const uint8_t *)msg,(const secp256k1_pubkey *)&combined_pk) )
                            {
                                return(cclib_error(result,"musig didnt validate"));
                            }
                            mtx.vin.push_back(CTxIn(prevhash,MUSIG_PREVN));
                            mtx.vout.push_back(vout);
                            rawtx = FinalizeCCTx(0,cp,mtx,mypk,txfee,musig_spendopret('y',pk,musig64));
                            return(musig_rawtxresult(result,rawtx));
                        } else return(cclib_error(result,"couldnt parse pk or musig"));
                    } else return(cclib_error(result,"couldnt decode send opret"));
                } else return(cclib_error(result,"couldnt find vin0"));
            } else return(cclib_error(result,"script or musig is not hex"));
        } else return(cclib_error(result,"need to have exactly 3 params sendtxid, scriptPubKey, musig"));
    } else return(cclib_error(result,"params parse error"));
}

bool musig_validate(struct CCcontract_info *cp,int32_t height,Eval *eval,const CTransaction tx)
{
    static secp256k1_context *ctx;
    secp256k1_pubkey combined_pk; CPubKey pk,checkpk; secp256k1_schnorrsig musig; uint256 hashBlock; CTransaction vintx; int32_t numvouts; std::vector<uint8_t> musig64; uint8_t msg[32];
    if ( ctx == 0 )
        ctx = secp256k1_context_create(SECP256K1_CONTEXT_SIGN | SECP256K1_CONTEXT_VERIFY);
    if ( tx.vout.size() != 2 )
        return eval->Invalid("numvouts != 2");
    else if ( tx.vin.size() != 1 )
        return eval->Invalid("numvins != 1");
    else if ( IsCCInput(tx.vin[0].scriptSig) == 0 )
        return eval->Invalid("illegal normal vin0");
    else if ( myGetTransaction(tx.vin[0].prevout.hash,vintx,hashBlock) != 0 && (numvouts= vintx.vout.size()) > 1 )
    {
        if ( musig_sendopretdecode(pk,vintx.vout[numvouts-1].scriptPubKey) == 'x' )
        {
            if ( musig_spendopretdecode(checkpk,musig64,tx.vout[tx.vout.size()-1].scriptPubKey) == 'y' )
            {
                if ( pk == checkpk )
                {
                    if ( secp256k1_schnorrsig_parse((const secp256k1_context *)ctx,&musig,(const uint8_t *)&musig64[0]) > 0 &&
                        secp256k1_ec_pubkey_parse(ctx,&combined_pk,pk.begin(),33) > 0 )
                    {
                        musig_prevoutmsg(msg,tx.vin[0].prevout.hash,tx.vout[0].scriptPubKey);
                        if ( !secp256k1_schnorrsig_verify((const secp256k1_context *)ctx,&musig,(const uint8_t *)msg,(const secp256k1_pubkey *)&combined_pk) )
                            return eval->Invalid("failed schnorrsig_verify");
                        else return(true);
                    } else return eval->Invalid("couldnt parse pk or musig");
                } else return eval->Invalid("combined_pk didnt match send opret");
            } else return eval->Invalid("failed decode musig spendopret");
        } else return eval->Invalid("couldnt decode send opret");
    } else return eval->Invalid("couldnt find vin0 tx");
}<|MERGE_RESOLUTION|>--- conflicted
+++ resolved
@@ -31,7 +31,7 @@
    "txid": "5ce74037a153ee210413b48d4e88638b99825a2de1a1f1aa0d36ebf93019824c",
    "result": "success"
  }
- 
+
  sendrawtransaction of the above hex.
  ./komodo-cli -ac_name=MUSIG getrawtransaction 5ce74037a153ee210413b48d4e88638b99825a2de1a1f1aa0d36ebf93019824c 1
  "vout": [
@@ -62,25 +62,25 @@
           "RVQjvGdRbYLJ49bfH4SAFseipvwE3UdoDw"
         ]
       }
- 
+
  script: 210255c46dbce584e3751081b39d7fc054fc807100557e73fc444481618b5706afb4ac
- 
+
  sendtxid: 5ce74037a153ee210413b48d4e88638b99825a2de1a1f1aa0d36ebf93019824c
- 
+
   get the msg we need to sign:
-  
+
  ./komodo-cli -ac_name=MUSIG  cclib calcmsg 18 '["5ce74037a153ee210413b48d4e88638b99825a2de1a1f1aa0d36ebf93019824c","210255c46dbce584e3751081b39d7fc054fc807100557e73fc444481618b5706afb4ac"]'
- 
+
  {
   "msg": "f7fb85d1412814e3c2f98b990802af6ee33dad368c6ba05c2050e9e5506fcd75",
   "result": "success"
  }
- 
+
 the "msg" is what needs to be signed to create a valid spend
- 
+
  now on each signing node, a session needs to be created:
  5 args: ind, numsigners, combined_pk, pkhash, message to be signed
- 
+
  on node with pubkey: 02fb6aa0b96cad24d46b5da93eba3864c45ce07a73bba12da530ae841e140fcf28
  ./komodo-cli -ac_name=MUSIG cclib session 18 '[0,2,"03f016c348437c7422eed92d865aa9789614f75327cada463eefc566126b54785b","5cb5a225064ca6ffc1438cb2a6ac2ac65fe2d5055dc7f6c7ebffb9a231f8912b","f7fb85d1412814e3c2f98b990802af6ee33dad368c6ba05c2050e9e5506fcd75"]'
  {
@@ -98,7 +98,7 @@
    "commitment": "c2291acb747a75b1a40014d8eb0cc90a1360f74d413f65f78e20a7de45eda851",
    "result": "success"
  }
-  
+
  now we need to get the commitment from each node to the other one. the session already put the commitment for each node into the global struct. Keep in mind there is a single global struct with session unique to each cclib session call. that means no restarting any deamon in the middle of the process on any of the nodes and only call cclib session a single time. this is an artificial restriction just to simplify the initial implementation of musig
  ./komodo-cli -ac_name=MUSIG cclib commit 18 '["5cb5a225064ca6ffc1438cb2a6ac2ac65fe2d5055dc7f6c7ebffb9a231f8912b","1","c2291acb747a75b1a40014d8eb0cc90a1360f74d413f65f78e20a7de45eda851"]'
  {
@@ -107,7 +107,7 @@
   "nonce": "02fec7a9310c959a0a97b86bc3f8c30d392d1fb51793915898c568f73f1f70476b",
   "result": "success"
  }
- 
+
  ./komodo-cli -ac_name=MUSIG  cclib commit 18 '["5cb5a225064ca6ffc1438cb2a6ac2ac65fe2d5055dc7f6c7ebffb9a231f8912b",0,"d242cff13fa8c9b83248e4219fda459ada146b885f2171481f1b0f66c66d94ad"]'
  {
    "added_index": 0,
@@ -132,7 +132,7 @@
   "partialsig": "4a3795e6801b355102c617390cf5a462061e082e35dc2ed8f8b1fab54cc0769e",
   "result": "success"
 }
- 
+
  Almost there! final step is to exchange the partial sigs between signers
  ./komodo-cli -ac_name=MUSIG cclib partialsig 18 '["5cb5a225064ca6ffc1438cb2a6ac2ac65fe2d5055dc7f6c7ebffb9a231f8912b","1","4a3795e6801b355102c617390cf5a462061e082e35dc2ed8f8b1fab54cc0769e"]'
  {
@@ -140,7 +140,7 @@
    "result": "success",
    "combinedsig": "a76f2790747ed2436a281f2660bdbee21bad9ee130b9cab6e542fa618fba1512679d568359db33a008ca39b773c32134276613e93e025ec17e083553449005f9"
  }
- 
+
  ./komodo-cli -ac_name=MUSIG  cclib partialsig 18 '["5cb5a225064ca6ffc1438cb2a6ac2ac65fe2d5055dc7f6c7ebffb9a231f8912b",0,"1d65c09cd9bffe4f0604227e66cd7cd221480bbb08262fe885563a9df7cf8f5b"]'
  {
    "added_index": 0,
@@ -149,9 +149,9 @@
  }
 
  Notice both nodes generated the same combined signature!
- 
+
  Now for a sanity test, we can use the verify call to make sure this sig will work with the msg needed for the spend:
- 
+
  ./komodo-cli -ac_name=MUSIG cclib verify 18 '["f7fb85d1412814e3c2f98b990802af6ee33dad368c6ba05c2050e9e5506fcd75","03f016c348437c7422eed92d865aa9789614f75327cada463eefc566126b54785b","a76f2790747ed2436a281f2660bdbee21bad9ee130b9cab6e542fa618fba1512679d568359db33a008ca39b773c32134276613e93e025ec17e083553449005f9"]'
  {
    "msg": "f7fb85d1412814e3c2f98b990802af6ee33dad368c6ba05c2050e9e5506fcd75",
@@ -159,9 +159,9 @@
    "combinedsig": "a76f2790747ed2436a281f2660bdbee21bad9ee130b9cab6e542fa618fba1512679d568359db33a008ca39b773c32134276613e93e025ec17e083553449005f9",
    "result": "success"
  }
- 
+
  and finally the spend: sendtxid, scriptPubKey, musig
- 
+
  ./komodo-cli -ac_name=MUSIG cclib spend 18 '["5ce74037a153ee210413b48d4e88638b99825a2de1a1f1aa0d36ebf93019824c","210255c46dbce584e3751081b39d7fc054fc807100557e73fc444481618b5706afb4ac","a76f2790747ed2436a281f2660bdbee21bad9ee130b9cab6e542fa618fba1512679d568359db33a008ca39b773c32134276613e93e025ec17e083553449005f9"]'
 {
   "scriptpubkey": "210255c46dbce584e3751081b39d7fc054fc807100557e73fc444481618b5706afb4ac",
@@ -175,7 +175,7 @@
 00000000000000000000000000",
   "txid": "910635bf69a047fc90567a83ff12e47b753f470658b6d0855ec96e07e7349a8a",
   "result": "success"
-} 
+}
 */
 
 
@@ -315,11 +315,7 @@
         {
             return(1);
         }
-<<<<<<< HEAD
     }
-=======
-    } 
->>>>>>> e44ab373
     return(-1);
 }
 
@@ -371,7 +367,7 @@
                 }
                 str[64] = 0;
                 if ( zeros != 32 )
-                {    
+                {
                     result.push_back(Pair("msg",str));
                     result.push_back(Pair("result","success"));
                     return(result);
@@ -405,7 +401,7 @@
                     sprintf(&str[i<<1],"%02x",pkhash[i]);
                 str[64] = 0;
                 result.push_back(Pair("pkhash",str));
-                
+
                 for (i=0; i<33; i++)
                     sprintf(&str[i<<1],"%02x",((uint8_t *)pk.begin())[i]);
                 str[66] = 0;

--- conflicted
+++ resolved
@@ -57,158 +57,6 @@
     return(retjson);    
 }
 
-<<<<<<< HEAD
-// makes source tx for self import tx
-CMutableTransaction MakeSelfImportSourceTx(CTxDestination &dest, int64_t amount)
-{
-    const int64_t txfee = 10000;
-    int64_t inputs, change;
-    CPubKey myPubKey = Mypubkey();
-    struct CCcontract_info *cpDummy, C;
-
-    cpDummy = CCinit(&C, EVAL_TOKENS);  // this is just for FinalizeCCTx to work
-
-    CMutableTransaction mtx = CreateNewContextualCMutableTransaction(Params().GetConsensus(), komodo_nextheight());
-
-    if (AddNormalinputs(mtx, myPubKey, 2 * txfee, 4) == 0) {
-        LOGSTREAM("importcoin", CCLOG_INFO, stream << "MakeSelfImportSourceTx() warning: cannot find normal inputs for txfee" << std::endl);
-    }
-    
-    CScript scriptPubKey = GetScriptForDestination(dest);
-    mtx.vout.push_back(CTxOut(txfee, scriptPubKey));
-
-    //make opret with 'burned' amount:
-    FinalizeCCTx(0, cpDummy, mtx, myPubKey, txfee, CScript() << OP_RETURN << E_MARSHAL(ss << (uint8_t)EVAL_IMPORTCOIN << (uint8_t)'A' << amount));
-    return mtx;
-}
-
-// make sure vin is signed by pubkey33
-bool CheckVinPubKey(const CTransaction &sourcetx, int32_t i, uint8_t pubkey33[33])
-{
-    CTransaction vintx;
-    uint256 blockHash;
-    char destaddr[64], pkaddr[64];
-
-    if (i < 0 || i >= sourcetx.vin.size())
-        return false;
-
-    if( !myGetTransaction(sourcetx.vin[i].prevout.hash, vintx, blockHash) ) {
-        LOGSTREAM("importcoin", CCLOG_INFO, stream << "CheckVinPubKey() could not load vintx" << sourcetx.vin[i].prevout.hash.GetHex() << std::endl);
-        return false;
-    }
-    if( sourcetx.vin[i].prevout.n < vintx.vout.size() && Getscriptaddress(destaddr, vintx.vout[sourcetx.vin[i].prevout.n].scriptPubKey) != 0 )
-    {
-        pubkey2addr(pkaddr, pubkey33);
-        if (strcmp(pkaddr, destaddr) == 0) {
-            return true;
-        }
-        LOGSTREAM("importcoin", CCLOG_INFO, stream << "CheckVinPubKey() mismatched vin[" << i << "].prevout.n=" << sourcetx.vin[i].prevout.n << " -> destaddr=" << destaddr << " vs pkaddr=" << pkaddr << std::endl);
-    }
-    return false;
-}
-
-// ac_import=PUBKEY support:
-// prepare a tx for creating import tx and quasi-burn tx
-int32_t GetSelfimportProof(const CMutableTransaction sourceMtx, CMutableTransaction &templateMtx, ImportProof &proofNull) // find burnTx with hash from "other" daemon
-{
-    MerkleBranch newBranch; 
-    CMutableTransaction tmpmtx; 
-    //CTransaction sourcetx; 
-
-    tmpmtx = CreateNewContextualCMutableTransaction(Params().GetConsensus(), komodo_nextheight());
-
-    /*
-    if (!E_UNMARSHAL(ParseHex(rawsourcetx), ss >> sourcetx)) {
-        LOGSTREAM("importcoin", CCLOG_INFO, stream << "GetSelfimportProof: could not unmarshal source tx" << std::endl);
-        return(-1);
-    }
-
-    if (sourcetx.vout.size() == 0) {
-        LOGSTREAM("importcoin", CCLOG_INFO, stream << "GetSelfimportProof: vout size is 0" << std::endl);
-        return -1;
-    } */
-
-	/*if (ivout < 0) {  // "ivout < 0" means "find"  
-		// try to find vout
-		CPubKey myPubkey = Mypubkey();
-		ivout = 0;
-		// skip change:
-		if (sourcetx.vout[ivout].scriptPubKey == (CScript() << ParseHex(HexStr(myPubkey)) << OP_CHECKSIG))
-			ivout++;
-	}
-
-    if (ivout >= sourcetx.vout.size()) {
-        LOGSTREAM("importcoin", CCLOG_INFO, stream << "GetSelfimportProof: needed vout not found" << std::endl);
-        return -1;
-    } */
-
-    int32_t ivout = 0;
-
-	// LOGSTREAM("importcoin", CCLOG_DEBUG1, stream << "GetSelfimportProof: using vout[" << ivout << "] of the passed rawtx" << std::endl);
-
-    CScript scriptPubKey = sourceMtx.vout[ivout].scriptPubKey;
-
-	//mtx is template for import tx
-    templateMtx = sourceMtx;
-    templateMtx.fOverwintered = tmpmtx.fOverwintered;
-    
-    //malleability fix for burn tx:
-    //mtx.nExpiryHeight = tmpmtx.nExpiryHeight;
-    templateMtx.nExpiryHeight = sourceMtx.nExpiryHeight;
-
-    templateMtx.nVersionGroupId = tmpmtx.nVersionGroupId;
-    templateMtx.nVersion = tmpmtx.nVersion;
-    templateMtx.vout.clear();
-    templateMtx.vout.resize(1);
-
-    uint8_t evalCode, funcId;
-    int64_t burnAmount;
-    vscript_t vopret;
-    if( !GetOpReturnData(sourceMtx.vout.back().scriptPubKey, vopret) ||
-        !E_UNMARSHAL(vopret, ss >> evalCode; ss >> funcId; ss >> burnAmount)) {
-        LOGSTREAM("importcoin", CCLOG_INFO, stream << "GetSelfimportProof() could not unmarshal source tx opret" << std::endl);
-        return -1;
-    }
-    templateMtx.vout[0].nValue = burnAmount;
-    templateMtx.vout[0].scriptPubKey = scriptPubKey;
-
-    // not sure we need this now as we create sourcetx ourselves:
-    /*if (sourcetx.GetHash() != sourcetxid) {
-        LOGSTREAM("importcoin", CCLOG_INFO, stream << "GetSelfimportProof: passed source txid incorrect" << std::endl);
-        return(-1);
-    }*/
-
-    // check ac_pubkey:
-    if (!CheckVinPubKey(sourceMtx, 0, ASSETCHAINS_OVERRIDE_PUBKEY33)) {
-        return -1;
-    }
-    proofNull = ImportProof(std::make_pair(sourceMtx.GetHash(), newBranch));
-    return 0;
-}
-
-void sha256_hash_and_stringify(const std::string& data, char results[SHA256_DIGEST_LENGTH*2+1])
-{
-    unsigned char hash[SHA256_DIGEST_LENGTH];
-    SHA256_CTX ctx;
-    SHA256_Init(&ctx);
-    SHA256_Update(&ctx, data.c_str(), data.size());
-    SHA256_Final(hash, &ctx);
-
-    for( int i = 0; i < SHA256_DIGEST_LENGTH; ++i)
-        sprintf(results + (i * 2), "%02x", hash[i]);
-    results[SHA256_DIGEST_LENGTH*2] = 0;
-    return;
-}
-
-// make import tx with burntx and dual daemon
-std::string MakeCodaImportTx(uint64_t txfee, std::string receipt, std::string srcaddr, std::vector<CTxOut> vouts)
-{
-    CMutableTransaction mtx = CreateNewContextualCMutableTransaction(Params().GetConsensus(), komodo_nextheight()),burntx = CreateNewContextualCMutableTransaction(Params().GetConsensus(), komodo_nextheight());
-    CPubKey mypk; uint256 codaburntxid; std::vector<unsigned char> dummyproof;
-    int32_t i,numvouts,n,m; std::string coin,error; struct CCcontract_info *cp, C;
-    cJSON *result,*tmp,*tmp1;
-    char out[SHA256_DIGEST_LENGTH*2+1],*retstr,*destaddr,*receiver; TxProof txProof; uint64_t amount;
-=======
 /****
  * @brief make import tx with burntx and dual daemon
  * @param txfee fee
@@ -224,7 +72,6 @@
             Params().GetConsensus(), komodo_nextheight());
     CMutableTransaction burntx = CreateNewContextualCMutableTransaction(
             Params().GetConsensus(), komodo_nextheight());
->>>>>>> 0dfafbf0
 
     CCcontract_info *cp;
     CCcontract_info C;
@@ -232,10 +79,6 @@
 
     if (txfee == 0)
         txfee = 10000;
-<<<<<<< HEAD
-    mypk = pubkey2pk(Mypubkey());
-    sha256_hash_and_stringify(receipt, out);
-=======
     CPubKey mypk = pubkey2pk(Mypubkey());
 
     SHA256_CTX sha256;
@@ -249,7 +92,6 @@
         sprintf(out + (i * 2), "%02x", hash[i]);
     }
     out[SHA256_DIGEST_LENGTH*2]='\0';
->>>>>>> 0dfafbf0
     LOGSTREAM("importcoin", CCLOG_DEBUG1, stream << "MakeCodaImportTx: hash=" << out << std::endl);
     uint256 codaburntxid;
     codaburntxid.SetHex(out);
@@ -342,9 +184,18 @@
 {
     cJSON *result,*tmp,*tmp1; char *retstr,out[SHA256_DIGEST_LENGTH*2+1]; int i,n,m;
     uint256 codaburntxid; char *destaddr,*receiver; uint64_t amount;
+    unsigned char hash[SHA256_DIGEST_LENGTH+1];
+    SHA256_CTX sha256;
 
     // check with dual-CODA daemon via ASSETCHAINS_CODAPORT for validity of burnTx
-    sha256_hash_and_stringify(receipt, out);
+    SHA256_Init(&sha256);
+    SHA256_Update(&sha256, receipt.c_str(), receipt.size());
+    SHA256_Final(hash, &sha256);
+    for(i = 0; i < SHA256_DIGEST_LENGTH; i++)
+    {
+        sprintf(out + (i * 2), "%02x", hash[i]);
+    }
+    out[65]='\0';
     codaburntxid.SetHex(out);
     result=CodaRPC(&retstr,"prove-payment","-address",srcaddr.c_str(),"-receipt-chain-hash",receipt.c_str(),"");
     if (result==0)

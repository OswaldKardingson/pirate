--- conflicted
+++ resolved
@@ -130,10 +130,6 @@
     // params
     if (!UnmarshalImportTx(importTx, proof, burnTx, payouts))
         return Invalid("invalid-params");
-<<<<<<< HEAD
-
-=======
->>>>>>> f7b88823
     // Control all aspects of this transaction
     // It should not be at all malleable
     if (MakeImportCoinTransaction(proof, burnTx, payouts).GetHash() != importTx.GetHash())

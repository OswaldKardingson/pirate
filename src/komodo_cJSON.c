
/*
 Copyright (c) 2009 Dave Gamble
 
 Permission is hereby granted, free of charge, to any person obtaining a copy
 of this software and associated documentation files (the "Software"), to deal
 in the Software without restriction, including without limitation the rights
 to use, copy, modify, merge, publish, distribute, sublicense, and/or sell
 copies of the Software, and to permit persons to whom the Software is
 furnished to do so, subject to the following conditions:
 
 The above copyright notice and this permission notice shall be included in
 all copies or substantial portions of the Software.
 
 THE SOFTWARE IS PROVIDED "AS IS", WITHOUT WARRANTY OF ANY KIND, EXPRESS OR
 IMPLIED, INCLUDING BUT NOT LIMITED TO THE WARRANTIES OF MERCHANTABILITY,
 FITNESS FOR A PARTICULAR PURPOSE AND NONINFRINGEMENT. IN NO EVENT SHALL THE
 AUTHORS OR COPYRIGHT HOLDERS BE LIABLE FOR ANY CLAIM, DAMAGES OR OTHER
 LIABILITY, WHETHER IN AN ACTION OF CONTRACT, TORT OR OTHERWISE, ARISING FROM,
 OUT OF OR IN CONNECTION WITH THE SOFTWARE OR THE USE OR OTHER DEALINGS IN
 THE SOFTWARE.
 */

#include <math.h>

#include "komodo_cJSON.h"
<<<<<<< HEAD
=======
#include "cJSON.c"
#include "hex.h"
>>>>>>> 56590a4d

#ifndef DBL_EPSILON
#define DBL_EPSILON 2.2204460492503131E-16
#endif

static const char *ep;

long stripquotes(char *str)
{
    long len,offset;
    if ( str == 0 )
        return(0);
    len = strlen(str);
    if ( str[0] == '"' && str[len-1] == '"' )
        str[len-1] = 0, offset = 1;
    else offset = 0;
    return(offset);
}

static int32_t cJSON_strcasecmp(const char *s1,const char *s2)
{
	if (!s1) return (s1==s2)?0:1;if (!s2) return 1;
	for(; tolower((int32_t)(*s1)) == tolower((int32_t)(*s2)); ++s1, ++s2)	if(*s1 == 0)	return 0;
	return tolower((int32_t)(*(const unsigned char *)s1)) - tolower((int32_t)(*(const unsigned char *)s2));
}

// the following written by jl777
/******************************************************************************
 * Copyright © 2014-2019 The SuperNET Developers.                             *
 *                                                                            *
 * See the AUTHORS, DEVELOPER-AGREEMENT and LICENSE files at                  *
 * the top-level directory of this distribution for the individual copyright  *
 * holder information and the developer policies on copyright and licensing.  *
 *                                                                            *
 * Unless otherwise agreed in a custom licensing agreement, no part of the    *
 * SuperNET software, including this file may be copied, modified, propagated *
 * or distributed except according to the terms contained in the LICENSE file *
 *                                                                            *
 * Removal or modification of this copyright notice is prohibited.            *
 *                                                                            *
 ******************************************************************************/

void copy_cJSON(struct destbuf *dest,cJSON *obj)
{
    char *str;
    int i;
    long offset;
    dest->buf[0] = 0;
    if ( obj != 0 )
    {
        str = cJSON_Print(obj);
        if ( str != 0 )
        {
            offset = stripquotes(str);
            //strcpy(dest,str+offset);
            for (i=0; i<MAX_JSON_FIELD-1; i++)
                if ( (dest->buf[i]= str[offset+i]) == 0 )
                    break;
            dest->buf[i] = 0;
            free(str);
        }
    }
}

void copy_cJSON2(char *dest,int32_t maxlen,cJSON *obj)
{
    struct destbuf tmp;
    maxlen--;
    dest[0] = 0;
    if ( maxlen > sizeof(tmp.buf) )
        maxlen = sizeof(tmp.buf);
    copy_cJSON(&tmp,obj);
    if ( strlen(tmp.buf) < maxlen )
        strcpy(dest,tmp.buf);
    else dest[0] = 0;
}

int64_t _get_cJSON_int(cJSON *json)
{
    struct destbuf tmp;
    if ( json != 0 )
    {
        copy_cJSON(&tmp,json);
        if ( tmp.buf[0] != 0 )
            return(calc_nxt64bits(tmp.buf));
    }
    return(0);
}

int64_t get_cJSON_int(cJSON *json,char *field)
{
    cJSON *numjson;
    if ( json != 0 )
    {
        numjson = cJSON_GetObjectItem(json,field);
        if ( numjson != 0 )
            return(_get_cJSON_int(numjson));
    }
    return(0);
}

int64_t conv_floatstr(char *numstr)
{
    double val,corr;
    val = atof(numstr);
    corr = (val < 0.) ? -0.50000000001 : 0.50000000001;
    return((int64_t)(val * SATOSHIDEN + corr));
}

int64_t _conv_cJSON_float(cJSON *json)
{
    int64_t conv_floatstr(char *);
    struct destbuf tmp;
    if ( json != 0 )
    {
        copy_cJSON(&tmp,json);
        return(conv_floatstr(tmp.buf));
    }
    return(0);
}

int64_t conv_cJSON_float(cJSON *json,char *field)
{
    if ( json != 0 )
        return(_conv_cJSON_float(cJSON_GetObjectItem(json,field)));
    return(0);
}

int32_t extract_cJSON_str(char *dest,int32_t max,cJSON *json,char *field)
{
    int32_t safecopy(char *dest,char *src,long len);
    char *str;
    cJSON *obj;
    int32_t len;
    long offset;
    dest[0] = 0;
    obj = cJSON_GetObjectItem(json,field);
    if ( obj != 0 )
    {
        str = cJSON_Print(obj);
        offset = stripquotes(str);
        len = safecopy(dest,str+offset,max);
        free(str);
        return(len);
    }
    return(0);
}

cJSON *gen_list_json(char **list)
{
    cJSON *array,*item;
    array = cJSON_CreateArray();
    while ( list != 0 && *list != 0 && *list[0] != 0 )
    {
        item = cJSON_CreateString(*list++);
        cJSON_AddItemToArray(array,item);
    }
    return(array);
}

uint64_t get_API_nxt64bits(cJSON *obj)
{
    uint64_t nxt64bits = 0;
    struct destbuf tmp;
    if ( obj != 0 )
    {
        if ( cJSON_IsNumber(obj) != 0 )
            return((uint64_t)obj->valuedouble);
        copy_cJSON(&tmp,obj);
        nxt64bits = calc_nxt64bits(tmp.buf);
    }
    return(nxt64bits);
}
uint64_t j64bits(cJSON *json,char *field) { if ( field == 0 ) return(get_API_nxt64bits(json)); return(get_API_nxt64bits(cJSON_GetObjectItem(json,field))); }
uint64_t j64bitsi(cJSON *json,int32_t i) { return(get_API_nxt64bits(cJSON_GetArrayItem(json,i))); }

uint64_t get_satoshi_obj(cJSON *json,char *field)
{
    int32_t i,n;
    uint64_t prev,satoshis,mult = 1;
    struct destbuf numstr,checkstr;
    cJSON *numjson;
    numjson = cJSON_GetObjectItem(json,field);
    copy_cJSON(&numstr,numjson);
    satoshis = prev = 0; mult = 1; n = (int32_t)strlen(numstr.buf);
    for (i=n-1; i>=0; i--,mult*=10)
    {
        satoshis += (mult * (numstr.buf[i] - '0'));
        if ( satoshis < prev )
            printf("get_satoshi_obj numstr.(%s) i.%d prev.%llu vs satoshis.%llu\n",numstr.buf,i,(unsigned long long)prev,(unsigned long long)satoshis);
        prev = satoshis;
    }
    sprintf(checkstr.buf,"%llu",(long long)satoshis);
    if ( strcmp(checkstr.buf,numstr.buf) != 0 )
    {
        printf("SATOSHI GREMLIN?? numstr.(%s) -> %.8f -> (%s)\n",numstr.buf,dstr(satoshis),checkstr.buf);
    }
    return(satoshis);
}

void add_satoshis_json(cJSON *json,char *field,uint64_t satoshis)
{
    cJSON *obj;
    char numstr[64];
    sprintf(numstr,"%lld",(long long)satoshis);
    obj = cJSON_CreateString(numstr);
    cJSON_AddItemToObject(json,field,obj);
    if ( satoshis != get_satoshi_obj(json,field) )
        printf("error adding satoshi obj %ld -> %ld\n",(unsigned long)satoshis,(unsigned long)get_satoshi_obj(json,field));
}

char *cJSON_str(cJSON *json)
{
    if ( json != 0 && cJSON_IsString(json) != 0 )
        return(json->valuestring);
    return(0);
}

void jadd(cJSON *json,char *field,cJSON *item) { if ( json != 0 )cJSON_AddItemToObject(json,field,item); }
void jaddstr(cJSON *json,char *field,char *str) { if ( json != 0 && str != 0 ) cJSON_AddItemToObject(json,field,cJSON_CreateString(str)); }
void jaddnum(cJSON *json,char *field,double num) { if ( json != 0 )cJSON_AddItemToObject(json,field,cJSON_CreateNumber(num)); }
void jadd64bits(cJSON *json,char *field,uint64_t nxt64bits) { char numstr[64]; sprintf(numstr,"%llu",(long long)nxt64bits), jaddstr(json,field,numstr); }
void jaddi(cJSON *json,cJSON *item) { if ( json != 0 ) cJSON_AddItemToArray(json,item); }
void jaddistr(cJSON *json,char *str) { if ( json != 0 ) cJSON_AddItemToArray(json,cJSON_CreateString(str)); }
void jaddinum(cJSON *json,double num) { if ( json != 0 ) cJSON_AddItemToArray(json,cJSON_CreateNumber(num)); }
void jaddi64bits(cJSON *json,uint64_t nxt64bits) { char numstr[64]; sprintf(numstr,"%llu",(long long)nxt64bits), jaddistr(json,numstr); }
char *jstr(cJSON *json,char *field) { if ( json == 0 ) return(0); if ( field == 0 ) return(cJSON_str(json)); return(cJSON_str(cJSON_GetObjectItem(json,field))); }

char *jstri(cJSON *json,int32_t i) { return(cJSON_str(cJSON_GetArrayItem(json,i))); }
char *jprint(cJSON *json,int32_t freeflag)
{
    char *str;
    /*static portable_mutex_t mutex; static int32_t initflag;
    if ( initflag == 0 )
    {
        portable_mutex_init(&mutex);
        initflag = 1;
    }*/
    if ( json == 0 )
        return(clonestr((char *)"{}"));
    //portable_mutex_lock(&mutex);
    //usleep(5000);
    str = cJSON_Print(json), _stripwhite(str,' ');
    if ( freeflag != 0 )
        free_json(json);
    //portable_mutex_unlock(&mutex);
    return(str);
}

bits256 get_API_bits256(cJSON *obj)
{
    bits256 hash; char *str;
    memset(hash.bytes,0,sizeof(hash));
    if ( obj != 0 )
    {
        if ( cJSON_IsString(obj) != 0 && (str= obj->valuestring) != 0 && strlen(str) == 64 )
            decode_hex(hash.bytes,sizeof(hash),str);
    }
    return(hash);
}
bits256 jbits256(cJSON *json,char *field) { if ( field == 0 ) return(get_API_bits256(json)); return(get_API_bits256(cJSON_GetObjectItem(json,field))); }
bits256 jbits256i(cJSON *json,int32_t i) { return(get_API_bits256(cJSON_GetArrayItem(json,i))); }
void jaddbits256(cJSON *json,char *field,bits256 hash) { char str[65]; bits256_str(str,hash), jaddstr(json,field,str); }
void jaddibits256(cJSON *json,bits256 hash) { char str[65]; bits256_str(str,hash), jaddistr(json,str); }

char *get_cJSON_fieldname(cJSON *obj)
{
    if ( obj != 0 )
    {
        if ( obj->child != 0 && obj->child->string != 0 )
            return(obj->child->string);
        else if ( obj->string != 0 )
            return(obj->string);
    }
    return((char *)"<no cJSON string field>");
}

int32_t jnum(cJSON *obj,char *field)
{
    char *str; int32_t polarity = 1;
    if ( field != 0 )
        obj = jobj(obj,field);
    if ( obj != 0 )
    {
        if ( cJSON_IsNumber(obj) != 0 )
            return(obj->valuedouble);
        else if ( cJSON_IsString(obj) != 0 && (str= jstr(obj,0)) != 0 )
        {
            if ( str[0] == '-' )
                polarity = -1, str++;
            return(polarity * (int32_t)calc_nxt64bits(str));
        }
    }
    return(0);
}

void ensure_jsonitem(cJSON *json,char *field,char *value)
{
    cJSON *obj = cJSON_GetObjectItem(json,field);
    if ( obj == 0 )
        cJSON_AddItemToObject(json,field,cJSON_CreateString(value));
    else cJSON_ReplaceItemInObject(json,field,cJSON_CreateString(value));
}

int32_t in_jsonarray(cJSON *array,char *value)
{
    int32_t i,n;
    struct destbuf remote;
    if ( array != 0 && cJSON_IsArray(array) != 0 )
    {
        n = cJSON_GetArraySize(array);
        for (i=0; i<n; i++)
        {
            if ( array == 0 || n == 0 )
                break;
            copy_cJSON(&remote,cJSON_GetArrayItem(array,i));
            if ( strcmp(remote.buf,value) == 0 )
                return(1);
        }
    }
    return(0);
}

int32_t myatoi(char *str,int32_t range)
{
    long x; char *ptr;
    x = strtol(str,&ptr,10);
    if ( range != 0 && x >= range )
        x = (range - 1);
    return((int32_t)x);
}

int32_t get_API_int(cJSON *obj,int32_t val)
{
    struct destbuf buf;
    if ( obj != 0 )
    {
        if ( cJSON_IsNumber(obj) != 0 )
            return((int32_t)obj->valuedouble);
        copy_cJSON(&buf,obj);
        val = myatoi(buf.buf,0);
        if ( val < 0 )
            val = 0;
    }
    return(val);
}

int32_t jint(cJSON *json,char *field) { if ( json == 0 ) return(0); if ( field == 0 ) return(get_API_int(json,0)); return(get_API_int(cJSON_GetObjectItem(json,field),0)); }
int32_t jinti(cJSON *json,int32_t i) { if ( json == 0 ) return(0); return(get_API_int(cJSON_GetArrayItem(json,i),0)); }

uint32_t get_API_uint(cJSON *obj,uint32_t val)
{
    struct destbuf buf;
    if ( obj != 0 )
    {
        if ( cJSON_IsNumber(obj) != 0 )
            return((uint32_t)obj->valuedouble);
        copy_cJSON(&buf,obj);
        val = myatoi(buf.buf,0);
    }
    return(val);
}
uint32_t juint(cJSON *json,char *field) { if ( json == 0 ) return(0); if ( field == 0 ) return(get_API_uint(json,0)); return(get_API_uint(cJSON_GetObjectItem(json,field),0)); }
uint32_t juinti(cJSON *json,int32_t i) { if ( json == 0 ) return(0); return(get_API_uint(cJSON_GetArrayItem(json,i),0)); }

double get_API_float(cJSON *obj)
{
    double val = 0.;
    struct destbuf buf;
    if ( obj != 0 )
    {
        if ( cJSON_IsNumber(obj) != 0 )
            return(obj->valuedouble);
        copy_cJSON(&buf,obj);
        val = atof(buf.buf);
    }
    return(val);
}

double jdouble(cJSON *json,char *field)
{
    if ( json != 0 )
    {
        if ( field == 0 )
            return(get_API_float(json));
        else return(get_API_float(cJSON_GetObjectItem(json,field)));
    } else return(0.);
}

double jdoublei(cJSON *json,int32_t i)
{
    if ( json != 0 )
        return(get_API_float(cJSON_GetArrayItem(json,i)));
    else return(0.);
}

cJSON *jobj(cJSON *json,char *field) { if ( json != 0 ) return(cJSON_GetObjectItem(json,field)); return(0); }

void jdelete(cJSON *json,char *field)
{
    if ( jobj(json,field) != 0 )
        cJSON_DeleteItemFromObject(json,field);
}

cJSON *jduplicate(cJSON *json) { return(cJSON_Duplicate(json,1)); }

cJSON *jitem(cJSON *array,int32_t i) { if ( array != 0 && cJSON_IsArray(array) != 0 && cJSON_GetArraySize(array) > i ) return(cJSON_GetArrayItem(array,i)); return(0); }
cJSON *jarray(int32_t *nump,cJSON *json,char *field)
{
    cJSON *array;
    if ( json != 0 )
    {
        if ( field == 0 )
            array = json;
        else array = cJSON_GetObjectItem(json,field);
        if ( array != 0 && cJSON_IsArray(array) != 0 && (*nump= cJSON_GetArraySize(array)) > 0 )
            return(array);
    }
    *nump = 0;
    return(0);
}

int32_t expand_nxt64bits(char *NXTaddr,uint64_t nxt64bits)
{
    int32_t i,n;
    uint64_t modval;
    char rev[64];
    for (i=0; nxt64bits!=0; i++)
    {
        modval = nxt64bits % 10;
        rev[i] = (char)(modval + '0');
        nxt64bits /= 10;
    }
    n = i;
    for (i=0; i<n; i++)
        NXTaddr[i] = rev[n-1-i];
    NXTaddr[i] = 0;
    return(n);
}

char *nxt64str(uint64_t nxt64bits)
{
    static char NXTaddr[64];
    expand_nxt64bits(NXTaddr,nxt64bits);
    return(NXTaddr);
}

char *nxt64str2(uint64_t nxt64bits)
{
    static char NXTaddr[64];
    expand_nxt64bits(NXTaddr,nxt64bits);
    return(NXTaddr);
}

int32_t cmp_nxt64bits(const char *str,uint64_t nxt64bits)
{
    char expanded[64];
    if ( str == 0 )//|| str[0] == 0 || nxt64bits == 0 )
        return(-1);
    if ( nxt64bits == 0 && str[0] == 0 )
        return(0);
    expand_nxt64bits(expanded,nxt64bits);
    return(strcmp(str,expanded));
}

uint64_t calc_nxt64bits(const char *NXTaddr)
{
    int32_t c;
    int64_t n,i,polarity = 1;
    uint64_t lastval,mult,nxt64bits = 0;
    if ( NXTaddr == 0 )
    {
        printf("calling calc_nxt64bits with null ptr!\n");
        return(0);
    }
    n = strlen(NXTaddr);
    if ( n >= 22 )
    {
        printf("calc_nxt64bits: illegal NXTaddr.(%s) too long\n",NXTaddr);
        return(0);
    }
    else if ( strcmp(NXTaddr,"0") == 0 || strcmp(NXTaddr,"false") == 0 )
    {
        // printf("zero address?\n"); getchar();
        return(0);
    }
    if ( NXTaddr[0] == '-' )
        polarity = -1, NXTaddr++, n--;
    mult = 1;
    lastval = 0;
    for (i=n-1; i>=0; i--,mult*=10)
    {
        c = NXTaddr[i];
        if ( c < '0' || c > '9' )
        {
            printf("calc_nxt64bits: illegal char.(%c %d) in (%s).%d\n",c,c,NXTaddr,(int32_t)i);
#ifdef __APPLE__
            //while ( 1 )
            {
                //sleep(60);
                printf("calc_nxt64bits: illegal char.(%c %d) in (%s).%d\n",c,c,NXTaddr,(int32_t)i);
            }
#endif
            return(0);
        }
        nxt64bits += mult * (c - '0');
        if ( nxt64bits < lastval )
            printf("calc_nxt64bits: warning: 64bit overflow %llx < %llx\n",(long long)nxt64bits,(long long)lastval);
        lastval = nxt64bits;
    }
    while ( *NXTaddr == '0' && *NXTaddr != 0 )
        NXTaddr++;
    if ( cmp_nxt64bits(NXTaddr,nxt64bits) != 0 )
        printf("error calculating nxt64bits: %s -> %llx -> %s\n",NXTaddr,(long long)nxt64bits,nxt64str(nxt64bits));
    if ( polarity < 0 )
        return(-(int64_t)nxt64bits);
    return(nxt64bits);
}

cJSON *addrs_jsonarray(uint64_t *addrs,int32_t num)
{
    int32_t j; cJSON *array;
    array = cJSON_CreateArray();
    for (j=0; j<num; j++)
        jaddi64bits(array,addrs[j]);
    return(array);
}

void free_json(cJSON *json) { if ( json != 0 ) cJSON_Delete(json); }<|MERGE_RESOLUTION|>--- conflicted
+++ resolved
@@ -24,11 +24,8 @@
 #include <math.h>
 
 #include "komodo_cJSON.h"
-<<<<<<< HEAD
-=======
-#include "cJSON.c"
+#include "cJSON.h"
 #include "hex.h"
->>>>>>> 56590a4d
 
 #ifndef DBL_EPSILON
 #define DBL_EPSILON 2.2204460492503131E-16

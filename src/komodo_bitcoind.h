--- conflicted
+++ resolved
@@ -1113,26 +1113,12 @@
 {
     int32_t i,j,n=0,txn_count; int64_t nSubsidy; uint64_t commission,total = 0;
     txn_count = pblock->vtx.size();
-<<<<<<< HEAD
     if ( ASSETCHAINS_STREAM == 0 )
-=======
-    if ( ASSETCHAINS_FOUNDERS != 0 )
-    {
-        nSubsidy = GetBlockSubsidy(height,Params().GetConsensus());
-        //fprintf(stderr,"ht.%d nSubsidy %.8f prod %llu\n",height,(double)nSubsidy/COIN,(long long)(nSubsidy * ASSETCHAINS_COMMISSION));
-        return((nSubsidy * ASSETCHAINS_COMMISSION) / COIN);
-        n = pblock->vtx[0].vout.size();
-        for (j=0; j<n; j++)
-            if ( j != 1 )
-                total += pblock->vtx[0].vout[j].nValue;
-    }
-    else
->>>>>>> 08b2f804
     {
         if ( ASSETCHAINS_FOUNDERS != 0 )
         {
             nSubsidy = GetBlockSubsidy(height,Params().GetConsensus());
-            fprintf(stderr,"ht.%d nSubsidy %.8f prod %llu\n",height,(double)nSubsidy/COIN,(long long)(nSubsidy * ASSETCHAINS_COMMISSION));
+            //fprintf(stderr,"ht.%d nSubsidy %.8f prod %llu\n",height,(double)nSubsidy/COIN,(long long)(nSubsidy * ASSETCHAINS_COMMISSION));
             return((nSubsidy * ASSETCHAINS_COMMISSION) / COIN);
             n = pblock->vtx[0].vout.size();
             for (j=0; j<n; j++)

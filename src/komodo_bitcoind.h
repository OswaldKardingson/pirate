/******************************************************************************
 * Copyright © 2014-2019 The SuperNET Developers.                             *
 *                                                                            *
 * See the AUTHORS, DEVELOPER-AGREEMENT and LICENSE files at                  *
 * the top-level directory of this distribution for the individual copyright  *
 * holder information and the developer policies on copyright and licensing.  *
 *                                                                            *
 * Unless otherwise agreed in a custom licensing agreement, no part of the    *
 * SuperNET software, including this file may be copied, modified, propagated *
 * or distributed except according to the terms contained in the LICENSE file *
 *                                                                            *
 * Removal or modification of this copyright notice is prohibited.            *
 *                                                                            *
 ******************************************************************************/
#pragma once
// komodo functions that interact with bitcoind C++

#include <curl/curl.h>
#include <curl/easy.h>
#include "primitives/nonce.h"
#include "consensus/params.h"
#include "komodo_defs.h"
#include "script/standard.h"
#include "cc/CCinclude.h"

int32_t komodo_notaries(uint8_t pubkeys[64][33],int32_t height,uint32_t timestamp);
int32_t komodo_electednotary(int32_t *numnotariesp,uint8_t *pubkey33,int32_t height,uint32_t timestamp);
int32_t komodo_voutupdate(bool fJustCheck,int32_t *isratificationp,int32_t notaryid,uint8_t *scriptbuf,int32_t scriptlen,int32_t height,uint256 txhash,int32_t i,int32_t j,uint64_t *voutmaskp,int32_t *specialtxp,int32_t *notarizedheightp,uint64_t value,int32_t notarized,uint64_t signedmask,uint32_t timestamp);
unsigned int lwmaGetNextPOSRequired(const CBlockIndex* pindexLast, const Consensus::Params& params);
bool EnsureWalletIsAvailable(bool avoidException);
extern bool fRequestShutdown;
extern CScript KOMODO_EARLYTXID_SCRIPTPUB;

uint8_t DecodeMaramaraCoinbaseOpRet(const CScript scriptPubKey,CPubKey &pk,int32_t &height,int32_t &unlockht);
uint32_t komodo_heightstamp(int32_t height);

//#define issue_curl(cmdstr) bitcoind_RPC(0,(char *)"curl",(char *)"http://127.0.0.1:7776",0,0,(char *)(cmdstr))

struct MemoryStruct { char *memory; size_t size; };
struct return_string { char *ptr; size_t len; };

// return data from the server
#define CURL_GLOBAL_ALL (CURL_GLOBAL_SSL|CURL_GLOBAL_WIN32)
#define CURL_GLOBAL_SSL (1<<0)
#define CURL_GLOBAL_WIN32 (1<<1)


/************************************************************************
 *
 * Initialize the string handler so that it is thread safe
 *
 ************************************************************************/

void init_string(struct return_string *s);

int tx_height( const uint256 &hash );


/************************************************************************
 *
 * Use the "writer" to accumulate text until done
 *
 ************************************************************************/

size_t accumulatebytes(void *ptr,size_t size,size_t nmemb,struct return_string *s);

/************************************************************************
 *
 * return the current system time in milliseconds
 *
 ************************************************************************/

#define EXTRACT_BITCOIND_RESULT  // if defined, ensures error is null and returns the "result" field
#ifdef EXTRACT_BITCOIND_RESULT

/************************************************************************
 *
 * perform post processing of the results
 *
 ************************************************************************/

char *post_process_bitcoind_RPC(char *debugstr,char *command,char *rpcstr,char *params);
#endif

/************************************************************************
 *
 * perform the query
 *
 ************************************************************************/

char *bitcoind_RPC(char **retstrp,char *debugstr,char *url,char *userpass,char *command,char *params);

static size_t WriteMemoryCallback(void *ptr,size_t size,size_t nmemb,void *data);

char *curl_post(CURL **cHandlep,char *url,char *userpass,char *postfields,char *hdr0,char *hdr1,char *hdr2,char *hdr3);

char *komodo_issuemethod(char *userpass,char *method,char *params,uint16_t port);

int32_t notarizedtxid_height(char *dest,char *txidstr,int32_t *kmdnotarized_heightp);

int32_t komodo_verifynotarizedscript(int32_t height,uint8_t *script,int32_t len,uint256 NOTARIZED_HASH);

void komodo_reconsiderblock(uint256 blockhash);

<<<<<<< HEAD
uint256 komodo_calcmerkleroot(CBlock *pblock, uint256 prevBlockHash, int32_t nHeight, bool fNew, CScript scriptPubKey)
{
    std::vector<uint256> vLeaves;
    // rereate coinbase tx
    CMutableTransaction txNew = CreateNewContextualCMutableTransaction(Params().GetConsensus(), nHeight);
    txNew.vin.resize(1);
    txNew.vin[0].prevout.SetNull();
    txNew.vin[0].scriptSig = fNew ? (CScript() << nHeight << CScriptNum(1)) + COINBASE_FLAGS : pblock->vtx[0].vin[0].scriptSig;
    txNew.vout.resize(1);
    txNew.vout[0].scriptPubKey = scriptPubKey;
    txNew.vout[0].nValue = 0;
    txNew.nExpiryHeight = 0;
    txNew.nLockTime = 0; 
    //fprintf(stderr, "validation: coinbasetx.%s\n", EncodeHexTx(txNew).c_str());
    //fprintf(stderr, "txnew.%s\n", txNew.GetHash().ToString().c_str());
    vLeaves.push_back(txNew.GetHash()); 
    vLeaves.push_back(prevBlockHash); 
    for (int32_t i = 1; i < pblock->vtx.size()-(fNew ? 0 : 1); i++) 
        vLeaves.push_back(pblock->vtx[i].GetHash());
    return GetMerkleRoot(vLeaves);
}

int32_t komodo_isPoS(CBlock *pblock, int32_t height,CTxDestination *addressout)
{
    int32_t n,vout,numvouts,ret; uint32_t txtime; uint64_t value; char voutaddr[64],destaddr[64]; CTxDestination voutaddress; uint256 txid, merkleroot; CScript opret;
    if ( ASSETCHAINS_STAKED != 0 )
    {
        n = pblock->vtx.size();
        //fprintf(stderr,"ht.%d check for PoS numtx.%d numvins.%d numvouts.%d\n",height,n,(int32_t)pblock->vtx[n-1].vin.size(),(int32_t)pblock->vtx[n-1].vout.size());
        if ( n > 1 && pblock->vtx[n-1].vin.size() == 1 && pblock->vtx[n-1].vout.size() == 1+komodo_hasOpRet(height,pblock->nTime) )
        {
            txid = pblock->vtx[n-1].vin[0].prevout.hash;
            vout = pblock->vtx[n-1].vin[0].prevout.n;
            txtime = komodo_txtime(opret,&value,txid,vout,destaddr);
            if ( ExtractDestination(pblock->vtx[n-1].vout[0].scriptPubKey,voutaddress) )
            {
                if ( addressout != 0 ) *addressout = voutaddress;
                strcpy(voutaddr,CBitcoinAddress(voutaddress).ToString().c_str());
                //fprintf(stderr,"voutaddr.%s vs destaddr.%s\n",voutaddr,destaddr);
                if ( komodo_newStakerActive(height, pblock->nTime) != 0 ) 
                {
                    if ( DecodeStakingOpRet(pblock->vtx[n-1].vout[1].scriptPubKey, merkleroot) != 0 && komodo_calcmerkleroot(pblock, pblock->hashPrevBlock, height, false, pblock->vtx[0].vout[0].scriptPubKey) == merkleroot )
                    {
                        return(1);
                    }
                }
                else 
                {
                    if ( pblock->vtx[n-1].vout[0].nValue == value && strcmp(destaddr,voutaddr) == 0 )
                    {
                        if ( ASSETCHAINS_MARMARA == 0 )
                            return(1);
                        else 
                        {
                            if ( pblock->vtx[n-1].vout[0].scriptPubKey.IsPayToCryptoCondition() != 0 && (numvouts= pblock->vtx[n-1].vout.size()) == 2 )
                            {
                                //fprintf(stderr,"validate proper %s %s signature and unlockht preservation\n",voutaddr,destaddr);
                                return(MarmaraPoScheck(destaddr,opret,pblock->vtx[n-1]));
                            }
                            else
                            {
                                fprintf(stderr,"reject ht.%d PoS block\n",height);
                                return(strcmp(ASSETCHAINS_SYMBOL,"MTST2") == 0); // allow until MTST3
                            }
                        }
                    }
                }
            }
        }
    }
    return(0);
}

void komodo_disconnect(CBlockIndex *pindex,CBlock& block)
{
    char symbol[KOMODO_ASSETCHAIN_MAXLEN],dest[KOMODO_ASSETCHAIN_MAXLEN]; struct komodo_state *sp;
    //fprintf(stderr,"disconnect ht.%d\n",pindex->GetHeight());
    komodo_init(pindex->GetHeight());
    if ( (sp= komodo_stateptr(symbol,dest)) != 0 )
    {
        //sp->rewinding = pindex->GetHeight();
        //fprintf(stderr,"-%d ",pindex->GetHeight());
    } else printf("komodo_disconnect: ht.%d cant get komodo_state.(%s)\n",pindex->GetHeight(),ASSETCHAINS_SYMBOL);
}

int32_t komodo_is_notarytx(const CTransaction& tx)
{
    uint8_t *ptr; static uint8_t crypto777[33];
    if ( tx.vout.size() > 0 )
    {
        ptr = (uint8_t *)&tx.vout[0].scriptPubKey[0];
        if ( ptr != 0 )
        {
            if ( crypto777[0] == 0 )
                decode_hex(crypto777,33,CRYPTO777_PUBSECPSTR);
            if ( memcmp(ptr+1,crypto777,33) == 0 )
            {
                //printf("found notarytx\n");
                return(1);
            }
        }
    }
    return(0);
}

int32_t komodo_block2height(CBlock *block)
{
    static uint32_t match,mismatch;
    int32_t i,n,height2=-1,height = 0; uint8_t *ptr; CBlockIndex *pindex = NULL;
    BlockMap::const_iterator it = mapBlockIndex.find(block->GetHash());
    if ( it != mapBlockIndex.end() && (pindex = it->second) != 0 )
    {
        height2 = (int32_t)pindex->GetHeight();
        if ( height2 >= 0 )
            return(height2);
    }
    if ( pindex && block != 0 && block->vtx[0].vin.size() > 0 )
    {
        ptr = (uint8_t *)&block->vtx[0].vin[0].scriptSig[0];
        if ( ptr != 0 && block->vtx[0].vin[0].scriptSig.size() > 5 )
        {
            //for (i=0; i<6; i++)
            //    printf("%02x",ptr[i]);
            n = ptr[0];
            for (i=0; i<n; i++) // looks strange but this works
            {
                //03bb81000101(bb 187) (81 48001) (00 12288256)  <- coinbase.6 ht.12288256
                height += ((uint32_t)ptr[i+1] << (i*8));
                //printf("(%02x %x %d) ",ptr[i+1],((uint32_t)ptr[i+1] << (i*8)),height);
            }
            //printf(" <- coinbase.%d ht.%d\n",(int32_t)block->vtx[0].vin[0].scriptSig.size(),height);
        }
    }
    if ( height != height2 )
    {
        //fprintf(stderr,"block2height height.%d vs height2.%d, match.%d mismatch.%d\n",height,height2,match,mismatch);
        mismatch++;
        if ( height2 >= 0 )
            height = height2;
    } else match++;
    return(height);
}

int32_t komodo_block2pubkey33(uint8_t *pubkey33,CBlock *block)
{
    int32_t n;
    if ( KOMODO_LOADINGBLOCKS == 0 )
        memset(pubkey33,0xff,33);
    else memset(pubkey33,0,33);
    if ( block->vtx[0].vout.size() > 0 )
    {
        txnouttype whichType;
        vector<vector<unsigned char>> vch = vector<vector<unsigned char>>();
        if (Solver(block->vtx[0].vout[0].scriptPubKey, whichType, vch) && whichType == TX_PUBKEY)
        {
            CPubKey pubKey(vch[0]);
            if (pubKey.IsValid())
            {
                memcpy(pubkey33,vch[0].data(),33);
                return true;
            }
            else memset(pubkey33,0,33);
        }
        else memset(pubkey33,0,33);
    }
    return(0);
}

int32_t komodo_blockload(CBlock& block,CBlockIndex *pindex)
{
    block.SetNull();
    // Open history file to read
    CAutoFile filein(OpenBlockFile(pindex->GetBlockPos(),true),SER_DISK,CLIENT_VERSION);
    if (filein.IsNull())
        return(-1);
    // Read block
    try { filein >> block; }
    catch (const std::exception& e)
    {
        fprintf(stderr,"readblockfromdisk err B\n");
        return(-1);
    }
    return(0);
}

uint32_t komodo_chainactive_timestamp()
{
    if ( chainActive.LastTip() != 0 )
        return((uint32_t)chainActive.LastTip()->GetBlockTime());
    else return(0);
}
=======
int32_t komodo_verifynotarization(char *symbol,char *dest,int32_t height,int32_t NOTARIZED_HEIGHT,uint256 NOTARIZED_HASH,uint256 NOTARIZED_DESTTXID);
>>>>>>> db404403

CScript komodo_makeopret(CBlock *pblock, bool fNew);

uint64_t komodo_seed(int32_t height);

uint32_t komodo_txtime(CScript &opret,uint64_t *valuep,uint256 hash, int32_t n, char *destaddr);

CBlockIndex *komodo_getblockindex(uint256 hash);

uint32_t komodo_txtime2(uint64_t *valuep,uint256 hash,int32_t n,char *destaddr);

CScript EncodeStakingOpRet(uint256 merkleroot);

uint8_t DecodeStakingOpRet(CScript scriptPubKey, uint256 &merkleroot);

int32_t komodo_newStakerActive(int32_t height, uint32_t timestamp);

int32_t komodo_hasOpRet(int32_t height, uint32_t timestamp);

bool komodo_checkopret(CBlock *pblock, CScript &merkleroot);

bool komodo_hardfork_active(uint32_t time);

uint256 komodo_calcmerkleroot(CBlock *pblock, uint256 prevBlockHash, int32_t nHeight, bool fNew, CScript scriptPubKey);

int32_t komodo_isPoS(CBlock *pblock, int32_t height,CTxDestination *addressout);

void komodo_disconnect(CBlockIndex *pindex,CBlock& block);

int32_t komodo_is_notarytx(const CTransaction& tx);

int32_t komodo_block2height(CBlock *block);

int32_t komodo_block2pubkey33(uint8_t *pubkey33,CBlock *block);

int32_t komodo_blockload(CBlock& block,CBlockIndex *pindex);

uint32_t komodo_chainactive_timestamp();

CBlockIndex *komodo_chainactive(int32_t height);

uint32_t komodo_heightstamp(int32_t height);

void komodo_index2pubkey33(uint8_t *pubkey33,CBlockIndex *pindex,int32_t height);

int32_t komodo_eligiblenotary(uint8_t pubkeys[66][33],int32_t *mids,uint32_t blocktimes[66],int32_t *nonzpkeysp,int32_t height);

int32_t komodo_minerids(uint8_t *minerids,int32_t height,int32_t width);

int32_t komodo_is_special(uint8_t pubkeys[66][33],int32_t mids[66],uint32_t blocktimes[66],int32_t height,uint8_t pubkey33[33],uint32_t blocktime);

int32_t komodo_MoM(int32_t *notarized_heightp,uint256 *MoMp,uint256 *kmdtxidp,int32_t nHeight,uint256 *MoMoMp,int32_t *MoMoMoffsetp,int32_t *MoMoMdepthp,int32_t *kmdstartip,int32_t *kmdendip);

CBlockIndex *komodo_blockindex(uint256 hash);

int32_t komodo_blockheight(uint256 hash);

uint32_t komodo_blocktime(uint256 hash);

int32_t komodo_checkpoint(int32_t *notarized_heightp,int32_t nHeight,uint256 hash);

uint32_t komodo_interest_args(uint32_t *txheighttimep,int32_t *txheightp,uint32_t *tiptimep,uint64_t *valuep,uint256 hash,int32_t n);

uint64_t komodo_accrued_interest(int32_t *txheightp,uint32_t *locktimep,uint256 hash,int32_t n,int32_t checkheight,uint64_t checkvalue,int32_t tipheight);

int32_t komodo_nextheight();

int32_t komodo_isrealtime(int32_t *kmdheightp);

int32_t komodo_validate_interest(const CTransaction &tx,int32_t txheight,uint32_t cmptime,int32_t dispflag);

/*
 komodo_checkPOW (fast) is called early in the process and should only refer to data immediately available. it is a filter to prevent bad blocks from going into the local DB. The more blocks we can filter out at this stage, the less junk in the local DB that will just get purged later on.

 komodo_checkPOW (slow) is called right before connecting blocks so all prior blocks can be assumed to be there and all checks must pass

 commission must be in coinbase.vout[1] and must be >= 10000 sats
 PoS stake must be without txfee and in the last tx in the block at vout[0]
 */

uint64_t komodo_commission(const CBlock *pblock,int32_t height);

uint32_t komodo_segid32(char *coinaddr);

int8_t komodo_segid(int32_t nocache,int32_t height);

void komodo_segids(uint8_t *hashbuf,int32_t height,int32_t n);

uint32_t komodo_stakehash(uint256 *hashp,char *address,uint8_t *hashbuf,uint256 txid,int32_t vout);

arith_uint256 komodo_adaptivepow_target(int32_t height,arith_uint256 bnTarget,uint32_t nTime);

arith_uint256 komodo_PoWtarget(int32_t *percPoSp,arith_uint256 target,int32_t height,int32_t goalperc,int32_t newStakerActive);

uint32_t komodo_stake(int32_t validateflag,arith_uint256 bnTarget,int32_t nHeight,uint256 txid,int32_t vout,uint32_t blocktime,uint32_t prevtime,char *destaddr,int32_t PoSperc);

int32_t komodo_is_PoSblock(int32_t slowflag,int32_t height,CBlock *pblock,arith_uint256 bnTarget,arith_uint256 bhash);

// for now, we will ignore slowFlag in the interest of keeping success/fail simpler for security purposes
bool verusCheckPOSBlock(int32_t slowflag, CBlock *pblock, int32_t height);

uint64_t komodo_notarypayamount(int32_t nHeight, int64_t notarycount);

int32_t komodo_getnotarizedheight(uint32_t timestamp,int32_t height, uint8_t *script, int32_t len);

uint64_t komodo_notarypay(CMutableTransaction &txNew, std::vector<int8_t> &NotarisationNotaries, uint32_t timestamp, int32_t height, uint8_t *script, int32_t len);

bool GetNotarisationNotaries(uint8_t notarypubkeys[64][33], int8_t &numNN, const std::vector<CTxIn> &vin, std::vector<int8_t> &NotarisationNotaries);

uint64_t komodo_checknotarypay(CBlock *pblock,int32_t height);

bool komodo_appendACscriptpub();

void GetKomodoEarlytxidScriptPub();

int64_t komodo_checkcommission(CBlock *pblock,int32_t height);

int32_t komodo_checkPOW(int64_t stakeTxValue, int32_t slowflag,CBlock *pblock,int32_t height);

int32_t komodo_acpublic(uint32_t tiptime);

int64_t komodo_newcoins(int64_t *zfundsp,int64_t *sproutfundsp,int32_t nHeight,CBlock *pblock);

int64_t komodo_coinsupply(int64_t *zfundsp,int64_t *sproutfundsp,int32_t height);

struct komodo_staking
{
    char address[64];
    uint256 txid;
    arith_uint256 hashval;
    uint64_t nValue;
    uint32_t segid32,txtime;
    int32_t vout;
    CScript scriptPubKey;
};

struct komodo_staking *komodo_addutxo(struct komodo_staking *array,int32_t *numkp,int32_t *maxkp,uint32_t txtime,uint64_t nValue,uint256 txid,int32_t vout,char *address,uint8_t *hashbuf,CScript pk);

int32_t komodo_staked(CMutableTransaction &txNew,uint32_t nBits,uint32_t *blocktimep,uint32_t *txtimep,uint256 *utxotxidp,int32_t *utxovoutp,uint64_t *utxovaluep,uint8_t *utxosig, uint256 merkleroot);<|MERGE_RESOLUTION|>--- conflicted
+++ resolved
@@ -102,201 +102,7 @@
 
 void komodo_reconsiderblock(uint256 blockhash);
 
-<<<<<<< HEAD
-uint256 komodo_calcmerkleroot(CBlock *pblock, uint256 prevBlockHash, int32_t nHeight, bool fNew, CScript scriptPubKey)
-{
-    std::vector<uint256> vLeaves;
-    // rereate coinbase tx
-    CMutableTransaction txNew = CreateNewContextualCMutableTransaction(Params().GetConsensus(), nHeight);
-    txNew.vin.resize(1);
-    txNew.vin[0].prevout.SetNull();
-    txNew.vin[0].scriptSig = fNew ? (CScript() << nHeight << CScriptNum(1)) + COINBASE_FLAGS : pblock->vtx[0].vin[0].scriptSig;
-    txNew.vout.resize(1);
-    txNew.vout[0].scriptPubKey = scriptPubKey;
-    txNew.vout[0].nValue = 0;
-    txNew.nExpiryHeight = 0;
-    txNew.nLockTime = 0; 
-    //fprintf(stderr, "validation: coinbasetx.%s\n", EncodeHexTx(txNew).c_str());
-    //fprintf(stderr, "txnew.%s\n", txNew.GetHash().ToString().c_str());
-    vLeaves.push_back(txNew.GetHash()); 
-    vLeaves.push_back(prevBlockHash); 
-    for (int32_t i = 1; i < pblock->vtx.size()-(fNew ? 0 : 1); i++) 
-        vLeaves.push_back(pblock->vtx[i].GetHash());
-    return GetMerkleRoot(vLeaves);
-}
-
-int32_t komodo_isPoS(CBlock *pblock, int32_t height,CTxDestination *addressout)
-{
-    int32_t n,vout,numvouts,ret; uint32_t txtime; uint64_t value; char voutaddr[64],destaddr[64]; CTxDestination voutaddress; uint256 txid, merkleroot; CScript opret;
-    if ( ASSETCHAINS_STAKED != 0 )
-    {
-        n = pblock->vtx.size();
-        //fprintf(stderr,"ht.%d check for PoS numtx.%d numvins.%d numvouts.%d\n",height,n,(int32_t)pblock->vtx[n-1].vin.size(),(int32_t)pblock->vtx[n-1].vout.size());
-        if ( n > 1 && pblock->vtx[n-1].vin.size() == 1 && pblock->vtx[n-1].vout.size() == 1+komodo_hasOpRet(height,pblock->nTime) )
-        {
-            txid = pblock->vtx[n-1].vin[0].prevout.hash;
-            vout = pblock->vtx[n-1].vin[0].prevout.n;
-            txtime = komodo_txtime(opret,&value,txid,vout,destaddr);
-            if ( ExtractDestination(pblock->vtx[n-1].vout[0].scriptPubKey,voutaddress) )
-            {
-                if ( addressout != 0 ) *addressout = voutaddress;
-                strcpy(voutaddr,CBitcoinAddress(voutaddress).ToString().c_str());
-                //fprintf(stderr,"voutaddr.%s vs destaddr.%s\n",voutaddr,destaddr);
-                if ( komodo_newStakerActive(height, pblock->nTime) != 0 ) 
-                {
-                    if ( DecodeStakingOpRet(pblock->vtx[n-1].vout[1].scriptPubKey, merkleroot) != 0 && komodo_calcmerkleroot(pblock, pblock->hashPrevBlock, height, false, pblock->vtx[0].vout[0].scriptPubKey) == merkleroot )
-                    {
-                        return(1);
-                    }
-                }
-                else 
-                {
-                    if ( pblock->vtx[n-1].vout[0].nValue == value && strcmp(destaddr,voutaddr) == 0 )
-                    {
-                        if ( ASSETCHAINS_MARMARA == 0 )
-                            return(1);
-                        else 
-                        {
-                            if ( pblock->vtx[n-1].vout[0].scriptPubKey.IsPayToCryptoCondition() != 0 && (numvouts= pblock->vtx[n-1].vout.size()) == 2 )
-                            {
-                                //fprintf(stderr,"validate proper %s %s signature and unlockht preservation\n",voutaddr,destaddr);
-                                return(MarmaraPoScheck(destaddr,opret,pblock->vtx[n-1]));
-                            }
-                            else
-                            {
-                                fprintf(stderr,"reject ht.%d PoS block\n",height);
-                                return(strcmp(ASSETCHAINS_SYMBOL,"MTST2") == 0); // allow until MTST3
-                            }
-                        }
-                    }
-                }
-            }
-        }
-    }
-    return(0);
-}
-
-void komodo_disconnect(CBlockIndex *pindex,CBlock& block)
-{
-    char symbol[KOMODO_ASSETCHAIN_MAXLEN],dest[KOMODO_ASSETCHAIN_MAXLEN]; struct komodo_state *sp;
-    //fprintf(stderr,"disconnect ht.%d\n",pindex->GetHeight());
-    komodo_init(pindex->GetHeight());
-    if ( (sp= komodo_stateptr(symbol,dest)) != 0 )
-    {
-        //sp->rewinding = pindex->GetHeight();
-        //fprintf(stderr,"-%d ",pindex->GetHeight());
-    } else printf("komodo_disconnect: ht.%d cant get komodo_state.(%s)\n",pindex->GetHeight(),ASSETCHAINS_SYMBOL);
-}
-
-int32_t komodo_is_notarytx(const CTransaction& tx)
-{
-    uint8_t *ptr; static uint8_t crypto777[33];
-    if ( tx.vout.size() > 0 )
-    {
-        ptr = (uint8_t *)&tx.vout[0].scriptPubKey[0];
-        if ( ptr != 0 )
-        {
-            if ( crypto777[0] == 0 )
-                decode_hex(crypto777,33,CRYPTO777_PUBSECPSTR);
-            if ( memcmp(ptr+1,crypto777,33) == 0 )
-            {
-                //printf("found notarytx\n");
-                return(1);
-            }
-        }
-    }
-    return(0);
-}
-
-int32_t komodo_block2height(CBlock *block)
-{
-    static uint32_t match,mismatch;
-    int32_t i,n,height2=-1,height = 0; uint8_t *ptr; CBlockIndex *pindex = NULL;
-    BlockMap::const_iterator it = mapBlockIndex.find(block->GetHash());
-    if ( it != mapBlockIndex.end() && (pindex = it->second) != 0 )
-    {
-        height2 = (int32_t)pindex->GetHeight();
-        if ( height2 >= 0 )
-            return(height2);
-    }
-    if ( pindex && block != 0 && block->vtx[0].vin.size() > 0 )
-    {
-        ptr = (uint8_t *)&block->vtx[0].vin[0].scriptSig[0];
-        if ( ptr != 0 && block->vtx[0].vin[0].scriptSig.size() > 5 )
-        {
-            //for (i=0; i<6; i++)
-            //    printf("%02x",ptr[i]);
-            n = ptr[0];
-            for (i=0; i<n; i++) // looks strange but this works
-            {
-                //03bb81000101(bb 187) (81 48001) (00 12288256)  <- coinbase.6 ht.12288256
-                height += ((uint32_t)ptr[i+1] << (i*8));
-                //printf("(%02x %x %d) ",ptr[i+1],((uint32_t)ptr[i+1] << (i*8)),height);
-            }
-            //printf(" <- coinbase.%d ht.%d\n",(int32_t)block->vtx[0].vin[0].scriptSig.size(),height);
-        }
-    }
-    if ( height != height2 )
-    {
-        //fprintf(stderr,"block2height height.%d vs height2.%d, match.%d mismatch.%d\n",height,height2,match,mismatch);
-        mismatch++;
-        if ( height2 >= 0 )
-            height = height2;
-    } else match++;
-    return(height);
-}
-
-int32_t komodo_block2pubkey33(uint8_t *pubkey33,CBlock *block)
-{
-    int32_t n;
-    if ( KOMODO_LOADINGBLOCKS == 0 )
-        memset(pubkey33,0xff,33);
-    else memset(pubkey33,0,33);
-    if ( block->vtx[0].vout.size() > 0 )
-    {
-        txnouttype whichType;
-        vector<vector<unsigned char>> vch = vector<vector<unsigned char>>();
-        if (Solver(block->vtx[0].vout[0].scriptPubKey, whichType, vch) && whichType == TX_PUBKEY)
-        {
-            CPubKey pubKey(vch[0]);
-            if (pubKey.IsValid())
-            {
-                memcpy(pubkey33,vch[0].data(),33);
-                return true;
-            }
-            else memset(pubkey33,0,33);
-        }
-        else memset(pubkey33,0,33);
-    }
-    return(0);
-}
-
-int32_t komodo_blockload(CBlock& block,CBlockIndex *pindex)
-{
-    block.SetNull();
-    // Open history file to read
-    CAutoFile filein(OpenBlockFile(pindex->GetBlockPos(),true),SER_DISK,CLIENT_VERSION);
-    if (filein.IsNull())
-        return(-1);
-    // Read block
-    try { filein >> block; }
-    catch (const std::exception& e)
-    {
-        fprintf(stderr,"readblockfromdisk err B\n");
-        return(-1);
-    }
-    return(0);
-}
-
-uint32_t komodo_chainactive_timestamp()
-{
-    if ( chainActive.LastTip() != 0 )
-        return((uint32_t)chainActive.LastTip()->GetBlockTime());
-    else return(0);
-}
-=======
 int32_t komodo_verifynotarization(char *symbol,char *dest,int32_t height,int32_t NOTARIZED_HEIGHT,uint256 NOTARIZED_HASH,uint256 NOTARIZED_DESTTXID);
->>>>>>> db404403
 
 CScript komodo_makeopret(CBlock *pblock, bool fNew);
 

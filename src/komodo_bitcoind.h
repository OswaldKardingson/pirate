/******************************************************************************
 * Copyright © 2014-2018 The SuperNET Developers.                             *
 *                                                                            *
 * See the AUTHORS, DEVELOPER-AGREEMENT and LICENSE files at                  *
 * the top-level directory of this distribution for the individual copyright  *
 * holder information and the developer policies on copyright and licensing.  *
 *                                                                            *
 * Unless otherwise agreed in a custom licensing agreement, no part of the    *
 * SuperNET software, including this file may be copied, modified, propagated *
 * or distributed except according to the terms contained in the LICENSE file *
 *                                                                            *
 * Removal or modification of this copyright notice is prohibited.            *
 *                                                                            *
 ******************************************************************************/

// komodo functions that interact with bitcoind C++

#ifdef _WIN32
#include <curl/curl.h>
#include <curl/easy.h>
#else
#include <curl/curl.h>
#include <curl/easy.h>
#endif

#include "komodo_defs.h"

int32_t komodo_notaries(uint8_t pubkeys[64][33],int32_t height,uint32_t timestamp);
int32_t komodo_electednotary(int32_t *numnotariesp,uint8_t *pubkey33,int32_t height,uint32_t timestamp);

//#define issue_curl(cmdstr) bitcoind_RPC(0,(char *)"curl",(char *)"http://127.0.0.1:7776",0,0,(char *)(cmdstr))

struct MemoryStruct { char *memory; size_t size; };
struct return_string { char *ptr; size_t len; };

// return data from the server
#define CURL_GLOBAL_ALL (CURL_GLOBAL_SSL|CURL_GLOBAL_WIN32)
#define CURL_GLOBAL_SSL (1<<0)
#define CURL_GLOBAL_WIN32 (1<<1)


/************************************************************************
 *
 * Initialize the string handler so that it is thread safe
 *
 ************************************************************************/

void init_string(struct return_string *s)
{
    s->len = 0;
    s->ptr = (char *)calloc(1,s->len+1);
    if ( s->ptr == NULL )
    {
        fprintf(stderr,"init_string malloc() failed\n");
        exit(-1);
    }
    s->ptr[0] = '\0';
}

/************************************************************************
 *
 * Use the "writer" to accumulate text until done
 *
 ************************************************************************/

size_t accumulatebytes(void *ptr,size_t size,size_t nmemb,struct return_string *s)
{
    size_t new_len = s->len + size*nmemb;
    s->ptr = (char *)realloc(s->ptr,new_len+1);
    if ( s->ptr == NULL )
    {
        fprintf(stderr, "accumulate realloc() failed\n");
        exit(-1);
    }
    memcpy(s->ptr+s->len,ptr,size*nmemb);
    s->ptr[new_len] = '\0';
    s->len = new_len;
    return(size * nmemb);
}

/************************************************************************
 *
 * return the current system time in milliseconds
 *
 ************************************************************************/

#define EXTRACT_BITCOIND_RESULT  // if defined, ensures error is null and returns the "result" field
#ifdef EXTRACT_BITCOIND_RESULT

/************************************************************************
 *
 * perform post processing of the results
 *
 ************************************************************************/

char *post_process_bitcoind_RPC(char *debugstr,char *command,char *rpcstr,char *params)
{
    long i,j,len; char *retstr = 0; cJSON *json,*result,*error;
    //printf("<<<<<<<<<<< bitcoind_RPC: %s post_process_bitcoind_RPC.%s.[%s]\n",debugstr,command,rpcstr);
    if ( command == 0 || rpcstr == 0 || rpcstr[0] == 0 )
    {
        if ( strcmp(command,"signrawtransaction") != 0 )
            printf("<<<<<<<<<<< bitcoind_RPC: %s post_process_bitcoind_RPC.%s.[%s]\n",debugstr,command,rpcstr);
        return(rpcstr);
    }
    json = cJSON_Parse(rpcstr);
    if ( json == 0 )
    {
        printf("<<<<<<<<<<< bitcoind_RPC: %s post_process_bitcoind_RPC.%s can't parse.(%s) params.(%s)\n",debugstr,command,rpcstr,params);
        free(rpcstr);
        return(0);
    }
    result = cJSON_GetObjectItem(json,"result");
    error = cJSON_GetObjectItem(json,"error");
    if ( error != 0 && result != 0 )
    {
        if ( (error->type&0xff) == cJSON_NULL && (result->type&0xff) != cJSON_NULL )
        {
            retstr = cJSON_Print(result);
            len = strlen(retstr);
            if ( retstr[0] == '"' && retstr[len-1] == '"' )
            {
                for (i=1,j=0; i<len-1; i++,j++)
                    retstr[j] = retstr[i];
                retstr[j] = 0;
            }
        }
        else if ( (error->type&0xff) != cJSON_NULL || (result->type&0xff) != cJSON_NULL )
        {
            if ( strcmp(command,"signrawtransaction") != 0 )
                printf("<<<<<<<<<<< bitcoind_RPC: %s post_process_bitcoind_RPC (%s) error.%s\n",debugstr,command,rpcstr);
        }
        free(rpcstr);
    } else retstr = rpcstr;
    free_json(json);
    //fprintf(stderr,"<<<<<<<<<<< bitcoind_RPC: postprocess returns.(%s)\n",retstr);
    return(retstr);
}
#endif

/************************************************************************
 *
 * perform the query
 *
 ************************************************************************/

char *bitcoind_RPC(char **retstrp,char *debugstr,char *url,char *userpass,char *command,char *params)
{
    static int didinit,count,count2; static double elapsedsum,elapsedsum2;
    struct curl_slist *headers = NULL; struct return_string s; CURLcode res; CURL *curl_handle;
    char *bracket0,*bracket1,*databuf = 0; long len; int32_t specialcase,numretries; double starttime;
    if ( didinit == 0 )
    {
        didinit = 1;
        curl_global_init(CURL_GLOBAL_ALL); //init the curl session
    }
    numretries = 0;
    if ( debugstr != 0 && strcmp(debugstr,"BTCD") == 0 && command != 0 && strcmp(command,"SuperNET") ==  0 )
        specialcase = 1;
    else specialcase = 0;
    if ( url[0] == 0 )
        strcpy(url,"http://127.0.0.1:7876/nxt");
    if ( specialcase != 0 && 0 )
        printf("<<<<<<<<<<< bitcoind_RPC: debug.(%s) url.(%s) command.(%s) params.(%s)\n",debugstr,url,command,params);
try_again:
    if ( retstrp != 0 )
        *retstrp = 0;
    starttime = OS_milliseconds();
    curl_handle = curl_easy_init();
    init_string(&s);
    headers = curl_slist_append(0,"Expect:");
    
    curl_easy_setopt(curl_handle,CURLOPT_USERAGENT,"mozilla/4.0");//"Mozilla/4.0 (compatible; )");
    curl_easy_setopt(curl_handle,CURLOPT_HTTPHEADER,	headers);
    curl_easy_setopt(curl_handle,CURLOPT_URL,		url);
    curl_easy_setopt(curl_handle,CURLOPT_WRITEFUNCTION,	(void *)accumulatebytes); 		// send all data to this function
    curl_easy_setopt(curl_handle,CURLOPT_WRITEDATA,		&s); 			// we pass our 's' struct to the callback
    curl_easy_setopt(curl_handle,CURLOPT_NOSIGNAL,		1L);   			// supposed to fix "Alarm clock" and long jump crash
    curl_easy_setopt(curl_handle,CURLOPT_NOPROGRESS,	1L);			// no progress callback
    if ( strncmp(url,"https",5) == 0 )
    {
        curl_easy_setopt(curl_handle,CURLOPT_SSL_VERIFYPEER,0);
        curl_easy_setopt(curl_handle,CURLOPT_SSL_VERIFYHOST,0);
    }
    if ( userpass != 0 )
        curl_easy_setopt(curl_handle,CURLOPT_USERPWD,	userpass);
    databuf = 0;
    if ( params != 0 )
    {
        if ( command != 0 && specialcase == 0 )
        {
            len = strlen(params);
            if ( len > 0 && params[0] == '[' && params[len-1] == ']' ) {
                bracket0 = bracket1 = (char *)"";
            }
            else
            {
                bracket0 = (char *)"[";
                bracket1 = (char *)"]";
            }
            
            databuf = (char *)malloc(256 + strlen(command) + strlen(params));
            sprintf(databuf,"{\"id\":\"jl777\",\"method\":\"%s\",\"params\":%s%s%s}",command,bracket0,params,bracket1);
            //printf("url.(%s) userpass.(%s) databuf.(%s)\n",url,userpass,databuf);
            //
        } //else if ( specialcase != 0 ) fprintf(stderr,"databuf.(%s)\n",params);
        curl_easy_setopt(curl_handle,CURLOPT_POST,1L);
        if ( databuf != 0 )
            curl_easy_setopt(curl_handle,CURLOPT_POSTFIELDS,databuf);
        else curl_easy_setopt(curl_handle,CURLOPT_POSTFIELDS,params);
    }
    //laststart = milliseconds();
    res = curl_easy_perform(curl_handle);
    curl_slist_free_all(headers);
    curl_easy_cleanup(curl_handle);
    if ( databuf != 0 ) // clean up temporary buffer
    {
        free(databuf);
        databuf = 0;
    }
    if ( res != CURLE_OK )
    {
        numretries++;
        if ( specialcase != 0 )
        {
            printf("<<<<<<<<<<< bitcoind_RPC.(%s): BTCD.%s timeout params.(%s) s.ptr.(%s) err.%d\n",url,command,params,s.ptr,res);
            free(s.ptr);
            return(0);
        }
        else if ( numretries >= 1 )
        {
            //printf("Maximum number of retries exceeded!\n");
            free(s.ptr);
            return(0);
        }
        if ( (rand() % 1000) == 0 )
            printf( "curl_easy_perform() failed: %s %s.(%s %s), retries: %d\n",curl_easy_strerror(res),debugstr,url,command,numretries);
        free(s.ptr);
        sleep((1<<numretries));
        goto try_again;
        
    }
    else
    {
        if ( command != 0 && specialcase == 0 )
        {
            count++;
            elapsedsum += (OS_milliseconds() - starttime);
            if ( (count % 1000000) == 0)
                printf("%d: ave %9.6f | elapsed %.3f millis | bitcoind_RPC.(%s) url.(%s)\n",count,elapsedsum/count,(OS_milliseconds() - starttime),command,url);
            if ( retstrp != 0 )
            {
                *retstrp = s.ptr;
                return(s.ptr);
            }
            return(post_process_bitcoind_RPC(debugstr,command,s.ptr,params));
        }
        else
        {
            if ( 0 && specialcase != 0 )
                fprintf(stderr,"<<<<<<<<<<< bitcoind_RPC: BTCD.(%s) -> (%s)\n",params,s.ptr);
            count2++;
            elapsedsum2 += (OS_milliseconds() - starttime);
            if ( (count2 % 10000) == 0)
                printf("%d: ave %9.6f | elapsed %.3f millis | NXT calls.(%s) cmd.(%s)\n",count2,elapsedsum2/count2,(double)(OS_milliseconds() - starttime),url,command);
            return(s.ptr);
        }
    }
    printf("bitcoind_RPC: impossible case\n");
    free(s.ptr);
    return(0);
}

static size_t WriteMemoryCallback(void *ptr,size_t size,size_t nmemb,void *data)
{
    size_t realsize = (size * nmemb);
    struct MemoryStruct *mem = (struct MemoryStruct *)data;
    mem->memory = (char *)((ptr != 0) ? realloc(mem->memory,mem->size + realsize + 1) : malloc(mem->size + realsize + 1));
    if ( mem->memory != 0 )
    {
        if ( ptr != 0 )
            memcpy(&(mem->memory[mem->size]),ptr,realsize);
        mem->size += realsize;
        mem->memory[mem->size] = 0;
    }
    //printf("got %d bytes\n",(int32_t)(size*nmemb));
    return(realsize);
}

char *curl_post(CURL **cHandlep,char *url,char *userpass,char *postfields,char *hdr0,char *hdr1,char *hdr2,char *hdr3)
{
    struct MemoryStruct chunk; CURL *cHandle; long code; struct curl_slist *headers = 0;
    if ( (cHandle= *cHandlep) == NULL )
        *cHandlep = cHandle = curl_easy_init();
    else curl_easy_reset(cHandle);
    //#ifdef DEBUG
    //curl_easy_setopt(cHandle,CURLOPT_VERBOSE, 1);
    //#endif
    curl_easy_setopt(cHandle,CURLOPT_USERAGENT,"mozilla/4.0");//"Mozilla/4.0 (compatible; )");
    curl_easy_setopt(cHandle,CURLOPT_SSL_VERIFYPEER,0);
    //curl_easy_setopt(cHandle,CURLOPT_SSLVERSION,1);
    curl_easy_setopt(cHandle,CURLOPT_URL,url);
    curl_easy_setopt(cHandle,CURLOPT_CONNECTTIMEOUT,10);
    if ( userpass != 0 && userpass[0] != 0 )
        curl_easy_setopt(cHandle,CURLOPT_USERPWD,userpass);
    if ( postfields != 0 && postfields[0] != 0 )
    {
        curl_easy_setopt(cHandle,CURLOPT_POST,1);
        curl_easy_setopt(cHandle,CURLOPT_POSTFIELDS,postfields);
    }
    if ( hdr0 != NULL && hdr0[0] != 0 )
    {
        //printf("HDR0.(%s) HDR1.(%s) HDR2.(%s) HDR3.(%s)\n",hdr0!=0?hdr0:"",hdr1!=0?hdr1:"",hdr2!=0?hdr2:"",hdr3!=0?hdr3:"");
        headers = curl_slist_append(headers,hdr0);
        if ( hdr1 != 0 && hdr1[0] != 0 )
            headers = curl_slist_append(headers,hdr1);
        if ( hdr2 != 0 && hdr2[0] != 0 )
            headers = curl_slist_append(headers,hdr2);
        if ( hdr3 != 0 && hdr3[0] != 0 )
            headers = curl_slist_append(headers,hdr3);
    } //headers = curl_slist_append(0,"Expect:");
    if ( headers != 0 )
        curl_easy_setopt(cHandle,CURLOPT_HTTPHEADER,headers);
    //res = curl_easy_perform(cHandle);
    memset(&chunk,0,sizeof(chunk));
    curl_easy_setopt(cHandle,CURLOPT_WRITEFUNCTION,WriteMemoryCallback);
    curl_easy_setopt(cHandle,CURLOPT_WRITEDATA,(void *)&chunk);
    curl_easy_perform(cHandle);
    curl_easy_getinfo(cHandle,CURLINFO_RESPONSE_CODE,&code);
    if ( headers != 0 )
        curl_slist_free_all(headers);
    if ( code != 200 )
        printf("(%s) server responded with code %ld (%s)\n",url,code,chunk.memory);
    return(chunk.memory);
}

char *komodo_issuemethod(char *userpass,char *method,char *params,uint16_t port)
{
    //static void *cHandle;
    char url[512],*retstr=0,*retstr2=0,postdata[8192];
    if ( params == 0 || params[0] == 0 )
        params = (char *)"[]";
    if ( strlen(params) < sizeof(postdata)-128 )
    {
        sprintf(url,(char *)"http://127.0.0.1:%u",port);
        sprintf(postdata,"{\"method\":\"%s\",\"params\":%s}",method,params);
        //printf("[%s] (%s) postdata.(%s) params.(%s) USERPASS.(%s)\n",ASSETCHAINS_SYMBOL,url,postdata,params,KMDUSERPASS);
        retstr2 = bitcoind_RPC(&retstr,(char *)"debug",url,userpass,method,params);
        //retstr = curl_post(&cHandle,url,USERPASS,postdata,0,0,0,0);
    }
    return(retstr2);
}

int32_t notarizedtxid_height(char *dest,char *txidstr,int32_t *kmdnotarized_heightp)
{
    char *jsonstr,params[256],*userpass; uint16_t port; cJSON *json,*item; int32_t height = 0,txid_height = 0,txid_confirmations = 0;
    params[0] = 0;
    *kmdnotarized_heightp = 0;
    if ( strcmp(dest,"KMD") == 0 )
    {
        port = KMD_PORT;
        userpass = KMDUSERPASS;
    }
    else if ( strcmp(dest,"BTC") == 0 )
    {
        port = 8332;
        userpass = BTCUSERPASS;
    }
    else return(0);
    if ( userpass[0] != 0 )
    {
        if ( (jsonstr= komodo_issuemethod(userpass,(char *)"getinfo",params,port)) != 0 )
        {
            //printf("(%s)\n",jsonstr);
            if ( (json= cJSON_Parse(jsonstr)) != 0 )
            {
                if ( (item= jobj(json,(char *)"result")) != 0 )
                {
                    height = jint(item,(char *)"blocks");
                    *kmdnotarized_heightp = strcmp(dest,"KMD") == 0 ? jint(item,(char *)"notarized") : height;
                }
                free_json(json);
            }
            free(jsonstr);
        }
        sprintf(params,"[\"%s\", 1]",txidstr);
        if ( (jsonstr= komodo_issuemethod(userpass,(char *)"getrawtransaction",params,port)) != 0 )
        {
            //printf("(%s)\n",jsonstr);
            if ( (json= cJSON_Parse(jsonstr)) != 0 )
            {
                if ( (item= jobj(json,(char *)"result")) != 0 )
                {
                    txid_confirmations = jint(item,(char *)"confirmations");
                    if ( txid_confirmations > 0 && height > txid_confirmations )
                        txid_height = height - txid_confirmations;
                    else txid_height = height;
                    //printf("height.%d tconfs.%d txid_height.%d\n",height,txid_confirmations,txid_height);
                }
                free_json(json);
            }
            free(jsonstr);
        }
    }
    return(txid_height);
}

int32_t komodo_verifynotarizedscript(int32_t height,uint8_t *script,int32_t len,uint256 NOTARIZED_HASH)
{
    int32_t i; uint256 hash; char params[256];
    for (i=0; i<32; i++)
        ((uint8_t *)&hash)[i] = script[2+i];
    if ( hash == NOTARIZED_HASH )
        return(1);
    for (i=0; i<32; i++)
        printf("%02x",((uint8_t *)&NOTARIZED_HASH)[i]);
    printf(" notarized, ");
    for (i=0; i<32; i++)
        printf("%02x",((uint8_t *)&hash)[i]);
    printf(" opreturn from [%s] ht.%d MISMATCHED\n",ASSETCHAINS_SYMBOL,height);
    return(-1);
}

int32_t komodo_verifynotarization(char *symbol,char *dest,int32_t height,int32_t NOTARIZED_HEIGHT,uint256 NOTARIZED_HASH,uint256 NOTARIZED_DESTTXID)
{
    char params[256],*jsonstr,*hexstr; uint8_t *script,_script[8192]; int32_t n,len,retval = -1; cJSON *json,*txjson,*vouts,*vout,*skey;
    script = _script;
    /*params[0] = '[';
     params[1] = '"';
     for (i=0; i<32; i++)
     sprintf(&params[i*2 + 2],"%02x",((uint8_t *)&NOTARIZED_DESTTXID)[31-i]);
     strcat(params,"\", 1]");*/
    sprintf(params,"[\"%s\", 1]",NOTARIZED_DESTTXID.ToString().c_str());
    if ( strcmp(symbol,ASSETCHAINS_SYMBOL[0]==0?(char *)"KMD":ASSETCHAINS_SYMBOL) != 0 )
        return(0);
    if ( 0 && ASSETCHAINS_SYMBOL[0] != 0 )
        printf("[%s] src.%s dest.%s params.[%s] ht.%d notarized.%d\n",ASSETCHAINS_SYMBOL,symbol,dest,params,height,NOTARIZED_HEIGHT);
    if ( strcmp(dest,"KMD") == 0 )
    {
        if ( KMDUSERPASS[0] != 0 )
        {
            if ( ASSETCHAINS_SYMBOL[0] != 0 )
            {
                jsonstr = komodo_issuemethod(KMDUSERPASS,(char *)"getrawtransaction",params,KMD_PORT);
                //printf("userpass.(%s) got (%s)\n",KMDUSERPASS,jsonstr);
            }
        }//else jsonstr = _dex_getrawtransaction();
        else return(0); // need universal way to issue DEX* API, since notaries mine most blocks, this ok
    }
    else if ( strcmp(dest,"BTC") == 0 )
    {
        if ( BTCUSERPASS[0] != 0 )
        {
            //printf("BTCUSERPASS.(%s)\n",BTCUSERPASS);
            jsonstr = komodo_issuemethod(BTCUSERPASS,(char *)"getrawtransaction",params,8332);
        }
        //else jsonstr = _dex_getrawtransaction();
        else return(0);
    }
    else
    {
        printf("[%s] verifynotarization error unexpected dest.(%s)\n",ASSETCHAINS_SYMBOL,dest);
        return(-1);
    }
    if ( jsonstr != 0 )
    {
        if ( (json= cJSON_Parse(jsonstr)) != 0 )
        {
            if ( (txjson= jobj(json,(char *)"result")) != 0 && (vouts= jarray(&n,txjson,(char *)"vout")) > 0 )
            {
                vout = jitem(vouts,n-1);
                if ( 0 && ASSETCHAINS_SYMBOL[0] != 0 )
                    printf("vout.(%s)\n",jprint(vout,0));
                if ( (skey= jobj(vout,(char *)"scriptPubKey")) != 0 )
                {
                    if ( (hexstr= jstr(skey,(char *)"hex")) != 0 )
                    {
                        //printf("HEX.(%s) vs hash.%s\n",hexstr,NOTARIZED_HASH.ToString().c_str());
                        len = strlen(hexstr) >> 1;
                        decode_hex(script,len,hexstr);
                        if ( script[1] == 0x4c )
                        {
                            script++;
                            len--;
                        }
                        else if ( script[1] == 0x4d )
                        {
                            script += 2;
                            len -= 2;
                        }
                        retval = komodo_verifynotarizedscript(height,script,len,NOTARIZED_HASH);
                    }
                }
            }
            free_json(txjson);
        }
        free(jsonstr);
    }
    return(retval);
}

/*uint256 komodo_getblockhash(int32_t height)
 {
 uint256 hash; char params[128],*hexstr,*jsonstr; cJSON *result; int32_t i; uint8_t revbuf[32];
 memset(&hash,0,sizeof(hash));
 sprintf(params,"[%d]",height);
 if ( (jsonstr= komodo_issuemethod(KMDUSERPASS,(char *)"getblockhash",params,BITCOIND_RPCPORT)) != 0 )
 {
 if ( (result= cJSON_Parse(jsonstr)) != 0 )
 {
 if ( (hexstr= jstr(result,(char *)"result")) != 0 )
 {
 if ( is_hexstr(hexstr,0) == 64 )
 {
 decode_hex(revbuf,32,hexstr);
 for (i=0; i<32; i++)
 ((uint8_t *)&hash)[i] = revbuf[31-i];
 }
 }
 free_json(result);
 }
 printf("KMD hash.%d (%s) %x\n",height,jsonstr,*(uint32_t *)&hash);
 free(jsonstr);
 }
 return(hash);
 }
 
 uint256 _komodo_getblockhash(int32_t height);*/

uint64_t komodo_seed(int32_t height)
{
    uint64_t seed = 0;
    /*if ( 0 ) // problem during init time, seeds are needed for loading blockindex, so null seeds...
     {
     uint256 hash,zero; CBlockIndex *pindex;
     memset(&hash,0,sizeof(hash));
     memset(&zero,0,sizeof(zero));
     if ( height > 10 )
     height -= 10;
     if ( ASSETCHAINS_SYMBOL[0] == 0 )
     hash = _komodo_getblockhash(height);
     if ( memcmp(&hash,&zero,sizeof(hash)) == 0 )
     hash = komodo_getblockhash(height);
     int32_t i;
     for (i=0; i<32; i++)
     printf("%02x",((uint8_t *)&hash)[i]);
     printf(" seed.%d\n",height);
     seed = arith_uint256(hash.GetHex()).GetLow64();
     }
     else*/
    {
        seed = (height << 13) ^ (height << 2);
        seed <<= 21;
        seed |= (height & 0xffffffff);
        seed ^= (seed << 17) ^ (seed << 1);
    }
    return(seed);
}

uint32_t komodo_txtime(uint64_t *valuep,uint256 hash,int32_t n,char *destaddr)
{
    CTxDestination address; CTransaction tx; uint256 hashBlock;
    *valuep = 0;
    if (!GetTransaction(hash, tx,
#ifndef KOMODO_ZCASH
                        Params().GetConsensus(),
#endif
                        hashBlock, true))
    {
        fprintf(stderr,"ERROR: %s/v%d locktime.%u\n",hash.ToString().c_str(),n,(uint32_t)tx.nLockTime);
        return(0);
    }
    //fprintf(stderr,"%s/v%d locktime.%u\n",hash.ToString().c_str(),n,(uint32_t)tx.nLockTime);
    if ( n < tx.vout.size() )
    {
        *valuep = tx.vout[n].nValue;
        if (ExtractDestination(tx.vout[n].scriptPubKey, address))
            strcpy(destaddr,CBitcoinAddress(address).ToString().c_str());
    }
    return(tx.nLockTime);
}

void komodo_disconnect(CBlockIndex *pindex,CBlock& block)
{
    char symbol[KOMODO_ASSETCHAIN_MAXLEN],dest[KOMODO_ASSETCHAIN_MAXLEN]; struct komodo_state *sp;
    //fprintf(stderr,"disconnect ht.%d\n",pindex->nHeight);
    komodo_init(pindex->nHeight);
    if ( (sp= komodo_stateptr(symbol,dest)) != 0 )
    {
        //sp->rewinding = pindex->nHeight;
        //fprintf(stderr,"-%d ",pindex->nHeight);
    } else printf("komodo_disconnect: ht.%d cant get komodo_state.(%s)\n",pindex->nHeight,ASSETCHAINS_SYMBOL);
}

int32_t komodo_is_notarytx(const CTransaction& tx)
{
    uint8_t *ptr; static uint8_t crypto777[33];
    if ( tx.vout.size() > 0 )
    {
#ifdef KOMODO_ZCASH
        ptr = (uint8_t *)tx.vout[0].scriptPubKey.data();
#else
        ptr = (uint8_t *)&tx.vout[0].scriptPubKey[0];
#endif
        if ( ptr != 0 )
        {
            if ( crypto777[0] == 0 )
                decode_hex(crypto777,33,(char *)CRYPTO777_PUBSECPSTR);
            if ( memcmp(ptr+1,crypto777,33) == 0 )
            {
                //printf("found notarytx\n");
                return(1);
            }
        }
    }
    return(0);
}

int32_t komodo_block2height(CBlock *block)
{
    static uint32_t match,mismatch;
    int32_t i,n,height2=-1,height = 0; uint8_t *ptr; CBlockIndex *pindex;
    if ( (pindex= mapBlockIndex[block->GetHash()]) != 0 )
    {
        height2 = (int32_t)pindex->nHeight;
        if ( height2 >= 0 )
            return(height2);
    }
    if ( block->vtx[0].vin.size() > 0 )
    {
#ifdef KOMODO_ZCASH
        ptr = (uint8_t *)block->vtx[0].vin[0].scriptSig.data();
#else
        ptr = (uint8_t *)&block->vtx[0].vin[0].scriptSig[0];
#endif
        if ( ptr != 0 && block->vtx[0].vin[0].scriptSig.size() > 5 )
        {
            //for (i=0; i<6; i++)
            //    printf("%02x",ptr[i]);
            n = ptr[0];
            for (i=0; i<n; i++) // looks strange but this works
            {
                //03bb81000101(bb 187) (81 48001) (00 12288256)  <- coinbase.6 ht.12288256
                height += ((uint32_t)ptr[i+1] << (i*8));
                //printf("(%02x %x %d) ",ptr[i+1],((uint32_t)ptr[i+1] << (i*8)),height);
            }
            //printf(" <- coinbase.%d ht.%d\n",(int32_t)block->vtx[0].vin[0].scriptSig.size(),height);
        }
        //komodo_init(height);
    }
    if ( height != height2 )
    {
        //fprintf(stderr,"block2height height.%d vs height2.%d, match.%d mismatch.%d\n",height,height2,match,mismatch);
        mismatch++;
        if ( height2 >= 0 )
            height = height2;
    } else match++;
    return(height);
}

int32_t komodo_block2pubkey33(uint8_t *pubkey33,CBlock *block)
{
    int32_t n;
    if ( KOMODO_LOADINGBLOCKS == 0 )
        memset(pubkey33,0xff,33);
    else memset(pubkey33,0,33);
    if ( block->vtx[0].vout.size() > 0 )
    {
#ifdef KOMODO_ZCASH
        uint8_t *ptr = (uint8_t *)block->vtx[0].vout[0].scriptPubKey.data();
#else
        uint8_t *ptr = (uint8_t *)&block->vtx[0].vout[0].scriptPubKey[0];
#endif
        //komodo_init(0);
        n = block->vtx[0].vout[0].scriptPubKey.size();
        if ( n == 35 )
        {
            memcpy(pubkey33,ptr+1,33);
            return(1);
        }
    }
    return(0);
}

int32_t komodo_blockload(CBlock& block,CBlockIndex *pindex)
{
    block.SetNull();
    // Open history file to read
    CAutoFile filein(OpenBlockFile(pindex->GetBlockPos(),true),SER_DISK,CLIENT_VERSION);
    if (filein.IsNull())
        return(-1);
    // Read block
    try { filein >> block; }
    catch (const std::exception& e)
    {
        fprintf(stderr,"readblockfromdisk err B\n");
        return(-1);
    }
    return(0);
}

uint32_t komodo_chainactive_timestamp()
{
    if ( chainActive.Tip() != 0 )
        return((uint32_t)chainActive.Tip()->GetBlockTime());
    else return(0);
}

CBlockIndex *komodo_chainactive(int32_t height)
{
    if ( chainActive.Tip() != 0 )
    {
        if ( height <= chainActive.Tip()->nHeight )
            return(chainActive[height]);
        // else fprintf(stderr,"komodo_chainactive height %d > active.%d\n",height,chainActive.Tip()->nHeight);
    }
    //fprintf(stderr,"komodo_chainactive null chainActive.Tip() height %d\n",height);
    return(0);
}

uint32_t komodo_heightstamp(int32_t height)
{
    CBlockIndex *ptr;
    if ( height > 0 && (ptr= komodo_chainactive(height)) != 0 )
        return(ptr->nTime);
    //else fprintf(stderr,"komodo_heightstamp null ptr for block.%d\n",height);
    return(0);
}

/*void komodo_pindex_init(CBlockIndex *pindex,int32_t height) gets data corrupted
{
    int32_t i,num; uint8_t pubkeys[64][33]; CBlock block;
    if ( pindex->didinit != 0 )
        return;
    //printf("pindex.%d komodo_pindex_init notary.%d from height.%d\n",pindex->nHeight,pindex->notaryid,height);
    if ( pindex->didinit == 0 )
    {
        pindex->notaryid = -1;
        if ( KOMODO_LOADINGBLOCKS == 0 )
            memset(pindex->pubkey33,0xff,33);
        else memset(pindex->pubkey33,0,33);
        if ( komodo_blockload(block,pindex) == 0 )
        {
            komodo_block2pubkey33(pindex->pubkey33,&block);
            //for (i=0; i<33; i++)
            //    fprintf(stderr,"%02x",pindex->pubkey33[i]);
            //fprintf(stderr," set pubkey at height %d/%d\n",pindex->nHeight,height);
            //if ( pindex->pubkey33[0] == 2 || pindex->pubkey33[0] == 3 )
            //    pindex->didinit = (KOMODO_LOADINGBLOCKS == 0);
        } // else fprintf(stderr,"error loading block at %d/%d",pindex->nHeight,height);
    }
    if ( pindex->didinit != 0 && pindex->nHeight >= 0 && (num= komodo_notaries(pubkeys,(int32_t)pindex->nHeight,(uint32_t)pindex->nTime)) > 0 )
    {
        for (i=0; i<num; i++)
        {
            if ( memcmp(pubkeys[i],pindex->pubkey33,33) == 0 )
            {
                pindex->notaryid = i;
                break;
            }
        }
        if ( 0 && i == num )
        {
            for (i=0; i<33; i++)
                fprintf(stderr,"%02x",pindex->pubkey33[i]);
            fprintf(stderr," unmatched pubkey at height %d/%d\n",pindex->nHeight,height);
        }
    }
}*/

void komodo_index2pubkey33(uint8_t *pubkey33,CBlockIndex *pindex,int32_t height)
{
    int32_t num,i; CBlock block;
    memset(pubkey33,0,33);
    if ( pindex != 0 )
    {
        if ( komodo_blockload(block,pindex) == 0 )
            komodo_block2pubkey33(pubkey33,&block);
    }
}

/*int8_t komodo_minerid(int32_t height,uint8_t *destpubkey33)
{
    int32_t num,i,numnotaries; CBlockIndex *pindex; uint32_t timestamp=0; uint8_t pubkey33[33],pubkeys[64][33];
    if ( (pindex= chainActive[height]) != 0 )
    {
        if ( pindex->didinit != 0 )
        {
            if ( destpubkey33 != 0 )
                memcpy(destpubkey33,pindex->pubkey33,33);
            return(pindex->notaryid);
        }
        komodo_index2pubkey33(pubkey33,pindex,height);
        if ( destpubkey33 != 0 )
            memcpy(destpubkey33,pindex->pubkey33,33);
        if ( pindex->didinit != 0 )
            return(pindex->notaryid);
        timestamp = pindex->GetBlockTime();
        if ( (num= komodo_notaries(pubkeys,height,timestamp)) > 0 )
        {
            for (i=0; i<num; i++)
                if ( memcmp(pubkeys[i],pubkey33,33) == 0 )
                    return(i);
        }
    }
    fprintf(stderr,"komodo_minerid height.%d null pindex\n",height);
    return(komodo_electednotary(&numnotaries,pubkey33,height,timestamp));
}*/

int32_t komodo_eligiblenotary(uint8_t pubkeys[66][33],int32_t *mids,uint32_t blocktimes[66],int32_t *nonzpkeysp,int32_t height)
{
    int32_t i,j,n,duplicate; CBlock block; CBlockIndex *pindex; uint8_t notarypubs33[64][33];
    memset(mids,-1,sizeof(*mids)*66);
    n = komodo_notaries(notarypubs33,height,0);
    for (i=duplicate=0; i<66; i++)
    {
        if ( (pindex= komodo_chainactive(height-i)) != 0 )
        {
            blocktimes[i] = pindex->nTime;
            if ( komodo_blockload(block,pindex) == 0 )
            {
                komodo_block2pubkey33(pubkeys[i],&block);
                for (j=0; j<n; j++)
                {
                    if ( memcmp(notarypubs33[j],pubkeys[i],33) == 0 )
                    {
                        mids[i] = j;
                        (*nonzpkeysp)++;
                        break;
                    }
                }
            } else fprintf(stderr,"couldnt load block.%d\n",height);
            if ( mids[0] >= 0 && i > 0 && mids[i] == mids[0] )
                duplicate++;
        }
    }
    if ( i == 66 && duplicate == 0 && (height > 186233 || *nonzpkeysp > 0) )
        return(1);
    else return(0);
}

int32_t komodo_minerids(uint8_t *minerids,int32_t height,int32_t width)
{
    int32_t i,j,n,nonz,numnotaries; CBlock block; CBlockIndex *pindex; uint8_t notarypubs33[64][33],pubkey33[33];
    numnotaries = komodo_notaries(notarypubs33,height,0);
    for (i=nonz=0; i<width; i++,n++)
    {
        if ( height-i <= 0 )
            continue;
        if ( (pindex= komodo_chainactive(height-width+i+1)) != 0 )
        {
            if ( komodo_blockload(block,pindex) == 0 )
            {
                komodo_block2pubkey33(pubkey33,&block);
                for (j=0; j<numnotaries; j++)
                {
                    if ( memcmp(notarypubs33[j],pubkey33,33) == 0 )
                    {
                        minerids[nonz++] = j;
                        break;
                    }
                }
                if ( j == numnotaries )
                    minerids[nonz++] = j;
            } else fprintf(stderr,"couldnt load block.%d\n",height);
        }
    }
    return(nonz);
}

int32_t komodo_is_special(uint8_t pubkeys[66][33],int32_t mids[66],uint32_t blocktimes[66],int32_t height,uint8_t pubkey33[33],uint32_t blocktime)
{
    int32_t i,j,notaryid=0,minerid,limit,nid; uint8_t destpubkey33[33];
    komodo_chosennotary(&notaryid,height,pubkey33,blocktimes[0]);
    if ( height >= 82000 )
    {
        if ( notaryid >= 0 )
        {
            for (i=1; i<66; i++)
            {
                if ( mids[i] == notaryid )
                {
                    if ( height > 792000 )
                    {
                        for (j=0; j<66; j++)
                            fprintf(stderr,"%d ",mids[j]);
                        fprintf(stderr,"ht.%d repeat notaryid.%d in mids[%d]\n",height,notaryid,i);
                        return(-1);
                    } else break;
                }
            }
            if ( blocktime != 0 && blocktimes[1] != 0 && blocktime < blocktimes[1]+57 )
            {
                if ( height > 807000 )
                    return(-2);
            }
            return(1);
        } else return(0);
    }
    else
    {
        if ( height >= 34000 && notaryid >= 0 )
        {
            if ( height < 79693 )
                limit = 64;
            else if ( height < 82000 )
                limit = 8;
            else limit = 66;
            for (i=1; i<limit; i++)
            {
                komodo_chosennotary(&nid,height-i,pubkey33,blocktimes[i]);
                if ( nid == notaryid )
                {
                    //for (j=0; j<66; j++)
                    //    fprintf(stderr,"%d ",mids[j]);
                    //fprintf(stderr,"ht.%d repeat mids[%d] nid.%d notaryid.%d\n",height-i,i,nid,notaryid);
                    if ( height > 225000 )
                        return(-1);
                }
            }
            //fprintf(stderr,"special notaryid.%d ht.%d limit.%d\n",notaryid,height,limit);
            return(1);
        }
    }
    return(0);
}

int32_t komodo_MoM(int32_t *notarized_heightp,uint256 *MoMp,uint256 *kmdtxidp,int32_t nHeight,uint256 *MoMoMp,int32_t *MoMoMoffsetp,int32_t *MoMoMdepthp,int32_t *kmdstartip,int32_t *kmdendip)
{
    int32_t depth,notarized_ht; uint256 MoM,kmdtxid;
    depth = komodo_MoMdata(&notarized_ht,&MoM,&kmdtxid,nHeight,MoMoMp,MoMoMoffsetp,MoMoMdepthp,kmdstartip,kmdendip);
    memset(MoMp,0,sizeof(*MoMp));
    memset(kmdtxidp,0,sizeof(*kmdtxidp));
    *notarized_heightp = 0;
    if ( depth != 0 && notarized_ht > 0 && nHeight > notarized_ht-depth && nHeight <= notarized_ht )
    {
        *MoMp = MoM;
        *notarized_heightp = notarized_ht;
        *kmdtxidp = kmdtxid;
    }
    return(depth);
}

int32_t komodo_checkpoint(int32_t *notarized_heightp,int32_t nHeight,uint256 hash)
{
    int32_t notarized_height,MoMdepth; uint256 MoM,notarized_hash,notarized_desttxid; CBlockIndex *notary,*pindex;
    if ( (pindex= chainActive.Tip()) == 0 )
        return(-1);
    notarized_height = komodo_notarizeddata(pindex->nHeight,&notarized_hash,&notarized_desttxid);
    *notarized_heightp = notarized_height;
    if ( notarized_height >= 0 && notarized_height <= pindex->nHeight && (notary= mapBlockIndex[notarized_hash]) != 0 )
    {
        //printf("nHeight.%d -> (%d %s)\n",pindex->Tip()->nHeight,notarized_height,notarized_hash.ToString().c_str());
        if ( notary->nHeight == notarized_height ) // if notarized_hash not in chain, reorg
        {
            if ( nHeight < notarized_height )
            {
                //fprintf(stderr,"[%s] nHeight.%d < NOTARIZED_HEIGHT.%d\n",ASSETCHAINS_SYMBOL,nHeight,notarized_height);
                return(-1);
            }
            else if ( nHeight == notarized_height && memcmp(&hash,&notarized_hash,sizeof(hash)) != 0 )
            {
                fprintf(stderr,"[%s] nHeight.%d == NOTARIZED_HEIGHT.%d, diff hash\n",ASSETCHAINS_SYMBOL,nHeight,notarized_height);
                return(-1);
            }
        } //else fprintf(stderr,"[%s] unexpected error notary_hash %s ht.%d at ht.%d\n",ASSETCHAINS_SYMBOL,notarized_hash.ToString().c_str(),notarized_height,notary->nHeight);
    }
    //else if ( notarized_height > 0 && notarized_height != 73880 && notarized_height >= 170000 )
    //    fprintf(stderr,"[%s] couldnt find notarized.(%s %d) ht.%d\n",ASSETCHAINS_SYMBOL,notarized_hash.ToString().c_str(),notarized_height,pindex->nHeight);
    return(0);
}

uint32_t komodo_interest_args(uint32_t *txheighttimep,int32_t *txheightp,uint32_t *tiptimep,uint64_t *valuep,uint256 hash,int32_t n)
{
    LOCK(cs_main);
    CTransaction tx; uint256 hashBlock; CBlockIndex *pindex,*tipindex;
    *txheighttimep = *txheightp = *tiptimep = 0;
    *valuep = 0;
    if ( !GetTransaction(hash,tx,hashBlock,true) )
        return(0);
    uint32_t locktime = 0;
    if ( n < tx.vout.size() )
    {
        if ( (pindex= mapBlockIndex[hashBlock]) != 0 )
        {
            *valuep = tx.vout[n].nValue;
            *txheightp = pindex->nHeight;
            *txheighttimep = pindex->nTime;
            if ( *tiptimep == 0 && (tipindex= chainActive.Tip()) != 0 )
                *tiptimep = (uint32_t)tipindex->nTime;
            locktime = tx.nLockTime;
            //fprintf(stderr,"tx locktime.%u %.8f height.%d | tiptime.%u\n",locktime,(double)*valuep/COIN,*txheightp,*tiptimep);
        }
    }
    return(locktime);
}

uint64_t komodo_interest(int32_t txheight,uint64_t nValue,uint32_t nLockTime,uint32_t tiptime);

uint64_t komodo_accrued_interest(int32_t *txheightp,uint32_t *locktimep,uint256 hash,int32_t n,int32_t checkheight,uint64_t checkvalue,int32_t tipheight)
{
    uint64_t value; uint32_t tiptime=0,txheighttimep; CBlockIndex *pindex;
    if ( (pindex= chainActive[tipheight]) != 0 )
        tiptime = (uint32_t)pindex->nTime;
    else fprintf(stderr,"cant find height[%d]\n",tipheight);
    if ( (*locktimep= komodo_interest_args(&txheighttimep,txheightp,&tiptime,&value,hash,n)) != 0 )
    {
        if ( (checkvalue == 0 || value == checkvalue) && (checkheight == 0 || *txheightp == checkheight) )
            return(komodo_interest(*txheightp,value,*locktimep,tiptime));
        //fprintf(stderr,"nValue %llu lock.%u:%u nTime.%u -> %llu\n",(long long)coins.vout[n].nValue,coins.nLockTime,timestamp,pindex->nTime,(long long)interest);
        else fprintf(stderr,"komodo_accrued_interest value mismatch %llu vs %llu or height mismatch %d vs %d\n",(long long)value,(long long)checkvalue,*txheightp,checkheight);
    }
    return(0);
}

int32_t komodo_isrealtime(int32_t *kmdheightp)
{
    struct komodo_state *sp; CBlockIndex *pindex;
    if ( (sp= komodo_stateptrget((char *)"KMD")) != 0 )
        *kmdheightp = sp->CURRENT_HEIGHT;
    else *kmdheightp = 0;
    if ( (pindex= chainActive.Tip()) != 0 && pindex->nHeight >= (int32_t)komodo_longestchain() )
        return(1);
    else return(0);
}

int32_t komodo_validate_interest(const CTransaction &tx,int32_t txheight,uint32_t nTime,int32_t dispflag)
{
    uint32_t cmptime = nTime;
    if ( KOMODO_REWIND == 0 && ASSETCHAINS_SYMBOL[0] == 0 && (int64_t)tx.nLockTime >= LOCKTIME_THRESHOLD ) //1473793441 )
    {
        if ( txheight > 246748 )
        {
            if ( txheight < 247205 )
                cmptime -= 16000;
            if ( (int64_t)tx.nLockTime < cmptime-KOMODO_MAXMEMPOOLTIME )
            {
                if ( tx.nLockTime != 1477258935 && dispflag != 0 )
                {
                    fprintf(stderr,"komodo_validate_interest.%d reject.%d [%d] locktime %u cmp2.%u\n",dispflag,txheight,(int32_t)(tx.nLockTime - (cmptime-KOMODO_MAXMEMPOOLTIME)),(uint32_t)tx.nLockTime,cmptime);
                }
                return(-1);
            }
            if ( 0 && dispflag != 0 )
                fprintf(stderr,"validateinterest.%d accept.%d [%d] locktime %u cmp2.%u\n",dispflag,(int32_t)txheight,(int32_t)(tx.nLockTime - (cmptime-KOMODO_MAXMEMPOOLTIME)),(int32_t)tx.nLockTime,cmptime);
        }
    }
    return(0);
}

/*
 komodo_checkPOW (fast) is called early in the process and should only refer to data immediately available. it is a filter to prevent bad blocks from going into the local DB. The more blocks we can filter out at this stage, the less junk in the local DB that will just get purged later on.
 
 komodo_checkPOW (slow) is called right before connecting blocks so all prior blocks can be assumed to be there and all checks must pass
 
 commission must be in coinbase.vout[1] and must be >= 10000 sats
 PoS stake must be without txfee and in the last tx in the block at vout[0]
 PoW mining on PoS chain must solve a harder diff that adjusts, but never less than KOMODO_POWMINMULT
 */
#define KOMODO_POWMINMULT 16

uint64_t komodo_commission(const CBlock *pblock)
{
    int32_t i,j,n=0,txn_count; uint64_t commission,total = 0;
    txn_count = pblock->vtx.size();
    for (i=0; i<txn_count; i++)
    {
        n = pblock->vtx[i].vout.size();
        for (j=0; j<n; j++)
        {
            //fprintf(stderr,"(%d %.8f).%d ",i,dstr(block.vtx[i].vout[j].nValue),j);
            if ( i != 0 || j != 1 )
                total += pblock->vtx[i].vout[j].nValue;
        }
    }
    //fprintf(stderr,"txn.%d n.%d commission total %.8f -> %.8f\n",txn_count,n,dstr(total),dstr((total * ASSETCHAINS_COMMISSION) / COIN));
    commission = ((total * ASSETCHAINS_COMMISSION) / COIN);
    if ( commission < 10000 )
        commission = 0;
    return(commission);
}

uint32_t komodo_stake(int32_t validateflag,arith_uint256 bnTarget,int32_t nHeight,uint256 txid,int32_t vout,uint32_t blocktime,uint32_t prevtime,char *destaddr)
{
    CBlockIndex *pindex; uint8_t hashbuf[128]; char address[64]; bits256 addrhash; arith_uint256 hashval; uint256 hash,pasthash; int64_t diff=0; int32_t segid,minage,i,iter=0; uint32_t txtime,winner = 0; uint64_t value,coinage,supply = ASSETCHAINS_SUPPLY + nHeight*ASSETCHAINS_REWARD/SATOSHIDEN;
    txtime = komodo_txtime(&value,txid,vout,address);
    if ( blocktime < prevtime+57 )
        blocktime = prevtime+57;
    if ( value == 0 || txtime == 0 || blocktime == 0 || prevtime == 0 )
        return(0);
    if ( (minage= nHeight*3) > 6000 )
        minage = 6000;
    if ( blocktime > txtime+minage && (pindex= komodo_chainactive(nHeight>200?nHeight-200:1)) != 0 )
    {
        vcalc_sha256(0,(uint8_t *)&addrhash,(uint8_t *)address,(int32_t)strlen(address));
        segid = ((nHeight + addrhash.uints[0]) & 0x3f);
        pasthash = pindex->GetBlockHash();
        memcpy(hashbuf,&pasthash,sizeof(pasthash));
        memcpy(&hashbuf[sizeof(pasthash)],&addrhash,sizeof(addrhash));
        vcalc_sha256(0,(uint8_t *)&hash,hashbuf,(int32_t)sizeof(uint256)*2);
        //fprintf(stderr,"(%s) vs. (%s) %s %.8f txtime.%u\n",address,destaddr,hash.ToString().c_str(),dstr(value),txtime);
        for (iter=0; iter<3600; iter++)
        {
            diff = (iter + blocktime - txtime - minage);
            if ( diff > 3600*24 )
                break;
            coinage = (value * diff) * ((diff >> 16) + 1);
            hashval = arith_uint256(supply * 64) * (UintToArith256(hash) / arith_uint256(coinage+1));
            if ( hashval <= bnTarget )
            {
                winner = 1;
                if ( validateflag == 0 )
                {
                    blocktime += iter;
                    blocktime += segid * 2;
                }
                break;
            }
            if ( validateflag != 0 )
            {
                for (i=31; i>=24; i--)
                    fprintf(stderr,"%02x",((uint8_t *)&hashval)[i]);
                fprintf(stderr," vs target ");
                for (i=31; i>=24; i--)
                    fprintf(stderr,"%02x",((uint8_t *)&bnTarget)[i]);
                fprintf(stderr," segid.%d iter.%d winner.%d coinage.%llu %d ht.%d gap.%d %.8f diff.%d\n",segid,iter,winner,(long long)coinage,(int32_t)(blocktime - txtime),nHeight,(int32_t)(blocktime - prevtime),dstr(value),(int32_t)diff);
                break;
            }
        }
        //fprintf(stderr,"iterated until i.%d winner.%d\n",i,winner);
        if ( 0 )
        {
            for (i=31; i>=24; i--)
                fprintf(stderr,"%02x",((uint8_t *)&hashval)[i]);
            fprintf(stderr," vs ");
            for (i=31; i>=24; i--)
                fprintf(stderr,"%02x",((uint8_t *)&bnTarget)[i]);
            fprintf(stderr," segid.%d iter.%d winner.%d coinage.%llu %d ht.%d t.%u %.8f diff.%d\n",segid,iter,winner,(long long)coinage,(int32_t)(blocktime - txtime),nHeight,blocktime,dstr(value),(int32_t)diff);
        }
    }
    if ( nHeight < 2 )
        return(blocktime);
    return(blocktime * winner);
}

arith_uint256 komodo_PoWtarget(int32_t *percPoSp,arith_uint256 target,int32_t height,int32_t goalperc)
{
    CBlockIndex *pindex; arith_uint256 bnTarget,hashval,sum,ave; bool fNegative,fOverflow; int32_t i,n,ht,percPoS,diff,val;
    *percPoSp = percPoS = 0;
    if ( height < 3 )
        return(target);
    sum = arith_uint256(0);
    ave = sum;
    for (i=n=0; i<100; i++)
    {
        ht = height - 100 + i;
        if ( (pindex= komodo_chainactive(ht)) != 0 )
        {
            bnTarget.SetCompact(pindex->nBits,&fNegative,&fOverflow);
            bnTarget = (bnTarget / arith_uint256(KOMODO_POWMINMULT));
            hashval = UintToArith256(pindex->GetBlockHash());
            if ( hashval <= bnTarget ) // PoW is never as easy as PoS/64, some PoS will be counted as PoW
            {
                fprintf(stderr,"1");
                sum += hashval;
                n++;
            }
            else
            {
                percPoS++;
                fprintf(stderr,"0");
            }
            if ( (i % 10) == 9 )
                fprintf(stderr," %d, ",percPoS);
        }
    }
    fprintf(stderr," -> %d%% percPoS ht.%d\n",percPoS,height);
    *percPoSp = percPoS;
    target = (target / arith_uint256(KOMODO_POWMINMULT));
    if ( n > 0 )
    {
        ave = (sum / arith_uint256(n));
        if ( ave > target )
            ave = target;
    } else return(target);
    if ( percPoS < goalperc ) // increase PoW diff -> lower bnTarget
    {
        bnTarget = (ave * arith_uint256(percPoS * percPoS)) / arith_uint256((goalperc) * (goalperc));
        /*if ( height > 1165 )
        {
            if ( height > 1180 )
            {
                if ( height > 1230 )
                    bnTarget = (ave * arith_uint256(percPoS * percPoS)) / arith_uint256((goalperc) * (goalperc));
                else bnTarget = (ave * arith_uint256(percPoS * percPoS)) / arith_uint256(goalperc * goalperc);
            }
            else bnTarget = (ave * arith_uint256(goalperc * goalperc)) / arith_uint256(2 * (percPoS + goalperc) * (percPoS + goalperc));
        } else bnTarget = (ave * arith_uint256(goalperc)) / arith_uint256(percPoS + goalperc);*/
        if ( 1 )
        {
            for (i=31; i>=24; i--)
                fprintf(stderr,"%02x",((uint8_t *)&ave)[i]);
            fprintf(stderr," increase diff -> ");
            for (i=31; i>=24; i--)
                fprintf(stderr,"%02x",((uint8_t *)&bnTarget)[i]);
            fprintf(stderr," floor diff ");
            for (i=31; i>=24; i--)
                fprintf(stderr,"%02x",((uint8_t *)&target)[i]);
            fprintf(stderr," ht.%d percPoS.%d vs goal.%d -> diff %d\n",height,percPoS,goalperc,goalperc - percPoS);
        }
    }
    else if ( percPoS > goalperc ) // decrease PoW diff -> raise bnTarget
    {
        bnTarget = ((ave * arith_uint256(goalperc)) + (target * arith_uint256(percPoS))) / arith_uint256(percPoS + goalperc);
        if ( 1 )
        {
            for (i=31; i>=24; i--)
                fprintf(stderr,"%02x",((uint8_t *)&ave)[i]);
            fprintf(stderr," decrease diff -> ");
            for (i=31; i>=24; i--)
                fprintf(stderr,"%02x",((uint8_t *)&bnTarget)[i]);
            fprintf(stderr," floor diff ");
            for (i=31; i>=24; i--)
                fprintf(stderr,"%02x",((uint8_t *)&target)[i]);
            fprintf(stderr," ht.%d percPoS.%d vs goal.%d -> diff %d\n",height,percPoS,goalperc,goalperc - percPoS);
        }
    }
    else bnTarget = ave; // recent ave is perfect
    return(bnTarget);
}

int32_t komodo_is_PoSblock(int32_t slowflag,int32_t height,CBlock *pblock,arith_uint256 bnTarget)
{
    CBlockIndex *previndex; char voutaddr[64],destaddr[64]; uint256 txid; uint32_t txtime,prevtime=0; int32_t vout,txn_count,eligible,isPoS = 0; uint64_t value; CTxDestination voutaddress;
    txn_count = pblock->vtx.size();
    if ( txn_count > 1 )
    {
        if ( prevtime == 0 )
        {
            if ( (previndex= mapBlockIndex[pblock->hashPrevBlock]) != 0 )
                prevtime = (uint32_t)previndex->nTime;
        }
        txid = pblock->vtx[txn_count-1].vin[0].prevout.hash;
        vout = pblock->vtx[txn_count-1].vin[0].prevout.n;
        if ( prevtime != 0 )
        {
            eligible = komodo_stake(1,bnTarget,height,txid,vout,pblock->nTime,prevtime,(char *)"");
            if ( eligible == 0 || eligible > pblock->nTime )
            {
                fprintf(stderr,"komodo_is_PoSblock PoS failure ht.%d eligible.%u vs blocktime.%u, lag.%d -> check to see if it is PoW block\n",height,eligible,(uint32_t)pblock->nTime,(int32_t)(eligible - pblock->nTime));
            } else isPoS = 1;
        }
        else if ( slowflag == 0 ) // maybe previous block is not seen yet, do the best approx
        {
            txtime = komodo_txtime(&value,txid,vout,destaddr);
            if ( ExtractDestination(pblock->vtx[txn_count-1].vout[0].scriptPubKey,voutaddress) )
            {
                strcpy(voutaddr,CBitcoinAddress(voutaddress).ToString().c_str());
                if ( strcmp(destaddr,voutaddr) == 0 && pblock->vtx[txn_count-1].vout[0].nValue == value )
                    isPoS = 1; // close enough for a pre-filter
                else fprintf(stderr,"komodo_is_PoSblock ht.%d (%s) != (%s) or %.8f != %.8f\n",height,destaddr,voutaddr,dstr(value),dstr(pblock->vtx[txn_count-1].vout[0].nValue));
            } else fprintf(stderr,"komodo_is_PoSblock ht.%d couldnt extract voutaddress\n",height);
        } else return(-1);
    }
    return(isPoS);
}

<<<<<<< HEAD
bool KOMODO_TEST_ASSETCHAIN_SKIP_POW = 0;
=======
int64_t komodo_checkcommission(CBlock *pblock,int32_t height)
{
    int64_t checktoshis=0; uint8_t *script;
    if ( ASSETCHAINS_COMMISSION != 0 )
    {
        checktoshis = komodo_commission(pblock);
        if ( checktoshis > 10000 && pblock->vtx[0].vout.size() != 2 )
            return(-1);
        else if ( checktoshis != 0 )
        {
            script = (uint8_t *)pblock->vtx[0].vout[1].scriptPubKey.data();
            if ( script[0] != 33 || script[34] != OP_CHECKSIG || memcmp(script+1,ASSETCHAINS_OVERRIDE_PUBKEY33,33) != 0 )
                return(-1);
            if ( pblock->vtx[0].vout[1].nValue != checktoshis )
            {
                fprintf(stderr,"ht.%d checktoshis %.8f vs actual vout[1] %.8f\n",height,dstr(checktoshis),dstr(pblock->vtx[0].vout[1].nValue));
                return(-1);
            }
        }
    }
    return(checktoshis);
}
>>>>>>> 5e193eea

int32_t komodo_checkPOW(int32_t slowflag,CBlock *pblock,int32_t height)
{
    uint256 hash; arith_uint256 bnTarget,bhash; bool fNegative,fOverflow; uint8_t *script,pubkey33[33],pubkeys[64][33]; int32_t i,possible,PoSperc,is_PoSblock=0,n,failed = 0,notaryid = -1; int64_t checktoshis,value; CBlockIndex *pprev;
    if ( !CheckEquihashSolution(pblock, Params()) )
    {
        fprintf(stderr,"komodo_checkPOW slowflag.%d ht.%d CheckEquihashSolution failed\n",slowflag,height);
        return(-1);
    }
    hash = pblock->GetHash();
    bnTarget.SetCompact(pblock->nBits,&fNegative,&fOverflow);
    bhash = UintToArith256(hash);
    possible = komodo_block2pubkey33(pubkey33,pblock);
    //fprintf(stderr,"height.%d slowflag.%d possible.%d cmp.%d\n",height,slowflag,possible,bhash > bnTarget);
    if ( height == 0 )
    {
        if ( slowflag != 0 )
            return(0);
        if ( (pprev= mapBlockIndex[pblock->hashPrevBlock]) != 0 )
            height = pprev->nHeight + 1;
        if ( height == 0 )
            return(0);
    }
    if ( (ASSETCHAINS_SYMBOL[0] != 0 || height > 792000) && bhash > bnTarget )
    {
        failed = 1;
        if ( height > 0 && ASSETCHAINS_SYMBOL[0] == 0 ) // for the fast case
        {
            if ( (n= komodo_notaries(pubkeys,height,pblock->nTime)) > 0 )
            {
                for (i=0; i<n; i++)
                    if ( memcmp(pubkey33,pubkeys[i],33) == 0 )
                    {
                        notaryid = i;
                        break;
                    }
            }
        }
        else if ( possible == 0 || ASSETCHAINS_SYMBOL[0] != 0 )
        {
            if (KOMODO_TEST_ASSETCHAIN_SKIP_POW) return(0);
            fprintf(stderr,"pow violation and no chance it is notary ht.%d %s\n",height,hash.ToString().c_str());
            return(-1);
        }
    }
    else if ( ASSETCHAINS_STAKED != 0 && height >= 2 ) // must PoS or have at least 16x better PoW
    {
        if ( (is_PoSblock= komodo_is_PoSblock(slowflag,height,pblock,bnTarget)) == 0 )
        {
            if ( ASSETCHAINS_STAKED == 100 && height > 100 )  // only PoS allowed!
                return(-1);
            else
            {
                if ( slowflag != 0 )
                    bnTarget = komodo_PoWtarget(&PoSperc,bnTarget,height,ASSETCHAINS_STAKED);
                else bnTarget = (bnTarget / arith_uint256(KOMODO_POWMINMULT)); // lower bound
                if ( bhash > bnTarget )
                {
                    for (i=31; i>=16; i--)
                        fprintf(stderr,"%02x",((uint8_t *)&bhash)[i]);
                    fprintf(stderr," > ");
                    for (i=31; i>=16; i--)
                        fprintf(stderr,"%02x",((uint8_t *)&bnTarget)[i]);
                    fprintf(stderr," ht.%d PoW diff violation PoSperc.%d vs goalperc.%d\n",height,PoSperc,(int32_t)ASSETCHAINS_STAKED);
                    return(-1);
                }
            }
        } else if ( is_PoSblock < 0 )
            return(-1);
    }
    if ( failed == 0 && ASSETCHAINS_OVERRIDE_PUBKEY33[0] != 0 )
    {
        if ( height == 1 )
        {
            script = (uint8_t *)pblock->vtx[0].vout[0].scriptPubKey.data();
            if ( script[0] != 33 || script[34] != OP_CHECKSIG || memcmp(script+1,ASSETCHAINS_OVERRIDE_PUBKEY33,33) != 0 )
                return(-1);
        }
        else
        {
            if ( komodo_checkcommission(pblock,height) < 0 )
                return(-1);
        }
    }
    //fprintf(stderr,"komodo_checkPOW possible.%d slowflag.%d ht.%d notaryid.%d failed.%d\n",possible,slowflag,height,notaryid,failed);
    if ( failed != 0 && possible == 0 && notaryid < 0 )
        return(-1);
    else return(0);
}
<|MERGE_RESOLUTION|>--- conflicted
+++ resolved
@@ -1265,9 +1265,6 @@
     return(isPoS);
 }
 
-<<<<<<< HEAD
-bool KOMODO_TEST_ASSETCHAIN_SKIP_POW = 0;
-=======
 int64_t komodo_checkcommission(CBlock *pblock,int32_t height)
 {
     int64_t checktoshis=0; uint8_t *script;
@@ -1290,7 +1287,8 @@
     }
     return(checktoshis);
 }
->>>>>>> 5e193eea
+
+bool KOMODO_TEST_ASSETCHAIN_SKIP_POW = 0;
 
 int32_t komodo_checkPOW(int32_t slowflag,CBlock *pblock,int32_t height)
 {

/******************************************************************************
 * Copyright © 2014-2019 The SuperNET Developers.                             *
 *                                                                            *
 * See the AUTHORS, DEVELOPER-AGREEMENT and LICENSE files at                  *
 * the top-level directory of this distribution for the individual copyright  *
 * holder information and the developer policies on copyright and licensing.  *
 *                                                                            *
 * Unless otherwise agreed in a custom licensing agreement, no part of the    *
 * SuperNET software, including this file may be copied, modified, propagated *
 * or distributed except according to the terms contained in the LICENSE file *
 *                                                                            *
 * Removal or modification of this copyright notice is prohibited.            *
 *                                                                            *
 ******************************************************************************/
#pragma once
// komodo functions that interact with bitcoind C++

#include <curl/curl.h>
#include <curl/easy.h>
#include "primitives/nonce.h"
#include "consensus/params.h"
#include "komodo_defs.h"
#include "script/standard.h"
#include "cc/CCinclude.h"

int32_t komodo_notaries(uint8_t pubkeys[64][33],int32_t height,uint32_t timestamp);
int32_t komodo_electednotary(int32_t *numnotariesp,uint8_t *pubkey33,int32_t height,uint32_t timestamp);
int32_t komodo_voutupdate(bool fJustCheck,int32_t *isratificationp,int32_t notaryid,uint8_t *scriptbuf,int32_t scriptlen,int32_t height,uint256 txhash,int32_t i,int32_t j,uint64_t *voutmaskp,int32_t *specialtxp,int32_t *notarizedheightp,uint64_t value,int32_t notarized,uint64_t signedmask,uint32_t timestamp);
unsigned int lwmaGetNextPOSRequired(const CBlockIndex* pindexLast, const Consensus::Params& params);
bool EnsureWalletIsAvailable(bool avoidException);
extern bool fRequestShutdown;
extern CScript KOMODO_EARLYTXID_SCRIPTPUB;

uint8_t DecodeMaramaraCoinbaseOpRet(const CScript scriptPubKey,CPubKey &pk,int32_t &height,int32_t &unlockht);
uint32_t komodo_heightstamp(int32_t height);

//#define issue_curl(cmdstr) bitcoind_RPC(0,(char *)"curl",(char *)"http://127.0.0.1:7776",0,0,(char *)(cmdstr))

struct MemoryStruct { char *memory; size_t size; };
struct return_string { char *ptr; size_t len; };

// return data from the server
#define CURL_GLOBAL_ALL (CURL_GLOBAL_SSL|CURL_GLOBAL_WIN32)
#define CURL_GLOBAL_SSL (1<<0)
#define CURL_GLOBAL_WIN32 (1<<1)


/************************************************************************
 *
 * Initialize the string handler so that it is thread safe
 *
 ************************************************************************/

void init_string(struct return_string *s);

int tx_height( const uint256 &hash );


/************************************************************************
 *
 * Use the "writer" to accumulate text until done
 *
 ************************************************************************/

size_t accumulatebytes(void *ptr,size_t size,size_t nmemb,struct return_string *s);

/************************************************************************
 *
 * return the current system time in milliseconds
 *
 ************************************************************************/

#define EXTRACT_BITCOIND_RESULT  // if defined, ensures error is null and returns the "result" field
#ifdef EXTRACT_BITCOIND_RESULT

/************************************************************************
 *
 * perform post processing of the results
 *
 ************************************************************************/

char *post_process_bitcoind_RPC(char *debugstr,char *command,char *rpcstr,char *params);
#endif

/************************************************************************
 *
 * perform the query
 *
 ************************************************************************/

char *bitcoind_RPC(char **retstrp,char *debugstr,char *url,char *userpass,char *command,char *params);

static size_t WriteMemoryCallback(void *ptr,size_t size,size_t nmemb,void *data);

char *curl_post(CURL **cHandlep,char *url,char *userpass,char *postfields,char *hdr0,char *hdr1,char *hdr2,char *hdr3);

char *komodo_issuemethod(char *userpass,char *method,char *params,uint16_t port);

int32_t notarizedtxid_height(char *dest,char *txidstr,int32_t *kmdnotarized_heightp);

int32_t komodo_verifynotarizedscript(int32_t height,uint8_t *script,int32_t len,uint256 NOTARIZED_HASH);

void komodo_reconsiderblock(uint256 blockhash);

int32_t komodo_verifynotarization(char *symbol,char *dest,int32_t height,int32_t NOTARIZED_HEIGHT,uint256 NOTARIZED_HASH,uint256 NOTARIZED_DESTTXID);

CScript komodo_makeopret(CBlock *pblock, bool fNew);

<<<<<<< HEAD
int32_t komodo_blockheight(uint256 hash)
{
    BlockMap::const_iterator it; CBlockIndex *pindex = 0;
    if ( (it = mapBlockIndex.find(hash)) != mapBlockIndex.end() )
    {
        if ( (pindex= it->second) != 0 )
            return(pindex->GetHeight());
    }
    return(0);
}

uint32_t komodo_blocktime(uint256 hash)
{
    BlockMap::const_iterator it; CBlockIndex *pindex = 0;
    if ( (it = mapBlockIndex.find(hash)) != mapBlockIndex.end() )
    {
        if ( (pindex= it->second) != 0 )
            return(pindex->nTime);
    }
    return(0);
}

/******
 * @brief Verify that a height and hash match the most recent (based on height) notarized_checkpoint
 * @param[out] notarized_heightp the notarized height found
 * @param[in] nHeight the height that should be greater than the notarized height
 * @param[in] hash the hash that should match the notarized hash
 * @returns true on success
 */
bool komodo_checkpoint(int32_t *notarized_heightp,int32_t nHeight,uint256 hash)
{
    CBlockIndex *pindex;
    if ( (pindex= chainActive.LastTip()) == 0 )
        return false;

    // get the most recent (highest) notarized_checkpoint data
    uint256 notarized_hash;
    uint256 notarized_desttxid; 
    int32_t notarized_height = komodo_notarizeddata(pindex->GetHeight(),&notarized_hash,&notarized_desttxid);
    *notarized_heightp = notarized_height;

    BlockMap::const_iterator it;
    CBlockIndex *notary;
    if ( notarized_height >= 0 && notarized_height <= pindex->GetHeight() 
            && (it = mapBlockIndex.find(notarized_hash)) != mapBlockIndex.end() && (notary = it->second) != nullptr )
    {
        // verify that the block info returned from komodo_notarizeddata matches the actual block
        if ( notary->GetHeight() == notarized_height ) // if notarized_hash not in chain, reorg
        {
            if ( nHeight < notarized_height ) // the nHeight they passed us is too low
                return false;
            else if ( nHeight == notarized_height && memcmp(&hash,&notarized_hash,sizeof(hash)) != 0 )
            {
                // The height matches, but the hash they passed us does not match the notarized_hash we found
                fprintf(stderr,"[%s] nHeight.%d == NOTARIZED_HEIGHT.%d, diff hash\n",ASSETCHAINS_SYMBOL,nHeight,notarized_height);
                return false;
            }
        }
    }
    return true;
}

uint32_t komodo_interest_args(uint32_t *txheighttimep,int32_t *txheightp,uint32_t *tiptimep,uint64_t *valuep,uint256 hash,int32_t n)
{
    LOCK(cs_main);
    CTransaction tx; uint256 hashBlock; CBlockIndex *pindex,*tipindex;
    *txheighttimep = *txheightp = *tiptimep = 0;
    *valuep = 0;
    if ( !GetTransaction(hash,tx,hashBlock,true) )
        return(0);
    uint32_t locktime = 0;
    if ( n < tx.vout.size() )
    {
        if ( (pindex= komodo_getblockindex(hashBlock)) != 0 )
        {
            *valuep = tx.vout[n].nValue;
            *txheightp = pindex->GetHeight();
            *txheighttimep = pindex->nTime;
            if ( *tiptimep == 0 && (tipindex= chainActive.LastTip()) != 0 )
                *tiptimep = (uint32_t)tipindex->nTime;
            locktime = tx.nLockTime;
            //fprintf(stderr,"tx locktime.%u %.8f height.%d | tiptime.%u\n",locktime,(double)*valuep/COIN,*txheightp,*tiptimep);
        }
    }
    return(locktime);
}

uint64_t komodo_interest(int32_t txheight,uint64_t nValue,uint32_t nLockTime,uint32_t tiptime);

uint64_t komodo_accrued_interest(int32_t *txheightp,uint32_t *locktimep,uint256 hash,int32_t n,int32_t checkheight,uint64_t checkvalue,int32_t tipheight)
{
    uint64_t value; uint32_t tiptime=0,txheighttimep; CBlockIndex *pindex;
    if ( (pindex= chainActive[tipheight]) != 0 )
        tiptime = (uint32_t)pindex->nTime;
    else fprintf(stderr,"cant find height[%d]\n",tipheight);
    if ( (*locktimep= komodo_interest_args(&txheighttimep,txheightp,&tiptime,&value,hash,n)) != 0 )
    {
        if ( (checkvalue == 0 || value == checkvalue) && (checkheight == 0 || *txheightp == checkheight) )
            return(komodo_interest(*txheightp,value,*locktimep,tiptime));
        //fprintf(stderr,"nValue %llu lock.%u:%u nTime.%u -> %llu\n",(long long)coins.vout[n].nValue,coins.nLockTime,timestamp,pindex->nTime,(long long)interest);
        else fprintf(stderr,"komodo_accrued_interest value mismatch %llu vs %llu or height mismatch %d vs %d\n",(long long)value,(long long)checkvalue,*txheightp,checkheight);
    }
    return(0);
}

int32_t komodo_nextheight()
{
    CBlockIndex *pindex; int32_t ht;
    if ( (pindex= chainActive.LastTip()) != 0 && (ht= pindex->GetHeight()) > 0 )
        return(ht+1);
    else return(komodo_longestchain() + 1);
}
=======
uint64_t komodo_seed(int32_t height);
>>>>>>> db404403

uint32_t komodo_txtime(CScript &opret,uint64_t *valuep,uint256 hash, int32_t n, char *destaddr);

CBlockIndex *komodo_getblockindex(uint256 hash);

uint32_t komodo_txtime2(uint64_t *valuep,uint256 hash,int32_t n,char *destaddr);

CScript EncodeStakingOpRet(uint256 merkleroot);

uint8_t DecodeStakingOpRet(CScript scriptPubKey, uint256 &merkleroot);

int32_t komodo_newStakerActive(int32_t height, uint32_t timestamp);

int32_t komodo_hasOpRet(int32_t height, uint32_t timestamp);

bool komodo_checkopret(CBlock *pblock, CScript &merkleroot);

bool komodo_hardfork_active(uint32_t time);

uint256 komodo_calcmerkleroot(CBlock *pblock, uint256 prevBlockHash, int32_t nHeight, bool fNew, CScript scriptPubKey);

int32_t komodo_isPoS(CBlock *pblock, int32_t height,CTxDestination *addressout);

void komodo_disconnect(CBlockIndex *pindex,CBlock& block);

int32_t komodo_is_notarytx(const CTransaction& tx);

int32_t komodo_block2height(CBlock *block);

int32_t komodo_block2pubkey33(uint8_t *pubkey33,CBlock *block);

int32_t komodo_blockload(CBlock& block,CBlockIndex *pindex);

uint32_t komodo_chainactive_timestamp();

CBlockIndex *komodo_chainactive(int32_t height);

uint32_t komodo_heightstamp(int32_t height);

void komodo_index2pubkey33(uint8_t *pubkey33,CBlockIndex *pindex,int32_t height);

int32_t komodo_eligiblenotary(uint8_t pubkeys[66][33],int32_t *mids,uint32_t blocktimes[66],int32_t *nonzpkeysp,int32_t height);

int32_t komodo_minerids(uint8_t *minerids,int32_t height,int32_t width);

int32_t komodo_is_special(uint8_t pubkeys[66][33],int32_t mids[66],uint32_t blocktimes[66],int32_t height,uint8_t pubkey33[33],uint32_t blocktime);

int32_t komodo_MoM(int32_t *notarized_heightp,uint256 *MoMp,uint256 *kmdtxidp,int32_t nHeight,uint256 *MoMoMp,int32_t *MoMoMoffsetp,int32_t *MoMoMdepthp,int32_t *kmdstartip,int32_t *kmdendip);

CBlockIndex *komodo_blockindex(uint256 hash);

int32_t komodo_blockheight(uint256 hash);

uint32_t komodo_blocktime(uint256 hash);

int32_t komodo_checkpoint(int32_t *notarized_heightp,int32_t nHeight,uint256 hash);

uint32_t komodo_interest_args(uint32_t *txheighttimep,int32_t *txheightp,uint32_t *tiptimep,uint64_t *valuep,uint256 hash,int32_t n);

uint64_t komodo_accrued_interest(int32_t *txheightp,uint32_t *locktimep,uint256 hash,int32_t n,int32_t checkheight,uint64_t checkvalue,int32_t tipheight);

int32_t komodo_nextheight();

int32_t komodo_isrealtime(int32_t *kmdheightp);

int32_t komodo_validate_interest(const CTransaction &tx,int32_t txheight,uint32_t cmptime,int32_t dispflag);

/*
 komodo_checkPOW (fast) is called early in the process and should only refer to data immediately available. it is a filter to prevent bad blocks from going into the local DB. The more blocks we can filter out at this stage, the less junk in the local DB that will just get purged later on.

 komodo_checkPOW (slow) is called right before connecting blocks so all prior blocks can be assumed to be there and all checks must pass

 commission must be in coinbase.vout[1] and must be >= 10000 sats
 PoS stake must be without txfee and in the last tx in the block at vout[0]
 */

uint64_t komodo_commission(const CBlock *pblock,int32_t height);

uint32_t komodo_segid32(char *coinaddr);

int8_t komodo_segid(int32_t nocache,int32_t height);

void komodo_segids(uint8_t *hashbuf,int32_t height,int32_t n);

uint32_t komodo_stakehash(uint256 *hashp,char *address,uint8_t *hashbuf,uint256 txid,int32_t vout);

arith_uint256 komodo_adaptivepow_target(int32_t height,arith_uint256 bnTarget,uint32_t nTime);

arith_uint256 komodo_PoWtarget(int32_t *percPoSp,arith_uint256 target,int32_t height,int32_t goalperc,int32_t newStakerActive);

uint32_t komodo_stake(int32_t validateflag,arith_uint256 bnTarget,int32_t nHeight,uint256 txid,int32_t vout,uint32_t blocktime,uint32_t prevtime,char *destaddr,int32_t PoSperc);

int32_t komodo_is_PoSblock(int32_t slowflag,int32_t height,CBlock *pblock,arith_uint256 bnTarget,arith_uint256 bhash);

// for now, we will ignore slowFlag in the interest of keeping success/fail simpler for security purposes
bool verusCheckPOSBlock(int32_t slowflag, CBlock *pblock, int32_t height);

uint64_t komodo_notarypayamount(int32_t nHeight, int64_t notarycount);

int32_t komodo_getnotarizedheight(uint32_t timestamp,int32_t height, uint8_t *script, int32_t len);

uint64_t komodo_notarypay(CMutableTransaction &txNew, std::vector<int8_t> &NotarisationNotaries, uint32_t timestamp, int32_t height, uint8_t *script, int32_t len);

bool GetNotarisationNotaries(uint8_t notarypubkeys[64][33], int8_t &numNN, const std::vector<CTxIn> &vin, std::vector<int8_t> &NotarisationNotaries);

uint64_t komodo_checknotarypay(CBlock *pblock,int32_t height);

bool komodo_appendACscriptpub();

void GetKomodoEarlytxidScriptPub();

int64_t komodo_checkcommission(CBlock *pblock,int32_t height);

int32_t komodo_checkPOW(int64_t stakeTxValue, int32_t slowflag,CBlock *pblock,int32_t height);

int32_t komodo_acpublic(uint32_t tiptime);

int64_t komodo_newcoins(int64_t *zfundsp,int64_t *sproutfundsp,int32_t nHeight,CBlock *pblock);

int64_t komodo_coinsupply(int64_t *zfundsp,int64_t *sproutfundsp,int32_t height);

struct komodo_staking
{
    char address[64];
    uint256 txid;
    arith_uint256 hashval;
    uint64_t nValue;
    uint32_t segid32,txtime;
    int32_t vout;
    CScript scriptPubKey;
};

struct komodo_staking *komodo_addutxo(struct komodo_staking *array,int32_t *numkp,int32_t *maxkp,uint32_t txtime,uint64_t nValue,uint256 txid,int32_t vout,char *address,uint8_t *hashbuf,CScript pk);

int32_t komodo_staked(CMutableTransaction &txNew,uint32_t nBits,uint32_t *blocktimep,uint32_t *txtimep,uint256 *utxotxidp,int32_t *utxovoutp,uint64_t *utxovaluep,uint8_t *utxosig, uint256 merkleroot);<|MERGE_RESOLUTION|>--- conflicted
+++ resolved
@@ -106,28 +106,61 @@
 
 CScript komodo_makeopret(CBlock *pblock, bool fNew);
 
-<<<<<<< HEAD
-int32_t komodo_blockheight(uint256 hash)
-{
-    BlockMap::const_iterator it; CBlockIndex *pindex = 0;
-    if ( (it = mapBlockIndex.find(hash)) != mapBlockIndex.end() )
-    {
-        if ( (pindex= it->second) != 0 )
-            return(pindex->GetHeight());
-    }
-    return(0);
-}
-
-uint32_t komodo_blocktime(uint256 hash)
-{
-    BlockMap::const_iterator it; CBlockIndex *pindex = 0;
-    if ( (it = mapBlockIndex.find(hash)) != mapBlockIndex.end() )
-    {
-        if ( (pindex= it->second) != 0 )
-            return(pindex->nTime);
-    }
-    return(0);
-}
+uint64_t komodo_seed(int32_t height);
+
+uint32_t komodo_txtime(CScript &opret,uint64_t *valuep,uint256 hash, int32_t n, char *destaddr);
+
+CBlockIndex *komodo_getblockindex(uint256 hash);
+
+uint32_t komodo_txtime2(uint64_t *valuep,uint256 hash,int32_t n,char *destaddr);
+
+CScript EncodeStakingOpRet(uint256 merkleroot);
+
+uint8_t DecodeStakingOpRet(CScript scriptPubKey, uint256 &merkleroot);
+
+int32_t komodo_newStakerActive(int32_t height, uint32_t timestamp);
+
+int32_t komodo_hasOpRet(int32_t height, uint32_t timestamp);
+
+bool komodo_checkopret(CBlock *pblock, CScript &merkleroot);
+
+bool komodo_hardfork_active(uint32_t time);
+
+uint256 komodo_calcmerkleroot(CBlock *pblock, uint256 prevBlockHash, int32_t nHeight, bool fNew, CScript scriptPubKey);
+
+int32_t komodo_isPoS(CBlock *pblock, int32_t height,CTxDestination *addressout);
+
+void komodo_disconnect(CBlockIndex *pindex,CBlock& block);
+
+int32_t komodo_is_notarytx(const CTransaction& tx);
+
+int32_t komodo_block2height(CBlock *block);
+
+int32_t komodo_block2pubkey33(uint8_t *pubkey33,CBlock *block);
+
+int32_t komodo_blockload(CBlock& block,CBlockIndex *pindex);
+
+uint32_t komodo_chainactive_timestamp();
+
+CBlockIndex *komodo_chainactive(int32_t height);
+
+uint32_t komodo_heightstamp(int32_t height);
+
+void komodo_index2pubkey33(uint8_t *pubkey33,CBlockIndex *pindex,int32_t height);
+
+int32_t komodo_eligiblenotary(uint8_t pubkeys[66][33],int32_t *mids,uint32_t blocktimes[66],int32_t *nonzpkeysp,int32_t height);
+
+int32_t komodo_minerids(uint8_t *minerids,int32_t height,int32_t width);
+
+int32_t komodo_is_special(uint8_t pubkeys[66][33],int32_t mids[66],uint32_t blocktimes[66],int32_t height,uint8_t pubkey33[33],uint32_t blocktime);
+
+int32_t komodo_MoM(int32_t *notarized_heightp,uint256 *MoMp,uint256 *kmdtxidp,int32_t nHeight,uint256 *MoMoMp,int32_t *MoMoMoffsetp,int32_t *MoMoMdepthp,int32_t *kmdstartip,int32_t *kmdendip);
+
+CBlockIndex *komodo_blockindex(uint256 hash);
+
+int32_t komodo_blockheight(uint256 hash);
+
+uint32_t komodo_blocktime(uint256 hash);
 
 /******
  * @brief Verify that a height and hash match the most recent (based on height) notarized_checkpoint
@@ -136,148 +169,7 @@
  * @param[in] hash the hash that should match the notarized hash
  * @returns true on success
  */
-bool komodo_checkpoint(int32_t *notarized_heightp,int32_t nHeight,uint256 hash)
-{
-    CBlockIndex *pindex;
-    if ( (pindex= chainActive.LastTip()) == 0 )
-        return false;
-
-    // get the most recent (highest) notarized_checkpoint data
-    uint256 notarized_hash;
-    uint256 notarized_desttxid; 
-    int32_t notarized_height = komodo_notarizeddata(pindex->GetHeight(),&notarized_hash,&notarized_desttxid);
-    *notarized_heightp = notarized_height;
-
-    BlockMap::const_iterator it;
-    CBlockIndex *notary;
-    if ( notarized_height >= 0 && notarized_height <= pindex->GetHeight() 
-            && (it = mapBlockIndex.find(notarized_hash)) != mapBlockIndex.end() && (notary = it->second) != nullptr )
-    {
-        // verify that the block info returned from komodo_notarizeddata matches the actual block
-        if ( notary->GetHeight() == notarized_height ) // if notarized_hash not in chain, reorg
-        {
-            if ( nHeight < notarized_height ) // the nHeight they passed us is too low
-                return false;
-            else if ( nHeight == notarized_height && memcmp(&hash,&notarized_hash,sizeof(hash)) != 0 )
-            {
-                // The height matches, but the hash they passed us does not match the notarized_hash we found
-                fprintf(stderr,"[%s] nHeight.%d == NOTARIZED_HEIGHT.%d, diff hash\n",ASSETCHAINS_SYMBOL,nHeight,notarized_height);
-                return false;
-            }
-        }
-    }
-    return true;
-}
-
-uint32_t komodo_interest_args(uint32_t *txheighttimep,int32_t *txheightp,uint32_t *tiptimep,uint64_t *valuep,uint256 hash,int32_t n)
-{
-    LOCK(cs_main);
-    CTransaction tx; uint256 hashBlock; CBlockIndex *pindex,*tipindex;
-    *txheighttimep = *txheightp = *tiptimep = 0;
-    *valuep = 0;
-    if ( !GetTransaction(hash,tx,hashBlock,true) )
-        return(0);
-    uint32_t locktime = 0;
-    if ( n < tx.vout.size() )
-    {
-        if ( (pindex= komodo_getblockindex(hashBlock)) != 0 )
-        {
-            *valuep = tx.vout[n].nValue;
-            *txheightp = pindex->GetHeight();
-            *txheighttimep = pindex->nTime;
-            if ( *tiptimep == 0 && (tipindex= chainActive.LastTip()) != 0 )
-                *tiptimep = (uint32_t)tipindex->nTime;
-            locktime = tx.nLockTime;
-            //fprintf(stderr,"tx locktime.%u %.8f height.%d | tiptime.%u\n",locktime,(double)*valuep/COIN,*txheightp,*tiptimep);
-        }
-    }
-    return(locktime);
-}
-
-uint64_t komodo_interest(int32_t txheight,uint64_t nValue,uint32_t nLockTime,uint32_t tiptime);
-
-uint64_t komodo_accrued_interest(int32_t *txheightp,uint32_t *locktimep,uint256 hash,int32_t n,int32_t checkheight,uint64_t checkvalue,int32_t tipheight)
-{
-    uint64_t value; uint32_t tiptime=0,txheighttimep; CBlockIndex *pindex;
-    if ( (pindex= chainActive[tipheight]) != 0 )
-        tiptime = (uint32_t)pindex->nTime;
-    else fprintf(stderr,"cant find height[%d]\n",tipheight);
-    if ( (*locktimep= komodo_interest_args(&txheighttimep,txheightp,&tiptime,&value,hash,n)) != 0 )
-    {
-        if ( (checkvalue == 0 || value == checkvalue) && (checkheight == 0 || *txheightp == checkheight) )
-            return(komodo_interest(*txheightp,value,*locktimep,tiptime));
-        //fprintf(stderr,"nValue %llu lock.%u:%u nTime.%u -> %llu\n",(long long)coins.vout[n].nValue,coins.nLockTime,timestamp,pindex->nTime,(long long)interest);
-        else fprintf(stderr,"komodo_accrued_interest value mismatch %llu vs %llu or height mismatch %d vs %d\n",(long long)value,(long long)checkvalue,*txheightp,checkheight);
-    }
-    return(0);
-}
-
-int32_t komodo_nextheight()
-{
-    CBlockIndex *pindex; int32_t ht;
-    if ( (pindex= chainActive.LastTip()) != 0 && (ht= pindex->GetHeight()) > 0 )
-        return(ht+1);
-    else return(komodo_longestchain() + 1);
-}
-=======
-uint64_t komodo_seed(int32_t height);
->>>>>>> db404403
-
-uint32_t komodo_txtime(CScript &opret,uint64_t *valuep,uint256 hash, int32_t n, char *destaddr);
-
-CBlockIndex *komodo_getblockindex(uint256 hash);
-
-uint32_t komodo_txtime2(uint64_t *valuep,uint256 hash,int32_t n,char *destaddr);
-
-CScript EncodeStakingOpRet(uint256 merkleroot);
-
-uint8_t DecodeStakingOpRet(CScript scriptPubKey, uint256 &merkleroot);
-
-int32_t komodo_newStakerActive(int32_t height, uint32_t timestamp);
-
-int32_t komodo_hasOpRet(int32_t height, uint32_t timestamp);
-
-bool komodo_checkopret(CBlock *pblock, CScript &merkleroot);
-
-bool komodo_hardfork_active(uint32_t time);
-
-uint256 komodo_calcmerkleroot(CBlock *pblock, uint256 prevBlockHash, int32_t nHeight, bool fNew, CScript scriptPubKey);
-
-int32_t komodo_isPoS(CBlock *pblock, int32_t height,CTxDestination *addressout);
-
-void komodo_disconnect(CBlockIndex *pindex,CBlock& block);
-
-int32_t komodo_is_notarytx(const CTransaction& tx);
-
-int32_t komodo_block2height(CBlock *block);
-
-int32_t komodo_block2pubkey33(uint8_t *pubkey33,CBlock *block);
-
-int32_t komodo_blockload(CBlock& block,CBlockIndex *pindex);
-
-uint32_t komodo_chainactive_timestamp();
-
-CBlockIndex *komodo_chainactive(int32_t height);
-
-uint32_t komodo_heightstamp(int32_t height);
-
-void komodo_index2pubkey33(uint8_t *pubkey33,CBlockIndex *pindex,int32_t height);
-
-int32_t komodo_eligiblenotary(uint8_t pubkeys[66][33],int32_t *mids,uint32_t blocktimes[66],int32_t *nonzpkeysp,int32_t height);
-
-int32_t komodo_minerids(uint8_t *minerids,int32_t height,int32_t width);
-
-int32_t komodo_is_special(uint8_t pubkeys[66][33],int32_t mids[66],uint32_t blocktimes[66],int32_t height,uint8_t pubkey33[33],uint32_t blocktime);
-
-int32_t komodo_MoM(int32_t *notarized_heightp,uint256 *MoMp,uint256 *kmdtxidp,int32_t nHeight,uint256 *MoMoMp,int32_t *MoMoMoffsetp,int32_t *MoMoMdepthp,int32_t *kmdstartip,int32_t *kmdendip);
-
-CBlockIndex *komodo_blockindex(uint256 hash);
-
-int32_t komodo_blockheight(uint256 hash);
-
-uint32_t komodo_blocktime(uint256 hash);
-
-int32_t komodo_checkpoint(int32_t *notarized_heightp,int32_t nHeight,uint256 hash);
+bool komodo_checkpoint(int32_t *notarized_heightp,int32_t nHeight,uint256 hash);
 
 uint32_t komodo_interest_args(uint32_t *txheighttimep,int32_t *txheightp,uint32_t *tiptimep,uint64_t *valuep,uint256 hash,int32_t n);
 

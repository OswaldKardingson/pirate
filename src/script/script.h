--- conflicted
+++ resolved
@@ -571,10 +571,7 @@
 
     bool IsPayToScriptHash() const;
     bool IsPayToCryptoCondition() const;
-<<<<<<< HEAD
-=======
     bool IsCoinImport() const;
->>>>>>> 674c92fa
     bool MayAcceptCryptoCondition() const;
 
     /** Called by IsStandardTx and P2SH/BIP62 VerifyScript (which makes it consensus-critical). */

// Copyright (c) 2009-2010 Satoshi Nakamoto
// Copyright (c) 2009-2014 The Bitcoin Core developers
// Distributed under the MIT software license, see the accompanying
// file COPYING or http://www.opensource.org/licenses/mit-license.php.

/******************************************************************************
 * Copyright © 2014-2019 The SuperNET Developers.                             *
 *                                                                            *
 * See the AUTHORS, DEVELOPER-AGREEMENT and LICENSE files at                  *
 * the top-level directory of this distribution for the individual copyright  *
 * holder information and the developer policies on copyright and licensing.  *
 *                                                                            *
 * Unless otherwise agreed in a custom licensing agreement, no part of the    *
 * SuperNET software, including this file may be copied, modified, propagated *
 * or distributed except according to the terms contained in the LICENSE file *
 *                                                                            *
 * Removal or modification of this copyright notice is prohibited.            *
 *                                                                            *
 ******************************************************************************/

#include "script.h"

#include "tinyformat.h"
#include "utilstrencodings.h"
#include "script/cc.h"
#include "cc/eval.h"
#include "standard.h"
#include "cryptoconditions/include/cryptoconditions.h"

using namespace std;

namespace {
    inline std::string ValueString(const std::vector<unsigned char>& vch)
    {
        if (vch.size() <= 4)
            return strprintf("%d", CScriptNum(vch, false).getint());
        else
            return HexStr(vch);
    }
} // anon namespace

const char* GetOpName(opcodetype opcode)
{
    switch (opcode)
    {
    // push value
    case OP_0                      : return "0";
    case OP_PUSHDATA1              : return "OP_PUSHDATA1";
    case OP_PUSHDATA2              : return "OP_PUSHDATA2";
    case OP_PUSHDATA4              : return "OP_PUSHDATA4";
    case OP_1NEGATE                : return "-1";
    case OP_RESERVED               : return "OP_RESERVED";
    case OP_1                      : return "1";
    case OP_2                      : return "2";
    case OP_3                      : return "3";
    case OP_4                      : return "4";
    case OP_5                      : return "5";
    case OP_6                      : return "6";
    case OP_7                      : return "7";
    case OP_8                      : return "8";
    case OP_9                      : return "9";
    case OP_10                     : return "10";
    case OP_11                     : return "11";
    case OP_12                     : return "12";
    case OP_13                     : return "13";
    case OP_14                     : return "14";
    case OP_15                     : return "15";
    case OP_16                     : return "16";

    // control
    case OP_NOP                    : return "OP_NOP";
    case OP_VER                    : return "OP_VER";
    case OP_IF                     : return "OP_IF";
    case OP_NOTIF                  : return "OP_NOTIF";
    case OP_VERIF                  : return "OP_VERIF";
    case OP_VERNOTIF               : return "OP_VERNOTIF";
    case OP_ELSE                   : return "OP_ELSE";
    case OP_ENDIF                  : return "OP_ENDIF";
    case OP_VERIFY                 : return "OP_VERIFY";
    case OP_RETURN                 : return "OP_RETURN";

    // stack ops
    case OP_TOALTSTACK             : return "OP_TOALTSTACK";
    case OP_FROMALTSTACK           : return "OP_FROMALTSTACK";
    case OP_2DROP                  : return "OP_2DROP";
    case OP_2DUP                   : return "OP_2DUP";
    case OP_3DUP                   : return "OP_3DUP";
    case OP_2OVER                  : return "OP_2OVER";
    case OP_2ROT                   : return "OP_2ROT";
    case OP_2SWAP                  : return "OP_2SWAP";
    case OP_IFDUP                  : return "OP_IFDUP";
    case OP_DEPTH                  : return "OP_DEPTH";
    case OP_DROP                   : return "OP_DROP";
    case OP_DUP                    : return "OP_DUP";
    case OP_NIP                    : return "OP_NIP";
    case OP_OVER                   : return "OP_OVER";
    case OP_PICK                   : return "OP_PICK";
    case OP_ROLL                   : return "OP_ROLL";
    case OP_ROT                    : return "OP_ROT";
    case OP_SWAP                   : return "OP_SWAP";
    case OP_TUCK                   : return "OP_TUCK";

    // splice ops
    case OP_CAT                    : return "OP_CAT";
    case OP_SUBSTR                 : return "OP_SUBSTR";
    case OP_LEFT                   : return "OP_LEFT";
    case OP_RIGHT                  : return "OP_RIGHT";
    case OP_SIZE                   : return "OP_SIZE";

    // bit logic
    case OP_INVERT                 : return "OP_INVERT";
    case OP_AND                    : return "OP_AND";
    case OP_OR                     : return "OP_OR";
    case OP_XOR                    : return "OP_XOR";
    case OP_EQUAL                  : return "OP_EQUAL";
    case OP_EQUALVERIFY            : return "OP_EQUALVERIFY";
    case OP_RESERVED1              : return "OP_RESERVED1";
    case OP_RESERVED2              : return "OP_RESERVED2";

    // numeric
    case OP_1ADD                   : return "OP_1ADD";
    case OP_1SUB                   : return "OP_1SUB";
    case OP_2MUL                   : return "OP_2MUL";
    case OP_2DIV                   : return "OP_2DIV";
    case OP_NEGATE                 : return "OP_NEGATE";
    case OP_ABS                    : return "OP_ABS";
    case OP_NOT                    : return "OP_NOT";
    case OP_0NOTEQUAL              : return "OP_0NOTEQUAL";
    case OP_ADD                    : return "OP_ADD";
    case OP_SUB                    : return "OP_SUB";
    case OP_MUL                    : return "OP_MUL";
    case OP_DIV                    : return "OP_DIV";
    case OP_MOD                    : return "OP_MOD";
    case OP_LSHIFT                 : return "OP_LSHIFT";
    case OP_RSHIFT                 : return "OP_RSHIFT";
    case OP_BOOLAND                : return "OP_BOOLAND";
    case OP_BOOLOR                 : return "OP_BOOLOR";
    case OP_NUMEQUAL               : return "OP_NUMEQUAL";
    case OP_NUMEQUALVERIFY         : return "OP_NUMEQUALVERIFY";
    case OP_NUMNOTEQUAL            : return "OP_NUMNOTEQUAL";
    case OP_LESSTHAN               : return "OP_LESSTHAN";
    case OP_GREATERTHAN            : return "OP_GREATERTHAN";
    case OP_LESSTHANOREQUAL        : return "OP_LESSTHANOREQUAL";
    case OP_GREATERTHANOREQUAL     : return "OP_GREATERTHANOREQUAL";
    case OP_MIN                    : return "OP_MIN";
    case OP_MAX                    : return "OP_MAX";
    case OP_WITHIN                 : return "OP_WITHIN";

    // crypto
    case OP_RIPEMD160              : return "OP_RIPEMD160";
    case OP_SHA1                   : return "OP_SHA1";
    case OP_SHA256                 : return "OP_SHA256";
    case OP_HASH160                : return "OP_HASH160";
    case OP_HASH256                : return "OP_HASH256";
    case OP_CODESEPARATOR          : return "OP_CODESEPARATOR";
    case OP_CHECKSIG               : return "OP_CHECKSIG";
    case OP_CHECKSIGVERIFY         : return "OP_CHECKSIGVERIFY";
    case OP_CHECKMULTISIG          : return "OP_CHECKMULTISIG";
    case OP_CHECKMULTISIGVERIFY    : return "OP_CHECKMULTISIGVERIFY";
    case OP_CHECKCRYPTOCONDITION   : return "OP_CHECKCRYPTOCONDITION";
    case OP_CHECKCRYPTOCONDITIONVERIFY
                                   : return "OP_CHECKCRYPTOCONDITIONVERIFY";

    // expansion
    case OP_NOP1                   : return "OP_NOP1";
    case OP_NOP2                   : return "OP_NOP2";
    case OP_NOP3                   : return "OP_NOP3";
    case OP_NOP4                   : return "OP_NOP4";
    case OP_NOP5                   : return "OP_NOP5";
    case OP_NOP6                   : return "OP_NOP6";
    case OP_NOP7                   : return "OP_NOP7";
    case OP_NOP8                   : return "OP_NOP8";
    case OP_NOP9                   : return "OP_NOP9";
    case OP_NOP10                  : return "OP_NOP10";

    case OP_INVALIDOPCODE          : return "OP_INVALIDOPCODE";

    default:
        return "OP_UNKNOWN";
    }
}

unsigned int CScript::GetSigOpCount(bool fAccurate) const
{
    unsigned int n = 0;
    const_iterator pc = begin();
    opcodetype lastOpcode = OP_INVALIDOPCODE;
    while (pc < end())
    {
        opcodetype opcode;
        if (!GetOp(pc, opcode))
            break;
        if (opcode == OP_CHECKSIG || opcode == OP_CHECKSIGVERIFY)
            n++;
        else if (opcode == OP_CHECKMULTISIG || opcode == OP_CHECKMULTISIGVERIFY)
        {
            if (fAccurate && lastOpcode >= OP_1 && lastOpcode <= OP_16)
                n += DecodeOP_N(lastOpcode);
            else
                n += 20;
        }
        lastOpcode = opcode;
    }
    return n;
}

unsigned int CScript::GetSigOpCount(const CScript& scriptSig) const
{
    if (!IsPayToScriptHash())
        return GetSigOpCount(true);

    // This is a pay-to-script-hash scriptPubKey;
    // get the last item that the scriptSig
    // pushes onto the stack:
    const_iterator pc = scriptSig.begin();
    vector<unsigned char> data;
    while (pc < scriptSig.end())
    {
        opcodetype opcode;
        if (!scriptSig.GetOp(pc, opcode, data))
            return 0;
        if (opcode > OP_16)
            return 0;
    }

    /// ... and return its opcount:
    CScript subscript(data.begin(), data.end());
    return subscript.GetSigOpCount(true);
}

bool CScript::IsPayToPublicKeyHash() const
{
    // Extra-fast test for pay-to-pubkey-hash CScripts:
    return (this->size() == 25 &&
	    (*this)[0] == OP_DUP &&
	    (*this)[1] == OP_HASH160 &&
	    (*this)[2] == 0x14 &&
	    (*this)[23] == OP_EQUALVERIFY &&
	    (*this)[24] == OP_CHECKSIG);
}

bool CScript::IsPayToPublicKey() const
{
    // Extra-fast test for pay-to-pubkey CScripts:
    return (this->size() == 35 &&
            (*this)[0] == 33 &&
            (*this)[34] == OP_CHECKSIG);
}

bool CScript::IsPayToScriptHash() const
{
    // Extra-fast test for pay-to-script-hash CScripts:
    return (this->size() == 23 &&
            (*this)[0] == OP_HASH160 &&
            (*this)[1] == 0x14 &&
            (*this)[22] == OP_EQUAL);
}

<<<<<<< HEAD
// this returns true if either there is nothing left and pc points at the end, or
=======
bool CScript::IsRedeemScriptReveal(CScript scriptpubkey) const{
    CScript check_spk, redeemScript = scriptpubkey;
    if (
        // these magic numbers correspond to a typical(as of May 2021) atomicdex HLTC
        redeemScript.size() == 110 &&
        redeemScript[0] == OP_RETURN &&
        redeemScript[3] == OP_IF &&
        redeemScript[9] == OP_NOP2 &&
        redeemScript[10] == OP_DROP &&
        redeemScript[45] == OP_CHECKSIG &&
        redeemScript[46] == OP_ELSE &&
        redeemScript[47] == OP_SIZE &&
        redeemScript[48] == 0x01 &&
        redeemScript[49] == 0x20 &&
        redeemScript[50] == OP_EQUALVERIFY &&
        redeemScript[51] == OP_HASH160 &&
        redeemScript[73] == OP_EQUALVERIFY &&
        redeemScript[108] == OP_CHECKSIG &&
        redeemScript[109] == OP_ENDIF
    ) {
        // Drop the OP_RETURN and OP_PUSHDATA1 + byte
        redeemScript.erase(redeemScript.begin(),redeemScript.begin()+3 );
        check_spk << OP_HASH160 << ToByteVector(CScriptID(redeemScript)) << OP_EQUAL;
        return (check_spk == (*this));
    }

    if (
        /*
        these magic numbers correspond to:

        OP_IF 32_bitlocktime OP_CHECKLOCKTIMEVERIFY OP_DROP pubkey OP_CHECKSIG
        OP_ELSE OP_SIZE 0x20 OP_EQUALVERIFY
        OP_SHA256  0000000000000000000000000000000000000000000000000000000000000000 OP_EQUALVERIFY pubkey OP_CHECKSIG OP_ENDIF

        This is neccesary for coins that do not support ripemd160.
        It is a typical HLTC with OP_SHA256 instead of OP_HASH160
        */
        redeemScript.size() == 122 &&
        redeemScript[0] == OP_RETURN &&
        redeemScript[3] == OP_IF &&
        redeemScript[9] == OP_NOP2 &&
        redeemScript[10] == OP_DROP &&
        redeemScript[45] == OP_CHECKSIG &&
        redeemScript[46] == OP_ELSE &&
        redeemScript[47] == OP_SIZE &&
        redeemScript[48] == 0x01 &&
        redeemScript[49] == 0x20 &&
        redeemScript[50] == OP_EQUALVERIFY &&
        ( redeemScript[51] == OP_SHA256 || redeemScript[51] == OP_HASH256 ) &&
        redeemScript[85] == OP_EQUALVERIFY &&
        redeemScript[120] == OP_CHECKSIG &&
        redeemScript[121] == OP_ENDIF
    ) {
        // Drop the OP_RETURN and OP_PUSHDATA1 + byte
        redeemScript.erase(redeemScript.begin(),redeemScript.begin()+3 );
        check_spk << OP_HASH160 << ToByteVector(CScriptID(redeemScript)) << OP_EQUAL;
        return (check_spk == (*this));
    }

    if (
        // these magic numbers correspond to:
        // 16_arbitrary_bytes OP_DROP 
        // OP_IF 32bit_locktime OP_NOP2 OP_DROP pubkey OP_CHECKSIG 
        // OP_ELSE pubkey OP_CHECKSIG OP_ENDIF
        // as provided by artem 
        redeemScript.size() == 101 &&
        redeemScript[0] == OP_RETURN &&
        redeemScript[1] == 0x4c && // PUSH_BYTES
        redeemScript[2] == 0x62 && // BYTES
        redeemScript[20] == OP_DROP &&
        redeemScript[21] == OP_IF &&
        redeemScript[22] == 0x04 && // 32bit locktime
        redeemScript[27] == OP_NOP2 &&
        redeemScript[28] == OP_DROP &&
        redeemScript[63] == OP_CHECKSIG &&
        redeemScript[64] == OP_ELSE &&
        redeemScript[99] == OP_CHECKSIG &&
        redeemScript[100] == OP_ENDIF
    ) {
        // Drop the OP_RETURN and OP_PUSHDATA1 + byte
        redeemScript.erase(redeemScript.begin(),redeemScript.begin()+3 );
        check_spk << OP_HASH160 << ToByteVector(CScriptID(redeemScript)) << OP_EQUAL;
        return (check_spk == (*this));
    }
    return(false);
}

// this returns true if either there is nothing left and pc points at the end, or 
>>>>>>> 1c34dd9e
// all instructions from the pc to the end of the script are balanced pushes and pops
// if there is data, it also returns all the values as byte vectors in a list of vectors
bool CScript::GetBalancedData(const_iterator& pc, std::vector<std::vector<unsigned char>>& vSolutions) const
{
    int netPushes = 0;
    vSolutions.clear();

    while (pc < end())
    {
        vector<unsigned char> data;
        opcodetype opcode;
        if (this->GetOp(pc, opcode, data))
        {
            if (opcode == OP_DROP)
            {
                // this should never pop what it hasn't pushed (like a success code)
                if (--netPushes < 0)
                    return false;
            }
            else
            {
                // push or fail
                netPushes++;
                if (opcode == OP_0)
                {
                    data.resize(1);
                    data[0] = 0;
                    vSolutions.push_back(data);
                }
                else if (opcode >= OP_1 && opcode <= OP_16)
                {
                    data.resize(1);
                    data[0] = (opcode - OP_1) + 1;
                    vSolutions.push_back(data);
                }
                else if (opcode > 0 && opcode <= OP_PUSHDATA4 && data.size() > 0)
                {
                    vSolutions.push_back(data);
                }
                else
                    return false;
            }
        }
        else
            return false;
    }
    return netPushes == 0;
}

// this returns true if either there is nothing left and pc points at the end
// if there is data, it also returns all the values as byte vectors in a list of vectors
bool CScript::GetPushedData(CScript::const_iterator pc, std::vector<std::vector<unsigned char>>& vData) const
{
    vector<unsigned char> data;
    opcodetype opcode;
    std::vector<unsigned char> vch1 = std::vector<unsigned char>(1);

    vData.clear();

    while (pc < end())
    {
        if (GetOp(pc, opcode, data))
        {
            if (opcode == OP_0)
            {
                vch1[0] = 0;
                vData.push_back(vch1);
            }
            else if (opcode >= OP_1 && opcode <= OP_16)
            {
                vch1[0] = (opcode - OP_1) + 1;
                vData.push_back(vch1);
            }
            else if (opcode > 0 && opcode <= OP_PUSHDATA4 && data.size() > 0)
            {
                vData.push_back(data);
            }
            else
                return false;
        }
    }
    return vData.size() != 0;
}

// this returns true if either there is nothing left and pc points at the end
// if there is data, it also returns all the values as byte vectors in a list of vectors
bool CScript::GetOpretData(std::vector<std::vector<unsigned char>>& vData) const
{
    vector<unsigned char> data;
    opcodetype opcode;
    CScript::const_iterator pc = this->begin();

    if (GetOp(pc, opcode, data) && opcode == OP_RETURN)
    {
        return GetPushedData(pc, vData);
    }
    else return false;
}

bool CScript::IsPayToCryptoCondition(CScript *pCCSubScript, std::vector<std::vector<unsigned char>>& vParams) const
{
    const_iterator pc = begin();
    vector<unsigned char> data;
    opcodetype opcode;
    if (this->GetOp(pc, opcode, data))
        // Sha256 conditions are <76 bytes
        if (opcode > OP_0 && opcode < OP_PUSHDATA1)
            if (this->GetOp(pc, opcode, data))
                if (opcode == OP_CHECKCRYPTOCONDITION)
                {
                    const_iterator pcCCEnd = pc;
                    if (GetBalancedData(pc, vParams))
                    {
                        if (pCCSubScript)
                            *pCCSubScript = CScript(begin(),pcCCEnd);
                        return true;
                    }
                }
    return false;
}

bool CScript::IsPayToCryptoCondition(CScript *pCCSubScript) const
{
    std::vector<std::vector<unsigned char>> vParams;
    return IsPayToCryptoCondition(pCCSubScript, vParams);
}

bool CScript::IsPayToCryptoCondition() const
{
    return IsPayToCryptoCondition(NULL);
}

bool CScript::MayAcceptCryptoCondition() const
{
    // Get the type mask of the condition
    const_iterator pc = this->begin();
    vector<unsigned char> data;
    opcodetype opcode;
    if (!this->GetOp(pc, opcode, data)) return false;
    if (!(opcode > OP_0 && opcode < OP_PUSHDATA1)) return false;
    CC *cond = cc_readConditionBinary(data.data(), data.size());
    if (!cond) return false;
    bool out = IsSupportedCryptoCondition(cond);
    cc_free(cond);
    return out;
}

bool CScript::IsCoinImport() const
{
    const_iterator pc = this->begin();
    vector<unsigned char> data;
    opcodetype opcode;
    if (this->GetOp(pc, opcode, data))
        if (opcode > OP_0 && opcode <= OP_PUSHDATA4)
            return data.begin()[0] == EVAL_IMPORTCOIN;
    return false;
}

bool CScript::IsPushOnly(const_iterator pc) const
{
    while (pc < end())
    {
        opcodetype opcode;
        if (!GetOp(pc, opcode))
            return false;
        // Note that IsPushOnly() *does* consider OP_RESERVED to be a
        // push-type opcode, however execution of OP_RESERVED fails, so
        // it's not relevant to P2SH/BIP62 as the scriptSig would fail prior to
        // the P2SH special validation code being executed.
        if (opcode > OP_16)
            return false;
    }
    return true;
}

<<<<<<< HEAD
// A witness program is any valid CScript that consists of a 1-byte push opcode
// followed by a data push between 2 and 40 bytes.
bool CScript::IsWitnessProgram(int& version, std::vector<unsigned char>& program) const
{
    if (this->size() < 4 || this->size() > 42) {
        return false;
    }
    if ((*this)[0] != OP_0 && ((*this)[0] < OP_1 || (*this)[0] > OP_16)) {
        return false;
    }
    if ((size_t)((*this)[1] + 2) == this->size()) {
        version = DecodeOP_N((opcodetype)(*this)[0]);
        program = std::vector<unsigned char>(this->begin() + 2, this->end());
        return true;
    }
    return false;
}

=======
>>>>>>> 1c34dd9e
bool CScript::IsPushOnly() const
{
    const_iterator pc = begin();
    while (pc < end())
    {
        opcodetype opcode;
        if (!GetOp(pc, opcode))
            return false;
        // Note that IsPushOnly() *does* consider OP_RESERVED to be a
        // push-type opcode, however execution of OP_RESERVED fails, so
        // it's not relevant to P2SH/BIP62 as the scriptSig would fail prior to
        // the P2SH special validation code being executed.
        if (opcode > OP_16)
            return false;
    }
    return true;
}

// if the front of the script has check lock time verify. this is a fairly simple check.
// accepts NULL as parameter if unlockTime is not needed.
bool CScript::IsCheckLockTimeVerify(int64_t *unlockTime) const
{
    opcodetype op;
    std::vector<unsigned char> unlockTimeParam = std::vector<unsigned char>();
    CScript::const_iterator it = this->begin();

    if (this->GetOp2(it, op, &unlockTimeParam))
    {
        if (unlockTimeParam.size() >= 0 && unlockTimeParam.size() < 6 &&
            (*this)[unlockTimeParam.size() + 1] == OP_CHECKLOCKTIMEVERIFY)
        {
            int i = unlockTimeParam.size() - 1;
            for (*unlockTime = 0; i >= 0; i--)
            {
                *unlockTime <<= 8;
                *unlockTime |= *((unsigned char *)unlockTimeParam.data() + i);
            }
            return true;
        }
    }
    return false;
}

bool CScript::IsCheckLockTimeVerify() const
{
    int64_t ult;
    return this->IsCheckLockTimeVerify(&ult);
}

std::string CScript::ToString() const
{
    std::string str;
    opcodetype opcode;
    std::vector<unsigned char> vch;
    const_iterator pc = begin();
    while (pc < end())
    {
        if (!str.empty())
            str += " ";
        if (!GetOp(pc, opcode, vch))
        {
            str += "[error]";
            return str;
        }
        if (0 <= opcode && opcode <= OP_PUSHDATA4)
            str += ValueString(vch);
        else
            str += GetOpName(opcode);
    }
    return str;
}<|MERGE_RESOLUTION|>--- conflicted
+++ resolved
@@ -256,9 +256,6 @@
             (*this)[22] == OP_EQUAL);
 }
 
-<<<<<<< HEAD
-// this returns true if either there is nothing left and pc points at the end, or
-=======
 bool CScript::IsRedeemScriptReveal(CScript scriptpubkey) const{
     CScript check_spk, redeemScript = scriptpubkey;
     if (
@@ -320,10 +317,10 @@
 
     if (
         // these magic numbers correspond to:
-        // 16_arbitrary_bytes OP_DROP 
-        // OP_IF 32bit_locktime OP_NOP2 OP_DROP pubkey OP_CHECKSIG 
+        // 16_arbitrary_bytes OP_DROP
+        // OP_IF 32bit_locktime OP_NOP2 OP_DROP pubkey OP_CHECKSIG
         // OP_ELSE pubkey OP_CHECKSIG OP_ENDIF
-        // as provided by artem 
+        // as provided by artem
         redeemScript.size() == 101 &&
         redeemScript[0] == OP_RETURN &&
         redeemScript[1] == 0x4c && // PUSH_BYTES
@@ -346,8 +343,7 @@
     return(false);
 }
 
-// this returns true if either there is nothing left and pc points at the end, or 
->>>>>>> 1c34dd9e
+// this returns true if either there is nothing left and pc points at the end, or
 // all instructions from the pc to the end of the script are balanced pushes and pops
 // if there is data, it also returns all the values as byte vectors in a list of vectors
 bool CScript::GetBalancedData(const_iterator& pc, std::vector<std::vector<unsigned char>>& vSolutions) const
@@ -523,7 +519,6 @@
     return true;
 }
 
-<<<<<<< HEAD
 // A witness program is any valid CScript that consists of a 1-byte push opcode
 // followed by a data push between 2 and 40 bytes.
 bool CScript::IsWitnessProgram(int& version, std::vector<unsigned char>& program) const
@@ -542,8 +537,6 @@
     return false;
 }
 
-=======
->>>>>>> 1c34dd9e
 bool CScript::IsPushOnly() const
 {
     const_iterator pc = begin();

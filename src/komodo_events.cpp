--- conflicted
+++ resolved
@@ -81,10 +81,6 @@
     if (sp != nullptr)
     {
         sp->add_event(symbol, height, pf);
-<<<<<<< HEAD
-        komodo_pvals(height,pf.prices, pf.num);
-=======
->>>>>>> 0fd2cc27
     }
 }
 
@@ -100,14 +96,10 @@
     if ( sp != nullptr && !chainName.isKMD() )
     {
         sp->add_event(symbol, height, opret);
-<<<<<<< HEAD
-        komodo_opreturn(height, opret.value, opret.opret.data(), opret.opret.size(), opret.txid, opret.vout, symbol);
-=======
-        if ( opret->opret.data()[0] == 'K' && opret->opret.size() != 40 )
+        if ( opret.opret.data()[0] == 'K' && opret.opret.size() != 40 )
         {
-            komodo_kvupdate(opret->opret.data(), opret->opret.size(), opret->value);
+            komodo_kvupdate(opret.opret.data(), opret.opret.size(), opret.value);
         }
->>>>>>> 0fd2cc27
     }
 }
 

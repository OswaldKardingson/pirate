--- conflicted
+++ resolved
@@ -13,21 +13,16 @@
  *                                                                            *
  ******************************************************************************/
 #include "komodo_interest.h"
-<<<<<<< HEAD
-#include "script/script.h"
-#include "coins.h"
-=======
 #include "komodo_bitcoind.h"
 #include "komodo_utils.h" // dstr()
 
 #define KOMODO_INTEREST ((uint64_t)5000000) //((uint64_t)(0.05 * COIN))   // 5%
->>>>>>> 68a4f520
 
 uint64_t _komodo_interestnew(int32_t txheight,uint64_t nValue,uint32_t nLockTime,uint32_t tiptime)
 {
-    int32_t minutes; 
-    if ( nLockTime >= LOCKTIME_THRESHOLD 
-            && tiptime > nLockTime 
+    int32_t minutes;
+    if ( nLockTime >= LOCKTIME_THRESHOLD
+            && tiptime > nLockTime
             && (minutes= (tiptime - nLockTime) / 60) >= (KOMODO_MAXMEMPOOLTIME/60) )
     {
         if ( minutes > 365 * 24 * 60 )
@@ -50,10 +45,10 @@
  */
 uint64_t komodo_interestnew(int32_t txheight,uint64_t nValue,uint32_t nLockTime,uint32_t tiptime)
 {
-    if ( txheight < KOMODO_ENDOFERA 
-            && nLockTime >= LOCKTIME_THRESHOLD 
-            && tiptime != 0 
-            && nLockTime < tiptime 
+    if ( txheight < KOMODO_ENDOFERA
+            && nLockTime >= LOCKTIME_THRESHOLD
+            && tiptime != 0
+            && nLockTime < tiptime
             && nValue >= 10*COIN )
         return _komodo_interestnew(txheight,nValue,nLockTime,tiptime);
     return 0;
@@ -124,7 +119,7 @@
                             printf("pathA current interest %.8f vs new %.8f for ht.%d %.8f locktime.%u tiptime.%u\n",
                                     dstr(interest),dstr(interestnew),txheight,dstr(nValue),nLockTime,tiptime);
                     }
-                    else 
+                    else
                         interest = _komodo_interestnew(txheight,nValue,nLockTime,tiptime);
                 }
                 else if ( txheight < 1000000 )
@@ -135,7 +130,7 @@
                     if ( interest < interestnew )
                         printf("pathB current interest %.8f vs new %.8f for ht.%d %.8f locktime.%u tiptime.%u\n",dstr(interest),dstr(interestnew),txheight,dstr(nValue),nLockTime,tiptime);
                 }
-                else 
+                else
                     interest = _komodo_interestnew(txheight,nValue,nLockTime,tiptime);
             }
             else
@@ -145,7 +140,7 @@
                 {
                     if ( txheight < 250000 || numerator * minutes < 365 * 24 * 60 )
                         interest = (numerator / denominator) / COIN;
-                    else 
+                    else
                         interest = ((numerator * minutes) / ((uint64_t)365 * 24 * 60)) / COIN;
                 }
                 else if ( txheight < 1000000 )
@@ -156,7 +151,7 @@
                     if ( interest < interestnew )
                         fprintf(stderr,"pathC current interest %.8f vs new %.8f for ht.%d %.8f locktime.%u tiptime.%u\n",dstr(interest),dstr(interestnew),txheight,dstr(nValue),nLockTime,tiptime);
                 }
-                else 
+                else
                     interest = _komodo_interestnew(txheight,nValue,nLockTime,tiptime);
             }
         }
@@ -217,11 +212,11 @@
 uint64_t komodo_accrued_interest(int32_t *txheightp,uint32_t *locktimep,uint256 hash,int32_t n,
         int32_t checkheight,uint64_t checkvalue,int32_t tipheight)
 {
-    uint32_t tiptime=0; 
+    uint32_t tiptime=0;
     CBlockIndex *pindex = chainActive[tipheight];
     if ( pindex != nullptr )
         tiptime = (uint32_t)pindex->nTime;
-    else 
+    else
         fprintf(stderr,"cant find height[%d]\n",tipheight);
 
     uint32_t txheighttimep;
@@ -231,8 +226,8 @@
     {
         if ( (checkvalue == 0 || value == checkvalue) && (checkheight == 0 || *txheightp == checkheight) )
             return komodo_interest(*txheightp,value,*locktimep,tiptime);
-        else 
+        else
             fprintf(stderr,"komodo_accrued_interest value mismatch %llu vs %llu or height mismatch %d vs %d\n",(long long)value,(long long)checkvalue,*txheightp,checkheight);
     }
     return 0;
-}
+}
--- conflicted
+++ resolved
@@ -13,6 +13,7 @@
  *                                                                            *
  ******************************************************************************/
 #include "komodo_interest.h"
+#include "komodo_bitcoind.h"
 #include "komodo_utils.h" // dstr()
 
 #define KOMODO_INTEREST ((uint64_t)5000000) //((uint64_t)(0.05 * COIN))   // 5%
@@ -63,18 +64,10 @@
  */
 uint64_t komodo_interest(int32_t txheight,uint64_t nValue,uint32_t nLockTime,uint32_t tiptime)
 {
-<<<<<<< HEAD
     int32_t minutes,exception; uint64_t interestnew,numerator,denominator,interest = 0; uint32_t activation;
     activation = 1491350400;  // 1491350400 5th April
     if ( !chainName.isKMD() )
         return(0);
-=======
-    uint64_t interest = 0; 
-    uint32_t activation = 1491350400;  // 1491350400 5th April 2017
-
-    if ( ASSETCHAINS_SYMBOL[0] != 0 )
-        return 0;
->>>>>>> 0fd2cc27
     if ( txheight >= KOMODO_ENDOFERA )
         return 0;
 
@@ -197,7 +190,7 @@
             *txheightp = pindex->nHeight;
             *txheighttimep = pindex->nTime;
             CBlockIndex *tipindex;
-            if ( *tiptimep == 0 && (tipindex= chainActive.LastTip()) != 0 )
+            if ( *tiptimep == 0 && (tipindex= chainActive.Tip()) != 0 )
                 *tiptimep = (uint32_t)tipindex->nTime;
             locktime = tx.nLockTime;
         }

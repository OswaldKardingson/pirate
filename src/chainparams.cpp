// Copyright (c) 2010 Satoshi Nakamoto
// Copyright (c) 2009-2014 The Bitcoin Core developers
// Distributed under the MIT software license, see the accompanying
// file COPYING or http://www.opensource.org/licenses/mit-license.php.

/******************************************************************************
 * Copyright © 2014-2019 The SuperNET Developers.                             *
 *                                                                            *
 * See the AUTHORS, DEVELOPER-AGREEMENT and LICENSE files at                  *
 * the top-level directory of this distribution for the individual copyright  *
 * holder information and the developer policies on copyright and licensing.  *
 *                                                                            *
 * Unless otherwise agreed in a custom licensing agreement, no part of the    *
 * SuperNET software, including this file may be copied, modified, propagated *
 * or distributed except according to the terms contained in the LICENSE file *
 *                                                                            *
 * Removal or modification of this copyright notice is prohibited.            *
 *                                                                            *
 ******************************************************************************/

#include "key_io.h"
#include "main.h"
#include "crypto/equihash.h"

#include "util.h"
#include "utilstrencodings.h"

#include <assert.h>

#include <boost/assign/list_of.hpp>

#include "chainparamsseeds.h"

static CBlock CreateGenesisBlock(const char* pszTimestamp, const CScript& genesisOutputScript, uint32_t nTime, const uint256& nNonce, const std::vector<unsigned char>& nSolution, uint32_t nBits, int32_t nVersion, const CAmount& genesisReward)
{
    // To create a genesis block for a new chain which is Overwintered:
    //   txNew.nVersion = OVERWINTER_TX_VERSION
    //   txNew.fOverwintered = true
    //   txNew.nVersionGroupId = OVERWINTER_VERSION_GROUP_ID
    //   txNew.nExpiryHeight = <default value>
    CMutableTransaction txNew;
    txNew.nVersion = 1;
    txNew.vin.resize(1);
    txNew.vout.resize(1);
    txNew.vin[0].scriptSig = CScript() << 520617983 << CScriptNum(4) << std::vector<unsigned char>((const unsigned char*)pszTimestamp, (const unsigned char*)pszTimestamp + strlen(pszTimestamp));
    txNew.vout[0].nValue = genesisReward;
    txNew.vout[0].scriptPubKey = genesisOutputScript;

    CBlock genesis;
    genesis.nTime    = nTime;
    genesis.nBits    = nBits;
    genesis.nNonce   = nNonce;
    genesis.nSolution = nSolution;
    genesis.nVersion = nVersion;
    genesis.vtx.push_back(txNew);
    genesis.hashPrevBlock.SetNull();
    genesis.hashMerkleRoot = genesis.BuildMerkleTree();
    return genesis;
}

/**
 * Build the genesis block. Note that the output of its generation
 * transaction cannot be spent since it did not originally exist in the
 * database (and is in any case of zero value).
 *
 * >>> from pyblake2 import blake2s
 * >>> 'Zcash' + blake2s(b'The Economist 2016-10-29 Known unknown: Another crypto-currency is born. BTC#436254 0000000000000000044f321997f336d2908cf8c8d6893e88dbf067e2d949487d ETH#2521903 483039a6b6bd8bd05f0584f9a078d075e454925eb71c1f13eaff59b405a721bb DJIA close on 27 Oct 2016: 18,169.68').hexdigest()
 *
 * CBlock(hash=00040fe8, ver=4, hashPrevBlock=00000000000000, hashMerkleRoot=c4eaa5, nTime=1477641360, nBits=1f07ffff, nNonce=4695, vtx=1)
 *   CTransaction(hash=c4eaa5, ver=1, vin.size=1, vout.size=1, nLockTime=0)
 *     CTxIn(COutPoint(000000, -1), coinbase 04ffff071f0104455a6361736830623963346565663862376363343137656535303031653335303039383462366665613335363833613763616331343161303433633432303634383335643334)
 *     CTxOut(nValue=0.00000000, scriptPubKey=0x5F1DF16B2B704C8A578D0B)
 *   vMerkleTree: c4eaa5
 */
static CBlock CreateGenesisBlock(uint32_t nTime, const uint256& nNonce, const std::vector<unsigned char>& nSolution, uint32_t nBits, int32_t nVersion, const CAmount& genesisReward)
{
    const char* pszTimestamp = "Zcash0b9c4eef8b7cc417ee5001e3500984b6fea35683a7cac141a043c42064835d34";
    const CScript genesisOutputScript = CScript() << ParseHex("04678afdb0fe5548271967f1a67130b7105cd6a828e03909a67962e0ea1f61deb649f6bc3f4cef38c4f35504e51ec112de5c384df7ba0b8d578a4c702b6bf11d5f") << OP_CHECKSIG;
    return CreateGenesisBlock(pszTimestamp, genesisOutputScript, nTime, nNonce, nSolution, nBits, nVersion, genesisReward);
}

/**
 * Main network
 */
/**
 * What makes a good checkpoint block?
 * + Is surrounded by blocks with reasonable timestamps
 *   (no blocks before with a timestamp after, none after with
 *    timestamp before)
 * + Contains no strange transactions
 */
void *chainparams_commandline(void *ptr);
#include "komodo_defs.h"
int32_t ASSETCHAINS_BLOCKTIME = 60;
uint64_t ASSETCHAINS_NK[2];

const arith_uint256 maxUint = UintToArith256(uint256S("ffffffffffffffffffffffffffffffffffffffffffffffffffffffffffffffff"));

class CMainParams : public CChainParams {
public:
    CMainParams()
    {

        strNetworkID = "main";
        strCurrencyUnits = "KMD";
        bip44CoinType = 141; // As registered in https://github.com/satoshilabs/slips/blob/master/slip-0044.md 
        consensus.fCoinbaseMustBeProtected = false; // true this is only true wuth Verus and enforced after block 12800
        consensus.nSubsidySlowStartInterval = 20000;
        consensus.nSubsidyHalvingInterval = 840000;
        consensus.nMajorityEnforceBlockUpgrade = 750;
        consensus.nMajorityRejectBlockOutdated = 950;
        consensus.nMajorityWindow = 4000;
        consensus.powLimit = uint256S("0f0f0f0f0f0f0f0f0f0f0f0f0f0f0f0f0f0f0f0f0f0f0f0f0f0f0f0f0f0f0f0f");
        consensus.powAlternate = uint256S("0f0f0f0f0f0f0f0f0f0f0f0f0f0f0f0f0f0f0f0f0f0f0f0f0f0f0f0f0f0f0f0f");
        consensus.nPowAveragingWindow = 17;
        consensus.nMaxFutureBlockTime = 7 * 60; // 7 mins

        assert(maxUint/UintToArith256(consensus.powLimit) >= consensus.nPowAveragingWindow);
        consensus.nPowMaxAdjustDown = 32; // 32% adjustment down
        consensus.nPowMaxAdjustUp = 16; // 16% adjustment up
        consensus.nPowTargetSpacing = 1 * 60;
        consensus.nPowAllowMinDifficultyBlocksAfterHeight = boost::none;
        consensus.vUpgrades[Consensus::BASE_SPROUT].nProtocolVersion = 170002;
        consensus.vUpgrades[Consensus::BASE_SPROUT].nActivationHeight =
            Consensus::NetworkUpgrade::ALWAYS_ACTIVE;
        consensus.vUpgrades[Consensus::UPGRADE_TESTDUMMY].nProtocolVersion = 170002;
        consensus.vUpgrades[Consensus::UPGRADE_TESTDUMMY].nActivationHeight =
            Consensus::NetworkUpgrade::NO_ACTIVATION_HEIGHT;
        consensus.vUpgrades[Consensus::UPGRADE_OVERWINTER].nProtocolVersion = 170005;
        consensus.vUpgrades[Consensus::UPGRADE_OVERWINTER].nActivationHeight = Consensus::NetworkUpgrade::NO_ACTIVATION_HEIGHT;
        consensus.vUpgrades[Consensus::UPGRADE_SAPLING].nProtocolVersion = 170007;
        consensus.vUpgrades[Consensus::UPGRADE_SAPLING].nActivationHeight = Consensus::NetworkUpgrade::NO_ACTIVATION_HEIGHT;

        // The best chain should have at least this much work.
        consensus.nMinimumChainWork = uint256S("0x00000000000000000000000000000000000000000000000000281b32ff3198a1");

        /**
         * The message start string is designed to be unlikely to occur in normal data.
         * The characters are rarely used upper ASCII, not valid as UTF-8, and produce
         * a large 32-bit integer with any alignment.
         */
        pchMessageStart[0] = 0xf9;
        pchMessageStart[1] = 0xee;
        pchMessageStart[2] = 0xe4;
        pchMessageStart[3] = 0x8d;
        vAlertPubKey = ParseHex("020e46e79a2a8d12b9b5d12c7a91adb4e454edfae43c0a0cb805427d2ac7613fd9");
        // (Zcash) vAlertPubKey = ParseHex("04b7ecf0baa90495ceb4e4090f6b2fd37eec1e9c85fac68a487f3ce11589692e4a317479316ee814e066638e1db54e37a10689b70286e6315b1087b6615d179264");
        nDefaultPort = 7770;
        nMinerThreads = 0;
        nMaxTipAge = 24 * 60 * 60;
        nPruneAfterHeight = 100000;
        const size_t N = 200, K = 9;
        BOOST_STATIC_ASSERT(equihash_parameters_acceptable(N, K));
        nEquihashN = N;
        nEquihashK = K;

        const char* pszTimestamp = "The Times 03/Jan/2009 Chancellor on brink of second bailout for banks";
        CMutableTransaction txNew;
        txNew.vin.resize(1);
        txNew.vout.resize(1);
        txNew.vin[0].scriptSig = CScript() << 486604799 << CScriptNum(4) << std::vector<unsigned char>((const unsigned char*)pszTimestamp, (const unsigned char*)pszTimestamp + strlen(pszTimestamp));
        txNew.vout[0].nValue = 50 * COIN;
        txNew.vout[0].scriptPubKey = CScript() << ParseHex("04678afdb0fe5548271967f1a67130b7105cd6a828e03909a67962e0ea1f61deb649f6bc3f4cef38c4f35504e51ec112de5c384df7ba0b8d578a4c702b6bf11d5f") << OP_CHECKSIG;
        genesis.vtx.push_back(txNew);
        genesis.hashPrevBlock.SetNull();
        genesis.hashMerkleRoot = genesis.BuildMerkleTree();
        genesis.nVersion = 1;
        genesis.nTime    = 1231006505;
        genesis.nBits    = KOMODO_MINDIFF_NBITS;
        genesis.nNonce   = uint256S("0x000000000000000000000000000000000000000000000000000000000000000b");
        genesis.nSolution = ParseHex("000d5ba7cda5d473947263bf194285317179d2b0d307119c2e7cc4bd8ac456f0774bd52b0cd9249be9d40718b6397a4c7bbd8f2b3272fed2823cd2af4bd1632200ba4bf796727d6347b225f670f292343274cc35099466f5fb5f0cd1c105121b28213d15db2ed7bdba490b4cedc69742a57b7c25af24485e523aadbb77a0144fc76f79ef73bd8530d42b9f3b9bed1c135ad1fe152923fafe98f95f76f1615e64c4abb1137f4c31b218ba2782bc15534788dda2cc08a0ee2987c8b27ff41bd4e31cd5fb5643dfe862c9a02ca9f90c8c51a6671d681d04ad47e4b53b1518d4befafefe8cadfb912f3d03051b1efbf1dfe37b56e93a741d8dfd80d576ca250bee55fab1311fc7b3255977558cdda6f7d6f875306e43a14413facdaed2f46093e0ef1e8f8a963e1632dcbeebd8e49fd16b57d49b08f9762de89157c65233f60c8e38a1f503a48c555f8ec45dedecd574a37601323c27be597b956343107f8bd80f3a925afaf30811df83c402116bb9c1e5231c70fff899a7c82f73c902ba54da53cc459b7bf1113db65cc8f6914d3618560ea69abd13658fa7b6af92d374d6eca9529f8bd565166e4fcbf2a8dfb3c9b69539d4d2ee2e9321b85b331925df195915f2757637c2805e1d4131e1ad9ef9bc1bb1c732d8dba4738716d351ab30c996c8657bab39567ee3b29c6d054b711495c0d52e1cd5d8e55b4f0f0325b97369280755b46a02afd54be4ddd9f77c22272b8bbb17ff5118fedbae2564524e797bd28b5f74f7079d532ccc059807989f94d267f47e724b3f1ecfe00ec9e6541c961080d8891251b84b4480bc292f6a180bea089fef5bbda56e1e41390d7c0e85ba0ef530f7177413481a226465a36ef6afe1e2bca69d2078712b3912bba1a99b1fbff0d355d6ffe726d2bb6fbc103c4ac5756e5bee6e47e17424ebcbf1b63d8cb90ce2e40198b4f4198689daea254307e52a25562f4c1455340f0ffeb10f9d8e914775e37d0edca019fb1b9c6ef81255ed86bc51c5391e0591480f66e2d88c5f4fd7277697968656a9b113ab97f874fdd5f2465e5559533e01ba13ef4a8f7a21d02c30c8ded68e8c54603ab9c8084ef6d9eb4e92c75b078539e2ae786ebab6dab73a09e0aa9ac575bcefb29e930ae656e58bcb513f7e3c17e079dce4f05b5dbc18c2a872b22509740ebe6a3903e00ad1abc55076441862643f93606e3dc35e8d9f2caef3ee6be14d513b2e062b21d0061de3bd56881713a1a5c17f5ace05e1ec09da53f99442df175a49bd154aa96e4949decd52fed79ccf7ccbce32941419c314e374e4a396ac553e17b5340336a1a25c22f9e42a243ba5404450b650acfc826a6e432971ace776e15719515e1634ceb9a4a35061b668c74998d3dfb5827f6238ec015377e6f9c94f38108768cf6e5c8b132e0303fb5a200368f845ad9d46343035a6ff94031df8d8309415bb3f6cd5ede9c135fdabcc030599858d803c0f85be7661c88984d88faa3d26fb0e9aac0056a53f1b5d0baed713c853c4a2726869a0a124a8a5bbc0fc0ef80c8ae4cb53636aa02503b86a1eb9836fcc259823e2692d921d88e1ffc1e6cb2bde43939ceb3f32a611686f539f8f7c9f0bf00381f743607d40960f06d347d1cd8ac8a51969c25e37150efdf7aa4c2037a2fd0516fb444525ab157a0ed0a7412b2fa69b217fe397263153782c0f64351fbdf2678fa0dc8569912dcd8e3ccad38f34f23bbbce14c6a26ac24911b308b82c7e43062d180baeac4ba7153858365c72c63dcf5f6a5b08070b730adb017aeae925b7d0439979e2679f45ed2f25a7edcfd2fb77a8794630285ccb0a071f5cce410b46dbf9750b0354aae8b65574501cc69efb5b6a43444074fee116641bb29da56c2b4a7f456991fc92b2");


        /*genesis = CreateGenesisBlock(
            1477641360,
            uint256S("0x0000000000000000000000000000000000000000000000000000000000001257"),
            ParseHex("000a889f00854b8665cd555f4656f68179d31ccadc1b1f7fb0952726313b16941da348284d67add4686121d4e3d930160c1348d8191c25f12b267a6a9c131b5031cbf8af1f79c9d513076a216ec87ed045fa966e01214ed83ca02dc1797270a454720d3206ac7d931a0a680c5c5e099057592570ca9bdf6058343958b31901fce1a15a4f38fd347750912e14004c73dfe588b903b6c03166582eeaf30529b14072a7b3079e3a684601b9b3024054201f7440b0ee9eb1a7120ff43f713735494aa27b1f8bab60d7f398bca14f6abb2adbf29b04099121438a7974b078a11635b594e9170f1086140b4173822dd697894483e1c6b4e8b8dcd5cb12ca4903bc61e108871d4d915a9093c18ac9b02b6716ce1013ca2c1174e319c1a570215bc9ab5f7564765f7be20524dc3fdf8aa356fd94d445e05ab165ad8bb4a0db096c097618c81098f91443c719416d39837af6de85015dca0de89462b1d8386758b2cf8a99e00953b308032ae44c35e05eb71842922eb69797f68813b59caf266cb6c213569ae3280505421a7e3a0a37fdf8e2ea354fc5422816655394a9454bac542a9298f176e211020d63dee6852c40de02267e2fc9d5e1ff2ad9309506f02a1a71a0501b16d0d36f70cdfd8de78116c0c506ee0b8ddfdeb561acadf31746b5a9dd32c21930884397fb1682164cb565cc14e089d66635a32618f7eb05fe05082b8a3fae620571660a6b89886eac53dec109d7cbb6930ca698a168f301a950be152da1be2b9e07516995e20baceebecb5579d7cdbc16d09f3a50cb3c7dffe33f26686d4ff3f8946ee6475e98cf7b3cf9062b6966e838f865ff3de5fb064a37a21da7bb8dfd2501a29e184f207caaba364f36f2329a77515dcb710e29ffbf73e2bbd773fab1f9a6b005567affff605c132e4e4dd69f36bd201005458cfbd2c658701eb2a700251cefd886b1e674ae816d3f719bac64be649c172ba27a4fd55947d95d53ba4cbc73de97b8af5ed4840b659370c556e7376457f51e5ebb66018849923db82c1c9a819f173cccdb8f3324b239609a300018d0fb094adf5bd7cbb3834c69e6d0b3798065c525b20f040e965e1a161af78ff7561cd874f5f1b75aa0bc77f720589e1b810f831eac5073e6dd46d00a2793f70f7427f0f798f2f53a67e615e65d356e66fe40609a958a05edb4c175bcc383ea0530e67ddbe479a898943c6e3074c6fcc252d6014de3a3d292b03f0d88d312fe221be7be7e3c59d07fa0f2f4029e364f1f355c5d01fa53770d0cd76d82bf7e60f6903bc1beb772e6fde4a70be51d9c7e03c8d6d8dfb361a234ba47c470fe630820bbd920715621b9fbedb49fcee165ead0875e6c2b1af16f50b5d6140cc981122fcbcf7c5a4e3772b3661b628e08380abc545957e59f634705b1bbde2f0b4e055a5ec5676d859be77e20962b645e051a880fddb0180b4555789e1f9344a436a84dc5579e2553f1e5fb0a599c137be36cabbed0319831fea3fddf94ddc7971e4bcf02cdc93294a9aab3e3b13e3b058235b4f4ec06ba4ceaa49d675b4ba80716f3bc6976b1fbf9c8bf1f3e3a4dc1cd83ef9cf816667fb94f1e923ff63fef072e6a19321e4812f96cb0ffa864da50ad74deb76917a336f31dce03ed5f0303aad5e6a83634f9fcc371096f8288b8f02ddded5ff1bb9d49331e4a84dbe1543164438fde9ad71dab024779dcdde0b6602b5ae0a6265c14b94edd83b37403f4b78fcd2ed555b596402c28ee81d87a909c4e8722b30c71ecdd861b05f61f8b1231795c76adba2fdefa451b283a5d527955b9f3de1b9828e7b2e74123dd47062ddcc09b05e7fa13cb2212a6fdbc65d7e852cec463ec6fd929f5b8483cf3052113b13dac91b69f49d1b7d1aec01c4a68e41ce157"),
            0x1f07ffff, 4, 0);*/

        consensus.hashGenesisBlock = genesis.GetHash();
        assert(consensus.hashGenesisBlock == uint256S("0x027e3758c3a65b12aa1046462b486d0a63bfa1beae327897f56c5cfb7daaae71"));
        assert(genesis.hashMerkleRoot == uint256S("0x4a5e1e4baab89f3a32518a88c31bc87f618f76673e2cc77ab2127b7afdeda33b"));
        vFixedSeeds.clear();
        vSeeds.clear();
        vSeeds.push_back(CDNSSeedData("veruscoin.io", "seeds.veruscoin.io")); // @kolo - old static dns seeds
        vSeeds.push_back(CDNSSeedData("komodoplatform.com", "seeds.komodoplatform.com")); // @kolo - old static dns seeds
        vSeeds.push_back(CDNSSeedData("kolo.supernet.org", "static.kolo.supernet.org")); // @kolo - new static dns seeds ToDo
        vSeeds.push_back(CDNSSeedData("kolo.supernet.org", "dynamic.kolo.supernet.org")); // @kolo - crawler seeds ToDo
        // TODO: set up bootstrapping for mainnet
        base58Prefixes[PUBKEY_ADDRESS] = std::vector<unsigned char>(1,60);
        base58Prefixes[SCRIPT_ADDRESS] = std::vector<unsigned char>(1,85);
        base58Prefixes[SECRET_KEY] =     std::vector<unsigned char>(1,188);
        base58Prefixes[EXT_PUBLIC_KEY] = boost::assign::list_of(0x04)(0x88)(0xB2)(0x1E).convert_to_container<std::vector<unsigned char> >();
        base58Prefixes[EXT_SECRET_KEY] = boost::assign::list_of(0x04)(0x88)(0xAD)(0xE4).convert_to_container<std::vector<unsigned char> >();
        // guarantees the first two characters, when base58 encoded, are "zc"
        base58Prefixes[ZCPAYMENT_ADDRRESS] = {22,154};
        // guarantees the first 4 characters, when base58 encoded, are "ZiVK"
        base58Prefixes[ZCVIEWING_KEY]      = {0xA8,0xAB,0xD3};
        // guarantees the first two characters, when base58 encoded, are "SK"
        base58Prefixes[ZCSPENDING_KEY] = {171,54};

        bech32HRPs[SAPLING_PAYMENT_ADDRESS]      = "zs";
        bech32HRPs[SAPLING_FULL_VIEWING_KEY]     = "zviews";
        bech32HRPs[SAPLING_INCOMING_VIEWING_KEY] = "zivks";
        bech32HRPs[SAPLING_EXTENDED_SPEND_KEY]   = "secret-extended-key-main";

        vFixedSeeds = std::vector<SeedSpec6>(pnSeed6_main, pnSeed6_main + ARRAYLEN(pnSeed6_main));

        fMiningRequiresPeers = true;
        fDefaultConsistencyChecks = false;
        fRequireStandard = true;
        fMineBlocksOnDemand = false;
        fTestnetToBeDeprecatedFieldRPC = false;

        if ( pthread_create((pthread_t *)malloc(sizeof(pthread_t)),NULL,chainparams_commandline,(void *)&consensus) != 0 )
        {

        }
    }
};

static CMainParams mainParams;

void CChainParams::SetCheckpointData(CChainParams::CCheckpointData checkpointData)
{
    CChainParams::checkpointData = checkpointData;
}

/*
 To change the max block size, all that needs to be updated is the #define _MAX_BLOCK_SIZE in utils.h
 
 However, doing that without any other changes will allow forking non-updated nodes by creating a larger block. So, make sure to height activate the new blocksize properly.
 
 Assuming it is 8MB, then:
 #define _OLD_MAX_BLOCK_SIZE (4096 * 1024)
 #define _MAX_BLOCK_SIZE (2 * 4096 * 1024)
 
 change the body of if:
 {
    if ( height < saplinght+1000000 ) // activates 8MB blocks 1 million blocks after saplinght
        return(_OLD_MAX_BLOCK_SIZE);
    else return(_MAX_BLOCK_SIZE);
 }

*/

int32_t MAX_BLOCK_SIZE(int32_t height)
{
    int32_t saplinght = mainParams.consensus.vUpgrades[Consensus::UPGRADE_SAPLING].nActivationHeight;
    //fprintf(stderr,"MAX_BLOCK_SIZE %d vs. %d\n",height,mainParams.consensus.vUpgrades[Consensus::UPGRADE_SAPLING].nActivationHeight);
    if ( height <= 0 || (saplinght > 0 && height >= saplinght) )
    {
        return(_MAX_BLOCK_SIZE);
    }
    else return(2000000);
}

void komodo_setactivation(int32_t height)
{
    mainParams.consensus.vUpgrades[Consensus::UPGRADE_SAPLING].nActivationHeight = height;
    mainParams.consensus.vUpgrades[Consensus::UPGRADE_OVERWINTER].nActivationHeight = height;
    ASSETCHAINS_SAPLING = height;
    fprintf(stderr,"SET SAPLING ACTIVATION height.%d\n",height);
}

void *chainparams_commandline(void *ptr)
{
    CChainParams::CCheckpointData checkpointData;
    while ( ASSETCHAINS_P2PPORT == 0 )
    {
        #ifdef _WIN32
        boost::this_thread::sleep(boost::posix_time::milliseconds(1000));
        #else
        sleep(1);
        #endif
    }
    //fprintf(stderr,">>>>>>>> port.%u\n",ASSETCHAINS_P2PPORT);
    if ( ASSETCHAINS_SYMBOL[0] != 0 )
    {
        if ( ASSETCHAINS_BLOCKTIME != 60 )
        {
            mainParams.consensus.nMaxFutureBlockTime = 7 * ASSETCHAINS_BLOCKTIME; // 7 blocks
            mainParams.consensus.nPowTargetSpacing = ASSETCHAINS_BLOCKTIME;
        }
        mainParams.SetDefaultPort(ASSETCHAINS_P2PPORT);
        if ( ASSETCHAINS_NK[0] != 0 && ASSETCHAINS_NK[1] != 0 )
        {
            //BOOST_STATIC_ASSERT(equihash_parameters_acceptable(ASSETCHAINS_NK[0], ASSETCHAINS_NK[1]));
            mainParams.SetNValue(ASSETCHAINS_NK[0]);
            mainParams.SetKValue(ASSETCHAINS_NK[1]);
        }
<<<<<<< HEAD
=======
        if ( KOMODO_TESTNODE != 0 )
            mainParams.SetMiningRequiresPeers(false);
>>>>>>> 07fdce99
        if ( ASSETCHAINS_RPCPORT == 0 )
            ASSETCHAINS_RPCPORT = ASSETCHAINS_P2PPORT + 1;
        mainParams.pchMessageStart[0] = ASSETCHAINS_MAGIC & 0xff;
        mainParams.pchMessageStart[1] = (ASSETCHAINS_MAGIC >> 8) & 0xff;
        mainParams.pchMessageStart[2] = (ASSETCHAINS_MAGIC >> 16) & 0xff;
        mainParams.pchMessageStart[3] = (ASSETCHAINS_MAGIC >> 24) & 0xff;
        fprintf(stderr,">>>>>>>>>> %s: p2p.%u rpc.%u magic.%08x %u %u coins\n",ASSETCHAINS_SYMBOL,ASSETCHAINS_P2PPORT,ASSETCHAINS_RPCPORT,ASSETCHAINS_MAGIC,ASSETCHAINS_MAGIC,(uint32_t)ASSETCHAINS_SUPPLY);
        if (ASSETCHAINS_ALGO == ASSETCHAINS_VERUSHASH) 
        {
            // this is only good for 60 second blocks with an averaging window of 45. for other parameters, use:
            // nLwmaAjustedWeight = (N+1)/2 * (0.9989^(500/nPowAveragingWindow)) * nPowTargetSpacing
            mainParams.consensus.nLwmaAjustedWeight = 1350;
            mainParams.consensus.nPowAveragingWindow = 45;
            mainParams.consensus.powAlternate = uint256S("00000f0f0f0f0f0f0f0f0f0f0f0f0f0f0f0f0f0f0f0f0f0f0f0f0f0f0f0f0f0f");
        }
        else if (ASSETCHAINS_ALGO == ASSETCHAINS_VERUSHASHV1_1)
        {
            // this is only good for 60 second blocks with an averaging window of 45. for other parameters, use:
            // nLwmaAjustedWeight = (N+1)/2 * (0.9989^(500/nPowAveragingWindow)) * nPowTargetSpacing
            mainParams.consensus.nLwmaAjustedWeight = 1350;
            mainParams.consensus.nPowAveragingWindow = 45;
            mainParams.consensus.powAlternate = uint256S("0000000f0f0f0f0f0f0f0f0f0f0f0f0f0f0f0f0f0f0f0f0f0f0f0f0f0f0f0f0f");
        }

        if (ASSETCHAINS_LWMAPOS != 0)
        {
            mainParams.consensus.posLimit = uint256S("000000000f0f0f0f0f0f0f0f0f0f0f0f0f0f0f0f0f0f0f0f0f0f0f0f0f0f0f0f");
            mainParams.consensus.nPOSAveragingWindow = 45;
            // spacing is 1000 units per block to get better resolution, POS is 50% hard coded for now, we can vary it later
            // when we get reliable integer math on nLwmaPOSAjustedWeight
            mainParams.consensus.nPOSTargetSpacing = VERUS_BLOCK_POSUNITS * 2;
            // nLwmaPOSAjustedWeight = (N+1)/2 * (0.9989^(500/nPOSAveragingWindow)) * nPOSTargetSpacing
            // this needs to be recalculated if VERUS_BLOCK_POSUNITS is changed
            mainParams.consensus.nLwmaPOSAjustedWeight = 46531;
        }

        // only require coinbase protection on Verus from the Komodo family of coins
        if (strcmp(ASSETCHAINS_SYMBOL,"VRSC") == 0)
        {
            mainParams.consensus.vUpgrades[Consensus::UPGRADE_SAPLING].nActivationHeight = 227520;
            mainParams.consensus.vUpgrades[Consensus::UPGRADE_OVERWINTER].nActivationHeight = 227520;
            mainParams.consensus.fCoinbaseMustBeProtected = true;
            checkpointData = //(Checkpoints::CCheckpointData)
                {
                    boost::assign::map_list_of
                    (0, mainParams.consensus.hashGenesisBlock)
                    (10000, uint256S("0xac2cd7d37177140ea4991cf630c0b9c7f94d707b84fb0351bf3a44856d2ae5dc"))
                    (20000, uint256S("0xb0e8cb9f77aaa7ff5bd90d6c08d06f4c4bf03e00c2b8a35a042e760845590c8a"))
                    (30000, uint256S("0xf2112ca577338ad7104bf905fa6a63d36b17a86f914c97b73cd31d43fcd7557c"))
                    (40000, uint256S("0x00000000008f83378dab727864b763ce91a4ea5f75d55939c0c1390cfb8c38f1"))
                    (49170, uint256S("0x2add646c0089871ec2379f02f7cd60b3af6efd9c152a6f16fc10925458c270cc")),
                    (int64_t)1529910234,    // * UNIX timestamp of last checkpoint block
                    (int64_t)63661,         // * total number of transactions between genesis and last checkpoint
                                            //   (the tx=... number in the SetBestChain debug.log lines)
                    (double)2777            // * estimated number of transactions per day after checkpoint
                                            //   total number of tx / (checkpoint block height / (24 * 24))
                };

            mainParams.consensus.nMinimumChainWork = uint256S("0x000000000000000000000000000000000000000000000001a8f4f23f8b2d1f7e");
        }
        else
        {
            if (strcmp(ASSETCHAINS_SYMBOL,"VRSCTEST") == 0 || strcmp(ASSETCHAINS_SYMBOL,"VERUSTEST") == 0)
            {
                mainParams.consensus.nMinimumChainWork = uint256S("0x0000000000000000000000000000000000000000000000000000000000001f7e");
            }
            mainParams.consensus.vUpgrades[Consensus::UPGRADE_SAPLING].nActivationHeight = ASSETCHAINS_SAPLING;
            mainParams.consensus.vUpgrades[Consensus::UPGRADE_OVERWINTER].nActivationHeight = ASSETCHAINS_OVERWINTER;
            checkpointData = //(Checkpoints::CCheckpointData)
                {
                    boost::assign::map_list_of
                    (0, mainParams.consensus.hashGenesisBlock),
                    (int64_t)1231006505,
                    (int64_t)1,
                    (double)2777            // * estimated number of transactions per day after checkpoint
                                            //   total number of tx / (checkpoint block height / (24 * 24))
                };
        }
    }
    else
    {
            checkpointData = //(Checkpoints::CCheckpointData)
            {
                boost::assign::map_list_of

                (0, mainParams.consensus.hashGenesisBlock)
                (	5000,	uint256S("0x049cfc91eef411e96603a42c9a77c5e30e9fe96f783ab818f4c00fb56fb29b6c"))
                (	10000,	uint256S("0x0a0169db3614311cd4181deb73cfcf7f640e7dc956cda34e0121a0351925e9ae"))
                (	15000,	uint256S("0x00f0bd236790e903321a2d22f85bd6bf8a505f6ef4eddb20458a65d37e14d142"))
                (	20000,	uint256S("0x01bbf0c38892bdcced62b538329cf63bc7badca3e7e1bff8eb10345436871c6e"))
                (	25000,	uint256S("0x04ca27808268dda8f942b647a6df844be1b263a661a13740293db962022d1f9e"))
                (	30000,	uint256S("0x04c9e8cfbcd37399085e529b50147de8afb80c76c48752c122d56f23316a7acb"))
                (	35000,	uint256S("0x00815f1240354cff7487c67f7dff78e248cb9053ed2c92751d1a9ad42d3eaedf"))
                (	40000,	uint256S("0x00eafd9dfb1e5f1bf1cca0c49be628538900daf69b665464443d29c2c3b6a2fe"))
                (	45000,	uint256S("0x0377730632caf694b92f40d03ae0fbe5bd86a1205014b71d975453ac793b0af9"))
                (	50000,	uint256S("0x00076e16d3fa5194da559c17cf9cf285e21d1f13154ae4f7c7b87919549345aa"))
                (	55000,	uint256S("0x0005a0701a83e05b639418ea4c87018544a4d22b2b49e5f111161e8ffc455108"))
                (	60000,	uint256S("0x0000296fc15f8599b7c6561d0e0a96f24766135ed79107b603d6dd6e55142c0d"))
                (	65000,	uint256S("0x000861f5d7970d5399733b4605074d47f877d6536f74ffae6f08e871ee29e6f2"))
                (	70000,	uint256S("0x0002af1d487c567526c517b52996944dca344e139cddca77c2e72f746e73b263"))
                (	75000,	uint256S("0x0d08129659be5f105e70c047769359eaf3475d61a726750859fdca3e1a2bf5cc"))
                (	80000,	uint256S("0x0af5f3f1caae4f08c74a82689731d1ef8e55107c06f9a996e251b8ecb96989ad"))
                (	85000,	uint256S("0x00000c8ee29086c5fb39eddad0619773b9ce936c77c13e5e5118a4998e939544"))
                (	90000,	uint256S("0x06d3bb7f9ee5b55f67b2dc13c680699a2f736f43a44b4e4cfd41a58aa00f063f"))
                (	95000,	uint256S("0x0670981b269879aae83a88f6f0c4db34763c93fd410d96435f2acb4e6580b976"))
                (	100000,	uint256S("0x0f02eb1f3a4b89df9909fec81a4bd7d023e32e24e1f5262d9fc2cc36a715be6f"))
                (	105000,	uint256S("0x018b97d7e6d259add24afe0e08fc125dc21d734e8831b68b430f5c3896deb4af"))
                (	110000,	uint256S("0x09644ff52734e0e911a9ba7ecd03cf7995b25301840a9637891ef9af69f59c32"))
                (	115000,	uint256S("0x0ee382b4729b8ceb918a92913f9c144a6a4f8a50bfc0f8b4aac5b12592caed7f"))
                (	120000,	uint256S("0x082a7918a0dd9cb2df65f55acb8d0a4a535b3fa684d92c3ebcb24ed7019d975b"))
                (	125000,	uint256S("0x00008f76c4484fd539c9d02fc69c40a50b6f9e00984d33890b85cc0324159e9e"))
                (	130000,	uint256S("0x011b09e53acfe46f310e8c960a9c4f4f490cc7b2cd3791d7a6a80d6e8ac96b36"))
                (	135000,	uint256S("0x01e0cd48358fa05646baa6f00e26717474d6049a537c8861b324d1f497dc3d4a"))
                (	140000,	uint256S("0x0e6db36fd8a9d1b7baf359c8bd5c76635d0bcada973a75b5d2028ca3baea4961"))
                (	145000,	uint256S("0x00010c40b57316ce6cde076807c9db956452a3c82cb09fe7d56c6bb1a7e24726"))
                (	150000,	uint256S("0x0a817f15b9da636f453a7a01835cfc534ed1a55ce7f08c566471d167678bedce"))
                (	155000,	uint256S("0x0528084fd00223bd9747635d7a4d8cc79f158795cad654efb78e4e4cc5f23d6a"))
                (	160000,	uint256S("0x00003a09f26ae9fb7ebbfa3ef589b81ccd8909a82430f7414bc68d5a5a3316ab"))
                (	165000,	uint256S("0x00004a0c6a29e7d1f22ea4e44d05e861fec5fcd8eebc5a61574c4ecf29dbb9be"))
                (	170000,	uint256S("0x0cf9eac27badc0ae9a2b370dd7cc3fcb550f139349551e60978f394a2e1b262b"))
                (	175000,	uint256S("0x0000137856b825d431da27ff4c3cf22f5482fa21952d45b0db0ec6774fb9b510"))
                (	180000,	uint256S("0x000000b0afcccf98aa0afb6ac61050892bd9415857d66313d1f67fd1bbac312f"))
                (	185000,	uint256S("0x00c2af8f88d84de080067f8ae1c25754e32e5516d20c11f85b9adae2d683687b"))
                (	190000,	uint256S("0x00000033d85b3e7d19e02278ef300b8ab957d3dd3e58b4c81166ba0a58af5c3f"))
                (	195000,	uint256S("0x000000964b6068be1dd4ee6893d183e86cba82a2744fb5439c463d0ba7e053b6"))
                (	200000,	uint256S("0x000001763a9337328651ca57ac487cc0507087be5838fb74ca4165ff19f0e84f"))
                (	205000,	uint256S("0x049fc6832e64a75ae898b32804e151e7561ea49082858c3d4af89a7de4b82f06"))
                (	210000,	uint256S("0x0000000d9078b9c9604cc663eafafba8f3643bb3f3ddbb78fed4993236e1edb5"))
                (	215000,	uint256S("0x00060089ecc21bcc62094e2f7f0448fe163415f6ef2f2aafe047757889ca82fe"))
                (	220000,	uint256S("0x000082c78e6c2a13a9c23dd7a6faaf962fc133142b4a2d07725561f59c03bfa2"))
                (	225000,	uint256S("0x00030026483167fe13505cf27049307ce42e0d9c5aa093aed10baa4f49edf4ca"))
                (	230000,	uint256S("0x000183a3e17988060a35776b99c1f0b43393bbe7153b2718dfc57f428191de4e"))
                (	235000,	uint256S("0x000184995f0ec024ed3783e322c8cfa5e68d9f0c77c3aaea301b22d311619156"))
                (	240000,	uint256S("0x0000002cc7cf6d0a44ab57f9bd3bfa11a865bbf1cd87a2081095bc90981633a3"))
                (	245000,	uint256S("0x004c5f19a88c8fe8a604006dbd2d44c94baef2a00876a17d8e2be2124003f979"))
                (	250000,	uint256S("0x0dd54ef5f816c7fde9d2b1c8c1a26412b3c761cc5dd3901fa5c4cd1900892fba"))
                (	255000,	uint256S("0x0b6da9e4f50c8bc7a92c539bc7474ffd6c29e0a8531f0dbbbc261fff1f990827"))
                (	260000,	uint256S("0x0cac8b12bf7233ee5a68fcde9e251852b177833fefa2a9f39ec28474b0851cb9"))
                (	265000,	uint256S("0x04feb5b4029f3b8b8eb3e6661a78eadd1a26b4af00ac59b5f05b261afcfd2818"))
                (	270000,	uint256S("0x01bc5897bd20b8b61acf4989987ba85fbc37d9ebe848924aa8effcb08bf48fe0"))
                (	275000,	uint256S("0x0416bc29eb5a12231826e546ba90fcd38aeef387ff77b45849cd418a9c1a6f12"))
                (	280000,	uint256S("0x000007593e9880b171d46bce59aa0cec2a1b1f53d1fd7e8f71ccb2b9182374a4"))
                (	285000,	uint256S("0x05a338b2d90cd79740221fe8635b7a834f2e486fcbb2464a4294f5a21231a5f5"))
                (	290000,	uint256S("0x064ca3912cdcd833702d07a530e98bc5c6c1cd738a8825c7240b17cd68ca0cc4"))
                (	295000,	uint256S("0x036b3bb318d743fd78db983a9aadd52869991d48913c4eebe2a074387d67cc5a"))
                (	300000,	uint256S("0x000000fa5efd1998959926047727519ed7de06dcf9f2cd92a4f71e907e1312dc"))
                (	305000,	uint256S("0x00003656231e83de2348755153ed175794696a113d7e8a15c01f90fdb7c2f287"))
                (	310000,	uint256S("0x0cf6baf727eb931da0813ed8b032648c4766be79e146b0d40c643f9d8edf40f7"))
                (	315000,	uint256S("0x082469974c152ebe69f1787f0d06aa5d9dd1dc69c880febde7eac2bc800146dd"))
                (	320000,	uint256S("0x0000063df36b99bfb2516f55cb548a5baed1f2d8ae69c3559dc478c5c2eb32df"))
                (	325000,	uint256S("0x0cb926b303a1514ba0a2f729af88ccb143517f396e9e0bde09b0736900698e0f"))
                (	330000,	uint256S("0x000000be3d8bb6e31c3b534819aae7014cbbe9a44ab3e799dc1bfc724c6ab184"))
                (	335000,	uint256S("0x0d0756608189fd5bbd8ec50e76180074e69e973439cc09df49134e4cb970ed4d"))
                (	340000,	uint256S("0x0d814eacdb9c97003d703c0ff79b1b97b9ed8615fe12b1afaede946e5fdfe0a7"))
                (	345000,	uint256S("0x000000c2910f510f1de325d300202da1a391f2719dd378173299151c3da94e85"))
                (	350000,	uint256S("0x0000000228ef321323f81dae00c98d7960fc7486fb2d881007fee60d1e34653f"))
                (	355000,	uint256S("0x03e6a55e382b478e0fab9c3584da3629fd9b977986a333a406b24b0d3559bf44"))
                (	360000,	uint256S("0x0859c86dd718bcb5b58af06389197794e2beea6239653f2e6fa7b8a7433d29ea"))
                (	365000,	uint256S("0x07896332665c707a8f55398a998e7878e8d2681ba79dd95c2859b1dafc9343d0"))
                (	370000,	uint256S("0x040efd8c64cf5cf96ecf75468741a8880d1386eb5e349bef0a55116d4023944c"))
                (	375000,	uint256S("0x053029e7599a09fe6c01203997d7ca738dd4c6d216a433695a0d514def1eccc0"))
                (	380000,	uint256S("0x0cae44e7a421c389b88a5a204d3e39779e93aeacaab1b693741bf279fd0c8acd"))
                (	385000,	uint256S("0x0b4032d2c799ba93644231ce57134dd24e13ec0dc267c1ed5912389691d2bd72"))
                (	390000,	uint256S("0x0afd0f166f33a881ef289af7ea7010d58c4bbd560dee10b561c79e1b8dfd0593"))
                (	395000,	uint256S("0x083774b88cf1b138d67c242d9b33c54f69d7e901b5e8144dc4a2303ab9927102"))
                (	400000,	uint256S("0x036d294c5be96f4c0efb28e652eb3968231e87204a823991a85c5fdab3c43ae6"))
                (	405000,	uint256S("0x0522e33bb2161fb1b33acef9a4a438fcf420dcae8a0b472e234d223d731c42b2"))
                (	410000,	uint256S("0x0361d06aa807c66b87befea8119a485341d1118b694c3dbb4c3cf0b85ac69e9b"))
                (	415000,	uint256S("0x072d5653d8673f64ef8b9c655f7b8021072070a072b799013ff6e96de99a59e6"))
                (	420000,	uint256S("0x013b693d66955be69d4501cb1d307ca323a5c8473e25866ae7e700cdce0c654f"))
                (	425000,	uint256S("0x0ef0c55af27c6971289a790dee2b2ec728fb9c6555ff9306c07f1083cf0fb4b5"))
                (	430000,	uint256S("0x0ccbeeaba28291e0316a9cf54c005097c61dc67ba6f32283406d6c83b828da00"))
                (	435000,	uint256S("0x020ed6b7fe1124400baba7feed463ba0c90e7e6903493fdc1a1a18c4a506055a"))
                (	440000,	uint256S("0x055aaadca1908abeedc831a3f9115aa31284fc223d010590caf7b612960b61a4"))
                (	445000,	uint256S("0x06d2327fa25ea7e2be742fc0e45fc4f9adb41811f21be0357f8543c5434df715"))
                (	450000,	uint256S("0x0906ef1e8dc194f1f03bd4ce1ac8c6992fd721ef2c5ccbf4871ec8cdbb456c18"))
                (	455000,	uint256S("0x0b8b92eec29eb20262dcf9916f0ca36d6abf0c39d321d3f480a5535cb978db71"))
                (	460000,	uint256S("0x0cb04591f69a255b1127aaff3bbd59eaa21a5d9cca999de197516c251895c536"))
                (	465000,	uint256S("0x029985ae78d8bb8fd170aeb3ab02ea76134ed0c19ae00211cc28a61fe5755b88"))
                (	470000,	uint256S("0x01a2f4b56f37b223e75572862ad1ba956ec179332f8cd40590d7253563c86ba8"))
                (	475000,	uint256S("0x0a34c6f9d4d9cb8c78c14b8041a7cc1874cfcbb22a34a5c068d1d6ff3ed9fdf0"))
                (	480000,	uint256S("0x0ebab25030179996ae25969f34f6a297c7ffce1994f9b4186082a47032a9a7dc"))
                (	485000,	uint256S("0x06a096e6bccf3b85537a30f95db6a414deacc0509bc84da264c2830df1a1d9b0"))
                (	490000,	uint256S("0x0af828930ef13405cb536b88a3d1d4e0d84dc79ee260402c56bfa86e261c74ff"))
                (	495000,	uint256S("0x09d44905bfd12849d3c2178b2ba882f8e9d6565b6e4d7a97c70a92bd6de7c5e6"))
                (	500000,	uint256S("0x0bebdb417f7a51fe0c36fcf94e2ed29895a9a862eaa61601272866a7ecd6391b"))
                (	505000,	uint256S("0x0c1609f4f3561baa1fc975877948af94d2107c88686a9821bc240016cc87d953"))
                (	510000,	uint256S("0x0cf9a5a4997b871e615e5e398627e45fa15b3e6970ae22b47bdd11b0f5fa0fa7"))
                (	515000,	uint256S("0x034171d4819e9961de13309743a32a179abede97d60ea64101dc04c97a1a0807"))
                (	520000,	uint256S("0x0648fa44d5bbc2cc04a782e083c11df64ac06185f0f8e11a7416625ebb6409a6"))
                (	525000,	uint256S("0x0000000ef17d63af3159e52cd351b6f000536ad88adc3a937bb747955fed58a2"))
                (	530000,	uint256S("0x08e3af153995ba09e50086b64145cf4cd57db6b29f16f06f28d80d7f6121cfad"))
                (	535000,	uint256S("0x02a0ffd00b51e2061b85de50a9223d9c84f4e357dc1046397bb9d7d4a827a3fb"))
                (	540000,	uint256S("0x04bf07d026af29025c1ac2815e067f4a41d2872701ac9780eb3015d51cdcd854"))
                (	545000,	uint256S("0x0a0d6d86635946792ad0dca57ed227a5360fc8b6d79e47132aac11e90a4963ce"))
                (	550000,	uint256S("0x06df52fc5f9ba03ccc3a7673b01ab47990bd5c4947f6e1bc0ba14d21cd5bcccd"))
                (	555000,	uint256S("0x0baf38eea8e08fcad3a9d760f27377e79c291b08e7fb4920cadd5cb7bab547f3"))
                (	560000,	uint256S("0x00000004c34abbf1366adbae965b644c01debf15409acc715ff51cb221d92dd7"))
                (	565000,	uint256S("0x067bae7119f083e0fa1820bc8e25dcfa7717e42aabaef18beefd87d974953dfb"))
                (	570000,	uint256S("0x00000011a7ce7b628b7be17777d8dea2574d83f165e23c9e44aa705975820fd3"))
                (	575000,	uint256S("0x0e1110a193a30d3f8d369017233a2486b11c748b3d033859a2eb7b37062d303e"))
                (	580000,	uint256S("0x083cb58484aff80f48e3537e0451d49e544b3efa3da97274800c91e567d33a92"))
                (	585000,	uint256S("0x0224cf835428d03472edf4f7b6fcc63b9d8d6f1d5a90ad8186bf123d541b4ea8"))
                (	590000,	uint256S("0x0cfcf3b9517894e4df49db5faf8b74f3a9e01eb83c0cc5051c115d4424615dae"))
                (	595000,	uint256S("0x0000000a45266983dd81e0df381a3b0455699b2f76d5b4d3f17b87d657a1b56d"))
                (	600000,	uint256S("0x00000005080d5689c3b4466e551cd1986e5d2024a62a79b1335afe12c42779e4"))
                (	605000,	uint256S("0x0000001c691da36848542299af859d4eb3fa408a0f425b1fbe6d622d2100623a"))
                (	610000,	uint256S("0x040d8c7a0ac89e3ed8605a198583a795986aacbf18722a9897d7b925bcf757f6"))
                (	615000,	uint256S("0x0449cf00fc36206389c14cbf1d762f8b96bb0440ccea5b46703e7c69b0e2bc42"))
                (	620000,	uint256S("0x07227a41340c25ee1a7e9b60414259780202ffa990079fc91d8faeac9af03e60"))
                (	625000,	uint256S("0x047c2472fe2afabb3d38decf24bba4ba712b60e7a1782f4afae3ede3f912f493"))
                (	630000,	uint256S("0x0a7f1f04e66260cf972ab1374a9126b8abc1adaa3ab4669db5d4d4ddb9ad493d"))
                (	635000,	uint256S("0x048df95165eb821dabf37ef28cf7f3be72e216e95377684253dab806985b50a4"))
                (	640000,	uint256S("0x066b3c6a6a3c8dc58bef509a972c3e3ade14493b40e1b361ecbc928134e302be"))
                (	645000,	uint256S("0x07d059888c9ade3bbe16d6b4d70ee9b8302d104b37a3c6cd61f81012aabd0e1e"))
                (	650000,	uint256S("0x039a3cb760cc6e564974caf69e8ae621c14567f3a36e4991f77fd869294b1d52"))
                (	655000,	uint256S("0x089350ee8d28b44837eb4b1fe77704953d5de2077f10c74a888d9d3ea1e13c2a"))
                (	660000,	uint256S("0x000000023f8a582a61ae2f6fab6fe8197e79b7a68aaac67432421b09f1bdd4ba"))
                (	665000,	uint256S("0x0b16edce865e7a0d662115774e0c0d3abbf9c69004155b693ddc933f051bfb26"))
                (	670000,	uint256S("0x09070b109b089490bc372fd8358abae352d6db0e46ade6ed2200e4d4ff7aa6af"))
                (	675000,	uint256S("0x08d9edeed3b6ac55991e9f32af0218ff8fa9dc808078623f4c831eb09d4f186b"))
                (	680000,	uint256S("0x00000003eb2b30bfac929d3496acecab19625ac9f854a86aaf9678bea99e1cc1"))
                (	681777,	uint256S("0x0000243296b9b26c040f471fdd9398ef72e57062cf05c19b9ba2fefac8165306")),
                (int64_t)1516924927,     // * UNIX timestamp of last checkpoint block
                (int64_t)1253783,         // * total number of transactions between genesis and last checkpoint
                                //   (the tx=... number in the SetBestChain debug.log lines)
                (double)2777            // * estimated number of transactions per day after checkpoint
                                //   total number of tx / (checkpoint block height / (24 * 24))
            };
    }

    mainParams.SetCheckpointData(checkpointData);

    ASSETCHAIN_INIT = 1;
    return(0);
}

/**
 * Testnet (v3)
 */
class CTestNetParams : public CChainParams {
public:
    CTestNetParams() {
        strNetworkID = "test";
        strCurrencyUnits = "TAZ";
        bip44CoinType = 1;
        consensus.fCoinbaseMustBeProtected = true;
        consensus.nSubsidySlowStartInterval = 20000;
        consensus.nSubsidyHalvingInterval = 840000;
        consensus.nMajorityEnforceBlockUpgrade = 51;
        consensus.nMajorityRejectBlockOutdated = 75;
        consensus.nMajorityWindow = 400;
        consensus.powLimit = uint256S("07ffffffffffffffffffffffffffffffffffffffffffffffffffffffffffffff");
        consensus.powAlternate = uint256S("07ffffffffffffffffffffffffffffffffffffffffffffffffffffffffffffff");
        consensus.nPowAveragingWindow = 17;
        assert(maxUint/UintToArith256(consensus.powLimit) >= consensus.nPowAveragingWindow);
        consensus.nMaxFutureBlockTime = 7 * 60;

        vAlertPubKey = ParseHex("00");
        nDefaultPort = 17770;
        nMinerThreads = 0;
        consensus.nPowMaxAdjustDown = 32; // 32% adjustment down
        consensus.nPowMaxAdjustUp = 16; // 16% adjustment up
        consensus.nPowTargetSpacing = 2.5 * 60;
        consensus.nPowAllowMinDifficultyBlocksAfterHeight = 299187;
        consensus.vUpgrades[Consensus::BASE_SPROUT].nProtocolVersion = 170002;
        consensus.vUpgrades[Consensus::BASE_SPROUT].nActivationHeight =
            Consensus::NetworkUpgrade::ALWAYS_ACTIVE;
        consensus.vUpgrades[Consensus::UPGRADE_TESTDUMMY].nProtocolVersion = 170002;
        consensus.vUpgrades[Consensus::UPGRADE_TESTDUMMY].nActivationHeight =
            Consensus::NetworkUpgrade::NO_ACTIVATION_HEIGHT;
        consensus.vUpgrades[Consensus::UPGRADE_OVERWINTER].nProtocolVersion = 170003;
        consensus.vUpgrades[Consensus::UPGRADE_OVERWINTER].nActivationHeight = 207500;
        consensus.vUpgrades[Consensus::UPGRADE_SAPLING].nProtocolVersion = 170007;
        consensus.vUpgrades[Consensus::UPGRADE_SAPLING].nActivationHeight = 280000;

        // The best chain should have at least this much work.
        consensus.nMinimumChainWork = uint256S("0x00000000000000000000000000000000000000000000000000000001d0c4d9cd");

        pchMessageStart[0] = 0x5A;
        pchMessageStart[1] = 0x1F;
        pchMessageStart[2] = 0x7E;
        pchMessageStart[3] = 0x62;
        vAlertPubKey = ParseHex("020e46e79a2a8d12b9b5d12c7a91adb4e454edfae43c0a0cb805427d2ac7613fd9");
        nMaxTipAge = 24 * 60 * 60;

        nPruneAfterHeight = 1000;
        const size_t N = 200, K = 9;
        BOOST_STATIC_ASSERT(equihash_parameters_acceptable(N, K));
        nEquihashN = N;
        nEquihashK = K;

        //! Modify the testnet genesis block so the timestamp is valid for a later start.
        genesis.nTime = 1296688602;
        genesis.nBits = KOMODO_MINDIFF_NBITS;
        genesis.nNonce = uint256S("0x0000000000000000000000000000000000000000000000000000000000000009");
        genesis.nSolution = ParseHex("003423da3e41f916bf3ff0ee770eb844a240361abe08a8c9d46bd30226e2ad411a4047b6ddc230d173c60537e470e24f764120f5a2778b2a1285b0727bf79a0b085ad67e6266fb38fd72ef17f827315c42f921720248c983d4100e6ebd1c4b5e8762a973bac3bec7f7153b93752ebbb465f0fc9520bcfc30f9abfe303627338fed6ede9cf1b9173a736cf270cf4d9c6999ff4c3a301a78fd50dab6ccca67a0c5c2e41f216a1f3efd049a74bbe6252f9773bc309d3f9e554d996913ce8e1cec672a1fa4ea59726b61ea9e75d5ce9aa5dbfa96179a293810e02787f26de324fe7c88376ff57e29574a55faff7c2946f3e40e451861c32bf67da7377de3136858a18f34fab1bc8da37726ca2c25fc7b312a5427554ec944da81c7e27255d6c94ade9987ff7daedc2d1cc63d7d4cf93e691d13326fb1c7ee72ccdc0b134eb665fc6a9821e6fef6a6d45e4aac6dca6b505a0100ad56ea4f6fa4cdc2f0d1b65f730104a515172e34163bdb422f99d083e6eb860cf6b3f66642c4dbaf0d0fa1dca1b6166f1d1ffaa55a9d6d6df628afbdd14f1622c1c8303259299521a253bc28fcc93676723158067270fc710a09155a1e50c533e9b79ed5edba4ab70a08a9a2fc0eef0ddae050d75776a9804f8d6ad7e30ccb66c6a98d86710ca7a4dfb4feb159484796b9a015c5764aa3509051c87f729b9877ea41f8b470898c01388ed9098b1e006d3c30fc6e7c781072fa3f75d918505ee8ca75840fc62f67c57060666aa42578a2dd022eda62e3f1e447d7364074d34fd60ad9b138f60422afa6cfcb913fd6c213b496144dbfda7bfc7c24540cfe40ad0c0fd5a8c0902127f53d3178ba1b2a87bf1224d53d3a15e49ccdf121ae872a011c996d1b9793153cdcd4c0a7e99f8a35669788551cca2b62769eda24b6b55e2f4e0ac0d30aa50ecf33c6cdb24adfc922006a7bf434ced800fefe814c94c6fc8caa37b372d5088bb31d2f6b11a7a67ad3f70abbac0d5c256b637828de6cc525978cf151a2e50798e0c591787639a030291272c9ced3ab7d682e03f8c7db51f60163baa85315789666ea8c5cd6f789a7f4a5de4f8a9dfefce20f353cec606492fde8eab3e3b487b3a3a57434f8cf252a4b643fc125c8a5948b06744f5dc306aa587bdc85364c7488235c6edddd78763675e50a9637181519be06dd30c4ba0d845f9ba320d01706fd6dd64d1aa3cd4211a4a7d1d3f2c1ef2766d27d5d2cdf8e7f5e3ea309d4f149bb737305df1373a7f5313abe5986f4aa620bec4b0065d48aafac3631de3771f5c4d2f6eec67b09d9c70a3c1969fecdb014cb3c69832b63cc9d6efa378bff0ef95ffacdeb1675bb326e698f022c1a3a2e1c2b0f05e1492a6d2b7552388eca7ee8a2467ef5d4207f65d4e2ae7e33f13eb473954f249d7c20158ae703e1accddd4ea899f026618695ed2949715678a32a153df32c08922fafad68b1895e3b10e143e712940104b3b352369f4fe79bd1f1dbe03ea9909dbcf5862d1f15b3d1557a6191f54c891513cdb3c729bb9ab08c0d4c35a3ed67d517ffe1e2b7a798521aed15ff9822169c0ec860d7b897340bc2ef4c37f7eb73bd7dafef12c4fd4e6f5dd3690305257ae14ed03df5e3327b68467775a90993e613173fa6650ffa2a26e84b3ce79606bf234eda9f4053307f344099e3b10308d3785b8726fd02d8e94c2759bebd05748c3fe7d5fe087dc63608fb77f29708ab167a13f32da251e249a544124ed50c270cfc6986d9d1814273d2f0510d0d2ea335817207db6a4a23ae9b079967b63b25cb3ceea7001b65b879263f5009ac84ab89738a5b8b71fd032beb9f297326f1f5afa630a5198d684514e242f315a4d95fa6802e82799a525bb653b80b4518ec610a5996403b1391");
        consensus.hashGenesisBlock = genesis.GetHash();
        //assert(consensus.hashGenesisBlock == uint256S("0x05a60a92d99d85997cce3b87616c089f6124d7342af37106edc76126334a2c38"));

        vFixedSeeds.clear();
        vSeeds.clear();
        //vSeeds.push_back(CDNSSeedData("z.cash", "dns.testnet.z.cash")); // Komodo

        base58Prefixes[PUBKEY_ADDRESS] = std::vector<unsigned char>(1,0);
        base58Prefixes[SCRIPT_ADDRESS] = std::vector<unsigned char>(1,5);
        base58Prefixes[SECRET_KEY] =     std::vector<unsigned char>(1,128);
        base58Prefixes[EXT_PUBLIC_KEY] = boost::assign::list_of(0x04)(0x35)(0x87)(0xCF).convert_to_container<std::vector<unsigned char> >();
        base58Prefixes[EXT_SECRET_KEY] = boost::assign::list_of(0x04)(0x35)(0x83)(0x94).convert_to_container<std::vector<unsigned char> >();
        base58Prefixes[ZCPAYMENT_ADDRRESS] = {20,81};
        // guarantees the first 4 characters, when base58 encoded, are "ZiVt"
        base58Prefixes[ZCVIEWING_KEY]  = {0xA8,0xAC,0x0C};
        base58Prefixes[ZCSPENDING_KEY] = {177,235};

        bech32HRPs[SAPLING_PAYMENT_ADDRESS]      = "ztestsapling";
        bech32HRPs[SAPLING_FULL_VIEWING_KEY]     = "zviewtestsapling";
        bech32HRPs[SAPLING_INCOMING_VIEWING_KEY] = "zivktestsapling";
        bech32HRPs[SAPLING_EXTENDED_SPEND_KEY]   = "secret-extended-key-test";

        vFixedSeeds = std::vector<SeedSpec6>(pnSeed6_test, pnSeed6_test + ARRAYLEN(pnSeed6_test));

        //fRequireRPCPassword = true;
        fMiningRequiresPeers = false;//true;
        fDefaultConsistencyChecks = false;
        fRequireStandard = true;
        fMineBlocksOnDemand = false;
        fTestnetToBeDeprecatedFieldRPC = true;


        checkpointData = (CCheckpointData) {
            boost::assign::map_list_of
            (0, consensus.hashGenesisBlock)
            (38000, uint256S("0x001e9a2d2e2892b88e9998cf7b079b41d59dd085423a921fe8386cecc42287b8")),
            1486897419,  // * UNIX timestamp of last checkpoint block
            47163,       // * total number of transactions between genesis and last checkpoint
                         //   (the tx=... number in the SetBestChain debug.log lines)
            715          //   total number of tx / (checkpoint block height / (24 * 24))
        };
    }
};
static CTestNetParams testNetParams;

/**
 * Regression test
 */
class CRegTestParams : public CChainParams {
public:
    CRegTestParams() {
        strNetworkID = "regtest";
        strCurrencyUnits = "REG";
        bip44CoinType = 1;
        consensus.fCoinbaseMustBeProtected = false;
        consensus.nSubsidySlowStartInterval = 0;
        consensus.nSubsidyHalvingInterval = 150;
        consensus.nMajorityEnforceBlockUpgrade = 750;
        consensus.nMajorityRejectBlockOutdated = 950;
        consensus.nMajorityWindow = 1000;
        consensus.powLimit = uint256S("0f0f0f0f0f0f0f0f0f0f0f0f0f0f0f0f0f0f0f0f0f0f0f0f0f0f0f0f0f0f0f0f");
        consensus.powAlternate = uint256S("0f0f0f0f0f0f0f0f0f0f0f0f0f0f0f0f0f0f0f0f0f0f0f0f0f0f0f0f0f0f0f0f");
        consensus.nPowAveragingWindow = 17;
        consensus.nMaxFutureBlockTime = 7 * 60; // 7 mins
        assert(maxUint/UintToArith256(consensus.powLimit) >= consensus.nPowAveragingWindow);
        consensus.nPowMaxAdjustDown = 0; // Turn off adjustment down
        consensus.nPowMaxAdjustUp = 0; // Turn off adjustment up
        consensus.nPowTargetSpacing = 2.5 * 60;
        consensus.nPowAllowMinDifficultyBlocksAfterHeight = 0;
        consensus.vUpgrades[Consensus::BASE_SPROUT].nProtocolVersion = 170002;
        consensus.vUpgrades[Consensus::BASE_SPROUT].nActivationHeight =
            Consensus::NetworkUpgrade::ALWAYS_ACTIVE;
        consensus.vUpgrades[Consensus::UPGRADE_TESTDUMMY].nProtocolVersion = 170002;
        consensus.vUpgrades[Consensus::UPGRADE_TESTDUMMY].nActivationHeight =
            Consensus::NetworkUpgrade::NO_ACTIVATION_HEIGHT;
        consensus.vUpgrades[Consensus::UPGRADE_OVERWINTER].nProtocolVersion = 170003;
        consensus.vUpgrades[Consensus::UPGRADE_OVERWINTER].nActivationHeight =
            Consensus::NetworkUpgrade::NO_ACTIVATION_HEIGHT;
        consensus.vUpgrades[Consensus::UPGRADE_SAPLING].nProtocolVersion = 170006;
        consensus.vUpgrades[Consensus::UPGRADE_SAPLING].nActivationHeight =
            Consensus::NetworkUpgrade::NO_ACTIVATION_HEIGHT;

        // The best chain should have at least this much work.
        consensus.nMinimumChainWork = uint256S("0x00");

        pchMessageStart[0] = 0xaa;
        pchMessageStart[1] = 0x8e;
        pchMessageStart[2] = 0xf3;
        pchMessageStart[3] = 0xf5;
        nMinerThreads = 1;
        nMaxTipAge = 24 * 60 * 60;
        nPruneAfterHeight = 1000;
        const size_t N = 48, K = 5;
        BOOST_STATIC_ASSERT(equihash_parameters_acceptable(N, K));
        nEquihashN = N;
        nEquihashK = K;

        genesis = CreateGenesisBlock(
            1296688602,
            uint256S("0x0000000000000000000000000000000000000000000000000000000000000009"),
            ParseHex("01936b7db1eb4ac39f151b8704642d0a8bda13ec547d54cd5e43ba142fc6d8877cab07b3"),


            KOMODO_MINDIFF_NBITS, 4, 0);
        consensus.hashGenesisBlock = genesis.GetHash();
        assert(consensus.hashGenesisBlock == uint256S("0x029f11d80ef9765602235e1bc9727e3eb6ba20839319f761fee920d63401e327"));
        assert(genesis.hashMerkleRoot == uint256S("0xc4eaa58879081de3c24a7b117ed2b28300e7ec4c4c1dff1d3f1268b7857a4ddb"));

        nDefaultPort = 17779;
        nPruneAfterHeight = 1000;

        vFixedSeeds.clear(); //! Regtest mode doesn't have any fixed seeds.
        vSeeds.clear();  //! Regtest mode doesn't have any DNS seeds.

        fMiningRequiresPeers = false;
        fDefaultConsistencyChecks = true;
        fRequireStandard = false;
        fMineBlocksOnDemand = true;
        fTestnetToBeDeprecatedFieldRPC = false;

        checkpointData = (CCheckpointData){
            boost::assign::map_list_of
            ( 0, uint256S("0f9188f13cb7b2c71f2a335e3a4fc328bf5beb436012afca590b1a11466e2206")),
            0,
            0,
            0
        };
        // These prefixes are the same as the testnet prefixes
        base58Prefixes[PUBKEY_ADDRESS] = std::vector<unsigned char>(1,60);
        base58Prefixes[SCRIPT_ADDRESS] = std::vector<unsigned char>(1,85);
        base58Prefixes[SECRET_KEY] =     std::vector<unsigned char>(1,188);
        //base58Prefixes[PUBKEY_ADDRESS]     = {0x1D,0x25};
        //base58Prefixes[SCRIPT_ADDRESS]     = {0x1C,0xBA};
        //base58Prefixes[SECRET_KEY]         = {0xEF};
        // do not rely on these BIP32 prefixes; they are not specified and may change
        base58Prefixes[EXT_PUBLIC_KEY]     = {0x04,0x35,0x87,0xCF};
        base58Prefixes[EXT_SECRET_KEY]     = {0x04,0x35,0x83,0x94};
        base58Prefixes[ZCPAYMENT_ADDRRESS] = {0x16,0xB6};
        base58Prefixes[ZCVIEWING_KEY]      = {0xA8,0xAC,0x0C};
        base58Prefixes[ZCSPENDING_KEY]     = {0xAC,0x08};

        bech32HRPs[SAPLING_PAYMENT_ADDRESS]      = "zregtestsapling";
        bech32HRPs[SAPLING_FULL_VIEWING_KEY]     = "zviewregtestsapling";
        bech32HRPs[SAPLING_INCOMING_VIEWING_KEY] = "zivkregtestsapling";
        bech32HRPs[SAPLING_EXTENDED_SPEND_KEY]   = "secret-extended-key-regtest";

        // Founders reward script expects a vector of 2-of-3 multisig addresses
        vFoundersRewardAddress = { "t2FwcEhFdNXuFMv1tcYwaBJtYVtMj8b1uTg" };
        assert(vFoundersRewardAddress.size() <= consensus.GetLastFoundersRewardBlockHeight());
    }

    void UpdateNetworkUpgradeParameters(Consensus::UpgradeIndex idx, int nActivationHeight)
    {
        assert(idx > Consensus::BASE_SPROUT && idx < Consensus::MAX_NETWORK_UPGRADES);
        consensus.vUpgrades[idx].nActivationHeight = nActivationHeight;
    }
};
static CRegTestParams regTestParams;

static CChainParams *pCurrentParams = 0;

const CChainParams &Params() {
    assert(pCurrentParams);
    return *pCurrentParams;
}

CChainParams &Params(CBaseChainParams::Network network) {
    switch (network) {
        case CBaseChainParams::MAIN:
            return mainParams;
        case CBaseChainParams::TESTNET:
            return testNetParams;
        case CBaseChainParams::REGTEST:
            return regTestParams;
        default:
            assert(false && "Unimplemented network");
            return mainParams;
    }
}

void SelectParams(CBaseChainParams::Network network) {
    SelectBaseParams(network);
    pCurrentParams = &Params(network);

    // Some python qa rpc tests need to enforce the coinbase consensus rule
    if (network == CBaseChainParams::REGTEST && mapArgs.count("-regtestprotectcoinbase")) {
        regTestParams.SetRegTestCoinbaseMustBeProtected();
    }
}

bool SelectParamsFromCommandLine()
{
    CBaseChainParams::Network network = NetworkIdFromCommandLine();
    if (network == CBaseChainParams::MAX_NETWORK_TYPES)
        return false;

    SelectParams(network);

    return true;
}


// Block height must be >0 and <=last founders reward block height
// Index variable i ranges from 0 - (vFoundersRewardAddress.size()-1)
std::string CChainParams::GetFoundersRewardAddressAtHeight(int nHeight) const {
    int maxHeight = consensus.GetLastFoundersRewardBlockHeight();
    assert(nHeight > 0 && nHeight <= maxHeight);

    size_t addressChangeInterval = (maxHeight + vFoundersRewardAddress.size()) / vFoundersRewardAddress.size();
    size_t i = nHeight / addressChangeInterval;
    return vFoundersRewardAddress[i];
}

// Block height must be >0 and <=last founders reward block height
// The founders reward address is expected to be a multisig (P2SH) address
CScript CChainParams::GetFoundersRewardScriptAtHeight(int nHeight) const {
    assert(nHeight > 0 && nHeight <= consensus.GetLastFoundersRewardBlockHeight());

    CTxDestination address = DecodeDestination(GetFoundersRewardAddressAtHeight(nHeight).c_str());
    assert(IsValidDestination(address));
    assert(boost::get<CScriptID>(&address) != nullptr);
    CScriptID scriptID = boost::get<CScriptID>(address); // address is a boost variant
    CScript script = CScript() << OP_HASH160 << ToByteVector(scriptID) << OP_EQUAL;
    return script;
}

std::string CChainParams::GetFoundersRewardAddressAtIndex(int i) const {
    assert(i >= 0 && i < vFoundersRewardAddress.size());
    return vFoundersRewardAddress[i];
}

void UpdateNetworkUpgradeParameters(Consensus::UpgradeIndex idx, int nActivationHeight)
{
    regTestParams.UpdateNetworkUpgradeParameters(idx, nActivationHeight);
}<|MERGE_RESOLUTION|>--- conflicted
+++ resolved
@@ -289,11 +289,8 @@
             mainParams.SetNValue(ASSETCHAINS_NK[0]);
             mainParams.SetKValue(ASSETCHAINS_NK[1]);
         }
-<<<<<<< HEAD
-=======
         if ( KOMODO_TESTNODE != 0 )
             mainParams.SetMiningRequiresPeers(false);
->>>>>>> 07fdce99
         if ( ASSETCHAINS_RPCPORT == 0 )
             ASSETCHAINS_RPCPORT = ASSETCHAINS_P2PPORT + 1;
         mainParams.pchMessageStart[0] = ASSETCHAINS_MAGIC & 0xff;

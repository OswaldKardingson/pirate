--- conflicted
+++ resolved
@@ -661,13 +661,13 @@
     fprintf(stderr,"SET SAPLING ACTIVATION height.%d\n",height);
 }
 
-<<<<<<< HEAD
 void komodo_setcanopy(int32_t height)
 {
     pCurrentParams->consensus.vUpgrades[Consensus::UPGRADE_CANOPY].nActivationHeight = height;
     ASSETCHAINS_CANOPY = height;
     fprintf(stderr,"SET ZIP212 ACTIVATION height.%d\n",height);
-=======
+}
+
 /* This function returns the checkpoint list for a currently active asset chain.
    pCurrentParams should be initialized by a SelectParams call before use. */
 const CChainParams::CCheckpointData GetACCheckPoints()
@@ -977,7 +977,6 @@
     } else {
         return checkpointDataDefault;
     }
->>>>>>> 0c421020
 }
 
 void *chainparams_commandline()
@@ -1008,75 +1007,20 @@
 
         pCurrentParams->consensus.vUpgrades[Consensus::UPGRADE_SAPLING].nActivationHeight = ASSETCHAINS_SAPLING;
         pCurrentParams->consensus.vUpgrades[Consensus::UPGRADE_OVERWINTER].nActivationHeight = ASSETCHAINS_OVERWINTER;
-
-<<<<<<< HEAD
-
-        pCurrentParams->consensus.vUpgrades[Consensus::UPGRADE_SAPLING].nActivationHeight = ASSETCHAINS_SAPLING;
-        pCurrentParams->consensus.vUpgrades[Consensus::UPGRADE_OVERWINTER].nActivationHeight = ASSETCHAINS_OVERWINTER;
         pCurrentParams->consensus.vUpgrades[Consensus::UPGRADE_CANOPY].nActivationHeight = ASSETCHAINS_CANOPY;
-        checkpointData = //(Checkpoints::CCheckpointData)
-                {
-                        boost::assign::map_list_of
-                                (0, pCurrentParams->consensus.hashGenesisBlock),
-                        (int64_t)1231006505,
-                        (int64_t)1,
-                        (double)2777            // * estimated number of transactions per day after checkpoint
-                        //   total number of tx / (checkpoint block height / (24 * 24))
-                };
+
+
 
         if (chainName.isSymbol("PIRATE"))
         {
             pCurrentParams->consensus.vUpgrades[Consensus::UPGRADE_SAPLING].nActivationHeight = 152855;
             pCurrentParams->consensus.vUpgrades[Consensus::UPGRADE_OVERWINTER].nActivationHeight = 152855;
-            checkpointData = //(Checkpoints::CCheckpointData)
-                    {
-                            boost::assign::map_list_of
-                                    (0, pCurrentParams->consensus.hashGenesisBlock)
-                                    (10000, uint256S("0x000001361458d9514816fcaed16c8dfd007f57012e7be6ff8ee6bebec1cb3679"))
-                                    (100000, uint256S("0x0000000085ba91a4ef72274aa1e549399e9cda0c3f7070ea612d2a45007bdfe7"))
-                                    (200000, uint256S("0x0000000097934aab530005e99148224c3c863f2c785e4934645972dd7c611f70"))
-                                    (300000, uint256S("0x000000001598dc03f64b36169a482dfa3d85a10d42cde06aa6cc6a75707389b2"))
-                                    (400000, uint256S("0x000000001352818dcd2bc7e348492b3e56cb271c916f1b66a8a90ceda3d9fbe9"))
-                                    (500000, uint256S("0x000000004a7eeb2b19dc893030a233e27be847597a274f65eab9a3234d296b81"))
-                                    (600000, uint256S("0x00000000b260ab44b2f41b1bb759ae8b1b20022bd43a1c1240bb6bd3c83ee2e6"))
-                                    (700000, uint256S("0x000000002db31fb7f11a33614ef482797cb3102d1e262aeda13b1de548a7eace"))
-                                    (800000, uint256S("0x00000000c9a88eb08320fb87edd6e4bf3bfe94f51b0580e36229c781c50c8d4b"))
-                                    (900000, uint256S("0x00000000df520299974b31272c8f3d8730a4bbc937ceead899fa97d0ce47282a"))
-                                    (1000000, uint256S("0x000000005ba1dab60631d4215aaf814151b20a38f33fde0dca014fefcc2c85d4"))
-                                    (1100000, uint256S("0x000000007fef990ae987b44d35bce4daae6a67d021bf853a38ecc4560cffd10c"))
-                                    (1200000, uint256S("0x0000000015d119c13493372848b3ffbaeb8de486d6f28cd5040cea5af2cd3675"))
-                                    (1300000, uint256S("0x000000001428f2e99327a47761b0da3d3b7a8921ca57765329bbad011348ec0e"))
-                                    (1400000, uint256S("0x0000000000a011d156e423a6e9dcc96705c5b7157cc0efef12120ad26370f22a"))
-                                    (1500000, uint256S("0x0000000003966e23bb72162a84d2ba0bd4ca5dbf12c4201e79629719725bc05e"))
-                                    (1600000, uint256S("0x0000000002838d76f769cd7bb87bb196ebe0556750fb14b038eb149a31b5aeb3"))
-                                    (1700000, uint256S("0x000000000a6999bede4901e9d07de66fafbd5a81c18b038d205960887b0b522a"))
-                                    (1800000, uint256S("0x000000000e69ec04a4c9ebaba913f844d159c7f308da85626804f8ff295a7c74"))
-                                    (1900000, uint256S("0x00000000176a6f8ebd5d3833345b0b9e68a389e2f1077071a72383b73b7f7944"))
-                                    (1957724, uint256S("0x0000000024c58297dce1eca08c01f62b97b3498350dfbee594cc61894c23bf17"))
-                                    (2000000, uint256S("0x000000000c56ec1237cb98457510ee3144120e0af977d39ded7b34dd0c22f5ab"))
-                                    (2100000, uint256S("0x00000000189c3d02a97c9ed45c194d5ae9a7723598af640f268cfdbf59a69cbb"))
-                                    (2200000, uint256S("0x00000000215d10231183f53550314c915d3119bb3782ae717fca498f97c3b1e4"))
-                                    (2300000, uint256S("0x000000002f81899792792c294ae4e313bd9e07b8522df23d5d49e6c13c8ca7d4"))
-                                    (2400000, uint256S("0x0000000038f671599a462b3faa16e597b6bfd4f7e0dd78aa4707b0a0e828f70b"))
-                                    (2500000, uint256S("0x00000000795ed0c786dbd6d55e36cba9ec3e490c665cfa2a5b28071a842d5c21"))
-                                    (2600000, uint256S("0x00000000c135c9425c03741adef89d5d92474dcf1538ed426f02995b4f8d24e7"))
-                                    (2700000, uint256S("0x000000008f6b0e73d13d20da78cfff7ccb72c13ac45be315176e924681a38b3a"))
-                                    (2800000, uint256S("0x000000003164af0b17b0c2dcd79dca48693daebc3524f86997ef4d52c4ce0241"))
-                                    (2812014, uint256S("0x000000009b3d5cdb841caef07b6e8d3da9a9cf7bc7777eb9fe70a160bfdaf34c")),
-                            (int64_t)1709422918,    // * UNIX timestamp of last checkpoint block
-                            (int64_t)5659566,         // * total number of transactions between genesis and last checkpoint
-                            //   (the tx=... number in the SetBestChain debug.log lines)
-                            (double)1200           // * estimated number of transactions per day after checkpoint
-                            //   total number of tx / (checkpoint block height / (24 * 24))
-                    };
-
             pCurrentParams->consensus.nMinimumChainWork = uint256S("0x00000000000000000000000000000000000000000000000000c46a0c07176634");
 
         }
 
-=======
         checkpointData = GetACCheckPoints();
->>>>>>> 0c421020
+
     }
     else
     {

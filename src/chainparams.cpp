// Copyright (c) 2010 Satoshi Nakamoto
// Copyright (c) 2009-2014 The Bitcoin Core developers
// Distributed under the MIT software license, see the accompanying
// file COPYING or http://www.opensource.org/licenses/mit-license.php.

/******************************************************************************
 * Copyright © 2014-2019 The SuperNET Developers.                             *
 *                                                                            *
 * See the AUTHORS, DEVELOPER-AGREEMENT and LICENSE files at                  *
 * the top-level directory of this distribution for the individual copyright  *
 * holder information and the developer policies on copyright and licensing.  *
 *                                                                            *
 * Unless otherwise agreed in a custom licensing agreement, no part of the    *
 * SuperNET software, including this file may be copied, modified, propagated *
 * or distributed except according to the terms contained in the LICENSE file *
 *                                                                            *
 * Removal or modification of this copyright notice is prohibited.            *
 *                                                                            *
 ******************************************************************************/

#include "key_io.h"
#include "main.h"
#include "crypto/equihash.h"
#include "komodo_globals.h"
#include "util.h"
#include "utilstrencodings.h"

#include <assert.h>

#include "chainparamsseeds.h"

static CBlock CreateGenesisBlock(const char* pszTimestamp, const CScript& genesisOutputScript, uint32_t nTime, const uint256& nNonce, const std::vector<unsigned char>& nSolution, uint32_t nBits, int32_t nVersion, const CAmount& genesisReward)
{
    // To create a genesis block for a new chain which is Overwintered:
    //   txNew.nVersion = OVERWINTER_TX_VERSION
    //   txNew.fOverwintered = true
    //   txNew.nVersionGroupId = OVERWINTER_VERSION_GROUP_ID
    //   txNew.nExpiryHeight = <default value>
    CMutableTransaction txNew;
    txNew.nVersion = 1;
    txNew.vin.resize(1);
    txNew.vout.resize(1);
    txNew.vin[0].scriptSig = CScript() << 520617983 << CScriptNum(4) << std::vector<unsigned char>((const unsigned char*)pszTimestamp, (const unsigned char*)pszTimestamp + strlen(pszTimestamp));
    txNew.vout[0].nValue = genesisReward;
    txNew.vout[0].scriptPubKey = genesisOutputScript;

    CBlock genesis;
    genesis.nTime    = nTime;
    genesis.nBits    = nBits;
    genesis.nNonce   = nNonce;
    genesis.nSolution = nSolution;
    genesis.nVersion = nVersion;
    genesis.vtx.push_back(txNew);
    genesis.hashPrevBlock.SetNull();
    genesis.hashMerkleRoot = genesis.BuildMerkleTree();
    return genesis;
}

/**
 * Build the genesis block. Note that the output of its generation
 * transaction cannot be spent since it did not originally exist in the
 * database (and is in any case of zero value).
 *
 * >>> from pyblake2 import blake2s
 * >>> 'Zcash' + blake2s(b'The Economist 2016-10-29 Known unknown: Another crypto-currency is born. BTC#436254 0000000000000000044f321997f336d2908cf8c8d6893e88dbf067e2d949487d ETH#2521903 483039a6b6bd8bd05f0584f9a078d075e454925eb71c1f13eaff59b405a721bb DJIA close on 27 Oct 2016: 18,169.68').hexdigest()
 *
 * CBlock(hash=00040fe8, ver=4, hashPrevBlock=00000000000000, hashMerkleRoot=c4eaa5, nTime=1477641360, nBits=1f07ffff, nNonce=4695, vtx=1)
 *   CTransaction(hash=c4eaa5, ver=1, vin.size=1, vout.size=1, nLockTime=0)
 *     CTxIn(COutPoint(000000, -1), coinbase 04ffff071f0104455a6361736830623963346565663862376363343137656535303031653335303039383462366665613335363833613763616331343161303433633432303634383335643334)
 *     CTxOut(nValue=0.00000000, scriptPubKey=0x5F1DF16B2B704C8A578D0B)
 *   vMerkleTree: c4eaa5
 */
static CBlock CreateGenesisBlock(uint32_t nTime, const uint256& nNonce, const std::vector<unsigned char>& nSolution, uint32_t nBits, int32_t nVersion, const CAmount& genesisReward)
{
    const char* pszTimestamp = "Zcash0b9c4eef8b7cc417ee5001e3500984b6fea35683a7cac141a043c42064835d34";
    const CScript genesisOutputScript = CScript() << ParseHex("04678afdb0fe5548271967f1a67130b7105cd6a828e03909a67962e0ea1f61deb649f6bc3f4cef38c4f35504e51ec112de5c384df7ba0b8d578a4c702b6bf11d5f") << OP_CHECKSIG;
    return CreateGenesisBlock(pszTimestamp, genesisOutputScript, nTime, nNonce, nSolution, nBits, nVersion, genesisReward);
}

/**
 * Main network
 */
/**
 * What makes a good checkpoint block?
 * + Is surrounded by blocks with reasonable timestamps
 *   (no blocks before with a timestamp after, none after with
 *    timestamp before)
 * + Contains no strange transactions
 */
void *chainparams_commandline();
#include "komodo_defs.h"
int32_t ASSETCHAINS_BLOCKTIME = 60;
uint64_t ASSETCHAINS_NK[2];

const arith_uint256 maxUint = UintToArith256(uint256S("ffffffffffffffffffffffffffffffffffffffffffffffffffffffffffffffff"));

class CMainParams : public CChainParams {
public:
    CMainParams()
    {

        strNetworkID = "main";
        strCurrencyUnits = "KMD";
        bip44CoinType = 141; // As registered in https://github.com/satoshilabs/slips/blob/master/slip-0044.md 
        consensus.fCoinbaseMustBeProtected = false;
        consensus.nSubsidySlowStartInterval = 20000;
        consensus.nSubsidyHalvingInterval = 840000;
        consensus.nMajorityEnforceBlockUpgrade = 750;
        consensus.nMajorityRejectBlockOutdated = 950;
        consensus.nMajorityWindow = 4000;
        consensus.powLimit = uint256S("0f0f0f0f0f0f0f0f0f0f0f0f0f0f0f0f0f0f0f0f0f0f0f0f0f0f0f0f0f0f0f0f");
        consensus.powAlternate = uint256S("0f0f0f0f0f0f0f0f0f0f0f0f0f0f0f0f0f0f0f0f0f0f0f0f0f0f0f0f0f0f0f0f");
        consensus.nPowAveragingWindow = 17;
        consensus.nMaxFutureBlockTime = 7 * 60; // 7 mins

        assert(maxUint/UintToArith256(consensus.powLimit) >= consensus.nPowAveragingWindow);
        consensus.nPowMaxAdjustDown = 32; // 32% adjustment down
        consensus.nPowMaxAdjustUp = 16; // 16% adjustment up
        consensus.nPowTargetSpacing = 1 * 60;
        consensus.nPowAllowMinDifficultyBlocksAfterHeight = boost::none;
        consensus.nHF22Height = 2973410; /* nS6HardforkHeight + 7 * 1440 (~1 week) */
        consensus.nHF22NotariesPriorityRotateDelta = 20;
        assert(0 < consensus.nHF22NotariesPriorityRotateDelta);
        consensus.vUpgrades[Consensus::BASE_SPROUT].nProtocolVersion = 170002;
        consensus.vUpgrades[Consensus::BASE_SPROUT].nActivationHeight =
            Consensus::NetworkUpgrade::ALWAYS_ACTIVE;
        consensus.vUpgrades[Consensus::UPGRADE_TESTDUMMY].nProtocolVersion = 170002;
        consensus.vUpgrades[Consensus::UPGRADE_TESTDUMMY].nActivationHeight =
            Consensus::NetworkUpgrade::NO_ACTIVATION_HEIGHT;
        consensus.vUpgrades[Consensus::UPGRADE_OVERWINTER].nProtocolVersion = 170005;
        consensus.vUpgrades[Consensus::UPGRADE_OVERWINTER].nActivationHeight = Consensus::NetworkUpgrade::NO_ACTIVATION_HEIGHT;
        consensus.vUpgrades[Consensus::UPGRADE_SAPLING].nProtocolVersion = 170007;
        consensus.vUpgrades[Consensus::UPGRADE_SAPLING].nActivationHeight = Consensus::NetworkUpgrade::NO_ACTIVATION_HEIGHT;

        /**
         * The message start string is designed to be unlikely to occur in normal data.
         * The characters are rarely used upper ASCII, not valid as UTF-8, and produce
         * a large 32-bit integer with any alignment.
         */
        pchMessageStart[0] = 0xf9;
        pchMessageStart[1] = 0xee;
        pchMessageStart[2] = 0xe4;
        pchMessageStart[3] = 0x8d;
        vAlertPubKey = ParseHex("020e46e79a2a8d12b9b5d12c7a91adb4e454edfae43c0a0cb805427d2ac7613fd9");
        // (Zcash) vAlertPubKey = ParseHex("04b7ecf0baa90495ceb4e4090f6b2fd37eec1e9c85fac68a487f3ce11589692e4a317479316ee814e066638e1db54e37a10689b70286e6315b1087b6615d179264");
        nDefaultPort = 7770;
        nMinerThreads = 0;
        nMaxTipAge = 24 * 60 * 60;
        nPruneAfterHeight = 100000;
        const size_t N = 200, K = 9;
        BOOST_STATIC_ASSERT(equihash_parameters_acceptable(N, K));
        nEquihashN = N;
        nEquihashK = K;

        const char* pszTimestamp = "The Times 03/Jan/2009 Chancellor on brink of second bailout for banks";
        CMutableTransaction txNew;
        txNew.vin.resize(1);
        txNew.vout.resize(1);
        txNew.vin[0].scriptSig = CScript() << 486604799 << CScriptNum(4) << std::vector<unsigned char>((const unsigned char*)pszTimestamp, (const unsigned char*)pszTimestamp + strlen(pszTimestamp));
        txNew.vout[0].nValue = 50 * COIN;
        txNew.vout[0].scriptPubKey = CScript() << ParseHex("04678afdb0fe5548271967f1a67130b7105cd6a828e03909a67962e0ea1f61deb649f6bc3f4cef38c4f35504e51ec112de5c384df7ba0b8d578a4c702b6bf11d5f") << OP_CHECKSIG;
        genesis.vtx.push_back(txNew);
        genesis.hashPrevBlock.SetNull();
        genesis.hashMerkleRoot = genesis.BuildMerkleTree();
        genesis.nVersion = 1;
        genesis.nTime    = 1231006505;
        genesis.nBits    = KOMODO_MINDIFF_NBITS;
        genesis.nNonce   = uint256S("0x000000000000000000000000000000000000000000000000000000000000000b");
        genesis.nSolution = ParseHex("000d5ba7cda5d473947263bf194285317179d2b0d307119c2e7cc4bd8ac456f0774bd52b0cd9249be9d40718b6397a4c7bbd8f2b3272fed2823cd2af4bd1632200ba4bf796727d6347b225f670f292343274cc35099466f5fb5f0cd1c105121b28213d15db2ed7bdba490b4cedc69742a57b7c25af24485e523aadbb77a0144fc76f79ef73bd8530d42b9f3b9bed1c135ad1fe152923fafe98f95f76f1615e64c4abb1137f4c31b218ba2782bc15534788dda2cc08a0ee2987c8b27ff41bd4e31cd5fb5643dfe862c9a02ca9f90c8c51a6671d681d04ad47e4b53b1518d4befafefe8cadfb912f3d03051b1efbf1dfe37b56e93a741d8dfd80d576ca250bee55fab1311fc7b3255977558cdda6f7d6f875306e43a14413facdaed2f46093e0ef1e8f8a963e1632dcbeebd8e49fd16b57d49b08f9762de89157c65233f60c8e38a1f503a48c555f8ec45dedecd574a37601323c27be597b956343107f8bd80f3a925afaf30811df83c402116bb9c1e5231c70fff899a7c82f73c902ba54da53cc459b7bf1113db65cc8f6914d3618560ea69abd13658fa7b6af92d374d6eca9529f8bd565166e4fcbf2a8dfb3c9b69539d4d2ee2e9321b85b331925df195915f2757637c2805e1d4131e1ad9ef9bc1bb1c732d8dba4738716d351ab30c996c8657bab39567ee3b29c6d054b711495c0d52e1cd5d8e55b4f0f0325b97369280755b46a02afd54be4ddd9f77c22272b8bbb17ff5118fedbae2564524e797bd28b5f74f7079d532ccc059807989f94d267f47e724b3f1ecfe00ec9e6541c961080d8891251b84b4480bc292f6a180bea089fef5bbda56e1e41390d7c0e85ba0ef530f7177413481a226465a36ef6afe1e2bca69d2078712b3912bba1a99b1fbff0d355d6ffe726d2bb6fbc103c4ac5756e5bee6e47e17424ebcbf1b63d8cb90ce2e40198b4f4198689daea254307e52a25562f4c1455340f0ffeb10f9d8e914775e37d0edca019fb1b9c6ef81255ed86bc51c5391e0591480f66e2d88c5f4fd7277697968656a9b113ab97f874fdd5f2465e5559533e01ba13ef4a8f7a21d02c30c8ded68e8c54603ab9c8084ef6d9eb4e92c75b078539e2ae786ebab6dab73a09e0aa9ac575bcefb29e930ae656e58bcb513f7e3c17e079dce4f05b5dbc18c2a872b22509740ebe6a3903e00ad1abc55076441862643f93606e3dc35e8d9f2caef3ee6be14d513b2e062b21d0061de3bd56881713a1a5c17f5ace05e1ec09da53f99442df175a49bd154aa96e4949decd52fed79ccf7ccbce32941419c314e374e4a396ac553e17b5340336a1a25c22f9e42a243ba5404450b650acfc826a6e432971ace776e15719515e1634ceb9a4a35061b668c74998d3dfb5827f6238ec015377e6f9c94f38108768cf6e5c8b132e0303fb5a200368f845ad9d46343035a6ff94031df8d8309415bb3f6cd5ede9c135fdabcc030599858d803c0f85be7661c88984d88faa3d26fb0e9aac0056a53f1b5d0baed713c853c4a2726869a0a124a8a5bbc0fc0ef80c8ae4cb53636aa02503b86a1eb9836fcc259823e2692d921d88e1ffc1e6cb2bde43939ceb3f32a611686f539f8f7c9f0bf00381f743607d40960f06d347d1cd8ac8a51969c25e37150efdf7aa4c2037a2fd0516fb444525ab157a0ed0a7412b2fa69b217fe397263153782c0f64351fbdf2678fa0dc8569912dcd8e3ccad38f34f23bbbce14c6a26ac24911b308b82c7e43062d180baeac4ba7153858365c72c63dcf5f6a5b08070b730adb017aeae925b7d0439979e2679f45ed2f25a7edcfd2fb77a8794630285ccb0a071f5cce410b46dbf9750b0354aae8b65574501cc69efb5b6a43444074fee116641bb29da56c2b4a7f456991fc92b2");


        /*genesis = CreateGenesisBlock(
            1477641360,
            uint256S("0x0000000000000000000000000000000000000000000000000000000000001257"),
            ParseHex("000a889f00854b8665cd555f4656f68179d31ccadc1b1f7fb0952726313b16941da348284d67add4686121d4e3d930160c1348d8191c25f12b267a6a9c131b5031cbf8af1f79c9d513076a216ec87ed045fa966e01214ed83ca02dc1797270a454720d3206ac7d931a0a680c5c5e099057592570ca9bdf6058343958b31901fce1a15a4f38fd347750912e14004c73dfe588b903b6c03166582eeaf30529b14072a7b3079e3a684601b9b3024054201f7440b0ee9eb1a7120ff43f713735494aa27b1f8bab60d7f398bca14f6abb2adbf29b04099121438a7974b078a11635b594e9170f1086140b4173822dd697894483e1c6b4e8b8dcd5cb12ca4903bc61e108871d4d915a9093c18ac9b02b6716ce1013ca2c1174e319c1a570215bc9ab5f7564765f7be20524dc3fdf8aa356fd94d445e05ab165ad8bb4a0db096c097618c81098f91443c719416d39837af6de85015dca0de89462b1d8386758b2cf8a99e00953b308032ae44c35e05eb71842922eb69797f68813b59caf266cb6c213569ae3280505421a7e3a0a37fdf8e2ea354fc5422816655394a9454bac542a9298f176e211020d63dee6852c40de02267e2fc9d5e1ff2ad9309506f02a1a71a0501b16d0d36f70cdfd8de78116c0c506ee0b8ddfdeb561acadf31746b5a9dd32c21930884397fb1682164cb565cc14e089d66635a32618f7eb05fe05082b8a3fae620571660a6b89886eac53dec109d7cbb6930ca698a168f301a950be152da1be2b9e07516995e20baceebecb5579d7cdbc16d09f3a50cb3c7dffe33f26686d4ff3f8946ee6475e98cf7b3cf9062b6966e838f865ff3de5fb064a37a21da7bb8dfd2501a29e184f207caaba364f36f2329a77515dcb710e29ffbf73e2bbd773fab1f9a6b005567affff605c132e4e4dd69f36bd201005458cfbd2c658701eb2a700251cefd886b1e674ae816d3f719bac64be649c172ba27a4fd55947d95d53ba4cbc73de97b8af5ed4840b659370c556e7376457f51e5ebb66018849923db82c1c9a819f173cccdb8f3324b239609a300018d0fb094adf5bd7cbb3834c69e6d0b3798065c525b20f040e965e1a161af78ff7561cd874f5f1b75aa0bc77f720589e1b810f831eac5073e6dd46d00a2793f70f7427f0f798f2f53a67e615e65d356e66fe40609a958a05edb4c175bcc383ea0530e67ddbe479a898943c6e3074c6fcc252d6014de3a3d292b03f0d88d312fe221be7be7e3c59d07fa0f2f4029e364f1f355c5d01fa53770d0cd76d82bf7e60f6903bc1beb772e6fde4a70be51d9c7e03c8d6d8dfb361a234ba47c470fe630820bbd920715621b9fbedb49fcee165ead0875e6c2b1af16f50b5d6140cc981122fcbcf7c5a4e3772b3661b628e08380abc545957e59f634705b1bbde2f0b4e055a5ec5676d859be77e20962b645e051a880fddb0180b4555789e1f9344a436a84dc5579e2553f1e5fb0a599c137be36cabbed0319831fea3fddf94ddc7971e4bcf02cdc93294a9aab3e3b13e3b058235b4f4ec06ba4ceaa49d675b4ba80716f3bc6976b1fbf9c8bf1f3e3a4dc1cd83ef9cf816667fb94f1e923ff63fef072e6a19321e4812f96cb0ffa864da50ad74deb76917a336f31dce03ed5f0303aad5e6a83634f9fcc371096f8288b8f02ddded5ff1bb9d49331e4a84dbe1543164438fde9ad71dab024779dcdde0b6602b5ae0a6265c14b94edd83b37403f4b78fcd2ed555b596402c28ee81d87a909c4e8722b30c71ecdd861b05f61f8b1231795c76adba2fdefa451b283a5d527955b9f3de1b9828e7b2e74123dd47062ddcc09b05e7fa13cb2212a6fdbc65d7e852cec463ec6fd929f5b8483cf3052113b13dac91b69f49d1b7d1aec01c4a68e41ce157"),
            0x1f07ffff, 4, 0);*/

        consensus.hashGenesisBlock = genesis.GetHash();
        assert(consensus.hashGenesisBlock == uint256S("0x027e3758c3a65b12aa1046462b486d0a63bfa1beae327897f56c5cfb7daaae71"));
        assert(genesis.hashMerkleRoot == uint256S("0x4a5e1e4baab89f3a32518a88c31bc87f618f76673e2cc77ab2127b7afdeda33b"));
        vFixedSeeds.clear();
        vSeeds.clear();

        vSeeds.push_back(CDNSSeedData("komodoseeds.org", "kmd.komodoseeds.org")); // decker
        vSeeds.push_back(CDNSSeedData("kmd.sh", "seeds1.kmd.sh")); // decker
        vSeeds.push_back(CDNSSeedData("cipig.net", "kmdseed.cipig.net")); // cipig
        vSeeds.push_back(CDNSSeedData("lordofthechains.com", "kmdseeds.lordofthechains.com")); // gcharang

        /*
        vSeeds.push_back(CDNSSeedData("komodoseeds.com", "kmd.komodoseeds.com"));
        vSeeds.push_back(CDNSSeedData("komodoseeds.com", "dynamic.komodoseeds.com"));
        */

        // TODO: we need more seed crawlers from other community members
        base58Prefixes[PUBKEY_ADDRESS] = {60};
        base58Prefixes[SCRIPT_ADDRESS] = {85};
        base58Prefixes[SECRET_KEY] =     {188};
        base58Prefixes[EXT_PUBLIC_KEY] = {0x04, 0x88, 0xb2, 0x1e};
        base58Prefixes[EXT_SECRET_KEY] = {0x04, 0x88, 0xad, 0xe4};
        // guarantees the first two characters, when base58 encoded, are "zc"
        base58Prefixes[ZCPAYMENT_ADDRRESS] = {22,154};
        // guarantees the first 4 characters, when base58 encoded, are "ZiVK"
        base58Prefixes[ZCVIEWING_KEY]      = {0xA8,0xAB,0xD3};
        // guarantees the first two characters, when base58 encoded, are "SK"
        base58Prefixes[ZCSPENDING_KEY] = {171,54};

        bech32HRPs[SAPLING_PAYMENT_ADDRESS]      = "zs";
        bech32HRPs[SAPLING_FULL_VIEWING_KEY]     = "zviews";
        bech32HRPs[SAPLING_INCOMING_VIEWING_KEY] = "zivks";
        bech32HRPs[SAPLING_EXTENDED_SPEND_KEY]   = "secret-extended-key-main";

        vFixedSeeds = std::vector<SeedSpec6>(pnSeed6_main, pnSeed6_main + ARRAYLEN(pnSeed6_main));

        fMiningRequiresPeers = true;
        fDefaultConsistencyChecks = false;
        fRequireStandard = true;
        fMineBlocksOnDemand = false;
        fTestnetToBeDeprecatedFieldRPC = false;

        checkpointData = {
            boost::assign::map_list_of

            (0, consensus.hashGenesisBlock)
            (	50000,	uint256S("0x00076e16d3fa5194da559c17cf9cf285e21d1f13154ae4f7c7b87919549345aa"))
            (	100000,	uint256S("0x0f02eb1f3a4b89df9909fec81a4bd7d023e32e24e1f5262d9fc2cc36a715be6f"))
            (	150000,	uint256S("0x0a817f15b9da636f453a7a01835cfc534ed1a55ce7f08c566471d167678bedce"))
            (	200000,	uint256S("0x000001763a9337328651ca57ac487cc0507087be5838fb74ca4165ff19f0e84f"))
            (	250000,	uint256S("0x0dd54ef5f816c7fde9d2b1c8c1a26412b3c761cc5dd3901fa5c4cd1900892fba"))
            (	300000,	uint256S("0x000000fa5efd1998959926047727519ed7de06dcf9f2cd92a4f71e907e1312dc"))
            (	350000,	uint256S("0x0000000228ef321323f81dae00c98d7960fc7486fb2d881007fee60d1e34653f"))
            (	400000,	uint256S("0x036d294c5be96f4c0efb28e652eb3968231e87204a823991a85c5fdab3c43ae6"))
            (	450000,	uint256S("0x0906ef1e8dc194f1f03bd4ce1ac8c6992fd721ef2c5ccbf4871ec8cdbb456c18"))
            (	500000,	uint256S("0x0bebdb417f7a51fe0c36fcf94e2ed29895a9a862eaa61601272866a7ecd6391b"))
            (	550000,	uint256S("0x06df52fc5f9ba03ccc3a7673b01ab47990bd5c4947f6e1bc0ba14d21cd5bcccd"))
            (	600000,	uint256S("0x00000005080d5689c3b4466e551cd1986e5d2024a62a79b1335afe12c42779e4"))
            (	650000,	uint256S("0x039a3cb760cc6e564974caf69e8ae621c14567f3a36e4991f77fd869294b1d52"))
            (	700000,	uint256S("0x00002285be912b2b887a5bb42d2f1aa011428c565b0ffc908129c47b5ce87585"))
            (	750000,	uint256S("0x04cff4c26d185d591bed3613ce15e1d15d9c91dd8b98a6729f89c58ce4bd1fd6"))
            (	800000,	uint256S("0x0000000617574d402fca8e6570f0845bd5fe449398b318b4e1f65bc69cdd6606"))
            (	850000,	uint256S("0x044199301f37194f20ba7b498fc72ed742f6c0ba6e476f28d6c81d225e58d5ce"))
            (	900000,	uint256S("0x08bdbe4de2a65ac89fd2913192d05362c900e3af476a0c99d9f311875067451e"))
            (	950000,	uint256S("0x0000000aa9a44b593e6138f247bfae75bd43b9396ef9ff0a6a3ebd852f131806"))
            (	1000000,	uint256S("0x0cb1d2457eaa58af5028e86e27ac54578fa09558206e7b868ebd35e7005ed8bb"))
            (	1050000,	uint256S("0x044d49bbc3bd9d32b6288b768d4f7e0afe3cbeda606f3ac3579a076e4bddf6ae"))
            (	1100000,	uint256S("0x000000050cad04887e170059dd2556d85bbd20390b04afb9b07fb62cafd647b4"))
            (	1150000,	uint256S("0x0c85501c759d957dd1ccc5f7fdfcc415c89c7f2a26471fffc75b75f79e63c16a"))
            (	1200000,	uint256S("0x0763cbf43ed7227988081c29d9e9fc7ab2450216e6d0354cc4596c86689702d4"))
            (	1250000,	uint256S("0x0489640207f8c343a56a10e45d987516059ea82a3c6859a771b3a9cf94f5c3bb"))
            (	1300000,	uint256S("0x000000012a01709b254b4f75e2b9ed772d8fe558655c8c859892ca8c9d625e87"))
            (	1350000,	uint256S("0x075a1a5c66a68b47d9848ca6986687ed2665b1852457051bf142208e62f98a60"))
            (	1400000,	uint256S("0x055f73dd9b20650c3d6e6dbb606af8d9479e4c81d89430867abff5329f167bb2"))
            (	1450000,	uint256S("0x014c2926e07e9712211c5e82f05df1b802c59cc8bc24e3cc9b09942017080f2d"))
            (	1500000,	uint256S("0x0791f892210ce3c513ab607d689cd1e8907a27f3dfeb58dec21ae299b7981cb7"))
            (	1550000,	uint256S("0x08fcbaffb7164b161a25efc6dd5c70b679498ee637d663fe201a55c7decc37a3"))
            (	1600000,	uint256S("0x0e577dcd49319a67fe2acbb39ae6d46afccd3009d3ba9d1bcf6c624708e12bac"))
            (	1650000,	uint256S("0x091ac57a0f786a9526b2224a10b62f1f464b9ffc0afc2240d86264439e6ad3d0"))
            (	1700000,	uint256S("0x0d0be6ab4a5083ce9d2a7ea2549b03cfc9770427b7d51c0bf0c603399a60d037"))
            (	1750000,	uint256S("0x0a019d830157db596eeb678787279908093fd273a4e022b5e052f3a9f95714ca"))
            (	1800000,	uint256S("0x0390779f6c615620391f9dd7df7f3f4947523bd6350b26625c0315571c616076"))
            (	1850000,	uint256S("0x000000007ca2de1bd9cb7b52fe0accca4874143822521d955e58c73e304279e0"))
            (	1900000,	uint256S("0x04c6589d5703f8237bf215c4e3e881c1c77063ef079cea5dc132a0e7f7a0cbd9"))
            (	1950000,	uint256S("0x00000000386795b9fa21f14782ee1b9176763d6a544d7e0511d1860c62d540aa"))
            (	2000000,	uint256S("0x0b0403fbe3c5742bbd0e3fc643049534e50c4a49bbc4a3b284fc0ecedf15c044"))
            (	2050000,	uint256S("0x0c7923957469864d49a0be56b5ffbee7f21c1b6d00acc7374f60f1c1c7b87e14"))
            (	2100000,	uint256S("0x05725ed166ae796529096ac2a42e85a3bdd0d69dbb2f69e620c08219fda1130a"))
            (	2150000,	uint256S("0x0edb94f5a5501fc8dd72a455cdaccf0af0215b914dd3d8d4ae5d644e27ef562c"))
            (	2200000,	uint256S("0x08b92203aa4a3b09001a75e8eebe8e64434259ae7ed7a31384203924d1ab03b8"))
            (	2250000,	uint256S("0x0127d1ed5cd6f261631423275b6b17728c392583177e1151a6e638a4b0dea985"))
            (	2300000,	uint256S("0x07df8af646bc30c71d068b146d9ea2c8b25b27a180e9537d5aef859efcfc41f7"))
            (	2350000,	uint256S("0x0b8028dbfcd92fe34496953872cba2d256923e3e52b4abbdcbe9911071e929e5"))
            (	2395555,	uint256S("0x0a09f16d886ed8152aaa2e2fcdf6ab4bb142ff8ce5abac131c5eda385a5d712f")),
            1621188001,     // * UNIX timestamp of last checkpoint block
            13903562,         // * total number of transactions between genesis and last checkpoint
                            //   (the tx=... number in the SetBestChain debug.log lines)
            2777            // * estimated number of transactions per day after checkpoint
                            //   total number of tx / (checkpoint block height / (24 * 24))
        };

        genesisNotaries = { 
            { "jl777_testA", "03b7621b44118017a16043f19b30cc8a4cfe068ac4e42417bae16ba460c80f3828" },
            { "jl777_testB", "02ebfc784a4ba768aad88d44d1045d240d47b26e248cafaf1c5169a42d7a61d344" },
            { "pondsea_SH", "02209073bc0943451498de57f802650311b1f12aa6deffcd893da198a544c04f36" },
            { "crackers_EU", "0340c66cf2c41c41efb420af57867baa765e8468c12aa996bfd816e1e07e410728" },
            { "pondsea_EU", "0225aa6f6f19e543180b31153d9e6d55d41bc7ec2ba191fd29f19a2f973544e29d" },
            { "locomb_EU", "025c6d26649b9d397e63323d96db42a9d3caad82e1d6076970efe5056c00c0779b" },
            { "fullmoon_AE", "0204a908350b8142698fdb6fabefc97fe0e04f537adc7522ba7a1e8f3bec003d4a" },
            { "movecrypto_EU", "021ab53bc6cf2c46b8a5456759f9d608966eff87384c2b52c0ac4cc8dd51e9cc42" },
            { "badass_EU", "0209d48554768dd8dada988b98aca23405057ac4b5b46838a9378b95c3e79b9b9e" },
            { "crackers_NA", "029e1c01131974f4cd3f564cc0c00eb87a0f9721043fbc1ca60f9bd0a1f73f64a1" },
            { "proto_EU", "03681ffdf17c8f4f0008cefb7fa0779c5e888339cdf932f0974483787a4d6747c1" }, // 10
            { "jeezy_EU", "023cb3e593fb85c5659688528e9a4f1c4c7f19206edc7e517d20f794ba686fd6d6" },
            { "farl4web_EU", "035caa40684ace968677dca3f09098aa02b70e533da32390a7654c626e0cf908e1" },
            { "nxtswe_EU", "032fb104e5eaa704a38a52c126af8f67e870d70f82977e5b2f093d5c1c21ae5899" },
            { "traderbill_EU", "03196e8de3e2e5d872f31d79d6a859c8704a2198baf0af9c7b21e29656a7eb455f" },
            { "vanbreuk_EU", "024f3cad7601d2399c131fd070e797d9cd8533868685ddbe515daa53c2e26004c3" }, // 15
            { "titomane_EU", "03517fcac101fed480ae4f2caf775560065957930d8c1facc83e30077e45bdd199" },
            { "supernet_AE", "029d93ef78197dc93892d2a30e5a54865f41e0ca3ab7eb8e3dcbc59c8756b6e355" },
            { "supernet_EU", "02061c6278b91fd4ac5cab4401100ffa3b2d5a277e8f71db23401cc071b3665546" },
            { "supernet_NA", "033c073366152b6b01535e15dd966a3a8039169584d06e27d92a69889b720d44e1" },
            { "yassin_EU", "033fb7231bb66484081952890d9a03f91164fb27d392d9152ec41336b71b15fbd0" }, // 20
            { "durerus_EU", "02bcbd287670bdca2c31e5d50130adb5dea1b53198f18abeec7211825f47485d57" },
            { "badass_SH", "026b49dd3923b78a592c1b475f208e23698d3f085c4c3b4906a59faf659fd9530b" },
            { "badass_NA", "02afa1a9f948e1634a29dc718d218e9d150c531cfa852843a1643a02184a63c1a7" },
            { "pondsea_NA", "031bcfdbb62268e2ff8dfffeb9ddff7fe95fca46778c77eebff9c3829dfa1bb411" },
            { "rnr_EU", "0287aa4b73988ba26cf6565d815786caf0d2c4af704d7883d163ee89cd9977edec" },
            { "crackers_SH", "02313d72f9a16055737e14cfc528dcd5d0ef094cfce23d0348fe974b6b1a32e5f0" },
            { "grewal_SH", "03212a73f5d38a675ee3cdc6e82542a96c38c3d1c79d25a1ed2e42fcf6a8be4e68" },
            { "polycryptoblock_NA", "02708dcda7c45fb54b78469673c2587bfdd126e381654819c4c23df0e00b679622" },
            { "titomane_NA", "0387046d9745414fb58a0fa3599078af5073e10347e4657ef7259a99cb4f10ad47" },
            { "titomane_AE", "03cda6ca5c2d02db201488a54a548dbfc10533bdc275d5ea11928e8d6ab33c2185" },
            { "kolo_EU", "03f5c08dadffa0ffcafb8dd7ffc38c22887bd02702a6c9ac3440deddcf2837692b" },
            { "artik_NA", "0224e31f93eff0cc30eaf0b2389fbc591085c0e122c4d11862c1729d090106c842" },
            { "eclips_EU", "0339369c1f5a2028d44be7be6f8ec3b907fdec814f87d2dead97cab4edb71a42e9" },
            { "titomane_SH", "035f49d7a308dd9a209e894321f010d21b7793461b0c89d6d9231a3fe5f68d9960" },
        };

    } // ctor
};

static CMainParams mainParams;

void CChainParams::SetCheckpointData(CChainParams::CCheckpointData checkpointData)
{
    CChainParams::checkpointData = checkpointData;
}

/*
 To change the max block size, all that needs to be updated is the #define _MAX_BLOCK_SIZE in utils.h
 
 However, doing that without any other changes will allow forking non-updated nodes by creating a larger block. So, make sure to height activate the new blocksize properly.
 
 Assuming it is 8MB, then:
 #define _OLD_MAX_BLOCK_SIZE (4096 * 1024)
 #define _MAX_BLOCK_SIZE (2 * 4096 * 1024)
 
 change the body of if:
 {
    if ( height < saplinght+1000000 ) // activates 8MB blocks 1 million blocks after saplinght
        return(_OLD_MAX_BLOCK_SIZE);
    else return(_MAX_BLOCK_SIZE);
 }

*/

/**
 * Testnet (v3)
 */
class CTestNetParams : public CChainParams {
public:
    CTestNetParams() {
        strNetworkID = "test";
        strCurrencyUnits = "TKMD";
        bip44CoinType = 1;
        consensus.fCoinbaseMustBeProtected = true;
        consensus.nSubsidySlowStartInterval = 20000;
        consensus.nSubsidyHalvingInterval = 840000;
        consensus.nMajorityEnforceBlockUpgrade = 51;
        consensus.nMajorityRejectBlockOutdated = 75;
        consensus.nMajorityWindow = 400;
        consensus.powLimit = uint256S("0f0f0f0f0f0f0f0f0f0f0f0f0f0f0f0f0f0f0f0f0f0f0f0f0f0f0f0f0f0f0f0f");
        consensus.powAlternate = uint256S("0f0f0f0f0f0f0f0f0f0f0f0f0f0f0f0f0f0f0f0f0f0f0f0f0f0f0f0f0f0f0f0f");
        consensus.nPowAveragingWindow = 17;
        assert(maxUint/UintToArith256(consensus.powLimit) >= consensus.nPowAveragingWindow);
        consensus.nMaxFutureBlockTime = 7 * 60;

        vAlertPubKey = ParseHex("00");
        nDefaultPort = 17770;
        nMinerThreads = 0;
        consensus.nPowMaxAdjustDown = 32; // 32% adjustment down
        consensus.nPowMaxAdjustUp = 16; // 16% adjustment up
        consensus.nPowTargetSpacing = 2.5 * 60;
        consensus.nPowAllowMinDifficultyBlocksAfterHeight = 299187;
        consensus.nHF22Height = boost::none;
        consensus.nHF22NotariesPriorityRotateDelta = 1;
        assert(0 < consensus.nHF22NotariesPriorityRotateDelta);
        consensus.vUpgrades[Consensus::BASE_SPROUT].nProtocolVersion = 170002;
        consensus.vUpgrades[Consensus::BASE_SPROUT].nActivationHeight =
            Consensus::NetworkUpgrade::ALWAYS_ACTIVE;
        consensus.vUpgrades[Consensus::UPGRADE_TESTDUMMY].nProtocolVersion = 170002;
        consensus.vUpgrades[Consensus::UPGRADE_TESTDUMMY].nActivationHeight =
            Consensus::NetworkUpgrade::NO_ACTIVATION_HEIGHT;
        consensus.vUpgrades[Consensus::UPGRADE_OVERWINTER].nProtocolVersion = 170003;
        consensus.vUpgrades[Consensus::UPGRADE_OVERWINTER].nActivationHeight = 207500;
        consensus.vUpgrades[Consensus::UPGRADE_SAPLING].nProtocolVersion = 170007;
        consensus.vUpgrades[Consensus::UPGRADE_SAPLING].nActivationHeight = 280000;

        pchMessageStart[0] = 0x5A;
        pchMessageStart[1] = 0x1F;
        pchMessageStart[2] = 0x7E;
        pchMessageStart[3] = 0x62;
        vAlertPubKey = ParseHex("020e46e79a2a8d12b9b5d12c7a91adb4e454edfae43c0a0cb805427d2ac7613fd9");
        nMaxTipAge = 24 * 60 * 60;

        nPruneAfterHeight = 1000;
        const size_t N = 200, K = 9;
        BOOST_STATIC_ASSERT(equihash_parameters_acceptable(N, K));
        nEquihashN = N;
        nEquihashK = K;

        //! Modify the testnet genesis block so the timestamp is valid for a later start.
        genesis = CreateGenesisBlock(1296688602, 
                uint256S("0x000000000000000000000000000000000000000000000000000000000000000a"),
                ParseHex("008b6bd48ca3ef23bfa3d34885483158e089ad887539fd33950f2d78d5720e39769165aa7b2c679b65060e209249f54e3279e8bf31ec13781184b109aaee6e3db57260b466ce8182122b564ce43ca77b011ea1fa038f0139e98e923b0eb1929a80b622cdb72cd5505f275b7cf0e89892ff37f53b010f5ba1fb78bedead4a0c4d39f8319605d358e36a0a0e5e5cdb25a2ffff9320f57569f7270857e2d87287fa71c24d36611b2ac502ffffdbbe425ca71b09b1f0255a66f26356fae7f210227d79e3ea9fe99f7d5e5b05febdf3a54dfec02507bdb85ff409773ce56441191734059a11d9d4c481554fbe6c93b1a93be2cfc707d146e4c28966de5ced066fc85f548fd146c9cd086fafdbf982c3c099394e0a25a5e4670dea2673e84886f5fa765a8a5f1ff3a307680a20e520b1f3d21714eb3efca769f182106a6d193aae881461a64b55d98668eb7f7b92c3527eb75b044d01ffff427d9157c301e5b69fa09776009f53c30551484020fabbb3d664c106d72844b540c133bc67048ad4ca0082ad42848e146dac76b55e3ba51937c412c817034e1e67fb3d909347d42d198599f28df8ee0fa9bd9c180beb0fad03f265a8bbbfb6ce1bff1d8223c9ea28748983393fbf1b8364e449d331b8ffb8363dfab5728c5f34b1e4cd03e3a758c3e5280994a44a47fed5f84b13bc67df9074dac4b7288d927e1b8ef50a7afc01ea4b798d6025415f26d15dc506c96896b530af775fb3648ddf983f59bb10536e1e74a6bee4640ed3275bbdceb79520ec81618ac7087e06baba12432671e185b6e1706523edd26d07435bf5289c5f703f0b6703fbfc56e46b421ca9ca325e281387353daa33274925b44ea4a7c939ef13ec6f38941ed13c7a9ae5253dba2119a0b8b1401f73d503e2c7252dd9507d305cf9dcb5f3db29214bb6c7be8b5654421baefbdc7701408f5ab4d652879d54e4e4ad6dc3c1b49835ae7e2ca806e302d33657ada2c8b86b716a239d409fafdb05a547952f6aafd5d9dd60f76070b0ee12605815ad36fca1c3bc231b15428ce6412fd37d2f27255eb19b060aadf47e0c1b67b0911459505bc9fdfd1875fdac31362dd434ab4e297b9478b74f5efdaac35e7b3deb07b2125aaf07483dd104d6e43161506a0e1b14fd7a13b729f771ca5e2a5e53c2d6eb96f66a66a4581c87018fa98856630ab1dead01afbe62c280c697d96e6d056afb94a4cca2e6d63bc866f5dceb9a5d2a38b3bb11e109de75d17e6116aad2514b5ababe09f99ddf2c130cdd7866129fa103cdb2ec9d2a44853c8bf9c31201ec1b89cca7f31542da558f57645c4e897e9e9d1038be3a796eaf1cafa8f6d69897426c5e7b8f3933c004eb3113898ac5295fb31245494b63fdf5227ece5714a13469fd86ec944b8b9924cc67ab86561f73fdb3060c8acf9a255ca96834038ef1383f69733876bc7f2524ebe92eb01049bc6863835220a555e496bb17e7067d3427f209fb00a46e48082a549af2fdd23cc7cc0b96923fd695642389a1db1a457ac5874f7c5c62e407ba7a7248f04807c516c0ba5c08194d3f1b1fa78f0841f062529d5d9354091d8fb9fecb777df7bd3508174f66a13f1d7d272cd4145762b25841ae9c3e9351209ac43d2dcb542d4ccd64b19367b56d7772fed9b00630fe9567036fd4bb1d67d2665c12c2547fd4a112128512ea4bf1d9d1f68d421c3bde90d8c22cde1aa40a257a8a0089b9b4e8aff50fb2d41cf152be7ecc892ffaa22d162a50e1f24be74207756c46370531cf9f07094d789c8758f9260214cbe6463376cc6f5fb26211740a59a68a97d27bb7e152f91d0ff8f431d3569e08420d79e957df36d4e2c601406046df386abf944f19730acd2b4bbd715cd321c7f54c8e61bf2cf73019"),
                KOMODO_MINDIFF_NBITS, 1, COIN);
        consensus.hashGenesisBlock = genesis.GetHash();

        vFixedSeeds.clear();
        vSeeds.clear();
<<<<<<< HEAD
=======

        vSeeds.push_back(CDNSSeedData("jmjatlanta", "jmjatlanta.com")); // JMJAtlanta
>>>>>>> d47d2c26

        base58Prefixes[PUBKEY_ADDRESS] = {0};
        base58Prefixes[SCRIPT_ADDRESS] = {5};
        base58Prefixes[SECRET_KEY] =     {128};
        base58Prefixes[EXT_PUBLIC_KEY] = {0x04, 0x35, 0x87, 0xCF};
        base58Prefixes[EXT_SECRET_KEY] = {0x04, 0x35, 0x83, 0x94};
        base58Prefixes[ZCPAYMENT_ADDRRESS] = {20,81};
        // guarantees the first 4 characters, when base58 encoded, are "ZiVt"
        base58Prefixes[ZCVIEWING_KEY]  = {0xA8,0xAC,0x0C};
        base58Prefixes[ZCSPENDING_KEY] = {177,235};

        bech32HRPs[SAPLING_PAYMENT_ADDRESS]      = "ztestsapling";
        bech32HRPs[SAPLING_FULL_VIEWING_KEY]     = "zviewtestsapling";
        bech32HRPs[SAPLING_INCOMING_VIEWING_KEY] = "zivktestsapling";
        bech32HRPs[SAPLING_EXTENDED_SPEND_KEY]   = "secret-extended-key-test";

        vFixedSeeds = std::vector<SeedSpec6>(pnSeed6_test, pnSeed6_test + ARRAYLEN(pnSeed6_test));

        //fRequireRPCPassword = true;
        fMiningRequiresPeers = false;//true;
        fDefaultConsistencyChecks = false;
        fRequireStandard = true;
        fMineBlocksOnDemand = false;
        fTestnetToBeDeprecatedFieldRPC = true;

<<<<<<< HEAD

        checkpointData = (CCheckpointData) {
            MapCheckpoints { 
                    {0, consensus.hashGenesisBlock},
                    {38000, uint256S("0x001e9a2d2e2892b88e9998cf7b079b41d59dd085423a921fe8386cecc42287b8")} 
                },
            1486897419,  // * UNIX timestamp of last checkpoint block
            47163,       // * total number of transactions between genesis and last checkpoint
                         //   (the tx=... number in the SetBestChain debug.log lines)
            715          //   total number of tx / (checkpoint block height / (24 * 24))
=======
        genesisNotaries = { 
                { "jmj_testA",   "037c032430fd231b5797cb4a637dae3eadf87b10274fd84be31670bd2a02c4fbc5" }
>>>>>>> d47d2c26
        };
    }
};
static CTestNetParams testNetParams;

/**
 * Regression test
 */
class CRegTestParams : public CChainParams {
public:
    CRegTestParams() {
        strNetworkID = "regtest";
        strCurrencyUnits = "REG";
        bip44CoinType = 1;
        consensus.fCoinbaseMustBeProtected = false;
        consensus.nSubsidySlowStartInterval = 0;
        consensus.nSubsidyHalvingInterval = 150;
        consensus.nMajorityEnforceBlockUpgrade = 750;
        consensus.nMajorityRejectBlockOutdated = 950;
        consensus.nMajorityWindow = 1000;
        consensus.powLimit = uint256S("0f0f0f0f0f0f0f0f0f0f0f0f0f0f0f0f0f0f0f0f0f0f0f0f0f0f0f0f0f0f0f0f");
        consensus.powAlternate = uint256S("0f0f0f0f0f0f0f0f0f0f0f0f0f0f0f0f0f0f0f0f0f0f0f0f0f0f0f0f0f0f0f0f");
        consensus.nPowAveragingWindow = 17;
        consensus.nMaxFutureBlockTime = 7 * 60; // 7 mins
        assert(maxUint/UintToArith256(consensus.powLimit) >= consensus.nPowAveragingWindow);
        consensus.nPowMaxAdjustDown = 0; // Turn off adjustment down
        consensus.nPowMaxAdjustUp = 0; // Turn off adjustment up
        consensus.nPowTargetSpacing = 2.5 * 60;
        consensus.nPowAllowMinDifficultyBlocksAfterHeight = 0;
        consensus.nHF22Height = boost::none;
        consensus.nHF22NotariesPriorityRotateDelta = 1;
        assert(0 < consensus.nHF22NotariesPriorityRotateDelta);
        consensus.vUpgrades[Consensus::BASE_SPROUT].nProtocolVersion = 170002;
        consensus.vUpgrades[Consensus::BASE_SPROUT].nActivationHeight =
            Consensus::NetworkUpgrade::ALWAYS_ACTIVE;
        consensus.vUpgrades[Consensus::UPGRADE_TESTDUMMY].nProtocolVersion = 170002;
        consensus.vUpgrades[Consensus::UPGRADE_TESTDUMMY].nActivationHeight =
            Consensus::NetworkUpgrade::NO_ACTIVATION_HEIGHT;
        consensus.vUpgrades[Consensus::UPGRADE_OVERWINTER].nProtocolVersion = 170003;
        consensus.vUpgrades[Consensus::UPGRADE_OVERWINTER].nActivationHeight =
            Consensus::NetworkUpgrade::NO_ACTIVATION_HEIGHT;
        consensus.vUpgrades[Consensus::UPGRADE_SAPLING].nProtocolVersion = 170006;
        consensus.vUpgrades[Consensus::UPGRADE_SAPLING].nActivationHeight =
            Consensus::NetworkUpgrade::NO_ACTIVATION_HEIGHT;
        originalCoinbaseMaturity = 1;
        coinbaseMaturity = 1;

        pchMessageStart[0] = 0xaa;
        pchMessageStart[1] = 0x8e;
        pchMessageStart[2] = 0xf3;
        pchMessageStart[3] = 0xf5;
        nMinerThreads = 1;
        nMaxTipAge = 24 * 60 * 60;
        nPruneAfterHeight = 1000;
        const size_t N = 48, K = 5;
        BOOST_STATIC_ASSERT(equihash_parameters_acceptable(N, K));
        nEquihashN = N;
        nEquihashK = K;

        genesis = CreateGenesisBlock(
            1296688602,
            uint256S("0x0000000000000000000000000000000000000000000000000000000000000009"),
            ParseHex("01936b7db1eb4ac39f151b8704642d0a8bda13ec547d54cd5e43ba142fc6d8877cab07b3"),
            KOMODO_MINDIFF_NBITS, 4, 0);
        consensus.hashGenesisBlock = genesis.GetHash();
        assert(consensus.hashGenesisBlock == uint256S("0x029f11d80ef9765602235e1bc9727e3eb6ba20839319f761fee920d63401e327"));
        assert(genesis.hashMerkleRoot == uint256S("0xc4eaa58879081de3c24a7b117ed2b28300e7ec4c4c1dff1d3f1268b7857a4ddb"));

        nDefaultPort = 17779;
        nPruneAfterHeight = 1000;

        vFixedSeeds.clear(); //! Regtest mode doesn't have any fixed seeds.
        vSeeds.clear();  //! Regtest mode doesn't have any DNS seeds.

        fMiningRequiresPeers = false;
        fDefaultConsistencyChecks = true;
        fRequireStandard = false;
        fMineBlocksOnDemand = true;
        fTestnetToBeDeprecatedFieldRPC = false;

        checkpointData = (CCheckpointData){
            MapCheckpoints {
                    {0, uint256S("0f9188f13cb7b2c71f2a335e3a4fc328bf5beb436012afca590b1a11466e2206")}
                },
            0,
            0,
            0
        };
        // These prefixes are the same as the testnet prefixes
        base58Prefixes[PUBKEY_ADDRESS] = std::vector<unsigned char>(1,60);
        base58Prefixes[SCRIPT_ADDRESS] = std::vector<unsigned char>(1,85);
        base58Prefixes[SECRET_KEY] =     std::vector<unsigned char>(1,188);
        //base58Prefixes[PUBKEY_ADDRESS]     = {0x1D,0x25};
        //base58Prefixes[SCRIPT_ADDRESS]     = {0x1C,0xBA};
        //base58Prefixes[SECRET_KEY]         = {0xEF};
        // do not rely on these BIP32 prefixes; they are not specified and may change
        base58Prefixes[EXT_PUBLIC_KEY]     = {0x04,0x35,0x87,0xCF};
        base58Prefixes[EXT_SECRET_KEY]     = {0x04,0x35,0x83,0x94};
        base58Prefixes[ZCPAYMENT_ADDRRESS] = {0x16,0xB6};
        base58Prefixes[ZCVIEWING_KEY]      = {0xA8,0xAC,0x0C};
        base58Prefixes[ZCSPENDING_KEY]     = {0xAC,0x08};

        bech32HRPs[SAPLING_PAYMENT_ADDRESS]      = "zregtestsapling";
        bech32HRPs[SAPLING_FULL_VIEWING_KEY]     = "zviewregtestsapling";
        bech32HRPs[SAPLING_INCOMING_VIEWING_KEY] = "zivkregtestsapling";
        bech32HRPs[SAPLING_EXTENDED_SPEND_KEY]   = "secret-extended-key-regtest";

        // Founders reward script expects a vector of 2-of-3 multisig addresses
        vFoundersRewardAddress = { "t2FwcEhFdNXuFMv1tcYwaBJtYVtMj8b1uTg" };
        assert(vFoundersRewardAddress.size() <= consensus.GetLastFoundersRewardBlockHeight());
    }

    void UpdateNetworkUpgradeParameters(Consensus::UpgradeIndex idx, int nActivationHeight)
    {
        assert(idx > Consensus::BASE_SPROUT && idx < Consensus::MAX_NETWORK_UPGRADES);
        consensus.vUpgrades[idx].nActivationHeight = nActivationHeight;
    }
};
static CRegTestParams regTestParams;

static CChainParams *pCurrentParams = 0;

const CChainParams &Params() {
    assert(pCurrentParams);
    return *pCurrentParams;
}

CChainParams &Params(CBaseChainParams::Network network) {
    switch (network) {
        case CBaseChainParams::MAIN:
            return mainParams;
        case CBaseChainParams::TESTNET:
            return testNetParams;
        case CBaseChainParams::REGTEST:
            return regTestParams;
        default:
            assert(false && "Unimplemented network");
            return mainParams;
    }
}

void SelectParams(CBaseChainParams::Network network) {
    SelectBaseParams(network);
    pCurrentParams = &Params(network);

    // Some python qa rpc tests need to enforce the coinbase consensus rule
    if (network == CBaseChainParams::REGTEST && mapArgs.count("-regtestprotectcoinbase")) {
        regTestParams.SetRegTestCoinbaseMustBeProtected();
    }
}

bool SelectParamsFromCommandLine()
{
    CBaseChainParams::Network network = NetworkIdFromCommandLine();
    if (network == CBaseChainParams::MAX_NETWORK_TYPES)
        return false;

    SelectParams(network);

    return true;
}


// Block height must be >0 and <=last founders reward block height
// Index variable i ranges from 0 - (vFoundersRewardAddress.size()-1)
std::string CChainParams::GetFoundersRewardAddressAtHeight(int nHeight) const {
    int maxHeight = consensus.GetLastFoundersRewardBlockHeight();
    assert(nHeight > 0 && nHeight <= maxHeight);

    size_t addressChangeInterval = (maxHeight + vFoundersRewardAddress.size()) / vFoundersRewardAddress.size();
    size_t i = nHeight / addressChangeInterval;
    return vFoundersRewardAddress[i];
}

// Block height must be >0 and <=last founders reward block height
// The founders reward address is expected to be a multisig (P2SH) address
CScript CChainParams::GetFoundersRewardScriptAtHeight(int nHeight) const {
    assert(nHeight > 0 && nHeight <= consensus.GetLastFoundersRewardBlockHeight());

    CTxDestination address = DecodeDestination(GetFoundersRewardAddressAtHeight(nHeight).c_str());
    assert(IsValidDestination(address));
    assert(boost::get<CScriptID>(&address) != nullptr);
    CScriptID scriptID = boost::get<CScriptID>(address); // address is a boost variant
    CScript script = CScript() << OP_HASH160 << ToByteVector(scriptID) << OP_EQUAL;
    return script;
}

std::string CChainParams::GetFoundersRewardAddressAtIndex(int i) const {
    assert(i >= 0 && i < vFoundersRewardAddress.size());
    return vFoundersRewardAddress[i];
}

void UpdateNetworkUpgradeParameters(Consensus::UpgradeIndex idx, int nActivationHeight)
{
    regTestParams.UpdateNetworkUpgradeParameters(idx, nActivationHeight);
}

int32_t MAX_BLOCK_SIZE(int32_t height)
{
    int32_t saplinght = pCurrentParams->consensus.vUpgrades[Consensus::UPGRADE_SAPLING].nActivationHeight;
    //fprintf(stderr,"MAX_BLOCK_SIZE %d vs. %d\n",height,mainParams.consensus.vUpgrades[Consensus::UPGRADE_SAPLING].nActivationHeight);
    if ( height <= 0 || (saplinght > 0 && height >= saplinght) )
    {
        return(_MAX_BLOCK_SIZE);
    }
    else return(2000000);
}

void komodo_setactivation(int32_t height)
{
    pCurrentParams->consensus.vUpgrades[Consensus::UPGRADE_SAPLING].nActivationHeight = height;
    pCurrentParams->consensus.vUpgrades[Consensus::UPGRADE_OVERWINTER].nActivationHeight = height;
    ASSETCHAINS_SAPLING = height;
    fprintf(stderr,"SET SAPLING ACTIVATION height.%d\n",height);
}

void *chainparams_commandline()
{
    CChainParams::CCheckpointData checkpointData;
    if ( !chainName.isKMD() )
    {
        if ( ASSETCHAINS_BLOCKTIME != 60 )
        {
            pCurrentParams->consensus.nMaxFutureBlockTime = 7 * ASSETCHAINS_BLOCKTIME; // 7 blocks
            pCurrentParams->consensus.nPowTargetSpacing = ASSETCHAINS_BLOCKTIME;
        }
        pCurrentParams->SetDefaultPort(ASSETCHAINS_P2PPORT);
        if ( ASSETCHAINS_NK[0] != 0 && ASSETCHAINS_NK[1] != 0 )
        {
            pCurrentParams->SetNValue(ASSETCHAINS_NK[0]);
            pCurrentParams->SetKValue(ASSETCHAINS_NK[1]);
        }
        if ( IS_KOMODO_TESTNODE )
            pCurrentParams->SetMiningRequiresPeers(false);
        if ( ASSETCHAINS_RPCPORT == 0 )
            ASSETCHAINS_RPCPORT = ASSETCHAINS_P2PPORT + 1;
        pCurrentParams->pchMessageStart[0] = ASSETCHAINS_MAGIC & 0xff;
        pCurrentParams->pchMessageStart[1] = (ASSETCHAINS_MAGIC >> 8) & 0xff;
        pCurrentParams->pchMessageStart[2] = (ASSETCHAINS_MAGIC >> 16) & 0xff;
        pCurrentParams->pchMessageStart[3] = (ASSETCHAINS_MAGIC >> 24) & 0xff;
        fprintf(stderr,">>>>>>>>>> %s: p2p.%u rpc.%u magic.%08x %u %u coins\n",chainName.symbol().c_str(),ASSETCHAINS_P2PPORT,ASSETCHAINS_RPCPORT,ASSETCHAINS_MAGIC,ASSETCHAINS_MAGIC,(uint32_t)ASSETCHAINS_SUPPLY);

        pCurrentParams->consensus.vUpgrades[Consensus::UPGRADE_SAPLING].nActivationHeight = ASSETCHAINS_SAPLING;
        pCurrentParams->consensus.vUpgrades[Consensus::UPGRADE_OVERWINTER].nActivationHeight = ASSETCHAINS_OVERWINTER;
        checkpointData =
                {
                        MapCheckpoints {
                                { 0, pCurrentParams->consensus.hashGenesisBlock }
                        },
                        (int64_t)1231006505,
                        (int64_t)1,
                        (double)2777 // * estimated number of transactions per day after checkpoint
                        //   total number of tx / (checkpoint block height / (24 * 24))
                };

    }
    else
    {
<<<<<<< HEAD
        checkpointData = // (Checkpoints::CCheckpointData)
            {
                MapCheckpoints {
                    {0, pCurrentParams->consensus.hashGenesisBlock},
                    {	50000,	uint256S("0x00076e16d3fa5194da559c17cf9cf285e21d1f13154ae4f7c7b87919549345aa")},
                    {	100000,	uint256S("0x0f02eb1f3a4b89df9909fec81a4bd7d023e32e24e1f5262d9fc2cc36a715be6f")},
                    {	150000,	uint256S("0x0a817f15b9da636f453a7a01835cfc534ed1a55ce7f08c566471d167678bedce")},
                    {	200000,	uint256S("0x000001763a9337328651ca57ac487cc0507087be5838fb74ca4165ff19f0e84f")},
                    {	250000,	uint256S("0x0dd54ef5f816c7fde9d2b1c8c1a26412b3c761cc5dd3901fa5c4cd1900892fba")},
                    {	300000,	uint256S("0x000000fa5efd1998959926047727519ed7de06dcf9f2cd92a4f71e907e1312dc")},
                    {	350000,	uint256S("0x0000000228ef321323f81dae00c98d7960fc7486fb2d881007fee60d1e34653f")},
                    {	400000,	uint256S("0x036d294c5be96f4c0efb28e652eb3968231e87204a823991a85c5fdab3c43ae6")},
                    {	450000,	uint256S("0x0906ef1e8dc194f1f03bd4ce1ac8c6992fd721ef2c5ccbf4871ec8cdbb456c18")},
                    {	500000,	uint256S("0x0bebdb417f7a51fe0c36fcf94e2ed29895a9a862eaa61601272866a7ecd6391b")},
                    {	550000,	uint256S("0x06df52fc5f9ba03ccc3a7673b01ab47990bd5c4947f6e1bc0ba14d21cd5bcccd")},
                    {	600000,	uint256S("0x00000005080d5689c3b4466e551cd1986e5d2024a62a79b1335afe12c42779e4")},
                    {	650000,	uint256S("0x039a3cb760cc6e564974caf69e8ae621c14567f3a36e4991f77fd869294b1d52")},
                    {	700000,	uint256S("0x00002285be912b2b887a5bb42d2f1aa011428c565b0ffc908129c47b5ce87585")},
                    {	750000,	uint256S("0x04cff4c26d185d591bed3613ce15e1d15d9c91dd8b98a6729f89c58ce4bd1fd6")},
                    {	800000,	uint256S("0x0000000617574d402fca8e6570f0845bd5fe449398b318b4e1f65bc69cdd6606")},
                    {	850000,	uint256S("0x044199301f37194f20ba7b498fc72ed742f6c0ba6e476f28d6c81d225e58d5ce")},
                    {	900000,	uint256S("0x08bdbe4de2a65ac89fd2913192d05362c900e3af476a0c99d9f311875067451e")},
                    {	950000,	uint256S("0x0000000aa9a44b593e6138f247bfae75bd43b9396ef9ff0a6a3ebd852f131806")},
                    {	1000000,	uint256S("0x0cb1d2457eaa58af5028e86e27ac54578fa09558206e7b868ebd35e7005ed8bb")},
                    {	1050000,	uint256S("0x044d49bbc3bd9d32b6288b768d4f7e0afe3cbeda606f3ac3579a076e4bddf6ae")},
                    {	1100000,	uint256S("0x000000050cad04887e170059dd2556d85bbd20390b04afb9b07fb62cafd647b4")},
                    {	1150000,	uint256S("0x0c85501c759d957dd1ccc5f7fdfcc415c89c7f2a26471fffc75b75f79e63c16a")},
                    {	1200000,	uint256S("0x0763cbf43ed7227988081c29d9e9fc7ab2450216e6d0354cc4596c86689702d4")},
                    {	1250000,	uint256S("0x0489640207f8c343a56a10e45d987516059ea82a3c6859a771b3a9cf94f5c3bb")},
                    {	1300000,	uint256S("0x000000012a01709b254b4f75e2b9ed772d8fe558655c8c859892ca8c9d625e87")},
                    {	1350000,	uint256S("0x075a1a5c66a68b47d9848ca6986687ed2665b1852457051bf142208e62f98a60")},
                    {	1400000,	uint256S("0x055f73dd9b20650c3d6e6dbb606af8d9479e4c81d89430867abff5329f167bb2")},
                    {	1450000,	uint256S("0x014c2926e07e9712211c5e82f05df1b802c59cc8bc24e3cc9b09942017080f2d")},
                    {	1500000,	uint256S("0x0791f892210ce3c513ab607d689cd1e8907a27f3dfeb58dec21ae299b7981cb7")},
                    {	1550000,	uint256S("0x08fcbaffb7164b161a25efc6dd5c70b679498ee637d663fe201a55c7decc37a3")},
                    {	1600000,	uint256S("0x0e577dcd49319a67fe2acbb39ae6d46afccd3009d3ba9d1bcf6c624708e12bac")},
                    {	1650000,	uint256S("0x091ac57a0f786a9526b2224a10b62f1f464b9ffc0afc2240d86264439e6ad3d0")},
                    {	1700000,	uint256S("0x0d0be6ab4a5083ce9d2a7ea2549b03cfc9770427b7d51c0bf0c603399a60d037")},
                    {	1750000,	uint256S("0x0a019d830157db596eeb678787279908093fd273a4e022b5e052f3a9f95714ca")},
                    {	1800000,	uint256S("0x0390779f6c615620391f9dd7df7f3f4947523bd6350b26625c0315571c616076")},
                    {	1850000,	uint256S("0x000000007ca2de1bd9cb7b52fe0accca4874143822521d955e58c73e304279e0")},
                    {	1900000,	uint256S("0x04c6589d5703f8237bf215c4e3e881c1c77063ef079cea5dc132a0e7f7a0cbd9")},
                    {	1950000,	uint256S("0x00000000386795b9fa21f14782ee1b9176763d6a544d7e0511d1860c62d540aa")},
                    {	2000000,	uint256S("0x0b0403fbe3c5742bbd0e3fc643049534e50c4a49bbc4a3b284fc0ecedf15c044")},
                    {	2050000,	uint256S("0x0c7923957469864d49a0be56b5ffbee7f21c1b6d00acc7374f60f1c1c7b87e14")},
                    {	2100000,	uint256S("0x05725ed166ae796529096ac2a42e85a3bdd0d69dbb2f69e620c08219fda1130a")},
                    {	2150000,	uint256S("0x0edb94f5a5501fc8dd72a455cdaccf0af0215b914dd3d8d4ae5d644e27ef562c")},
                    {	2200000,	uint256S("0x08b92203aa4a3b09001a75e8eebe8e64434259ae7ed7a31384203924d1ab03b8")},
                    {	2250000,	uint256S("0x0127d1ed5cd6f261631423275b6b17728c392583177e1151a6e638a4b0dea985")},
                    {	2300000,	uint256S("0x07df8af646bc30c71d068b146d9ea2c8b25b27a180e9537d5aef859efcfc41f7")},
                    {	2350000,	uint256S("0x0b8028dbfcd92fe34496953872cba2d256923e3e52b4abbdcbe9911071e929e5")},
                    {	2395555,	uint256S("0x0a09f16d886ed8152aaa2e2fcdf6ab4bb142ff8ce5abac131c5eda385a5d712f")}
                    },
                1621188001,     // * UNIX timestamp of last checkpoint block
                13903562,         // * total number of transactions between genesis and last checkpoint
                                //   (the tx=... number in the SetBestChain debug.log lines)
                2777            // * estimated number of transactions per day after checkpoint
                                //   total number of tx / (checkpoint block height / (24 * 24))
            };
=======
        checkpointData = pCurrentParams->Checkpoints();
>>>>>>> d47d2c26
    }

    pCurrentParams->SetCheckpointData(checkpointData);

    ASSETCHAIN_INIT = 1;
    return(0);
}<|MERGE_RESOLUTION|>--- conflicted
+++ resolved
@@ -26,6 +26,7 @@
 #include "utilstrencodings.h"
 
 #include <assert.h>
+#include <boost/assign/list_of.hpp>
 
 #include "chainparamsseeds.h"
 
@@ -406,11 +407,6 @@
 
         vFixedSeeds.clear();
         vSeeds.clear();
-<<<<<<< HEAD
-=======
-
-        vSeeds.push_back(CDNSSeedData("jmjatlanta", "jmjatlanta.com")); // JMJAtlanta
->>>>>>> d47d2c26
 
         base58Prefixes[PUBKEY_ADDRESS] = {0};
         base58Prefixes[SCRIPT_ADDRESS] = {5};
@@ -436,21 +432,8 @@
         fMineBlocksOnDemand = false;
         fTestnetToBeDeprecatedFieldRPC = true;
 
-<<<<<<< HEAD
-
-        checkpointData = (CCheckpointData) {
-            MapCheckpoints { 
-                    {0, consensus.hashGenesisBlock},
-                    {38000, uint256S("0x001e9a2d2e2892b88e9998cf7b079b41d59dd085423a921fe8386cecc42287b8")} 
-                },
-            1486897419,  // * UNIX timestamp of last checkpoint block
-            47163,       // * total number of transactions between genesis and last checkpoint
-                         //   (the tx=... number in the SetBestChain debug.log lines)
-            715          //   total number of tx / (checkpoint block height / (24 * 24))
-=======
         genesisNotaries = { 
                 { "jmj_testA",   "037c032430fd231b5797cb4a637dae3eadf87b10274fd84be31670bd2a02c4fbc5" }
->>>>>>> d47d2c26
         };
     }
 };
@@ -709,69 +692,7 @@
     }
     else
     {
-<<<<<<< HEAD
-        checkpointData = // (Checkpoints::CCheckpointData)
-            {
-                MapCheckpoints {
-                    {0, pCurrentParams->consensus.hashGenesisBlock},
-                    {	50000,	uint256S("0x00076e16d3fa5194da559c17cf9cf285e21d1f13154ae4f7c7b87919549345aa")},
-                    {	100000,	uint256S("0x0f02eb1f3a4b89df9909fec81a4bd7d023e32e24e1f5262d9fc2cc36a715be6f")},
-                    {	150000,	uint256S("0x0a817f15b9da636f453a7a01835cfc534ed1a55ce7f08c566471d167678bedce")},
-                    {	200000,	uint256S("0x000001763a9337328651ca57ac487cc0507087be5838fb74ca4165ff19f0e84f")},
-                    {	250000,	uint256S("0x0dd54ef5f816c7fde9d2b1c8c1a26412b3c761cc5dd3901fa5c4cd1900892fba")},
-                    {	300000,	uint256S("0x000000fa5efd1998959926047727519ed7de06dcf9f2cd92a4f71e907e1312dc")},
-                    {	350000,	uint256S("0x0000000228ef321323f81dae00c98d7960fc7486fb2d881007fee60d1e34653f")},
-                    {	400000,	uint256S("0x036d294c5be96f4c0efb28e652eb3968231e87204a823991a85c5fdab3c43ae6")},
-                    {	450000,	uint256S("0x0906ef1e8dc194f1f03bd4ce1ac8c6992fd721ef2c5ccbf4871ec8cdbb456c18")},
-                    {	500000,	uint256S("0x0bebdb417f7a51fe0c36fcf94e2ed29895a9a862eaa61601272866a7ecd6391b")},
-                    {	550000,	uint256S("0x06df52fc5f9ba03ccc3a7673b01ab47990bd5c4947f6e1bc0ba14d21cd5bcccd")},
-                    {	600000,	uint256S("0x00000005080d5689c3b4466e551cd1986e5d2024a62a79b1335afe12c42779e4")},
-                    {	650000,	uint256S("0x039a3cb760cc6e564974caf69e8ae621c14567f3a36e4991f77fd869294b1d52")},
-                    {	700000,	uint256S("0x00002285be912b2b887a5bb42d2f1aa011428c565b0ffc908129c47b5ce87585")},
-                    {	750000,	uint256S("0x04cff4c26d185d591bed3613ce15e1d15d9c91dd8b98a6729f89c58ce4bd1fd6")},
-                    {	800000,	uint256S("0x0000000617574d402fca8e6570f0845bd5fe449398b318b4e1f65bc69cdd6606")},
-                    {	850000,	uint256S("0x044199301f37194f20ba7b498fc72ed742f6c0ba6e476f28d6c81d225e58d5ce")},
-                    {	900000,	uint256S("0x08bdbe4de2a65ac89fd2913192d05362c900e3af476a0c99d9f311875067451e")},
-                    {	950000,	uint256S("0x0000000aa9a44b593e6138f247bfae75bd43b9396ef9ff0a6a3ebd852f131806")},
-                    {	1000000,	uint256S("0x0cb1d2457eaa58af5028e86e27ac54578fa09558206e7b868ebd35e7005ed8bb")},
-                    {	1050000,	uint256S("0x044d49bbc3bd9d32b6288b768d4f7e0afe3cbeda606f3ac3579a076e4bddf6ae")},
-                    {	1100000,	uint256S("0x000000050cad04887e170059dd2556d85bbd20390b04afb9b07fb62cafd647b4")},
-                    {	1150000,	uint256S("0x0c85501c759d957dd1ccc5f7fdfcc415c89c7f2a26471fffc75b75f79e63c16a")},
-                    {	1200000,	uint256S("0x0763cbf43ed7227988081c29d9e9fc7ab2450216e6d0354cc4596c86689702d4")},
-                    {	1250000,	uint256S("0x0489640207f8c343a56a10e45d987516059ea82a3c6859a771b3a9cf94f5c3bb")},
-                    {	1300000,	uint256S("0x000000012a01709b254b4f75e2b9ed772d8fe558655c8c859892ca8c9d625e87")},
-                    {	1350000,	uint256S("0x075a1a5c66a68b47d9848ca6986687ed2665b1852457051bf142208e62f98a60")},
-                    {	1400000,	uint256S("0x055f73dd9b20650c3d6e6dbb606af8d9479e4c81d89430867abff5329f167bb2")},
-                    {	1450000,	uint256S("0x014c2926e07e9712211c5e82f05df1b802c59cc8bc24e3cc9b09942017080f2d")},
-                    {	1500000,	uint256S("0x0791f892210ce3c513ab607d689cd1e8907a27f3dfeb58dec21ae299b7981cb7")},
-                    {	1550000,	uint256S("0x08fcbaffb7164b161a25efc6dd5c70b679498ee637d663fe201a55c7decc37a3")},
-                    {	1600000,	uint256S("0x0e577dcd49319a67fe2acbb39ae6d46afccd3009d3ba9d1bcf6c624708e12bac")},
-                    {	1650000,	uint256S("0x091ac57a0f786a9526b2224a10b62f1f464b9ffc0afc2240d86264439e6ad3d0")},
-                    {	1700000,	uint256S("0x0d0be6ab4a5083ce9d2a7ea2549b03cfc9770427b7d51c0bf0c603399a60d037")},
-                    {	1750000,	uint256S("0x0a019d830157db596eeb678787279908093fd273a4e022b5e052f3a9f95714ca")},
-                    {	1800000,	uint256S("0x0390779f6c615620391f9dd7df7f3f4947523bd6350b26625c0315571c616076")},
-                    {	1850000,	uint256S("0x000000007ca2de1bd9cb7b52fe0accca4874143822521d955e58c73e304279e0")},
-                    {	1900000,	uint256S("0x04c6589d5703f8237bf215c4e3e881c1c77063ef079cea5dc132a0e7f7a0cbd9")},
-                    {	1950000,	uint256S("0x00000000386795b9fa21f14782ee1b9176763d6a544d7e0511d1860c62d540aa")},
-                    {	2000000,	uint256S("0x0b0403fbe3c5742bbd0e3fc643049534e50c4a49bbc4a3b284fc0ecedf15c044")},
-                    {	2050000,	uint256S("0x0c7923957469864d49a0be56b5ffbee7f21c1b6d00acc7374f60f1c1c7b87e14")},
-                    {	2100000,	uint256S("0x05725ed166ae796529096ac2a42e85a3bdd0d69dbb2f69e620c08219fda1130a")},
-                    {	2150000,	uint256S("0x0edb94f5a5501fc8dd72a455cdaccf0af0215b914dd3d8d4ae5d644e27ef562c")},
-                    {	2200000,	uint256S("0x08b92203aa4a3b09001a75e8eebe8e64434259ae7ed7a31384203924d1ab03b8")},
-                    {	2250000,	uint256S("0x0127d1ed5cd6f261631423275b6b17728c392583177e1151a6e638a4b0dea985")},
-                    {	2300000,	uint256S("0x07df8af646bc30c71d068b146d9ea2c8b25b27a180e9537d5aef859efcfc41f7")},
-                    {	2350000,	uint256S("0x0b8028dbfcd92fe34496953872cba2d256923e3e52b4abbdcbe9911071e929e5")},
-                    {	2395555,	uint256S("0x0a09f16d886ed8152aaa2e2fcdf6ab4bb142ff8ce5abac131c5eda385a5d712f")}
-                    },
-                1621188001,     // * UNIX timestamp of last checkpoint block
-                13903562,         // * total number of transactions between genesis and last checkpoint
-                                //   (the tx=... number in the SetBestChain debug.log lines)
-                2777            // * estimated number of transactions per day after checkpoint
-                                //   total number of tx / (checkpoint block height / (24 * 24))
-            };
-=======
         checkpointData = pCurrentParams->Checkpoints();
->>>>>>> d47d2c26
     }
 
     pCurrentParams->SetCheckpointData(checkpointData);

--- conflicted
+++ resolved
@@ -21,46 +21,6 @@
 
 struct knotaries_entry *Pubkeys;
 
-<<<<<<< HEAD
-const char *Notaries_genesis[][2] =
-{
-    { "jl777_testA", "03b7621b44118017a16043f19b30cc8a4cfe068ac4e42417bae16ba460c80f3828" },
-    { "jl777_testB", "02ebfc784a4ba768aad88d44d1045d240d47b26e248cafaf1c5169a42d7a61d344" },
-    { "pondsea_SH", "02209073bc0943451498de57f802650311b1f12aa6deffcd893da198a544c04f36" },
-    { "crackers_EU", "0340c66cf2c41c41efb420af57867baa765e8468c12aa996bfd816e1e07e410728" },
-    { "pondsea_EU", "0225aa6f6f19e543180b31153d9e6d55d41bc7ec2ba191fd29f19a2f973544e29d" },
-    { "locomb_EU", "025c6d26649b9d397e63323d96db42a9d3caad82e1d6076970efe5056c00c0779b" },
-    { "fullmoon_AE", "0204a908350b8142698fdb6fabefc97fe0e04f537adc7522ba7a1e8f3bec003d4a" },
-    { "movecrypto_EU", "021ab53bc6cf2c46b8a5456759f9d608966eff87384c2b52c0ac4cc8dd51e9cc42" },
-    { "badass_EU", "0209d48554768dd8dada988b98aca23405057ac4b5b46838a9378b95c3e79b9b9e" },
-    { "crackers_NA", "029e1c01131974f4cd3f564cc0c00eb87a0f9721043fbc1ca60f9bd0a1f73f64a1" },
-    { "proto_EU", "03681ffdf17c8f4f0008cefb7fa0779c5e888339cdf932f0974483787a4d6747c1" }, // 10
-    { "jeezy_EU", "023cb3e593fb85c5659688528e9a4f1c4c7f19206edc7e517d20f794ba686fd6d6" },
-    { "farl4web_EU", "035caa40684ace968677dca3f09098aa02b70e533da32390a7654c626e0cf908e1" },
-    { "nxtswe_EU", "032fb104e5eaa704a38a52c126af8f67e870d70f82977e5b2f093d5c1c21ae5899" },
-    { "traderbill_EU", "03196e8de3e2e5d872f31d79d6a859c8704a2198baf0af9c7b21e29656a7eb455f" },
-    { "vanbreuk_EU", "024f3cad7601d2399c131fd070e797d9cd8533868685ddbe515daa53c2e26004c3" }, // 15
-    { "titomane_EU", "03517fcac101fed480ae4f2caf775560065957930d8c1facc83e30077e45bdd199" },
-    { "supernet_AE", "029d93ef78197dc93892d2a30e5a54865f41e0ca3ab7eb8e3dcbc59c8756b6e355" },
-    { "supernet_EU", "02061c6278b91fd4ac5cab4401100ffa3b2d5a277e8f71db23401cc071b3665546" },
-    { "supernet_NA", "033c073366152b6b01535e15dd966a3a8039169584d06e27d92a69889b720d44e1" },
-    { "yassin_EU", "033fb7231bb66484081952890d9a03f91164fb27d392d9152ec41336b71b15fbd0" }, // 20
-    { "durerus_EU", "02bcbd287670bdca2c31e5d50130adb5dea1b53198f18abeec7211825f47485d57" },
-    { "badass_SH", "026b49dd3923b78a592c1b475f208e23698d3f085c4c3b4906a59faf659fd9530b" },
-    { "badass_NA", "02afa1a9f948e1634a29dc718d218e9d150c531cfa852843a1643a02184a63c1a7" },
-    { "pondsea_NA", "031bcfdbb62268e2ff8dfffeb9ddff7fe95fca46778c77eebff9c3829dfa1bb411" },
-    { "rnr_EU", "0287aa4b73988ba26cf6565d815786caf0d2c4af704d7883d163ee89cd9977edec" },
-    { "crackers_SH", "02313d72f9a16055737e14cfc528dcd5d0ef094cfce23d0348fe974b6b1a32e5f0" },
-    { "grewal_SH", "03212a73f5d38a675ee3cdc6e82542a96c38c3d1c79d25a1ed2e42fcf6a8be4e68" },
-    { "polycryptoblock_NA", "02708dcda7c45fb54b78469673c2587bfdd126e381654819c4c23df0e00b679622" },
-    { "titomane_NA", "0387046d9745414fb58a0fa3599078af5073e10347e4657ef7259a99cb4f10ad47" },
-    { "titomane_AE", "03cda6ca5c2d02db201488a54a548dbfc10533bdc275d5ea11928e8d6ab33c2185" },
-    { "kolo_EU", "03f5c08dadffa0ffcafb8dd7ffc38c22887bd02702a6c9ac3440deddcf2837692b" },
-    { "artik_NA", "0224e31f93eff0cc30eaf0b2389fbc591085c0e122c4d11862c1729d090106c842" },
-    { "eclips_EU", "0339369c1f5a2028d44be7be6f8ec3b907fdec814f87d2dead97cab4edb71a42e9" },
-    { "titomane_SH", "035f49d7a308dd9a209e894321f010d21b7793461b0c89d6d9231a3fe5f68d9960" },
-};
-
 // statics used within this .cpp for caching purposes
 static int didinit; // see komodo_init
 static uint8_t kmd_pubkeys[NUM_KMD_SEASONS][64][33]; // see komodo_notaries
@@ -74,8 +34,6 @@
  * @param height the chain height
  * @returns the KMD season (returns 0 if the height is above the range)
  */
-=======
->>>>>>> d47d2c26
 int32_t getkmdseason(int32_t height)
 {
     if ( height <= KMD_SEASON_HEIGHTS[0] )
@@ -537,14 +495,8 @@
         decode_hex(NOTARY_PUBKEY33,33,NOTARY_PUBKEY.c_str());
         if ( height >= 0 )
         {
-<<<<<<< HEAD
-            int32_t k;
-            uint8_t pubkeys[64][33];
-            for (k=0; k<sizeof(Notaries_genesis)/sizeof(*Notaries_genesis); k++)
-=======
             int32_t count = 0;
             for( auto pair : Params().GenesisNotaries() )
->>>>>>> d47d2c26
             {
                 if (pair.first.empty() || pair.second.empty() )
                     break;

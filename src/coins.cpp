// Copyright (c) 2012-2014 The Bitcoin Core developers
// Distributed under the MIT software license, see the accompanying
// file COPYING or http://www.opensource.org/licenses/mit-license.php.

/******************************************************************************
 * Copyright © 2014-2019 The SuperNET Developers.                             *
 *                                                                            *
 * See the AUTHORS, DEVELOPER-AGREEMENT and LICENSE files at                  *
 * the top-level directory of this distribution for the individual copyright  *
 * holder information and the developer policies on copyright and licensing.  *
 *                                                                            *
 * Unless otherwise agreed in a custom licensing agreement, no part of the    *
 * SuperNET software, including this file may be copied, modified, propagated *
 * or distributed except according to the terms contained in the LICENSE file *
 *                                                                            *
 * Removal or modification of this copyright notice is prohibited.            *
 *                                                                            *
 ******************************************************************************/

#include "coins.h"

#include "memusage.h"
#include "random.h"
#include "version.h"
#include "policy/fees.h"
#include "komodo_defs.h"
#include "importcoin.h"
<<<<<<< HEAD
#include "komodo_utils.h"
#include "komodo_bitcoind.h"
=======
#include "komodo_interest.h"
>>>>>>> 0fd2cc27

#include <assert.h>

/**
 * calculate number of bytes for the bitmask, and its number of non-zero bytes
 * each bit in the bitmask represents the availability of one output, but the
 * availabilities of the first two outputs are encoded separately
 */
void CCoins::CalcMaskSize(unsigned int &nBytes, unsigned int &nNonzeroBytes) const {
    unsigned int nLastUsedByte = 0;
    for (unsigned int b = 0; 2+b*8 < vout.size(); b++) {
        bool fZero = true;
        for (unsigned int i = 0; i < 8 && 2+b*8+i < vout.size(); i++) {
            if (!vout[2+b*8+i].IsNull()) {
                fZero = false;
                continue;
            }
        }
        if (!fZero) {
            nLastUsedByte = b + 1;
            nNonzeroBytes++;
        }
    }
    nBytes += nLastUsedByte;
}

bool CCoins::Spend(uint32_t nPos) 
{
    if (nPos >= vout.size() || vout[nPos].IsNull())
        return false;
    vout[nPos].SetNull();
    Cleanup();
    return true;
}
bool CCoinsView::GetSproutAnchorAt(const uint256 &rt, SproutMerkleTree &tree) const { return false; }
bool CCoinsView::GetSaplingAnchorAt(const uint256 &rt, SaplingMerkleTree &tree) const { return false; }
bool CCoinsView::GetNullifier(const uint256 &nullifier, ShieldedType type) const { return false; }
bool CCoinsView::GetCoins(const uint256 &txid, CCoins &coins) const { return false; }
bool CCoinsView::HaveCoins(const uint256 &txid) const { return false; }
uint256 CCoinsView::GetBestBlock() const { return uint256(); }
uint256 CCoinsView::GetBestAnchor(ShieldedType type) const { return uint256(); };
bool CCoinsView::BatchWrite(CCoinsMap &mapCoins,
                            const uint256 &hashBlock,
                            const uint256 &hashSproutAnchor,
                            const uint256 &hashSaplingAnchor,
                            CAnchorsSproutMap &mapSproutAnchors,
                            CAnchorsSaplingMap &mapSaplingAnchors,
                            CNullifiersMap &mapSproutNullifiers,
                            CNullifiersMap &mapSaplingNullifiers) { return false; }
bool CCoinsView::GetStats(CCoinsStats &stats) const { return false; }


CCoinsViewBacked::CCoinsViewBacked(CCoinsView *viewIn) : base(viewIn) { }

bool CCoinsViewBacked::GetSproutAnchorAt(const uint256 &rt, SproutMerkleTree &tree) const { return base->GetSproutAnchorAt(rt, tree); }
bool CCoinsViewBacked::GetSaplingAnchorAt(const uint256 &rt, SaplingMerkleTree &tree) const { return base->GetSaplingAnchorAt(rt, tree); }
bool CCoinsViewBacked::GetNullifier(const uint256 &nullifier, ShieldedType type) const { return base->GetNullifier(nullifier, type); }
bool CCoinsViewBacked::GetCoins(const uint256 &txid, CCoins &coins) const { return base->GetCoins(txid, coins); }
bool CCoinsViewBacked::HaveCoins(const uint256 &txid) const { return base->HaveCoins(txid); }
uint256 CCoinsViewBacked::GetBestBlock() const { return base->GetBestBlock(); }
uint256 CCoinsViewBacked::GetBestAnchor(ShieldedType type) const { return base->GetBestAnchor(type); }
void CCoinsViewBacked::SetBackend(CCoinsView &viewIn) { base = &viewIn; }
bool CCoinsViewBacked::BatchWrite(CCoinsMap &mapCoins,
                                  const uint256 &hashBlock,
                                  const uint256 &hashSproutAnchor,
                                  const uint256 &hashSaplingAnchor,
                                  CAnchorsSproutMap &mapSproutAnchors,
                                  CAnchorsSaplingMap &mapSaplingAnchors,
                                  CNullifiersMap &mapSproutNullifiers,
                                  CNullifiersMap &mapSaplingNullifiers) { return base->BatchWrite(mapCoins, hashBlock, hashSproutAnchor, hashSaplingAnchor, mapSproutAnchors, mapSaplingAnchors, mapSproutNullifiers, mapSaplingNullifiers); }
bool CCoinsViewBacked::GetStats(CCoinsStats &stats) const { return base->GetStats(stats); }

CCoinsKeyHasher::CCoinsKeyHasher() : salt(GetRandHash()) {}

CCoinsViewCache::CCoinsViewCache(CCoinsView *baseIn) : CCoinsViewBacked(baseIn), hasModifier(false), cachedCoinsUsage(0) { }

CCoinsViewCache::~CCoinsViewCache()
{
    assert(!hasModifier);
}

size_t CCoinsViewCache::DynamicMemoryUsage() const {
    return memusage::DynamicUsage(cacheCoins) +
           memusage::DynamicUsage(cacheSproutAnchors) +
           memusage::DynamicUsage(cacheSaplingAnchors) +
           memusage::DynamicUsage(cacheSproutNullifiers) +
           memusage::DynamicUsage(cacheSaplingNullifiers) +
           cachedCoinsUsage;
}

CCoinsMap::const_iterator CCoinsViewCache::FetchCoins(const uint256 &txid) const {
    CCoinsMap::iterator it = cacheCoins.find(txid);
    if (it != cacheCoins.end())
        return it;
    CCoins tmp;
    if (!base->GetCoins(txid, tmp))
        return cacheCoins.end();
    CCoinsMap::iterator ret = cacheCoins.insert(std::make_pair(txid, CCoinsCacheEntry())).first;
    tmp.swap(ret->second.coins);
    if (ret->second.coins.IsPruned()) {
        // The parent only has an empty entry for this txid; we can consider our
        // version as fresh.
        ret->second.flags = CCoinsCacheEntry::FRESH;
    }
    cachedCoinsUsage += ret->second.coins.DynamicMemoryUsage();
    return ret;
}


bool CCoinsViewCache::GetSproutAnchorAt(const uint256 &rt, SproutMerkleTree &tree) const {
    CAnchorsSproutMap::const_iterator it = cacheSproutAnchors.find(rt);
    if (it != cacheSproutAnchors.end()) {
        if (it->second.entered) {
            tree = it->second.tree;
            return true;
        } else {
            return false;
        }
    }

    if (!base->GetSproutAnchorAt(rt, tree)) {
        return false;
    }

    CAnchorsSproutMap::iterator ret = cacheSproutAnchors.insert(std::make_pair(rt, CAnchorsSproutCacheEntry())).first;
    ret->second.entered = true;
    ret->second.tree = tree;
    cachedCoinsUsage += ret->second.tree.DynamicMemoryUsage();

    return true;
}

bool CCoinsViewCache::GetSaplingAnchorAt(const uint256 &rt, SaplingMerkleTree &tree) const {
    CAnchorsSaplingMap::const_iterator it = cacheSaplingAnchors.find(rt);
    if (it != cacheSaplingAnchors.end()) {
        if (it->second.entered) {
            tree = it->second.tree;
            return true;
        } else {
            return false;
        }
    }

    if (!base->GetSaplingAnchorAt(rt, tree)) {
        return false;
    }

    CAnchorsSaplingMap::iterator ret = cacheSaplingAnchors.insert(std::make_pair(rt, CAnchorsSaplingCacheEntry())).first;
    ret->second.entered = true;
    ret->second.tree = tree;
    cachedCoinsUsage += ret->second.tree.DynamicMemoryUsage();

    return true;
}

bool CCoinsViewCache::GetNullifier(const uint256 &nullifier, ShieldedType type) const {
    CNullifiersMap* cacheToUse;
    switch (type) {
        case SPROUT:
            cacheToUse = &cacheSproutNullifiers;
            break;
        case SAPLING:
            cacheToUse = &cacheSaplingNullifiers;
            break;
        default:
            throw std::runtime_error("Unknown shielded type");
    }
    CNullifiersMap::iterator it = cacheToUse->find(nullifier);
    if (it != cacheToUse->end())
        return it->second.entered;

    CNullifiersCacheEntry entry;
    bool tmp = base->GetNullifier(nullifier, type);
    entry.entered = tmp;

    cacheToUse->insert(std::make_pair(nullifier, entry));

    return tmp;
}

template<typename Tree, typename Cache, typename CacheIterator, typename CacheEntry>
void CCoinsViewCache::AbstractPushAnchor(
    const Tree &tree,
    ShieldedType type,
    Cache &cacheAnchors,
    uint256 &hash
)
{
    uint256 newrt = tree.root();

    auto currentRoot = GetBestAnchor(type);

    // We don't want to overwrite an anchor we already have.
    // This occurs when a block doesn't modify mapAnchors at all,
    // because there are no joinsplits. We could get around this a
    // different way (make all blocks modify mapAnchors somehow)
    // but this is simpler to reason about.
    if (currentRoot != newrt) {
        auto insertRet = cacheAnchors.insert(std::make_pair(newrt, CacheEntry()));
        CacheIterator ret = insertRet.first;

        ret->second.entered = true;
        ret->second.tree = tree;
        ret->second.flags = CacheEntry::DIRTY;

        if (insertRet.second) {
            // An insert took place
            cachedCoinsUsage += ret->second.tree.DynamicMemoryUsage();
        }

        hash = newrt;
    }
}

template<> void CCoinsViewCache::PushAnchor(const SproutMerkleTree &tree)
{
    AbstractPushAnchor<SproutMerkleTree, CAnchorsSproutMap, CAnchorsSproutMap::iterator, CAnchorsSproutCacheEntry>(
        tree,
        SPROUT,
        cacheSproutAnchors,
        hashSproutAnchor
    );
}

template<> void CCoinsViewCache::PushAnchor(const SaplingMerkleTree &tree)
{
    AbstractPushAnchor<SaplingMerkleTree, CAnchorsSaplingMap, CAnchorsSaplingMap::iterator, CAnchorsSaplingCacheEntry>(
        tree,
        SAPLING,
        cacheSaplingAnchors,
        hashSaplingAnchor
    );
}

template<>
void CCoinsViewCache::BringBestAnchorIntoCache(
    const uint256 &currentRoot,
    SproutMerkleTree &tree
)
{
    assert(GetSproutAnchorAt(currentRoot, tree));
}

template<>
void CCoinsViewCache::BringBestAnchorIntoCache(
    const uint256 &currentRoot,
    SaplingMerkleTree &tree
)
{
    assert(GetSaplingAnchorAt(currentRoot, tree));
}

template<typename Tree, typename Cache, typename CacheEntry>
void CCoinsViewCache::AbstractPopAnchor(
    const uint256 &newrt,
    ShieldedType type,
    Cache &cacheAnchors,
    uint256 &hash
)
{
    auto currentRoot = GetBestAnchor(type);

    // Blocks might not change the commitment tree, in which
    // case restoring the "old" anchor during a reorg must
    // have no effect.
    if (currentRoot != newrt) {
        // Bring the current best anchor into our local cache
        // so that its tree exists in memory.
        {
            Tree tree;
            BringBestAnchorIntoCache(currentRoot, tree);
        }

        // Mark the anchor as unentered, removing it from view
        cacheAnchors[currentRoot].entered = false;

        // Mark the cache entry as dirty so it's propagated
        cacheAnchors[currentRoot].flags = CacheEntry::DIRTY;

        // Mark the new root as the best anchor
        hash = newrt;
    }
}

void CCoinsViewCache::PopAnchor(const uint256 &newrt, ShieldedType type) {
    switch (type) {
        case SPROUT:
            AbstractPopAnchor<SproutMerkleTree, CAnchorsSproutMap, CAnchorsSproutCacheEntry>(
                newrt,
                SPROUT,
                cacheSproutAnchors,
                hashSproutAnchor
            );
            break;
        case SAPLING:
            AbstractPopAnchor<SaplingMerkleTree, CAnchorsSaplingMap, CAnchorsSaplingCacheEntry>(
                newrt,
                SAPLING,
                cacheSaplingAnchors,
                hashSaplingAnchor
            );
            break;
        default:
            throw std::runtime_error("Unknown shielded type");
    }
}

void CCoinsViewCache::SetNullifiers(const CTransaction& tx, bool spent) {
    for (const JSDescription &joinsplit : tx.vjoinsplit) {
        for (const uint256 &nullifier : joinsplit.nullifiers) {
            std::pair<CNullifiersMap::iterator, bool> ret = cacheSproutNullifiers.insert(std::make_pair(nullifier, CNullifiersCacheEntry()));
            ret.first->second.entered = spent;
            ret.first->second.flags |= CNullifiersCacheEntry::DIRTY;
        }
    }
    for (const SpendDescription &spendDescription : tx.vShieldedSpend) {
        std::pair<CNullifiersMap::iterator, bool> ret = cacheSaplingNullifiers.insert(std::make_pair(spendDescription.nullifier, CNullifiersCacheEntry()));
        ret.first->second.entered = spent;
        ret.first->second.flags |= CNullifiersCacheEntry::DIRTY;
    }
}

bool CCoinsViewCache::GetCoins(const uint256 &txid, CCoins &coins) const {
    CCoinsMap::const_iterator it = FetchCoins(txid);
    if (it != cacheCoins.end()) {
        coins = it->second.coins;
        return true;
    }
    return false;
}

CCoinsModifier CCoinsViewCache::ModifyCoins(const uint256 &txid) {
    assert(!hasModifier);
    std::pair<CCoinsMap::iterator, bool> ret = cacheCoins.insert(std::make_pair(txid, CCoinsCacheEntry()));
    size_t cachedCoinUsage = 0;
    if (ret.second) {
        if (!base->GetCoins(txid, ret.first->second.coins)) {
            // The parent view does not have this entry; mark it as fresh.
            ret.first->second.coins.Clear();
            ret.first->second.flags = CCoinsCacheEntry::FRESH;
        } else if (ret.first->second.coins.IsPruned()) {
            // The parent view only has a pruned entry for this; mark it as fresh.
            ret.first->second.flags = CCoinsCacheEntry::FRESH;
        }
    } else {
        cachedCoinUsage = ret.first->second.coins.DynamicMemoryUsage();
    }
    // Assume that whenever ModifyCoins is called, the entry will be modified.
    ret.first->second.flags |= CCoinsCacheEntry::DIRTY;
    return CCoinsModifier(*this, ret.first, cachedCoinUsage);
}

const CCoins* CCoinsViewCache::AccessCoins(const uint256 &txid) const {
    CCoinsMap::const_iterator it = FetchCoins(txid);
    if (it == cacheCoins.end()) {
        return NULL;
    } else {
        return &it->second.coins;
    }
}

bool CCoinsViewCache::HaveCoins(const uint256 &txid) const {
    CCoinsMap::const_iterator it = FetchCoins(txid);
    // We're using vtx.empty() instead of IsPruned here for performance reasons,
    // as we only care about the case where a transaction was replaced entirely
    // in a reorganization (which wipes vout entirely, as opposed to spending
    // which just cleans individual outputs).
    return (it != cacheCoins.end() && !it->second.coins.vout.empty());
}

uint256 CCoinsViewCache::GetBestBlock() const {
    if (hashBlock.IsNull())
    {
        if (base)
        {
            hashBlock = base->GetBestBlock();
        }
        else
        {
            hashBlock = uint256();
        }
    }
    return hashBlock;
}


uint256 CCoinsViewCache::GetBestAnchor(ShieldedType type) const {
    switch (type) {
        case SPROUT:
            if (hashSproutAnchor.IsNull())
                hashSproutAnchor = base->GetBestAnchor(type);
            return hashSproutAnchor;
            break;
        case SAPLING:
            if (hashSaplingAnchor.IsNull())
                hashSaplingAnchor = base->GetBestAnchor(type);
            return hashSaplingAnchor;
            break;
        default:
            throw std::runtime_error("Unknown shielded type");
    }
}

void CCoinsViewCache::SetBestBlock(const uint256 &hashBlockIn) {
    hashBlock = hashBlockIn;
}

void BatchWriteNullifiers(CNullifiersMap &mapNullifiers, CNullifiersMap &cacheNullifiers)
{
    for (CNullifiersMap::iterator child_it = mapNullifiers.begin(); child_it != mapNullifiers.end();) {
        if (child_it->second.flags & CNullifiersCacheEntry::DIRTY) { // Ignore non-dirty entries (optimization).
            CNullifiersMap::iterator parent_it = cacheNullifiers.find(child_it->first);

            if (parent_it == cacheNullifiers.end()) {
                CNullifiersCacheEntry& entry = cacheNullifiers[child_it->first];
                entry.entered = child_it->second.entered;
                entry.flags = CNullifiersCacheEntry::DIRTY;
            } else {
                if (parent_it->second.entered != child_it->second.entered) {
                    parent_it->second.entered = child_it->second.entered;
                    parent_it->second.flags |= CNullifiersCacheEntry::DIRTY;
                }
            }
        }
        CNullifiersMap::iterator itOld = child_it++;
        mapNullifiers.erase(itOld);
    }
}

template<typename Map, typename MapIterator, typename MapEntry>
void BatchWriteAnchors(
    Map &mapAnchors,
    Map &cacheAnchors,
    size_t &cachedCoinsUsage
)
{
    for (MapIterator child_it = mapAnchors.begin(); child_it != mapAnchors.end();)
    {
        if (child_it->second.flags & MapEntry::DIRTY) {
            MapIterator parent_it = cacheAnchors.find(child_it->first);

            if (parent_it == cacheAnchors.end()) {
                MapEntry& entry = cacheAnchors[child_it->first];
                entry.entered = child_it->second.entered;
                entry.tree = child_it->second.tree;
                entry.flags = MapEntry::DIRTY;

                cachedCoinsUsage += entry.tree.DynamicMemoryUsage();
            } else {
                if (parent_it->second.entered != child_it->second.entered) {
                    // The parent may have removed the entry.
                    parent_it->second.entered = child_it->second.entered;
                    parent_it->second.flags |= MapEntry::DIRTY;
                }
            }
        }

        MapIterator itOld = child_it++;
        mapAnchors.erase(itOld);
    }
}

bool CCoinsViewCache::BatchWrite(CCoinsMap &mapCoins,
                                 const uint256 &hashBlockIn,
                                 const uint256 &hashSproutAnchorIn,
                                 const uint256 &hashSaplingAnchorIn,
                                 CAnchorsSproutMap &mapSproutAnchors,
                                 CAnchorsSaplingMap &mapSaplingAnchors,
                                 CNullifiersMap &mapSproutNullifiers,
                                 CNullifiersMap &mapSaplingNullifiers) {
    assert(!hasModifier);
    for (CCoinsMap::iterator it = mapCoins.begin(); it != mapCoins.end();) {
        if (it->second.flags & CCoinsCacheEntry::DIRTY) { // Ignore non-dirty entries (optimization).
            CCoinsMap::iterator itUs = cacheCoins.find(it->first);
            if (itUs == cacheCoins.end()) {
                if (!it->second.coins.IsPruned()) {
                    // The parent cache does not have an entry, while the child
                    // cache does have (a non-pruned) one. Move the data up, and
                    // mark it as fresh (if the grandparent did have it, we
                    // would have pulled it in at first GetCoins).
                    assert(it->second.flags & CCoinsCacheEntry::FRESH);
                    CCoinsCacheEntry& entry = cacheCoins[it->first];
                    entry.coins.swap(it->second.coins);
                    cachedCoinsUsage += entry.coins.DynamicMemoryUsage();
                    entry.flags = CCoinsCacheEntry::DIRTY | CCoinsCacheEntry::FRESH;
                }
            } else {
                if ((itUs->second.flags & CCoinsCacheEntry::FRESH) && it->second.coins.IsPruned()) {
                    // The grandparent does not have an entry, and the child is
                    // modified and being pruned. This means we can just delete
                    // it from the parent.
                    cachedCoinsUsage -= itUs->second.coins.DynamicMemoryUsage();
                    cacheCoins.erase(itUs);
                } else {
                    // A normal modification.
                    cachedCoinsUsage -= itUs->second.coins.DynamicMemoryUsage();
                    itUs->second.coins.swap(it->second.coins);
                    cachedCoinsUsage += itUs->second.coins.DynamicMemoryUsage();
                    itUs->second.flags |= CCoinsCacheEntry::DIRTY;
                }
            }
        }
        CCoinsMap::iterator itOld = it++;
        mapCoins.erase(itOld);
    }

    ::BatchWriteAnchors<CAnchorsSproutMap, CAnchorsSproutMap::iterator, CAnchorsSproutCacheEntry>(mapSproutAnchors, cacheSproutAnchors, cachedCoinsUsage);
    ::BatchWriteAnchors<CAnchorsSaplingMap, CAnchorsSaplingMap::iterator, CAnchorsSaplingCacheEntry>(mapSaplingAnchors, cacheSaplingAnchors, cachedCoinsUsage);

    ::BatchWriteNullifiers(mapSproutNullifiers, cacheSproutNullifiers);
    ::BatchWriteNullifiers(mapSaplingNullifiers, cacheSaplingNullifiers);

    hashSproutAnchor = hashSproutAnchorIn;
    hashSaplingAnchor = hashSaplingAnchorIn;
    hashBlock = hashBlockIn;
    return true;
}

bool CCoinsViewCache::Flush() {
    bool fOk = base->BatchWrite(cacheCoins, hashBlock, hashSproutAnchor, hashSaplingAnchor, cacheSproutAnchors, cacheSaplingAnchors, cacheSproutNullifiers, cacheSaplingNullifiers);
    cacheCoins.clear();
    cacheSproutAnchors.clear();
    cacheSaplingAnchors.clear();
    cacheSproutNullifiers.clear();
    cacheSaplingNullifiers.clear();
    cachedCoinsUsage = 0;
    return fOk;
}

unsigned int CCoinsViewCache::GetCacheSize() const {
    return cacheCoins.size();
}

const CTxOut &CCoinsViewCache::GetOutputFor(const CTxIn& input) const
{
    const CCoins* coins = AccessCoins(input.prevout.hash);
    assert(coins && coins->IsAvailable(input.prevout.n));
    return coins->vout[input.prevout.n];
}

<<<<<<< HEAD
=======
extern char ASSETCHAINS_SYMBOL[KOMODO_ASSETCHAIN_MAXLEN];

>>>>>>> 0fd2cc27
const CScript &CCoinsViewCache::GetSpendFor(const CCoins *coins, const CTxIn& input)
{
    assert(coins);
    return coins->vout[input.prevout.n].scriptPubKey;
}

const CScript &CCoinsViewCache::GetSpendFor(const CTxIn& input) const
{
    const CCoins* coins = AccessCoins(input.prevout.hash);
    return GetSpendFor(coins, input);
}

/** 
 * @brief get amount of bitcoins coming in to a transaction
 * @note lightweight clients may not know anything besides the hash of previous transactions,
 * so may not be able to calculate this.
 * @param[in] nHeight the chain height
 * @param[out] interestp the interest found
 * @param[in] tx transaction for which we are checking input total
 * @returns Sum of value of all inputs (scriptSigs), (positive valueBalance or zero) and JoinSplit vpub_new
 */
CAmount CCoinsViewCache::GetValueIn(int32_t nHeight,int64_t &interestp,const CTransaction& tx) const
{
    CAmount value,nResult = 0;
    interestp = 0;
    if ( tx.IsCoinImport() )
        return GetCoinImportValue(tx);
    if ( tx.IsCoinBase() != 0 )
        return 0;
    for (unsigned int i = 0; i < tx.vin.size(); i++)
    {
        if (tx.IsPegsImport() && i==0)
        {
            nResult = GetCoinImportValue(tx);
            continue;
        } 
        value = GetOutputFor(tx.vin[i]).nValue;
        nResult += value;
#ifdef KOMODO_ENABLE_INTEREST
        if ( chainName.isKMD() && nHeight >= 60000 )
        {
            if ( value >= 10*COIN )
            {
                int64_t interest; 
                int32_t txheight; 
                uint32_t locktime;
                interest = komodo_accrued_interest(&txheight,&locktime,tx.vin[i].prevout.hash,
                        tx.vin[i].prevout.n,0,value,nHeight);
                nResult += interest;
                interestp += interest;
            }
        }
#endif
    }
    nResult += tx.GetShieldedValueIn();

    return nResult;
}


bool CCoinsViewCache::HaveJoinSplitRequirements(const CTransaction& tx) const
{
    boost::unordered_map<uint256, SproutMerkleTree, CCoinsKeyHasher> intermediates;

    BOOST_FOREACH(const JSDescription &joinsplit, tx.vjoinsplit)
    {
        BOOST_FOREACH(const uint256& nullifier, joinsplit.nullifiers)
        {
            if (GetNullifier(nullifier, SPROUT)) {
                // If the nullifier is set, this transaction
                // double-spends!
                return false;
            }
        }

        SproutMerkleTree tree;
        auto it = intermediates.find(joinsplit.anchor);
        if (it != intermediates.end()) {
            tree = it->second;
        } else if (!GetSproutAnchorAt(joinsplit.anchor, tree)) {
            return false;
        }

        BOOST_FOREACH(const uint256& commitment, joinsplit.commitments)
        {
            tree.append(commitment);
        }

        intermediates.insert(std::make_pair(tree.root(), tree));
    }

    for (const SpendDescription &spendDescription : tx.vShieldedSpend) {
        if (GetNullifier(spendDescription.nullifier, SAPLING)) // Prevent double spends
            return false;

        SaplingMerkleTree tree;
        if (!GetSaplingAnchorAt(spendDescription.anchor, tree)) {
            return false;
        }
    }

    return true;
}

bool CCoinsViewCache::HaveInputs(const CTransaction& tx) const
{
    if (!tx.IsMint()) {
        for (unsigned int i = 0; i < tx.vin.size(); i++) {
            if (tx.IsPegsImport() && i==0) continue;
            const COutPoint &prevout = tx.vin[i].prevout;
            const CCoins* coins = AccessCoins(prevout.hash);
            if (!coins || !coins->IsAvailable(prevout.n)) {
                //fprintf(stderr,"HaveInputs missing input %s/v%d\n",prevout.hash.ToString().c_str(),prevout.n);
                return false;
            }
        }
    }
    return true;
}

double CCoinsViewCache::GetPriority(const CTransaction &tx, int nHeight) const
{
    if (tx.IsCoinBase())
        return 0.0;

    // Shielded transfers do not reveal any information about the value or age of a note, so we
    // cannot apply the priority algorithm used for transparent utxos.  Instead, we just
    // use the maximum priority for all (partially or fully) shielded transactions.
    // (Note that coinbase transactions cannot contain JoinSplits, or Sapling shielded Spends or Outputs.)

    if (tx.vjoinsplit.size() > 0 || tx.vShieldedSpend.size() > 0 || tx.vShieldedOutput.size() > 0 || tx.IsCoinImport() || tx.IsPegsImport()) {
        return MAX_PRIORITY;
    }

    // FIXME: this logic is partially duplicated between here and CreateNewBlock in miner.cpp.
    double dResult = 0.0;
    BOOST_FOREACH(const CTxIn& txin, tx.vin)
    {
        const CCoins* coins = AccessCoins(txin.prevout.hash);
        assert(coins);
        if (!coins->IsAvailable(txin.prevout.n)) continue;
        if (coins->nHeight < nHeight) {
            dResult += coins->vout[txin.prevout.n].nValue * (nHeight-coins->nHeight);
        }
    }

    return tx.ComputePriority(dResult);
}

CCoinsModifier::CCoinsModifier(CCoinsViewCache& cache_, CCoinsMap::iterator it_, size_t usage) : cache(cache_), it(it_), cachedCoinUsage(usage) {
    assert(!cache.hasModifier);
    cache.hasModifier = true;
}

CCoinsModifier::~CCoinsModifier()
{
    assert(cache.hasModifier);
    cache.hasModifier = false;
    it->second.coins.Cleanup();
    cache.cachedCoinsUsage -= cachedCoinUsage; // Subtract the old usage
    if ((it->second.flags & CCoinsCacheEntry::FRESH) && it->second.coins.IsPruned()) {
        cache.cacheCoins.erase(it);
    } else {
        // If the coin still exists after the modification, add the new usage
        cache.cachedCoinsUsage += it->second.coins.DynamicMemoryUsage();
    }
}<|MERGE_RESOLUTION|>--- conflicted
+++ resolved
@@ -25,12 +25,9 @@
 #include "policy/fees.h"
 #include "komodo_defs.h"
 #include "importcoin.h"
-<<<<<<< HEAD
 #include "komodo_utils.h"
 #include "komodo_bitcoind.h"
-=======
 #include "komodo_interest.h"
->>>>>>> 0fd2cc27
 
 #include <assert.h>
 
@@ -571,11 +568,6 @@
     return coins->vout[input.prevout.n];
 }
 
-<<<<<<< HEAD
-=======
-extern char ASSETCHAINS_SYMBOL[KOMODO_ASSETCHAIN_MAXLEN];
-
->>>>>>> 0fd2cc27
 const CScript &CCoinsViewCache::GetSpendFor(const CCoins *coins, const CTxIn& input)
 {
     assert(coins);

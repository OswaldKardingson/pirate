// Copyright (c) 2009-2010 Satoshi Nakamoto
// Copyright (c) 2009-2014 The Bitcoin Core developers
// Distributed under the MIT software license, see the accompanying
// file COPYING or http://www.opensource.org/licenses/mit-license.php.

/******************************************************************************
 * Copyright © 2014-2019 The SuperNET Developers.                             *
 *                                                                            *
 * See the AUTHORS, DEVELOPER-AGREEMENT and LICENSE files at                  *
 * the top-level directory of this distribution for the individual copyright  *
 * holder information and the developer policies on copyright and licensing.  *
 *                                                                            *
 * Unless otherwise agreed in a custom licensing agreement, no part of the    *
 * SuperNET software, including this file may be copied, modified, propagated *
 * or distributed except according to the terms contained in the LICENSE file *
 *                                                                            *
 * Removal or modification of this copyright notice is prohibited.            *
 *                                                                            *
 ******************************************************************************/

#include "main.h"

#include "sodium.h"

#include "addrman.h"
#include "alert.h"
#include "arith_uint256.h"
#include "importcoin.h"
#include "chainparams.h"
#include "checkpoints.h"
#include "checkqueue.h"
#include "consensus/upgrades.h"
#include "consensus/validation.h"
#include "deprecation.h"
#include "init.h"
#include "merkleblock.h"
#include "metrics.h"
#include "notarisationdb.h"
#include "net.h"
#include "pow.h"
#include "script/interpreter.h"
#include "txdb.h"
#include "txmempool.h"
#include "ui_interface.h"
#include "undo.h"
#include "util.h"
#include "utilmoneystr.h"
#include "validationinterface.h"
#include "wallet/asyncrpcoperation_sendmany.h"
#include "wallet/asyncrpcoperation_shieldcoinbase.h"

#include <cstring>
#include <algorithm>
#include <atomic>
#include <sstream>
#include <map>
#include <unordered_map>
#include <vector>

#include <boost/algorithm/string/replace.hpp>
#include <boost/filesystem.hpp>
#include <boost/filesystem/fstream.hpp>
#include <boost/math/distributions/poisson.hpp>
#include <boost/thread.hpp>
#include <boost/static_assert.hpp>

using namespace std;

#if defined(NDEBUG)
# error "Zcash cannot be compiled without assertions."
#endif

#include "librustzcash.h"

/**
 * Global state
 */

#define TMPFILE_START 100000000
CCriticalSection cs_main;
extern uint8_t NOTARY_PUBKEY33[33];
extern int32_t KOMODO_LOADINGBLOCKS,KOMODO_LONGESTCHAIN,KOMODO_INSYNC,KOMODO_CONNECTING,KOMODO_EXTRASATOSHI;
int32_t KOMODO_NEWBLOCKS;
int32_t komodo_block2pubkey33(uint8_t *pubkey33,CBlock *block);
//void komodo_broadcast(CBlock *pblock,int32_t limit);
bool Getscriptaddress(char *destaddr,const CScript &scriptPubKey);
void komodo_setactivation(int32_t height);

BlockMap mapBlockIndex;
CChain chainActive;
CBlockIndex *pindexBestHeader = NULL;
static int64_t nTimeBestReceived = 0;
CWaitableCriticalSection csBestBlock;
CConditionVariable cvBlockChange;
int nScriptCheckThreads = 0;
bool fExperimentalMode = true;
bool fImporting = false;
bool fReindex = false;
bool fTxIndex = false;
bool fAddressIndex = false;
bool fTimestampIndex = false;
bool fSpentIndex = false;
bool fHavePruned = false;
bool fPruneMode = false;
bool fIsBareMultisigStd = true;
bool fCheckBlockIndex = false;
bool fCheckpointsEnabled = true;
bool fCoinbaseEnforcedProtectionEnabled = true;
size_t nCoinCacheUsage = 5000 * 300;
uint64_t nPruneTarget = 0;
bool fAlerts = DEFAULT_ALERTS;
/* If the tip is older than this (in seconds), the node is considered to be in initial block download.
 */
int64_t nMaxTipAge = DEFAULT_MAX_TIP_AGE;

unsigned int expiryDelta = DEFAULT_TX_EXPIRY_DELTA;

/** Fees smaller than this (in satoshi) are considered zero fee (for relaying and mining) */
CFeeRate minRelayTxFee = CFeeRate(DEFAULT_MIN_RELAY_TX_FEE);

CTxMemPool mempool(::minRelayTxFee);
CTxMemPool tmpmempool(::minRelayTxFee);

struct COrphanTx {
    CTransaction tx;
    NodeId fromPeer;
};
map<uint256, COrphanTx> mapOrphanTransactions GUARDED_BY(cs_main);;
map<uint256, set<uint256> > mapOrphanTransactionsByPrev GUARDED_BY(cs_main);;
void EraseOrphansFor(NodeId peer) EXCLUSIVE_LOCKS_REQUIRED(cs_main);

/**
 * Returns true if there are nRequired or more blocks of minVersion or above
 * in the last Consensus::Params::nMajorityWindow blocks, starting at pstart and going backwards.
 */
static bool IsSuperMajority(int minVersion, const CBlockIndex* pstart, unsigned nRequired, const Consensus::Params& consensusParams);
static void CheckBlockIndex();

/** Constant stuff for coinbase transactions we create: */
CScript COINBASE_FLAGS;

const string strMessageMagic = "Komodo Signed Message:\n";

// Internal stuff
namespace {

    struct CBlockIndexWorkComparator
    {
        bool operator()(CBlockIndex *pa, CBlockIndex *pb) const {
            // First sort by most total work, ...
            if (pa->chainPower > pb->chainPower) return false;
            if (pa->chainPower < pb->chainPower) return true;

            // ... then by earliest time received, ...
            if (pa->nSequenceId < pb->nSequenceId) return false;
            if (pa->nSequenceId > pb->nSequenceId) return true;

            // Use pointer address as tie breaker (should only happen with blocks
            // loaded from disk, as those all have id 0).
            if (pa < pb) return false;
            if (pa > pb) return true;

            // Identical blocks.
            return false;
        }
    };

    CBlockIndex *pindexBestInvalid;

    /**
     * The set of all CBlockIndex entries with BLOCK_VALID_TRANSACTIONS (for itself and all ancestors) and
     * as good as our current tip or better. Entries may be failed, though, and pruning nodes may be
     * missing the data for the block.
     */
    set<CBlockIndex*, CBlockIndexWorkComparator> setBlockIndexCandidates;

    /** Number of nodes with fSyncStarted. */
    int nSyncStarted = 0;

    /** All pairs A->B, where A (or one if its ancestors) misses transactions, but B has transactions.
     * Pruned nodes may have entries where B is missing data.
     */
    multimap<CBlockIndex*, CBlockIndex*> mapBlocksUnlinked;

    CCriticalSection cs_LastBlockFile;
    std::vector<CBlockFileInfo> vinfoBlockFile,tmpBlockFiles;
    int nLastBlockFile = 0;
    int nLastTmpFile = 0;
    /** Global flag to indicate we should check to see if there are
     *  block/undo files that should be deleted.  Set on startup
     *  or if we allocate more file space when we're in prune mode
     */
    bool fCheckForPruning = false;

    /**
     * Every received block is assigned a unique and increasing identifier, so we
     * know which one to give priority in case of a fork.
     */
    CCriticalSection cs_nBlockSequenceId;
    /** Blocks loaded from disk are assigned id 0, so start the counter at 1. */
    uint32_t nBlockSequenceId = 1;

    /**
     * Sources of received blocks, saved to be able to send them reject
     * messages or ban them when processing happens afterwards. Protected by
     * cs_main.
     */
    map<uint256, NodeId> mapBlockSource;

    /**
     * Filter for transactions that were recently rejected by
     * AcceptToMemoryPool. These are not rerequested until the chain tip
     * changes, at which point the entire filter is reset. Protected by
     * cs_main.
     *
     * Without this filter we'd be re-requesting txs from each of our peers,
     * increasing bandwidth consumption considerably. For instance, with 100
     * peers, half of which relay a tx we don't accept, that might be a 50x
     * bandwidth increase. A flooding attacker attempting to roll-over the
     * filter using minimum-sized, 60byte, transactions might manage to send
     * 1000/sec if we have fast peers, so we pick 120,000 to give our peers a
     * two minute window to send invs to us.
     *
     * Decreasing the false positive rate is fairly cheap, so we pick one in a
     * million to make it highly unlikely for users to have issues with this
     * filter.
     *
     * Memory used: 1.7MB
     */
    boost::scoped_ptr<CRollingBloomFilter> recentRejects;
    uint256 hashRecentRejectsChainTip;

    /** Blocks that are in flight, and that are in the queue to be downloaded. Protected by cs_main. */
    struct QueuedBlock {
        uint256 hash;
        CBlockIndex *pindex;  //! Optional.
        int64_t nTime;  //! Time of "getdata" request in microseconds.
        bool fValidatedHeaders;  //! Whether this block has validated headers at the time of request.
        int64_t nTimeDisconnect; //! The timeout for this block request (for disconnecting a slow peer)
    };
    map<uint256, pair<NodeId, list<QueuedBlock>::iterator> > mapBlocksInFlight;

    /** Number of blocks in flight with validated headers. */
    int nQueuedValidatedHeaders = 0;

    /** Number of preferable block download peers. */
    int nPreferredDownload = 0;

    /** Dirty block index entries. */
    set<CBlockIndex*> setDirtyBlockIndex;

    /** Dirty block file entries. */
    set<int> setDirtyFileInfo;
} // anon namespace

//////////////////////////////////////////////////////////////////////////////
//
// Registration of network node signals.
//

namespace {

    struct CBlockReject {
        unsigned char chRejectCode;
        string strRejectReason;
        uint256 hashBlock;
    };

    /**
     * Maintain validation-specific state about nodes, protected by cs_main, instead
     * by CNode's own locks. This simplifies asynchronous operation, where
     * processing of incoming data is done after the ProcessMessage call returns,
     * and we're no longer holding the node's locks.
     */
    struct CNodeState {
        //! The peer's address
        CService address;
        //! Whether we have a fully established connection.
        bool fCurrentlyConnected;
        //! Accumulated misbehaviour score for this peer.
        int nMisbehavior;
        //! Whether this peer should be disconnected and banned (unless whitelisted).
        bool fShouldBan;
        //! String name of this peer (debugging/logging purposes).
        std::string name;
        //! List of asynchronously-determined block rejections to notify this peer about.
        std::vector<CBlockReject> rejects;
        //! The best known block we know this peer has announced.
        CBlockIndex *pindexBestKnownBlock;
        //! The hash of the last unknown block this peer has announced.
        uint256 hashLastUnknownBlock;
        //! The last full block we both have.
        CBlockIndex *pindexLastCommonBlock;
        //! Whether we've started headers synchronization with this peer.
        bool fSyncStarted;
        //! Since when we're stalling block download progress (in microseconds), or 0.
        int64_t nStallingSince;
        list<QueuedBlock> vBlocksInFlight;
        int nBlocksInFlight;
        int nBlocksInFlightValidHeaders;
        //! Whether we consider this a preferred download peer.
        bool fPreferredDownload;

        CNodeState() {
            fCurrentlyConnected = false;
            nMisbehavior = 0;
            fShouldBan = false;
            pindexBestKnownBlock = NULL;
            hashLastUnknownBlock.SetNull();
            pindexLastCommonBlock = NULL;
            fSyncStarted = false;
            nStallingSince = 0;
            nBlocksInFlight = 0;
            nBlocksInFlightValidHeaders = 0;
            fPreferredDownload = false;
        }
    };

    /** Map maintaining per-node state. Requires cs_main. */
    map<NodeId, CNodeState> mapNodeState;

    // Requires cs_main.
    CNodeState *State(NodeId pnode) {
        map<NodeId, CNodeState>::iterator it = mapNodeState.find(pnode);
        if (it == mapNodeState.end())
            return NULL;
        return &it->second;
    }

    int GetHeight()
    {
        return chainActive.LastTip()->GetHeight();
    }

    void UpdatePreferredDownload(CNode* node, CNodeState* state)
    {
        nPreferredDownload -= state->fPreferredDownload;

        // Whether this node should be marked as a preferred download node.
        state->fPreferredDownload = (!node->fInbound || node->fWhitelisted) && !node->fOneShot && !node->fClient;

        nPreferredDownload += state->fPreferredDownload;
    }

    // Returns time at which to timeout block request (nTime in microseconds)
    int64_t GetBlockTimeout(int64_t nTime, int nValidatedQueuedBefore, const Consensus::Params &consensusParams)
    {
        return nTime + 500000 * consensusParams.nPowTargetSpacing * (4 + nValidatedQueuedBefore);
    }

    void InitializeNode(NodeId nodeid, const CNode *pnode) {
        LOCK(cs_main);
        CNodeState &state = mapNodeState.insert(std::make_pair(nodeid, CNodeState())).first->second;
        state.name = pnode->addrName;
        state.address = pnode->addr;
    }

    void FinalizeNode(NodeId nodeid) {
        LOCK(cs_main);
        CNodeState *state = State(nodeid);

        if (state->fSyncStarted)
            nSyncStarted--;

        if (state->nMisbehavior == 0 && state->fCurrentlyConnected) {
            AddressCurrentlyConnected(state->address);
        }

        BOOST_FOREACH(const QueuedBlock& entry, state->vBlocksInFlight)
        mapBlocksInFlight.erase(entry.hash);
        EraseOrphansFor(nodeid);
        nPreferredDownload -= state->fPreferredDownload;

        mapNodeState.erase(nodeid);
    }

    void LimitMempoolSize(CTxMemPool& pool, size_t limit, unsigned long age)
    {
        /*    int expired = pool.Expire(GetTime() - age);
         if (expired != 0)
         LogPrint("mempool", "Expired %i transactions from the memory pool\n", expired);

         std::vector<uint256> vNoSpendsRemaining;
         pool.TrimToSize(limit, &vNoSpendsRemaining);
         BOOST_FOREACH(const uint256& removed, vNoSpendsRemaining)
         pcoinsTip->Uncache(removed);*/
    }

    // Requires cs_main.
    // Returns a bool indicating whether we requested this block.
    bool MarkBlockAsReceived(const uint256& hash) {
        map<uint256, pair<NodeId, list<QueuedBlock>::iterator> >::iterator itInFlight = mapBlocksInFlight.find(hash);
        if (itInFlight != mapBlocksInFlight.end()) {
            CNodeState *state = State(itInFlight->second.first);
            nQueuedValidatedHeaders -= itInFlight->second.second->fValidatedHeaders;
            state->nBlocksInFlightValidHeaders -= itInFlight->second.second->fValidatedHeaders;
            state->vBlocksInFlight.erase(itInFlight->second.second);
            state->nBlocksInFlight--;
            state->nStallingSince = 0;
            mapBlocksInFlight.erase(itInFlight);
            return true;
        }
        return false;
    }

    // Requires cs_main.
    void MarkBlockAsInFlight(NodeId nodeid, const uint256& hash, const Consensus::Params& consensusParams, CBlockIndex *pindex = NULL) {
        CNodeState *state = State(nodeid);
        assert(state != NULL);

        // Make sure it's not listed somewhere already.
        MarkBlockAsReceived(hash);

        int64_t nNow = GetTimeMicros();
        QueuedBlock newentry = {hash, pindex, nNow, pindex != NULL, GetBlockTimeout(nNow, nQueuedValidatedHeaders, consensusParams)};
        nQueuedValidatedHeaders += newentry.fValidatedHeaders;
        list<QueuedBlock>::iterator it = state->vBlocksInFlight.insert(state->vBlocksInFlight.end(), newentry);
        state->nBlocksInFlight++;
        state->nBlocksInFlightValidHeaders += newentry.fValidatedHeaders;
        mapBlocksInFlight[hash] = std::make_pair(nodeid, it);
    }

    /** Check whether the last unknown block a peer advertized is not yet known. */
    void ProcessBlockAvailability(NodeId nodeid) {
        CNodeState *state = State(nodeid);
        assert(state != NULL);

        if (!state->hashLastUnknownBlock.IsNull()) {
            BlockMap::iterator itOld = mapBlockIndex.find(state->hashLastUnknownBlock);
            if (itOld != mapBlockIndex.end() && itOld->second != 0 && (itOld->second->chainPower > CChainPower()))
            {
                if (state->pindexBestKnownBlock == NULL || itOld->second->chainPower >= state->pindexBestKnownBlock->chainPower)
                    state->pindexBestKnownBlock = itOld->second;
                state->hashLastUnknownBlock.SetNull();
            }
        }
    }

    /** Update tracking information about which blocks a peer is assumed to have. */
    void UpdateBlockAvailability(NodeId nodeid, const uint256 &hash) {
        CNodeState *state = State(nodeid);
        assert(state != NULL);

        /*ProcessBlockAvailability(nodeid);

         BlockMap::iterator it = mapBlockIndex.find(hash);
         if (it != mapBlockIndex.end() && it->second->nChainWork > 0) {
         // An actually better block was announced.
         if (state->pindexBestKnownBlock == NULL || it->second->nChainWork >= state->pindexBestKnownBlock->nChainWork)
         state->pindexBestKnownBlock = it->second;
         } else*/
        {
            // An unknown block was announced; just assume that the latest one is the best one.
            state->hashLastUnknownBlock = hash;
        }
    }

    /** Find the last common ancestor two blocks have.
     *  Both pa and pb must be non-NULL. */
    CBlockIndex* LastCommonAncestor(CBlockIndex* pa, CBlockIndex* pb) {
        if (pa->GetHeight() > pb->GetHeight()) {
            pa = pa->GetAncestor(pb->GetHeight());
        } else if (pb->GetHeight() > pa->GetHeight()) {
            pb = pb->GetAncestor(pa->GetHeight());
        }

        while (pa != pb && pa && pb) {
            pa = pa->pprev;
            pb = pb->pprev;
        }

        // Eventually all chain branches meet at the genesis block.
        assert(pa == pb);
        return pa;
    }

    /** Update pindexLastCommonBlock and add not-in-flight missing successors to vBlocks, until it has
     *  at most count entries. */
    void FindNextBlocksToDownload(NodeId nodeid, unsigned int count, std::vector<CBlockIndex*>& vBlocks, NodeId& nodeStaller) {
        if (count == 0)
            return;

        vBlocks.reserve(vBlocks.size() + count);
        CNodeState *state = State(nodeid);
        assert(state != NULL);

        // Make sure pindexBestKnownBlock is up to date, we'll need it.
        ProcessBlockAvailability(nodeid);

        if (state->pindexBestKnownBlock == NULL || state->pindexBestKnownBlock->chainPower < chainActive.Tip()->chainPower) {
            // This peer has nothing interesting.
            return;
        }

        if (state->pindexLastCommonBlock == NULL) {
            // Bootstrap quickly by guessing a parent of our best tip is the forking point.
            // Guessing wrong in either direction is not a problem.
            state->pindexLastCommonBlock = chainActive[std::min(state->pindexBestKnownBlock->GetHeight(), chainActive.Height())];
        }

        // If the peer reorganized, our previous pindexLastCommonBlock may not be an ancestor
        // of its current tip anymore. Go back enough to fix that.
        state->pindexLastCommonBlock = LastCommonAncestor(state->pindexLastCommonBlock, state->pindexBestKnownBlock);
        if (state->pindexLastCommonBlock == state->pindexBestKnownBlock)
            return;

        std::vector<CBlockIndex*> vToFetch;
        CBlockIndex *pindexWalk = state->pindexLastCommonBlock;
        // Never fetch further than the best block we know the peer has, or more than BLOCK_DOWNLOAD_WINDOW + 1 beyond the last
        // linked block we have in common with this peer. The +1 is so we can detect stalling, namely if we would be able to
        // download that next block if the window were 1 larger.
        int nWindowEnd = state->pindexLastCommonBlock->GetHeight() + BLOCK_DOWNLOAD_WINDOW;
        int nMaxHeight = std::min<int>(state->pindexBestKnownBlock->GetHeight(), nWindowEnd + 1);
        NodeId waitingfor = -1;
        while (pindexWalk->GetHeight() < nMaxHeight) {
            // Read up to 128 (or more, if more blocks than that are needed) successors of pindexWalk (towards
            // pindexBestKnownBlock) into vToFetch. We fetch 128, because CBlockIndex::GetAncestor may be as expensive
            // as iterating over ~100 CBlockIndex* entries anyway.
            int nToFetch = std::min(nMaxHeight - pindexWalk->GetHeight(), std::max<int>(count - vBlocks.size(), 128));
            vToFetch.resize(nToFetch);
            pindexWalk = state->pindexBestKnownBlock->GetAncestor(pindexWalk->GetHeight() + nToFetch);
            vToFetch[nToFetch - 1] = pindexWalk;
            for (unsigned int i = nToFetch - 1; i > 0; i--) {
                vToFetch[i - 1] = vToFetch[i]->pprev;
            }

            // Iterate over those blocks in vToFetch (in forward direction), adding the ones that
            // are not yet downloaded and not in flight to vBlocks. In the meantime, update
            // pindexLastCommonBlock as long as all ancestors are already downloaded, or if it's
            // already part of our chain (and therefore don't need it even if pruned).
            BOOST_FOREACH(CBlockIndex* pindex, vToFetch) {
                if (!pindex->IsValid(BLOCK_VALID_TREE)) {
                    // We consider the chain that this peer is on invalid.
                    return;
                }
                if (pindex->nStatus & BLOCK_HAVE_DATA || chainActive.Contains(pindex)) {
                    if (pindex->nChainTx)
                        state->pindexLastCommonBlock = pindex;
                } else if (mapBlocksInFlight.count(pindex->GetBlockHash()) == 0) {
                    // The block is not already downloaded, and not yet in flight.
                    if (pindex->GetHeight() > nWindowEnd) {
                        // We reached the end of the window.
                        if (vBlocks.size() == 0 && waitingfor != nodeid) {
                            // We aren't able to fetch anything, but we would be if the download window was one larger.
                            nodeStaller = waitingfor;
                        }
                        return;
                    }
                    vBlocks.push_back(pindex);
                    if (vBlocks.size() == count) {
                        return;
                    }
                } else if (waitingfor == -1) {
                    // This is the first already-in-flight block.
                    waitingfor = mapBlocksInFlight[pindex->GetBlockHash()].first;
                }
            }
        }
    }

} // anon namespace

bool GetNodeStateStats(NodeId nodeid, CNodeStateStats &stats) {
    LOCK(cs_main);
    CNodeState *state = State(nodeid);
    if (state == NULL)
        return false;
    stats.nMisbehavior = state->nMisbehavior;
    stats.nSyncHeight = state->pindexBestKnownBlock ? state->pindexBestKnownBlock->GetHeight() : -1;
    stats.nCommonHeight = state->pindexLastCommonBlock ? state->pindexLastCommonBlock->GetHeight() : -1;
    BOOST_FOREACH(const QueuedBlock& queue, state->vBlocksInFlight) {
        if (queue.pindex)
            stats.vHeightInFlight.push_back(queue.pindex->GetHeight());
    }
    return true;
}

void RegisterNodeSignals(CNodeSignals& nodeSignals)
{
    nodeSignals.GetHeight.connect(&GetHeight);
    nodeSignals.ProcessMessages.connect(&ProcessMessages);
    nodeSignals.SendMessages.connect(&SendMessages);
    nodeSignals.InitializeNode.connect(&InitializeNode);
    nodeSignals.FinalizeNode.connect(&FinalizeNode);
}

void UnregisterNodeSignals(CNodeSignals& nodeSignals)
{
    nodeSignals.GetHeight.disconnect(&GetHeight);
    nodeSignals.ProcessMessages.disconnect(&ProcessMessages);
    nodeSignals.SendMessages.disconnect(&SendMessages);
    nodeSignals.InitializeNode.disconnect(&InitializeNode);
    nodeSignals.FinalizeNode.disconnect(&FinalizeNode);
}

CBlockIndex* FindForkInGlobalIndex(const CChain& chain, const CBlockLocator& locator)
{
    // Find the first block the caller has in the main chain
    BOOST_FOREACH(const uint256& hash, locator.vHave) {
        BlockMap::iterator mi = mapBlockIndex.find(hash);
        if (mi != mapBlockIndex.end())
        {
            CBlockIndex* pindex = (*mi).second;
            if (pindex != 0 && chain.Contains(pindex))
                return pindex;
            if (pindex != 0 && pindex->GetAncestor(chain.Height()) == chain.Tip()) {
                return chain.Tip();
            }
        }
    }
    return chain.Genesis();
}

CCoinsViewCache *pcoinsTip = NULL;
CBlockTreeDB *pblocktree = NULL;

// Komodo globals

#define KOMODO_ZCASH
#include "komodo.h"

UniValue komodo_snapshot(int top)
{
    LOCK(cs_main);
    int64_t total = -1;
    UniValue result(UniValue::VOBJ);

    if (fAddressIndex) {
	    if ( pblocktree != 0 ) {
		result = pblocktree->Snapshot(top);
	    } else {
		fprintf(stderr,"null pblocktree start with -addressindex=1\n");
	    }
    } else {
	    fprintf(stderr,"getsnapshot requires -addressindex=1\n");
    }
    return(result);
}

//////////////////////////////////////////////////////////////////////////////
//
// mapOrphanTransactions
//

bool AddOrphanTx(const CTransaction& tx, NodeId peer) EXCLUSIVE_LOCKS_REQUIRED(cs_main)
{
    uint256 hash = tx.GetHash();
    if (mapOrphanTransactions.count(hash))
        return false;

    // Ignore big transactions, to avoid a
    // send-big-orphans memory exhaustion attack. If a peer has a legitimate
    // large transaction with a missing parent then we assume
    // it will rebroadcast it later, after the parent transaction(s)
    // have been mined or received.
    // 10,000 orphans, each of which is at most 5,000 bytes big is
    // at most 500 megabytes of orphans:
    unsigned int sz = GetSerializeSize(tx, SER_NETWORK, tx.nVersion);
    if (sz > 5000)
    {
        LogPrint("mempool", "ignoring large orphan tx (size: %u, hash: %s)\n", sz, hash.ToString());
        return false;
    }

    mapOrphanTransactions[hash].tx = tx;
    mapOrphanTransactions[hash].fromPeer = peer;
    BOOST_FOREACH(const CTxIn& txin, tx.vin)
    mapOrphanTransactionsByPrev[txin.prevout.hash].insert(hash);

    LogPrint("mempool", "stored orphan tx %s (mapsz %u prevsz %u)\n", hash.ToString(),
             mapOrphanTransactions.size(), mapOrphanTransactionsByPrev.size());
    return true;
}

void static EraseOrphanTx(uint256 hash) EXCLUSIVE_LOCKS_REQUIRED(cs_main)
{
    map<uint256, COrphanTx>::iterator it = mapOrphanTransactions.find(hash);
    if (it == mapOrphanTransactions.end())
        return;
    BOOST_FOREACH(const CTxIn& txin, it->second.tx.vin)
    {
        map<uint256, set<uint256> >::iterator itPrev = mapOrphanTransactionsByPrev.find(txin.prevout.hash);
        if (itPrev == mapOrphanTransactionsByPrev.end())
            continue;
        itPrev->second.erase(hash);
        if (itPrev->second.empty())
            mapOrphanTransactionsByPrev.erase(itPrev);
    }
    mapOrphanTransactions.erase(it);
}

void EraseOrphansFor(NodeId peer)
{
    int nErased = 0;
    map<uint256, COrphanTx>::iterator iter = mapOrphanTransactions.begin();
    while (iter != mapOrphanTransactions.end())
    {
        map<uint256, COrphanTx>::iterator maybeErase = iter++; // increment to avoid iterator becoming invalid
        if (maybeErase->second.fromPeer == peer)
        {
            EraseOrphanTx(maybeErase->second.tx.GetHash());
            ++nErased;
        }
    }
    if (nErased > 0) LogPrint("mempool", "Erased %d orphan tx from peer %d\n", nErased, peer);
}


unsigned int LimitOrphanTxSize(unsigned int nMaxOrphans) EXCLUSIVE_LOCKS_REQUIRED(cs_main)
{
    unsigned int nEvicted = 0;
    while (mapOrphanTransactions.size() > nMaxOrphans)
    {
        // Evict a random orphan:
        uint256 randomhash = GetRandHash();
        map<uint256, COrphanTx>::iterator it = mapOrphanTransactions.lower_bound(randomhash);
        if (it == mapOrphanTransactions.end())
            it = mapOrphanTransactions.begin();
            EraseOrphanTx(it->first);
            ++nEvicted;
    }
    return nEvicted;
}


bool IsStandardTx(const CTransaction& tx, string& reason, const int nHeight)
{
    bool overwinterActive = NetworkUpgradeActive(nHeight, Params().GetConsensus(), Consensus::UPGRADE_OVERWINTER);
    bool saplingActive = NetworkUpgradeActive(nHeight, Params().GetConsensus(), Consensus::UPGRADE_SAPLING);

    if (saplingActive) {
        // Sapling standard rules apply
        if (tx.nVersion > CTransaction::SAPLING_MAX_CURRENT_VERSION || tx.nVersion < CTransaction::SAPLING_MIN_CURRENT_VERSION) {
            reason = "sapling-version";
            return false;
        }
    } else if (overwinterActive) {
        // Overwinter standard rules apply
        if (tx.nVersion > CTransaction::OVERWINTER_MAX_CURRENT_VERSION || tx.nVersion < CTransaction::OVERWINTER_MIN_CURRENT_VERSION) {
            reason = "overwinter-version";
            return false;
        }
    } else {
        // Sprout standard rules apply
        if (tx.nVersion > CTransaction::SPROUT_MAX_CURRENT_VERSION || tx.nVersion < CTransaction::SPROUT_MIN_CURRENT_VERSION) {
            reason = "version";
            return false;
        }
    }

    BOOST_FOREACH(const CTxIn& txin, tx.vin)
    {
        // Biggest 'standard' txin is a 15-of-15 P2SH multisig with compressed
        // keys. (remember the 520 byte limit on redeemScript size) That works
        // out to a (15*(33+1))+3=513 byte redeemScript, 513+1+15*(73+1)+3=1627
        // bytes of scriptSig, which we round off to 1650 bytes for some minor
        // future-proofing. That's also enough to spend a 20-of-20
        // CHECKMULTISIG scriptPubKey, though such a scriptPubKey is not
        // considered standard)
        if (txin.scriptSig.size() > 1650) {
            reason = "scriptsig-size";
            return false;
        }
        if (!txin.scriptSig.IsPushOnly()) {
            reason = "scriptsig-not-pushonly";
            return false;
        }
    }

    unsigned int v=0,nDataOut = 0;
    txnouttype whichType;
    BOOST_FOREACH(const CTxOut& txout, tx.vout)
    {
        if (!::IsStandard(txout.scriptPubKey, whichType))
        {
            reason = "scriptpubkey";
            //fprintf(stderr,">>>>>>>>>>>>>>> vout.%d nDataout.%d\n",v,nDataOut);
            return false;
        }

        if (whichType == TX_NULL_DATA)
        {
            if ( txout.scriptPubKey.size() > IGUANA_MAXSCRIPTSIZE )
            {
                reason = "opreturn too big";
                return(false);
            }
            nDataOut++;
            //fprintf(stderr,"is OP_RETURN\n");
        }
        else if ((whichType == TX_MULTISIG) && (!fIsBareMultisigStd)) {
            reason = "bare-multisig";
            return false;
        } else if (txout.scriptPubKey.IsPayToCryptoCondition() == 0 && txout.IsDust(::minRelayTxFee)) {
            reason = "dust";
            return false;
        }
        v++;
    }

    // only one OP_RETURN txout is permitted
    if (nDataOut > 1) {
        reason = "multi-op-return";
        return false;
    }

    return true;
}

bool IsFinalTx(const CTransaction &tx, int nBlockHeight, int64_t nBlockTime)
{
    int32_t i;
    if (tx.nLockTime == 0)
        return true;
    if ((int64_t)tx.nLockTime < ((int64_t)tx.nLockTime < LOCKTIME_THRESHOLD ? (int64_t)nBlockHeight : nBlockTime))
        return true;
    BOOST_FOREACH(const CTxIn& txin, tx.vin)
    {
        if ( txin.nSequence == 0xfffffffe && (((int64_t)tx.nLockTime >= LOCKTIME_THRESHOLD && (int64_t)tx.nLockTime > nBlockTime) || ((int64_t)tx.nLockTime < LOCKTIME_THRESHOLD && (int64_t)tx.nLockTime > nBlockHeight)) )
        {

        }
        else if (!txin.IsFinal())
        {
            //printf("non-final txin seq.%x locktime.%u vs nTime.%u\n",txin.nSequence,(uint32_t)tx.nLockTime,(uint32_t)nBlockTime);
            return false;
        }
    }
    return true;
}

bool IsExpiredTx(const CTransaction &tx, int nBlockHeight)
{
    if (tx.nExpiryHeight == 0 || tx.IsCoinBase()) {
        return false;
    }
    return static_cast<uint32_t>(nBlockHeight) > tx.nExpiryHeight;
}

bool CheckFinalTx(const CTransaction &tx, int flags)
{
    AssertLockHeld(cs_main);

    // By convention a negative value for flags indicates that the
    // current network-enforced consensus rules should be used. In
    // a future soft-fork scenario that would mean checking which
    // rules would be enforced for the next block and setting the
    // appropriate flags. At the present time no soft-forks are
    // scheduled, so no flags are set.
    flags = std::max(flags, 0);

    // CheckFinalTx() uses chainActive.Height()+1 to evaluate
    // nLockTime because when IsFinalTx() is called within
    // CBlock::AcceptBlock(), the height of the block *being*
    // evaluated is what is used. Thus if we want to know if a
    // transaction can be part of the *next* block, we need to call
    // IsFinalTx() with one more than chainActive.Height().
    const int nBlockHeight = chainActive.Height() + 1;

    // Timestamps on the other hand don't get any special treatment,
    // because we can't know what timestamp the next block will have,
    // and there aren't timestamp applications where it matters.
    // However this changes once median past time-locks are enforced:
    const int64_t nBlockTime = (flags & LOCKTIME_MEDIAN_TIME_PAST)
    ? chainActive.Tip()->GetMedianTimePast()
    : GetAdjustedTime();

    return IsFinalTx(tx, nBlockHeight, nBlockTime);
}

/**
 * Check transaction inputs to mitigate two
 * potential denial-of-service attacks:
 *
 * 1. scriptSigs with extra data stuffed into them,
 *    not consumed by scriptPubKey (or P2SH script)
 * 2. P2SH scripts with a crazy number of expensive
 *    CHECKSIG/CHECKMULTISIG operations
 */
bool AreInputsStandard(const CTransaction& tx, const CCoinsViewCache& mapInputs, uint32_t consensusBranchId)
{
    if (tx.IsCoinBase())
        return true; // Coinbases don't use vin normally

    if (tx.IsCoinImport())
        return tx.vin[0].scriptSig.IsCoinImport();

    for (unsigned int i = 0; i < tx.vin.size(); i++)
    {
        const CTxOut& prev = mapInputs.GetOutputFor(tx.vin[i]);

        vector<vector<unsigned char> > vSolutions;
        txnouttype whichType;
        // get the scriptPubKey corresponding to this input:
        const CScript& prevScript = prev.scriptPubKey;
        //printf("Previous script: %s\n", prevScript.ToString().c_str());

        if (!Solver(prevScript, whichType, vSolutions))
            return false;
        int nArgsExpected = ScriptSigArgsExpected(whichType, vSolutions);
        if (nArgsExpected < 0)
            return false;

        // Transactions with extra stuff in their scriptSigs are
        // non-standard. Note that this EvalScript() call will
        // be quick, because if there are any operations
        // beside "push data" in the scriptSig
        // IsStandardTx() will have already returned false
        // and this method isn't called.
        vector<vector<unsigned char> > stack;
        //printf("Checking script: %s\n", tx.vin[i].scriptSig.ToString().c_str());
        if (!EvalScript(stack, tx.vin[i].scriptSig, SCRIPT_VERIFY_NONE, BaseSignatureChecker(), consensusBranchId))
            return false;

        if (whichType == TX_SCRIPTHASH)
        {
            if (stack.empty())
                return false;
            CScript subscript(stack.back().begin(), stack.back().end());
            vector<vector<unsigned char> > vSolutions2;
            txnouttype whichType2;
            if (Solver(subscript, whichType2, vSolutions2))
            {
                int tmpExpected = ScriptSigArgsExpected(whichType2, vSolutions2);
                if (tmpExpected < 0)
                    return false;
                nArgsExpected += tmpExpected;
            }
            else
            {
                // Any other Script with less than 15 sigops OK:
                unsigned int sigops = subscript.GetSigOpCount(true);
                // ... extra data left on the stack after execution is OK, too:
                return (sigops <= MAX_P2SH_SIGOPS);
            }
        }

        if (stack.size() != (unsigned int)nArgsExpected)
            return false;
    }

    return true;
}

unsigned int GetLegacySigOpCount(const CTransaction& tx)
{
    unsigned int nSigOps = 0;
    BOOST_FOREACH(const CTxIn& txin, tx.vin)
    {
        nSigOps += txin.scriptSig.GetSigOpCount(false);
    }
    BOOST_FOREACH(const CTxOut& txout, tx.vout)
    {
        nSigOps += txout.scriptPubKey.GetSigOpCount(false);
    }
    return nSigOps;
}

unsigned int GetP2SHSigOpCount(const CTransaction& tx, const CCoinsViewCache& inputs)
{
    if (tx.IsCoinBase() || tx.IsCoinImport())
        return 0;

    unsigned int nSigOps = 0;
    for (unsigned int i = 0; i < tx.vin.size(); i++)
    {
        const CTxOut &prevout = inputs.GetOutputFor(tx.vin[i]);
        if (prevout.scriptPubKey.IsPayToScriptHash())
            nSigOps += prevout.scriptPubKey.GetSigOpCount(tx.vin[i].scriptSig);
    }
    return nSigOps;
}

/**
 * Ensure that a coinbase transaction is structured according to the consensus rules of the
 * chain
 */
bool ContextualCheckCoinbaseTransaction(const CTransaction& tx, const int nHeight)
{
    // if time locks are on, ensure that this coin base is time locked exactly as it should be
    if (((uint64_t)(tx.GetValueOut()) >= ASSETCHAINS_TIMELOCKGTE) ||
        (((nHeight >= 31680) || strcmp(ASSETCHAINS_SYMBOL, "VRSC") != 0) && komodo_ac_block_subsidy(nHeight) >= ASSETCHAINS_TIMELOCKGTE))
    {
        CScriptID scriptHash;

        // to be valid, it must be a P2SH transaction and have an op_return in vout[1] that
        // holds the full output script, which may include multisig, etc., but starts with
        // the time lock verify of the correct time lock for this block height
        if (tx.vout.size() == 2 &&
            CScriptExt(tx.vout[0].scriptPubKey).IsPayToScriptHash(&scriptHash) &&
            tx.vout[1].scriptPubKey.size() >= 7 && // minimum for any possible future to prevent out of bounds
            tx.vout[1].scriptPubKey[0] == OP_RETURN)
        {
            opcodetype op;
            std::vector<uint8_t> opretData = std::vector<uint8_t>();
            CScript::const_iterator it = tx.vout[1].scriptPubKey.begin() + 1;
            if (tx.vout[1].scriptPubKey.GetOp2(it, op, &opretData))
            {
                if (opretData.size() > 0 && opretData.data()[0] == OPRETTYPE_TIMELOCK)
                {
                    int64_t unlocktime;
                    CScriptExt opretScript = CScriptExt(&opretData[1], &opretData[opretData.size()]);

                    if (CScriptID(opretScript) == scriptHash &&
                        opretScript.IsCheckLockTimeVerify(&unlocktime) &&
                        komodo_block_unlocktime(nHeight) == unlocktime)
                    {
                        return(true);
                    }
                }
            }
        }
        return(false);
    }
    return(true);
}

/**
 * Check a transaction contextually against a set of consensus rules valid at a given block height.
 *
 * Notes:
 * 1. AcceptToMemoryPool calls CheckTransaction and this function.
 * 2. ProcessNewBlock calls AcceptBlock, which calls CheckBlock (which calls CheckTransaction)
 *    and ContextualCheckBlock (which calls this function).
 * 3. The isInitBlockDownload argument is only to assist with testing.
 */
bool ContextualCheckTransaction(
        const CTransaction& tx,
        CValidationState &state,
        const int nHeight,
        const int dosLevel,
        bool (*isInitBlockDownload)())
{
    bool overwinterActive = NetworkUpgradeActive(nHeight, Params().GetConsensus(), Consensus::UPGRADE_OVERWINTER);
    bool saplingActive = NetworkUpgradeActive(nHeight, Params().GetConsensus(), Consensus::UPGRADE_SAPLING);
    bool isSprout = !overwinterActive;

    // If Sprout rules apply, reject transactions which are intended for Overwinter and beyond
    if (isSprout && tx.fOverwintered) {
        int32_t ht = Params().GetConsensus().vUpgrades[Consensus::UPGRADE_OVERWINTER].nActivationHeight;
        return state.DoS((ht < 0 || nHeight < ht) ? 0 : dosLevel,error("ContextualCheckTransaction(): ht.%d activates.%d dosLevel.%d overwinter is not active yet",nHeight, Params().GetConsensus().vUpgrades[Consensus::UPGRADE_OVERWINTER].nActivationHeight, dosLevel),REJECT_INVALID, "tx-overwinter-not-active");
        //return state.DoS(isInitBlockDownload() ? 0 : dosLevel,error("ContextualCheckTransaction(): ht.%d activates.%d dosLevel.%d overwinter is not active yet",nHeight, Params().GetConsensus().vUpgrades[Consensus::UPGRADE_OVERWINTER].nActivationHeight, dosLevel),REJECT_INVALID, "tx-overwinter-not-active");
    }

    if (saplingActive) {
        // Reject transactions with valid version but missing overwintered flag
        if (tx.nVersion >= SAPLING_MIN_TX_VERSION && !tx.fOverwintered) {
            return state.DoS(dosLevel, error("ContextualCheckTransaction(): overwintered flag must be set"),
                            REJECT_INVALID, "tx-overwintered-flag-not-set");
        }

        // Reject transactions with non-Sapling version group ID
        if (tx.fOverwintered && tx.nVersionGroupId != SAPLING_VERSION_GROUP_ID)
        {
            //return state.DoS(dosLevel, error("CheckTransaction(): invalid Sapling tx version"),REJECT_INVALID, "bad-sapling-tx-version-group-id");
            return state.DoS(isInitBlockDownload() ? 0 : dosLevel,
                             error("CheckTransaction(): invalid Sapling tx version"),
                             REJECT_INVALID, "bad-sapling-tx-version-group-id");
        }

        // Reject transactions with invalid version
        if (tx.fOverwintered && tx.nVersion < SAPLING_MIN_TX_VERSION ) {
            return state.DoS(100, error("CheckTransaction(): Sapling version too low"),
                REJECT_INVALID, "bad-tx-sapling-version-too-low");
        }

        // Reject transactions with invalid version
        if (tx.fOverwintered && tx.nVersion > SAPLING_MAX_TX_VERSION ) {
            return state.DoS(100, error("CheckTransaction(): Sapling version too high"),
                REJECT_INVALID, "bad-tx-sapling-version-too-high");
        }
    } else if (overwinterActive) {
        // Reject transactions with valid version but missing overwinter flag
        if (tx.nVersion >= OVERWINTER_MIN_TX_VERSION && !tx.fOverwintered) {
            return state.DoS(dosLevel, error("ContextualCheckTransaction(): overwinter flag must be set"),
                             REJECT_INVALID, "tx-overwinter-flag-not-set");
        }

        // Reject transactions with non-Overwinter version group ID
        if (tx.fOverwintered && tx.nVersionGroupId != OVERWINTER_VERSION_GROUP_ID)
        {
            //return state.DoS(dosLevel, error("CheckTransaction(): invalid Overwinter tx version"),REJECT_INVALID, "bad-overwinter-tx-version-group-id");
            return state.DoS(isInitBlockDownload() ? 0 : dosLevel,
                             error("CheckTransaction(): invalid Overwinter tx version"),
                             REJECT_INVALID, "bad-overwinter-tx-version-group-id");
        }

        // Reject transactions with invalid version
        if (tx.fOverwintered && tx.nVersion > OVERWINTER_MAX_TX_VERSION ) {
            return state.DoS(100, error("CheckTransaction(): overwinter version too high"),
                             REJECT_INVALID, "bad-tx-overwinter-version-too-high");
        }
    }

    // Rules that apply to Overwinter or later:
    //fprintf(stderr,"ht.%d overwinterActive.%d tx.overwintered.%d\n",nHeight,overwinterActive,overwinterActive);
    if (overwinterActive)
    {
        // Reject transactions intended for Sprout
        if (!tx.fOverwintered)
        {
            int32_t ht = Params().GetConsensus().vUpgrades[Consensus::UPGRADE_OVERWINTER].nActivationHeight;
            fprintf(stderr,"overwinter is active tx.%s not, ht.%d vs %d\n",tx.GetHash().ToString().c_str(),nHeight,ht);
            return state.DoS((ASSETCHAINS_PRIVATE != 0 || ht < 0 || nHeight < ht) ? 0 : dosLevel, error("ContextualCheckTransaction: overwinter is active"),REJECT_INVALID, "tx-overwinter-active");
        }

        // Check that all transactions are unexpired
        if (IsExpiredTx(tx, nHeight)) {
            // Don't increase banscore if the transaction only just expired
            int expiredDosLevel = IsExpiredTx(tx, nHeight - 1) ? (dosLevel > 10 ? dosLevel : 10) : 0;
            return state.DoS(expiredDosLevel, error("ContextualCheckTransaction(): transaction is expired"), REJECT_INVALID, "tx-overwinter-expired");
        }
    }

    // Rules that apply before Sapling:
    if (!saplingActive) {
        // Size limits
        //BOOST_STATIC_ASSERT(MAX_BLOCK_SIZE(chainActive.LastTip()->GetHeight()+1) > MAX_TX_SIZE_BEFORE_SAPLING); // sanity
        if (::GetSerializeSize(tx, SER_NETWORK, PROTOCOL_VERSION) > MAX_TX_SIZE_BEFORE_SAPLING)
            return state.DoS(100, error("ContextualCheckTransaction(): size limits failed"),
                            REJECT_INVALID, "bad-txns-oversize");
    }

    uint256 dataToBeSigned;

    if (!tx.IsMint() &&
        (!tx.vjoinsplit.empty() ||
         !tx.vShieldedSpend.empty() ||
         !tx.vShieldedOutput.empty()))
    {
        auto consensusBranchId = CurrentEpochBranchId(nHeight, Params().GetConsensus());
        // Empty output script.
        CScript scriptCode;
        try {
            dataToBeSigned = SignatureHash(scriptCode, tx, NOT_AN_INPUT, SIGHASH_ALL, 0, consensusBranchId);
        } catch (std::logic_error ex) {
            return state.DoS(100, error("CheckTransaction(): error computing signature hash"),
                             REJECT_INVALID, "error-computing-signature-hash");
        }

    }

    if (!(tx.IsMint() || tx.vjoinsplit.empty()))
    {
        BOOST_STATIC_ASSERT(crypto_sign_PUBLICKEYBYTES == 32);

        // We rely on libsodium to check that the signature is canonical.
        // https://github.com/jedisct1/libsodium/commit/62911edb7ff2275cccd74bf1c8aefcc4d76924e0
        if (crypto_sign_verify_detached(&tx.joinSplitSig[0],
                                        dataToBeSigned.begin(), 32,
                                        tx.joinSplitPubKey.begin()
                                        ) != 0) {
            return state.DoS(isInitBlockDownload() ? 0 : 100,
                                error("CheckTransaction(): invalid joinsplit signature"),
                                REJECT_INVALID, "bad-txns-invalid-joinsplit-signature");
        }
    }

    if (tx.IsCoinBase())
    {
        if (!ContextualCheckCoinbaseTransaction(tx, nHeight))
            return state.DoS(100, error("CheckTransaction(): invalid script data for coinbase time lock"),
                                REJECT_INVALID, "bad-txns-invalid-script-data-for-coinbase-time-lock");
    }

    if (!tx.vShieldedSpend.empty() ||
        !tx.vShieldedOutput.empty())
    {
        auto ctx = librustzcash_sapling_verification_ctx_init();

        for (const SpendDescription &spend : tx.vShieldedSpend) {
            if (!librustzcash_sapling_check_spend(
                ctx,
                spend.cv.begin(),
                spend.anchor.begin(),
                spend.nullifier.begin(),
                spend.rk.begin(),
                spend.zkproof.begin(),
                spend.spendAuthSig.begin(),
                dataToBeSigned.begin()
            ))
            {
                librustzcash_sapling_verification_ctx_free(ctx);
                return state.DoS(100, error("ContextualCheckTransaction(): Sapling spend description invalid"),
                                      REJECT_INVALID, "bad-txns-sapling-spend-description-invalid");
            }
        }

        for (const OutputDescription &output : tx.vShieldedOutput) {
            if (!librustzcash_sapling_check_output(
                ctx,
                output.cv.begin(),
                output.cm.begin(),
                output.ephemeralKey.begin(),
                output.zkproof.begin()
            ))
            {
                librustzcash_sapling_verification_ctx_free(ctx);
                return state.DoS(100, error("ContextualCheckTransaction(): Sapling output description invalid"),
                                      REJECT_INVALID, "bad-txns-sapling-output-description-invalid");
            }
        }

        if (!librustzcash_sapling_final_check(
            ctx,
            tx.valueBalance,
            tx.bindingSig.begin(),
            dataToBeSigned.begin()
        ))
        {
            librustzcash_sapling_verification_ctx_free(ctx);
            return state.DoS(100, error("ContextualCheckTransaction(): Sapling binding signature invalid"),
                                  REJECT_INVALID, "bad-txns-sapling-binding-signature-invalid");
        }

        librustzcash_sapling_verification_ctx_free(ctx);
    }
    return true;
}

bool CheckTransaction(uint32_t tiptime,const CTransaction& tx, CValidationState &state,
                      libzcash::ProofVerifier& verifier)
{
    static uint256 array[64]; static int32_t numbanned,indallvouts; int32_t j,k,n;
    if ( *(int32_t *)&array[0] == 0 )
        numbanned = komodo_bannedset(&indallvouts,array,(int32_t)(sizeof(array)/sizeof(*array)));
    n = tx.vin.size();
    for (j=0; j<n; j++)
    {
        for (k=0; k<numbanned; k++)
        {
            if ( tx.vin[j].prevout.hash == array[k] && (tx.vin[j].prevout.n == 1 || k >= indallvouts) )
            {
                static uint32_t counter;
                if ( counter++ < 100 )
                    printf("MEMPOOL: banned tx.%d being used at ht.%d vout.%d\n",k,(int32_t)chainActive.Tip()->GetHeight(),j);
                return(false);
            }
        }
    }
    // Don't count coinbase transactions because mining skews the count
    if (!tx.IsCoinBase()) {
        transactionsValidated.increment();
    }

    if (!CheckTransactionWithoutProofVerification(tiptime,tx, state)) {
        return false;
    } else {
        // Ensure that zk-SNARKs v|| y
        BOOST_FOREACH(const JSDescription &joinsplit, tx.vjoinsplit) {
            if (!joinsplit.Verify(*pzcashParams, verifier, tx.joinSplitPubKey)) {
                return state.DoS(100, error("CheckTransaction(): joinsplit does not verify"),
                                 REJECT_INVALID, "bad-txns-joinsplit-verification-failed");
            }
        }
        return true;
    }
}

int32_t komodo_isnotaryvout(char *coinaddr) // from ac_private chains only
{
    static int32_t didinit; static char notaryaddrs[sizeof(Notaries_elected1)/sizeof(*Notaries_elected1) + 1][64];
    int32_t i;
    if ( didinit == 0 )
    {
        uint8_t pubkey33[33];
        for (i=0; i<=sizeof(Notaries_elected1)/sizeof(*Notaries_elected1); i++)
        {
            if ( i < sizeof(Notaries_elected1)/sizeof(*Notaries_elected1) )
                decode_hex(pubkey33,33,(char *)Notaries_elected1[i][1]);
            else decode_hex(pubkey33,33,(char *)CRYPTO777_PUBSECPSTR);
            pubkey2addr((char *)notaryaddrs[i],(uint8_t *)pubkey33);
        }
        didinit = 1;
    }
    for (i=0; i<=sizeof(Notaries_elected1)/sizeof(*Notaries_elected1); i++)
        if ( strcmp(coinaddr,notaryaddrs[i]) == 0 )
            return(1);
    return(0);
}

int32_t komodo_acpublic(uint32_t tiptime);

bool CheckTransactionWithoutProofVerification(uint32_t tiptime,const CTransaction& tx, CValidationState &state)
{
    // Basic checks that don't depend on any context
    int32_t invalid_private_taddr=0,z_z=0,z_t=0,t_z=0,acpublic = komodo_acpublic(tiptime);
    /**
     * Previously:
     * 1. The consensus rule below was:
     *        if (tx.nVersion < SPROUT_MIN_TX_VERSION) { ... }
     *    which checked if tx.nVersion fell within the range:
     *        INT32_MIN <= tx.nVersion < SPROUT_MIN_TX_VERSION
     * 2. The parser allowed tx.nVersion to be negative
     *
     * Now:
     * 1. The consensus rule checks to see if tx.Version falls within the range:
     *        0 <= tx.nVersion < SPROUT_MIN_TX_VERSION
     * 2. The previous consensus rule checked for negative values within the range:
     *        INT32_MIN <= tx.nVersion < 0
     *    This is unnecessary for Overwinter transactions since the parser now
     *    interprets the sign bit as fOverwintered, so tx.nVersion is always >=0,
     *    and when Overwinter is not active ContextualCheckTransaction rejects
     *    transactions with fOverwintered set.  When fOverwintered is set,
     *    this function and ContextualCheckTransaction will together check to
     *    ensure tx.nVersion avoids the following ranges:
     *        0 <= tx.nVersion < OVERWINTER_MIN_TX_VERSION
     *        OVERWINTER_MAX_TX_VERSION < tx.nVersion <= INT32_MAX
     */
    if (!tx.fOverwintered && tx.nVersion < SPROUT_MIN_TX_VERSION) {
        return state.DoS(100, error("CheckTransaction(): version too low"),
                         REJECT_INVALID, "bad-txns-version-too-low");
    }
    else if (tx.fOverwintered) {
        if (tx.nVersion < OVERWINTER_MIN_TX_VERSION) {
            return state.DoS(100, error("CheckTransaction(): overwinter version too low"),
                             REJECT_INVALID, "bad-tx-overwinter-version-too-low");
        }
        if (tx.nVersionGroupId != OVERWINTER_VERSION_GROUP_ID &&
                tx.nVersionGroupId != SAPLING_VERSION_GROUP_ID) {
            return state.DoS(100, error("CheckTransaction(): unknown tx version group id"),
                             REJECT_INVALID, "bad-tx-version-group-id");
        }
        if (tx.nExpiryHeight >= TX_EXPIRY_HEIGHT_THRESHOLD) {
            return state.DoS(100, error("CheckTransaction(): expiry height is too high"),
                             REJECT_INVALID, "bad-tx-expiry-height-too-high");
        }
    }

    // Transactions containing empty `vin` must have either non-empty
    // `vjoinsplit` or non-empty `vShieldedSpend`.
    if (tx.vin.empty() && tx.vjoinsplit.empty() && tx.vShieldedSpend.empty())
        return state.DoS(10, error("CheckTransaction(): vin empty"),
                         REJECT_INVALID, "bad-txns-vin-empty");
    // Transactions containing empty `vout` must have either non-empty
    // `vjoinsplit` or non-empty `vShieldedOutput`.
    if (tx.vout.empty() && tx.vjoinsplit.empty() && tx.vShieldedOutput.empty())
        return state.DoS(10, error("CheckTransaction(): vout empty"),
                         REJECT_INVALID, "bad-txns-vout-empty");

    // Size limits
    //BOOST_STATIC_ASSERT(MAX_BLOCK_SIZE(chainActive.LastTip()->GetHeight()+1) >= MAX_TX_SIZE_AFTER_SAPLING); // sanity
    BOOST_STATIC_ASSERT(MAX_TX_SIZE_AFTER_SAPLING > MAX_TX_SIZE_BEFORE_SAPLING); // sanity
    if (::GetSerializeSize(tx, SER_NETWORK, PROTOCOL_VERSION) > MAX_TX_SIZE_AFTER_SAPLING)
        return state.DoS(100, error("CheckTransaction(): size limits failed"),
                         REJECT_INVALID, "bad-txns-oversize");

    // Check for negative or overflow output values
    CAmount nValueOut = 0;
    int32_t iscoinbase = tx.IsCoinBase();
    BOOST_FOREACH(const CTxOut& txout, tx.vout)
    {
        if (txout.nValue < 0)
            return state.DoS(100, error("CheckTransaction(): txout.nValue negative"),
                             REJECT_INVALID, "bad-txns-vout-negative");
        if (txout.nValue > MAX_MONEY)
        {
            fprintf(stderr,"%.8f > max %.8f\n",(double)txout.nValue/COIN,(double)MAX_MONEY/COIN);
            return state.DoS(100, error("CheckTransaction(): txout.nValue too high"),REJECT_INVALID, "bad-txns-vout-toolarge");
        }
        if ( ASSETCHAINS_PRIVATE != 0 )
        {
            //fprintf(stderr,"private chain nValue %.8f iscoinbase.%d\n",(double)txout.nValue/COIN,iscoinbase);
            if (iscoinbase == 0 && txout.nValue > 0)
            {
                // TODO: if we are upgraded to Sapling, we can allow Sprout sourced funds to sit in a transparent address
                //
                char destaddr[65];
                Getscriptaddress(destaddr,txout.scriptPubKey);
                if ( komodo_isnotaryvout(destaddr) == 0 )
                {
                    invalid_private_taddr = 1;
                    //return state.DoS(100, error("CheckTransaction(): this is a private chain, no public allowed"),REJECT_INVALID, "bad-txns-acprivacy-chain");
                }
            }
        }
        if ( txout.scriptPubKey.size() > IGUANA_MAXSCRIPTSIZE )
            return state.DoS(100, error("CheckTransaction(): txout.scriptPubKey.size() too big"),REJECT_INVALID, "bad-txns-vout-negative");
        nValueOut += txout.nValue;
        if (!MoneyRange(nValueOut))
            return state.DoS(100, error("CheckTransaction(): txout total out of range"),
                             REJECT_INVALID, "bad-txns-txouttotal-toolarge");
    }

    // Check for non-zero valueBalance when there are no Sapling inputs or outputs
    if (tx.vShieldedSpend.empty() && tx.vShieldedOutput.empty() && tx.valueBalance != 0) {
        return state.DoS(100, error("CheckTransaction(): tx.valueBalance has no sources or sinks"),
                            REJECT_INVALID, "bad-txns-valuebalance-nonzero");
    }
    if ( acpublic != 0 && (tx.vShieldedSpend.empty() == 0 || tx.vShieldedOutput.empty() == 0) )
    {
        return state.DoS(100, error("CheckTransaction(): this is a public chain, no sapling allowed"),
                         REJECT_INVALID, "bad-txns-acpublic-chain");
    }
    if ( ASSETCHAINS_PRIVATE != 0 && invalid_private_taddr != 0 && tx.vShieldedSpend.empty() == 0 )
    {
        return state.DoS(100, error("CheckTransaction(): this is a private chain, no sapling -> taddr"),
                         REJECT_INVALID, "bad-txns-acprivate-chain");
    }
    // Check for overflow valueBalance
    if (tx.valueBalance > MAX_MONEY || tx.valueBalance < -MAX_MONEY) {
        return state.DoS(100, error("CheckTransaction(): abs(tx.valueBalance) too large"),
                            REJECT_INVALID, "bad-txns-valuebalance-toolarge");
    }

    if (tx.valueBalance <= 0) {
        // NB: negative valueBalance "takes" money from the transparent value pool just as outputs do
        nValueOut += -tx.valueBalance;

        if (!MoneyRange(nValueOut)) {
            return state.DoS(100, error("CheckTransaction(): txout total out of range"),
                                REJECT_INVALID, "bad-txns-txouttotal-toolarge");
        }
    }

    // Ensure that joinsplit values are well-formed
    BOOST_FOREACH(const JSDescription& joinsplit, tx.vjoinsplit)
    {
        if ( acpublic != 0 )
        {
            return state.DoS(100, error("CheckTransaction(): this is a public chain, no privacy allowed"),
                             REJECT_INVALID, "bad-txns-acpublic-chain");
        }
        if ( tiptime >= KOMODO_SAPLING_DEADLINE )
        {
            return state.DoS(100, error("CheckTransaction(): no more sprout after deadline"),
                             REJECT_INVALID, "bad-txns-sprout-expired");
        }
        if (joinsplit.vpub_old < 0) {
            return state.DoS(100, error("CheckTransaction(): joinsplit.vpub_old negative"),
                             REJECT_INVALID, "bad-txns-vpub_old-negative");
        }

        if (joinsplit.vpub_new < 0) {
            return state.DoS(100, error("CheckTransaction(): joinsplit.vpub_new negative"),
                             REJECT_INVALID, "bad-txns-vpub_new-negative");
        }

        if (joinsplit.vpub_old > MAX_MONEY) {
            return state.DoS(100, error("CheckTransaction(): joinsplit.vpub_old too high"),
                             REJECT_INVALID, "bad-txns-vpub_old-toolarge");
        }

        if (joinsplit.vpub_new > MAX_MONEY) {
            return state.DoS(100, error("CheckTransaction(): joinsplit.vpub_new too high"),
                             REJECT_INVALID, "bad-txns-vpub_new-toolarge");
        }

        if (joinsplit.vpub_new != 0 && joinsplit.vpub_old != 0) {
            return state.DoS(100, error("CheckTransaction(): joinsplit.vpub_new and joinsplit.vpub_old both nonzero"),
                             REJECT_INVALID, "bad-txns-vpubs-both-nonzero");
        }

        nValueOut += joinsplit.vpub_old;
        if (!MoneyRange(nValueOut)) {
            return state.DoS(100, error("CheckTransaction(): txout total out of range"),
                             REJECT_INVALID, "bad-txns-txouttotal-toolarge");
        }
        if ( joinsplit.vpub_new == 0 && joinsplit.vpub_old == 0 )
            z_z++;
        else if ( joinsplit.vpub_new == 0 && joinsplit.vpub_old != 0 )
            t_z++;
        else if ( joinsplit.vpub_new != 0 && joinsplit.vpub_old == 0 )
            z_t++;
    }
    if ( ASSETCHAINS_PRIVATE != 0 && invalid_private_taddr != 0 )
    {
        static uint32_t counter;
        if ( counter++ < 10 )
            fprintf(stderr,"found taddr in private chain: z_z.%d z_t.%d t_z.%d vinsize.%d\n",z_z,z_t,t_z,(int32_t)tx.vin.size());
        if ( z_t == 0 || z_z != 0 || t_z != 0 || tx.vin.size() != 0 )
            return state.DoS(100, error("CheckTransaction(): this is a private chain, only sprout -> taddr allowed until deadline"),REJECT_INVALID, "bad-txns-acprivacy-chain");
    }
    if ( ASSETCHAINS_TXPOW != 0 )
    {
        // genesis coinbase 4a5e1e4baab89f3a32518a88c31bc87f618f76673e2cc77ab2127b7afdeda33b
        uint256 txid = tx.GetHash();
        if ( ((ASSETCHAINS_TXPOW & 2) != 0 && iscoinbase != 0) || ((ASSETCHAINS_TXPOW & 1) != 0 && iscoinbase == 0) )
        {
            if ( ((uint8_t *)&txid)[0] != 0 || ((uint8_t *)&txid)[31] != 0 )
            {
                uint256 genesistxid = uint256S("4a5e1e4baab89f3a32518a88c31bc87f618f76673e2cc77ab2127b7afdeda33b");
                if ( txid != genesistxid )
                {
                    fprintf(stderr,"private chain iscoinbase.%d invalid txpow.%d txid.%s\n",iscoinbase,ASSETCHAINS_TXPOW,txid.GetHex().c_str());
                    return state.DoS(100, error("CheckTransaction(): this is a txpow chain, must have 0x00 ends"),REJECT_INVALID, "bad-txns-actxpow-chain");
                }
            }
        }
    }

    // Ensure input values do not exceed MAX_MONEY
    // We have not resolved the txin values at this stage,
    // but we do know what the joinsplits claim to add
    // to the value pool.
    {
        CAmount nValueIn = 0;
        for (std::vector<JSDescription>::const_iterator it(tx.vjoinsplit.begin()); it != tx.vjoinsplit.end(); ++it)
        {
            nValueIn += it->vpub_new;

            if (!MoneyRange(it->vpub_new) || !MoneyRange(nValueIn)) {
                return state.DoS(100, error("CheckTransaction(): txin total out of range"),
                                 REJECT_INVALID, "bad-txns-txintotal-toolarge");
            }
        }

        // Also check for Sapling
        if (tx.valueBalance >= 0) {
            // NB: positive valueBalance "adds" money to the transparent value pool, just as inputs do
            nValueIn += tx.valueBalance;

            if (!MoneyRange(nValueIn)) {
                return state.DoS(100, error("CheckTransaction(): txin total out of range"),
                                    REJECT_INVALID, "bad-txns-txintotal-toolarge");
            }
        }
    }

    // Check for duplicate inputs
    set<COutPoint> vInOutPoints;
    BOOST_FOREACH(const CTxIn& txin, tx.vin)
    {
        if (vInOutPoints.count(txin.prevout))
            return state.DoS(100, error("CheckTransaction(): duplicate inputs"),
                             REJECT_INVALID, "bad-txns-inputs-duplicate");
        vInOutPoints.insert(txin.prevout);
    }

    // Check for duplicate joinsplit nullifiers in this transaction
    {
        set<uint256> vJoinSplitNullifiers;
        BOOST_FOREACH(const JSDescription& joinsplit, tx.vjoinsplit)
        {
            BOOST_FOREACH(const uint256& nf, joinsplit.nullifiers)
            {
                if (vJoinSplitNullifiers.count(nf))
                    return state.DoS(100, error("CheckTransaction(): duplicate nullifiers"),
                                REJECT_INVALID, "bad-joinsplits-nullifiers-duplicate");

                vJoinSplitNullifiers.insert(nf);
            }
        }
    }

    // Check for duplicate sapling nullifiers in this transaction
    {
        set<uint256> vSaplingNullifiers;
        BOOST_FOREACH(const SpendDescription& spend_desc, tx.vShieldedSpend)
        {
            if (vSaplingNullifiers.count(spend_desc.nullifier))
                return state.DoS(100, error("CheckTransaction(): duplicate nullifiers"),
                            REJECT_INVALID, "bad-spend-description-nullifiers-duplicate");

            vSaplingNullifiers.insert(spend_desc.nullifier);
        }
    }

    if (tx.IsMint())
    {
        // There should be no joinsplits in a coinbase transaction
        if (tx.vjoinsplit.size() > 0)
            return state.DoS(100, error("CheckTransaction(): coinbase has joinsplits"),
                             REJECT_INVALID, "bad-cb-has-joinsplits");

        // A coinbase transaction cannot have spend descriptions or output descriptions
        if (tx.vShieldedSpend.size() > 0)
            return state.DoS(100, error("CheckTransaction(): coinbase has spend descriptions"),
                             REJECT_INVALID, "bad-cb-has-spend-description");
        if (tx.vShieldedOutput.size() > 0)
            return state.DoS(100, error("CheckTransaction(): coinbase has output descriptions"),
                             REJECT_INVALID, "bad-cb-has-output-description");

        if (tx.vin[0].scriptSig.size() < 2 || tx.vin[0].scriptSig.size() > 100)
            return state.DoS(100, error("CheckTransaction(): coinbase script size"),
                             REJECT_INVALID, "bad-cb-length");
    }
    else
    {
        BOOST_FOREACH(const CTxIn& txin, tx.vin)
        if (txin.prevout.IsNull())
            return state.DoS(10, error("CheckTransaction(): prevout is null"),
                             REJECT_INVALID, "bad-txns-prevout-null");
    }

    return true;
}

CAmount GetMinRelayFee(const CTransaction& tx, unsigned int nBytes, bool fAllowFree)
{
    extern int32_t KOMODO_ON_DEMAND;
    {
        LOCK(mempool.cs);
        uint256 hash = tx.GetHash();
        double dPriorityDelta = 0;
        CAmount nFeeDelta = 0;
        mempool.ApplyDeltas(hash, dPriorityDelta, nFeeDelta);
        if (dPriorityDelta > 0 || nFeeDelta > 0)
            return 0;
    }

    CAmount nMinFee = ::minRelayTxFee.GetFee(nBytes);

    if (fAllowFree)
    {
        // There is a free transaction area in blocks created by most miners,
        // * If we are relaying we allow transactions up to DEFAULT_BLOCK_PRIORITY_SIZE - 1000
        //   to be considered to fall into this category. We don't want to encourage sending
        //   multiple transactions instead of one big transaction to avoid fees.
        if (nBytes < (DEFAULT_BLOCK_PRIORITY_SIZE - 1000))
            nMinFee = 0;
    }

    if (!MoneyRange(nMinFee))
        nMinFee = MAX_MONEY;
    return nMinFee;
}


bool AcceptToMemoryPool(CTxMemPool& pool, CValidationState &state, const CTransaction &tx, bool fLimitFree,bool* pfMissingInputs, bool fRejectAbsurdFee, int dosLevel, bool fSkipExpiry)
{
    AssertLockHeld(cs_main);
    if (pfMissingInputs)
        *pfMissingInputs = false;
    uint32_t tiptime;
    int flag=0,nextBlockHeight = chainActive.Height() + 1;
    auto consensusBranchId = CurrentEpochBranchId(nextBlockHeight, Params().GetConsensus());
    if ( nextBlockHeight <= 1 || chainActive.LastTip() == 0 )
        tiptime = (uint32_t)time(NULL);
    else tiptime = (uint32_t)chainActive.LastTip()->nTime;

    // is it already in the memory pool?
    uint256 hash = tx.GetHash();
    if (pool.exists(hash))
    {
        //fprintf(stderr,"already in mempool\n");
        return state.Invalid(false, REJECT_DUPLICATE, "already in mempool");
    }

    // Node operator can choose to reject tx by number of transparent inputs
    static_assert(std::numeric_limits<size_t>::max() >= std::numeric_limits<int64_t>::max(), "size_t too small");
    size_t limit = (size_t) GetArg("-mempooltxinputlimit", 0);
    if (NetworkUpgradeActive(nextBlockHeight, Params().GetConsensus(), Consensus::UPGRADE_OVERWINTER)) {
        limit = 0;
    }
    if (limit > 0) {
        size_t n = tx.vin.size();
        if (n > limit) {
            LogPrint("mempool", "Dropping txid %s : too many transparent inputs %zu > limit %zu\n", tx.GetHash().ToString(), n, limit );
            return false;
        }
    }

    auto verifier = libzcash::ProofVerifier::Strict();
    if ( ASSETCHAINS_SYMBOL[0] == 0 && komodo_validate_interest(tx,chainActive.LastTip()->GetHeight()+1,chainActive.LastTip()->GetMedianTimePast() + 777,0) < 0 )
    {
        //fprintf(stderr,"AcceptToMemoryPool komodo_validate_interest failure\n");
        return error("AcceptToMemoryPool: komodo_validate_interest failed");
    }
    if (!CheckTransaction(tiptime,tx, state, verifier))
    {
        return error("AcceptToMemoryPool: CheckTransaction failed");
    }
    // DoS level set to 10 to be more forgiving.
    // Check transaction contextually against the set of consensus rules which apply in the next block to be mined.
    if (!fSkipExpiry && !ContextualCheckTransaction(tx, state, nextBlockHeight, (dosLevel == -1) ? 10 : dosLevel))
    {
        return error("AcceptToMemoryPool: ContextualCheckTransaction failed");
    }
    // Coinbase is only valid in a block, not as a loose transaction
    if (tx.IsCoinBase())
    {
        fprintf(stderr,"AcceptToMemoryPool coinbase as individual tx\n");
        return state.DoS(100, error("AcceptToMemoryPool: coinbase as individual tx"),REJECT_INVALID, "coinbase");
    }
    // Rather not work on nonstandard transactions (unless -testnet/-regtest)
    string reason;
    if (!fSkipExpiry && Params().RequireStandard() && !IsStandardTx(tx, reason, nextBlockHeight))
    {
        //
        //fprintf(stderr,"AcceptToMemoryPool reject nonstandard transaction: %s\nscriptPubKey: %s\n",reason.c_str(),tx.vout[0].scriptPubKey.ToString().c_str());
        return state.DoS(0,error("AcceptToMemoryPool: nonstandard transaction: %s", reason),REJECT_NONSTANDARD, reason);
    }
    // Only accept nLockTime-using transactions that can be mined in the next
    // block; we don't want our mempool filled up with transactions that can't
    // be mined yet.
    if (!fSkipExpiry && !CheckFinalTx(tx, STANDARD_LOCKTIME_VERIFY_FLAGS))
    {
        //fprintf(stderr,"AcceptToMemoryPool reject non-final\n");
        return state.DoS(0, false, REJECT_NONSTANDARD, "non-final");
    }

    // Check for conflicts with in-memory transactions
    if (!fSkipExpiry)
    {
        LOCK(pool.cs); // protect pool.mapNextTx
        for (unsigned int i = 0; i < tx.vin.size(); i++)
        {
            COutPoint outpoint = tx.vin[i].prevout;
            if (pool.mapNextTx.count(outpoint))
            {
                // Disable replacement feature for now
                return false;
            }
        }
        BOOST_FOREACH(const JSDescription &joinsplit, tx.vjoinsplit) {
            BOOST_FOREACH(const uint256 &nf, joinsplit.nullifiers) {
                if (pool.nullifierExists(nf, SPROUT)) {
                    fprintf(stderr,"pool.mapNullifiers.count\n");
                    return false;
                }
            }
        }
        for (const SpendDescription &spendDescription : tx.vShieldedSpend) {
            if (pool.nullifierExists(spendDescription.nullifier, SAPLING)) {
                return false;
            }
        }
    }

    {
        CCoinsView dummy;
        CCoinsViewCache view(&dummy);
        int64_t interest;
        CAmount nValueIn = 0;
        {
            LOCK(pool.cs);
            CCoinsViewMemPool viewMemPool(pcoinsTip, pool);
            view.SetBackend(viewMemPool);

            // do we already have it?
            if (view.HaveCoins(hash))
            {
                //fprintf(stderr,"view.HaveCoins(hash) error\n");
                return state.Invalid(false, REJECT_DUPLICATE, "already have coins");
            }

            if (tx.IsCoinImport())
            {
                // Inverse of normal case; if input exists, it's been spent
                if (ExistsImportTombstone(tx, view))
                    return state.Invalid(false, REJECT_DUPLICATE, "import tombstone exists");
            }
            else if (!fSkipExpiry)
            {
                // do all inputs exist?
                // Note that this does not check for the presence of actual outputs (see the next check for that),
                // and only helps with filling in pfMissingInputs (to determine missing vs spent).
                BOOST_FOREACH(const CTxIn txin, tx.vin)
                {
                    if (!view.HaveCoins(txin.prevout.hash))
                    {
                        if (pfMissingInputs)
                            *pfMissingInputs = true;
                        //fprintf(stderr,"missing inputs\n");
                        return state.DoS(0, error("AcceptToMemoryPool: tx inputs not found"),REJECT_INVALID, "bad-txns-inputs-missing");
                    }
                }

                // are the actual inputs available?
                if (!view.HaveInputs(tx))
                {
                    //fprintf(stderr,"accept failure.1\n");
                    return state.Invalid(error("AcceptToMemoryPool: inputs already spent"),REJECT_DUPLICATE, "bad-txns-inputs-spent");
                }
            }
            // are the joinsplit's requirements met?
            if (!view.HaveJoinSplitRequirements(tx))
            {
                //fprintf(stderr,"accept failure.2\n");
                return state.Invalid(error("AcceptToMemoryPool: joinsplit requirements not met"),REJECT_DUPLICATE, "bad-txns-joinsplit-requirements-not-met");
            }

            // Bring the best block into scope
            view.GetBestBlock();

            nValueIn = view.GetValueIn(chainActive.LastTip()->GetHeight(),&interest,tx,chainActive.LastTip()->nTime);
            if ( 0 && interest != 0 )
                fprintf(stderr,"add interest %.8f\n",(double)interest/COIN);
            // we have all inputs cached now, so switch back to dummy, so we don't need to keep lock on mempool
            view.SetBackend(dummy);
        }

        // Check for non-standard pay-to-script-hash in inputs
        if (Params().RequireStandard() && !AreInputsStandard(tx, view, consensusBranchId))
            return error("AcceptToMemoryPool: reject nonstandard transaction input");

        // Check that the transaction doesn't have an excessive number of
        // sigops, making it impossible to mine. Since the coinbase transaction
        // itself can contain sigops MAX_STANDARD_TX_SIGOPS is less than
        // MAX_BLOCK_SIGOPS; we still consider this an invalid rather than
        // merely non-standard transaction.
        unsigned int nSigOps = GetLegacySigOpCount(tx);
        nSigOps += GetP2SHSigOpCount(tx, view);
        if (nSigOps > MAX_STANDARD_TX_SIGOPS)
        {
            fprintf(stderr,"accept failure.4\n");
            return state.DoS(1, error("AcceptToMemoryPool: too many sigops %s, %d > %d", hash.ToString(), nSigOps, MAX_STANDARD_TX_SIGOPS),REJECT_NONSTANDARD, "bad-txns-too-many-sigops");
        }

        CAmount nValueOut = tx.GetValueOut();
        CAmount nFees = nValueIn-nValueOut;
        double dPriority = view.GetPriority(tx, chainActive.Height());

        // Keep track of transactions that spend a coinbase, which we re-scan
        // during reorgs to ensure COINBASE_MATURITY is still met.
        bool fSpendsCoinbase = false;
        if (!fSkipExpiry && !tx.IsCoinImport()) {
            BOOST_FOREACH(const CTxIn &txin, tx.vin) {
                const CCoins *coins = view.AccessCoins(txin.prevout.hash);
                if (coins->IsCoinBase()) {
                    fSpendsCoinbase = true;
                    break;
                }
            }
        }

        // Grab the branch ID we expect this transaction to commit to. We don't
        // yet know if it does, but if the entry gets added to the mempool, then
        // it has passed ContextualCheckInputs and therefore this is correct.
        auto consensusBranchId = CurrentEpochBranchId(chainActive.Height() + 1, Params().GetConsensus());

        CTxMemPoolEntry entry(tx, nFees, GetTime(), dPriority, chainActive.Height(), mempool.HasNoInputsOf(tx), fSpendsCoinbase, consensusBranchId);
        unsigned int nSize = entry.GetTxSize();

        // Accept a tx if it contains joinsplits and has at least the default fee specified by z_sendmany.
        if (tx.vjoinsplit.size() > 0 && nFees >= ASYNC_RPC_OPERATION_DEFAULT_MINERS_FEE) {
            // In future we will we have more accurate and dynamic computation of fees for tx with joinsplits.
        } else {
            // Don't accept it if it can't get into a block
            CAmount txMinFee = GetMinRelayFee(tx, nSize, true);
            if (fLimitFree && nFees < txMinFee)
            {
                //fprintf(stderr,"accept failure.5\n");
                return state.DoS(0, error("AcceptToMemoryPool: not enough fees %s, %d < %d",hash.ToString(), nFees, txMinFee),REJECT_INSUFFICIENTFEE, "insufficient fee");
            }
        }

        // Require that free transactions have sufficient priority to be mined in the next block.
        if (GetBoolArg("-relaypriority", false) && nFees < ::minRelayTxFee.GetFee(nSize) && !AllowFree(view.GetPriority(tx, chainActive.Height() + 1))) {
            fprintf(stderr,"accept failure.6\n");
            return state.DoS(0, false, REJECT_INSUFFICIENTFEE, "insufficient priority");
        }

        // Continuously rate-limit free (really, very-low-fee) transactions
        // This mitigates 'penny-flooding' -- sending thousands of free transactions just to
        // be annoying or make others' transactions take longer to confirm.
        if (fLimitFree && nFees < ::minRelayTxFee.GetFee(nSize))
        {
            static CCriticalSection csFreeLimiter;
            static double dFreeCount;
            static int64_t nLastTime;
            int64_t nNow = GetTime();

            LOCK(csFreeLimiter);

            // Use an exponentially decaying ~10-minute window:
            dFreeCount *= pow(1.0 - 1.0/600.0, (double)(nNow - nLastTime));
            nLastTime = nNow;
            // -limitfreerelay unit is thousand-bytes-per-minute
            // At default rate it would take over a month to fill 1GB
            if (dFreeCount >= GetArg("-limitfreerelay", 15)*10*1000)
            {
                fprintf(stderr,"accept failure.7\n");
                return state.DoS(0, error("AcceptToMemoryPool: free transaction rejected by rate limiter"), REJECT_INSUFFICIENTFEE, "rate limited free transaction");
            }
            LogPrint("mempool", "Rate limit dFreeCount: %g => %g\n", dFreeCount, dFreeCount+nSize);
            dFreeCount += nSize;
        }

        if (!tx.IsCoinImport() && fRejectAbsurdFee && nFees > ::minRelayTxFee.GetFee(nSize) * 10000 && nFees > nValueOut/19)
        {
            string errmsg = strprintf("absurdly high fees %s, %d > %d",
                                      hash.ToString(),
                                      nFees, ::minRelayTxFee.GetFee(nSize) * 10000);
            LogPrint("mempool", errmsg.c_str());
            return state.Error("AcceptToMemoryPool: " + errmsg);
        }

        // Check against previous transactions
        // This is done last to help prevent CPU exhaustion denial-of-service attacks.
        PrecomputedTransactionData txdata(tx);
        if (!fSkipExpiry && !ContextualCheckInputs(tx, state, view, true, STANDARD_SCRIPT_VERIFY_FLAGS, true, txdata, Params().GetConsensus(), consensusBranchId))
        {
            //fprintf(stderr,"accept failure.9\n");
            return error("AcceptToMemoryPool: ConnectInputs failed %s", hash.ToString());
        }

        // Check again against just the consensus-critical mandatory script
        // verification flags, in case of bugs in the standard flags that cause
        // transactions to pass as valid when they're actually invalid. For
        // instance the STRICTENC flag was incorrectly allowing certain
        // CHECKSIG NOT scripts to pass, even though they were invalid.
        //
        // There is a similar check in CreateNewBlock() to prevent creating
        // invalid blocks, however allowing such transactions into the mempool
        // can be exploited as a DoS attack.
        // XXX: is this neccesary for CryptoConditions?
        if ( KOMODO_CONNECTING <= 0 && chainActive.LastTip() != 0 )
        {
            flag = 1;
            KOMODO_CONNECTING = (1<<30) + (int32_t)chainActive.LastTip()->GetHeight() + 1;
        }
        if (!fSkipExpiry && !ContextualCheckInputs(tx, state, view, true, MANDATORY_SCRIPT_VERIFY_FLAGS, true, txdata, Params().GetConsensus(), consensusBranchId))
        {
            if ( flag != 0 )
                KOMODO_CONNECTING = -1;
            return error("AcceptToMemoryPool: BUG! PLEASE REPORT THIS! ConnectInputs failed against MANDATORY but not STANDARD flags %s", hash.ToString());
        }
        if ( flag != 0 )
            KOMODO_CONNECTING = -1;

        // Store transaction in memory
        pool.addUnchecked(hash, entry, !IsInitialBlockDownload());

        if (!tx.IsCoinImport())
        {
            // Add memory address index
            if (fAddressIndex) {
                pool.addAddressIndex(entry, view);
            }

            // Add memory spent index
            if (fSpentIndex) {
                pool.addSpentIndex(entry, view);
            }
        }
    }

    SyncWithWallets(tx, NULL);

    return true;
}

bool GetTimestampIndex(const unsigned int &high, const unsigned int &low, const bool fActiveOnly, std::vector<std::pair<uint256, unsigned int> > &hashes)
{
    if (!fTimestampIndex)
        return error("Timestamp index not enabled");

    if (!pblocktree->ReadTimestampIndex(high, low, fActiveOnly, hashes))
        return error("Unable to get hashes for timestamps");

    return true;
}

bool GetSpentIndex(CSpentIndexKey &key, CSpentIndexValue &value)
{
    if (!fSpentIndex)
        return false;

    if (mempool.getSpentIndex(key, value))
        return true;

    if (!pblocktree->ReadSpentIndex(key, value))
        return false;

    return true;
}

bool GetAddressIndex(uint160 addressHash, int type,
                     std::vector<std::pair<CAddressIndexKey, CAmount> > &addressIndex, int start, int end)
{
    if (!fAddressIndex)
        return error("address index not enabled");

    if (!pblocktree->ReadAddressIndex(addressHash, type, addressIndex, start, end))
        return error("unable to get txids for address");

    return true;
}

bool GetAddressUnspent(uint160 addressHash, int type,
                       std::vector<std::pair<CAddressUnspentKey, CAddressUnspentValue> > &unspentOutputs)
{
    if (!fAddressIndex)
        return error("address index not enabled");

    if (!pblocktree->ReadAddressUnspentIndex(addressHash, type, unspentOutputs))
        return error("unable to get txids for address");

    return true;
}

struct CompareBlocksByHeightMain
{
    bool operator()(const CBlockIndex* a, const CBlockIndex* b) const
    {
        /* Make sure that unequal blocks with the same height do not compare
           equal. Use the pointers themselves to make a distinction. */

        if (a->GetHeight() != b->GetHeight())
          return (a->GetHeight() > b->GetHeight());

        return a < b;
    }
};

bool RemoveOrphanedBlocks(int32_t notarized_height)
{
    LOCK(cs_main);
    std::vector<const CBlockIndex*> prunedblocks;
    std::set<const CBlockIndex*, CompareBlocksByHeightMain> setTips;
    int32_t m=0,n = 0;
    // get notarised timestamp and use this as a backup incase the forked block has no height. 
    // we -600 to make sure the time is within future block constraints. 
    uint32_t notarized_timestamp = komodo_heightstamp(notarized_height)-600;
    // Most of this code is a direct copy from GetChainTips RPC. Which gives a return of all
    // blocks that are not in the main chain.
    BOOST_FOREACH(const PAIRTYPE(const uint256, CBlockIndex*)& item, mapBlockIndex)
    {
        n++;
        setTips.insert(item.second);
    }
    n = 0;
    BOOST_FOREACH(const PAIRTYPE(const uint256, CBlockIndex*)& item, mapBlockIndex)
    {
        const CBlockIndex* pprev=0;
        n++;
        if ( item.second != 0 )
            pprev = item.second->pprev;
        if (pprev)
            setTips.erase(pprev);
    }
    const CBlockIndex *forked;
    BOOST_FOREACH(const CBlockIndex* block, setTips)
    {
        // We skip anything over notarised height to avoid breaking normal consensus rules. 
        if ( block->GetHeight() > notarized_height || block->nTime > notarized_timestamp )
            continue;
        // We can also check if the block is in the active chain as a backup test. 
        forked = chainActive.FindFork(block);
        // Here we save each forked block to a vector for removal later.
        if ( forked != 0 )
            prunedblocks.push_back(block); 
    }
    if (prunedblocks.size() > 0 && pblocktree->EraseBatchSync(prunedblocks))
    {
        // Blocks cleared from disk succesfully, using internal DB batch erase function. Which exists, but has never been used before.
        // We need to try and clear the block index from mapBlockIndex now, otherwise node will need a restart. 
        BOOST_FOREACH(const CBlockIndex* block, prunedblocks)
        {
            m++;
            mapBlockIndex.erase(block->GetBlockHash());
        }
        fprintf(stderr, "%s removed %d orphans from %d blocks before %d\n",ASSETCHAINS_SYMBOL,m,n, notarized_height);
        return true;
    }    
    return false;
}

/*uint64_t myGettxout(uint256 hash,int32_t n)
{
    CCoins coins;
    LOCK2(cs_main,mempool.cs);
    CCoinsViewMemPool view(pcoinsTip, mempool);
    if (!view.GetCoins(hash, coins))
        return(0);
    if ( n < 0 || (unsigned int)n >= coins.vout.size() || coins.vout[n].IsNull() )
        return(0);
    else return(coins.vout[n].nValue);
}*/

bool myAddtomempool(CTransaction &tx, CValidationState *pstate, bool fSkipExpiry)
{
    CValidationState state;
    if (!pstate)
        pstate = &state;
    CTransaction Ltx; bool fMissingInputs,fOverrideFees = false;
    if ( mempool.lookup(tx.GetHash(),Ltx) == 0 )
        return(AcceptToMemoryPool(mempool, *pstate, tx, false, &fMissingInputs, !fOverrideFees, -1, fSkipExpiry));
    else return(true);
}

bool myGetTransaction(const uint256 &hash, CTransaction &txOut, uint256 &hashBlock)
{
    memset(&hashBlock,0,sizeof(hashBlock));
    // need a GetTransaction without lock so the validation code for assets can run without deadlock
    {
        //fprintf(stderr,"check mempool\n");
        if (mempool.lookup(hash, txOut))
        {
            //fprintf(stderr,"found in mempool\n");
            return true;
        }
    }
    //fprintf(stderr,"check disk\n");

    if (fTxIndex) {
        CDiskTxPos postx;
        //fprintf(stderr,"ReadTxIndex\n");
        if (pblocktree->ReadTxIndex(hash, postx)) {
            //fprintf(stderr,"OpenBlockFile\n");
            CAutoFile file(OpenBlockFile(postx, true), SER_DISK, CLIENT_VERSION);
            if (file.IsNull())
                return error("%s: OpenBlockFile failed", __func__);
            CBlockHeader header;
            //fprintf(stderr,"seek and read\n");
            try {
                file >> header;
                fseek(file.Get(), postx.nTxOffset, SEEK_CUR);
                file >> txOut;
            } catch (const std::exception& e) {
                return error("%s: Deserialize or I/O error - %s", __func__, e.what());
            }
            hashBlock = header.GetHash();
            if (txOut.GetHash() != hash)
                return error("%s: txid mismatch", __func__);
            //fprintf(stderr,"found on disk\n");
            return true;
        }
    }
    //fprintf(stderr,"not found\n");
    return false;
}

/** Return transaction in tx, and if it was found inside a block, its hash is placed in hashBlock */
bool GetTransaction(const uint256 &hash, CTransaction &txOut, uint256 &hashBlock, bool fAllowSlow)
{
    CBlockIndex *pindexSlow = NULL;
    memset(&hashBlock,0,sizeof(hashBlock));

    LOCK(cs_main);

    if (mempool.lookup(hash, txOut))
    {
        return true;
    }

    if (fTxIndex) {
        CDiskTxPos postx;
        if (pblocktree->ReadTxIndex(hash, postx)) {
            CAutoFile file(OpenBlockFile(postx, true), SER_DISK, CLIENT_VERSION);
            if (file.IsNull())
                return error("%s: OpenBlockFile failed", __func__);
            CBlockHeader header;
            try {
                file >> header;
                fseek(file.Get(), postx.nTxOffset, SEEK_CUR);
                file >> txOut;
            } catch (const std::exception& e) {
                return error("%s: Deserialize or I/O error - %s", __func__, e.what());
            }
            hashBlock = header.GetHash();
            if (txOut.GetHash() != hash)
                return error("%s: txid mismatch", __func__);
            return true;
        }
    }

    if (fAllowSlow) { // use coin database to locate block that contains transaction, and scan it
        int nHeight = -1;
        {
            CCoinsViewCache &view = *pcoinsTip;
            const CCoins* coins = view.AccessCoins(hash);
            if (coins)
                nHeight = coins->nHeight;
        }
        if (nHeight > 0)
            pindexSlow = chainActive[nHeight];
    }

    if (pindexSlow) {
        CBlock block;
        if (ReadBlockFromDisk(block, pindexSlow,1)) {
            BOOST_FOREACH(const CTransaction &tx, block.vtx) {
                if (tx.GetHash() == hash) {
                    txOut = tx;
                    hashBlock = pindexSlow->GetBlockHash();
                    return true;
                }
            }
        }
    }

    return false;
}

/*char *komodo_getspendscript(uint256 hash,int32_t n)
 {
 CTransaction tx; uint256 hashBlock;
 if ( !GetTransaction(hash,tx,hashBlock,true) )
 {
 printf("null GetTransaction\n");
 return(0);
 }
 if ( n >= 0 && n < tx.vout.size() )
 return((char *)tx.vout[n].scriptPubKey.ToString().c_str());
 else printf("getspendscript illegal n.%d\n",n);
 return(0);
 }*/


//////////////////////////////////////////////////////////////////////////////
//
// CBlock and CBlockIndex
//

bool WriteBlockToDisk(const CBlock& block, CDiskBlockPos& pos, const CMessageHeader::MessageStartChars& messageStart)
{
    // Open history file to append
    CAutoFile fileout(OpenBlockFile(pos), SER_DISK, CLIENT_VERSION);
    if (fileout.IsNull())
        return error("WriteBlockToDisk: OpenBlockFile failed");

    // Write index header
    unsigned int nSize = GetSerializeSize(fileout, block);
    fileout << FLATDATA(messageStart) << nSize;

    // Write block
    long fileOutPos = ftell(fileout.Get());
    if (fileOutPos < 0)
        return error("WriteBlockToDisk: ftell failed");
    pos.nPos = (unsigned int)fileOutPos;
    fileout << block;

    return true;
}

bool ReadBlockFromDisk(int32_t height,CBlock& block, const CDiskBlockPos& pos,bool checkPOW)
{
    uint8_t pubkey33[33];
    block.SetNull();

    // Open history file to read
    CAutoFile filein(OpenBlockFile(pos, true), SER_DISK, CLIENT_VERSION);
    if (filein.IsNull())
    {
        //fprintf(stderr,"readblockfromdisk err A\n");
        return error("ReadBlockFromDisk: OpenBlockFile failed for %s", pos.ToString());
    }

    // Read block
    try {
        filein >> block;
    }
    catch (const std::exception& e) {
        fprintf(stderr,"readblockfromdisk err B\n");
        return error("%s: Deserialize or I/O error - %s at %s", __func__, e.what(), pos.ToString());
    }
    // Check the header
    if ( 0 && checkPOW != 0 )
    {
        komodo_block2pubkey33(pubkey33,(CBlock *)&block);
        if (!(CheckEquihashSolution(&block, Params()) && CheckProofOfWork(block, pubkey33, height, Params().GetConsensus())))
        {
            int32_t i; for (i=0; i<33; i++)
                fprintf(stderr,"%02x",pubkey33[i]);
            fprintf(stderr," warning unexpected diff at ht.%d\n",height);

            return error("ReadBlockFromDisk: Errors in block header at %s", pos.ToString());
        }
    }
    return true;
}

bool ReadBlockFromDisk(CBlock& block, const CBlockIndex* pindex,bool checkPOW)
{
    if ( pindex == 0 )
        return false;
    if (!ReadBlockFromDisk(pindex->GetHeight(),block, pindex->GetBlockPos(),checkPOW))
        return false;
    if (block.GetHash() != pindex->GetBlockHash())
        return error("ReadBlockFromDisk(CBlock&, CBlockIndex*): GetHash() doesn't match index for %s at %s",
                     pindex->ToString(), pindex->GetBlockPos().ToString());
    return true;
}

//uint64_t komodo_moneysupply(int32_t height);
extern char ASSETCHAINS_SYMBOL[KOMODO_ASSETCHAIN_MAXLEN];
extern uint64_t ASSETCHAINS_ENDSUBSIDY[ASSETCHAINS_MAX_ERAS], ASSETCHAINS_REWARD[ASSETCHAINS_MAX_ERAS], ASSETCHAINS_HALVING[ASSETCHAINS_MAX_ERAS];
extern uint32_t ASSETCHAINS_MAGIC;
extern uint64_t ASSETCHAINS_STAKED,ASSETCHAINS_LINEAR,ASSETCHAINS_COMMISSION,ASSETCHAINS_SUPPLY;
extern uint8_t ASSETCHAINS_PUBLIC,ASSETCHAINS_PRIVATE;

CAmount GetBlockSubsidy(int nHeight, const Consensus::Params& consensusParams)
{
    int32_t numhalvings,i; uint64_t numerator; CAmount nSubsidy = 3 * COIN;
    if ( ASSETCHAINS_SYMBOL[0] == 0 )
    {
        if ( nHeight == 1 )
            return(100000000 * COIN); // ICO allocation
        else if ( nHeight < KOMODO_ENDOFERA )
            return(3 * COIN);
        else if ( nHeight < 2*KOMODO_ENDOFERA )
            return(2 * COIN);
        else return(COIN);
    }
    else
    {
        return(komodo_ac_block_subsidy(nHeight));
    }
    /*
     // Mining slow start
     // The subsidy is ramped up linearly, skipping the middle payout of
     // MAX_SUBSIDY/2 to keep the monetary curve consistent with no slow start.
     if (nHeight < consensusParams.nSubsidySlowStartInterval / 2) {
     nSubsidy /= consensusParams.nSubsidySlowStartInterval;
     nSubsidy *= nHeight;
     return nSubsidy;
     } else if (nHeight < consensusParams.nSubsidySlowStartInterval) {
     nSubsidy /= consensusParams.nSubsidySlowStartInterval;
     nSubsidy *= (nHeight+1);
     return nSubsidy;
     }

     assert(nHeight > consensusParams.SubsidySlowStartShift());
     int halvings = (nHeight - consensusParams.SubsidySlowStartShift()) / consensusParams.nSubsidyHalvingInterval;*/
    // Force block reward to zero when right shift is undefined.
    //int halvings = nHeight / consensusParams.nSubsidyHalvingInterval;
    //if (halvings >= 64)
    //    return 0;

    // Subsidy is cut in half every 840,000 blocks which will occur approximately every 4 years.
    //nSubsidy >>= halvings;
    //return nSubsidy;
}

bool IsInitialBlockDownload()
{
    const CChainParams& chainParams = Params();
    // Once this function has returned false, it must remain false.
    static std::atomic<bool> latchToFalse{false};
    // Optimization: pre-test latch before taking the lock.
    if (latchToFalse.load(std::memory_order_relaxed))
        return false;

    LOCK(cs_main);
    if (latchToFalse.load(std::memory_order_relaxed))
        return false;

    if (fImporting || fReindex)
    {
        //fprintf(stderr,"IsInitialBlockDownload: fImporting %d || %d fReindex\n",(int32_t)fImporting,(int32_t)fReindex);
        return true;
    }

    if (fCheckpointsEnabled && chainActive.Height() < Checkpoints::GetTotalBlocksEstimate(chainParams.Checkpoints()))
    {
        //fprintf(stderr,"IsInitialBlockDownload: checkpoint -> initialdownload - %d blocks\n", Checkpoints::GetTotalBlocksEstimate(chainParams.Checkpoints()));
        return true;
    }

    bool state;
    arith_uint256 bigZero = arith_uint256();
    arith_uint256 minWork = UintToArith256(chainParams.GetConsensus().nMinimumChainWork);
    CBlockIndex *ptr = chainActive.Tip();

    if (ptr == NULL)
    {
        //fprintf(stderr,"nullptr in IsInitialDownload\n");
        return true;
    }
    if (0 && ptr->chainPower < CChainPower(ptr, bigZero, minWork))
    {
        fprintf(stderr,"chainpower insufficient in IsInitialDownload\n");
        return true;
    }
    state = ((chainActive.Height() < ptr->GetHeight() - 24*60) ||
             ptr->GetBlockTime() < (GetTime() - nMaxTipAge));
    if ( KOMODO_INSYNC != 0 )
        state = false;
    if (!state)
    {
        LogPrintf("Leaving InitialBlockDownload (latching to false)\n");
        latchToFalse.store(true, std::memory_order_relaxed);
    } // else fprintf(stderr,"state.%d  ht.%d vs %d, t.%u\n",state,(int32_t)chainActive.Height(),(uint32_t)ptr->GetHeight(),(int32_t)ptr->GetBlockTime());
    return state;
}

// determine if we are in sync with the best chain
int IsNotInSync()
{
    const CChainParams& chainParams = Params();

    LOCK(cs_main);
    if (fImporting || fReindex)
    {
        //fprintf(stderr,"IsNotInSync: fImporting %d || %d fReindex\n",(int32_t)fImporting,(int32_t)fReindex);
        return true;
    }
    if (fCheckpointsEnabled)
    {
        if (fCheckpointsEnabled && chainActive.Height() < Checkpoints::GetTotalBlocksEstimate(chainParams.Checkpoints()))
        {
            //fprintf(stderr,"IsNotInSync: checkpoint -> initialdownload chainActive.Height().%d GetTotalBlocksEstimate(chainParams.Checkpoints().%d\n", chainActive.Height(), Checkpoints::GetTotalBlocksEstimate(chainParams.Checkpoints()));
            return true;
        }
    }

    CBlockIndex *pbi = chainActive.Tip();
    int longestchain = komodo_longestchain();
    if ( !pbi ||
         (pindexBestHeader == 0) ||
         ((pindexBestHeader->GetHeight() - 1) > pbi->GetHeight()) ||
         (longestchain != 0 && longestchain > pbi->GetHeight()) )
    {
        return (pbi && pindexBestHeader && (pindexBestHeader->GetHeight() - 1) > pbi->GetHeight()) ?
                pindexBestHeader->GetHeight() - pbi->GetHeight() :
                true;
    }

    return false;
}

static bool fLargeWorkForkFound = false;
static bool fLargeWorkInvalidChainFound = false;
static CBlockIndex *pindexBestForkTip = NULL;
static CBlockIndex *pindexBestForkBase = NULL;

void CheckForkWarningConditions()
{
    AssertLockHeld(cs_main);
    // Before we get past initial download, we cannot reliably alert about forks
    // (we assume we don't get stuck on a fork before finishing our initial sync)
    if (IsInitialBlockDownload())
        return;

    // If our best fork is no longer within 288 blocks (+/- 12 hours if no one mines it)
    // of our head, drop it
    if (pindexBestForkTip && chainActive.Height() - pindexBestForkTip->GetHeight() >= 288)
        pindexBestForkTip = NULL;

    if (pindexBestForkTip || (pindexBestInvalid && pindexBestInvalid->chainPower > (chainActive.LastTip()->chainPower + (GetBlockProof(*chainActive.LastTip()) * 6))))
    {
        if (!fLargeWorkForkFound && pindexBestForkBase)
        {
            std::string warning = std::string("'Warning: Large-work fork detected, forking after block ") +
            pindexBestForkBase->phashBlock->ToString() + std::string("'");
            CAlert::Notify(warning, true);
        }
        if (pindexBestForkTip && pindexBestForkBase)
        {
            LogPrintf("%s: Warning: Large valid fork found\n  forking the chain at height %d (%s)\n  lasting to height %d (%s).\nChain state database corruption likely.\n", __func__,
                      pindexBestForkBase->GetHeight(), pindexBestForkBase->phashBlock->ToString(),
                      pindexBestForkTip->GetHeight(), pindexBestForkTip->phashBlock->ToString());
            fLargeWorkForkFound = true;
        }
        else
        {
            std::string warning = std::string("Warning: Found invalid chain at least ~6 blocks longer than our best chain.\nChain state database corruption likely.");
            LogPrintf("%s: %s\n", warning.c_str(), __func__);
            CAlert::Notify(warning, true);
            fLargeWorkInvalidChainFound = true;
        }
    }
    else
    {
        fLargeWorkForkFound = false;
        fLargeWorkInvalidChainFound = false;
    }
}

void CheckForkWarningConditionsOnNewFork(CBlockIndex* pindexNewForkTip)
{
    AssertLockHeld(cs_main);
    // If we are on a fork that is sufficiently large, set a warning flag
    CBlockIndex* pfork = pindexNewForkTip;
    CBlockIndex* plonger = chainActive.LastTip();
    while (pfork && pfork != plonger)
    {
        while (plonger && plonger->GetHeight() > pfork->GetHeight())
            plonger = plonger->pprev;
        if (pfork == plonger)
            break;
        pfork = pfork->pprev;
    }

    // We define a condition where we should warn the user about as a fork of at least 7 blocks
    // with a tip within 72 blocks (+/- 3 hours if no one mines it) of ours
    // We use 7 blocks rather arbitrarily as it represents just under 10% of sustained network
    // hash rate operating on the fork.
    // or a chain that is entirely longer than ours and invalid (note that this should be detected by both)
    // We define it this way because it allows us to only store the highest fork tip (+ base) which meets
    // the 7-block condition and from this always have the most-likely-to-cause-warning fork
    if (pfork && (!pindexBestForkTip || (pindexBestForkTip && pindexNewForkTip->GetHeight() > pindexBestForkTip->GetHeight())) &&
        pindexNewForkTip->chainPower - pfork->chainPower > (GetBlockProof(*pfork) * 7) &&
        chainActive.Height() - pindexNewForkTip->GetHeight() < 72)
    {
        pindexBestForkTip = pindexNewForkTip;
        pindexBestForkBase = pfork;
    }

    CheckForkWarningConditions();
}

// Requires cs_main.
void Misbehaving(NodeId pnode, int howmuch)
{
    if (howmuch == 0)
        return;

    CNodeState *state = State(pnode);
    if (state == NULL)
        return;

    state->nMisbehavior += howmuch;
    int banscore = GetArg("-banscore", 101);
    if (state->nMisbehavior >= banscore && state->nMisbehavior - howmuch < banscore)
    {
        LogPrintf("%s: %s (%d -> %d) BAN THRESHOLD EXCEEDED\n", __func__, state->name, state->nMisbehavior-howmuch, state->nMisbehavior);
        state->fShouldBan = true;
    } else
        LogPrintf("%s: %s (%d -> %d)\n", __func__, state->name, state->nMisbehavior-howmuch, state->nMisbehavior);
}

void static InvalidChainFound(CBlockIndex* pindexNew)
{
    if (!pindexBestInvalid || pindexNew->chainPower > pindexBestInvalid->chainPower)
        pindexBestInvalid = pindexNew;

    LogPrintf("%s: invalid block=%s  height=%d  log2_work=%.8g  log2_stake=%.8g  date=%s\n", __func__,
              pindexNew->GetBlockHash().ToString(), pindexNew->GetHeight(),
              log(pindexNew->chainPower.chainWork.getdouble())/log(2.0),
              log(pindexNew->chainPower.chainStake.getdouble())/log(2.0),
              DateTimeStrFormat("%Y-%m-%d %H:%M:%S", pindexNew->GetBlockTime()));
    CBlockIndex *tip = chainActive.LastTip();
    assert (tip);
    LogPrintf("%s:  current best=%s  height=%d  log2_work=%.8g  log2_stake=%.8g  date=%s\n", __func__,
              tip->GetBlockHash().ToString(), chainActive.Height(),
              log(tip->chainPower.chainWork.getdouble())/log(2.0),
              log(tip->chainPower.chainStake.getdouble())/log(2.0),
              DateTimeStrFormat("%Y-%m-%d %H:%M:%S", tip->GetBlockTime()));
    CheckForkWarningConditions();
}

void static InvalidBlockFound(CBlockIndex *pindex, const CValidationState &state) {
    int nDoS = 0;
    if (state.IsInvalid(nDoS)) {
        std::map<uint256, NodeId>::iterator it = mapBlockSource.find(pindex->GetBlockHash());
        if (it != mapBlockSource.end() && State(it->second)) {
            CBlockReject reject = {state.GetRejectCode(), state.GetRejectReason().substr(0, MAX_REJECT_MESSAGE_LENGTH), pindex->GetBlockHash()};
            State(it->second)->rejects.push_back(reject);
            if (nDoS > 0)
                Misbehaving(it->second, nDoS);
        }
    }
    if (!state.CorruptionPossible()) {
        pindex->nStatus |= BLOCK_FAILED_VALID;
        setDirtyBlockIndex.insert(pindex);
        setBlockIndexCandidates.erase(pindex);
        InvalidChainFound(pindex);
    }
}

void UpdateCoins(const CTransaction& tx, CCoinsViewCache& inputs, CTxUndo &txundo, int nHeight)
{
    if (!tx.IsMint()) // mark inputs spent
    {
        txundo.vprevout.reserve(tx.vin.size());
        BOOST_FOREACH(const CTxIn &txin, tx.vin) {
            CCoinsModifier coins = inputs.ModifyCoins(txin.prevout.hash);
            unsigned nPos = txin.prevout.n;

            if (nPos >= coins->vout.size() || coins->vout[nPos].IsNull())
                assert(false);
            // mark an outpoint spent, and construct undo information
            txundo.vprevout.push_back(CTxInUndo(coins->vout[nPos]));
            coins->Spend(nPos);
            if (coins->vout.size() == 0) {
                CTxInUndo& undo = txundo.vprevout.back();
                undo.nHeight = coins->nHeight;
                undo.fCoinBase = coins->fCoinBase;
                undo.nVersion = coins->nVersion;
            }
        }
    }

    // spend nullifiers
    inputs.SetNullifiers(tx, true);

    inputs.ModifyCoins(tx.GetHash())->FromTx(tx, nHeight); // add outputs

    // Unorthodox state
    if (tx.IsCoinImport()) {
        // add a tombstone for the burnTx
        AddImportTombstone(tx, inputs, nHeight);
    }
}

void UpdateCoins(const CTransaction& tx, CCoinsViewCache& inputs, int nHeight)
{
    CTxUndo txundo;
    UpdateCoins(tx, inputs, txundo, nHeight);
}

bool CScriptCheck::operator()() {
    const CScript &scriptSig = ptxTo->vin[nIn].scriptSig;
    ServerTransactionSignatureChecker checker(ptxTo, nIn, amount, cacheStore, *txdata);
    if (!VerifyScript(scriptSig, scriptPubKey, nFlags, checker, consensusBranchId, &error)) {
        return ::error("CScriptCheck(): %s:%d VerifySignature failed: %s", ptxTo->GetHash().ToString(), nIn, ScriptErrorString(error));
    }
    return true;
}

int GetSpendHeight(const CCoinsViewCache& inputs)
{
    LOCK(cs_main);
    CBlockIndex* pindexPrev = mapBlockIndex.find(inputs.GetBestBlock())->second;
    return pindexPrev->GetHeight() + 1;
}

namespace Consensus {
    bool CheckTxInputs(const CTransaction& tx, CValidationState& state, const CCoinsViewCache& inputs, int nSpendHeight, const Consensus::Params& consensusParams)
    {
        // This doesn't trigger the DoS code on purpose; if it did, it would make it easier
        // for an attacker to attempt to split the network.
        if (!inputs.HaveInputs(tx))
            return state.Invalid(error("CheckInputs(): %s inputs unavailable", tx.GetHash().ToString()));

        // are the JoinSplit's requirements met?
        if (!inputs.HaveJoinSplitRequirements(tx))
            return state.Invalid(error("CheckInputs(): %s JoinSplit requirements not met", tx.GetHash().ToString()));

        CAmount nValueIn = 0;
        CAmount nFees = 0;
        for (unsigned int i = 0; i < tx.vin.size(); i++)
        {
            const COutPoint &prevout = tx.vin[i].prevout;
            const CCoins *coins = inputs.AccessCoins(prevout.hash);
            assert(coins);

            if (coins->IsCoinBase()) {
                // ensure that output of coinbases are not still time locked
                if (coins->TotalTxValue() >= ASSETCHAINS_TIMELOCKGTE)
                {
                    uint64_t unlockTime = komodo_block_unlocktime(coins->nHeight);
                    if (nSpendHeight < unlockTime) {
                        return state.DoS(10,
                                        error("CheckInputs(): tried to spend coinbase that is timelocked until block %d", unlockTime),
                                        REJECT_INVALID, "bad-txns-premature-spend-of-coinbase");
                    }
                }

                // Ensure that coinbases are matured, no DoS as retry may work later
                if (nSpendHeight - coins->nHeight < COINBASE_MATURITY) {
                    return state.Invalid(
                                         error("CheckInputs(): tried to spend coinbase at depth %d/%d", nSpendHeight - coins->nHeight, (int32_t)COINBASE_MATURITY),
                                         REJECT_INVALID, "bad-txns-premature-spend-of-coinbase");
                }

                // Ensure that coinbases cannot be spent to transparent outputs
                // Disabled on regtest
                if (fCoinbaseEnforcedProtectionEnabled &&
                    consensusParams.fCoinbaseMustBeProtected &&
                    !(tx.vout.size() == 0 || (tx.vout.size() == 1 && tx.vout[0].nValue == 0)) &&
                    (strcmp(ASSETCHAINS_SYMBOL, "VRSC") != 0 || (nSpendHeight >= 12800 && coins->nHeight >= 12800))) {
                    return state.DoS(100,
                                     error("CheckInputs(): tried to spend coinbase with transparent outputs"),
                                     REJECT_INVALID, "bad-txns-coinbase-spend-has-transparent-outputs");
                }
            }

            // Check for negative or overflow input values
            nValueIn += coins->vout[prevout.n].nValue;
#ifdef KOMODO_ENABLE_INTEREST
            if ( ASSETCHAINS_SYMBOL[0] == 0 && nSpendHeight > 60000 )//chainActive.LastTip() != 0 && chainActive.LastTip()->GetHeight() >= 60000 )
            {
                if ( coins->vout[prevout.n].nValue >= 10*COIN )
                {
                    int64_t interest; int32_t txheight; uint32_t locktime;
                    if ( (interest= komodo_accrued_interest(&txheight,&locktime,prevout.hash,prevout.n,0,coins->vout[prevout.n].nValue,(int32_t)nSpendHeight-1)) != 0 )
                    {
                        //fprintf(stderr,"checkResult %.8f += val %.8f interest %.8f ht.%d lock.%u tip.%u\n",(double)nValueIn/COIN,(double)coins->vout[prevout.n].nValue/COIN,(double)interest/COIN,txheight,locktime,chainActive.LastTip()->nTime);
                        nValueIn += interest;
                    }
                }
            }
#endif
            if (!MoneyRange(coins->vout[prevout.n].nValue) || !MoneyRange(nValueIn))
                return state.DoS(100, error("CheckInputs(): txin values out of range"),
                                 REJECT_INVALID, "bad-txns-inputvalues-outofrange");

        }

        nValueIn += tx.GetShieldedValueIn();
        if (!MoneyRange(nValueIn))
            return state.DoS(100, error("CheckInputs(): shielded input to transparent value pool out of range"),
                             REJECT_INVALID, "bad-txns-inputvalues-outofrange");

        if (nValueIn < tx.GetValueOut())
        {
            fprintf(stderr,"spentheight.%d valuein %s vs %s error\n",nSpendHeight,FormatMoney(nValueIn).c_str(), FormatMoney(tx.GetValueOut()).c_str());
            return state.DoS(100, error("CheckInputs(): %s value in (%s) < value out (%s) diff %.8f",
                                        tx.GetHash().ToString(), FormatMoney(nValueIn), FormatMoney(tx.GetValueOut()),((double)nValueIn - tx.GetValueOut())/COIN),REJECT_INVALID, "bad-txns-in-belowout");
        }
        // Tally transaction fees
        CAmount nTxFee = nValueIn - tx.GetValueOut();
        if (nTxFee < 0)
            return state.DoS(100, error("CheckInputs(): %s nTxFee < 0", tx.GetHash().ToString()),
                             REJECT_INVALID, "bad-txns-fee-negative");
        nFees += nTxFee;
        if (!MoneyRange(nFees))
            return state.DoS(100, error("CheckInputs(): nFees out of range"),
                             REJECT_INVALID, "bad-txns-fee-outofrange");
        return true;
    }
}// namespace Consensus

bool ContextualCheckInputs(
                           const CTransaction& tx,
                           CValidationState &state,
                           const CCoinsViewCache &inputs,
                           bool fScriptChecks,
                           unsigned int flags,
                           bool cacheStore,
                           PrecomputedTransactionData& txdata,
                           const Consensus::Params& consensusParams,
                           uint32_t consensusBranchId,
                           std::vector<CScriptCheck> *pvChecks)
{
    if (!tx.IsMint())
    {
        if (!Consensus::CheckTxInputs(tx, state, inputs, GetSpendHeight(inputs), consensusParams)) {
            return false;
        }

        if (pvChecks)
            pvChecks->reserve(tx.vin.size());

        // The first loop above does all the inexpensive checks.
        // Only if ALL inputs pass do we perform expensive ECDSA signature checks.
        // Helps prevent CPU exhaustion attacks.

        // Skip ECDSA signature verification when connecting blocks
        // before the last block chain checkpoint. This is safe because block merkle hashes are
        // still computed and checked, and any change will be caught at the next checkpoint.
        if (fScriptChecks) {
            for (unsigned int i = 0; i < tx.vin.size(); i++) {
                const COutPoint &prevout = tx.vin[i].prevout;
                const CCoins* coins = inputs.AccessCoins(prevout.hash);
                assert(coins);

                // Verify signature
                CScriptCheck check(*coins, tx, i, flags, cacheStore, consensusBranchId, &txdata);
                if (pvChecks) {
                    pvChecks->push_back(CScriptCheck());
                    check.swap(pvChecks->back());
                } else if (!check()) {
                    if (flags & STANDARD_NOT_MANDATORY_VERIFY_FLAGS) {
                        // Check whether the failure was caused by a
                        // non-mandatory script verification check, such as
                        // non-standard DER encodings or non-null dummy
                        // arguments; if so, don't trigger DoS protection to
                        // avoid splitting the network between upgraded and
                        // non-upgraded nodes.
                        CScriptCheck check2(*coins, tx, i,
                                            flags & ~STANDARD_NOT_MANDATORY_VERIFY_FLAGS, cacheStore, consensusBranchId, &txdata);
                        if (check2())
                            return state.Invalid(false, REJECT_NONSTANDARD, strprintf("non-mandatory-script-verify-flag (%s)", ScriptErrorString(check.GetScriptError())));
                    }
                    // Failures of other flags indicate a transaction that is
                    // invalid in new blocks, e.g. a invalid P2SH. We DoS ban
                    // such nodes as they are not following the protocol. That
                    // said during an upgrade careful thought should be taken
                    // as to the correct behavior - we may want to continue
                    // peering with non-upgraded nodes even after a soft-fork
                    // super-majority vote has passed.
                    return state.DoS(100,false, REJECT_INVALID, strprintf("mandatory-script-verify-flag-failed (%s)", ScriptErrorString(check.GetScriptError())));
                }
            }
        }
    }

    if (tx.IsCoinImport())
    {
        LOCK(cs_main);
        ServerTransactionSignatureChecker checker(&tx, 0, 0, false, txdata);
        return VerifyCoinImport(tx.vin[0].scriptSig, checker, state);
    }

    return true;
}


/*bool ContextualCheckInputs(const CTransaction& tx, CValidationState &state, const CCoinsViewCache &inputs, bool fScriptChecks, unsigned int flags, bool cacheStore, const Consensus::Params& consensusParams, std::vector<CScriptCheck> *pvChecks)
 {
 if (!NonContextualCheckInputs(tx, state, inputs, fScriptChecks, flags, cacheStore, consensusParams, pvChecks)) {
 fprintf(stderr,"ContextualCheckInputs failure.0\n");
 return false;
 }

 if (!tx.IsCoinBase())
 {
 // While checking, GetBestBlock() refers to the parent block.
 // This is also true for mempool checks.
 CBlockIndex *pindexPrev = mapBlockIndex.find(inputs.GetBestBlock())->second;
 int nSpendHeight = pindexPrev->GetHeight() + 1;
 for (unsigned int i = 0; i < tx.vin.size(); i++)
 {
 const COutPoint &prevout = tx.vin[i].prevout;
 const CCoins *coins = inputs.AccessCoins(prevout.hash);
 // Assertion is okay because NonContextualCheckInputs ensures the inputs
 // are available.
 assert(coins);

 // If prev is coinbase, check that it's matured
 if (coins->IsCoinBase()) {
 if ( ASSETCHAINS_SYMBOL[0] == 0 )
 COINBASE_MATURITY = _COINBASE_MATURITY;
 if (nSpendHeight - coins->nHeight < COINBASE_MATURITY) {
 fprintf(stderr,"ContextualCheckInputs failure.1 i.%d of %d\n",i,(int32_t)tx.vin.size());

 return state.Invalid(
 error("CheckInputs(): tried to spend coinbase at depth %d", nSpendHeight - coins->nHeight),REJECT_INVALID, "bad-txns-premature-spend-of-coinbase");
 }
 }
 }
 }

 return true;
 }*/

namespace {

    bool UndoWriteToDisk(const CBlockUndo& blockundo, CDiskBlockPos& pos, const uint256& hashBlock, const CMessageHeader::MessageStartChars& messageStart)
    {
        // Open history file to append
        CAutoFile fileout(OpenUndoFile(pos), SER_DISK, CLIENT_VERSION);
        if (fileout.IsNull())
            return error("%s: OpenUndoFile failed", __func__);

        // Write index header
        unsigned int nSize = GetSerializeSize(fileout, blockundo);
        fileout << FLATDATA(messageStart) << nSize;

        // Write undo data
        long fileOutPos = ftell(fileout.Get());
        if (fileOutPos < 0)
            return error("%s: ftell failed", __func__);
        pos.nPos = (unsigned int)fileOutPos;
        fileout << blockundo;

        // calculate & write checksum
        CHashWriter hasher(SER_GETHASH, PROTOCOL_VERSION);
        hasher << hashBlock;
        hasher << blockundo;
        fileout << hasher.GetHash();

        return true;
    }

    bool UndoReadFromDisk(CBlockUndo& blockundo, const CDiskBlockPos& pos, const uint256& hashBlock)
    {
        // Open history file to read
        CAutoFile filein(OpenUndoFile(pos, true), SER_DISK, CLIENT_VERSION);
        if (filein.IsNull())
            return error("%s: OpenBlockFile failed", __func__);

        // Read block
        uint256 hashChecksum;
        try {
            filein >> blockundo;
            filein >> hashChecksum;
        }
        catch (const std::exception& e) {
            return error("%s: Deserialize or I/O error - %s", __func__, e.what());
        }
        // Verify checksum
        CHashWriter hasher(SER_GETHASH, PROTOCOL_VERSION);
        hasher << hashBlock;
        hasher << blockundo;
        if (hashChecksum != hasher.GetHash())
            return error("%s: Checksum mismatch", __func__);

        return true;
    }

    /** Abort with a message */
    bool AbortNode(const std::string& strMessage, const std::string& userMessage="")
    {
        strMiscWarning = strMessage;
        LogPrintf("*** %s\n", strMessage);
        uiInterface.ThreadSafeMessageBox(
                                         userMessage.empty() ? _("Error: A fatal internal error occurred, see debug.log for details") : userMessage,
                                         "", CClientUIInterface::MSG_ERROR);
        StartShutdown();
        return false;
    }

    bool AbortNode(CValidationState& state, const std::string& strMessage, const std::string& userMessage="")
    {
        AbortNode(strMessage, userMessage);
        return state.Error(strMessage);
    }

} // anon namespace

/**
 * Apply the undo operation of a CTxInUndo to the given chain state.
 * @param undo The undo object.
 * @param view The coins view to which to apply the changes.
 * @param out The out point that corresponds to the tx input.
 * @return True on success.
 */
static bool ApplyTxInUndo(const CTxInUndo& undo, CCoinsViewCache& view, const COutPoint& out)
{
    bool fClean = true;

    CCoinsModifier coins = view.ModifyCoins(out.hash);
    if (undo.nHeight != 0) {
        // undo data contains height: this is the last output of the prevout tx being spent
        if (!coins->IsPruned())
            fClean = fClean && error("%s: undo data overwriting existing transaction", __func__);
        coins->Clear();
        coins->fCoinBase = undo.fCoinBase;
        coins->nHeight = undo.nHeight;
        coins->nVersion = undo.nVersion;
    } else {
        if (coins->IsPruned())
            fClean = fClean && error("%s: undo data adding output to missing transaction", __func__);
    }
    if (coins->IsAvailable(out.n))
        fClean = fClean && error("%s: undo data overwriting existing output", __func__);
    if (coins->vout.size() < out.n+1)
        coins->vout.resize(out.n+1);
    coins->vout[out.n] = undo.txout;

    return fClean;
}


void ConnectNotarisations(const CBlock &block, int height)
{
    // Record Notarisations
    NotarisationsInBlock notarisations = ScanBlockNotarisations(block, height);
    if (notarisations.size() > 0) {
        CDBBatch batch = CDBBatch(*pnotarisations);
        batch.Write(block.GetHash(), notarisations);
        WriteBackNotarisations(notarisations, batch);
        pnotarisations->WriteBatch(batch, true);
        LogPrintf("ConnectBlock: wrote %i block notarisations in block: %s\n",
                notarisations.size(), block.GetHash().GetHex().data());
    }
}


void DisconnectNotarisations(const CBlock &block)
{
    // Delete from notarisations cache
    NotarisationsInBlock nibs;
    if (GetBlockNotarisations(block.GetHash(), nibs)) {
        CDBBatch batch = CDBBatch(*pnotarisations);
        batch.Erase(block.GetHash());
        EraseBackNotarisations(nibs, batch);
        pnotarisations->WriteBatch(batch, true);
        LogPrintf("DisconnectTip: deleted %i block notarisations in block: %s\n",
            nibs.size(), block.GetHash().GetHex().data());
    }
}


bool DisconnectBlock(CBlock& block, CValidationState& state, CBlockIndex* pindex, CCoinsViewCache& view, bool* pfClean)
{
    assert(pindex->GetBlockHash() == view.GetBestBlock());

    if (pfClean)
        *pfClean = false;

    bool fClean = true;
    komodo_disconnect(pindex,block);
    CBlockUndo blockUndo;
    CDiskBlockPos pos = pindex->GetUndoPos();
    if (pos.IsNull())
        return error("DisconnectBlock(): no undo data available");
    if (!UndoReadFromDisk(blockUndo, pos, pindex->pprev->GetBlockHash()))
        return error("DisconnectBlock(): failure reading undo data");

    if (blockUndo.vtxundo.size() + 1 != block.vtx.size())
        return error("DisconnectBlock(): block and undo data inconsistent");
    std::vector<std::pair<CAddressIndexKey, CAmount> > addressIndex;
    std::vector<std::pair<CAddressUnspentKey, CAddressUnspentValue> > addressUnspentIndex;
    std::vector<std::pair<CSpentIndexKey, CSpentIndexValue> > spentIndex;

    // undo transactions in reverse order
    for (int i = block.vtx.size() - 1; i >= 0; i--) {
        const CTransaction &tx = block.vtx[i];
        uint256 hash = tx.GetHash();
        if (fAddressIndex) {

            for (unsigned int k = tx.vout.size(); k-- > 0;) {
                const CTxOut &out = tx.vout[k];

                vector<vector<unsigned char>> vSols;
                CTxDestination vDest;
                txnouttype txType = TX_PUBKEYHASH;
                int keyType = 1;
                if ((Solver(out.scriptPubKey, txType, vSols) || ExtractDestination(out.scriptPubKey, vDest)) && txType != TX_MULTISIG) {
                    if (vDest.which())
                    {
                        CKeyID kid;
                        if (CBitcoinAddress(vDest).GetKeyID(kid))
                        {
                            vSols.push_back(vector<unsigned char>(kid.begin(), kid.end()));
                        }
                    }
                    else if (txType == TX_SCRIPTHASH)
                    {
                        keyType =  2;
                    }
                    for (auto addr : vSols)
                    {
                        uint160 addrHash = addr.size() == 20 ? uint160(addr) : Hash160(addr);
                        addressIndex.push_back(make_pair(CAddressIndexKey(keyType, addrHash, pindex->GetHeight(), i, hash, k, false), out.nValue));
                        addressUnspentIndex.push_back(make_pair(CAddressUnspentKey(keyType, addrHash, hash, k), CAddressUnspentValue()));
                    }
                }
            }
        }

        // Check that all outputs are available and match the outputs in the block itself
        // exactly.
        {
            CCoinsModifier outs = view.ModifyCoins(hash);
            outs->ClearUnspendable();

            CCoins outsBlock(tx, pindex->GetHeight());
            // The CCoins serialization does not serialize negative numbers.
            // No network rules currently depend on the version here, so an inconsistency is harmless
            // but it must be corrected before txout nversion ever influences a network rule.
            if (outsBlock.nVersion < 0)
                outs->nVersion = outsBlock.nVersion;
            if (*outs != outsBlock)
                fClean = fClean && error("DisconnectBlock(): added transaction mismatch? database corrupted");

            // remove outputs
            outs->Clear();
        }

        // unspend nullifiers
        view.SetNullifiers(tx, false);

        // restore inputs
        if (!tx.IsMint()) {
            const CTxUndo &txundo = blockUndo.vtxundo[i-1];
            if (txundo.vprevout.size() != tx.vin.size())
                return error("DisconnectBlock(): transaction and undo data inconsistent");
            for (unsigned int j = tx.vin.size(); j-- > 0;) {
                const COutPoint &out = tx.vin[j].prevout;
                const CTxInUndo &undo = txundo.vprevout[j];
                if (!ApplyTxInUndo(undo, view, out))
                    fClean = false;

                const CTxIn input = tx.vin[j];

                if (fSpentIndex) {
                    // undo and delete the spent index
                    spentIndex.push_back(make_pair(CSpentIndexKey(input.prevout.hash, input.prevout.n), CSpentIndexValue()));
                }

                if (fAddressIndex) {
                    const CTxOut &prevout = view.GetOutputFor(tx.vin[j]);

                    vector<vector<unsigned char>> vSols;
                    CTxDestination vDest;
                    txnouttype txType = TX_PUBKEYHASH;
                    int keyType = 1;
                    // some non-standard types, like time lock coinbases, don't solve, but do extract
                    if ((Solver(prevout.scriptPubKey, txType, vSols) || ExtractDestination(prevout.scriptPubKey, vDest)))
                    {
                        // if we failed to solve, and got a vDest, assume P2PKH or P2PK address returned
                        if (vDest.which())
                        {
                            CKeyID kid;
                            if (CBitcoinAddress(vDest).GetKeyID(kid))
                            {
                                vSols.push_back(vector<unsigned char>(kid.begin(), kid.end()));
                            }
                        }
                        else if (txType == TX_SCRIPTHASH)
                        {
                            keyType =  2;
                        }
                        for (auto addr : vSols)
                        {
                            uint160 addrHash = addr.size() == 20 ? uint160(addr) : Hash160(addr);
                            // undo spending activity
                            addressIndex.push_back(make_pair(CAddressIndexKey(keyType, addrHash, pindex->GetHeight(), i, hash, j, true), prevout.nValue * -1));

                            // restore unspent index
                            addressUnspentIndex.push_back(make_pair(CAddressUnspentKey(keyType, addrHash, input.prevout.hash, input.prevout.n), CAddressUnspentValue(prevout.nValue, prevout.scriptPubKey, undo.nHeight)));
                        }
                    }
                }
            }
        }
        else if (tx.IsCoinImport())
        {
            RemoveImportTombstone(tx, view);
        }
    }

    // set the old best Sprout anchor back
    view.PopAnchor(blockUndo.old_sprout_tree_root, SPROUT);

    // set the old best Sapling anchor back
    // We can get this from the `hashFinalSaplingRoot` of the last block
    // However, this is only reliable if the last block was on or after
    // the Sapling activation height. Otherwise, the last anchor was the
    // empty root.
    if (NetworkUpgradeActive(pindex->pprev->GetHeight(), Params().GetConsensus(), Consensus::UPGRADE_SAPLING)) {
        view.PopAnchor(pindex->pprev->hashFinalSaplingRoot, SAPLING);
    } else {
        view.PopAnchor(SaplingMerkleTree::empty_root(), SAPLING);
    }

    // move best block pointer to prevout block
    view.SetBestBlock(pindex->pprev->GetBlockHash());

    if (pfClean) {
        *pfClean = fClean;
        return true;
    }

    if (fAddressIndex) {
        if (!pblocktree->EraseAddressIndex(addressIndex)) {
            return AbortNode(state, "Failed to delete address index");
        }
        if (!pblocktree->UpdateAddressUnspentIndex(addressUnspentIndex)) {
            return AbortNode(state, "Failed to write address unspent index");
        }
    }

    return fClean;
}

void static FlushBlockFile(bool fFinalize = false)
{
    LOCK(cs_LastBlockFile);

    CDiskBlockPos posOld(nLastBlockFile, 0);

    FILE *fileOld = OpenBlockFile(posOld);
    if (fileOld) {
        if (fFinalize)
            TruncateFile(fileOld, vinfoBlockFile[nLastBlockFile].nSize);
        FileCommit(fileOld);
        fclose(fileOld);
    }

    fileOld = OpenUndoFile(posOld);
    if (fileOld) {
        if (fFinalize)
            TruncateFile(fileOld, vinfoBlockFile[nLastBlockFile].nUndoSize);
        FileCommit(fileOld);
        fclose(fileOld);
    }
}

bool FindUndoPos(CValidationState &state, int nFile, CDiskBlockPos &pos, unsigned int nAddSize);

static CCheckQueue<CScriptCheck> scriptcheckqueue(128);

void ThreadScriptCheck() {
    RenameThread("zcash-scriptch");
    scriptcheckqueue.Thread();
}

//
// Called periodically asynchronously; alerts if it smells like
// we're being fed a bad chain (blocks being generated much
// too slowly or too quickly).
//
void PartitionCheck(bool (*initialDownloadCheck)(), CCriticalSection& cs, const CBlockIndex *const &bestHeader,
                    int64_t nPowTargetSpacing)
{
    if (bestHeader == NULL || initialDownloadCheck()) return;

    static int64_t lastAlertTime = 0;
    int64_t now = GetAdjustedTime();
    if (lastAlertTime > now-60*60*24) return; // Alert at most once per day

    const int SPAN_HOURS=4;
    const int SPAN_SECONDS=SPAN_HOURS*60*60;
    int BLOCKS_EXPECTED = SPAN_SECONDS / nPowTargetSpacing;

    boost::math::poisson_distribution<double> poisson(BLOCKS_EXPECTED);

    std::string strWarning;
    int64_t startTime = GetAdjustedTime()-SPAN_SECONDS;

    LOCK(cs);
    const CBlockIndex* i = bestHeader;
    int nBlocks = 0;
    while (i->GetBlockTime() >= startTime) {
        ++nBlocks;
        i = i->pprev;
        if (i == NULL) return; // Ran out of chain, we must not be fully synced
    }

    // How likely is it to find that many by chance?
    double p = boost::math::pdf(poisson, nBlocks);

    LogPrint("partitioncheck", "%s : Found %d blocks in the last %d hours\n", __func__, nBlocks, SPAN_HOURS);
    LogPrint("partitioncheck", "%s : likelihood: %g\n", __func__, p);

    // Aim for one false-positive about every fifty years of normal running:
    const int FIFTY_YEARS = 50*365*24*60*60;
    double alertThreshold = 1.0 / (FIFTY_YEARS / SPAN_SECONDS);

    if (bestHeader->GetHeight() > BLOCKS_EXPECTED)
    {
        if (p <= alertThreshold && nBlocks < BLOCKS_EXPECTED)
        {
            // Many fewer blocks than expected: alert!
            strWarning = strprintf(_("WARNING: check your network connection, %d blocks received in the last %d hours (%d expected)"),
                                nBlocks, SPAN_HOURS, BLOCKS_EXPECTED);
        }
        else if (p <= alertThreshold && nBlocks > BLOCKS_EXPECTED)
        {
            // Many more blocks than expected: alert!
            strWarning = strprintf(_("WARNING: abnormally high number of blocks generated, %d blocks received in the last %d hours (%d expected)"),
                                nBlocks, SPAN_HOURS, BLOCKS_EXPECTED);
        }
    }
    if (!strWarning.empty())
    {
        strMiscWarning = strWarning;
        CAlert::Notify(strWarning, true);
        lastAlertTime = now;
    }
}


static int64_t nTimeVerify = 0;
static int64_t nTimeConnect = 0;
static int64_t nTimeIndex = 0;
static int64_t nTimeCallbacks = 0;
static int64_t nTimeTotal = 0;
bool FindBlockPos(int32_t tmpflag,CValidationState &state, CDiskBlockPos &pos, unsigned int nAddSize, unsigned int nHeight, uint64_t nTime, bool fKnown = false);
bool ReceivedBlockTransactions(const CBlock &block, CValidationState& state, CBlockIndex *pindexNew, const CDiskBlockPos& pos);

bool ConnectBlock(const CBlock& block, CValidationState& state, CBlockIndex* pindex, CCoinsViewCache& view, bool fJustCheck,bool fCheckPOW)
{
    CDiskBlockPos blockPos;
    const CChainParams& chainparams = Params();
    if ( KOMODO_STOPAT != 0 && pindex->GetHeight() > KOMODO_STOPAT )
        return(false);
    //fprintf(stderr,"connectblock ht.%d\n",(int32_t)pindex->GetHeight());
    AssertLockHeld(cs_main);
    bool fExpensiveChecks = true;
    if (fCheckpointsEnabled) {
        CBlockIndex *pindexLastCheckpoint = Checkpoints::GetLastCheckpoint(chainparams.Checkpoints());
        if (pindexLastCheckpoint && pindexLastCheckpoint->GetAncestor(pindex->GetHeight()) == pindex) {
            // This block is an ancestor of a checkpoint: disable script checks
            fExpensiveChecks = false;
        }
    }
    auto verifier = libzcash::ProofVerifier::Strict();
    auto disabledVerifier = libzcash::ProofVerifier::Disabled();
    int32_t futureblock;
    // Check it again to verify JoinSplit proofs, and in case a previous version let a bad block in
    if (!CheckBlock(&futureblock,pindex->GetHeight(),pindex,block, state, fExpensiveChecks ? verifier : disabledVerifier, fCheckPOW, !fJustCheck) || futureblock != 0 )
    {
        //fprintf(stderr,"checkblock failure in connectblock futureblock.%d\n",futureblock);
        return false;
    }
    if ( fCheckPOW != 0 && !ContextualCheckBlock(block, state, pindex->pprev) ) // Activate Jan 15th, 2019
    {
        fprintf(stderr,"ContextualCheckBlock failed ht.%d\n",(int32_t)pindex->GetHeight());
        if ( pindex->nTime > 1547510400 )
            return false;
        fprintf(stderr,"grandfathered exception, until jan 15th 2019\n");
    }
<<<<<<< HEAD

=======
    if ( (pindex->nStatus & BLOCK_IN_TMPFILE) != 0 )
    {
        unsigned int nBlockSize = ::GetSerializeSize(block, SER_DISK, CLIENT_VERSION);
        if (!FindBlockPos(0,state, blockPos, nBlockSize+8, pindex->GetHeight(), block.GetBlockTime(),false))
            return error("ConnectBlock(): FindBlockPos failed");
        if (!WriteBlockToDisk(block, blockPos, chainparams.MessageStart()))
            return error("ConnectBlock(): FindBlockPos failed");
        pindex->nStatus &= (~BLOCK_IN_TMPFILE);
        pindex->nFile = blockPos.nFile;
        pindex->nDataPos = blockPos.nPos;
        if (!ReceivedBlockTransactions(block, state, pindex, blockPos))
            return error("AcceptBlock(): ReceivedBlockTransactions failed");
        setDirtyFileInfo.insert(blockPos.nFile);
        fprintf(stderr,"added ht.%d copy of tmpfile to %d.%d\n",pindex->GetHeight(),blockPos.nFile,blockPos.nPos);
    }
>>>>>>> 3ea404ea
    // verify that the view's current state corresponds to the previous block
    uint256 hashPrevBlock = pindex->pprev == NULL ? uint256() : pindex->pprev->GetBlockHash();
    if ( hashPrevBlock != view.GetBestBlock() )
    {
        fprintf(stderr,"ConnectBlock(): hashPrevBlock != view.GetBestBlock()\n");
        return state.DoS(1, error("ConnectBlock(): hashPrevBlock != view.GetBestBlock()"),
                         REJECT_INVALID, "hashPrevBlock-not-bestblock");
    }
    assert(hashPrevBlock == view.GetBestBlock());

    // Special case for the genesis block, skipping connection of its transactions
    // (its coinbase is unspendable)
    if (block.GetHash() == chainparams.GetConsensus().hashGenesisBlock) {
        if (!fJustCheck) {
            view.SetBestBlock(pindex->GetBlockHash());
            // Before the genesis block, there was an empty tree
            SproutMerkleTree tree;
            pindex->hashSproutAnchor = tree.root();
            // The genesis block contained no JoinSplits
            pindex->hashFinalSproutRoot = pindex->hashSproutAnchor;
        }
        return true;
    }

    bool fScriptChecks = (!fCheckpointsEnabled || pindex->GetHeight() >= Checkpoints::GetTotalBlocksEstimate(chainparams.Checkpoints()));
    //if ( KOMODO_TESTNET_EXPIRATION != 0 && pindex->GetHeight() > KOMODO_TESTNET_EXPIRATION ) // "testnet"
    //    return(false);
    // Do not allow blocks that contain transactions which 'overwrite' older transactions,
    // unless those are already completely spent.
    BOOST_FOREACH(const CTransaction& tx, block.vtx) {
        const CCoins* coins = view.AccessCoins(tx.GetHash());
        if (coins && !coins->IsPruned())
            return state.DoS(100, error("ConnectBlock(): tried to overwrite transaction"),
                             REJECT_INVALID, "bad-txns-BIP30");
    }

    unsigned int flags = SCRIPT_VERIFY_P2SH | SCRIPT_VERIFY_CHECKLOCKTIMEVERIFY;

    // DERSIG (BIP66) is also always enforced, but does not have a flag.

    CBlockUndo blockundo;

    if ( ASSETCHAINS_CC != 0 )
    {
        if ( scriptcheckqueue.IsIdle() == 0 )
        {
            fprintf(stderr,"scriptcheckqueue isnt idle\n");
            sleep(1);
        }
    }
    CCheckQueueControl<CScriptCheck> control(fExpensiveChecks && nScriptCheckThreads ? &scriptcheckqueue : NULL);

    int64_t nTimeStart = GetTimeMicros();
    CAmount nFees = 0;
    int nInputs = 0;
    int64_t interest,sum = 0;
    unsigned int nSigOps = 0;
    CDiskTxPos pos(pindex->GetBlockPos(), GetSizeOfCompactSize(block.vtx.size()));
    std::vector<std::pair<uint256, CDiskTxPos> > vPos;
    vPos.reserve(block.vtx.size());
    blockundo.vtxundo.reserve(block.vtx.size() - 1);
    std::vector<std::pair<CAddressIndexKey, CAmount> > addressIndex;
    std::vector<std::pair<CAddressUnspentKey, CAddressUnspentValue> > addressUnspentIndex;
    std::vector<std::pair<CSpentIndexKey, CSpentIndexValue> > spentIndex;
    // Construct the incremental merkle tree at the current
    // block position,
    auto old_sprout_tree_root = view.GetBestAnchor(SPROUT);
    // saving the top anchor in the block index as we go.
    if (!fJustCheck) {
        pindex->hashSproutAnchor = old_sprout_tree_root;
    }

    SproutMerkleTree sprout_tree;

    // This should never fail: we should always be able to get the root
    // that is on the tip of our chain
    assert(view.GetSproutAnchorAt(old_sprout_tree_root, sprout_tree));

    {
        // Consistency check: the root of the tree we're given should
        // match what we asked for.
        assert(sprout_tree.root() == old_sprout_tree_root);
    }

    SaplingMerkleTree sapling_tree;
    assert(view.GetSaplingAnchorAt(view.GetBestAnchor(SAPLING), sapling_tree));

    // Grab the consensus branch ID for the block's height
    auto consensusBranchId = CurrentEpochBranchId(pindex->GetHeight(), Params().GetConsensus());

    std::vector<PrecomputedTransactionData> txdata;
    txdata.reserve(block.vtx.size()); // Required so that pointers to individual PrecomputedTransactionData don't get invalidated
    for (unsigned int i = 0; i < block.vtx.size(); i++)
    {
        const CTransaction &tx = block.vtx[i];
        const uint256 txhash = tx.GetHash();
        nInputs += tx.vin.size();
        nSigOps += GetLegacySigOpCount(tx);
        if (nSigOps > MAX_BLOCK_SIGOPS)
            return state.DoS(100, error("ConnectBlock(): too many sigops"),
                             REJECT_INVALID, "bad-blk-sigops");
        //fprintf(stderr,"ht.%d vout0 t%u\n",pindex->GetHeight(),tx.nLockTime);
        if (!tx.IsMint())
        {
            if (!view.HaveInputs(tx))
            {
                return state.DoS(100, error("ConnectBlock(): inputs missing/spent"),
                                 REJECT_INVALID, "bad-txns-inputs-missingorspent");
            }
            // are the JoinSplit's requirements met?
            if (!view.HaveJoinSplitRequirements(tx))
                return state.DoS(100, error("ConnectBlock(): JoinSplit requirements not met"),
                                 REJECT_INVALID, "bad-txns-joinsplit-requirements-not-met");
            if (fAddressIndex || fSpentIndex)
            {
                for (size_t j = 0; j < tx.vin.size(); j++) {

                    const CTxIn input = tx.vin[j];
                    const CTxOut &prevout = view.GetOutputFor(tx.vin[j]);

                    vector<vector<unsigned char>> vSols;
                    CTxDestination vDest;
                    txnouttype txType = TX_PUBKEYHASH;
                    uint160 addrHash;
                    int keyType = 0;
                    // some non-standard types, like time lock coinbases, don't solve, but do extract
                    if ((Solver(prevout.scriptPubKey, txType, vSols) || ExtractDestination(prevout.scriptPubKey, vDest)))
                    {
                        keyType = 1;

                        // if we failed to solve, and got a vDest, assume P2PKH or P2PK address returned
                        if (vDest.which())
                        {
                            CKeyID kid;
                            if (CBitcoinAddress(vDest).GetKeyID(kid))
                            {
                                vSols.push_back(vector<unsigned char>(kid.begin(), kid.end()));
                            }
                        }
                        else if (txType == TX_SCRIPTHASH)
                        {
                            keyType =  2;
                        }
                        for (auto addr : vSols)
                        {
                            addrHash = addr.size() == 20 ? uint160(addr) : Hash160(addr);
                            // record spending activity
                            addressIndex.push_back(make_pair(CAddressIndexKey(keyType, addrHash, pindex->GetHeight(), i, txhash, j, true), prevout.nValue * -1));

                            // remove address from unspent index
                            addressUnspentIndex.push_back(make_pair(CAddressUnspentKey(keyType, addrHash, input.prevout.hash, input.prevout.n), CAddressUnspentValue()));
                        }
                    }

                    if (fSpentIndex) {
                        // add the spent index to determine the txid and input that spent an output
                        // and to find the amount and address from an input
                        spentIndex.push_back(make_pair(CSpentIndexKey(input.prevout.hash, input.prevout.n), CSpentIndexValue(txhash, j, pindex->GetHeight(), prevout.nValue, keyType, addrHash)));
                    }
                }
            }
            // Add in sigops done by pay-to-script-hash inputs;
            // this is to prevent a "rogue miner" from creating
            // an incredibly-expensive-to-validate block.
            nSigOps += GetP2SHSigOpCount(tx, view);
            if (nSigOps > MAX_BLOCK_SIGOPS)
                return state.DoS(100, error("ConnectBlock(): too many sigops"),
                                 REJECT_INVALID, "bad-blk-sigops");
        }

        txdata.emplace_back(tx);

        if (!tx.IsCoinBase())
        {
            nFees += view.GetValueIn(chainActive.LastTip()->GetHeight(),&interest,tx,chainActive.LastTip()->nTime) - tx.GetValueOut();
            sum += interest;

            std::vector<CScriptCheck> vChecks;
            if (!ContextualCheckInputs(tx, state, view, fExpensiveChecks, flags, false, txdata[i], chainparams.GetConsensus(), consensusBranchId, nScriptCheckThreads ? &vChecks : NULL))
                return false;
            control.Add(vChecks);
        }

        if (fAddressIndex) {
            for (unsigned int k = 0; k < tx.vout.size(); k++) {
                const CTxOut &out = tx.vout[k];

                uint160 addrHash;

                vector<vector<unsigned char>> vSols;
                CTxDestination vDest;
                txnouttype txType = TX_PUBKEYHASH;
                int keyType = 1;
                // some non-standard types, like time lock coinbases, don't solve, but do extract
                if ((Solver(out.scriptPubKey, txType, vSols) || ExtractDestination(out.scriptPubKey, vDest)) && txType != TX_MULTISIG)
                {
                    // if we failed to solve, and got a vDest, assume P2PKH or P2PK address returned
                    if (vDest.which())
                    {
                        CKeyID kid;
                        if (CBitcoinAddress(vDest).GetKeyID(kid))
                        {
                            vSols.push_back(vector<unsigned char>(kid.begin(), kid.end()));
                        }
                    }
                    else if (txType == TX_SCRIPTHASH)
                    {
                        keyType =  2;
                    }
                    for (auto addr : vSols)
                    {
                        addrHash = addr.size() == 20 ? uint160(addr) : Hash160(addr);
                        // record receiving activity
                        addressIndex.push_back(make_pair(CAddressIndexKey(keyType, addrHash, pindex->GetHeight(), i, txhash, k, false), out.nValue));

                        // record unspent output
                        addressUnspentIndex.push_back(make_pair(CAddressUnspentKey(keyType, addrHash, txhash, k), CAddressUnspentValue(out.nValue, out.scriptPubKey, pindex->GetHeight())));
                    }
                }
            }
        }

        //if ( ASSETCHAINS_SYMBOL[0] == 0 )
        //    komodo_earned_interest(pindex->GetHeight(),sum);
        CTxUndo undoDummy;
        if (i > 0) {
            blockundo.vtxundo.push_back(CTxUndo());
        }
        UpdateCoins(tx, view, i == 0 ? undoDummy : blockundo.vtxundo.back(), pindex->GetHeight());

        BOOST_FOREACH(const JSDescription &joinsplit, tx.vjoinsplit) {
            BOOST_FOREACH(const uint256 &note_commitment, joinsplit.commitments) {
                // Insert the note commitments into our temporary tree.

                sprout_tree.append(note_commitment);
            }
        }

        BOOST_FOREACH(const OutputDescription &outputDescription, tx.vShieldedOutput) {
            sapling_tree.append(outputDescription.cm);
        }

        vPos.push_back(std::make_pair(tx.GetHash(), pos));
        pos.nTxOffset += ::GetSerializeSize(tx, SER_DISK, CLIENT_VERSION);
    }

    view.PushAnchor(sprout_tree);
    view.PushAnchor(sapling_tree);
    if (!fJustCheck) {
        pindex->hashFinalSproutRoot = sprout_tree.root();
    }
    blockundo.old_sprout_tree_root = old_sprout_tree_root;

    // If Sapling is active, block.hashFinalSaplingRoot must be the
    // same as the root of the Sapling tree
    if (NetworkUpgradeActive(pindex->GetHeight(), chainparams.GetConsensus(), Consensus::UPGRADE_SAPLING)) {
        if (block.hashFinalSaplingRoot != sapling_tree.root()) {
            return state.DoS(100,
                         error("ConnectBlock(): block's hashFinalSaplingRoot is incorrect"),
                               REJECT_INVALID, "bad-sapling-root-in-block");
        }
    }
    int64_t nTime1 = GetTimeMicros(); nTimeConnect += nTime1 - nTimeStart;
    LogPrint("bench", "      - Connect %u transactions: %.2fms (%.3fms/tx, %.3fms/txin) [%.2fs]\n", (unsigned)block.vtx.size(), 0.001 * (nTime1 - nTimeStart), 0.001 * (nTime1 - nTimeStart) / block.vtx.size(), nInputs <= 1 ? 0 : 0.001 * (nTime1 - nTimeStart) / (nInputs-1), nTimeConnect * 0.000001);

    CAmount blockReward = nFees + GetBlockSubsidy(pindex->GetHeight(), chainparams.GetConsensus()) + sum;
    if ( ASSETCHAINS_COMMISSION != 0 ) //ASSETCHAINS_OVERRIDE_PUBKEY33[0] != 0 &&
    {
        uint64_t checktoshis;
        if ( (checktoshis= komodo_commission((CBlock *)&block,(int32_t)pindex->GetHeight())) != 0 )
        {
            if ( block.vtx[0].vout.size() >= 2 && block.vtx[0].vout[1].nValue == checktoshis )
                blockReward += checktoshis;
            else if ( pindex->GetHeight() > 1 )
                fprintf(stderr,"checktoshis %.8f vs %.8f numvouts %d\n",dstr(checktoshis),dstr(block.vtx[0].vout[1].nValue),(int32_t)block.vtx[0].vout.size());
        }
    }
    if (ASSETCHAINS_SYMBOL[0] != 0 && pindex->GetHeight() == 1 && block.vtx[0].GetValueOut() != blockReward)
    {
        return state.DoS(100, error("ConnectBlock(): coinbase for block 1 pays wrong amount (actual=%d vs correct=%d)", block.vtx[0].GetValueOut(), blockReward),
                            REJECT_INVALID, "bad-cb-amount");
    }
    if ( block.vtx[0].GetValueOut() > blockReward+KOMODO_EXTRASATOSHI )
    {
        if ( ASSETCHAINS_SYMBOL[0] != 0 || pindex->GetHeight() >= KOMODO_NOTARIES_HEIGHT1 || block.vtx[0].vout[0].nValue > blockReward )
        {
            return state.DoS(100,
                             error("ConnectBlock(): coinbase pays too much (actual=%d vs limit=%d)",
                                   block.vtx[0].GetValueOut(), blockReward),
                             REJECT_INVALID, "bad-cb-amount");
        } else if ( IS_KOMODO_NOTARY != 0 )
            fprintf(stderr,"allow nHeight.%d coinbase %.8f vs %.8f interest %.8f\n",(int32_t)pindex->GetHeight(),dstr(block.vtx[0].GetValueOut()),dstr(blockReward),dstr(sum));
    }
    if (!control.Wait())
        return state.DoS(100, false);
    int64_t nTime2 = GetTimeMicros(); nTimeVerify += nTime2 - nTimeStart;
    LogPrint("bench", "    - Verify %u txins: %.2fms (%.3fms/txin) [%.2fs]\n", nInputs - 1, 0.001 * (nTime2 - nTimeStart), nInputs <= 1 ? 0 : 0.001 * (nTime2 - nTimeStart) / (nInputs-1), nTimeVerify * 0.000001);

    if (fJustCheck)
        return true;

    // Write undo information to disk
    if (pindex->GetUndoPos().IsNull() || !pindex->IsValid(BLOCK_VALID_SCRIPTS))
    {
        if (pindex->GetUndoPos().IsNull()) {
            CDiskBlockPos pos;
            if (!FindUndoPos(state, pindex->nFile, pos, ::GetSerializeSize(blockundo, SER_DISK, CLIENT_VERSION) + 40))
                return error("ConnectBlock(): FindUndoPos failed");
            if ( pindex->pprev == 0 )
                fprintf(stderr,"ConnectBlock: unexpected null pprev\n");
            if (!UndoWriteToDisk(blockundo, pos, pindex->pprev->GetBlockHash(), chainparams.MessageStart()))
                return AbortNode(state, "Failed to write undo data");

            // update nUndoPos in block index
            pindex->nUndoPos = pos.nPos;
            pindex->nStatus |= BLOCK_HAVE_UNDO;
        }

        // Now that all consensus rules have been validated, set nCachedBranchId.
        // Move this if BLOCK_VALID_CONSENSUS is ever altered.
        static_assert(BLOCK_VALID_CONSENSUS == BLOCK_VALID_SCRIPTS,
                      "nCachedBranchId must be set after all consensus rules have been validated.");
        if (IsActivationHeightForAnyUpgrade(pindex->GetHeight(), Params().GetConsensus())) {
            pindex->nStatus |= BLOCK_ACTIVATES_UPGRADE;
            pindex->nCachedBranchId = CurrentEpochBranchId(pindex->GetHeight(), chainparams.GetConsensus());
        } else if (pindex->pprev) {
            pindex->nCachedBranchId = pindex->pprev->nCachedBranchId;
        }

        pindex->RaiseValidity(BLOCK_VALID_SCRIPTS);
        setDirtyBlockIndex.insert(pindex);
    }

    ConnectNotarisations(block, pindex->GetHeight());

    if (fTxIndex)
        if (!pblocktree->WriteTxIndex(vPos))
            return AbortNode(state, "Failed to write transaction index");
    if (fAddressIndex) {
        if (!pblocktree->WriteAddressIndex(addressIndex)) {
            return AbortNode(state, "Failed to write address index");
        }

        if (!pblocktree->UpdateAddressUnspentIndex(addressUnspentIndex)) {
            return AbortNode(state, "Failed to write address unspent index");
        }
    }

    if (fSpentIndex)
        if (!pblocktree->UpdateSpentIndex(spentIndex))
            return AbortNode(state, "Failed to write transaction index");

    if (fTimestampIndex)
    {
        unsigned int logicalTS = pindex->nTime;
        unsigned int prevLogicalTS = 0;

        // retrieve logical timestamp of the previous block
        if (pindex->pprev)
            if (!pblocktree->ReadTimestampBlockIndex(pindex->pprev->GetBlockHash(), prevLogicalTS))
                LogPrintf("%s: Failed to read previous block's logical timestamp\n", __func__);

        if (logicalTS <= prevLogicalTS) {
            logicalTS = prevLogicalTS + 1;
            LogPrintf("%s: Previous logical timestamp is newer Actual[%d] prevLogical[%d] Logical[%d]\n", __func__, pindex->nTime, prevLogicalTS, logicalTS);
        }

        if (!pblocktree->WriteTimestampIndex(CTimestampIndexKey(logicalTS, pindex->GetBlockHash())))
            return AbortNode(state, "Failed to write timestamp index");

        if (!pblocktree->WriteTimestampBlockIndex(CTimestampBlockIndexKey(pindex->GetBlockHash()), CTimestampBlockIndexValue(logicalTS)))
            return AbortNode(state, "Failed to write blockhash index");
    }

    // add this block to the view's block chain
    view.SetBestBlock(pindex->GetBlockHash());

    int64_t nTime3 = GetTimeMicros(); nTimeIndex += nTime3 - nTime2;
    LogPrint("bench", "    - Index writing: %.2fms [%.2fs]\n", 0.001 * (nTime3 - nTime2), nTimeIndex * 0.000001);

    // Watch for changes to the previous coinbase transaction.
    static uint256 hashPrevBestCoinBase;
    GetMainSignals().UpdatedTransaction(hashPrevBestCoinBase);
    hashPrevBestCoinBase = block.vtx[0].GetHash();

    int64_t nTime4 = GetTimeMicros(); nTimeCallbacks += nTime4 - nTime3;
    LogPrint("bench", "    - Callbacks: %.2fms [%.2fs]\n", 0.001 * (nTime4 - nTime3), nTimeCallbacks * 0.000001);

    //FlushStateToDisk();
    komodo_connectblock(pindex,*(CBlock *)&block);
    return true;
}

enum FlushStateMode {
    FLUSH_STATE_NONE,
    FLUSH_STATE_IF_NEEDED,
    FLUSH_STATE_PERIODIC,
    FLUSH_STATE_ALWAYS
};

/**
 * Update the on-disk chain state.
 * The caches and indexes are flushed depending on the mode we're called with
 * if they're too large, if it's been a while since the last write,
 * or always and in all cases if we're in prune mode and are deleting files.
 */
bool static FlushStateToDisk(CValidationState &state, FlushStateMode mode) {
    LOCK2(cs_main, cs_LastBlockFile);
    static int64_t nLastWrite = 0;
    static int64_t nLastFlush = 0;
    static int64_t nLastSetChain = 0;
    std::set<int> setFilesToPrune;
    bool fFlushForPrune = false;
    try {
        if (fPruneMode && fCheckForPruning && !fReindex) {
            FindFilesToPrune(setFilesToPrune);
            fCheckForPruning = false;
            if (!setFilesToPrune.empty()) {
                fFlushForPrune = true;
                if (!fHavePruned) {
                    pblocktree->WriteFlag("prunedblockfiles", true);
                    fHavePruned = true;
                }
            }
        }
        int64_t nNow = GetTimeMicros();
        // Avoid writing/flushing immediately after startup.
        if (nLastWrite == 0) {
            nLastWrite = nNow;
        }
        if (nLastFlush == 0) {
            nLastFlush = nNow;
        }
        if (nLastSetChain == 0) {
            nLastSetChain = nNow;
        }
        size_t cacheSize = pcoinsTip->DynamicMemoryUsage();
        // The cache is large and close to the limit, but we have time now (not in the middle of a block processing).
        bool fCacheLarge = mode == FLUSH_STATE_PERIODIC && cacheSize * (10.0/9) > nCoinCacheUsage;
        // The cache is over the limit, we have to write now.
        bool fCacheCritical = mode == FLUSH_STATE_IF_NEEDED && cacheSize > nCoinCacheUsage;
        // It's been a while since we wrote the block index to disk. Do this frequently, so we don't need to redownload after a crash.
        bool fPeriodicWrite = mode == FLUSH_STATE_PERIODIC && nNow > nLastWrite + (int64_t)DATABASE_WRITE_INTERVAL * 1000000;
        // It's been very long since we flushed the cache. Do this infrequently, to optimize cache usage.
        bool fPeriodicFlush = mode == FLUSH_STATE_PERIODIC && nNow > nLastFlush + (int64_t)DATABASE_FLUSH_INTERVAL * 1000000;
        // Combine all conditions that result in a full cache flush.
        bool fDoFullFlush = (mode == FLUSH_STATE_ALWAYS) || fCacheLarge || fCacheCritical || fPeriodicFlush || fFlushForPrune;
        // Write blocks and block index to disk.
        if (fDoFullFlush || fPeriodicWrite) {
            // Depend on nMinDiskSpace to ensure we can write block index
            if (!CheckDiskSpace(0))
                return state.Error("out of disk space");
            // First make sure all block and undo data is flushed to disk.
            FlushBlockFile();
            // Then update all block file information (which may refer to block and undo files).
            {
                std::vector<std::pair<int, const CBlockFileInfo*> > vFiles;
                vFiles.reserve(setDirtyFileInfo.size());
                for (set<int>::iterator it = setDirtyFileInfo.begin(); it != setDirtyFileInfo.end(); ) {
                    vFiles.push_back(make_pair(*it, &vinfoBlockFile[*it]));
                    setDirtyFileInfo.erase(it++);
                }
                std::vector<const CBlockIndex*> vBlocks;
                vBlocks.reserve(setDirtyBlockIndex.size());
                for (set<CBlockIndex*>::iterator it = setDirtyBlockIndex.begin(); it != setDirtyBlockIndex.end(); ) {
                    vBlocks.push_back(*it);
                    setDirtyBlockIndex.erase(it++);
                }
                if (!pblocktree->WriteBatchSync(vFiles, nLastBlockFile, vBlocks)) {
                    return AbortNode(state, "Files to write to block index database");
                }
            }
            // Finally remove any pruned files
            if (fFlushForPrune)
                UnlinkPrunedFiles(setFilesToPrune);
            nLastWrite = nNow;
        }
        // Flush best chain related state. This can only be done if the blocks / block index write was also done.
        if (fDoFullFlush) {
            // Typical CCoins structures on disk are around 128 bytes in size.
            // Pushing a new one to the database can cause it to be written
            // twice (once in the log, and once in the tables). This is already
            // an overestimation, as most will delete an existing entry or
            // overwrite one. Still, use a conservative safety factor of 2.
            if (!CheckDiskSpace(128 * 2 * 2 * pcoinsTip->GetCacheSize()))
                return state.Error("out of disk space");
            // Flush the chainstate (which may refer to block index entries).
            if (!pcoinsTip->Flush())
                return AbortNode(state, "Failed to write to coin database");
            nLastFlush = nNow;
        }
        if ((mode == FLUSH_STATE_ALWAYS || mode == FLUSH_STATE_PERIODIC) && nNow > nLastSetChain + (int64_t)DATABASE_WRITE_INTERVAL * 1000000) {
            // Update best block in wallet (so we can detect restored wallets).
            GetMainSignals().SetBestChain(chainActive.GetLocator());
            nLastSetChain = nNow;
        }
    } catch (const std::runtime_error& e) {
        return AbortNode(state, std::string("System error while flushing: ") + e.what());
    }
    return true;
}

void FlushStateToDisk() {
    CValidationState state;
    FlushStateToDisk(state, FLUSH_STATE_ALWAYS);
}

void PruneAndFlush() {
    CValidationState state;
    fCheckForPruning = true;
    FlushStateToDisk(state, FLUSH_STATE_NONE);
}

/** Update chainActive and related internal data structures. */
void static UpdateTip(CBlockIndex *pindexNew) {
    const CChainParams& chainParams = Params();
    chainActive.SetTip(pindexNew);

    // New best block
    nTimeBestReceived = GetTime();
    mempool.AddTransactionsUpdated(1);
    KOMODO_NEWBLOCKS++;
    double progress;
    if ( ASSETCHAINS_SYMBOL[0] == 0 ) {
        progress = Checkpoints::GuessVerificationProgress(chainParams.Checkpoints(), chainActive.LastTip());
    } else {
	int32_t longestchain = komodo_longestchain();
	progress = (longestchain > 0 ) ? (double) chainActive.Height() / longestchain : 1.0;
    }

    LogPrintf("%s: new best=%s  height=%d  log2_work=%.8g  log2_stake=%.8g  tx=%lu  date=%s progress=%f  cache=%.1fMiB(%utx)\n", __func__,
              chainActive.LastTip()->GetBlockHash().ToString(), chainActive.Height(),
              log(chainActive.Tip()->chainPower.chainWork.getdouble())/log(2.0),
              log(chainActive.Tip()->chainPower.chainStake.getdouble())/log(2.0),
              (unsigned long)chainActive.LastTip()->nChainTx,
              DateTimeStrFormat("%Y-%m-%d %H:%M:%S", chainActive.LastTip()->GetBlockTime()), progress,
              pcoinsTip->DynamicMemoryUsage() * (1.0 / (1<<20)), pcoinsTip->GetCacheSize());

    cvBlockChange.notify_all();

    // Check the version of the last 100 blocks to see if we need to upgrade:
    static bool fWarned = false;
    if (!IsInitialBlockDownload() && !fWarned)
    {
        int nUpgraded = 0;
        const CBlockIndex* pindex = chainActive.Tip();
        for (int i = 0; i < 100 && pindex != NULL; i++)
        {
            if (pindex->nVersion > CBlock::CURRENT_VERSION)
                ++nUpgraded;
            pindex = pindex->pprev;
        }
        if (nUpgraded > 0)
            LogPrintf("%s: %d of last 100 blocks above version %d\n", __func__, nUpgraded, (int)CBlock::CURRENT_VERSION);
        if (nUpgraded > 100/2)
        {
            // strMiscWarning is read by GetWarnings(), called by the JSON-RPC code to warn the user:
            strMiscWarning = _("Warning: This version is obsolete; upgrade required!");
            CAlert::Notify(strMiscWarning, true);
            fWarned = true;
        }
    }
}

/**
 * Disconnect chainActive's tip. You probably want to call mempool.removeForReorg and
 * mempool.removeWithoutBranchId after this, with cs_main held.
 */
bool static DisconnectTip(CValidationState &state, bool fBare = false) {
    CBlockIndex *pindexDelete = chainActive.Tip();
    assert(pindexDelete);
    // Read block from disk.
    CBlock block;
    if (!ReadBlockFromDisk(block, pindexDelete,1))
        return AbortNode(state, "Failed to read block");
    //if ( ASSETCHAINS_SYMBOL[0] != 0 || pindexDelete->GetHeight() > 1400000 )
    {
        int32_t prevMoMheight; uint256 notarizedhash,txid;
        komodo_notarized_height(&prevMoMheight,&notarizedhash,&txid);
        if ( block.GetHash() == notarizedhash )
        {
            fprintf(stderr,"DisconnectTip trying to disconnect notarized block at ht.%d\n",(int32_t)pindexDelete->GetHeight());
            return(false);
        }
    }
    // Apply the block atomically to the chain state.
    uint256 sproutAnchorBeforeDisconnect = pcoinsTip->GetBestAnchor(SPROUT);
    uint256 saplingAnchorBeforeDisconnect = pcoinsTip->GetBestAnchor(SAPLING);
    int64_t nStart = GetTimeMicros();
    {
        CCoinsViewCache view(pcoinsTip);
        if (!DisconnectBlock(block, state, pindexDelete, view))
            return error("DisconnectTip(): DisconnectBlock %s failed", pindexDelete->GetBlockHash().ToString());
        assert(view.Flush());
        DisconnectNotarisations(block);
    }
    pindexDelete->segid = -2;
    pindexDelete->newcoins = 0;
    pindexDelete->zfunds = 0;

    LogPrint("bench", "- Disconnect block: %.2fms\n", (GetTimeMicros() - nStart) * 0.001);
    uint256 sproutAnchorAfterDisconnect = pcoinsTip->GetBestAnchor(SPROUT);
    uint256 saplingAnchorAfterDisconnect = pcoinsTip->GetBestAnchor(SAPLING);
    // Write the chain state to disk, if necessary.
    if (!FlushStateToDisk(state, FLUSH_STATE_IF_NEEDED))
        return false;

    if (!fBare) {
        // resurrect mempool transactions from the disconnected block.
        for (int i = 0; i < block.vtx.size(); i++)
        {
            // ignore validation errors in resurrected transactions
            CTransaction &tx = block.vtx[i];
            list<CTransaction> removed;
            CValidationState stateDummy;

            // don't keep staking or invalid transactions
            if (tx.IsCoinBase() || ((i == (block.vtx.size() - 1)) && (ASSETCHAINS_STAKED && komodo_isPoS((CBlock *)&block,pindexDelete->GetHeight()) != 0)) || !AcceptToMemoryPool(mempool, stateDummy, tx, false, NULL))
            {
                mempool.remove(tx, removed, true);
            }
        }
        if (sproutAnchorBeforeDisconnect != sproutAnchorAfterDisconnect) {
            // The anchor may not change between block disconnects,
            // in which case we don't want to evict from the mempool yet!
            mempool.removeWithAnchor(sproutAnchorBeforeDisconnect, SPROUT);
        }
        if (saplingAnchorBeforeDisconnect != saplingAnchorAfterDisconnect) {
            // The anchor may not change between block disconnects,
            // in which case we don't want to evict from the mempool yet!
            mempool.removeWithAnchor(saplingAnchorBeforeDisconnect, SAPLING);
        }
    }

    // Update chainActive and related variables.
    UpdateTip(pindexDelete->pprev);

    // Get the current commitment tree
    SproutMerkleTree newSproutTree;
    SaplingMerkleTree newSaplingTree;
    assert(pcoinsTip->GetSproutAnchorAt(pcoinsTip->GetBestAnchor(SPROUT), newSproutTree));
    assert(pcoinsTip->GetSaplingAnchorAt(pcoinsTip->GetBestAnchor(SAPLING), newSaplingTree));
    // Let wallets know transactions went from 1-confirmed to
    // 0-confirmed or conflicted:
    for (int i = 0; i < block.vtx.size(); i++)
    {
        CTransaction &tx = block.vtx[i];
        //if ((i == (block.vtx.size() - 1)) && ((ASSETCHAINS_LWMAPOS && block.IsVerusPOSBlock()) || (ASSETCHAINS_STAKED != 0 && (komodo_isPoS((CBlock *)&block) != 0))))
        if ((i == (block.vtx.size() - 1)) && (ASSETCHAINS_STAKED != 0 && (komodo_isPoS((CBlock *)&block,pindexDelete->GetHeight()) != 0)))
        {
            EraseFromWallets(tx.GetHash());
        }
        else
        {
            SyncWithWallets(tx, NULL);
        }
    }
    // Update cached incremental witnesses
    GetMainSignals().ChainTip(pindexDelete, &block, newSproutTree, newSaplingTree, false);
    return true;
}

int32_t komodo_activate_sapling(CBlockIndex *pindex)
{
    uint32_t blocktime,prevtime; CBlockIndex *prev; int32_t i,transition=0,height,prevht;
    int32_t activation = 0;
    if ( pindex == 0 )
    {
        fprintf(stderr,"komodo_activate_sapling null pindex\n");
        return(0);
    }
    height = pindex->GetHeight();
    blocktime = (uint32_t)pindex->nTime;
    //fprintf(stderr,"komodo_activate_sapling.%d starting blocktime %u cmp.%d\n",height,blocktime,blocktime > KOMODO_SAPLING_ACTIVATION);

    // avoid trying unless we have at least 30 blocks
    if (height < 30)
        return(0);

    for (i=0; i<30; i++)
    {
        if ( (prev= pindex->pprev) == 0 )
            break;
        pindex = prev;
    }
    if ( i != 30 )
    {
        fprintf(stderr,"couldnt go backwards 30 blocks\n");
        return(0);
    }
    height = pindex->GetHeight();
    blocktime = (uint32_t)pindex->nTime;
    //fprintf(stderr,"starting blocktime %u cmp.%d\n",blocktime,blocktime > KOMODO_SAPLING_ACTIVATION);
    if ( blocktime > KOMODO_SAPLING_ACTIVATION ) // find the earliest transition
    {
        while ( (prev= pindex->pprev) != 0 )
        {
            prevht = prev->GetHeight();
            prevtime = (uint32_t)prev->nTime;
            //fprintf(stderr,"(%d, %u).%d -> (%d, %u).%d\n",prevht,prevtime,prevtime > KOMODO_SAPLING_ACTIVATION,height,blocktime,blocktime > KOMODO_SAPLING_ACTIVATION);
            if ( prevht+1 != height )
            {
                fprintf(stderr,"komodo_activate_sapling: unexpected non-contiguous ht %d vs %d\n",prevht,height);
                return(0);
            }
            if ( prevtime <= KOMODO_SAPLING_ACTIVATION && blocktime > KOMODO_SAPLING_ACTIVATION )
            {
                activation = height + 60;
                fprintf(stderr,"%s transition at %d (%d, %u) -> (%d, %u)\n",ASSETCHAINS_SYMBOL,height,prevht,prevtime,height,blocktime);
            }
            if ( prevtime < KOMODO_SAPLING_ACTIVATION-3600*24 )
                break;
            pindex = prev;
            height = prevht;
            blocktime = prevtime;
        }
    }
    if ( activation != 0 )
    {
        komodo_setactivation(activation);
        fprintf(stderr,"%s sapling activation at %d\n",ASSETCHAINS_SYMBOL,activation);
        ASSETCHAINS_SAPLING = activation;
    }
    return activation;
}

static int64_t nTimeReadFromDisk = 0;
static int64_t nTimeConnectTotal = 0;
static int64_t nTimeFlush = 0;
static int64_t nTimeChainState = 0;
static int64_t nTimePostConnect = 0;

/**
 * Connect a new block to chainActive. pblock is either NULL or a pointer to a CBlock
 * corresponding to pindexNew, to bypass loading it again from disk.
 * You probably want to call mempool.removeWithoutBranchId after this, with cs_main held.
 */
bool static ConnectTip(CValidationState &state, CBlockIndex *pindexNew, CBlock *pblock) {

    assert(pindexNew->pprev == chainActive.Tip());
    // Read block from disk.
    int64_t nTime1 = GetTimeMicros();
    CBlock block;
    if (!pblock) {
        if (!ReadBlockFromDisk(block, pindexNew,1))
            return AbortNode(state, "Failed to read block");
        pblock = &block;
    }
    KOMODO_CONNECTING = (int32_t)pindexNew->GetHeight();
    //fprintf(stderr,"%s connecting ht.%d maxsize.%d vs %d\n",ASSETCHAINS_SYMBOL,(int32_t)pindexNew->GetHeight(),MAX_BLOCK_SIZE(pindexNew->GetHeight()),(int32_t)::GetSerializeSize(*pblock, SER_NETWORK, PROTOCOL_VERSION));
    // Get the current commitment tree
    SproutMerkleTree oldSproutTree;
    SaplingMerkleTree oldSaplingTree;
    assert(pcoinsTip->GetSproutAnchorAt(pcoinsTip->GetBestAnchor(SPROUT), oldSproutTree));
    assert(pcoinsTip->GetSaplingAnchorAt(pcoinsTip->GetBestAnchor(SAPLING), oldSaplingTree));
    // Apply the block atomically to the chain state.
    int64_t nTime2 = GetTimeMicros(); nTimeReadFromDisk += nTime2 - nTime1;
    int64_t nTime3;
    LogPrint("bench", "  - Load block from disk: %.2fms [%.2fs]\n", (nTime2 - nTime1) * 0.001, nTimeReadFromDisk * 0.000001);
    {
        CCoinsViewCache view(pcoinsTip);
        bool rv = ConnectBlock(*pblock, state, pindexNew, view, false, true);
        KOMODO_CONNECTING = -1;
        GetMainSignals().BlockChecked(*pblock, state);
        if (!rv) {
            if (state.IsInvalid())
                InvalidBlockFound(pindexNew, state);
            return error("ConnectTip(): ConnectBlock %s failed", pindexNew->GetBlockHash().ToString());
        }
        mapBlockSource.erase(pindexNew->GetBlockHash());
        nTime3 = GetTimeMicros(); nTimeConnectTotal += nTime3 - nTime2;
        LogPrint("bench", "  - Connect total: %.2fms [%.2fs]\n", (nTime3 - nTime2) * 0.001, nTimeConnectTotal * 0.000001);
        assert(view.Flush());
    }
    int64_t nTime4 = GetTimeMicros(); nTimeFlush += nTime4 - nTime3;
    LogPrint("bench", "  - Flush: %.2fms [%.2fs]\n", (nTime4 - nTime3) * 0.001, nTimeFlush * 0.000001);
    // Write the chain state to disk, if necessary.
    if (!FlushStateToDisk(state, FLUSH_STATE_IF_NEEDED))
        return false;
    int64_t nTime5 = GetTimeMicros(); nTimeChainState += nTime5 - nTime4;
    LogPrint("bench", "  - Writing chainstate: %.2fms [%.2fs]\n", (nTime5 - nTime4) * 0.001, nTimeChainState * 0.000001);
    // Remove conflicting transactions from the mempool.
    list<CTransaction> txConflicted;
    mempool.removeForBlock(pblock->vtx, pindexNew->GetHeight(), txConflicted, !IsInitialBlockDownload());

    // Remove transactions that expire at new block height from mempool
    mempool.removeExpired(pindexNew->GetHeight());

    // Update chainActive & related variables.
    UpdateTip(pindexNew);
    // Tell wallet about transactions that went from mempool
    // to conflicted:
    BOOST_FOREACH(const CTransaction &tx, txConflicted) {
        SyncWithWallets(tx, NULL);
    }
    // ... and about transactions that got confirmed:
    BOOST_FOREACH(const CTransaction &tx, pblock->vtx) {
        SyncWithWallets(tx, pblock);
    }
    // Update cached incremental witnesses
    GetMainSignals().ChainTip(pindexNew, pblock, oldSproutTree, oldSaplingTree, true);

    EnforceNodeDeprecation(pindexNew->GetHeight());

    int64_t nTime6 = GetTimeMicros(); nTimePostConnect += nTime6 - nTime5; nTimeTotal += nTime6 - nTime1;
    LogPrint("bench", "  - Connect postprocess: %.2fms [%.2fs]\n", (nTime6 - nTime5) * 0.001, nTimePostConnect * 0.000001);
    LogPrint("bench", "- Connect block: %.2fms [%.2fs]\n", (nTime6 - nTime1) * 0.001, nTimeTotal * 0.000001);
    if ( KOMODO_LONGESTCHAIN != 0 && (pindexNew->GetHeight() == KOMODO_LONGESTCHAIN || pindexNew->GetHeight() == KOMODO_LONGESTCHAIN+1) )
        KOMODO_INSYNC = (int32_t)pindexNew->GetHeight();
    else KOMODO_INSYNC = 0;
    //fprintf(stderr,"connect.%d insync.%d ASSETCHAINS_SAPLING.%d\n",(int32_t)pindexNew->GetHeight(),KOMODO_INSYNC,ASSETCHAINS_SAPLING);
    /*if ( KOMODO_INSYNC != 0 ) //ASSETCHAINS_SYMBOL[0] == 0 &&
        komodo_broadcast(pblock,8);
    else if ( ASSETCHAINS_SYMBOL[0] != 0 )
        komodo_broadcast(pblock,4);*/
    if ( ASSETCHAINS_SAPLING <= 0 && pindexNew->nTime > KOMODO_SAPLING_ACTIVATION - 24*3600 )
        komodo_activate_sapling(pindexNew);
    return true;
}

/**
 * Return the tip of the chain with the most work in it, that isn't
 * known to be invalid (it's however far from certain to be valid).
 */
static CBlockIndex* FindMostWorkChain() {
    do {
        CBlockIndex *pindexNew = NULL;

        // Find the best candidate header.
        {
            std::set<CBlockIndex*, CBlockIndexWorkComparator>::reverse_iterator it = setBlockIndexCandidates.rbegin();
            if (it == setBlockIndexCandidates.rend())
                return NULL;
            pindexNew = *it;
        }

        // Check whether all blocks on the path between the currently active chain and the candidate are valid.
        // Just going until the active chain is an optimization, as we know all blocks in it are valid already.
        CBlockIndex *pindexTest = pindexNew;
        bool fInvalidAncestor = false;
        while (pindexTest && !chainActive.Contains(pindexTest)) {
            assert(pindexTest->nChainTx || pindexTest->GetHeight() == 0);

            // Pruned nodes may have entries in setBlockIndexCandidates for
            // which block files have been deleted.  Remove those as candidates
            // for the most work chain if we come across them; we can't switch
            // to a chain unless we have all the non-active-chain parent blocks.
            bool fFailedChain = pindexTest->nStatus & BLOCK_FAILED_MASK;
            bool fMissingData = !(pindexTest->nStatus & BLOCK_HAVE_DATA);
            if (fFailedChain || fMissingData) {
                // Candidate chain is not usable (either invalid or missing data)
                if (fFailedChain && (pindexBestInvalid == NULL || pindexNew->chainPower > pindexBestInvalid->chainPower))
                    pindexBestInvalid = pindexNew;
                CBlockIndex *pindexFailed = pindexNew;
                // Remove the entire chain from the set.
                while (pindexTest != pindexFailed) {
                    if (fFailedChain) {
                        pindexFailed->nStatus |= BLOCK_FAILED_CHILD;
                    } else if (fMissingData) {
                        // If we're missing data, then add back to mapBlocksUnlinked,
                        // so that if the block arrives in the future we can try adding
                        // to setBlockIndexCandidates again.
                        mapBlocksUnlinked.insert(std::make_pair(pindexFailed->pprev, pindexFailed));
                    }
                    setBlockIndexCandidates.erase(pindexFailed);
                    pindexFailed = pindexFailed->pprev;
                }
                setBlockIndexCandidates.erase(pindexTest);
                fInvalidAncestor = true;
                break;
            }
            pindexTest = pindexTest->pprev;
        }
        if (!fInvalidAncestor)
            return pindexNew;
    } while(true);
}

/** Delete all entries in setBlockIndexCandidates that are worse than the current tip. */
static void PruneBlockIndexCandidates() {
    // Note that we can't delete the current block itself, as we may need to return to it later in case a
    // reorganization to a better block fails.
    std::set<CBlockIndex*, CBlockIndexWorkComparator>::iterator it = setBlockIndexCandidates.begin();
    while (it != setBlockIndexCandidates.end() && setBlockIndexCandidates.value_comp()(*it, chainActive.LastTip())) {
        setBlockIndexCandidates.erase(it++);
    }
    // Either the current tip or a successor of it we're working towards is left in setBlockIndexCandidates.
    assert(!setBlockIndexCandidates.empty());
}

/**
 * Try to make some progress towards making pindexMostWork the active block.
 * pblock is either NULL or a pointer to a CBlock corresponding to pindexMostWork.
 */
static bool ActivateBestChainStep(CValidationState &state, CBlockIndex *pindexMostWork, CBlock *pblock) {
    AssertLockHeld(cs_main);
    bool fInvalidFound = false;
    const CBlockIndex *pindexOldTip = chainActive.Tip();
    const CBlockIndex *pindexFork = chainActive.FindFork(pindexMostWork);

    // - On ChainDB initialization, pindexOldTip will be null, so there are no removable blocks.
    // - If pindexMostWork is in a chain that doesn't have the same genesis block as our chain,
    //   then pindexFork will be null, and we would need to remove the entire chain including
    //   our genesis block. In practice this (probably) won't happen because of checks elsewhere.
    auto reorgLength = pindexOldTip ? pindexOldTip->GetHeight() - (pindexFork ? pindexFork->GetHeight() : -1) : 0;
    assert(MAX_REORG_LENGTH > 0);//, "We must be able to reorg some distance");
    if (reorgLength > MAX_REORG_LENGTH)
    {
        int32_t notarizedht,prevMoMheight; uint256 notarizedhash,txid;
        notarizedht = komodo_notarized_height(&prevMoMheight,&notarizedhash,&txid);
        if ( pindexFork->GetHeight() < notarizedht )
        {
            fprintf(stderr,"pindexFork->GetHeight().%d is < notarizedht %d, so ignore it\n",(int32_t)pindexFork->GetHeight(),notarizedht);
            pindexFork = pindexOldTip;
        }
        else
        {
            auto msg = strprintf(_(
                                   "A block chain reorganization has been detected that would roll back %d blocks! "
                                   "This is larger than the maximum of %d blocks, and so the node is shutting down for your safety."
                                   ), reorgLength, MAX_REORG_LENGTH) + "\n\n" +
            _("Reorganization details") + ":\n" +
            "- " + strprintf(_("Current tip: %s, height %d, work %s\nstake %s"),
                             pindexOldTip->phashBlock->GetHex(), pindexOldTip->GetHeight(), pindexOldTip->chainPower.chainWork.GetHex(),
                             pindexOldTip->chainPower.chainStake.GetHex()) + "\n" +
            "- " + strprintf(_("New tip:     %s, height %d, work %s\nstake %s"),
                             pindexMostWork->phashBlock->GetHex(), pindexMostWork->GetHeight(), pindexMostWork->chainPower.chainWork.GetHex(),
                             pindexMostWork->chainPower.chainStake.GetHex()) + "\n" +
            "- " + strprintf(_("Fork point:  %s %s, height %d"),
                             ASSETCHAINS_SYMBOL,pindexFork->phashBlock->GetHex(), pindexFork->GetHeight()) + "\n\n" +
            _("Please help, human!");
            LogPrintf("*** %s\nif you launch with -maxreorg=%d it might be able to resolve this automatically", msg,reorgLength+10);
            uiInterface.ThreadSafeMessageBox(msg, "", CClientUIInterface::MSG_ERROR);
            StartShutdown();
            return false;
        }
    }

    // Disconnect active blocks which are no longer in the best chain.
    bool fBlocksDisconnected = false;

    while (chainActive.Tip() && chainActive.Tip() != pindexFork) {
        if (!DisconnectTip(state))
            return false;
        fBlocksDisconnected = true;
    }
    if ( KOMODO_REWIND != 0 )
    {
        CBlockIndex *tipindex;
        fprintf(stderr,">>>>>>>>>>> rewind start ht.%d -> KOMODO_REWIND.%d\n",chainActive.LastTip()->GetHeight(),KOMODO_REWIND);
        while ( KOMODO_REWIND > 0 && (tipindex= chainActive.LastTip()) != 0 && tipindex->GetHeight() > KOMODO_REWIND )
        {
            fBlocksDisconnected = true;
            fprintf(stderr,"%d ",(int32_t)tipindex->GetHeight());
            InvalidateBlock(state,tipindex);
            if ( !DisconnectTip(state) )
                break;
        }
        fprintf(stderr,"reached rewind.%d, best to do: ./komodo-cli -ac_name=%s stop\n",KOMODO_REWIND,ASSETCHAINS_SYMBOL);
        sleep(20);
        fprintf(stderr,"resuming normal operations\n");
        KOMODO_REWIND = 0;
        //return(true);
    }
    // Build list of new blocks to connect.
    std::vector<CBlockIndex*> vpindexToConnect;
    bool fContinue = true;
    int nHeight = pindexFork ? pindexFork->GetHeight() : -1;
    while (fContinue && nHeight != pindexMostWork->GetHeight()) {
        // Don't iterate the entire list of potential improvements toward the best tip, as we likely only need
        // a few blocks along the way.
        int nTargetHeight = std::min(nHeight + 32, pindexMostWork->GetHeight());
        vpindexToConnect.clear();
        vpindexToConnect.reserve(nTargetHeight - nHeight);
        CBlockIndex *pindexIter = pindexMostWork->GetAncestor(nTargetHeight);
        while (pindexIter && pindexIter->GetHeight() != nHeight) {
            vpindexToConnect.push_back(pindexIter);
            pindexIter = pindexIter->pprev;
        }
        nHeight = nTargetHeight;

        // Connect new blocks.
        BOOST_REVERSE_FOREACH(CBlockIndex *pindexConnect, vpindexToConnect) {
            if (!ConnectTip(state, pindexConnect, pindexConnect == pindexMostWork ? pblock : NULL)) {
                if (state.IsInvalid()) {
                    // The block violates a consensus rule.
                    if (!state.CorruptionPossible())
                        InvalidChainFound(vpindexToConnect.back());
                    state = CValidationState();
                    fInvalidFound = true;
                    fContinue = false;
                    break;
                } else {
                    // A system error occurred (disk space, database error, ...).
                    return false;
                }
            } else {
                PruneBlockIndexCandidates();
                if (!pindexOldTip || chainActive.Tip()->chainPower > pindexOldTip->chainPower) {
                    // We're in a better position than we were. Return temporarily to release the lock.
                    fContinue = false;
                    break;
                }
            }
        }
    }

    if (fBlocksDisconnected) {
        mempool.removeForReorg(pcoinsTip, chainActive.Tip()->GetHeight() + 1, STANDARD_LOCKTIME_VERIFY_FLAGS);
    }
    mempool.removeWithoutBranchId(
                                  CurrentEpochBranchId(chainActive.Tip()->GetHeight() + 1, Params().GetConsensus()));
    mempool.check(pcoinsTip);

    // Callbacks/notifications for a new best chain.
    if (fInvalidFound)
        CheckForkWarningConditionsOnNewFork(vpindexToConnect.back());
    else
        CheckForkWarningConditions();

    return true;
}

/**
 * Make the best chain active, in multiple steps. The result is either failure
 * or an activated best chain. pblock is either NULL or a pointer to a block
 * that is already loaded (to avoid loading it again from disk).
 */
bool ActivateBestChain(CValidationState &state, CBlock *pblock) {
    CBlockIndex *pindexNewTip = NULL;
    CBlockIndex *pindexMostWork = NULL;
    const CChainParams& chainParams = Params();
    do {
        boost::this_thread::interruption_point();

        bool fInitialDownload;
        {
            LOCK(cs_main);
            pindexMostWork = FindMostWorkChain();

            // Whether we have anything to do at all.
            if (pindexMostWork == NULL || pindexMostWork == chainActive.Tip())
                return true;

            if (!ActivateBestChainStep(state, pindexMostWork, pblock && pblock->GetHash() == pindexMostWork->GetBlockHash() ? pblock : NULL))
                return false;
            pindexNewTip = chainActive.Tip();
            fInitialDownload = IsInitialBlockDownload();
        }
        // When we reach this point, we switched to a new tip (stored in pindexNewTip).

        // Notifications/callbacks that can run without cs_main
        if (!fInitialDownload) {
            uint256 hashNewTip = pindexNewTip->GetBlockHash();
            // Relay inventory, but don't relay old inventory during initial block download.
            int nBlockEstimate = 0;
            if (fCheckpointsEnabled)
                nBlockEstimate = Checkpoints::GetTotalBlocksEstimate(chainParams.Checkpoints());
            // Don't relay blocks if pruning -- could cause a peer to try to download, resulting
            // in a stalled download if the block file is pruned before the request.
            if (nLocalServices & NODE_NETWORK) {
                LOCK(cs_vNodes);
                BOOST_FOREACH(CNode* pnode, vNodes)
                if (chainActive.Height() > (pnode->nStartingHeight != -1 ? pnode->nStartingHeight - 2000 : nBlockEstimate))
                    pnode->PushInventory(CInv(MSG_BLOCK, hashNewTip));
            }
            // Notify external listeners about the new tip.
            GetMainSignals().UpdatedBlockTip(pindexNewTip);
            uiInterface.NotifyBlockTip(hashNewTip);
        } //else fprintf(stderr,"initial download skips propagation\n");
    } while(pindexMostWork != chainActive.Tip());
    CheckBlockIndex();

    // Write changes periodically to disk, after relay.
    if (!FlushStateToDisk(state, FLUSH_STATE_PERIODIC)) {
        return false;
    }

    return true;
}

bool InvalidateBlock(CValidationState& state, CBlockIndex *pindex) {
    AssertLockHeld(cs_main);

    // Mark the block itself as invalid.
    pindex->nStatus |= BLOCK_FAILED_VALID;
    setDirtyBlockIndex.insert(pindex);
    setBlockIndexCandidates.erase(pindex);

    while (chainActive.Contains(pindex)) {
        CBlockIndex *pindexWalk = chainActive.Tip();
        pindexWalk->nStatus |= BLOCK_FAILED_CHILD;
        setDirtyBlockIndex.insert(pindexWalk);
        setBlockIndexCandidates.erase(pindexWalk);
        // ActivateBestChain considers blocks already in chainActive
        // unconditionally valid already, so force disconnect away from it.
        if (!DisconnectTip(state)) {
            mempool.removeForReorg(pcoinsTip, chainActive.Tip()->GetHeight() + 1, STANDARD_LOCKTIME_VERIFY_FLAGS);
            mempool.removeWithoutBranchId(
                                          CurrentEpochBranchId(chainActive.Tip()->GetHeight() + 1, Params().GetConsensus()));
            return false;
        }
    }
    //LimitMempoolSize(mempool, GetArg("-maxmempool", DEFAULT_MAX_MEMPOOL_SIZE) * 1000000, GetArg("-mempoolexpiry", DEFAULT_MEMPOOL_EXPIRY) * 60 * 60);

    // The resulting new best tip may not be in setBlockIndexCandidates anymore, so
    // add it again.
    BlockMap::iterator it = mapBlockIndex.begin();
    while (it != mapBlockIndex.end()) {
        if ((it->second != 0) && it->second->IsValid(BLOCK_VALID_TRANSACTIONS) && it->second->nChainTx && !setBlockIndexCandidates.value_comp()(it->second, chainActive.Tip())) {
            setBlockIndexCandidates.insert(it->second);
        }
        it++;
    }

    InvalidChainFound(pindex);
    mempool.removeForReorg(pcoinsTip, chainActive.Tip()->GetHeight() + 1, STANDARD_LOCKTIME_VERIFY_FLAGS);
    mempool.removeWithoutBranchId(
                                  CurrentEpochBranchId(chainActive.Tip()->GetHeight() + 1, Params().GetConsensus()));
    return true;
}

bool ReconsiderBlock(CValidationState& state, CBlockIndex *pindex) {
    AssertLockHeld(cs_main);

    int nHeight = pindex->GetHeight();

    // Remove the invalidity flag from this block and all its descendants.
    BlockMap::iterator it = mapBlockIndex.begin();
    while (it != mapBlockIndex.end()) {
        if ((it->second != 0) && !it->second->IsValid() && it->second->GetAncestor(nHeight) == pindex) {
            it->second->nStatus &= ~BLOCK_FAILED_MASK;
            setDirtyBlockIndex.insert(it->second);
            if (it->second->IsValid(BLOCK_VALID_TRANSACTIONS) && it->second->nChainTx && setBlockIndexCandidates.value_comp()(chainActive.Tip(), it->second)) {
                setBlockIndexCandidates.insert(it->second);
            }
            if (it->second == pindexBestInvalid) {
                // Reset invalid block marker if it was pointing to one of those.
                pindexBestInvalid = NULL;
            }
        }
        it++;
    }

    // Remove the invalidity flag from all ancestors too.
    while (pindex != NULL) {
        if (pindex->nStatus & BLOCK_FAILED_MASK) {
            pindex->nStatus &= ~BLOCK_FAILED_MASK;
            setDirtyBlockIndex.insert(pindex);
        }
        pindex = pindex->pprev;
    }
    return true;
}

CBlockIndex* AddToBlockIndex(const CBlockHeader& block)
{
    // Check for duplicate
    uint256 hash = block.GetHash();
    BlockMap::iterator it = mapBlockIndex.find(hash);
    BlockMap::iterator miPrev = mapBlockIndex.find(block.hashPrevBlock);

    // the following block is for debugging, comment when not needed
    /*
    std::vector<BlockMap::iterator> vrit;
    for (BlockMap::iterator bit = mapBlockIndex.begin(); bit != mapBlockIndex.end(); bit++)
    {
        if (bit->second == NULL)
            vrit.push_back(bit);
    }
    if (!vrit.empty())
    {
        printf("found %d NULL blocks in mapBlockIndex\n", vrit.size());
    }
    */

    if (it != mapBlockIndex.end())
    {
        if ( it->second != 0 ) // vNodes.size() >= KOMODO_LIMITED_NETWORKSIZE, change behavior to allow komodo_ensure to work
        {
            // this is the strange case where somehow the hash is in the mapBlockIndex via as yet undetermined process, but the pindex for the hash is not there. Theoretically it is due to processing the block headers, but I have seen it get this case without having received it from the block headers or anywhere else... jl777
            //fprintf(stderr,"addtoblockindex already there %p\n",it->second);
            return it->second;
        }
        if ( miPrev != mapBlockIndex.end() && (*miPrev).second == 0 )
        {
            //fprintf(stderr,"edge case of both block and prevblock in the strange state\n");
            return(0); // return here to avoid the state of pindex->GetHeight() not set and pprev NULL
        }
    }
    // Construct new block index object
    CBlockIndex* pindexNew = new CBlockIndex(block);
    assert(pindexNew);
    // We assign the sequence id to blocks only when the full data is available,
    // to avoid miners withholding blocks but broadcasting headers, to get a
    // competitive advantage.
    pindexNew->nSequenceId = 0;
    BlockMap::iterator mi = mapBlockIndex.insert(make_pair(hash, pindexNew)).first;
    pindexNew->phashBlock = &((*mi).first);
    if (miPrev != mapBlockIndex.end())
    {
        if ( (pindexNew->pprev = (*miPrev).second) != 0 )
            pindexNew->SetHeight(pindexNew->pprev->GetHeight() + 1);
        else fprintf(stderr,"unexpected null pprev %s\n",hash.ToString().c_str());
        pindexNew->BuildSkip();
    }
    pindexNew->chainPower = (pindexNew->pprev ? CChainPower(pindexNew) + pindexNew->pprev->chainPower : CChainPower(pindexNew)) + GetBlockProof(*pindexNew);
    pindexNew->RaiseValidity(BLOCK_VALID_TREE);
    if (pindexBestHeader == NULL || pindexBestHeader->chainPower < pindexNew->chainPower)
        pindexBestHeader = pindexNew;

    setDirtyBlockIndex.insert(pindexNew);
    //fprintf(stderr,"added to block index %s %p\n",hash.ToString().c_str(),pindexNew);
    mi->second = pindexNew;
    return pindexNew;
}

/** Mark a block as having its data received and checked (up to BLOCK_VALID_TRANSACTIONS). */
bool ReceivedBlockTransactions(const CBlock &block, CValidationState& state, CBlockIndex *pindexNew, const CDiskBlockPos& pos)
{
    pindexNew->nTx = block.vtx.size();
    pindexNew->nChainTx = 0;
    CAmount sproutValue = 0;
    CAmount saplingValue = 0;
    for (auto tx : block.vtx) {
        // Negative valueBalance "takes" money from the transparent value pool
        // and adds it to the Sapling value pool. Positive valueBalance "gives"
        // money to the transparent value pool, removing from the Sapling value
        // pool. So we invert the sign here.
        saplingValue += -tx.valueBalance;

        for (auto js : tx.vjoinsplit) {
            sproutValue += js.vpub_old;
            sproutValue -= js.vpub_new;
        }
    }
    pindexNew->nSproutValue = sproutValue;
    pindexNew->nChainSproutValue = boost::none;
    pindexNew->nSaplingValue = saplingValue;
    pindexNew->nChainSaplingValue = boost::none;
    pindexNew->nFile = pos.nFile;
    pindexNew->nDataPos = pos.nPos;
    pindexNew->nUndoPos = 0;
    pindexNew->nStatus |= BLOCK_HAVE_DATA;
    pindexNew->RaiseValidity(BLOCK_VALID_TRANSACTIONS);
    setDirtyBlockIndex.insert(pindexNew);

    if (pindexNew->pprev == NULL || pindexNew->pprev->nChainTx) {
        // If pindexNew is the genesis block or all parents are BLOCK_VALID_TRANSACTIONS.
        deque<CBlockIndex*> queue;
        queue.push_back(pindexNew);

        // Recursively process any descendant blocks that now may be eligible to be connected.
        while (!queue.empty()) {
            CBlockIndex *pindex = queue.front();
            queue.pop_front();
            pindex->nChainTx = (pindex->pprev ? pindex->pprev->nChainTx : 0) + pindex->nTx;
            if (pindex->pprev) {
                if (pindex->pprev->nChainSproutValue && pindex->nSproutValue) {
                    pindex->nChainSproutValue = *pindex->pprev->nChainSproutValue + *pindex->nSproutValue;
                } else {
                    pindex->nChainSproutValue = boost::none;
                }
                if (pindex->pprev->nChainSaplingValue) {
                    pindex->nChainSaplingValue = *pindex->pprev->nChainSaplingValue + pindex->nSaplingValue;
                } else {
                    pindex->nChainSaplingValue = boost::none;
                }
            } else {
                pindex->nChainSproutValue = pindex->nSproutValue;
                pindex->nChainSaplingValue = pindex->nSaplingValue;
            }
            {
                LOCK(cs_nBlockSequenceId);
                pindex->nSequenceId = nBlockSequenceId++;
            }
            if (chainActive.Tip() == NULL || !setBlockIndexCandidates.value_comp()(pindex, chainActive.Tip())) {
                setBlockIndexCandidates.insert(pindex);
            }
            std::pair<std::multimap<CBlockIndex*, CBlockIndex*>::iterator, std::multimap<CBlockIndex*, CBlockIndex*>::iterator> range = mapBlocksUnlinked.equal_range(pindex);
            while (range.first != range.second) {
                std::multimap<CBlockIndex*, CBlockIndex*>::iterator it = range.first;
                queue.push_back(it->second);
                range.first++;
                mapBlocksUnlinked.erase(it);
            }
        }
    } else {
        if (pindexNew->pprev && pindexNew->pprev->IsValid(BLOCK_VALID_TREE)) {
            mapBlocksUnlinked.insert(std::make_pair(pindexNew->pprev, pindexNew));
        }
    }

    return true;
}

bool FindBlockPos(int32_t tmpflag,CValidationState &state, CDiskBlockPos &pos, unsigned int nAddSize, unsigned int nHeight, uint64_t nTime, bool fKnown)
{
    std::vector<CBlockFileInfo> *ptr; int *lastfilep;
    LOCK(cs_LastBlockFile);

    unsigned int nFile;
    if ( tmpflag != 0 )
    {
        ptr = &tmpBlockFiles;
        nFile = nLastTmpFile;
        lastfilep = &nLastTmpFile;
    }
    else
    {
        ptr = &vinfoBlockFile;
        lastfilep = &nLastBlockFile;
        nFile = fKnown ? pos.nFile : nLastBlockFile;
        if (vinfoBlockFile.size() <= nFile) {
            vinfoBlockFile.resize(nFile + 1);
        }
    }
    if (!fKnown) {
        while ((*ptr)[nFile].nSize + nAddSize >= MAX_BLOCKFILE_SIZE) {
            nFile++;
            if ((*ptr).size() <= nFile) {
                (*ptr).resize(nFile + 1);
            }
        }
        pos.nFile = nFile + tmpflag*TMPFILE_START;
        pos.nPos = (*ptr)[nFile].nSize;
        if ( 0 && tmpflag != 0 )
            fprintf(stderr,"pos.nFile %d nPos %u\n",pos.nFile,pos.nPos);
    }

    if (nFile != *lastfilep) {
        if (!fKnown) {
            LogPrintf("Leaving block file %i: %s\n", nFile, (*ptr)[nFile].ToString());
        }
        FlushBlockFile(!fKnown);
        *lastfilep = nFile;
    }

    (*ptr)[nFile].AddBlock(nHeight, nTime);
    if (fKnown)
        (*ptr)[nFile].nSize = std::max(pos.nPos + nAddSize, (*ptr)[nFile].nSize);
    else
        (*ptr)[nFile].nSize += nAddSize;

    if (!fKnown) {
        unsigned int nOldChunks = (pos.nPos + BLOCKFILE_CHUNK_SIZE - 1) / BLOCKFILE_CHUNK_SIZE;
        unsigned int nNewChunks = ((*ptr)[nFile].nSize + BLOCKFILE_CHUNK_SIZE - 1) / BLOCKFILE_CHUNK_SIZE;
        if (nNewChunks > nOldChunks) {
            if (fPruneMode)
                fCheckForPruning = true;
            if (CheckDiskSpace(nNewChunks * BLOCKFILE_CHUNK_SIZE - pos.nPos)) {
                FILE *file = OpenBlockFile(pos);
                if (file) {
                    LogPrintf("Pre-allocating up to position 0x%x in blk%05u.dat\n", nNewChunks * BLOCKFILE_CHUNK_SIZE, pos.nFile);
                    AllocateFileRange(file, pos.nPos, nNewChunks * BLOCKFILE_CHUNK_SIZE - pos.nPos);
                    fclose(file);
                }
            }
            else
                return state.Error("out of disk space");
        }
    }

    setDirtyFileInfo.insert(nFile + tmpflag*TMPFILE_START);
    return true;
}

bool FindUndoPos(CValidationState &state, int nFile, CDiskBlockPos &pos, unsigned int nAddSize)
{
    std::vector<CBlockFileInfo> *ptr; int *lastfilep;
    LOCK(cs_LastBlockFile);
    pos.nFile = nFile;
    if ( nFile >= TMPFILE_START )
    {
        fprintf(stderr,"skip tmp undo\n");
        return(false);
        nFile %= TMPFILE_START;
        ptr = &tmpBlockFiles;
    } else ptr = &vinfoBlockFile;

    unsigned int nNewSize;
    pos.nPos = (*ptr)[nFile].nUndoSize;
    nNewSize = (*ptr)[nFile].nUndoSize += nAddSize;
    setDirtyFileInfo.insert(nFile);

    unsigned int nOldChunks = (pos.nPos + UNDOFILE_CHUNK_SIZE - 1) / UNDOFILE_CHUNK_SIZE;
    unsigned int nNewChunks = (nNewSize + UNDOFILE_CHUNK_SIZE - 1) / UNDOFILE_CHUNK_SIZE;
    if (nNewChunks > nOldChunks) {
        if (fPruneMode)
            fCheckForPruning = true;
        if (CheckDiskSpace(nNewChunks * UNDOFILE_CHUNK_SIZE - pos.nPos)) {
            FILE *file = OpenUndoFile(pos);
            if (file) {
                LogPrintf("Pre-allocating up to position 0x%x in rev%05u.dat\n", nNewChunks * UNDOFILE_CHUNK_SIZE, pos.nFile);
                AllocateFileRange(file, pos.nPos, nNewChunks * UNDOFILE_CHUNK_SIZE - pos.nPos);
                fclose(file);
            }
        }
        else
            return state.Error("out of disk space");
    }

    return true;
}

bool CheckBlockHeader(int32_t *futureblockp,int32_t height,CBlockIndex *pindex, const CBlockHeader& blockhdr, CValidationState& state, bool fCheckPOW)
{
    // Check timestamp
    if ( 0 )
    {
        uint256 hash; int32_t i;
        hash = blockhdr.GetHash();
        for (i=31; i>=0; i--)
            fprintf(stderr,"%02x",((uint8_t *)&hash)[i]);
        fprintf(stderr," <- CheckBlockHeader\n");
        if ( chainActive.LastTip() != 0 )
        {
            hash = chainActive.LastTip()->GetBlockHash();
            for (i=31; i>=0; i--)
                fprintf(stderr,"%02x",((uint8_t *)&hash)[i]);
            fprintf(stderr," <- chainTip\n");
        }
    }
    *futureblockp = 0;
    if (blockhdr.GetBlockTime() > GetAdjustedTime() + 60)
    {
        /*CBlockIndex *tipindex;
        //fprintf(stderr,"ht.%d future block %u vs time.%u + 60\n",height,(uint32_t)blockhdr.GetBlockTime(),(uint32_t)GetAdjustedTime());
        if ( (tipindex= chainActive.Tip()) != 0 && tipindex->GetBlockHash() == blockhdr.hashPrevBlock && blockhdr.GetBlockTime() < GetAdjustedTime() + 60 + 5 )
        {
            //fprintf(stderr,"it is the next block, let's wait for %d seconds\n",GetAdjustedTime() + 60 - blockhdr.GetBlockTime());
            while ( blockhdr.GetBlockTime() > GetAdjustedTime() + 60 )
                sleep(1);
            //fprintf(stderr,"now its valid\n");
        }
        else*/
        {
            if (blockhdr.GetBlockTime() < GetAdjustedTime() + 300)
                *futureblockp = 1;
            //LogPrintf("CheckBlockHeader block from future %d error",blockhdr.GetBlockTime() - GetAdjustedTime());
            return false; //state.Invalid(error("CheckBlockHeader(): block timestamp too far in the future"),REJECT_INVALID, "time-too-new");
        }
    }
    // Check block version
    if (height > 0 && blockhdr.nVersion < MIN_BLOCK_VERSION)
        return state.DoS(100, error("CheckBlockHeader(): block version too low"),REJECT_INVALID, "version-too-low");

    // Check Equihash solution is valid
    if ( fCheckPOW )
    {
        if ( !CheckEquihashSolution(&blockhdr, Params()) )
            return state.DoS(100, error("CheckBlockHeader(): Equihash solution invalid"),REJECT_INVALID, "invalid-solution");
    }
    // Check proof of work matches claimed amount
    /*komodo_index2pubkey33(pubkey33,pindex,height);
     if ( fCheckPOW && !CheckProofOfWork(height,pubkey33,blockhdr.GetHash(), blockhdr.nBits, Params().GetConsensus(),blockhdr.nTime) )
     return state.DoS(50, error("CheckBlockHeader(): proof of work failed"),REJECT_INVALID, "high-hash");*/
    return true;
}

int32_t komodo_check_deposit(int32_t height,const CBlock& block,uint32_t prevtime);
int32_t komodo_checkPOW(int32_t slowflag,CBlock *pblock,int32_t height);

bool CheckBlock(int32_t *futureblockp,int32_t height,CBlockIndex *pindex,const CBlock& block, CValidationState& state,
                libzcash::ProofVerifier& verifier,
                bool fCheckPOW, bool fCheckMerkleRoot)
{
    uint8_t pubkey33[33]; uint256 hash; uint32_t tiptime = (uint32_t)block.nTime;
    // These are checks that are independent of context.
    hash = block.GetHash();
    // Check that the header is valid (particularly PoW).  This is mostly redundant with the call in AcceptBlockHeader.
    if (!CheckBlockHeader(futureblockp,height,pindex,block,state,fCheckPOW))
    {
        if ( *futureblockp == 0 )
        {
            LogPrintf("CheckBlock header error");
            return false;
        }
    }
    if ( pindex != 0 && pindex->pprev != 0 )
        tiptime = (uint32_t)pindex->pprev->nTime;
    if ( fCheckPOW )
    {
        //if ( !CheckEquihashSolution(&block, Params()) )
        //    return state.DoS(100, error("CheckBlock: Equihash solution invalid"),REJECT_INVALID, "invalid-solution");
        komodo_block2pubkey33(pubkey33,(CBlock *)&block);
        if ( !CheckProofOfWork(block,pubkey33,height,Params().GetConsensus()) )
        {
            int32_t z; for (z=31; z>=0; z--)
                fprintf(stderr,"%02x",((uint8_t *)&hash)[z]);
            fprintf(stderr," failed hash ht.%d\n",height);
            return state.DoS(50, error("CheckBlock: proof of work failed"),REJECT_INVALID, "high-hash");
        }
        if ( komodo_checkPOW(1,(CBlock *)&block,height) < 0 ) // checks Equihash
            return state.DoS(100, error("CheckBlock: failed slow_checkPOW"),REJECT_INVALID, "failed-slow_checkPOW");
    }
    // Check the merkle root.
    if (fCheckMerkleRoot) {
        bool mutated;
        uint256 hashMerkleRoot2 = block.BuildMerkleTree(&mutated);
        if (block.hashMerkleRoot != hashMerkleRoot2)
            return state.DoS(100, error("CheckBlock: hashMerkleRoot mismatch"),
                             REJECT_INVALID, "bad-txnmrklroot", true);

        // Check for merkle tree malleability (CVE-2012-2459): repeating sequences
        // of transactions in a block without affecting the merkle root of a block,
        // while still invalidating it.
        if (mutated)
            return state.DoS(100, error("CheckBlock: duplicate transaction"),
                             REJECT_INVALID, "bad-txns-duplicate", true);
    }

    // All potential-corruption validation must be done before we do any
    // transaction validation, as otherwise we may mark the header as invalid
    // because we receive the wrong transactions for it.

    // Size limits
    //fprintf(stderr,"%s checkblock %d -> %d vs blocksize.%d\n",ASSETCHAINS_SYMBOL,height,MAX_BLOCK_SIZE(height),(int32_t)::GetSerializeSize(block, SER_NETWORK, PROTOCOL_VERSION));
    if (block.vtx.empty() || block.vtx.size() > MAX_BLOCK_SIZE(height) || ::GetSerializeSize(block, SER_NETWORK, PROTOCOL_VERSION) > MAX_BLOCK_SIZE(height))
        return state.DoS(100, error("CheckBlock: size limits failed"),
                         REJECT_INVALID, "bad-blk-length");

    // First transaction must be coinbase, the rest must not be
    if (block.vtx.empty() || !block.vtx[0].IsCoinBase())
        return state.DoS(100, error("CheckBlock: first tx is not coinbase"),
                         REJECT_INVALID, "bad-cb-missing");

    for (unsigned int i = 1; i < block.vtx.size(); i++)
        if (block.vtx[i].IsCoinBase())
            return state.DoS(100, error("CheckBlock: more than one coinbase"),
                             REJECT_INVALID, "bad-cb-multiple");

    // Check transactions
    CTransaction sTx;
    CTransaction *ptx = NULL;
    if ( ASSETCHAINS_CC != 0 && !fCheckPOW )
        return true;

    if ( ASSETCHAINS_CC != 0 ) // CC contracts might refer to transactions in the current block, from a CC spend within the same block and out of order
    {
        int32_t i,j,rejects=0,lastrejects=0;
        //fprintf(stderr,"put block's tx into mempool\n");
        // Copy all non Z-txs in mempool to temporary mempool because there can be tx in local mempool that make the block invalid.
        LOCK2(cs_main,mempool.cs);
        //fprintf(stderr, "starting... mempoolsize.%ld\n",mempool.size());
        list<CTransaction> transactionsToRemove;
        BOOST_FOREACH(const CTxMemPoolEntry& e, mempool.mapTx) {
            const CTransaction &tx = e.GetTx();
            const uint256 &hash = tx.GetHash();
            if ( tx.vjoinsplit.empty() && tx.vShieldedSpend.empty()) {
                transactionsToRemove.push_back(tx);
                tmpmempool.addUnchecked(hash,e,true);
            }
        }
        BOOST_FOREACH(const CTransaction& tx, transactionsToRemove) {
            list<CTransaction> removed;
            mempool.remove(tx, removed, false);
        }
        // add all the txs in the block to the empty mempool.
        // CC validation shouldnt (cant) depend on the state of mempool!
        while ( 1 )
        {
            list<CTransaction> removed;
            for (i=0; i<block.vtx.size(); i++)
            {
                CValidationState state;
                CTransaction Tx;
                const CTransaction &tx = (CTransaction)block.vtx[i];
                if (tx.IsCoinBase() || !tx.vjoinsplit.empty() || !tx.vShieldedSpend.empty() || ((i == (block.vtx.size() - 1)) && (ASSETCHAINS_STAKED && komodo_isPoS((CBlock *)&block,height) != 0)))
                    continue;
                Tx = tx;
                if ( myAddtomempool(Tx, &state, true) == false ) // happens with out of order tx in block on resync
                {
                    //LogPrintf("Rejected by mempool, reason: .%s.\n", state.GetRejectReason().c_str());
                    // take advantage of other checks, but if we were only rejected because it is a valid staking
                    // transaction, sync with wallets and don't mark as a reject
                    if (i == (block.vtx.size() - 1) && ASSETCHAINS_LWMAPOS && block.IsVerusPOSBlock() && state.GetRejectReason() == "staking")
                    {
                        sTx = Tx;
                        ptx = &sTx;
                    } else rejects++;
                }
                // here we remove any txs in the temp mempool that were included in the block.
                tmpmempool.remove(tx, removed, false);
            }
            //fprintf(stderr, "removed.%ld\n",removed.size());
            if ( rejects == 0 || rejects == lastrejects )
            {
                if ( 0 && lastrejects != 0 )
                    fprintf(stderr,"lastrejects.%d -> all tx in mempool\n",lastrejects);
                break;
            }
            //fprintf(stderr,"addtomempool ht.%d for CC checking: n.%d rejects.%d last.%d\n",height,(int32_t)block.vtx.size(),rejects,lastrejects);
            lastrejects = rejects;
            rejects = 0;
        }
        //fprintf(stderr,"done putting block's tx into mempool\n");
    }

    for (uint32_t i = 0; i < block.vtx.size(); i++)
    {
        const CTransaction& tx = block.vtx[i];
        if ( komodo_validate_interest(tx,height == 0 ? komodo_block2height((CBlock *)&block) : height,block.nTime,0) < 0 )
            return error("CheckBlock: komodo_validate_interest failed");
        if (!CheckTransaction(tiptime,tx, state, verifier))
            return error("CheckBlock: CheckTransaction failed");
    }
    unsigned int nSigOps = 0;
    BOOST_FOREACH(const CTransaction& tx, block.vtx)
    {
        nSigOps += GetLegacySigOpCount(tx);
    }
    if (nSigOps > MAX_BLOCK_SIGOPS)
        return state.DoS(100, error("CheckBlock: out-of-bounds SigOpCount"),
                         REJECT_INVALID, "bad-blk-sigops", true);
    if ( fCheckPOW && komodo_check_deposit(height,block,(pindex==0||pindex->pprev==0)?0:pindex->pprev->nTime) < 0 )
    {
        //static uint32_t counter;
        //if ( counter++ < 100 && ASSETCHAINS_STAKED == 0 )
        //    fprintf(stderr,"check deposit rejection\n");
        LogPrintf("CheckBlockHeader komodo_check_deposit error");
        return(false);
    }

    if (ptx)
    {
        SyncWithWallets(*ptx, &block);
    }

    if ( ASSETCHAINS_CC != 0 )
    {
        LOCK2(cs_main,mempool.cs);
        // here we add back all txs from the temp mempool to the main mempool.
        BOOST_FOREACH(const CTxMemPoolEntry& e, tmpmempool.mapTx)
        {
            const CTransaction &tx = e.GetTx();
            const uint256 &hash = tx.GetHash();
            mempool.addUnchecked(hash,e,true);
        }
        //fprintf(stderr, "finished adding back. mempoolsize.%ld\n",mempool.size());
        // empty the temp mempool for next time.
        tmpmempool.clear();
    }
    return true;
}

bool ContextualCheckBlockHeader(const CBlockHeader& block, CValidationState& state, CBlockIndex * const pindexPrev)
{
    const CChainParams& chainParams = Params();
    const Consensus::Params& consensusParams = chainParams.GetConsensus();
    uint256 hash = block.GetHash();
    if (hash == consensusParams.hashGenesisBlock)
        return true;

    assert(pindexPrev);

    int nHeight = pindexPrev->GetHeight()+1;

    // Check proof of work
    if ( (ASSETCHAINS_SYMBOL[0] != 0 || nHeight < 235300 || nHeight > 236000) && block.nBits != GetNextWorkRequired(pindexPrev, &block, consensusParams))
    {
        cout << block.nBits << " block.nBits vs. calc " << GetNextWorkRequired(pindexPrev, &block, consensusParams) <<
                               " for block #" << nHeight << endl;
        return state.DoS(100, error("%s: incorrect proof of work", __func__),
                        REJECT_INVALID, "bad-diffbits");
    }

    // Check timestamp against prev
    if (block.GetBlockTime() <= pindexPrev->GetMedianTimePast())
    {
        return state.Invalid(error("%s: block's timestamp is too early", __func__),
                        REJECT_INVALID, "time-too-old");
    }

    // Check that timestamp is not too far in the future
    if (block.GetBlockTime() > GetAdjustedTime() + consensusParams.nMaxFutureBlockTime)
    {
        return state.Invalid(error("%s: block timestamp too far in the future", __func__),
                        REJECT_INVALID, "time-too-new");
    }

    if (fCheckpointsEnabled)
    {
        // Check that the block chain matches the known block chain up to a checkpoint
        if (!Checkpoints::CheckBlock(chainParams.Checkpoints(), nHeight, hash))
        {
            /*CBlockIndex *heightblock = chainActive[nHeight];
            if ( heightblock != 0 && heightblock->GetBlockHash() == hash )
            {
                //fprintf(stderr,"got a pre notarization block that matches height.%d\n",(int32_t)nHeight);
                return true;
            }*/
            return state.DoS(100, error("%s: rejected by checkpoint lock-in at %d", __func__, nHeight),REJECT_CHECKPOINT, "checkpoint mismatch");
        }
        // Don't accept any forks from the main chain prior to last checkpoint
        CBlockIndex* pcheckpoint = Checkpoints::GetLastCheckpoint(chainParams.Checkpoints());
        int32_t notarized_height;
        if ( nHeight == 1 && chainActive.LastTip() != 0 && chainActive.LastTip()->GetHeight() > 1 )
        {
            CBlockIndex *heightblock = chainActive[nHeight];
            if ( heightblock != 0 && heightblock->GetBlockHash() == hash )
                return true;
            return state.DoS(1, error("%s: trying to change height 1 forbidden", __func__));
        }
        if ( nHeight != 0 )
        {
            if ( pcheckpoint != 0 && nHeight < pcheckpoint->GetHeight() )
                return state.DoS(1, error("%s: forked chain older than last checkpoint (height %d) vs %d", __func__, nHeight,pcheckpoint->GetHeight()));
            if ( komodo_checkpoint(&notarized_height,nHeight,hash) < 0 )
            {
                CBlockIndex *heightblock = chainActive[nHeight];
                if ( heightblock != 0 && heightblock->GetBlockHash() == hash )
                {
                    //fprintf(stderr,"got a pre notarization block that matches height.%d\n",(int32_t)nHeight);
                    return true;
                } else return state.DoS(1, error("%s: forked chain %d older than last notarized (height %d) vs %d", __func__,nHeight, notarized_height));
            }
        }
    }
    // Reject block.nVersion < 4 blocks
    if (block.nVersion < 4)
        return state.Invalid(error("%s : rejected nVersion<4 block", __func__),
                             REJECT_OBSOLETE, "bad-version");

    return true;
}

bool ContextualCheckBlock(const CBlock& block, CValidationState& state, CBlockIndex * const pindexPrev)
{
    const int nHeight = pindexPrev == NULL ? 0 : pindexPrev->GetHeight() + 1;
    const Consensus::Params& consensusParams = Params().GetConsensus();
    bool sapling = NetworkUpgradeActive(nHeight, consensusParams, Consensus::UPGRADE_SAPLING);

    // Check that all transactions are finalized
    for (uint32_t i = 0; i < block.vtx.size(); i++) {
        const CTransaction& tx = block.vtx[i];

        // Check transaction contextually against consensus rules at block height
        if (!ContextualCheckTransaction(tx, state, nHeight, 100)) {
            return false; // Failure reason has been set in validation state object
        }

        int nLockTimeFlags = 0;
        int64_t nLockTimeCutoff = (nLockTimeFlags & LOCKTIME_MEDIAN_TIME_PAST)
        ? pindexPrev->GetMedianTimePast()
        : block.GetBlockTime();
        if (!IsFinalTx(tx, nHeight, nLockTimeCutoff)) {
            return state.DoS(10, error("%s: contains a non-final transaction", __func__), REJECT_INVALID, "bad-txns-nonfinal");
        }
    }

    // Enforce BIP 34 rule that the coinbase starts with serialized block height.
    // In Zcash this has been enforced since launch, except that the genesis
    // block didn't include the height in the coinbase (see Zcash protocol spec
    // section '6.8 Bitcoin Improvement Proposals').
    if (nHeight > 0)
    {
        CScript expect = CScript() << nHeight;
        if (block.vtx[0].vin[0].scriptSig.size() < expect.size() ||
            !std::equal(expect.begin(), expect.end(), block.vtx[0].vin[0].scriptSig.begin())) {
            return state.DoS(100, error("%s: block height mismatch in coinbase", __func__), REJECT_INVALID, "bad-cb-height");
        }
    }
    return true;
}

bool AcceptBlockHeader(int32_t *futureblockp,const CBlockHeader& block, CValidationState& state, CBlockIndex** ppindex)
{
    static uint256 zero;
    const CChainParams& chainparams = Params();
    AssertLockHeld(cs_main);

    // Check for duplicate
    uint256 hash = block.GetHash();
    BlockMap::iterator miSelf = mapBlockIndex.find(hash);
    CBlockIndex *pindex = NULL;
    if (miSelf != mapBlockIndex.end())
    {
        // Block header is already known.
        if ( (pindex = miSelf->second) == 0 )
            miSelf->second = pindex = AddToBlockIndex(block);
        if (ppindex)
            *ppindex = pindex;
        if ( pindex != 0 && pindex->nStatus & BLOCK_FAILED_MASK )
        {
            if ( ASSETCHAINS_CC == 0 )//&& (ASSETCHAINS_PRIVATE == 0 || KOMODO_INSYNC >= Params().GetConsensus().vUpgrades[Consensus::UPGRADE_SAPLING].nActivationHeight) )
                return state.Invalid(error("%s: block is marked invalid", __func__), 0, "duplicate");
            else
            {
                fprintf(stderr,"reconsider block %s\n",hash.GetHex().c_str());
                pindex->nStatus &= ~BLOCK_FAILED_MASK;
            }
        }
        /*if ( pindex != 0 && hash == komodo_requestedhash )
        {
            fprintf(stderr,"AddToBlockIndex A komodo_requestedhash %s\n",komodo_requestedhash.ToString().c_str());
            memset(&komodo_requestedhash,0,sizeof(komodo_requestedhash));
            komodo_requestedcount = 0;
        }*/

        //if ( pindex == 0 )
        //    fprintf(stderr,"accepthdr %s already known but no pindex\n",hash.ToString().c_str());
        return true;
    }
    if (!CheckBlockHeader(futureblockp,*ppindex!=0?(*ppindex)->GetHeight():0,*ppindex, block, state,0))
    {
        if ( *futureblockp == 0 )
        {
            LogPrintf("AcceptBlockHeader CheckBlockHeader error\n");
            return false;
        }
    }
    // Get prev block index
    CBlockIndex* pindexPrev = NULL;
    if (hash != chainparams.GetConsensus().hashGenesisBlock)
    {
        BlockMap::iterator mi = mapBlockIndex.find(block.hashPrevBlock);
        if (mi == mapBlockIndex.end())
        {
            LogPrintf("AcceptBlockHeader hashPrevBlock %s not found\n",block.hashPrevBlock.ToString().c_str());
            //*futureblockp = 1;
            return(false);
            //return state.DoS(10, error("%s: prev block not found", __func__), 0, "bad-prevblk");
        }
        pindexPrev = (*mi).second;
        if (pindexPrev == 0 )
        {
            LogPrintf("AcceptBlockHeader hashPrevBlock %s no pindexPrev\n",block.hashPrevBlock.ToString().c_str());
            return(false);
        }
        if ( (pindexPrev->nStatus & BLOCK_FAILED_MASK) )
            return state.DoS(100, error("%s: prev block invalid", __func__), REJECT_INVALID, "bad-prevblk");
    }
    if (!ContextualCheckBlockHeader(block, state, pindexPrev))
    {
        //fprintf(stderr,"AcceptBlockHeader ContextualCheckBlockHeader failed\n");
        LogPrintf("AcceptBlockHeader ContextualCheckBlockHeader failed\n");
        return false;
    }
    if (pindex == NULL)
    {
        if ( (pindex= AddToBlockIndex(block)) != 0 )
        {
            miSelf = mapBlockIndex.find(hash);
            if (miSelf != mapBlockIndex.end())
                miSelf->second = pindex;
            //fprintf(stderr,"AcceptBlockHeader couldnt add to block index\n");
        }
    }
    if (ppindex)
        *ppindex = pindex;
    /*if ( pindex != 0 && hash == komodo_requestedhash )
    {
        fprintf(stderr,"AddToBlockIndex komodo_requestedhash %s\n",komodo_requestedhash.ToString().c_str());
        memset(&komodo_requestedhash,0,sizeof(komodo_requestedhash));
        komodo_requestedcount = 0;
    }*/
    return true;
}

bool AcceptBlock(int32_t *futureblockp,CBlock& block, CValidationState& state, CBlockIndex** ppindex, bool fRequested, CDiskBlockPos* dbp)
{
    const CChainParams& chainparams = Params();
    AssertLockHeld(cs_main);

    CBlockIndex *&pindex = *ppindex;
    if (!AcceptBlockHeader(futureblockp, block, state, &pindex))
    {
        if ( *futureblockp == 0 )
        {
            LogPrintf("AcceptBlock AcceptBlockHeader error\n");
            return false;
        }
    }
    if ( pindex == 0 )
    {
        LogPrintf("AcceptBlock null pindex\n");
        *futureblockp = true;
        return false;
    }
    //fprintf(stderr,"acceptblockheader passed\n");
    // Try to process all requested blocks that we don't have, but only
    // process an unrequested block if it's new and has enough work to
    // advance our tip, and isn't too many blocks ahead.
    bool fAlreadyHave = pindex->nStatus & BLOCK_HAVE_DATA;
    bool fHasMoreWork = (chainActive.Tip() ? pindex->chainPower > chainActive.Tip()->chainPower : true);
    // Blocks that are too out-of-order needlessly limit the effectiveness of
    // pruning, because pruning will not delete block files that contain any
    // blocks which are too close in height to the tip.  Apply this test
    // regardless of whether pruning is enabled; it should generally be safe to
    // not process unrequested blocks.
    bool fTooFarAhead = (pindex->GetHeight() > int(chainActive.Height() + BLOCK_DOWNLOAD_WINDOW)); //MIN_BLOCKS_TO_KEEP));

    // TODO: deal better with return value and error conditions for duplicate
    // and unrequested blocks.
    //fprintf(stderr,"Accept %s flags already.%d requested.%d morework.%d farahead.%d\n",pindex->GetBlockHash().ToString().c_str(),fAlreadyHave,fRequested,fHasMoreWork,fTooFarAhead);
    if (fAlreadyHave) return true;
    if (!fRequested) {  // If we didn't ask for it:
        if (pindex->nTx != 0) return true;  // This is a previously-processed block that was pruned
        if (!fHasMoreWork) return true;     // Don't process less-work chains
        if (fTooFarAhead) return true;      // Block height is too high
    }

    // See method docstring for why this is always disabled
    auto verifier = libzcash::ProofVerifier::Disabled();
    if ((!CheckBlock(futureblockp,pindex->GetHeight(),pindex,block, state, verifier,0)) || !ContextualCheckBlock(block, state, pindex->pprev))
    {
        static int32_t saplinght = -1;
        CBlockIndex *tmpptr;
        if ( saplinght == -1 )
            saplinght = Params().GetConsensus().vUpgrades[Consensus::UPGRADE_SAPLING].nActivationHeight;
        if ( saplinght < 0 )
            *futureblockp = 1;
        // the problem is when a future sapling block comes in before we detected saplinght
        if ( saplinght > 0 && (tmpptr= chainActive.LastTip()) != 0 )
        {
            fprintf(stderr,"saplinght.%d tipht.%d blockht.%d cmp.%d\n",saplinght,(int32_t)tmpptr->GetHeight(),pindex->GetHeight(),pindex->GetHeight() < 0 || (pindex->GetHeight() >= saplinght && pindex->GetHeight() < saplinght+50000) || (tmpptr->GetHeight() > saplinght-720 && tmpptr->GetHeight() < saplinght+720));
            if ( pindex->GetHeight() < 0 || (pindex->GetHeight() >= saplinght && pindex->GetHeight() < saplinght+50000) || (tmpptr->GetHeight() > saplinght-720 && tmpptr->GetHeight() < saplinght+720) )
                *futureblockp = 1;
        }
        if ( *futureblockp == 0 )
        {
            if (state.IsInvalid() && !state.CorruptionPossible()) {
                pindex->nStatus |= BLOCK_FAILED_VALID;
                setDirtyBlockIndex.insert(pindex);
            }
            LogPrintf("AcceptBlock CheckBlock or ContextualCheckBlock error\n");
            return false;
        }
    }

    int nHeight = pindex->GetHeight();
    int32_t usetmp = 0;
    // Write block to history file
    try {
        unsigned int nBlockSize = ::GetSerializeSize(block, SER_DISK, CLIENT_VERSION);
        CDiskBlockPos blockPos;
        if (dbp != NULL)
            blockPos = *dbp;
        if (!FindBlockPos(usetmp,state, blockPos, nBlockSize+8, nHeight, block.GetBlockTime(), dbp != NULL))
            return error("AcceptBlock(): FindBlockPos failed");
        if (dbp == NULL)
            if (!WriteBlockToDisk(block, blockPos, chainparams.MessageStart()))
                AbortNode(state, "Failed to write block");
        if (!ReceivedBlockTransactions(block, state, pindex, blockPos))
            return error("AcceptBlock(): ReceivedBlockTransactions failed");
        if ( usetmp != 0 )
            pindex->nStatus |= BLOCK_IN_TMPFILE;
    } catch (const std::runtime_error& e) {
        return AbortNode(state, std::string("System error: ") + e.what());
    }

    if (fCheckForPruning)
        FlushStateToDisk(state, FLUSH_STATE_NONE); // we just allocated more disk space for block files
    if ( *futureblockp == 0 )
        return true;
    LogPrintf("AcceptBlock block from future error\n");
    return false;
}

static bool IsSuperMajority(int minVersion, const CBlockIndex* pstart, unsigned nRequired, const Consensus::Params& consensusParams)
{
    unsigned int nFound = 0;
    for (int i = 0; i < consensusParams.nMajorityWindow && nFound < nRequired && pstart != NULL; i++)
    {
        if (pstart->nVersion >= minVersion)
            ++nFound;
        pstart = pstart->pprev;
    }
    return (nFound >= nRequired);
}

void komodo_currentheight_set(int32_t height);

CBlockIndex *komodo_ensure(CBlock *pblock, uint256 hash)
{
    CBlockIndex *pindex = 0;
    BlockMap::iterator miSelf = mapBlockIndex.find(hash);
    if ( miSelf != mapBlockIndex.end() )
    {
        if ( (pindex = miSelf->second) == 0 ) // create pindex so first Accept block doesnt fail
        {
            miSelf->second = AddToBlockIndex(*pblock);
            //fprintf(stderr,"Block header %s is already known, but without pindex -> ensured %p\n",hash.ToString().c_str(),miSelf->second);
        }
        /*if ( hash != Params().GetConsensus().hashGenesisBlock )
        {
            miSelf = mapBlockIndex.find(pblock->hashPrevBlock);
            if ( miSelf != mapBlockIndex.end() )
            {
                if ( miSelf->second == 0 )
                {
                    miSelf->second = InsertBlockIndex(pblock->hashPrevBlock);
                    fprintf(stderr,"autocreate previndex %s\n",pblock->hashPrevBlock.ToString().c_str());
                }
            }
        }*/
    }
    return(pindex);
}

CBlockIndex *oldkomodo_ensure(CBlock *pblock, uint256 hash)
{
    CBlockIndex *pindex=0,*previndex=0;
    if ( (pindex = komodo_getblockindex(hash)) == 0 )
    {
        pindex = new CBlockIndex();
        if (!pindex)
            throw runtime_error("komodo_ensure: new CBlockIndex failed");
        BlockMap::iterator mi = mapBlockIndex.insert(make_pair(hash, pindex)).first;
        pindex->phashBlock = &((*mi).first);
    }
    BlockMap::iterator miSelf = mapBlockIndex.find(hash);
    if ( miSelf == mapBlockIndex.end() )
    {
        LogPrintf("komodo_ensure unexpected missing hash %s\n",hash.ToString().c_str());
        return(0);
    }
    if ( miSelf->second == 0 ) // create pindex so first Accept block doesnt fail
    {
        if ( pindex == 0 )
        {
            pindex = AddToBlockIndex(*pblock);
            fprintf(stderr,"ensure call addtoblockindex, got %p\n",pindex);
        }
        if ( pindex != 0 )
        {
            miSelf->second = pindex;
            LogPrintf("Block header %s is already known, but without pindex -> ensured %p\n",hash.ToString().c_str(),miSelf->second);
        } else LogPrintf("komodo_ensure unexpected null pindex\n");
    }
    /*if ( hash != Params().GetConsensus().hashGenesisBlock )
        {
            miSelf = mapBlockIndex.find(pblock->hashPrevBlock);
            if ( miSelf == mapBlockIndex.end() )
                previndex = InsertBlockIndex(pblock->hashPrevBlock);
            if ( (miSelf= mapBlockIndex.find(pblock->hashPrevBlock)) != mapBlockIndex.end() )
            {
                if ( miSelf->second == 0 ) // create pindex so first Accept block doesnt fail
                {
                    if ( previndex == 0 )
                        previndex = InsertBlockIndex(pblock->hashPrevBlock);
                    if ( previndex != 0 )
                    {
                        miSelf->second = previndex;
                        LogPrintf("autocreate previndex %s\n",pblock->hashPrevBlock.ToString().c_str());
                    } else LogPrintf("komodo_ensure unexpected null previndex\n");
                }
            } else LogPrintf("komodo_ensure unexpected null miprev\n");
        }
     }*/
    return(pindex);
}

bool ProcessNewBlock(bool from_miner,int32_t height,CValidationState &state, CNode* pfrom, CBlock* pblock, bool fForceProcessing, CDiskBlockPos *dbp)
{
    // Preliminary checks
    bool checked; uint256 hash; int32_t futureblock=0;
    auto verifier = libzcash::ProofVerifier::Disabled();
    hash = pblock->GetHash();
    //fprintf(stderr,"ProcessBlock %d\n",(int32_t)chainActive.LastTip()->GetHeight());
    {
        LOCK(cs_main);
        if ( chainActive.LastTip() != 0 )
            komodo_currentheight_set(chainActive.LastTip()->GetHeight());
        checked = CheckBlock(&futureblock,height!=0?height:komodo_block2height(pblock),0,*pblock, state, verifier,0);
        bool fRequested = MarkBlockAsReceived(hash);
        fRequested |= fForceProcessing;
        if ( checked != 0 && komodo_checkPOW(0,pblock,height) < 0 ) //from_miner && ASSETCHAINS_STAKED == 0
        {
            checked = 0;
            //fprintf(stderr,"passed checkblock but failed checkPOW.%d\n",from_miner && ASSETCHAINS_STAKED == 0);
        }
        if (!checked && futureblock == 0)
        {
            if ( pfrom != 0 )
            {
                Misbehaving(pfrom->GetId(), 1);
            }
            return error("%s: CheckBlock FAILED", __func__);
        }
        // Store to disk
        CBlockIndex *pindex = NULL;

        bool ret = AcceptBlock(&futureblock,*pblock, state, &pindex, fRequested, dbp);
        if (pindex && pfrom) {
            mapBlockSource[pindex->GetBlockHash()] = pfrom->GetId();
        }
        CheckBlockIndex();
        if (!ret && futureblock == 0)
        {
            /*if ( ASSETCHAINS_SYMBOL[0] == 0 )
            {
                //fprintf(stderr,"request headers from failed process block peer\n");
                pfrom->PushMessage("getheaders", chainActive.GetLocator(chainActive.LastTip()), uint256());
            }*/
            komodo_longestchain();
            return error("%s: AcceptBlock FAILED", __func__);
        }
        //else fprintf(stderr,"added block %s %p\n",pindex->GetBlockHash().ToString().c_str(),pindex->pprev);
    }

    if (futureblock == 0 && !ActivateBestChain(state, pblock))
        return error("%s: ActivateBestChain failed", __func__);
    //fprintf(stderr,"finished ProcessBlock %d\n",(int32_t)chainActive.LastTip()->GetHeight());

    return true;
}

bool TestBlockValidity(CValidationState &state, const CBlock& block, CBlockIndex * const pindexPrev, bool fCheckPOW, bool fCheckMerkleRoot)
{
    AssertLockHeld(cs_main);
    assert(pindexPrev == chainActive.Tip());

    CCoinsViewCache viewNew(pcoinsTip);
    CBlockIndex indexDummy(block);
    indexDummy.pprev = pindexPrev;
    indexDummy.SetHeight(pindexPrev->GetHeight() + 1);
    // JoinSplit proofs are verified in ConnectBlock
    auto verifier = libzcash::ProofVerifier::Disabled();
    // NOTE: CheckBlockHeader is called by CheckBlock
    if (!ContextualCheckBlockHeader(block, state, pindexPrev))
    {
        //fprintf(stderr,"TestBlockValidity failure A checkPOW.%d\n",fCheckPOW);
        return false;
    }
    int32_t futureblock;
    if (!CheckBlock(&futureblock,indexDummy.GetHeight(),0,block, state, verifier, fCheckPOW, fCheckMerkleRoot))
    {
        //fprintf(stderr,"TestBlockValidity failure B checkPOW.%d\n",fCheckPOW);
        return false;
    }
    if (!ContextualCheckBlock(block, state, pindexPrev))
    {
        //fprintf(stderr,"TestBlockValidity failure C checkPOW.%d\n",fCheckPOW);
        return false;
    }
    if (!ConnectBlock(block, state, &indexDummy, viewNew, true,fCheckPOW))
    {
        //fprintf(stderr,"TestBlockValidity failure D checkPOW.%d\n",fCheckPOW);
        return false;
    }
    assert(state.IsValid());
    if ( futureblock != 0 )
        return(false);
    return true;
}

/**
 * BLOCK PRUNING CODE
 */

/* Calculate the amount of disk space the block & undo files currently use */
uint64_t CalculateCurrentUsage()
{
    uint64_t retval = 0;
    BOOST_FOREACH(const CBlockFileInfo &file, vinfoBlockFile) {
        retval += file.nSize + file.nUndoSize;
    }
    return retval;
}

/* Prune a block file (modify associated database entries)*/
void PruneOneBlockFile(const int fileNumber)
{
    for (BlockMap::iterator it = mapBlockIndex.begin(); it != mapBlockIndex.end(); ++it) {
        CBlockIndex* pindex = it->second;
        if (pindex && pindex->nFile == fileNumber) {
            pindex->nStatus &= ~BLOCK_HAVE_DATA;
            pindex->nStatus &= ~BLOCK_HAVE_UNDO;
            pindex->nFile = 0;
            pindex->nDataPos = 0;
            pindex->nUndoPos = 0;
            setDirtyBlockIndex.insert(pindex);

            // Prune from mapBlocksUnlinked -- any block we prune would have
            // to be downloaded again in order to consider its chain, at which
            // point it would be considered as a candidate for
            // mapBlocksUnlinked or setBlockIndexCandidates.
            std::pair<std::multimap<CBlockIndex*, CBlockIndex*>::iterator, std::multimap<CBlockIndex*, CBlockIndex*>::iterator> range = mapBlocksUnlinked.equal_range(pindex->pprev);
            while (range.first != range.second) {
                std::multimap<CBlockIndex *, CBlockIndex *>::iterator it = range.first;
                range.first++;
                if (it->second == pindex) {
                    mapBlocksUnlinked.erase(it);
                }
            }
        }
    }

    vinfoBlockFile[fileNumber].SetNull();
    setDirtyFileInfo.insert(fileNumber);
}


void UnlinkPrunedFiles(std::set<int>& setFilesToPrune)
{
    for (set<int>::iterator it = setFilesToPrune.begin(); it != setFilesToPrune.end(); ++it) {
        CDiskBlockPos pos(*it, 0);
        boost::filesystem::remove(GetBlockPosFilename(pos, "blk"));
        boost::filesystem::remove(GetBlockPosFilename(pos, "rev"));
        LogPrintf("Prune: %s deleted blk/rev (%05u)\n", __func__, *it);
    }
}

/* Calculate the block/rev files that should be deleted to remain under target*/
void FindFilesToPrune(std::set<int>& setFilesToPrune)
{
    LOCK2(cs_main, cs_LastBlockFile);
    if (chainActive.Tip() == NULL || nPruneTarget == 0) {
        return;
    }
    if (chainActive.Tip()->GetHeight() <= Params().PruneAfterHeight()) {
        return;
    }
    unsigned int nLastBlockWeCanPrune = chainActive.Tip()->GetHeight() - MIN_BLOCKS_TO_KEEP;
    uint64_t nCurrentUsage = CalculateCurrentUsage();
    // We don't check to prune until after we've allocated new space for files
    // So we should leave a buffer under our target to account for another allocation
    // before the next pruning.
    uint64_t nBuffer = BLOCKFILE_CHUNK_SIZE + UNDOFILE_CHUNK_SIZE;
    uint64_t nBytesToPrune;
    int count=0;

    if (nCurrentUsage + nBuffer >= nPruneTarget) {
        for (int fileNumber = 0; fileNumber < nLastBlockFile; fileNumber++) {
            nBytesToPrune = vinfoBlockFile[fileNumber].nSize + vinfoBlockFile[fileNumber].nUndoSize;

            if (vinfoBlockFile[fileNumber].nSize == 0)
                continue;

            if (nCurrentUsage + nBuffer < nPruneTarget)  // are we below our target?
                break;

            // don't prune files that could have a block within MIN_BLOCKS_TO_KEEP of the main chain's tip but keep scanning
            if (vinfoBlockFile[fileNumber].nHeightLast > nLastBlockWeCanPrune)
                continue;

            PruneOneBlockFile(fileNumber);
            // Queue up the files for removal
            setFilesToPrune.insert(fileNumber);
            nCurrentUsage -= nBytesToPrune;
            count++;
        }
    }

    LogPrint("prune", "Prune: target=%dMiB actual=%dMiB diff=%dMiB max_prune_height=%d removed %d blk/rev pairs\n",
             nPruneTarget/1024/1024, nCurrentUsage/1024/1024,
             ((int64_t)nPruneTarget - (int64_t)nCurrentUsage)/1024/1024,
             nLastBlockWeCanPrune, count);
}

bool CheckDiskSpace(uint64_t nAdditionalBytes)
{
    uint64_t nFreeBytesAvailable = boost::filesystem::space(GetDataDir()).available;

    // Check for nMinDiskSpace bytes (currently 50MB)
    if (nFreeBytesAvailable < nMinDiskSpace + nAdditionalBytes)
        return AbortNode("Disk space is low!", _("Error: Disk space is low!"));

    return true;
}

FILE* OpenDiskFile(const CDiskBlockPos &pos, const char *prefix, bool fReadOnly)
{
    static int32_t didinit[256];
    if (pos.IsNull())
        return NULL;
    boost::filesystem::path path = GetBlockPosFilename(pos, prefix);
    boost::filesystem::create_directories(path.parent_path());
    FILE* file = fopen(path.string().c_str(), "rb+");
    if (!file && !fReadOnly)
        file = fopen(path.string().c_str(), "wb+");
    if (!file) {
        LogPrintf("Unable to open file %s\n", path.string());
        return NULL;
    }
    if ( pos.nFile < sizeof(didinit)/sizeof(*didinit) && didinit[pos.nFile] == 0 && strcmp(prefix,(char *)"blk") == 0 )
    {
        komodo_prefetch(file);
        didinit[pos.nFile] = 1;
    }
    if (pos.nPos) {
        if (fseek(file, pos.nPos, SEEK_SET)) {
            LogPrintf("Unable to seek to position %u of %s\n", pos.nPos, path.string());
            fclose(file);
            return NULL;
        }
    }
    return file;
}

FILE* OpenBlockFile(const CDiskBlockPos &pos, bool fReadOnly) {
    return OpenDiskFile(pos, "blk", fReadOnly);
}

FILE* OpenUndoFile(const CDiskBlockPos &pos, bool fReadOnly) {
    return OpenDiskFile(pos, "rev", fReadOnly);
}

boost::filesystem::path GetBlockPosFilename(const CDiskBlockPos &pos, const char *prefix)
{
    return GetDataDir() / "blocks" / strprintf("%s%05u.dat", prefix, pos.nFile);
}

CBlockIndex * InsertBlockIndex(uint256 hash)
{
    if (hash.IsNull())
        return NULL;

    // Return existing
    BlockMap::iterator mi = mapBlockIndex.find(hash);
    if (mi != mapBlockIndex.end() && mi->second != NULL)
        return (*mi).second;

    // Create new
    CBlockIndex* pindexNew = new CBlockIndex();
    if (!pindexNew)
        throw runtime_error("LoadBlockIndex(): new CBlockIndex failed");
    mi = mapBlockIndex.insert(make_pair(hash, pindexNew)).first;
    pindexNew->phashBlock = &((*mi).first);
    //fprintf(stderr,"inserted to block index %s\n",hash.ToString().c_str());

    return pindexNew;
}

//void komodo_pindex_init(CBlockIndex *pindex,int32_t height);

bool static LoadBlockIndexDB()
{
    const CChainParams& chainparams = Params();
    LogPrintf("%s: start loading guts\n", __func__);
    if (!pblocktree->LoadBlockIndexGuts())
        return false;
    LogPrintf("%s: loaded guts\n", __func__);
    boost::this_thread::interruption_point();

    // Calculate chainPower
    vector<pair<int, CBlockIndex*> > vSortedByHeight;
    vSortedByHeight.reserve(mapBlockIndex.size());
    BOOST_FOREACH(const PAIRTYPE(uint256, CBlockIndex*)& item, mapBlockIndex)
    {
        CBlockIndex* pindex = item.second;
        vSortedByHeight.push_back(make_pair(pindex->GetHeight(), pindex));
        //komodo_pindex_init(pindex,(int32_t)pindex->GetHeight());
    }
    //fprintf(stderr,"load blockindexDB paired %u\n",(uint32_t)time(NULL));
    sort(vSortedByHeight.begin(), vSortedByHeight.end());
    //fprintf(stderr,"load blockindexDB sorted %u\n",(uint32_t)time(NULL));
    BOOST_FOREACH(const PAIRTYPE(int, CBlockIndex*)& item, vSortedByHeight)
    {
        CBlockIndex* pindex = item.second;
        pindex->chainPower = (pindex->pprev ? CChainPower(pindex) + pindex->pprev->chainPower : CChainPower(pindex)) + GetBlockProof(*pindex);
        // We can link the chain of blocks for which we've received transactions at some point.
        // Pruned nodes may have deleted the block.
        if (pindex->nTx > 0) {
            if (pindex->pprev) {
                if (pindex->pprev->nChainTx) {
                    pindex->nChainTx = pindex->pprev->nChainTx + pindex->nTx;
                    if (pindex->pprev->nChainSproutValue && pindex->nSproutValue) {
                        pindex->nChainSproutValue = *pindex->pprev->nChainSproutValue + *pindex->nSproutValue;
                    } else {
                        pindex->nChainSproutValue = boost::none;
                    }
                    if (pindex->pprev->nChainSaplingValue) {
                        pindex->nChainSaplingValue = *pindex->pprev->nChainSaplingValue + pindex->nSaplingValue;
                    } else {
                        pindex->nChainSaplingValue = boost::none;
                    }
                } else {
                    pindex->nChainTx = 0;
                    pindex->nChainSproutValue = boost::none;
                    pindex->nChainSaplingValue = boost::none;
                    mapBlocksUnlinked.insert(std::make_pair(pindex->pprev, pindex));
                }
            } else {
                pindex->nChainTx = pindex->nTx;
                pindex->nChainSproutValue = pindex->nSproutValue;
                pindex->nChainSaplingValue = pindex->nSaplingValue;
            }
        }
        // Construct in-memory chain of branch IDs.
        // Relies on invariant: a block that does not activate a network upgrade
        // will always be valid under the same consensus rules as its parent.
        // Genesis block has a branch ID of zero by definition, but has no
        // validity status because it is side-loaded into a fresh chain.
        // Activation blocks will have branch IDs set (read from disk).
        if (pindex->pprev) {
            if (pindex->IsValid(BLOCK_VALID_CONSENSUS) && !pindex->nCachedBranchId) {
                pindex->nCachedBranchId = pindex->pprev->nCachedBranchId;
            }
        } else {
            pindex->nCachedBranchId = SPROUT_BRANCH_ID;
        }
        if (pindex->IsValid(BLOCK_VALID_TRANSACTIONS) && (pindex->nChainTx || pindex->pprev == NULL))
            setBlockIndexCandidates.insert(pindex);
        if (pindex->nStatus & BLOCK_FAILED_MASK && (!pindexBestInvalid || pindex->chainPower > pindexBestInvalid->chainPower))
            pindexBestInvalid = pindex;
        if (pindex->pprev)
            pindex->BuildSkip();
        if (pindex->IsValid(BLOCK_VALID_TREE) && (pindexBestHeader == NULL || CBlockIndexWorkComparator()(pindexBestHeader, pindex)))
            pindexBestHeader = pindex;
        //komodo_pindex_init(pindex,(int32_t)pindex->GetHeight());
    }
    //fprintf(stderr,"load blockindexDB chained %u\n",(uint32_t)time(NULL));

    // Load block file info
    pblocktree->ReadLastBlockFile(nLastBlockFile);
    vinfoBlockFile.resize(nLastBlockFile + 1);
    tmpBlockFiles.resize(nLastTmpFile + 1);
    LogPrintf("%s: last block file = %i\n", __func__, nLastBlockFile);
    for (int nFile = 0; nFile <= nLastBlockFile; nFile++) {
        pblocktree->ReadBlockFileInfo(nFile, vinfoBlockFile[nFile]);
    }
    LogPrintf("%s: last block file info: %s\n", __func__, vinfoBlockFile[nLastBlockFile].ToString());
    for (int nFile = nLastBlockFile + 1; true; nFile++) {
        CBlockFileInfo info;
        if (pblocktree->ReadBlockFileInfo(nFile, info)) {
            vinfoBlockFile.push_back(info);
        } else {
            break;
        }
    }

    // Check presence of blk files
    LogPrintf("Checking all blk files are present...\n");
    set<int> setBlkDataFiles;
    BOOST_FOREACH(const PAIRTYPE(uint256, CBlockIndex*)& item, mapBlockIndex)
    {
        CBlockIndex* pindex = item.second;
        if (pindex->nStatus & BLOCK_HAVE_DATA) {
            setBlkDataFiles.insert(pindex->nFile);
        }
    }
    //fprintf(stderr,"load blockindexDB %u\n",(uint32_t)time(NULL));
    for (std::set<int>::iterator it = setBlkDataFiles.begin(); it != setBlkDataFiles.end(); it++)
    {
        CDiskBlockPos pos(*it, 0);
        if (CAutoFile(OpenBlockFile(pos, true), SER_DISK, CLIENT_VERSION).IsNull()) {
            return false;
        }
    }

    // Check whether we have ever pruned block & undo files
    pblocktree->ReadFlag("prunedblockfiles", fHavePruned);
    if (fHavePruned)
        LogPrintf("LoadBlockIndexDB(): Block files have previously been pruned\n");

    // Check whether we need to continue reindexing
    bool fReindexing = false;
    pblocktree->ReadReindexing(fReindexing);
    fReindex |= fReindexing;

    // Check whether we have a transaction index
    pblocktree->ReadFlag("txindex", fTxIndex);
    LogPrintf("%s: transaction index %s\n", __func__, fTxIndex ? "enabled" : "disabled");
    // Check whether we have an address index
    pblocktree->ReadFlag("addressindex", fAddressIndex);
    LogPrintf("%s: address index %s\n", __func__, fAddressIndex ? "enabled" : "disabled");

    // Check whether we have a timestamp index
    pblocktree->ReadFlag("timestampindex", fTimestampIndex);
    LogPrintf("%s: timestamp index %s\n", __func__, fTimestampIndex ? "enabled" : "disabled");

    // Check whether we have a spent index
    pblocktree->ReadFlag("spentindex", fSpentIndex);
    LogPrintf("%s: spent index %s\n", __func__, fSpentIndex ? "enabled" : "disabled");

    // Fill in-memory data
    BOOST_FOREACH(const PAIRTYPE(uint256, CBlockIndex*)& item, mapBlockIndex)
    {
        CBlockIndex* pindex = item.second;
        // - This relationship will always be true even if pprev has multiple
        //   children, because hashSproutAnchor is technically a property of pprev,
        //   not its children.
        // - This will miss chain tips; we handle the best tip below, and other
        //   tips will be handled by ConnectTip during a re-org.
        if (pindex->pprev) {
            pindex->pprev->hashFinalSproutRoot = pindex->hashSproutAnchor;
        }
        //komodo_pindex_init(pindex,(int32_t)pindex->GetHeight());
    }

    // Load pointer to end of best chain
    BlockMap::iterator it = mapBlockIndex.find(pcoinsTip->GetBestBlock());
    if (it == mapBlockIndex.end())
        return true;

    chainActive.SetTip(it->second);

    // Set hashFinalSproutRoot for the end of best chain
    it->second->hashFinalSproutRoot = pcoinsTip->GetBestAnchor(SPROUT);

    PruneBlockIndexCandidates();

    double progress;
    if ( ASSETCHAINS_SYMBOL[0] == 0 ) {
        progress = Checkpoints::GuessVerificationProgress(chainparams.Checkpoints(), chainActive.LastTip());
    } else {
        int32_t longestchain = komodo_longestchain();
        // TODO: komodo_longestchain does not have the data it needs at the time LoadBlockIndexDB
        // runs, which makes it return 0, so we guess 50% for now
        progress = (longestchain > 0 ) ? (double) chainActive.Height() / longestchain : 0.5;
    }
    LogPrintf("%s: hashBestChain=%s height=%d date=%s progress=%f\n", __func__,
              chainActive.LastTip()->GetBlockHash().ToString(), chainActive.Height(),
              DateTimeStrFormat("%Y-%m-%d %H:%M:%S", chainActive.LastTip()->GetBlockTime()),
	      progress);

    EnforceNodeDeprecation(chainActive.Height(), true);
    CBlockIndex *pindex;
    if ( (pindex= chainActive.LastTip()) != 0 )
    {
        if ( ASSETCHAINS_SAPLING <= 0 )
        {
            fprintf(stderr,"set sapling height, if possible from ht.%d %u\n",(int32_t)pindex->GetHeight(),(uint32_t)pindex->nTime);
            komodo_activate_sapling(pindex);
        }
    }
    return true;
}

CVerifyDB::CVerifyDB()
{
    uiInterface.ShowProgress(_("Verifying blocks..."), 0);
}

CVerifyDB::~CVerifyDB()
{
    uiInterface.ShowProgress("", 100);
}

bool CVerifyDB::VerifyDB(CCoinsView *coinsview, int nCheckLevel, int nCheckDepth)
{
    LOCK(cs_main);
    if (chainActive.Tip() == NULL || chainActive.Tip()->pprev == NULL)
        return true;

    // Verify blocks in the best chain
    if (nCheckDepth <= 0)
        nCheckDepth = 1000000000; // suffices until the year 19000
    if (nCheckDepth > chainActive.Height())
        nCheckDepth = chainActive.Height();
    nCheckLevel = std::max(0, std::min(4, nCheckLevel));
    LogPrintf("Verifying last %i blocks at level %i\n", nCheckDepth, nCheckLevel);
    CCoinsViewCache coins(coinsview);
    CBlockIndex* pindexState = chainActive.Tip();
    CBlockIndex* pindexFailure = NULL;
    int nGoodTransactions = 0;
    CValidationState state;
    // No need to verify JoinSplits twice
    auto verifier = libzcash::ProofVerifier::Disabled();
    //fprintf(stderr,"start VerifyDB %u\n",(uint32_t)time(NULL));
    for (CBlockIndex* pindex = chainActive.Tip(); pindex && pindex->pprev; pindex = pindex->pprev)
    {
        boost::this_thread::interruption_point();
        uiInterface.ShowProgress(_("Verifying blocks..."), std::max(1, std::min(99, (int)(((double)(chainActive.Height() - pindex->GetHeight())) / (double)nCheckDepth * (nCheckLevel >= 4 ? 50 : 100)))));
        if (pindex->GetHeight() < chainActive.Height()-nCheckDepth)
            break;
        CBlock block;
        // check level 0: read from disk
        if (!ReadBlockFromDisk(block, pindex,0))
            return error("VerifyDB(): *** ReadBlockFromDisk failed at %d, hash=%s", pindex->GetHeight(), pindex->GetBlockHash().ToString());
        // check level 1: verify block validity
        int32_t futureblock;
        if (nCheckLevel >= 1 && !CheckBlock(&futureblock,pindex->GetHeight(),pindex,block, state, verifier,0) )
            return error("VerifyDB(): *** found bad block at %d, hash=%s\n", pindex->GetHeight(), pindex->GetBlockHash().ToString());
        // check level 2: verify undo validity
        if (nCheckLevel >= 2 && pindex) {
            CBlockUndo undo;
            CDiskBlockPos pos = pindex->GetUndoPos();
            if (!pos.IsNull()) {
                if (!UndoReadFromDisk(undo, pos, pindex->pprev->GetBlockHash()))
                    return error("VerifyDB(): *** found bad undo data at %d, hash=%s\n", pindex->GetHeight(), pindex->GetBlockHash().ToString());
            }
        }
        // check level 3: check for inconsistencies during memory-only disconnect of tip blocks
        if (nCheckLevel >= 3 && pindex == pindexState && (coins.DynamicMemoryUsage() + pcoinsTip->DynamicMemoryUsage()) <= nCoinCacheUsage) {
            bool fClean = true;
            if (!DisconnectBlock(block, state, pindex, coins, &fClean))
                return error("VerifyDB(): *** irrecoverable inconsistency in block data at %d, hash=%s", pindex->GetHeight(), pindex->GetBlockHash().ToString());
            pindexState = pindex->pprev;
            if (!fClean) {
                nGoodTransactions = 0;
                pindexFailure = pindex;
            } else
                nGoodTransactions += block.vtx.size();
        }
        if (ShutdownRequested())
            return true;
    }
    //fprintf(stderr,"end VerifyDB %u\n",(uint32_t)time(NULL));
    if (pindexFailure)
        return error("VerifyDB(): *** coin database inconsistencies found (last %i blocks, %i good transactions before that)\n", chainActive.Height() - pindexFailure->GetHeight() + 1, nGoodTransactions);

    // check level 4: try reconnecting blocks
    if (nCheckLevel >= 4) {
        CBlockIndex *pindex = pindexState;
        while (pindex != chainActive.Tip()) {
            boost::this_thread::interruption_point();
            uiInterface.ShowProgress(_("Verifying blocks..."), std::max(1, std::min(99, 100 - (int)(((double)(chainActive.Height() - pindex->GetHeight())) / (double)nCheckDepth * 50))));
            pindex = chainActive.Next(pindex);
            CBlock block;
            if (!ReadBlockFromDisk(block, pindex,0))
                return error("VerifyDB(): *** ReadBlockFromDisk failed at %d, hash=%s", pindex->GetHeight(), pindex->GetBlockHash().ToString());
            if (!ConnectBlock(block, state, pindex, coins,false, true))
                return error("VerifyDB(): *** found unconnectable block at %d, hash=%s", pindex->GetHeight(), pindex->GetBlockHash().ToString());
        }
    }

    LogPrintf("No coin database inconsistencies in last %i blocks (%i transactions)\n", chainActive.Height() - pindexState->GetHeight(), nGoodTransactions);

    return true;
}

bool RewindBlockIndex(const CChainParams& params, bool& clearWitnessCaches)
{
    LOCK(cs_main);

    // RewindBlockIndex is called after LoadBlockIndex, so at this point every block
    // index will have nCachedBranchId set based on the values previously persisted
    // to disk. By definition, a set nCachedBranchId means that the block was
    // fully-validated under the corresponding consensus rules. Thus we can quickly
    // identify whether the current active chain matches our expected sequence of
    // consensus rule changes, with two checks:
    //
    // - BLOCK_ACTIVATES_UPGRADE is set only on blocks that activate upgrades.
    // - nCachedBranchId for each block matches what we expect.
    auto sufficientlyValidated = [&params](const CBlockIndex* pindex) {
        auto consensus = params.GetConsensus();
        bool fFlagSet = pindex->nStatus & BLOCK_ACTIVATES_UPGRADE;
        bool fFlagExpected = IsActivationHeightForAnyUpgrade(pindex->GetHeight(), consensus);
        return fFlagSet == fFlagExpected &&
        pindex->nCachedBranchId &&
        *pindex->nCachedBranchId == CurrentEpochBranchId(pindex->GetHeight(), consensus);
    };

    int nHeight = 1;
    while (nHeight <= chainActive.Height()) {
        if (!sufficientlyValidated(chainActive[nHeight])) {
            break;
        }
        nHeight++;
    }

    // nHeight is now the height of the first insufficiently-validated block, or tipheight + 1
    auto rewindLength = chainActive.Height() - nHeight;
    if (rewindLength > 0 && rewindLength > MAX_REORG_LENGTH)
    {
        auto pindexOldTip = chainActive.Tip();
        auto pindexRewind = chainActive[nHeight - 1];
        auto msg = strprintf(_(
                               "A block chain rewind has been detected that would roll back %d blocks! "
                               "This is larger than the maximum of %d blocks, and so the node is shutting down for your safety."
                               ), rewindLength, MAX_REORG_LENGTH) + "\n\n" +
        _("Rewind details") + ":\n" +
        "- " + strprintf(_("Current tip:   %s, height %d"),
                         pindexOldTip->phashBlock->GetHex(), pindexOldTip->GetHeight()) + "\n" +
        "- " + strprintf(_("Rewinding to:  %s, height %d"),
                         pindexRewind->phashBlock->GetHex(), pindexRewind->GetHeight()) + "\n\n" +
        _("Please help, human!");
        LogPrintf("*** %s\n", msg);
        uiInterface.ThreadSafeMessageBox(msg, "", CClientUIInterface::MSG_ERROR);
        StartShutdown();
        return false;
    }

    CValidationState state;
    CBlockIndex* pindex = chainActive.Tip();
    while (chainActive.Height() >= nHeight) {
        if (fPruneMode && !(chainActive.Tip()->nStatus & BLOCK_HAVE_DATA)) {
            // If pruning, don't try rewinding past the HAVE_DATA point;
            // since older blocks can't be served anyway, there's
            // no need to walk further, and trying to DisconnectTip()
            // will fail (and require a needless reindex/redownload
            // of the blockchain).
            break;
        }
        if (!DisconnectTip(state, true)) {
            return error("RewindBlockIndex: unable to disconnect block at height %i", pindex->GetHeight());
        }
        // Occasionally flush state to disk.
        if (!FlushStateToDisk(state, FLUSH_STATE_PERIODIC))
            return false;
    }

    // Reduce validity flag and have-data flags.

    // Collect blocks to be removed (blocks in mapBlockIndex must be at least BLOCK_VALID_TREE).
    // We do this after actual disconnecting, otherwise we'll end up writing the lack of data
    // to disk before writing the chainstate, resulting in a failure to continue if interrupted.
    std::vector<const CBlockIndex*> vBlocks;
    for (BlockMap::iterator it = mapBlockIndex.begin(); it != mapBlockIndex.end(); it++) {
        CBlockIndex* pindexIter = it->second;

        // Note: If we encounter an insufficiently validated block that
        // is on chainActive, it must be because we are a pruning node, and
        // this block or some successor doesn't HAVE_DATA, so we were unable to
        // rewind all the way.  Blocks remaining on chainActive at this point
        // must not have their validity reduced.
        if (pindexIter && !sufficientlyValidated(pindexIter) && !chainActive.Contains(pindexIter)) {
            // Reduce validity
            pindexIter->nStatus =
            std::min<unsigned int>(pindexIter->nStatus & BLOCK_VALID_MASK, BLOCK_VALID_TREE) |
            (pindexIter->nStatus & ~BLOCK_VALID_MASK);
            // Remove have-data flags
            pindexIter->nStatus &= ~(BLOCK_HAVE_DATA | BLOCK_HAVE_UNDO);
            // Remove branch ID
            pindexIter->nStatus &= ~BLOCK_ACTIVATES_UPGRADE;
            pindexIter->nCachedBranchId = boost::none;
            // Remove storage location
            pindexIter->nFile = 0;
            pindexIter->nDataPos = 0;
            pindexIter->nUndoPos = 0;
            // Remove various other things
            pindexIter->nTx = 0;
            pindexIter->nChainTx = 0;
            pindexIter->nSproutValue = boost::none;
            pindexIter->nChainSproutValue = boost::none;
            pindexIter->nSaplingValue = 0;
            pindexIter->nChainSaplingValue = boost::none;
            pindexIter->nSequenceId = 0;

            // Make sure it gets written
            /* corresponds to commented out block below as an alternative to setDirtyBlockIndex
            vBlocks.push_back(pindexIter);
            */
            setDirtyBlockIndex.insert(pindexIter);
            if (pindexIter == pindexBestInvalid)
            {
                //fprintf(stderr,"Reset invalid block marker if it was pointing to this block\n");
                pindexBestInvalid = NULL;
            }

            // Update indices
            setBlockIndexCandidates.erase(pindexIter);
            auto ret = mapBlocksUnlinked.equal_range(pindexIter->pprev);
            while (ret.first != ret.second) {
                if (ret.first->second == pindexIter) {
                    mapBlocksUnlinked.erase(ret.first++);
                } else {
                    ++ret.first;
                }
            }
        } else if (pindexIter->IsValid(BLOCK_VALID_TRANSACTIONS) && pindexIter->nChainTx) {
            setBlockIndexCandidates.insert(pindexIter);
        }
    }

    PruneBlockIndexCandidates();

    CheckBlockIndex();

    if (!FlushStateToDisk(state, FLUSH_STATE_ALWAYS)) {
        return false;
    }

    return true;
}

void UnloadBlockIndex()
{
    LOCK(cs_main);
    setBlockIndexCandidates.clear();
    chainActive.SetTip(NULL);
    pindexBestInvalid = NULL;
    pindexBestHeader = NULL;
    mempool.clear();
    mapOrphanTransactions.clear();
    mapOrphanTransactionsByPrev.clear();
    nSyncStarted = 0;
    mapBlocksUnlinked.clear();
    vinfoBlockFile.clear();
    tmpBlockFiles.clear();
    nLastBlockFile = 0;
    nBlockSequenceId = 1;
    mapBlockSource.clear();
    mapBlocksInFlight.clear();
    nQueuedValidatedHeaders = 0;
    nPreferredDownload = 0;
    setDirtyBlockIndex.clear();
    setDirtyFileInfo.clear();
    mapNodeState.clear();
    recentRejects.reset(NULL);

    BOOST_FOREACH(BlockMap::value_type& entry, mapBlockIndex) {
        delete entry.second;
    }
    mapBlockIndex.clear();
    fHavePruned = false;
}

bool LoadBlockIndex()
{
    // Load block index from databases
    KOMODO_LOADINGBLOCKS = 1;
    if (!fReindex && !LoadBlockIndexDB())
    {
        KOMODO_LOADINGBLOCKS = 0;
        return false;
    }
    fprintf(stderr,"finished loading blocks %s\n",ASSETCHAINS_SYMBOL);
    return true;
}


bool InitBlockIndex() {
    const CChainParams& chainparams = Params();
    LOCK(cs_main);
    tmpBlockFiles.clear();

    // Initialize global variables that cannot be constructed at startup.
    recentRejects.reset(new CRollingBloomFilter(120000, 0.000001));
    // Check whether we're already initialized
    if (chainActive.Genesis() != NULL)
    {
        return true;
    }
    // Use the provided setting for -txindex in the new database
    fTxIndex = GetBoolArg("-txindex", true);
    pblocktree->WriteFlag("txindex", fTxIndex);
    // Use the provided setting for -addressindex in the new database
    fAddressIndex = GetBoolArg("-addressindex", DEFAULT_ADDRESSINDEX);
    pblocktree->WriteFlag("addressindex", fAddressIndex);

    // Use the provided setting for -timestampindex in the new database
    fTimestampIndex = GetBoolArg("-timestampindex", DEFAULT_TIMESTAMPINDEX);
    pblocktree->WriteFlag("timestampindex", fTimestampIndex);

    fSpentIndex = GetBoolArg("-spentindex", DEFAULT_SPENTINDEX);
    pblocktree->WriteFlag("spentindex", fSpentIndex);
    fprintf(stderr,"fAddressIndex.%d/%d fSpentIndex.%d/%d\n",fAddressIndex,DEFAULT_ADDRESSINDEX,fSpentIndex,DEFAULT_SPENTINDEX);
    LogPrintf("Initializing databases...\n");

    // Only add the genesis block if not reindexing (in which case we reuse the one already on disk)
    if (!fReindex) {
        try {
            CBlock &block = const_cast<CBlock&>(Params().GenesisBlock());
            // Start new block file
            unsigned int nBlockSize = ::GetSerializeSize(block, SER_DISK, CLIENT_VERSION);
            CDiskBlockPos blockPos;
            CValidationState state;
            if (!FindBlockPos(0,state, blockPos, nBlockSize+8, 0, block.GetBlockTime()))
                return error("LoadBlockIndex(): FindBlockPos failed");
            if (!WriteBlockToDisk(block, blockPos, chainparams.MessageStart()))
                return error("LoadBlockIndex(): writing genesis block to disk failed");
            CBlockIndex *pindex = AddToBlockIndex(block);
            if ( pindex == 0 )
                return error("LoadBlockIndex(): couldnt add to block index");
            if (!ReceivedBlockTransactions(block, state, pindex, blockPos))
                return error("LoadBlockIndex(): genesis block not accepted");
            if (!ActivateBestChain(state, &block))
                return error("LoadBlockIndex(): genesis block cannot be activated");
            // Force a chainstate write so that when we VerifyDB in a moment, it doesn't check stale data
            return FlushStateToDisk(state, FLUSH_STATE_ALWAYS);
        } catch (const std::runtime_error& e) {
            return error("LoadBlockIndex(): failed to initialize block database: %s", e.what());
        }
    }

    return true;
}



bool LoadExternalBlockFile(FILE* fileIn, CDiskBlockPos *dbp)
{
    const CChainParams& chainparams = Params();
    // Map of disk positions for blocks with unknown parent (only used for reindex)
    static std::multimap<uint256, CDiskBlockPos> mapBlocksUnknownParent;
    int64_t nStart = GetTimeMillis();

    int nLoaded = 0;
    try {
        // This takes over fileIn and calls fclose() on it in the CBufferedFile destructor
        //CBufferedFile blkdat(fileIn, 2*MAX_BLOCK_SIZE, MAX_BLOCK_SIZE+8, SER_DISK, CLIENT_VERSION);
        CBufferedFile blkdat(fileIn, 32*MAX_BLOCK_SIZE(10000000), MAX_BLOCK_SIZE(10000000)+8, SER_DISK, CLIENT_VERSION);
        uint64_t nRewind = blkdat.GetPos();
        while (!blkdat.eof()) {
            boost::this_thread::interruption_point();

            blkdat.SetPos(nRewind);
            nRewind++; // start one byte further next time, in case of failure
            blkdat.SetLimit(); // remove former limit
            unsigned int nSize = 0;
            try {
                // locate a header
                unsigned char buf[MESSAGE_START_SIZE];
                blkdat.FindByte(Params().MessageStart()[0]);
                nRewind = blkdat.GetPos()+1;
                blkdat >> FLATDATA(buf);
                if (memcmp(buf, Params().MessageStart(), MESSAGE_START_SIZE))
                    continue;
                // read size
                blkdat >> nSize;
                if (nSize < 80 || nSize > MAX_BLOCK_SIZE(10000000))
                    continue;
            } catch (const std::exception&) {
                // no valid block header found; don't complain
                break;
            }
            try {
                // read block
                uint64_t nBlockPos = blkdat.GetPos();
                if (dbp)
                    dbp->nPos = nBlockPos;
                blkdat.SetLimit(nBlockPos + nSize);
                blkdat.SetPos(nBlockPos);
                CBlock block;
                blkdat >> block;
                nRewind = blkdat.GetPos();

                // detect out of order blocks, and store them for later
                uint256 hash = block.GetHash();
                if (hash != chainparams.GetConsensus().hashGenesisBlock && mapBlockIndex.find(block.hashPrevBlock) == mapBlockIndex.end()) {
                    LogPrint("reindex", "%s: Out of order block %s, parent %s not known\n", __func__, hash.ToString(),
                             block.hashPrevBlock.ToString());
                    if (dbp)
                        mapBlocksUnknownParent.insert(std::make_pair(block.hashPrevBlock, *dbp));
                    continue;
                }

                // process in case the block isn't known yet
                if (mapBlockIndex.count(hash) == 0 || (mapBlockIndex[hash]->nStatus & BLOCK_HAVE_DATA) == 0) {
                    CValidationState state;
                    if (ProcessNewBlock(0,0,state, NULL, &block, true, dbp))
                        nLoaded++;
                    if (state.IsError())
                        break;
                } else if (hash != chainparams.GetConsensus().hashGenesisBlock && mapBlockIndex[hash]->GetHeight() % 1000 == 0) {
                    LogPrintf("Block Import: already had block %s at height %d\n", hash.ToString(), mapBlockIndex[hash]->GetHeight());
                }

                // Recursively process earlier encountered successors of this block
                deque<uint256> queue;
                queue.push_back(hash);
                while (!queue.empty()) {
                    uint256 head = queue.front();
                    queue.pop_front();
                    std::pair<std::multimap<uint256, CDiskBlockPos>::iterator, std::multimap<uint256, CDiskBlockPos>::iterator> range = mapBlocksUnknownParent.equal_range(head);
                    while (range.first != range.second) {
                        std::multimap<uint256, CDiskBlockPos>::iterator it = range.first;
                        if (ReadBlockFromDisk(mapBlockIndex.count(hash)!=0?mapBlockIndex[hash]->GetHeight():0,block, it->second,1))
                        {
                            LogPrintf("%s: Processing out of order child %s of %s\n", __func__, block.GetHash().ToString(),
                                      head.ToString());
                            CValidationState dummy;
                            if (ProcessNewBlock(0,0,dummy, NULL, &block, true, &it->second))
                            {
                                nLoaded++;
                                queue.push_back(block.GetHash());
                            }
                        }
                        range.first++;
                        mapBlocksUnknownParent.erase(it);
                    }
                }
            } catch (const std::exception& e) {
                LogPrintf("%s: Deserialize or I/O error - %s\n", __func__, e.what());
            }
        }
    } catch (const std::runtime_error& e) {
        AbortNode(std::string("System error: ") + e.what());
    }
    if (nLoaded > 0)
        LogPrintf("Loaded %i blocks from external file in %dms\n", nLoaded, GetTimeMillis() - nStart);
    return nLoaded > 0;
}

void static CheckBlockIndex()
{
    const Consensus::Params& consensusParams = Params().GetConsensus();
    if (!fCheckBlockIndex) {
        return;
    }

    LOCK(cs_main);

    // During a reindex, we read the genesis block and call CheckBlockIndex before ActivateBestChain,
    // so we have the genesis block in mapBlockIndex but no active chain.  (A few of the tests when
    // iterating the block tree require that chainActive has been initialized.)
    if (chainActive.Height() < 0) {
        assert(mapBlockIndex.size() <= 1);
        return;
    }

    // Build forward-pointing map of the entire block tree.
    std::multimap<CBlockIndex*,CBlockIndex*> forward;
    for (BlockMap::iterator it = mapBlockIndex.begin(); it != mapBlockIndex.end(); it++) {
        if ( it->second != 0 )
            forward.insert(std::make_pair(it->second->pprev, it->second));
    }
    if ( Params().NetworkIDString() != "regtest" )
        assert(forward.size() == mapBlockIndex.size());

    std::pair<std::multimap<CBlockIndex*,CBlockIndex*>::iterator,std::multimap<CBlockIndex*,CBlockIndex*>::iterator> rangeGenesis = forward.equal_range(NULL);
    CBlockIndex *pindex = rangeGenesis.first->second;
    rangeGenesis.first++;
    assert(rangeGenesis.first == rangeGenesis.second); // There is only one index entry with parent NULL.

    // Iterate over the entire block tree, using depth-first search.
    // Along the way, remember whether there are blocks on the path from genesis
    // block being explored which are the first to have certain properties.
    size_t nNodes = 0;
    int nHeight = 0;
    CBlockIndex* pindexFirstInvalid = NULL; // Oldest ancestor of pindex which is invalid.
    CBlockIndex* pindexFirstMissing = NULL; // Oldest ancestor of pindex which does not have BLOCK_HAVE_DATA.
    CBlockIndex* pindexFirstNeverProcessed = NULL; // Oldest ancestor of pindex for which nTx == 0.
    CBlockIndex* pindexFirstNotTreeValid = NULL; // Oldest ancestor of pindex which does not have BLOCK_VALID_TREE (regardless of being valid or not).
    CBlockIndex* pindexFirstNotTransactionsValid = NULL; // Oldest ancestor of pindex which does not have BLOCK_VALID_TRANSACTIONS (regardless of being valid or not).
    CBlockIndex* pindexFirstNotChainValid = NULL; // Oldest ancestor of pindex which does not have BLOCK_VALID_CHAIN (regardless of being valid or not).
    CBlockIndex* pindexFirstNotScriptsValid = NULL; // Oldest ancestor of pindex which does not have BLOCK_VALID_SCRIPTS (regardless of being valid or not).
    while (pindex != NULL) {
        nNodes++;
        if (pindexFirstInvalid == NULL && pindex->nStatus & BLOCK_FAILED_VALID) pindexFirstInvalid = pindex;
        if (pindexFirstMissing == NULL && !(pindex->nStatus & BLOCK_HAVE_DATA)) pindexFirstMissing = pindex;
        if (pindexFirstNeverProcessed == NULL && pindex->nTx == 0) pindexFirstNeverProcessed = pindex;
        if (pindex->pprev != NULL && pindexFirstNotTreeValid == NULL && (pindex->nStatus & BLOCK_VALID_MASK) < BLOCK_VALID_TREE) pindexFirstNotTreeValid = pindex;
        if (pindex->pprev != NULL && pindexFirstNotTransactionsValid == NULL && (pindex->nStatus & BLOCK_VALID_MASK) < BLOCK_VALID_TRANSACTIONS) pindexFirstNotTransactionsValid = pindex;
        if (pindex->pprev != NULL && pindexFirstNotChainValid == NULL && (pindex->nStatus & BLOCK_VALID_MASK) < BLOCK_VALID_CHAIN) pindexFirstNotChainValid = pindex;
        if (pindex->pprev != NULL && pindexFirstNotScriptsValid == NULL && (pindex->nStatus & BLOCK_VALID_MASK) < BLOCK_VALID_SCRIPTS) pindexFirstNotScriptsValid = pindex;

        // Begin: actual consistency checks.
        if (pindex->pprev == NULL) {
            // Genesis block checks.
            assert(pindex->GetBlockHash() == consensusParams.hashGenesisBlock); // Genesis block's hash must match.
            assert(pindex == chainActive.Genesis()); // The current active chain's genesis block must be this block.
        }
        if (pindex->nChainTx == 0) assert(pindex->nSequenceId == 0);  // nSequenceId can't be set for blocks that aren't linked
        // VALID_TRANSACTIONS is equivalent to nTx > 0 for all nodes (whether or not pruning has occurred).
        // HAVE_DATA is only equivalent to nTx > 0 (or VALID_TRANSACTIONS) if no pruning has occurred.
        if (!fHavePruned) {
            // If we've never pruned, then HAVE_DATA should be equivalent to nTx > 0
            assert(!(pindex->nStatus & BLOCK_HAVE_DATA) == (pindex->nTx == 0));
            assert(pindexFirstMissing == pindexFirstNeverProcessed);
        } else {
            // If we have pruned, then we can only say that HAVE_DATA implies nTx > 0
            if (pindex->nStatus & BLOCK_HAVE_DATA) assert(pindex->nTx > 0);
        }
        if (pindex->nStatus & BLOCK_HAVE_UNDO) assert(pindex->nStatus & BLOCK_HAVE_DATA);
        assert(((pindex->nStatus & BLOCK_VALID_MASK) >= BLOCK_VALID_TRANSACTIONS) == (pindex->nTx > 0)); // This is pruning-independent.
        // All parents having had data (at some point) is equivalent to all parents being VALID_TRANSACTIONS, which is equivalent to nChainTx being set.
        assert((pindexFirstNeverProcessed != NULL) == (pindex->nChainTx == 0)); // nChainTx != 0 is used to signal that all parent blocks have been processed (but may have been pruned).
        assert((pindexFirstNotTransactionsValid != NULL) == (pindex->nChainTx == 0));
        assert(pindex->GetHeight() == nHeight); // nHeight must be consistent.
        assert(pindex->pprev == NULL || pindex->chainPower >= pindex->pprev->chainPower); // For every block except the genesis block, the chainwork must be larger than the parent's.
        assert(nHeight < 2 || (pindex->pskip && (pindex->pskip->GetHeight() < nHeight))); // The pskip pointer must point back for all but the first 2 blocks.
        assert(pindexFirstNotTreeValid == NULL); // All mapBlockIndex entries must at least be TREE valid
        if ((pindex->nStatus & BLOCK_VALID_MASK) >= BLOCK_VALID_TREE) assert(pindexFirstNotTreeValid == NULL); // TREE valid implies all parents are TREE valid
        if ((pindex->nStatus & BLOCK_VALID_MASK) >= BLOCK_VALID_CHAIN) assert(pindexFirstNotChainValid == NULL); // CHAIN valid implies all parents are CHAIN valid
        if ((pindex->nStatus & BLOCK_VALID_MASK) >= BLOCK_VALID_SCRIPTS) assert(pindexFirstNotScriptsValid == NULL); // SCRIPTS valid implies all parents are SCRIPTS valid
        if (pindexFirstInvalid == NULL) {
            // Checks for not-invalid blocks.
            assert((pindex->nStatus & BLOCK_FAILED_MASK) == 0); // The failed mask cannot be set for blocks without invalid parents.
        }
        if (!CBlockIndexWorkComparator()(pindex, chainActive.Tip()) && pindexFirstNeverProcessed == NULL) {
            if (pindexFirstInvalid == NULL) {
                // If this block sorts at least as good as the current tip and
                // is valid and we have all data for its parents, it must be in
                // setBlockIndexCandidates.  chainActive.Tip() must also be there
                // even if some data has been pruned.
                if (pindexFirstMissing == NULL || pindex == chainActive.Tip()) {
                    assert(setBlockIndexCandidates.count(pindex));
                }
                // If some parent is missing, then it could be that this block was in
                // setBlockIndexCandidates but had to be removed because of the missing data.
                // In this case it must be in mapBlocksUnlinked -- see test below.
            }
        } else { // If this block sorts worse than the current tip or some ancestor's block has never been seen, it cannot be in setBlockIndexCandidates.
            assert(setBlockIndexCandidates.count(pindex) == 0);
        }
        // Check whether this block is in mapBlocksUnlinked.
        std::pair<std::multimap<CBlockIndex*,CBlockIndex*>::iterator,std::multimap<CBlockIndex*,CBlockIndex*>::iterator> rangeUnlinked = mapBlocksUnlinked.equal_range(pindex->pprev);
        bool foundInUnlinked = false;
        while (rangeUnlinked.first != rangeUnlinked.second) {
            assert(rangeUnlinked.first->first == pindex->pprev);
            if (rangeUnlinked.first->second == pindex) {
                foundInUnlinked = true;
                break;
            }
            rangeUnlinked.first++;
        }
        if (pindex->pprev && (pindex->nStatus & BLOCK_HAVE_DATA) && pindexFirstNeverProcessed != NULL && pindexFirstInvalid == NULL) {
            // If this block has block data available, some parent was never received, and has no invalid parents, it must be in mapBlocksUnlinked.
            assert(foundInUnlinked);
        }
        if (!(pindex->nStatus & BLOCK_HAVE_DATA)) assert(!foundInUnlinked); // Can't be in mapBlocksUnlinked if we don't HAVE_DATA
        if (pindexFirstMissing == NULL) assert(!foundInUnlinked); // We aren't missing data for any parent -- cannot be in mapBlocksUnlinked.
        if (pindex->pprev && (pindex->nStatus & BLOCK_HAVE_DATA) && pindexFirstNeverProcessed == NULL && pindexFirstMissing != NULL) {
            // We HAVE_DATA for this block, have received data for all parents at some point, but we're currently missing data for some parent.
            assert(fHavePruned); // We must have pruned.
            // This block may have entered mapBlocksUnlinked if:
            //  - it has a descendant that at some point had more work than the
            //    tip, and
            //  - we tried switching to that descendant but were missing
            //    data for some intermediate block between chainActive and the
            //    tip.
            // So if this block is itself better than chainActive.Tip() and it wasn't in
            // setBlockIndexCandidates, then it must be in mapBlocksUnlinked.
            if (!CBlockIndexWorkComparator()(pindex, chainActive.Tip()) && setBlockIndexCandidates.count(pindex) == 0) {
                if (pindexFirstInvalid == NULL) {
                    assert(foundInUnlinked);
                }
            }
        }
        // assert(pindex->GetBlockHash() == pindex->GetBlockHeader().GetHash()); // Perhaps too slow
        // End: actual consistency checks.

        // Try descending into the first subnode.
        std::pair<std::multimap<CBlockIndex*,CBlockIndex*>::iterator,std::multimap<CBlockIndex*,CBlockIndex*>::iterator> range = forward.equal_range(pindex);
        if (range.first != range.second) {
            // A subnode was found.
            pindex = range.first->second;
            nHeight++;
            continue;
        }
        // This is a leaf node.
        // Move upwards until we reach a node of which we have not yet visited the last child.
        while (pindex) {
            // We are going to either move to a parent or a sibling of pindex.
            // If pindex was the first with a certain property, unset the corresponding variable.
            if (pindex == pindexFirstInvalid) pindexFirstInvalid = NULL;
            if (pindex == pindexFirstMissing) pindexFirstMissing = NULL;
            if (pindex == pindexFirstNeverProcessed) pindexFirstNeverProcessed = NULL;
            if (pindex == pindexFirstNotTreeValid) pindexFirstNotTreeValid = NULL;
            if (pindex == pindexFirstNotTransactionsValid) pindexFirstNotTransactionsValid = NULL;
            if (pindex == pindexFirstNotChainValid) pindexFirstNotChainValid = NULL;
            if (pindex == pindexFirstNotScriptsValid) pindexFirstNotScriptsValid = NULL;
            // Find our parent.
            CBlockIndex* pindexPar = pindex->pprev;
            // Find which child we just visited.
            std::pair<std::multimap<CBlockIndex*,CBlockIndex*>::iterator,std::multimap<CBlockIndex*,CBlockIndex*>::iterator> rangePar = forward.equal_range(pindexPar);
            while (rangePar.first->second != pindex) {
                assert(rangePar.first != rangePar.second); // Our parent must have at least the node we're coming from as child.
                rangePar.first++;
            }
            // Proceed to the next one.
            rangePar.first++;
            if (rangePar.first != rangePar.second) {
                // Move to the sibling.
                pindex = rangePar.first->second;
                break;
            } else {
                // Move up further.
                pindex = pindexPar;
                nHeight--;
                continue;
            }
        }
    }

    // Check that we actually traversed the entire map.
    assert(nNodes == forward.size());
}

//////////////////////////////////////////////////////////////////////////////
//
// CAlert
//

std::string GetWarnings(const std::string& strFor)
{
    int nPriority = 0;
    string strStatusBar;
    string strRPC;

    if (!CLIENT_VERSION_IS_RELEASE)
        strStatusBar = _("This is a pre-release test build - use at your own risk - do not use for mining or merchant applications");

    if (GetBoolArg("-testsafemode", false))
        strStatusBar = strRPC = "testsafemode enabled";

    // Misc warnings like out of disk space and clock is wrong
    if (strMiscWarning != "")
    {
        nPriority = 1000;
        strStatusBar = strMiscWarning;
    }

    if (fLargeWorkForkFound)
    {
        nPriority = 2000;
        strStatusBar = strRPC = _("Warning: The network does not appear to fully agree! Some miners appear to be experiencing issues.");
    }
    else if (fLargeWorkInvalidChainFound)
    {
        nPriority = 2000;
        strStatusBar = strRPC = _("Warning: We do not appear to fully agree with our peers! You may need to upgrade, or other nodes may need to upgrade.");
    }

    // Alerts
    {
        LOCK(cs_mapAlerts);
        BOOST_FOREACH(PAIRTYPE(const uint256, CAlert)& item, mapAlerts)
        {
            const CAlert& alert = item.second;
            if (alert.AppliesToMe() && alert.nPriority > nPriority)
            {
                nPriority = alert.nPriority;
                strStatusBar = alert.strStatusBar;
                if (alert.nPriority >= ALERT_PRIORITY_SAFE_MODE) {
                    strRPC = alert.strRPCError;
                }
            }
        }
    }

    if (strFor == "statusbar")
        return strStatusBar;
    else if (strFor == "rpc")
        return strRPC;
    assert(!"GetWarnings(): invalid parameter");
    return "error";
}








//////////////////////////////////////////////////////////////////////////////
//
// Messages
//


bool static AlreadyHave(const CInv& inv) EXCLUSIVE_LOCKS_REQUIRED(cs_main)
{
    switch (inv.type)
    {
        case MSG_TX:
        {
            assert(recentRejects);
            if (chainActive.Tip()->GetBlockHash() != hashRecentRejectsChainTip)
            {
                // If the chain tip has changed previously rejected transactions
                // might be now valid, e.g. due to a nLockTime'd tx becoming valid,
                // or a double-spend. Reset the rejects filter and give those
                // txs a second chance.
                hashRecentRejectsChainTip = chainActive.Tip()->GetBlockHash();
                recentRejects->reset();
            }

            return recentRejects->contains(inv.hash) ||
            mempool.exists(inv.hash) ||
            mapOrphanTransactions.count(inv.hash) ||
            pcoinsTip->HaveCoins(inv.hash);
        }
        case MSG_BLOCK:
            return mapBlockIndex.count(inv.hash);
    }
    // Don't know what it is, just say we already got one
    return true;
}

void static ProcessGetData(CNode* pfrom)
{
    std::deque<CInv>::iterator it = pfrom->vRecvGetData.begin();

    vector<CInv> vNotFound;

    LOCK(cs_main);

    while (it != pfrom->vRecvGetData.end()) {
        // Don't bother if send buffer is too full to respond anyway
        if (pfrom->nSendSize >= SendBufferSize())
            break;

        const CInv &inv = *it;
        {
            boost::this_thread::interruption_point();
            it++;

            if (inv.type == MSG_BLOCK || inv.type == MSG_FILTERED_BLOCK)
            {
                bool send = false;
                BlockMap::iterator mi = mapBlockIndex.find(inv.hash);
                if (mi != mapBlockIndex.end())
                {
                    if (chainActive.Contains(mi->second)) {
                        send = true;
                    } else {
                        static const int nOneMonth = 30 * 24 * 60 * 60;
                        // To prevent fingerprinting attacks, only send blocks outside of the active
                        // chain if they are valid, and no more than a month older (both in time, and in
                        // best equivalent proof of work) than the best header chain we know about.
                        send = mi->second->IsValid(BLOCK_VALID_SCRIPTS) && (pindexBestHeader != NULL) &&
                        (pindexBestHeader->GetBlockTime() - mi->second->GetBlockTime() < nOneMonth) &&
                        (GetBlockProofEquivalentTime(*pindexBestHeader, *mi->second, *pindexBestHeader, Params().GetConsensus()) < nOneMonth);
                        if (!send) {
                            LogPrintf("%s: ignoring request from peer=%i for old block that isn't in the main chain\n", __func__, pfrom->GetId());
                        }
                    }
                }
                // Pruned nodes may have deleted the block, so check whether
                // it's available before trying to send.
                if (send && (mi->second->nStatus & BLOCK_HAVE_DATA))
                {
                    // Send block from disk
                    CBlock block;
                    if (!ReadBlockFromDisk(block, (*mi).second,1))
                    {
                        assert(!"cannot load block from disk");
                    }
                    else
                    {
                        if (inv.type == MSG_BLOCK)
                        {
                            //uint256 hash; int32_t z;
                            //hash = block.GetHash();
                            //for (z=31; z>=0; z--)
                            //    fprintf(stderr,"%02x",((uint8_t *)&hash)[z]);
                            //fprintf(stderr," send block %d\n",komodo_block2height(&block));
                            pfrom->PushMessage("block", block);
                        }
                        else // MSG_FILTERED_BLOCK)
                        {
                            LOCK(pfrom->cs_filter);
                            if (pfrom->pfilter)
                            {
                                CMerkleBlock merkleBlock(block, *pfrom->pfilter);
                                pfrom->PushMessage("merkleblock", merkleBlock);
                                // CMerkleBlock just contains hashes, so also push any transactions in the block the client did not see
                                // This avoids hurting performance by pointlessly requiring a round-trip
                                // Note that there is currently no way for a node to request any single transactions we didn't send here -
                                // they must either disconnect and retry or request the full block.
                                // Thus, the protocol spec specified allows for us to provide duplicate txn here,
                                // however we MUST always provide at least what the remote peer needs
                                typedef std::pair<unsigned int, uint256> PairType;
                                BOOST_FOREACH(PairType& pair, merkleBlock.vMatchedTxn)
                                if (!pfrom->setInventoryKnown.count(CInv(MSG_TX, pair.second)))
                                    pfrom->PushMessage("tx", block.vtx[pair.first]);
                            }
                            // else
                            // no response
                        }
                    }
                    // Trigger the peer node to send a getblocks request for the next batch of inventory
                    if (inv.hash == pfrom->hashContinue)
                    {
                        // Bypass PushInventory, this must send even if redundant,
                        // and we want it right after the last block so they don't
                        // wait for other stuff first.
                        vector<CInv> vInv;
                        vInv.push_back(CInv(MSG_BLOCK, chainActive.Tip()->GetBlockHash()));
                        pfrom->PushMessage("inv", vInv);
                        pfrom->hashContinue.SetNull();
                    }
                }
            }
            else if (inv.IsKnownType())
            {
                // Send stream from relay memory
                bool pushed = false;
                {
                    LOCK(cs_mapRelay);
                    map<CInv, CDataStream>::iterator mi = mapRelay.find(inv);
                    if (mi != mapRelay.end()) {
                        pfrom->PushMessage(inv.GetCommand(), (*mi).second);
                        pushed = true;
                    }
                }
                if (!pushed && inv.type == MSG_TX) {
                    CTransaction tx;
                    if (mempool.lookup(inv.hash, tx)) {
                        CDataStream ss(SER_NETWORK, PROTOCOL_VERSION);
                        ss.reserve(1000);
                        ss << tx;
                        pfrom->PushMessage("tx", ss);
                        pushed = true;
                    }
                }
                if (!pushed) {
                    vNotFound.push_back(inv);
                }
            }

            // Track requests for our stuff.
            GetMainSignals().Inventory(inv.hash);

            if (inv.type == MSG_BLOCK || inv.type == MSG_FILTERED_BLOCK)
                break;
        }
    }

    pfrom->vRecvGetData.erase(pfrom->vRecvGetData.begin(), it);

    if (!vNotFound.empty()) {
        // Let the peer know that we didn't find what it asked for, so it doesn't
        // have to wait around forever. Currently only SPV clients actually care
        // about this message: it's needed when they are recursively walking the
        // dependencies of relevant unconfirmed transactions. SPV clients want to
        // do that because they want to know about (and store and rebroadcast and
        // risk analyze) the dependencies of transactions relevant to them, without
        // having to download the entire memory pool.
        pfrom->PushMessage("notfound", vNotFound);
    }
}

bool static ProcessMessage(CNode* pfrom, string strCommand, CDataStream& vRecv, int64_t nTimeReceived)
{
    const CChainParams& chainparams = Params();
    LogPrint("net", "received: %s (%u bytes) peer=%d\n", SanitizeString(strCommand), vRecv.size(), pfrom->id);
    //fprintf(stderr, "recv: %s peer=%d\n", SanitizeString(strCommand).c_str(), (int32_t)pfrom->GetId());
    if (mapArgs.count("-dropmessagestest") && GetRand(atoi(mapArgs["-dropmessagestest"])) == 0)
    {
        LogPrintf("dropmessagestest DROPPING RECV MESSAGE\n");
        return true;
    }

//fprintf(stderr,"netmsg: %s\n", strCommand.c_str());

    if (strCommand == "version")
    {
        // Each connection can only send one version message
        if (pfrom->nVersion != 0)
        {
            pfrom->PushMessage("reject", strCommand, REJECT_DUPLICATE, string("Duplicate version message"));
            Misbehaving(pfrom->GetId(), 1);
            return false;
        }

        int64_t nTime;
        CAddress addrMe;
        CAddress addrFrom;
        uint64_t nNonce = 1;
        int nVersion;           // use temporary for version, don't set version number until validated as connected
        vRecv >> nVersion >> pfrom->nServices >> nTime >> addrMe;
        if (nVersion == 10300)
            nVersion = 300;

        if (nVersion < MIN_PEER_PROTO_VERSION)
        {
            // disconnect from peers older than this proto version
            LogPrintf("peer=%d using obsolete version %i; disconnecting\n", pfrom->id, pfrom->nVersion);
            pfrom->PushMessage("reject", strCommand, REJECT_OBSOLETE,
                               strprintf("Version must be %d or greater", MIN_PEER_PROTO_VERSION));
            pfrom->fDisconnect = true;
            return false;
        }

        // Reject incoming connections from nodes that don't know about the current epoch
        const Consensus::Params& params = Params().GetConsensus();
        auto currentEpoch = CurrentEpoch(GetHeight(), params);
        if (nVersion < params.vUpgrades[currentEpoch].nProtocolVersion)
        {
            LogPrintf("peer=%d using obsolete version %i; disconnecting\n", pfrom->id, nVersion);
            pfrom->PushMessage("reject", strCommand, REJECT_OBSOLETE,
                            strprintf("Version must be %d or greater",
                            params.vUpgrades[currentEpoch].nProtocolVersion));
            pfrom->fDisconnect = true;
            return false;
        }

        if (!vRecv.empty())
            vRecv >> addrFrom >> nNonce;
        if (!vRecv.empty()) {
            vRecv >> LIMITED_STRING(pfrom->strSubVer, MAX_SUBVERSION_LENGTH);
            pfrom->cleanSubVer = SanitizeString(pfrom->strSubVer);
        }
        if (!vRecv.empty())
            vRecv >> pfrom->nStartingHeight;
        if (!vRecv.empty())
            vRecv >> pfrom->fRelayTxes; // set to true after we get the first filter* message
        else
            pfrom->fRelayTxes = true;

        // Disconnect if we connected to ourself
        if (nNonce == nLocalHostNonce && nNonce > 1)
        {
            LogPrintf("connected to self at %s, disconnecting\n", pfrom->addr.ToString());
            pfrom->fDisconnect = true;
            return true;
        }

        pfrom->nVersion = nVersion;

        pfrom->addrLocal = addrMe;
        if (pfrom->fInbound && addrMe.IsRoutable())
        {
            SeenLocal(addrMe);
        }

        // Be shy and don't send version until we hear
        if (pfrom->fInbound)
            pfrom->PushVersion();

        pfrom->fClient = !(pfrom->nServices & NODE_NETWORK);

        // Potentially mark this peer as a preferred download peer.
        UpdatePreferredDownload(pfrom, State(pfrom->GetId()));

        // Change version
        pfrom->PushMessage("verack");
        pfrom->ssSend.SetVersion(min(pfrom->nVersion, PROTOCOL_VERSION));

        if (!pfrom->fInbound)
        {
            // Advertise our address
            if (fListen && !IsInitialBlockDownload())
            {
                CAddress addr = GetLocalAddress(&pfrom->addr);
                if (addr.IsRoutable())
                {
                    LogPrintf("ProcessMessages: advertizing address %s\n", addr.ToString());
                    pfrom->PushAddress(addr);
                } else if (IsPeerAddrLocalGood(pfrom)) {
                    addr.SetIP(pfrom->addrLocal);
                    LogPrintf("ProcessMessages: advertizing address %s\n", addr.ToString());
                    pfrom->PushAddress(addr);
                }
            }

            // Get recent addresses
            if (pfrom->fOneShot || pfrom->nVersion >= CADDR_TIME_VERSION || addrman.size() < 1000)
            {
                pfrom->PushMessage("getaddr");
                pfrom->fGetAddr = true;
            }
            addrman.Good(pfrom->addr);
        } else {
            if (((CNetAddr)pfrom->addr) == (CNetAddr)addrFrom)
            {
                addrman.Add(addrFrom, addrFrom);
                addrman.Good(addrFrom);
            }
        }

        // Relay alerts
        {
            LOCK(cs_mapAlerts);
            BOOST_FOREACH(PAIRTYPE(const uint256, CAlert)& item, mapAlerts)
            item.second.RelayTo(pfrom);
        }

        pfrom->fSuccessfullyConnected = true;

        string remoteAddr;
        if (fLogIPs)
            remoteAddr = ", peeraddr=" + pfrom->addr.ToString();

        LogPrintf("receive version message: %s: version %d, blocks=%d, us=%s, peer=%d%s\n",
                  pfrom->cleanSubVer, pfrom->nVersion,
                  pfrom->nStartingHeight, addrMe.ToString(), pfrom->id,
                  remoteAddr);

        int64_t nTimeOffset = nTime - GetTime();
        pfrom->nTimeOffset = nTimeOffset;
        AddTimeData(pfrom->addr, nTimeOffset);
    }


    else if (pfrom->nVersion == 0)
    {
        // Must have a version message before anything else
        Misbehaving(pfrom->GetId(), 1);
        return false;
    }


    else if (strCommand == "verack")
    {
        pfrom->SetRecvVersion(min(pfrom->nVersion, PROTOCOL_VERSION));

        // Mark this node as currently connected, so we update its timestamp later.
        if (pfrom->fNetworkNode) {
            LOCK(cs_main);
            State(pfrom->GetId())->fCurrentlyConnected = true;
        }
    }


    // Disconnect existing peer connection when:
    // 1. The version message has been received
    // 2. Peer version is below the minimum version for the current epoch
    else if (pfrom->nVersion < chainparams.GetConsensus().vUpgrades[
        CurrentEpoch(GetHeight(), chainparams.GetConsensus())].nProtocolVersion)
    {
        LogPrintf("peer=%d using obsolete version %i; disconnecting\n", pfrom->id, pfrom->nVersion);
        pfrom->PushMessage("reject", strCommand, REJECT_OBSOLETE,
                            strprintf("Version must be %d or greater",
                            chainparams.GetConsensus().vUpgrades[
                                CurrentEpoch(GetHeight(), chainparams.GetConsensus())].nProtocolVersion));
        pfrom->fDisconnect = true;
        return false;
    }


    else if (strCommand == "addr")
    {
        vector<CAddress> vAddr;
        vRecv >> vAddr;

        // Don't want addr from older versions unless seeding
        if (pfrom->nVersion < CADDR_TIME_VERSION && addrman.size() > 1000)
            return true;
        if (vAddr.size() > 1000)
        {
            Misbehaving(pfrom->GetId(), 20);
            return error("message addr size() = %u", vAddr.size());
        }

        // Store the new addresses
        vector<CAddress> vAddrOk;
        int64_t nNow = GetAdjustedTime();
        int64_t nSince = nNow - 10 * 60;
        BOOST_FOREACH(CAddress& addr, vAddr)
        {
            boost::this_thread::interruption_point();

            if (addr.nTime <= 100000000 || addr.nTime > nNow + 10 * 60)
                addr.nTime = nNow - 5 * 24 * 60 * 60;
            pfrom->AddAddressKnown(addr);
            bool fReachable = IsReachable(addr);
            if (addr.nTime > nSince && !pfrom->fGetAddr && vAddr.size() <= 10 && addr.IsRoutable())
            {
                // Relay to a limited number of other nodes
                {
                    LOCK(cs_vNodes);
                    // Use deterministic randomness to send to the same nodes for 24 hours
                    // at a time so the addrKnowns of the chosen nodes prevent repeats
                    static uint256 hashSalt;
                    if (hashSalt.IsNull())
                        hashSalt = GetRandHash();
                    uint64_t hashAddr = addr.GetHash();
                    uint256 hashRand = ArithToUint256(UintToArith256(hashSalt) ^ (hashAddr<<32) ^ ((GetTime()+hashAddr)/(24*60*60)));
                    hashRand = Hash(BEGIN(hashRand), END(hashRand));
                    multimap<uint256, CNode*> mapMix;
                    BOOST_FOREACH(CNode* pnode, vNodes)
                    {
                        if (pnode->nVersion < CADDR_TIME_VERSION)
                            continue;
                        unsigned int nPointer;
                        memcpy(&nPointer, &pnode, sizeof(nPointer));
                        uint256 hashKey = ArithToUint256(UintToArith256(hashRand) ^ nPointer);
                        hashKey = Hash(BEGIN(hashKey), END(hashKey));
                        mapMix.insert(make_pair(hashKey, pnode));
                    }
                    int nRelayNodes = fReachable ? 2 : 1; // limited relaying of addresses outside our network(s)
                    for (multimap<uint256, CNode*>::iterator mi = mapMix.begin(); mi != mapMix.end() && nRelayNodes-- > 0; ++mi)
                        ((*mi).second)->PushAddress(addr);
                }
            }
            // Do not store addresses outside our network
            if (fReachable)
                vAddrOk.push_back(addr);
        }
        addrman.Add(vAddrOk, pfrom->addr, 2 * 60 * 60);
        if (vAddr.size() < 1000)
            pfrom->fGetAddr = false;
        if (pfrom->fOneShot)
            pfrom->fDisconnect = true;
    }


    else if (strCommand == "inv")
    {
        vector<CInv> vInv;
        vRecv >> vInv;
        if (vInv.size() > MAX_INV_SZ)
        {
            Misbehaving(pfrom->GetId(), 20);
            return error("message inv size() = %u", vInv.size());
        }

        LOCK(cs_main);

        std::vector<CInv> vToFetch;

        for (unsigned int nInv = 0; nInv < vInv.size(); nInv++)
        {
            const CInv &inv = vInv[nInv];

            boost::this_thread::interruption_point();
            pfrom->AddInventoryKnown(inv);

            bool fAlreadyHave = AlreadyHave(inv);
            LogPrint("net", "got inv: %s  %s peer=%d\n", inv.ToString(), fAlreadyHave ? "have" : "new", pfrom->id);

            if (!fAlreadyHave && !fImporting && !fReindex && inv.type != MSG_BLOCK)
                pfrom->AskFor(inv);

            if (inv.type == MSG_BLOCK) {
                UpdateBlockAvailability(pfrom->GetId(), inv.hash);
                if (!fAlreadyHave && !fImporting && !fReindex && !mapBlocksInFlight.count(inv.hash)) {
                    // First request the headers preceding the announced block. In the normal fully-synced
                    // case where a new block is announced that succeeds the current tip (no reorganization),
                    // there are no such headers.
                    // Secondly, and only when we are close to being synced, we request the announced block directly,
                    // to avoid an extra round-trip. Note that we must *first* ask for the headers, so by the
                    // time the block arrives, the header chain leading up to it is already validated. Not
                    // doing this will result in the received block being rejected as an orphan in case it is
                    // not a direct successor.
                    pfrom->PushMessage("getheaders", chainActive.GetLocator(pindexBestHeader), inv.hash);
                    CNodeState *nodestate = State(pfrom->GetId());
                    if (chainActive.Tip()->GetBlockTime() > GetAdjustedTime() - chainparams.GetConsensus().nPowTargetSpacing * 20 &&
                        nodestate->nBlocksInFlight < MAX_BLOCKS_IN_TRANSIT_PER_PEER) {
                        vToFetch.push_back(inv);
                        // Mark block as in flight already, even though the actual "getdata" message only goes out
                        // later (within the same cs_main lock, though).
                        MarkBlockAsInFlight(pfrom->GetId(), inv.hash, chainparams.GetConsensus());
                    }
                    LogPrint("net", "getheaders (%d) %s to peer=%d\n", pindexBestHeader->GetHeight(), inv.hash.ToString(), pfrom->id);
                }
            }

            // Track requests for our stuff
            GetMainSignals().Inventory(inv.hash);

            if (pfrom->nSendSize > (SendBufferSize() * 2)) {
                Misbehaving(pfrom->GetId(), 50);
                return error("send buffer size() = %u", pfrom->nSendSize);
            }
        }

        if (!vToFetch.empty())
            pfrom->PushMessage("getdata", vToFetch);
    }


    else if (strCommand == "getdata")
    {
        vector<CInv> vInv;
        vRecv >> vInv;
        if (vInv.size() > MAX_INV_SZ)
        {
            Misbehaving(pfrom->GetId(), 20);
            return error("message getdata size() = %u", vInv.size());
        }

        if (fDebug || (vInv.size() != 1))
            LogPrint("net", "received getdata (%u invsz) peer=%d\n", vInv.size(), pfrom->id);

        if ((fDebug && vInv.size() > 0) || (vInv.size() == 1))
            LogPrint("net", "received getdata for: %s peer=%d\n", vInv[0].ToString(), pfrom->id);

        pfrom->vRecvGetData.insert(pfrom->vRecvGetData.end(), vInv.begin(), vInv.end());
        ProcessGetData(pfrom);
    }


    else if (strCommand == "getblocks")
    {
        CBlockLocator locator;
        uint256 hashStop;
        vRecv >> locator >> hashStop;

        LOCK(cs_main);

        // Find the last block the caller has in the main chain
        CBlockIndex* pindex = FindForkInGlobalIndex(chainActive, locator);

        // Send the rest of the chain
        if (pindex)
            pindex = chainActive.Next(pindex);
        int nLimit = 500;
        LogPrint("net", "getblocks %d to %s limit %d from peer=%d\n", (pindex ? pindex->GetHeight() : -1), hashStop.IsNull() ? "end" : hashStop.ToString(), nLimit, pfrom->id);
        for (; pindex; pindex = chainActive.Next(pindex))
        {
            if (pindex->GetBlockHash() == hashStop)
            {
                LogPrint("net", "  getblocks stopping at %d %s\n", pindex->GetHeight(), pindex->GetBlockHash().ToString());
                break;
            }
            pfrom->PushInventory(CInv(MSG_BLOCK, pindex->GetBlockHash()));
            if (--nLimit <= 0)
            {
                // When this block is requested, we'll send an inv that'll
                // trigger the peer to getblocks the next batch of inventory.
                LogPrint("net", "  getblocks stopping at limit %d %s\n", pindex->GetHeight(), pindex->GetBlockHash().ToString());
                pfrom->hashContinue = pindex->GetBlockHash();
                break;
            }
        }
    }


    else if (strCommand == "getheaders")
    {
        CBlockLocator locator;
        uint256 hashStop;
        vRecv >> locator >> hashStop;

        LOCK(cs_main);

        if (chainActive.LastTip() != 0 && chainActive.LastTip()->GetHeight() > 100000 && IsInitialBlockDownload())
        {
            //fprintf(stderr,"dont process getheaders during initial download\n");
            return true;
        }
        CBlockIndex* pindex = NULL;
        if (locator.IsNull())
        {
            // If locator is null, return the hashStop block
            BlockMap::iterator mi = mapBlockIndex.find(hashStop);
            if (mi == mapBlockIndex.end())
            {
                //fprintf(stderr,"mi == end()\n");
                return true;
            }
            pindex = (*mi).second;
        }
        else
        {
            // Find the last block the caller has in the main chain
            pindex = FindForkInGlobalIndex(chainActive, locator);
            if (pindex)
                pindex = chainActive.Next(pindex);
        }

        // we must use CNetworkBlockHeader, as CBlockHeader won't include the 0x00 nTx count at the end for compatibility
        vector<CNetworkBlockHeader> vHeaders;
        int nLimit = MAX_HEADERS_RESULTS;
        LogPrint("net", "getheaders %d to %s from peer=%d\n", (pindex ? pindex->GetHeight() : -1), hashStop.ToString(), pfrom->id);
        //if ( pfrom->lasthdrsreq >= chainActive.Height()-MAX_HEADERS_RESULTS || pfrom->lasthdrsreq != (int32_t)(pindex ? pindex->GetHeight() : -1) )// no need to ever suppress this
        {
            pfrom->lasthdrsreq = (int32_t)(pindex ? pindex->GetHeight() : -1);
            for (; pindex; pindex = chainActive.Next(pindex))
            {
                CBlockHeader h = pindex->GetBlockHeader();
                //printf("size.%i, solution size.%i\n", (int)sizeof(h), (int)h.nSolution.size());
                //printf("hash.%s prevhash.%s nonce.%s\n", h.GetHash().ToString().c_str(), h.hashPrevBlock.ToString().c_str(), h.nNonce.ToString().c_str());
                vHeaders.push_back(pindex->GetBlockHeader());
                if (--nLimit <= 0 || pindex->GetBlockHash() == hashStop)
                    break;
            }
            pfrom->PushMessage("headers", vHeaders);
        }
        /*else if ( IS_KOMODO_NOTARY != 0 )
        {
            static uint32_t counter;
            if ( counter++ < 3 )
                fprintf(stderr,"you can ignore redundant getheaders from peer.%d %d prev.%d\n",(int32_t)pfrom->id,(int32_t)(pindex ? pindex->GetHeight() : -1),pfrom->lasthdrsreq);
        }*/
    }


    else if (strCommand == "tx")
    {
        if (IsInitialBlockDownload())
            return true;

        vector<uint256> vWorkQueue;
        vector<uint256> vEraseQueue;
        CTransaction tx;
        vRecv >> tx;

        CInv inv(MSG_TX, tx.GetHash());
        pfrom->AddInventoryKnown(inv);

        LOCK(cs_main);

        bool fMissingInputs = false;
        CValidationState state;

        pfrom->setAskFor.erase(inv.hash);
        mapAlreadyAskedFor.erase(inv);

        if (!AlreadyHave(inv) && AcceptToMemoryPool(mempool, state, tx, true, &fMissingInputs))
        {
            mempool.check(pcoinsTip);
            RelayTransaction(tx);
            vWorkQueue.push_back(inv.hash);

            LogPrint("mempool", "AcceptToMemoryPool: peer=%d %s: accepted %s (poolsz %u)\n",
                     pfrom->id, pfrom->cleanSubVer,
                     tx.GetHash().ToString(),
                     mempool.mapTx.size());

            // Recursively process any orphan transactions that depended on this one
            set<NodeId> setMisbehaving;
            for (unsigned int i = 0; i < vWorkQueue.size(); i++)
            {
                map<uint256, set<uint256> >::iterator itByPrev = mapOrphanTransactionsByPrev.find(vWorkQueue[i]);
                if (itByPrev == mapOrphanTransactionsByPrev.end())
                    continue;
                for (set<uint256>::iterator mi = itByPrev->second.begin();
                     mi != itByPrev->second.end();
                     ++mi)
                {
                    const uint256& orphanHash = *mi;
                    const CTransaction& orphanTx = mapOrphanTransactions[orphanHash].tx;
                    NodeId fromPeer = mapOrphanTransactions[orphanHash].fromPeer;
                    bool fMissingInputs2 = false;
                    // Use a dummy CValidationState so someone can't setup nodes to counter-DoS based on orphan
                    // resolution (that is, feeding people an invalid transaction based on LegitTxX in order to get
                    // anyone relaying LegitTxX banned)
                    CValidationState stateDummy;


                    if (setMisbehaving.count(fromPeer))
                        continue;
                    if (AcceptToMemoryPool(mempool, stateDummy, orphanTx, true, &fMissingInputs2))
                    {
                        LogPrint("mempool", "   accepted orphan tx %s\n", orphanHash.ToString());
                        RelayTransaction(orphanTx);
                        vWorkQueue.push_back(orphanHash);
                        vEraseQueue.push_back(orphanHash);
                    }
                    else if (!fMissingInputs2)
                    {
                        int nDos = 0;
                        if (stateDummy.IsInvalid(nDos) && nDos > 0)
                        {
                            // Punish peer that gave us an invalid orphan tx
                            Misbehaving(fromPeer, nDos);
                            setMisbehaving.insert(fromPeer);
                            LogPrint("mempool", "   invalid orphan tx %s\n", orphanHash.ToString());
                        }
                        // Has inputs but not accepted to mempool
                        // Probably non-standard or insufficient fee/priority
                        LogPrint("mempool", "   removed orphan tx %s\n", orphanHash.ToString());
                        vEraseQueue.push_back(orphanHash);
                        assert(recentRejects);
                        recentRejects->insert(orphanHash);
                    }
                    mempool.check(pcoinsTip);
                }
            }

            BOOST_FOREACH(uint256 hash, vEraseQueue)
            EraseOrphanTx(hash);
        }
        // TODO: currently, prohibit joinsplits and shielded spends/outputs from entering mapOrphans
        else if (fMissingInputs &&
                 tx.vjoinsplit.empty() &&
                 tx.vShieldedSpend.empty() &&
                 tx.vShieldedOutput.empty())
        {
            // valid stake transactions end up in the orphan tx bin
            AddOrphanTx(tx, pfrom->GetId());

            // DoS prevention: do not allow mapOrphanTransactions to grow unbounded
            unsigned int nMaxOrphanTx = (unsigned int)std::max((int64_t)0, GetArg("-maxorphantx", DEFAULT_MAX_ORPHAN_TRANSACTIONS));
            unsigned int nEvicted = LimitOrphanTxSize(nMaxOrphanTx);
            if (nEvicted > 0)
                LogPrint("mempool", "mapOrphan overflow, removed %u tx\n", nEvicted);
        } else {
            assert(recentRejects);
            recentRejects->insert(tx.GetHash());

            if (pfrom->fWhitelisted) {
                // Always relay transactions received from whitelisted peers, even
                // if they were already in the mempool or rejected from it due
                // to policy, allowing the node to function as a gateway for
                // nodes hidden behind it.
                //
                // Never relay transactions that we would assign a non-zero DoS
                // score for, as we expect peers to do the same with us in that
                // case.
                int nDoS = 0;
                if (!state.IsInvalid(nDoS) || nDoS == 0) {
                    LogPrintf("Force relaying tx %s from whitelisted peer=%d\n", tx.GetHash().ToString(), pfrom->id);
                    RelayTransaction(tx);
                } else {
                    LogPrintf("Not relaying invalid transaction %s from whitelisted peer=%d (%s (code %d))\n",
                              tx.GetHash().ToString(), pfrom->id, state.GetRejectReason(), state.GetRejectCode());
                }
            }
        }
        int nDoS = 0;
        if (state.IsInvalid(nDoS))
        {
            LogPrint("mempool", "%s from peer=%d %s was not accepted into the memory pool: %s\n", tx.GetHash().ToString(),
                     pfrom->id, pfrom->cleanSubVer,
                     state.GetRejectReason());
            pfrom->PushMessage("reject", strCommand, state.GetRejectCode(),
                               state.GetRejectReason().substr(0, MAX_REJECT_MESSAGE_LENGTH), inv.hash);
            if (nDoS > 0)
                Misbehaving(pfrom->GetId(), nDoS);
        }
    }

    else if (strCommand == "headers" && !fImporting && !fReindex) // Ignore headers received while importing
    {
        std::vector<CBlockHeader> headers;

        // Bypass the normal CBlock deserialization, as we don't want to risk deserializing 2000 full blocks.
        unsigned int nCount = ReadCompactSize(vRecv);
        if (nCount > MAX_HEADERS_RESULTS) {
            Misbehaving(pfrom->GetId(), 20);
            return error("headers message size = %u", nCount);
        }
        headers.resize(nCount);
        for (unsigned int n = 0; n < nCount; n++) {
            vRecv >> headers[n];
            ReadCompactSize(vRecv); // ignore tx count; assume it is 0.
        }

        LOCK(cs_main);

        if (nCount == 0) {
            // Nothing interesting. Stop asking this peers for more headers.
            return true;
        }

        CBlockIndex *pindexLast = NULL;
        BOOST_FOREACH(const CBlockHeader& header, headers) {
            //printf("size.%i, solution size.%i\n", (int)sizeof(header), (int)header.nSolution.size());
            //printf("hash.%s prevhash.%s nonce.%s\n", header.GetHash().ToString().c_str(), header.hashPrevBlock.ToString().c_str(), header.nNonce.ToString().c_str());

            CValidationState state;
            if (pindexLast != NULL && header.hashPrevBlock != pindexLast->GetBlockHash()) {
                Misbehaving(pfrom->GetId(), 20);
                return error("non-continuous headers sequence");
            }
            int32_t futureblock;
            if (!AcceptBlockHeader(&futureblock,header, state, &pindexLast)) {
                int nDoS;
                if (state.IsInvalid(nDoS) && futureblock == 0)
                {
                    if (nDoS > 0 && futureblock == 0)
                        Misbehaving(pfrom->GetId(), nDoS/nDoS);
                    return error("invalid header received");
                }
            }
        }

        if (pindexLast)
            UpdateBlockAvailability(pfrom->GetId(), pindexLast->GetBlockHash());

        if (nCount == MAX_HEADERS_RESULTS && pindexLast) {
            // Headers message had its maximum size; the peer may have more headers.
            // TODO: optimize: if pindexLast is an ancestor of chainActive.Tip or pindexBestHeader, continue
            // from there instead.
            if ( pfrom->sendhdrsreq >= chainActive.Height()-MAX_HEADERS_RESULTS || pindexLast->GetHeight() != pfrom->sendhdrsreq )
            {
                pfrom->sendhdrsreq = (int32_t)pindexLast->GetHeight();
                LogPrint("net", "more getheaders (%d) to end to peer=%d (startheight:%d)\n", pindexLast->GetHeight(), pfrom->id, pfrom->nStartingHeight);
                pfrom->PushMessage("getheaders", chainActive.GetLocator(pindexLast), uint256());
            }
        }

        CheckBlockIndex();
    }

    else if (strCommand == "block" && !fImporting && !fReindex) // Ignore blocks received while importing
    {
        CBlock block;
        vRecv >> block;

        CInv inv(MSG_BLOCK, block.GetHash());
        LogPrint("net", "received block %s peer=%d\n", inv.hash.ToString(), pfrom->id);

        pfrom->AddInventoryKnown(inv);

        CValidationState state;
        // Process all blocks from whitelisted peers, even if not requested,
        // unless we're still syncing with the network.
        // Such an unrequested block may still be processed, subject to the
        // conditions in AcceptBlock().
        bool forceProcessing = pfrom->fWhitelisted && !IsInitialBlockDownload();
        ProcessNewBlock(0,0,state, pfrom, &block, forceProcessing, NULL);
        int nDoS;
        if (state.IsInvalid(nDoS)) {
            pfrom->PushMessage("reject", strCommand, state.GetRejectCode(),
                               state.GetRejectReason().substr(0, MAX_REJECT_MESSAGE_LENGTH), inv.hash);
            if (nDoS > 0) {
                LOCK(cs_main);
                Misbehaving(pfrom->GetId(), nDoS);
            }
        }

    }


    // This asymmetric behavior for inbound and outbound connections was introduced
    // to prevent a fingerprinting attack: an attacker can send specific fake addresses
    // to users' AddrMan and later request them by sending getaddr messages.
    // Making nodes which are behind NAT and can only make outgoing connections ignore
    // the getaddr message mitigates the attack.
    else if ((strCommand == "getaddr") && (pfrom->fInbound))
    {
        // Only send one GetAddr response per connection to reduce resource waste
        //  and discourage addr stamping of INV announcements.
        if (pfrom->fSentAddr) {
            LogPrint("net", "Ignoring repeated \"getaddr\". peer=%d\n", pfrom->id);
            return true;
        }
        pfrom->fSentAddr = true;

        pfrom->vAddrToSend.clear();
        vector<CAddress> vAddr = addrman.GetAddr();
        BOOST_FOREACH(const CAddress &addr, vAddr)
        pfrom->PushAddress(addr);
    }


    else if (strCommand == "mempool")
    {
        LOCK2(cs_main, pfrom->cs_filter);

        std::vector<uint256> vtxid;
        mempool.queryHashes(vtxid);
        vector<CInv> vInv;
        BOOST_FOREACH(uint256& hash, vtxid) {
            CInv inv(MSG_TX, hash);
            if (pfrom->pfilter) {
                CTransaction tx;
                bool fInMemPool = mempool.lookup(hash, tx);
                if (!fInMemPool) continue; // another thread removed since queryHashes, maybe...
                if (!pfrom->pfilter->IsRelevantAndUpdate(tx)) continue;
            }
            vInv.push_back(inv);
            if (vInv.size() == MAX_INV_SZ) {
                pfrom->PushMessage("inv", vInv);
                vInv.clear();
            }
        }
        if (vInv.size() > 0)
            pfrom->PushMessage("inv", vInv);
    }


    else if (strCommand == "ping")
    {
        if (pfrom->nVersion > BIP0031_VERSION)
        {
            uint64_t nonce = 0;
            vRecv >> nonce;
            // Echo the message back with the nonce. This allows for two useful features:
            //
            // 1) A remote node can quickly check if the connection is operational
            // 2) Remote nodes can measure the latency of the network thread. If this node
            //    is overloaded it won't respond to pings quickly and the remote node can
            //    avoid sending us more work, like chain download requests.
            //
            // The nonce stops the remote getting confused between different pings: without
            // it, if the remote node sends a ping once per second and this node takes 5
            // seconds to respond to each, the 5th ping the remote sends would appear to
            // return very quickly.
            pfrom->PushMessage("pong", nonce);
        }
    }


    else if (strCommand == "pong")
    {
        int64_t pingUsecEnd = nTimeReceived;
        uint64_t nonce = 0;
        size_t nAvail = vRecv.in_avail();
        bool bPingFinished = false;
        std::string sProblem;

        if (nAvail >= sizeof(nonce)) {
            vRecv >> nonce;

            // Only process pong message if there is an outstanding ping (old ping without nonce should never pong)
            if (pfrom->nPingNonceSent != 0) {
                if (nonce == pfrom->nPingNonceSent) {
                    // Matching pong received, this ping is no longer outstanding
                    bPingFinished = true;
                    int64_t pingUsecTime = pingUsecEnd - pfrom->nPingUsecStart;
                    if (pingUsecTime > 0) {
                        // Successful ping time measurement, replace previous
                        pfrom->nPingUsecTime = pingUsecTime;
                        pfrom->nMinPingUsecTime = std::min(pfrom->nMinPingUsecTime, pingUsecTime);
                    } else {
                        // This should never happen
                        sProblem = "Timing mishap";
                    }
                } else {
                    // Nonce mismatches are normal when pings are overlapping
                    sProblem = "Nonce mismatch";
                    if (nonce == 0) {
                        // This is most likely a bug in another implementation somewhere; cancel this ping
                        bPingFinished = true;
                        sProblem = "Nonce zero";
                    }
                }
            } else {
                sProblem = "Unsolicited pong without ping";
            }
        } else {
            // This is most likely a bug in another implementation somewhere; cancel this ping
            bPingFinished = true;
            sProblem = "Short payload";
        }

        if (!(sProblem.empty())) {
            LogPrint("net", "pong peer=%d %s: %s, %x expected, %x received, %u bytes\n",
                     pfrom->id,
                     pfrom->cleanSubVer,
                     sProblem,
                     pfrom->nPingNonceSent,
                     nonce,
                     nAvail);
        }
        if (bPingFinished) {
            pfrom->nPingNonceSent = 0;
        }
    }


    else if (fAlerts && strCommand == "alert")
    {
        CAlert alert;
        vRecv >> alert;

        uint256 alertHash = alert.GetHash();
        if (pfrom->setKnown.count(alertHash) == 0)
        {
            if (alert.ProcessAlert(Params().AlertKey()))
            {
                // Relay
                pfrom->setKnown.insert(alertHash);
                {
                    LOCK(cs_vNodes);
                    BOOST_FOREACH(CNode* pnode, vNodes)
                    alert.RelayTo(pnode);
                }
            }
            else {
                // Small DoS penalty so peers that send us lots of
                // duplicate/expired/invalid-signature/whatever alerts
                // eventually get banned.
                // This isn't a Misbehaving(100) (immediate ban) because the
                // peer might be an older or different implementation with
                // a different signature key, etc.
                Misbehaving(pfrom->GetId(), 10);
            }
        }
    }

    else if (!(nLocalServices & NODE_BLOOM) &&
              (strCommand == "filterload" ||
               strCommand == "filteradd"))
    {
        if (pfrom->nVersion >= NO_BLOOM_VERSION) {
            Misbehaving(pfrom->GetId(), 100);
            return false;
        } else if (GetBoolArg("-enforcenodebloom", false)) {
            pfrom->fDisconnect = true;
            return false;
        }
    }


    else if (strCommand == "filterload")
    {
        CBloomFilter filter;
        vRecv >> filter;

        if (!filter.IsWithinSizeConstraints())
            // There is no excuse for sending a too-large filter
            Misbehaving(pfrom->GetId(), 100);
        else
        {
            LOCK(pfrom->cs_filter);
            delete pfrom->pfilter;
            pfrom->pfilter = new CBloomFilter(filter);
            pfrom->pfilter->UpdateEmptyFull();
        }
        pfrom->fRelayTxes = true;
    }


    else if (strCommand == "filteradd")
    {
        vector<unsigned char> vData;
        vRecv >> vData;

        // Nodes must NEVER send a data item > 520 bytes (the max size for a script data object,
        // and thus, the maximum size any matched object can have) in a filteradd message
        if (vData.size() > MAX_SCRIPT_ELEMENT_SIZE)
        {
            Misbehaving(pfrom->GetId(), 100);
        } else {
            LOCK(pfrom->cs_filter);
            if (pfrom->pfilter)
                pfrom->pfilter->insert(vData);
            else
                Misbehaving(pfrom->GetId(), 100);
        }
    }


    else if (strCommand == "filterclear")
    {
        LOCK(pfrom->cs_filter);
        if (nLocalServices & NODE_BLOOM) {
            delete pfrom->pfilter;
            pfrom->pfilter = new CBloomFilter();
        }
        pfrom->fRelayTxes = true;
    }


    else if (strCommand == "reject")
    {
        if (fDebug) {
            try {
                string strMsg; unsigned char ccode; string strReason;
                vRecv >> LIMITED_STRING(strMsg, CMessageHeader::COMMAND_SIZE) >> ccode >> LIMITED_STRING(strReason, MAX_REJECT_MESSAGE_LENGTH);

                ostringstream ss;
                ss << strMsg << " code " << itostr(ccode) << ": " << strReason;

                if (strMsg == "block" || strMsg == "tx")
                {
                    uint256 hash;
                    vRecv >> hash;
                    ss << ": hash " << hash.ToString();
                }
                LogPrint("net", "Reject %s\n", SanitizeString(ss.str()));
            } catch (const std::ios_base::failure&) {
                // Avoid feedback loops by preventing reject messages from triggering a new reject message.
                LogPrint("net", "Unparseable reject message received\n");
            }
        }
    }
    else if (strCommand == "notfound") {
        // We do not care about the NOTFOUND message, but logging an Unknown Command
        // message would be undesirable as we transmit it ourselves.
    }

    else {
        // Ignore unknown commands for extensibility
        LogPrint("net", "Unknown command \"%s\" from peer=%d\n", SanitizeString(strCommand), pfrom->id);
    }



    return true;
}

// requires LOCK(cs_vRecvMsg)
bool ProcessMessages(CNode* pfrom)
{
    //if (fDebug)
    //    LogPrintf("%s(%u messages)\n", __func__, pfrom->vRecvMsg.size());

    //
    // Message format
    //  (4) message start
    //  (12) command
    //  (4) size
    //  (4) checksum
    //  (x) data
    //
    bool fOk = true;

    if (!pfrom->vRecvGetData.empty())
        ProcessGetData(pfrom);

    // this maintains the order of responses
    if (!pfrom->vRecvGetData.empty()) return fOk;

    std::deque<CNetMessage>::iterator it = pfrom->vRecvMsg.begin();
    while (!pfrom->fDisconnect && it != pfrom->vRecvMsg.end()) {
        // Don't bother if send buffer is too full to respond anyway
        if (pfrom->nSendSize >= SendBufferSize())
            break;

        // get next message
        CNetMessage& msg = *it;

        //if (fDebug)
        //    LogPrintf("%s(message %u msgsz, %u bytes, complete:%s)\n", __func__,
        //            msg.hdr.nMessageSize, msg.vRecv.size(),
        //            msg.complete() ? "Y" : "N");

        // end, if an incomplete message is found
        if (!msg.complete())
            break;

        // at this point, any failure means we can delete the current message
        it++;

        // Scan for message start
        if (memcmp(msg.hdr.pchMessageStart, Params().MessageStart(), MESSAGE_START_SIZE) != 0) {
            LogPrintf("PROCESSMESSAGE: INVALID MESSAGESTART %s peer=%d\n", SanitizeString(msg.hdr.GetCommand()), pfrom->id);
            fOk = false;
            break;
        }

        // Read header
        CMessageHeader& hdr = msg.hdr;
        if (!hdr.IsValid(Params().MessageStart()))
        {
            LogPrintf("PROCESSMESSAGE: ERRORS IN HEADER %s peer=%d\n", SanitizeString(hdr.GetCommand()), pfrom->id);
            continue;
        }
        string strCommand = hdr.GetCommand();

        // Message size
        unsigned int nMessageSize = hdr.nMessageSize;

        // Checksum
        CDataStream& vRecv = msg.vRecv;
        uint256 hash = Hash(vRecv.begin(), vRecv.begin() + nMessageSize);
        unsigned int nChecksum = ReadLE32((unsigned char*)&hash);
        if (nChecksum != hdr.nChecksum)
        {
            LogPrintf("%s(%s, %u bytes): CHECKSUM ERROR nChecksum=%08x hdr.nChecksum=%08x\n", __func__,
                      SanitizeString(strCommand), nMessageSize, nChecksum, hdr.nChecksum);
            continue;
        }

        // Process message
        bool fRet = false;
        try
        {
            fRet = ProcessMessage(pfrom, strCommand, vRecv, msg.nTime);
            boost::this_thread::interruption_point();
        }
        catch (const std::ios_base::failure& e)
        {
            pfrom->PushMessage("reject", strCommand, REJECT_MALFORMED, string("error parsing message"));
            if (strstr(e.what(), "end of data"))
            {
                // Allow exceptions from under-length message on vRecv
                LogPrintf("%s(%s, %u bytes): Exception '%s' caught, normally caused by a message being shorter than its stated length\n", __func__, SanitizeString(strCommand), nMessageSize, e.what());
            }
            else if (strstr(e.what(), "size too large"))
            {
                // Allow exceptions from over-long size
                LogPrintf("%s(%s, %u bytes): Exception '%s' caught\n", __func__, SanitizeString(strCommand), nMessageSize, e.what());
            }
            else
            {
                //PrintExceptionContinue(&e, "ProcessMessages()");
            }
        }
        catch (const boost::thread_interrupted&) {
            throw;
        }
        catch (const std::exception& e) {
            PrintExceptionContinue(&e, "ProcessMessages()");
        } catch (...) {
            PrintExceptionContinue(NULL, "ProcessMessages()");
        }

        if (!fRet)
            LogPrintf("%s(%s, %u bytes) FAILED peer=%d\n", __func__, SanitizeString(strCommand), nMessageSize, pfrom->id);

        break;
    }

    // In case the connection got shut down, its receive buffer was wiped
    if (!pfrom->fDisconnect)
        pfrom->vRecvMsg.erase(pfrom->vRecvMsg.begin(), it);

    return fOk;
}


bool SendMessages(CNode* pto, bool fSendTrickle)
{
    const Consensus::Params& consensusParams = Params().GetConsensus();
    {
        // Don't send anything until we get its version message
        if (pto->nVersion == 0)
            return true;

        //
        // Message: ping
        //
        bool pingSend = false;
        if (pto->fPingQueued) {
            // RPC ping request by user
            pingSend = true;
        }
        if (pto->nPingNonceSent == 0 && pto->nPingUsecStart + PING_INTERVAL * 1000000 < GetTimeMicros()) {
            // Ping automatically sent as a latency probe & keepalive.
            pingSend = true;
        }
        if (pingSend) {
            uint64_t nonce = 0;
            while (nonce == 0) {
                GetRandBytes((unsigned char*)&nonce, sizeof(nonce));
            }
            pto->fPingQueued = false;
            pto->nPingUsecStart = GetTimeMicros();
            if (pto->nVersion > BIP0031_VERSION) {
                pto->nPingNonceSent = nonce;
                pto->PushMessage("ping", nonce);
            } else {
                // Peer is too old to support ping command with nonce, pong will never arrive.
                pto->nPingNonceSent = 0;
                pto->PushMessage("ping");
            }
        }

        TRY_LOCK(cs_main, lockMain); // Acquire cs_main for IsInitialBlockDownload() and CNodeState()
        if (!lockMain)
            return true;

        // Address refresh broadcast
        static int64_t nLastRebroadcast;
        if (!IsInitialBlockDownload() && (GetTime() - nLastRebroadcast > 24 * 60 * 60))
        {
            LOCK(cs_vNodes);
            BOOST_FOREACH(CNode* pnode, vNodes)
            {
                // Periodically clear addrKnown to allow refresh broadcasts
                if (nLastRebroadcast)
                    pnode->addrKnown.reset();

                // Rebroadcast our address
                AdvertizeLocal(pnode);
            }
            if (!vNodes.empty())
                nLastRebroadcast = GetTime();
        }

        //
        // Message: addr
        //
        if (fSendTrickle)
        {
            vector<CAddress> vAddr;
            vAddr.reserve(pto->vAddrToSend.size());
            BOOST_FOREACH(const CAddress& addr, pto->vAddrToSend)
            {
                if (!pto->addrKnown.contains(addr.GetKey()))
                {
                    pto->addrKnown.insert(addr.GetKey());
                    vAddr.push_back(addr);
                    // receiver rejects addr messages larger than 1000
                    if (vAddr.size() >= 1000)
                    {
                        pto->PushMessage("addr", vAddr);
                        vAddr.clear();
                    }
                }
            }
            pto->vAddrToSend.clear();
            if (!vAddr.empty())
                pto->PushMessage("addr", vAddr);
        }

        CNodeState &state = *State(pto->GetId());
        if (state.fShouldBan) {
            if (pto->fWhitelisted)
                LogPrintf("Warning: not punishing whitelisted peer %s!\n", pto->addr.ToString());
            else {
                pto->fDisconnect = true;
                if (pto->addr.IsLocal())
                    LogPrintf("Warning: not banning local peer %s!\n", pto->addr.ToString());
                else
                {
                    CNode::Ban(pto->addr);
                }
            }
            state.fShouldBan = false;
        }

        BOOST_FOREACH(const CBlockReject& reject, state.rejects)
        pto->PushMessage("reject", (string)"block", reject.chRejectCode, reject.strRejectReason, reject.hashBlock);
        state.rejects.clear();

        // Start block sync
        if (pindexBestHeader == NULL)
            pindexBestHeader = chainActive.Tip();
        bool fFetch = state.fPreferredDownload || (nPreferredDownload == 0 && !pto->fClient && !pto->fOneShot); // Download if this is a nice peer, or we have no nice peers and this one might do.
        if (!state.fSyncStarted && !pto->fClient && !fImporting && !fReindex) {
            // Only actively request headers from a single peer, unless we're close to today.
            if ((nSyncStarted == 0 && fFetch) || pindexBestHeader->GetBlockTime() > GetAdjustedTime() - 24 * 60 * 60) {
                state.fSyncStarted = true;
                nSyncStarted++;
                CBlockIndex *pindexStart = pindexBestHeader->pprev ? pindexBestHeader->pprev : pindexBestHeader;
                LogPrint("net", "initial getheaders (%d) to peer=%d (startheight:%d)\n", pindexStart->GetHeight(), pto->id, pto->nStartingHeight);
                pto->PushMessage("getheaders", chainActive.GetLocator(pindexStart), uint256());
            }
        }

        // Resend wallet transactions that haven't gotten in a block yet
        // Except during reindex, importing and IBD, when old wallet
        // transactions become unconfirmed and spams other nodes.
        if (!fReindex && !fImporting && !IsInitialBlockDownload())
        {
            GetMainSignals().Broadcast(nTimeBestReceived);
        }

        //
        // Message: inventory
        //
        vector<CInv> vInv;
        vector<CInv> vInvWait;
        {
            LOCK(pto->cs_inventory);
            vInv.reserve(pto->vInventoryToSend.size());
            vInvWait.reserve(pto->vInventoryToSend.size());
            BOOST_FOREACH(const CInv& inv, pto->vInventoryToSend)
            {
                if (pto->setInventoryKnown.count(inv))
                    continue;

                // trickle out tx inv to protect privacy
                if (inv.type == MSG_TX && !fSendTrickle)
                {
                    // 1/4 of tx invs blast to all immediately
                    static uint256 hashSalt;
                    if (hashSalt.IsNull())
                        hashSalt = GetRandHash();
                    uint256 hashRand = ArithToUint256(UintToArith256(inv.hash) ^ UintToArith256(hashSalt));
                    hashRand = Hash(BEGIN(hashRand), END(hashRand));
                    bool fTrickleWait = ((UintToArith256(hashRand) & 3) != 0);

                    if (fTrickleWait)
                    {
                        vInvWait.push_back(inv);
                        continue;
                    }
                }

                // returns true if wasn't already contained in the set
                if (pto->setInventoryKnown.insert(inv).second)
                {
                    vInv.push_back(inv);
                    if (vInv.size() >= 1000)
                    {
                        pto->PushMessage("inv", vInv);
                        vInv.clear();
                    }
                }
            }
            pto->vInventoryToSend = vInvWait;
        }
        if (!vInv.empty())
            pto->PushMessage("inv", vInv);

        // Detect whether we're stalling
        int64_t nNow = GetTimeMicros();
        if (!pto->fDisconnect && state.nStallingSince && state.nStallingSince < nNow - 1000000 * BLOCK_STALLING_TIMEOUT) {
            // Stalling only triggers when the block download window cannot move. During normal steady state,
            // the download window should be much larger than the to-be-downloaded set of blocks, so disconnection
            // should only happen during initial block download.
            LogPrintf("Peer=%d is stalling block download, disconnecting\n", pto->id);
            pto->fDisconnect = true;
        }
        // In case there is a block that has been in flight from this peer for (2 + 0.5 * N) times the block interval
        // (with N the number of validated blocks that were in flight at the time it was requested), disconnect due to
        // timeout. We compensate for in-flight blocks to prevent killing off peers due to our own downstream link
        // being saturated. We only count validated in-flight blocks so peers can't advertise non-existing block hashes
        // to unreasonably increase our timeout.
        // We also compare the block download timeout originally calculated against the time at which we'd disconnect
        // if we assumed the block were being requested now (ignoring blocks we've requested from this peer, since we're
        // only looking at this peer's oldest request).  This way a large queue in the past doesn't result in a
        // permanently large window for this block to be delivered (ie if the number of blocks in flight is decreasing
        // more quickly than once every 5 minutes, then we'll shorten the download window for this block).
        if (!pto->fDisconnect && state.vBlocksInFlight.size() > 0) {
            QueuedBlock &queuedBlock = state.vBlocksInFlight.front();
            int64_t nTimeoutIfRequestedNow = GetBlockTimeout(nNow, nQueuedValidatedHeaders - state.nBlocksInFlightValidHeaders, consensusParams);
            if (queuedBlock.nTimeDisconnect > nTimeoutIfRequestedNow) {
                LogPrint("net", "Reducing block download timeout for peer=%d block=%s, orig=%d new=%d\n", pto->id, queuedBlock.hash.ToString(), queuedBlock.nTimeDisconnect, nTimeoutIfRequestedNow);
                queuedBlock.nTimeDisconnect = nTimeoutIfRequestedNow;
            }
            if (queuedBlock.nTimeDisconnect < nNow) {
                LogPrintf("Timeout downloading block %s from peer=%d, disconnecting\n", queuedBlock.hash.ToString(), pto->id);
                pto->fDisconnect = true;
            }
        }

        //
        // Message: getdata (blocks)
        //
        static uint256 zero;
        vector<CInv> vGetData;
        if (!pto->fDisconnect && !pto->fClient && (fFetch || !IsInitialBlockDownload()) && state.nBlocksInFlight < MAX_BLOCKS_IN_TRANSIT_PER_PEER) {
            vector<CBlockIndex*> vToDownload;
            NodeId staller = -1;
            FindNextBlocksToDownload(pto->GetId(), MAX_BLOCKS_IN_TRANSIT_PER_PEER - state.nBlocksInFlight, vToDownload, staller);
            BOOST_FOREACH(CBlockIndex *pindex, vToDownload) {
                vGetData.push_back(CInv(MSG_BLOCK, pindex->GetBlockHash()));
                MarkBlockAsInFlight(pto->GetId(), pindex->GetBlockHash(), consensusParams, pindex);
                LogPrint("net", "Requesting block %s (%d) peer=%d\n", pindex->GetBlockHash().ToString(),
                         pindex->GetHeight(), pto->id);
            }
            if (state.nBlocksInFlight == 0 && staller != -1) {
                if (State(staller)->nStallingSince == 0) {
                    State(staller)->nStallingSince = nNow;
                    LogPrint("net", "Stall started peer=%d\n", staller);
                }
            }
        }
        /*CBlockIndex *pindex;
        if ( komodo_requestedhash != zero && komodo_requestedcount < 16 && (pindex= komodo_getblockindex(komodo_requestedhash)) != 0 )
        {
            LogPrint("net","komodo_requestedhash.%d request %s to nodeid.%d\n",komodo_requestedcount,komodo_requestedhash.ToString().c_str(),pto->GetId());
            fprintf(stderr,"komodo_requestedhash.%d request %s to nodeid.%d\n",komodo_requestedcount,komodo_requestedhash.ToString().c_str(),pto->GetId());
            vGetData.push_back(CInv(MSG_BLOCK, komodo_requestedhash));
            MarkBlockAsInFlight(pto->GetId(), komodo_requestedhash, consensusParams, pindex);
            komodo_requestedcount++;
            if ( komodo_requestedcount > 16 )
            {
                memset(&komodo_requestedhash,0,sizeof(komodo_requestedhash));
                komodo_requestedcount = 0;
            }
        }*/

        //
        // Message: getdata (non-blocks)
        //
        while (!pto->fDisconnect && !pto->mapAskFor.empty() && (*pto->mapAskFor.begin()).first <= nNow)
        {
            const CInv& inv = (*pto->mapAskFor.begin()).second;
            if (!AlreadyHave(inv))
            {
                if (fDebug)
                    LogPrint("net", "Requesting %s peer=%d\n", inv.ToString(), pto->id);
                vGetData.push_back(inv);
                if (vGetData.size() >= 1000)
                {
                    pto->PushMessage("getdata", vGetData);
                    vGetData.clear();
                }
            } else {
                //If we're not going to ask, don't expect a response.
                pto->setAskFor.erase(inv.hash);
            }
            pto->mapAskFor.erase(pto->mapAskFor.begin());
        }
        if (!vGetData.empty())
            pto->PushMessage("getdata", vGetData);

    }
    return true;
}

std::string CBlockFileInfo::ToString() const {
    return strprintf("CBlockFileInfo(blocks=%u, size=%u, heights=%u...%u, time=%s...%s)", nBlocks, nSize, nHeightFirst, nHeightLast, DateTimeStrFormat("%Y-%m-%d", nTimeFirst), DateTimeStrFormat("%Y-%m-%d", nTimeLast));
}



static class CMainCleanup
{
public:
    CMainCleanup() {}
    ~CMainCleanup() {
        // block headers
        BlockMap::iterator it1 = mapBlockIndex.begin();
        for (; it1 != mapBlockIndex.end(); it1++)
            delete (*it1).second;
        mapBlockIndex.clear();

        // orphan transactions
        mapOrphanTransactions.clear();
        mapOrphanTransactionsByPrev.clear();
    }
} instance_of_cmaincleanup;

extern "C" const char* getDataDir()
{
    return GetDataDir().string().c_str();
}


// Set default values of new CMutableTransaction based on consensus rules at given height.
CMutableTransaction CreateNewContextualCMutableTransaction(const Consensus::Params& consensusParams, int nHeight)
{
    CMutableTransaction mtx;

    bool isOverwintered = NetworkUpgradeActive(nHeight, consensusParams, Consensus::UPGRADE_OVERWINTER);
    if (isOverwintered) {
        mtx.fOverwintered = true;
        mtx.nExpiryHeight = nHeight + expiryDelta;

        if (NetworkUpgradeActive(nHeight, consensusParams, Consensus::UPGRADE_SAPLING)) {
            mtx.nVersionGroupId = SAPLING_VERSION_GROUP_ID;
            mtx.nVersion = SAPLING_TX_VERSION;
        } else {
            mtx.nVersionGroupId = OVERWINTER_VERSION_GROUP_ID;
            mtx.nVersion = OVERWINTER_TX_VERSION;
            mtx.nExpiryHeight = std::min(
                mtx.nExpiryHeight,
                static_cast<uint32_t>(consensusParams.vUpgrades[Consensus::UPGRADE_SAPLING].nActivationHeight - 1));
        }
    }
    return mtx;
}<|MERGE_RESOLUTION|>--- conflicted
+++ resolved
@@ -3261,9 +3261,6 @@
             return false;
         fprintf(stderr,"grandfathered exception, until jan 15th 2019\n");
     }
-<<<<<<< HEAD
-
-=======
     if ( (pindex->nStatus & BLOCK_IN_TMPFILE) != 0 )
     {
         unsigned int nBlockSize = ::GetSerializeSize(block, SER_DISK, CLIENT_VERSION);
@@ -3279,7 +3276,6 @@
         setDirtyFileInfo.insert(blockPos.nFile);
         fprintf(stderr,"added ht.%d copy of tmpfile to %d.%d\n",pindex->GetHeight(),blockPos.nFile,blockPos.nPos);
     }
->>>>>>> 3ea404ea
     // verify that the view's current state corresponds to the previous block
     uint256 hashPrevBlock = pindex->pprev == NULL ? uint256() : pindex->pprev->GetBlockHash();
     if ( hashPrevBlock != view.GetBestBlock() )

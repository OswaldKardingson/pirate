--- conflicted
+++ resolved
@@ -679,24 +679,13 @@
     // to make sure they are confirmed in correct order.
     if ( (extraoffset= height % KOMODO_SNAPSHOT_INTERVAL) != 0 )
     {
-<<<<<<< HEAD
-        // we are on chain init, and need to scan all the way back to the correct height, other wise our node will have a 
-        // diffrent snapshot to online nodes. Use the notarizationsDB to scan back from the consesnus height to get the 
-        // offset we need.
-        std::string symbol; Notarisation nota;
-        symbol.assign(ASSETCHAINS_SYMBOL);
-        if ( ScanNotarisationsDB(height-extraoffset, symbol, 100, nota) == 0 )
-            undo_height = height-extraoffset-reorglimit; 
-        else undo_height = nota.second.height;
-=======
         // we are on chain init, and need to scan all the way back to the correct height, other wise our node will have a diffrent snapshot to online nodes.
         // use the notarizationsDB to scan back from the consesnus height to get the offset we need.
         Notarisation nota;
-        if ( ScanNotarisationsDB(height-extraoffset, chain.symbol(), 100, nota) == 0 )
+        if ( ScanNotarisationsDB(height-extraoffset, chainName.symbol(), 100, nota) == 0 )
             undo_height = height-extraoffset-reorglimit; 
         else 
             undo_height = nota.second.height;
->>>>>>> a20e98e7
     }
     else 
     {
@@ -1127,12 +1116,7 @@
 bool ContextualCheckCoinbaseTransaction(int32_t slowflag,const CBlock *block,CBlockIndex * const previndex,const CTransaction& tx, const int nHeight,int32_t validateprices)
 {
     // if time locks are on, ensure that this coin base is time locked exactly as it should be
-<<<<<<< HEAD
     if (((uint64_t)(tx.GetValueOut()) >= ASSETCHAINS_TIMELOCKGTE) || (komodo_ac_block_subsidy(nHeight) >= ASSETCHAINS_TIMELOCKGTE))
-=======
-    if (((uint64_t)(tx.GetValueOut()) >= ASSETCHAINS_TIMELOCKGTE) ||
-        (((nHeight >= 31680) || !chain.isSymbol("VRSC") ) && komodo_ac_block_subsidy(nHeight) >= ASSETCHAINS_TIMELOCKGTE))
->>>>>>> a20e98e7
     {
         CScriptID scriptHash;
 
@@ -1389,7 +1373,7 @@
     if ( *(int32_t *)&array[0] == 0 )
         numbanned = komodo_bannedset(&indallvouts,array,(int32_t)(sizeof(array)/sizeof(*array)));
     n = tx.vin.size();
-    if ( chain.isKMD() )
+    if ( chainName.isKMD() )
     {
         for (j=0; j<n; j++)
         {
@@ -1818,12 +1802,8 @@
         }
     }
     auto verifier = libzcash::ProofVerifier::Strict();
-<<<<<<< HEAD
-    if (ASSETCHAINS_SYMBOL[0] == 0 && chainActive.Tip() != nullptr
+    if (chainName.isKMD() && chainActive.Tip() != nullptr
             && komodo_validate_interest(tx, chainActive.Tip()->nHeight + 1, chainActive.Tip()->GetMedianTimePast() + 777) < 0)
-=======
-    if ( chain.isKMD() && komodo_validate_interest(tx,chainActive.LastTip()->GetHeight()+1,chainActive.LastTip()->GetMedianTimePast() + 777,0) < 0 )
->>>>>>> a20e98e7
     {
         return error("%s: komodo_validate_interest failed txid.%s", __func__, tx.GetHash().ToString());
     }
@@ -2443,7 +2423,7 @@
 CAmount GetBlockSubsidy(int nHeight, const Consensus::Params& consensusParams)
 {
     int32_t numhalvings,i; uint64_t numerator; CAmount nSubsidy = 3 * COIN;
-    if ( chain.isKMD() )
+    if ( chainName.isKMD() )
     {
         if ( nHeight == 1 )
             return(100000000 * COIN); // ICO allocation
@@ -2804,12 +2784,7 @@
                 // Disabled on regtest
                 if (fCoinbaseEnforcedProtectionEnabled &&
                     consensusParams.fCoinbaseMustBeProtected &&
-<<<<<<< HEAD
                     !tx.vout.empty()) {
-=======
-                    !(tx.vout.size() == 0 || (tx.vout.size() == 1 && tx.vout[0].nValue == 0)) &&
-                    ( !chain.isSymbol("VRSC") || (nSpendHeight >= 12800 && coins->nHeight >= 12800))) {
->>>>>>> a20e98e7
                     return state.DoS(100,
                                      error("CheckInputs(): tried to spend coinbase with transparent outputs"),
                                      REJECT_INVALID, "bad-txns-coinbase-spend-has-transparent-outputs");
@@ -2819,11 +2794,7 @@
             // Check for negative or overflow input values
             nValueIn += coins->vout[prevout.n].nValue;
 #ifdef KOMODO_ENABLE_INTEREST
-<<<<<<< HEAD
-            if ( ASSETCHAINS_SYMBOL[0] == 0 && nSpendHeight > 60000 )
-=======
-            if ( chain.isKMD() && nSpendHeight > 60000 )//chainActive.LastTip() != 0 && chainActive.LastTip()->GetHeight() >= 60000 )
->>>>>>> a20e98e7
+            if ( chainName.isKMD() && nSpendHeight > 60000 )//chainActive.LastTip() != 0 && chainActive.LastTip()->GetHeight() >= 60000 )
             {
                 if ( coins->vout[prevout.n].nValue >= 10*COIN )
                 {
@@ -2942,48 +2913,6 @@
     return true;
 }
 
-<<<<<<< HEAD
-
-/*bool ContextualCheckInputs(const CTransaction& tx, CValidationState &state, const CCoinsViewCache &inputs, bool fScriptChecks, unsigned int flags, bool cacheStore, const Consensus::Params& consensusParams, std::vector<CScriptCheck> *pvChecks)
- {
- if (!NonContextualCheckInputs(tx, state, inputs, fScriptChecks, flags, cacheStore, consensusParams, pvChecks)) {
- fprintf(stderr,"ContextualCheckInputs failure.0\n");
- return false;
- }
-
- if (!tx.IsCoinBase())
- {
- // While checking, GetBestBlock() refers to the parent block.
- // This is also true for mempool checks.
- CBlockIndex *pindexPrev = mapBlockIndex.find(inputs.GetBestBlock())->second;
- int nSpendHeight = pindexPrev->nHeight + 1;
- for (unsigned int i = 0; i < tx.vin.size(); i++)
- {
- const COutPoint &prevout = tx.vin[i].prevout;
- const CCoins *coins = inputs.AccessCoins(prevout.hash);
- // Assertion is okay because NonContextualCheckInputs ensures the inputs
- // are available.
- assert(coins);
-
- // If prev is coinbase, check that it's matured
- if (coins->IsCoinBase()) {
- if ( ASSETCHAINS_SYMBOL[0] == 0 )
- COINBASE_MATURITY = _COINBASE_MATURITY;
- if (nSpendHeight - coins->nHeight < COINBASE_MATURITY) {
- fprintf(stderr,"ContextualCheckInputs failure.1 i.%d of %d\n",i,(int32_t)tx.vin.size());
-
- return state.Invalid(
- error("CheckInputs(): tried to spend coinbase at depth %d", nSpendHeight - coins->nHeight),REJECT_INVALID, "bad-txns-premature-spend-of-coinbase");
- }
- }
- }
- }
-
- return true;
- }*/
-
-=======
->>>>>>> a20e98e7
 namespace {
 
     bool UndoWriteToDisk(const CBlockUndo& blockundo, CDiskBlockPos& pos, const uint256& hashBlock, const CMessageHeader::MessageStartChars& messageStart)
@@ -3750,11 +3679,7 @@
     LogPrint("bench", "      - Connect %u transactions: %.2fms (%.3fms/tx, %.3fms/txin) [%.2fs]\n", (unsigned)block.vtx.size(), 0.001 * (nTime1 - nTimeStart), 0.001 * (nTime1 - nTimeStart) / block.vtx.size(), nInputs <= 1 ? 0 : 0.001 * (nTime1 - nTimeStart) / (nInputs-1), nTimeConnect * 0.000001);
 
     blockReward += nFees + sum;
-<<<<<<< HEAD
-    if ( ASSETCHAINS_SYMBOL[0] == 0 && pindex->nHeight >= KOMODO_NOTARIES_HEIGHT2)
-=======
-    if ( chain.isKMD() && pindex->GetHeight() >= KOMODO_NOTARIES_HEIGHT2)
->>>>>>> a20e98e7
+    if ( chainName.isKMD() && pindex->nHeight >= KOMODO_NOTARIES_HEIGHT2)
         blockReward -= sum;
 
     if ( ASSETCHAINS_COMMISSION != 0 || ASSETCHAINS_FOUNDERS_REWARD != 0 ) //ASSETCHAINS_OVERRIDE_PUBKEY33[0] != 0 &&
@@ -3768,22 +3693,14 @@
                 fprintf(stderr,"checktoshis %.8f vs %.8f numvouts %d\n",dstr(checktoshis),dstr(block.vtx[0].vout[1].nValue),(int32_t)block.vtx[0].vout.size());
         }
     }
-<<<<<<< HEAD
-    if (ASSETCHAINS_SYMBOL[0] != 0 && pindex->nHeight == 1 && block.vtx[0].GetValueOut() != blockReward)
-=======
-    if ( !chain.isKMD() && pindex->GetHeight() == 1 && block.vtx[0].GetValueOut() != blockReward)
->>>>>>> a20e98e7
+    if ( !chainName.isKMD() && pindex->nHeight == 1 && block.vtx[0].GetValueOut() != blockReward)
     {
         return state.DoS(100, error("ConnectBlock(): coinbase for block 1 pays wrong amount (actual=%d vs correct=%d)", block.vtx[0].GetValueOut(), blockReward),
                             REJECT_INVALID, "bad-cb-amount");
     }
     if ( block.vtx[0].GetValueOut() > blockReward+KOMODO_EXTRASATOSHI )
     {
-<<<<<<< HEAD
-        if ( ASSETCHAINS_SYMBOL[0] != 0 || pindex->nHeight >= KOMODO_NOTARIES_HEIGHT1 || block.vtx[0].vout[0].nValue > blockReward )
-=======
-        if ( !chain.isKMD() || pindex->GetHeight() >= KOMODO_NOTARIES_HEIGHT1 || block.vtx[0].vout[0].nValue > blockReward )
->>>>>>> a20e98e7
+        if ( !chainName.isKMD() || pindex->nHeight >= KOMODO_NOTARIES_HEIGHT1 || block.vtx[0].vout[0].nValue > blockReward )
         {
             return state.DoS(100,
                              error("ConnectBlock(): coinbase pays too much (actual=%d vs limit=%d)",
@@ -4028,16 +3945,11 @@
     mempool.AddTransactionsUpdated(1);
     KOMODO_NEWBLOCKS++;
     double progress;
-<<<<<<< HEAD
-    if ( ASSETCHAINS_SYMBOL[0] == 0 ) {
+    if ( chainName.isKMD() ) {
         progress = Checkpoints::GuessVerificationProgress(chainParams.Checkpoints(), chainActive.Tip());
-=======
-    if ( chain.isKMD() ) {
-        progress = Checkpoints::GuessVerificationProgress(chainParams.Checkpoints(), chainActive.LastTip());
->>>>>>> a20e98e7
     } else {
-	int32_t longestchain = komodo_longestchain();
-	progress = (longestchain > 0 ) ? (double) chainActive.Height() / longestchain : 1.0;
+	    int32_t longestchain = komodo_longestchain();
+	    progress = (longestchain > 0 ) ? (double) chainActive.Height() / longestchain : 1.0;
     }
 
     LogPrintf("%s: new best=%s  height=%d  log2_work=%.8g  tx=%lu  date=%s progress=%f  cache=%.1fMiB(%utx)\n", __func__,
@@ -4088,10 +4000,6 @@
     CBlock block;
     if (!ReadBlockFromDisk(block, pindexDelete,1))
         return AbortNode(state, "Failed to read block");
-<<<<<<< HEAD
-    //if ( ASSETCHAINS_SYMBOL[0] != 0 || pindexDelete->nHeight > 1400000 )
-=======
->>>>>>> a20e98e7
     {
         int32_t notarizedht,prevMoMheight; uint256 notarizedhash,txid;
         notarizedht = komodo_notarized_height(&prevMoMheight,&notarizedhash,&txid);
@@ -4227,7 +4135,7 @@
             if ( prevtime <= KOMODO_SAPLING_ACTIVATION && blocktime > KOMODO_SAPLING_ACTIVATION )
             {
                 activation = height + 60;
-                fprintf(stderr,"%s transition at %d (%d, %u) -> (%d, %u)\n",chain.symbol().c_str(),height,prevht,prevtime,height,blocktime);
+                fprintf(stderr,"%s transition at %d (%d, %u) -> (%d, %u)\n",chainName.symbol().c_str(),height,prevht,prevtime,height,blocktime);
             }
             if ( prevtime < KOMODO_SAPLING_ACTIVATION-3600*24 )
                 break;
@@ -4239,7 +4147,7 @@
     if ( activation != 0 )
     {
         komodo_setactivation(activation);
-        fprintf(stderr,"%s sapling activation at %d\n",chain.symbol().c_str(),activation);
+        fprintf(stderr,"%s sapling activation at %d\n",chainName.symbol().c_str(),activation);
         ASSETCHAINS_SAPLING = activation;
     }
     return activation;
@@ -4270,12 +4178,7 @@
             return AbortNode(state, "Failed to read block");
         pblock = &block;
     }
-<<<<<<< HEAD
     KOMODO_CONNECTING = (int32_t)pindexNew->nHeight;
-=======
-    KOMODO_CONNECTING = (int32_t)pindexNew->GetHeight();
-    //fprintf(stderr,"%s connecting ht.%d maxsize.%d vs %d\n",chain.symbol().c_str(),(int32_t)pindexNew->GetHeight(),MAX_BLOCK_SIZE(pindexNew->GetHeight()),(int32_t)::GetSerializeSize(*pblock, SER_NETWORK, PROTOCOL_VERSION));
->>>>>>> a20e98e7
     // Get the current commitment tree
     SproutMerkleTree oldSproutTree;
     SaplingMerkleTree oldSaplingTree;
@@ -4505,11 +4408,7 @@
         "- " + strprintf(_("New tip:     %s, height %d, work %s\n"),
                          pindexMostWork->phashBlock->GetHex(), pindexMostWork->nHeight, pindexMostWork->nChainWork.GetHex()) +
         "- " + strprintf(_("Fork point:  %s %s, height %d"),
-<<<<<<< HEAD
-                         ASSETCHAINS_SYMBOL,pindexFork->phashBlock->GetHex(), pindexFork->nHeight) + "\n\n" +
-=======
-                         chain.symbol().c_str(),pindexFork->phashBlock->GetHex(), pindexFork->GetHeight()) + "\n\n" +
->>>>>>> a20e98e7
+                         chainName.symbol().c_str(),pindexFork->phashBlock->GetHex(), pindexFork->nHeight) + "\n\n" +
         _("Please help, human!");
         LogPrintf("*** %s\nif you launch with -maxreorg=%d it might be able to resolve this automatically", msg,reorgLength+10);
         fprintf(stderr,"*** %s\nif you launch with -maxreorg=%d it might be able to resolve this automatically", msg.c_str(),reorgLength+10);
@@ -4538,7 +4437,7 @@
             if ( !DisconnectTip(state) )
                 break;
         }
-        fprintf(stderr,"reached rewind.%d, best to do: ./komodo-cli -ac_name=%s stop\n",KOMODO_REWIND,chain.symbol().c_str());
+        fprintf(stderr,"reached rewind.%d, best to do: ./komodo-cli -ac_name=%s stop\n",KOMODO_REWIND,chainName.symbol().c_str());
         sleep(20);
         fprintf(stderr,"resuming normal operations\n");
         KOMODO_REWIND = 0;
@@ -5176,7 +5075,7 @@
             return state.DoS(100, error("CheckBlock: failed slow_checkPOW"),REJECT_INVALID, 
                     "failed-slow_checkPOW");
     }
-    if ( height > nDecemberHardforkHeight && chain.isKMD() ) // December 2019 hardfork
+    if ( height > nDecemberHardforkHeight && chainName.isKMD() ) // December 2019 hardfork
     {
         int32_t notaryid;
         int32_t special = komodo_chosennotary(&notaryid,height,pubkey33,tiptime);
@@ -5215,13 +5114,8 @@
     // because we receive the wrong transactions for it.
 
     // Size limits
-<<<<<<< HEAD
     if (block.vtx.empty() || block.vtx.size() > MAX_BLOCK_SIZE(height) 
             || ::GetSerializeSize(block, SER_NETWORK, PROTOCOL_VERSION) > MAX_BLOCK_SIZE(height))
-=======
-    //fprintf(stderr,"%s checkblock %d -> %d vs blocksize.%d\n",chain.symbol().c_str(),height,MAX_BLOCK_SIZE(height),(int32_t)::GetSerializeSize(block, SER_NETWORK, PROTOCOL_VERSION));
-    if (block.vtx.empty() || block.vtx.size() > MAX_BLOCK_SIZE(height) || ::GetSerializeSize(block, SER_NETWORK, PROTOCOL_VERSION) > MAX_BLOCK_SIZE(height))
->>>>>>> a20e98e7
         return state.DoS(100, error("CheckBlock: size limits failed"),
                          REJECT_INVALID, "bad-blk-length");
 
@@ -5351,7 +5245,7 @@
     int nHeight = pindexPrev->nHeight+1;
 
     // Check proof of work
-    if ( (!chain.isKMD() || nHeight < 235300 || nHeight > 236000) && block.nBits != GetNextWorkRequired(pindexPrev, &block, consensusParams))
+    if ( (!chainName.isKMD() || nHeight < 235300 || nHeight > 236000) && block.nBits != GetNextWorkRequired(pindexPrev, &block, consensusParams))
     {
         cout << block.nBits << " block.nBits vs. calc " << GetNextWorkRequired(pindexPrev, &block, consensusParams) <<
                                " for block #" << nHeight << endl;
@@ -5442,7 +5336,7 @@
     const int32_t txheight = nHeight == 0 ? komodo_block2height((CBlock *)&block) : nHeight;
 
     /* HF22 - check interest validation against pindexPrev->GetMedianTimePast() + 777 */
-    if (ASSETCHAINS_SYMBOL[0] == 0 &&
+    if (chainName.isKMD() &&
         consensusParams.nHF22Height != boost::none && txheight > consensusParams.nHF22Height.get()
     ) {
         if (pindexPrev) {
@@ -6313,13 +6207,8 @@
     PruneBlockIndexCandidates();
 
     double progress;
-<<<<<<< HEAD
-    if ( ASSETCHAINS_SYMBOL[0] == 0 ) {
+    if ( chainName.isKMD() ) {
         progress = Checkpoints::GuessVerificationProgress(chainparams.Checkpoints(), chainActive.Tip());
-=======
-    if ( chain.isKMD() ) {
-        progress = Checkpoints::GuessVerificationProgress(chainparams.Checkpoints(), chainActive.LastTip());
->>>>>>> a20e98e7
     } else {
         int32_t longestchain = komodo_longestchain();
         // TODO: komodo_longestchain does not have the data it needs at the time LoadBlockIndexDB
@@ -6639,7 +6528,7 @@
         KOMODO_LOADINGBLOCKS = false;
         return false;
     }
-    fprintf(stderr,"finished loading blocks %s\n",chain.symbol().c_str());
+    fprintf(stderr,"finished loading blocks %s\n",chainName.symbol().c_str());
     return true;
 }
 
@@ -7284,7 +7173,7 @@
         uint64_t nNonce = 1;
         int nVersion;           // use temporary for version, don't set version number until validated as connected
         int minVersion = MIN_PEER_PROTO_VERSION;
-        if ( is_STAKED(chain.symbol()) != 0 )
+        if ( is_STAKED(chainName.symbol()) != 0 )
             minVersion = STAKEDMIN_PEER_PROTO_VERSION;
         vRecv >> nVersion >> pfrom->nServices >> nTime >> addrMe;
         if (nVersion == 10300)
@@ -7983,7 +7872,7 @@
 
         // only KMD have checkpoints in sources, so, using IsInitialBlockDownload() here is
         // not applicable for assetchains (!)
-        if (GetBoolArg("-fixibd", false) && chain.isKMD() && IsInitialBlockDownload()) {
+        if (GetBoolArg("-fixibd", false) && chainName.isKMD() && IsInitialBlockDownload()) {
 
             /**
              * This is experimental feature avaliable only for KMD during initial block download running with

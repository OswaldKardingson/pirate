// Copyright (c) 2009-2010 Satoshi Nakamoto
// Copyright (c) 2009-2014 The Bitcoin Core developers
// Distributed under the MIT software license, see the accompanying
// file COPYING or http://www.opensource.org/licenses/mit-license.php.

#include "main.h"

#include "sodium.h"

#include "addrman.h"
#include "alert.h"
#include "arith_uint256.h"
#include "importcoin.h"
#include "chainparams.h"
#include "checkpoints.h"
#include "checkqueue.h"
#include "consensus/upgrades.h"
#include "consensus/validation.h"
#include "deprecation.h"
#include "init.h"
#include "merkleblock.h"
#include "metrics.h"
#include "notarisationdb.h"
#include "net.h"
#include "pow.h"
#include "script/interpreter.h"
#include "txdb.h"
#include "txmempool.h"
#include "ui_interface.h"
#include "undo.h"
#include "util.h"
#include "utilmoneystr.h"
#include "validationinterface.h"
#include "wallet/asyncrpcoperation_sendmany.h"
#include "wallet/asyncrpcoperation_shieldcoinbase.h"

#include <cstring>
#include <algorithm>
#include <atomic>
#include <sstream>
#include <map>
#include <unordered_map>
#include <vector>

#include <boost/algorithm/string/replace.hpp>
#include <boost/filesystem.hpp>
#include <boost/filesystem/fstream.hpp>
#include <boost/math/distributions/poisson.hpp>
#include <boost/thread.hpp>
#include <boost/static_assert.hpp>

using namespace std;

#if defined(NDEBUG)
# error "Zcash cannot be compiled without assertions."
#endif

#include "librustzcash.h"

/**
 * Global state
 */

CCriticalSection cs_main;
extern uint8_t NOTARY_PUBKEY33[33];
extern int32_t KOMODO_LOADINGBLOCKS,KOMODO_LONGESTCHAIN,KOMODO_INSYNC,KOMODO_CONNECTING,KOMODO_EXTRASATOSHI;
int32_t KOMODO_NEWBLOCKS;
int32_t komodo_block2pubkey33(uint8_t *pubkey33,CBlock *block);
void komodo_broadcast(CBlock *pblock,int32_t limit);
void komodo_broadcast(CBlock *pblock,int32_t limit);
bool Getscriptaddress(char *destaddr,const CScript &scriptPubKey);

BlockMap mapBlockIndex;
CChain chainActive;
CBlockIndex *pindexBestHeader = NULL;
static int64_t nTimeBestReceived = 0;
CWaitableCriticalSection csBestBlock;
CConditionVariable cvBlockChange;
int nScriptCheckThreads = 0;
bool fExperimentalMode = false;
bool fImporting = false;
bool fReindex = false;
bool fTxIndex = false;
bool fAddressIndex = false;
bool fTimestampIndex = false;
bool fSpentIndex = false;
bool fHavePruned = false;
bool fPruneMode = false;
bool fIsBareMultisigStd = true;
bool fCheckBlockIndex = false;
bool fCheckpointsEnabled = true;
bool fCoinbaseEnforcedProtectionEnabled = true;
size_t nCoinCacheUsage = 5000 * 300;
uint64_t nPruneTarget = 0;
bool fAlerts = DEFAULT_ALERTS;
/* If the tip is older than this (in seconds), the node is considered to be in initial block download.
 */
int64_t nMaxTipAge = DEFAULT_MAX_TIP_AGE;

unsigned int expiryDelta = DEFAULT_TX_EXPIRY_DELTA;

/** Fees smaller than this (in satoshi) are considered zero fee (for relaying and mining) */
CFeeRate minRelayTxFee = CFeeRate(DEFAULT_MIN_RELAY_TX_FEE);

CTxMemPool mempool(::minRelayTxFee);
CTxMemPool tmpmempool(::minRelayTxFee);

struct COrphanTx {
    CTransaction tx;
    NodeId fromPeer;
};
map<uint256, COrphanTx> mapOrphanTransactions GUARDED_BY(cs_main);;
map<uint256, set<uint256> > mapOrphanTransactionsByPrev GUARDED_BY(cs_main);;
void EraseOrphansFor(NodeId peer) EXCLUSIVE_LOCKS_REQUIRED(cs_main);

/**
 * Returns true if there are nRequired or more blocks of minVersion or above
 * in the last Consensus::Params::nMajorityWindow blocks, starting at pstart and going backwards.
 */
static bool IsSuperMajority(int minVersion, const CBlockIndex* pstart, unsigned nRequired, const Consensus::Params& consensusParams);
static void CheckBlockIndex();

/** Constant stuff for coinbase transactions we create: */
CScript COINBASE_FLAGS;

const string strMessageMagic = "Komodo Signed Message:\n";

// Internal stuff
namespace {

    struct CBlockIndexWorkComparator
    {
        bool operator()(CBlockIndex *pa, CBlockIndex *pb) const {
            // First sort by most total work, ...
            if (pa->chainPower > pb->chainPower) return false;
            if (pa->chainPower < pb->chainPower) return true;
            
            // ... then by earliest time received, ...
            if (pa->nSequenceId < pb->nSequenceId) return false;
            if (pa->nSequenceId > pb->nSequenceId) return true;

            // Use pointer address as tie breaker (should only happen with blocks
            // loaded from disk, as those all have id 0).
            if (pa < pb) return false;
            if (pa > pb) return true;

            // Identical blocks.
            return false;
        }
    };

    CBlockIndex *pindexBestInvalid;

    /**
     * The set of all CBlockIndex entries with BLOCK_VALID_TRANSACTIONS (for itself and all ancestors) and
     * as good as our current tip or better. Entries may be failed, though, and pruning nodes may be
     * missing the data for the block.
     */
    set<CBlockIndex*, CBlockIndexWorkComparator> setBlockIndexCandidates;

    /** Number of nodes with fSyncStarted. */
    int nSyncStarted = 0;

    /** All pairs A->B, where A (or one if its ancestors) misses transactions, but B has transactions.
     * Pruned nodes may have entries where B is missing data.
     */
    multimap<CBlockIndex*, CBlockIndex*> mapBlocksUnlinked;

    CCriticalSection cs_LastBlockFile;
    std::vector<CBlockFileInfo> vinfoBlockFile;
    int nLastBlockFile = 0;
    /** Global flag to indicate we should check to see if there are
     *  block/undo files that should be deleted.  Set on startup
     *  or if we allocate more file space when we're in prune mode
     */
    bool fCheckForPruning = false;

    /**
     * Every received block is assigned a unique and increasing identifier, so we
     * know which one to give priority in case of a fork.
     */
    CCriticalSection cs_nBlockSequenceId;
    /** Blocks loaded from disk are assigned id 0, so start the counter at 1. */
    uint32_t nBlockSequenceId = 1;

    /**
     * Sources of received blocks, saved to be able to send them reject
     * messages or ban them when processing happens afterwards. Protected by
     * cs_main.
     */
    map<uint256, NodeId> mapBlockSource;

    /**
     * Filter for transactions that were recently rejected by
     * AcceptToMemoryPool. These are not rerequested until the chain tip
     * changes, at which point the entire filter is reset. Protected by
     * cs_main.
     *
     * Without this filter we'd be re-requesting txs from each of our peers,
     * increasing bandwidth consumption considerably. For instance, with 100
     * peers, half of which relay a tx we don't accept, that might be a 50x
     * bandwidth increase. A flooding attacker attempting to roll-over the
     * filter using minimum-sized, 60byte, transactions might manage to send
     * 1000/sec if we have fast peers, so we pick 120,000 to give our peers a
     * two minute window to send invs to us.
     *
     * Decreasing the false positive rate is fairly cheap, so we pick one in a
     * million to make it highly unlikely for users to have issues with this
     * filter.
     *
     * Memory used: 1.7MB
     */
    boost::scoped_ptr<CRollingBloomFilter> recentRejects;
    uint256 hashRecentRejectsChainTip;

    /** Blocks that are in flight, and that are in the queue to be downloaded. Protected by cs_main. */
    struct QueuedBlock {
        uint256 hash;
        CBlockIndex *pindex;  //! Optional.
        int64_t nTime;  //! Time of "getdata" request in microseconds.
        bool fValidatedHeaders;  //! Whether this block has validated headers at the time of request.
        int64_t nTimeDisconnect; //! The timeout for this block request (for disconnecting a slow peer)
    };
    map<uint256, pair<NodeId, list<QueuedBlock>::iterator> > mapBlocksInFlight;

    /** Number of blocks in flight with validated headers. */
    int nQueuedValidatedHeaders = 0;

    /** Number of preferable block download peers. */
    int nPreferredDownload = 0;

    /** Dirty block index entries. */
    set<CBlockIndex*> setDirtyBlockIndex;

    /** Dirty block file entries. */
    set<int> setDirtyFileInfo;
} // anon namespace

//////////////////////////////////////////////////////////////////////////////
//
// Registration of network node signals.
//

namespace {

    struct CBlockReject {
        unsigned char chRejectCode;
        string strRejectReason;
        uint256 hashBlock;
    };

    /**
     * Maintain validation-specific state about nodes, protected by cs_main, instead
     * by CNode's own locks. This simplifies asynchronous operation, where
     * processing of incoming data is done after the ProcessMessage call returns,
     * and we're no longer holding the node's locks.
     */
    struct CNodeState {
        //! The peer's address
        CService address;
        //! Whether we have a fully established connection.
        bool fCurrentlyConnected;
        //! Accumulated misbehaviour score for this peer.
        int nMisbehavior;
        //! Whether this peer should be disconnected and banned (unless whitelisted).
        bool fShouldBan;
        //! String name of this peer (debugging/logging purposes).
        std::string name;
        //! List of asynchronously-determined block rejections to notify this peer about.
        std::vector<CBlockReject> rejects;
        //! The best known block we know this peer has announced.
        CBlockIndex *pindexBestKnownBlock;
        //! The hash of the last unknown block this peer has announced.
        uint256 hashLastUnknownBlock;
        //! The last full block we both have.
        CBlockIndex *pindexLastCommonBlock;
        //! Whether we've started headers synchronization with this peer.
        bool fSyncStarted;
        //! Since when we're stalling block download progress (in microseconds), or 0.
        int64_t nStallingSince;
        list<QueuedBlock> vBlocksInFlight;
        int nBlocksInFlight;
        int nBlocksInFlightValidHeaders;
        //! Whether we consider this a preferred download peer.
        bool fPreferredDownload;

        CNodeState() {
            fCurrentlyConnected = false;
            nMisbehavior = 0;
            fShouldBan = false;
            pindexBestKnownBlock = NULL;
            hashLastUnknownBlock.SetNull();
            pindexLastCommonBlock = NULL;
            fSyncStarted = false;
            nStallingSince = 0;
            nBlocksInFlight = 0;
            nBlocksInFlightValidHeaders = 0;
            fPreferredDownload = false;
        }
    };

    /** Map maintaining per-node state. Requires cs_main. */
    map<NodeId, CNodeState> mapNodeState;

    // Requires cs_main.
    CNodeState *State(NodeId pnode) {
        map<NodeId, CNodeState>::iterator it = mapNodeState.find(pnode);
        if (it == mapNodeState.end())
            return NULL;
        return &it->second;
    }

    int GetHeight()
    {
        return chainActive.LastTip()->GetHeight();
    }

    void UpdatePreferredDownload(CNode* node, CNodeState* state)
    {
        nPreferredDownload -= state->fPreferredDownload;

        // Whether this node should be marked as a preferred download node.
        state->fPreferredDownload = (!node->fInbound || node->fWhitelisted) && !node->fOneShot && !node->fClient;

        nPreferredDownload += state->fPreferredDownload;
    }

    // Returns time at which to timeout block request (nTime in microseconds)
    int64_t GetBlockTimeout(int64_t nTime, int nValidatedQueuedBefore, const Consensus::Params &consensusParams)
    {
        return nTime + 500000 * consensusParams.nPowTargetSpacing * (4 + nValidatedQueuedBefore);
    }

    void InitializeNode(NodeId nodeid, const CNode *pnode) {
        LOCK(cs_main);
        CNodeState &state = mapNodeState.insert(std::make_pair(nodeid, CNodeState())).first->second;
        state.name = pnode->addrName;
        state.address = pnode->addr;
    }

    void FinalizeNode(NodeId nodeid) {
        LOCK(cs_main);
        CNodeState *state = State(nodeid);

        if (state->fSyncStarted)
            nSyncStarted--;

        if (state->nMisbehavior == 0 && state->fCurrentlyConnected) {
            AddressCurrentlyConnected(state->address);
        }

        BOOST_FOREACH(const QueuedBlock& entry, state->vBlocksInFlight)
        mapBlocksInFlight.erase(entry.hash);
        EraseOrphansFor(nodeid);
        nPreferredDownload -= state->fPreferredDownload;

        mapNodeState.erase(nodeid);
    }

    void LimitMempoolSize(CTxMemPool& pool, size_t limit, unsigned long age)
    {
        /*    int expired = pool.Expire(GetTime() - age);
         if (expired != 0)
         LogPrint("mempool", "Expired %i transactions from the memory pool\n", expired);

         std::vector<uint256> vNoSpendsRemaining;
         pool.TrimToSize(limit, &vNoSpendsRemaining);
         BOOST_FOREACH(const uint256& removed, vNoSpendsRemaining)
         pcoinsTip->Uncache(removed);*/
    }

    // Requires cs_main.
    // Returns a bool indicating whether we requested this block.
    bool MarkBlockAsReceived(const uint256& hash) {
        map<uint256, pair<NodeId, list<QueuedBlock>::iterator> >::iterator itInFlight = mapBlocksInFlight.find(hash);
        if (itInFlight != mapBlocksInFlight.end()) {
            CNodeState *state = State(itInFlight->second.first);
            nQueuedValidatedHeaders -= itInFlight->second.second->fValidatedHeaders;
            state->nBlocksInFlightValidHeaders -= itInFlight->second.second->fValidatedHeaders;
            state->vBlocksInFlight.erase(itInFlight->second.second);
            state->nBlocksInFlight--;
            state->nStallingSince = 0;
            mapBlocksInFlight.erase(itInFlight);
            return true;
        }
        return false;
    }

    // Requires cs_main.
    void MarkBlockAsInFlight(NodeId nodeid, const uint256& hash, const Consensus::Params& consensusParams, CBlockIndex *pindex = NULL) {
        CNodeState *state = State(nodeid);
        assert(state != NULL);

        // Make sure it's not listed somewhere already.
        MarkBlockAsReceived(hash);

        int64_t nNow = GetTimeMicros();
        QueuedBlock newentry = {hash, pindex, nNow, pindex != NULL, GetBlockTimeout(nNow, nQueuedValidatedHeaders, consensusParams)};
        nQueuedValidatedHeaders += newentry.fValidatedHeaders;
        list<QueuedBlock>::iterator it = state->vBlocksInFlight.insert(state->vBlocksInFlight.end(), newentry);
        state->nBlocksInFlight++;
        state->nBlocksInFlightValidHeaders += newentry.fValidatedHeaders;
        mapBlocksInFlight[hash] = std::make_pair(nodeid, it);
    }

    /** Check whether the last unknown block a peer advertized is not yet known. */
    void ProcessBlockAvailability(NodeId nodeid) {
        CNodeState *state = State(nodeid);
        assert(state != NULL);

        if (!state->hashLastUnknownBlock.IsNull()) {
            BlockMap::iterator itOld = mapBlockIndex.find(state->hashLastUnknownBlock);
            if (itOld != mapBlockIndex.end() && itOld->second != 0 && (itOld->second->chainPower > CChainPower()))
            {
                if (state->pindexBestKnownBlock == NULL || itOld->second->chainPower >= state->pindexBestKnownBlock->chainPower)
                    state->pindexBestKnownBlock = itOld->second;
                state->hashLastUnknownBlock.SetNull();
            }
        }
    }

    /** Update tracking information about which blocks a peer is assumed to have. */
    void UpdateBlockAvailability(NodeId nodeid, const uint256 &hash) {
        CNodeState *state = State(nodeid);
        assert(state != NULL);

        /*ProcessBlockAvailability(nodeid);

         BlockMap::iterator it = mapBlockIndex.find(hash);
         if (it != mapBlockIndex.end() && it->second->nChainWork > 0) {
         // An actually better block was announced.
         if (state->pindexBestKnownBlock == NULL || it->second->nChainWork >= state->pindexBestKnownBlock->nChainWork)
         state->pindexBestKnownBlock = it->second;
         } else*/
        {
            // An unknown block was announced; just assume that the latest one is the best one.
            state->hashLastUnknownBlock = hash;
        }
    }

    /** Find the last common ancestor two blocks have.
     *  Both pa and pb must be non-NULL. */
    CBlockIndex* LastCommonAncestor(CBlockIndex* pa, CBlockIndex* pb) {
        if (pa->GetHeight() > pb->GetHeight()) {
            pa = pa->GetAncestor(pb->GetHeight());
        } else if (pb->GetHeight() > pa->GetHeight()) {
            pb = pb->GetAncestor(pa->GetHeight());
        }

        while (pa != pb && pa && pb) {
            pa = pa->pprev;
            pb = pb->pprev;
        }

        // Eventually all chain branches meet at the genesis block.
        assert(pa == pb);
        return pa;
    }

    /** Update pindexLastCommonBlock and add not-in-flight missing successors to vBlocks, until it has
     *  at most count entries. */
    void FindNextBlocksToDownload(NodeId nodeid, unsigned int count, std::vector<CBlockIndex*>& vBlocks, NodeId& nodeStaller) {
        if (count == 0)
            return;

        vBlocks.reserve(vBlocks.size() + count);
        CNodeState *state = State(nodeid);
        assert(state != NULL);

        // Make sure pindexBestKnownBlock is up to date, we'll need it.
        ProcessBlockAvailability(nodeid);
        
        if (state->pindexBestKnownBlock == NULL || state->pindexBestKnownBlock->chainPower < chainActive.Tip()->chainPower) {
            // This peer has nothing interesting.
            return;
        }

        if (state->pindexLastCommonBlock == NULL) {
            // Bootstrap quickly by guessing a parent of our best tip is the forking point.
            // Guessing wrong in either direction is not a problem.
            state->pindexLastCommonBlock = chainActive[std::min(state->pindexBestKnownBlock->GetHeight(), chainActive.Height())];
        }

        // If the peer reorganized, our previous pindexLastCommonBlock may not be an ancestor
        // of its current tip anymore. Go back enough to fix that.
        state->pindexLastCommonBlock = LastCommonAncestor(state->pindexLastCommonBlock, state->pindexBestKnownBlock);
        if (state->pindexLastCommonBlock == state->pindexBestKnownBlock)
            return;

        std::vector<CBlockIndex*> vToFetch;
        CBlockIndex *pindexWalk = state->pindexLastCommonBlock;
        // Never fetch further than the best block we know the peer has, or more than BLOCK_DOWNLOAD_WINDOW + 1 beyond the last
        // linked block we have in common with this peer. The +1 is so we can detect stalling, namely if we would be able to
        // download that next block if the window were 1 larger.
        int nWindowEnd = state->pindexLastCommonBlock->GetHeight() + BLOCK_DOWNLOAD_WINDOW;
        int nMaxHeight = std::min<int>(state->pindexBestKnownBlock->GetHeight(), nWindowEnd + 1);
        NodeId waitingfor = -1;
        while (pindexWalk->GetHeight() < nMaxHeight) {
            // Read up to 128 (or more, if more blocks than that are needed) successors of pindexWalk (towards
            // pindexBestKnownBlock) into vToFetch. We fetch 128, because CBlockIndex::GetAncestor may be as expensive
            // as iterating over ~100 CBlockIndex* entries anyway.
            int nToFetch = std::min(nMaxHeight - pindexWalk->GetHeight(), std::max<int>(count - vBlocks.size(), 128));
            vToFetch.resize(nToFetch);
            pindexWalk = state->pindexBestKnownBlock->GetAncestor(pindexWalk->GetHeight() + nToFetch);
            vToFetch[nToFetch - 1] = pindexWalk;
            for (unsigned int i = nToFetch - 1; i > 0; i--) {
                vToFetch[i - 1] = vToFetch[i]->pprev;
            }

            // Iterate over those blocks in vToFetch (in forward direction), adding the ones that
            // are not yet downloaded and not in flight to vBlocks. In the meantime, update
            // pindexLastCommonBlock as long as all ancestors are already downloaded, or if it's
            // already part of our chain (and therefore don't need it even if pruned).
            BOOST_FOREACH(CBlockIndex* pindex, vToFetch) {
                if (!pindex->IsValid(BLOCK_VALID_TREE)) {
                    // We consider the chain that this peer is on invalid.
                    return;
                }
                if (pindex->nStatus & BLOCK_HAVE_DATA || chainActive.Contains(pindex)) {
                    if (pindex->nChainTx)
                        state->pindexLastCommonBlock = pindex;
                } else if (mapBlocksInFlight.count(pindex->GetBlockHash()) == 0) {
                    // The block is not already downloaded, and not yet in flight.
                    if (pindex->GetHeight() > nWindowEnd) {
                        // We reached the end of the window.
                        if (vBlocks.size() == 0 && waitingfor != nodeid) {
                            // We aren't able to fetch anything, but we would be if the download window was one larger.
                            nodeStaller = waitingfor;
                        }
                        return;
                    }
                    vBlocks.push_back(pindex);
                    if (vBlocks.size() == count) {
                        return;
                    }
                } else if (waitingfor == -1) {
                    // This is the first already-in-flight block.
                    waitingfor = mapBlocksInFlight[pindex->GetBlockHash()].first;
                }
            }
        }
    }

} // anon namespace

bool GetNodeStateStats(NodeId nodeid, CNodeStateStats &stats) {
    LOCK(cs_main);
    CNodeState *state = State(nodeid);
    if (state == NULL)
        return false;
    stats.nMisbehavior = state->nMisbehavior;
    stats.nSyncHeight = state->pindexBestKnownBlock ? state->pindexBestKnownBlock->GetHeight() : -1;
    stats.nCommonHeight = state->pindexLastCommonBlock ? state->pindexLastCommonBlock->GetHeight() : -1;
    BOOST_FOREACH(const QueuedBlock& queue, state->vBlocksInFlight) {
        if (queue.pindex)
            stats.vHeightInFlight.push_back(queue.pindex->GetHeight());
    }
    return true;
}

void RegisterNodeSignals(CNodeSignals& nodeSignals)
{
    nodeSignals.GetHeight.connect(&GetHeight);
    nodeSignals.ProcessMessages.connect(&ProcessMessages);
    nodeSignals.SendMessages.connect(&SendMessages);
    nodeSignals.InitializeNode.connect(&InitializeNode);
    nodeSignals.FinalizeNode.connect(&FinalizeNode);
}

void UnregisterNodeSignals(CNodeSignals& nodeSignals)
{
    nodeSignals.GetHeight.disconnect(&GetHeight);
    nodeSignals.ProcessMessages.disconnect(&ProcessMessages);
    nodeSignals.SendMessages.disconnect(&SendMessages);
    nodeSignals.InitializeNode.disconnect(&InitializeNode);
    nodeSignals.FinalizeNode.disconnect(&FinalizeNode);
}

CBlockIndex* FindForkInGlobalIndex(const CChain& chain, const CBlockLocator& locator)
{
    // Find the first block the caller has in the main chain
    BOOST_FOREACH(const uint256& hash, locator.vHave) {
        BlockMap::iterator mi = mapBlockIndex.find(hash);
        if (mi != mapBlockIndex.end())
        {
            CBlockIndex* pindex = (*mi).second;
            if (pindex != 0 && chain.Contains(pindex))
                return pindex;
            if (pindex != 0 && pindex->GetAncestor(chain.Height()) == chain.Tip()) {
                return chain.Tip();
            }
        }
    }
    return chain.Genesis();
}

CCoinsViewCache *pcoinsTip = NULL;
CBlockTreeDB *pblocktree = NULL;

// Komodo globals

#define KOMODO_ZCASH
#include "komodo.h"

UniValue komodo_snapshot(int top)
{
    LOCK(cs_main);
    int64_t total = -1;
    UniValue result(UniValue::VOBJ);

    if (fAddressIndex) {
	    if ( pblocktree != 0 ) {
		result = pblocktree->Snapshot(top);
	    } else {
		fprintf(stderr,"null pblocktree start with -addressindex=1\n");
	    }
    } else {
	    fprintf(stderr,"getsnapshot requires -addressindex=1\n");
    }
    return(result);
}

//////////////////////////////////////////////////////////////////////////////
//
// mapOrphanTransactions
//

bool AddOrphanTx(const CTransaction& tx, NodeId peer) EXCLUSIVE_LOCKS_REQUIRED(cs_main)
{
    uint256 hash = tx.GetHash();
    if (mapOrphanTransactions.count(hash))
        return false;

    // Ignore big transactions, to avoid a
    // send-big-orphans memory exhaustion attack. If a peer has a legitimate
    // large transaction with a missing parent then we assume
    // it will rebroadcast it later, after the parent transaction(s)
    // have been mined or received.
    // 10,000 orphans, each of which is at most 5,000 bytes big is
    // at most 500 megabytes of orphans:
    unsigned int sz = GetSerializeSize(tx, SER_NETWORK, tx.nVersion);
    if (sz > 5000)
    {
        LogPrint("mempool", "ignoring large orphan tx (size: %u, hash: %s)\n", sz, hash.ToString());
        return false;
    }

    mapOrphanTransactions[hash].tx = tx;
    mapOrphanTransactions[hash].fromPeer = peer;
    BOOST_FOREACH(const CTxIn& txin, tx.vin)
    mapOrphanTransactionsByPrev[txin.prevout.hash].insert(hash);

    LogPrint("mempool", "stored orphan tx %s (mapsz %u prevsz %u)\n", hash.ToString(),
             mapOrphanTransactions.size(), mapOrphanTransactionsByPrev.size());
    return true;
}

void static EraseOrphanTx(uint256 hash) EXCLUSIVE_LOCKS_REQUIRED(cs_main)
{
    map<uint256, COrphanTx>::iterator it = mapOrphanTransactions.find(hash);
    if (it == mapOrphanTransactions.end())
        return;
    BOOST_FOREACH(const CTxIn& txin, it->second.tx.vin)
    {
        map<uint256, set<uint256> >::iterator itPrev = mapOrphanTransactionsByPrev.find(txin.prevout.hash);
        if (itPrev == mapOrphanTransactionsByPrev.end())
            continue;
        itPrev->second.erase(hash);
        if (itPrev->second.empty())
            mapOrphanTransactionsByPrev.erase(itPrev);
    }
    mapOrphanTransactions.erase(it);
}

void EraseOrphansFor(NodeId peer)
{
    int nErased = 0;
    map<uint256, COrphanTx>::iterator iter = mapOrphanTransactions.begin();
    while (iter != mapOrphanTransactions.end())
    {
        map<uint256, COrphanTx>::iterator maybeErase = iter++; // increment to avoid iterator becoming invalid
        if (maybeErase->second.fromPeer == peer)
        {
            EraseOrphanTx(maybeErase->second.tx.GetHash());
            ++nErased;
        }
    }
    if (nErased > 0) LogPrint("mempool", "Erased %d orphan tx from peer %d\n", nErased, peer);
}


unsigned int LimitOrphanTxSize(unsigned int nMaxOrphans) EXCLUSIVE_LOCKS_REQUIRED(cs_main)
{
    unsigned int nEvicted = 0;
    while (mapOrphanTransactions.size() > nMaxOrphans)
    {
        // Evict a random orphan:
        uint256 randomhash = GetRandHash();
        map<uint256, COrphanTx>::iterator it = mapOrphanTransactions.lower_bound(randomhash);
        if (it == mapOrphanTransactions.end())
            it = mapOrphanTransactions.begin();
            EraseOrphanTx(it->first);
            ++nEvicted;
    }
    return nEvicted;
}


bool IsStandardTx(const CTransaction& tx, string& reason, const int nHeight)
{
    bool overwinterActive = NetworkUpgradeActive(nHeight, Params().GetConsensus(), Consensus::UPGRADE_OVERWINTER);
    bool saplingActive = NetworkUpgradeActive(nHeight, Params().GetConsensus(), Consensus::UPGRADE_SAPLING);

    if (saplingActive) {
        // Sapling standard rules apply
        if (tx.nVersion > CTransaction::SAPLING_MAX_CURRENT_VERSION || tx.nVersion < CTransaction::SAPLING_MIN_CURRENT_VERSION) {
            reason = "sapling-version";
            return false;
        }
    } else if (overwinterActive) {
        // Overwinter standard rules apply
        if (tx.nVersion > CTransaction::OVERWINTER_MAX_CURRENT_VERSION || tx.nVersion < CTransaction::OVERWINTER_MIN_CURRENT_VERSION) {
            reason = "overwinter-version";
            return false;
        }
    } else {
        // Sprout standard rules apply
        if (tx.nVersion > CTransaction::SPROUT_MAX_CURRENT_VERSION || tx.nVersion < CTransaction::SPROUT_MIN_CURRENT_VERSION) {
            reason = "version";
            return false;
        }
    }

    BOOST_FOREACH(const CTxIn& txin, tx.vin)
    {
        // Biggest 'standard' txin is a 15-of-15 P2SH multisig with compressed
        // keys. (remember the 520 byte limit on redeemScript size) That works
        // out to a (15*(33+1))+3=513 byte redeemScript, 513+1+15*(73+1)+3=1627
        // bytes of scriptSig, which we round off to 1650 bytes for some minor
        // future-proofing. That's also enough to spend a 20-of-20
        // CHECKMULTISIG scriptPubKey, though such a scriptPubKey is not
        // considered standard)
        if (txin.scriptSig.size() > 1650) {
            reason = "scriptsig-size";
            return false;
        }
        if (!txin.scriptSig.IsPushOnly()) {
            reason = "scriptsig-not-pushonly";
            return false;
        }
    }

    unsigned int v=0,nDataOut = 0;
    txnouttype whichType;
    BOOST_FOREACH(const CTxOut& txout, tx.vout)
    {
        if (!::IsStandard(txout.scriptPubKey, whichType))
        {
            reason = "scriptpubkey";
            //fprintf(stderr,">>>>>>>>>>>>>>> vout.%d nDataout.%d\n",v,nDataOut);
            return false;
        }

        if (whichType == TX_NULL_DATA)
        {
            if ( txout.scriptPubKey.size() > IGUANA_MAXSCRIPTSIZE )
            {
                reason = "opreturn too big";
                return(false);
            }
            nDataOut++;
            //fprintf(stderr,"is OP_RETURN\n");
        }
        else if ((whichType == TX_MULTISIG) && (!fIsBareMultisigStd)) {
            reason = "bare-multisig";
            return false;
        } else if (txout.scriptPubKey.IsPayToCryptoCondition() == 0 && txout.IsDust(::minRelayTxFee)) {
            reason = "dust";
            return false;
        }
        v++;
    }

    // only one OP_RETURN txout is permitted
    if (nDataOut > 1) {
        reason = "multi-op-return";
        return false;
    }

    return true;
}

bool IsFinalTx(const CTransaction &tx, int nBlockHeight, int64_t nBlockTime)
{
    int32_t i;
    if (tx.nLockTime == 0)
        return true;
    if ((int64_t)tx.nLockTime < ((int64_t)tx.nLockTime < LOCKTIME_THRESHOLD ? (int64_t)nBlockHeight : nBlockTime))
        return true;
    BOOST_FOREACH(const CTxIn& txin, tx.vin)
    {
        if ( txin.nSequence == 0xfffffffe && (((int64_t)tx.nLockTime >= LOCKTIME_THRESHOLD && (int64_t)tx.nLockTime > nBlockTime) || ((int64_t)tx.nLockTime < LOCKTIME_THRESHOLD && (int64_t)tx.nLockTime > nBlockHeight)) )
        {

        }
        else if (!txin.IsFinal())
        {
            //printf("non-final txin seq.%x locktime.%u vs nTime.%u\n",txin.nSequence,(uint32_t)tx.nLockTime,(uint32_t)nBlockTime);
            return false;
        }
    }
    return true;
}

bool IsExpiredTx(const CTransaction &tx, int nBlockHeight)
{
    if (tx.nExpiryHeight == 0 || tx.IsCoinBase()) {
        return false;
    }
    return static_cast<uint32_t>(nBlockHeight) > tx.nExpiryHeight;
}

bool CheckFinalTx(const CTransaction &tx, int flags)
{
    AssertLockHeld(cs_main);

    // By convention a negative value for flags indicates that the
    // current network-enforced consensus rules should be used. In
    // a future soft-fork scenario that would mean checking which
    // rules would be enforced for the next block and setting the
    // appropriate flags. At the present time no soft-forks are
    // scheduled, so no flags are set.
    flags = std::max(flags, 0);

    // CheckFinalTx() uses chainActive.Height()+1 to evaluate
    // nLockTime because when IsFinalTx() is called within
    // CBlock::AcceptBlock(), the height of the block *being*
    // evaluated is what is used. Thus if we want to know if a
    // transaction can be part of the *next* block, we need to call
    // IsFinalTx() with one more than chainActive.Height().
    const int nBlockHeight = chainActive.Height() + 1;

    // Timestamps on the other hand don't get any special treatment,
    // because we can't know what timestamp the next block will have,
    // and there aren't timestamp applications where it matters.
    // However this changes once median past time-locks are enforced:
    const int64_t nBlockTime = (flags & LOCKTIME_MEDIAN_TIME_PAST)
    ? chainActive.Tip()->GetMedianTimePast()
    : GetAdjustedTime();

    return IsFinalTx(tx, nBlockHeight, nBlockTime);
}

/**
 * Check transaction inputs to mitigate two
 * potential denial-of-service attacks:
 *
 * 1. scriptSigs with extra data stuffed into them,
 *    not consumed by scriptPubKey (or P2SH script)
 * 2. P2SH scripts with a crazy number of expensive
 *    CHECKSIG/CHECKMULTISIG operations
 */
bool AreInputsStandard(const CTransaction& tx, const CCoinsViewCache& mapInputs, uint32_t consensusBranchId)
{
    if (tx.IsCoinBase())
        return true; // Coinbases don't use vin normally

    if (tx.IsCoinImport())
        return tx.vin[0].scriptSig.IsCoinImport();

    for (unsigned int i = 0; i < tx.vin.size(); i++)
    {
        const CTxOut& prev = mapInputs.GetOutputFor(tx.vin[i]);

        vector<vector<unsigned char> > vSolutions;
        txnouttype whichType;
        // get the scriptPubKey corresponding to this input:
        const CScript& prevScript = prev.scriptPubKey;
        //printf("Previous script: %s\n", prevScript.ToString().c_str());

        if (!Solver(prevScript, whichType, vSolutions))
            return false;
        int nArgsExpected = ScriptSigArgsExpected(whichType, vSolutions);
        if (nArgsExpected < 0)
            return false;

        // Transactions with extra stuff in their scriptSigs are
        // non-standard. Note that this EvalScript() call will
        // be quick, because if there are any operations
        // beside "push data" in the scriptSig
        // IsStandardTx() will have already returned false
        // and this method isn't called.
        vector<vector<unsigned char> > stack;
        //printf("Checking script: %s\n", tx.vin[i].scriptSig.ToString().c_str());
        if (!EvalScript(stack, tx.vin[i].scriptSig, SCRIPT_VERIFY_NONE, BaseSignatureChecker(), consensusBranchId))
            return false;

        if (whichType == TX_SCRIPTHASH)
        {
            if (stack.empty())
                return false;
            CScript subscript(stack.back().begin(), stack.back().end());
            vector<vector<unsigned char> > vSolutions2;
            txnouttype whichType2;
            if (Solver(subscript, whichType2, vSolutions2))
            {
                int tmpExpected = ScriptSigArgsExpected(whichType2, vSolutions2);
                if (tmpExpected < 0)
                    return false;
                nArgsExpected += tmpExpected;
            }
            else
            {
                // Any other Script with less than 15 sigops OK:
                unsigned int sigops = subscript.GetSigOpCount(true);
                // ... extra data left on the stack after execution is OK, too:
                return (sigops <= MAX_P2SH_SIGOPS);
            }
        }

        if (stack.size() != (unsigned int)nArgsExpected)
            return false;
    }

    return true;
}

unsigned int GetLegacySigOpCount(const CTransaction& tx)
{
    unsigned int nSigOps = 0;
    BOOST_FOREACH(const CTxIn& txin, tx.vin)
    {
        nSigOps += txin.scriptSig.GetSigOpCount(false);
    }
    BOOST_FOREACH(const CTxOut& txout, tx.vout)
    {
        nSigOps += txout.scriptPubKey.GetSigOpCount(false);
    }
    return nSigOps;
}

unsigned int GetP2SHSigOpCount(const CTransaction& tx, const CCoinsViewCache& inputs)
{
    if (tx.IsCoinBase() || tx.IsCoinImport())
        return 0;

    unsigned int nSigOps = 0;
    for (unsigned int i = 0; i < tx.vin.size(); i++)
    {
        const CTxOut &prevout = inputs.GetOutputFor(tx.vin[i]);
        if (prevout.scriptPubKey.IsPayToScriptHash())
            nSigOps += prevout.scriptPubKey.GetSigOpCount(tx.vin[i].scriptSig);
    }
    return nSigOps;
}

/**
 * Ensure that a coinbase transaction is structured according to the consensus rules of the
 * chain
 */
bool ContextualCheckCoinbaseTransaction(const CTransaction& tx, const int nHeight)
{
    // if time locks are on, ensure that this coin base is time locked exactly as it should be
    if (((uint64_t)(tx.GetValueOut()) >= ASSETCHAINS_TIMELOCKGTE) || 
        (((nHeight >= 31680) || strcmp(ASSETCHAINS_SYMBOL, "VRSC") != 0) && komodo_ac_block_subsidy(nHeight) >= ASSETCHAINS_TIMELOCKGTE))
    {
        CScriptID scriptHash;

        // to be valid, it must be a P2SH transaction and have an op_return in vout[1] that 
        // holds the full output script, which may include multisig, etc., but starts with 
        // the time lock verify of the correct time lock for this block height
        if (tx.vout.size() == 2 &&
            CScriptExt(tx.vout[0].scriptPubKey).IsPayToScriptHash(&scriptHash) &&
            tx.vout[1].scriptPubKey.size() >= 7 && // minimum for any possible future to prevent out of bounds
            tx.vout[1].scriptPubKey[0] == OP_RETURN)
        {
            opcodetype op;
            std::vector<uint8_t> opretData = std::vector<uint8_t>();
            CScript::const_iterator it = tx.vout[1].scriptPubKey.begin() + 1;
            if (tx.vout[1].scriptPubKey.GetOp2(it, op, &opretData))
            {
                if (opretData.size() > 0 && opretData.data()[0] == OPRETTYPE_TIMELOCK)
                {
                    int64_t unlocktime;
                    CScriptExt opretScript = CScriptExt(&opretData[1], &opretData[opretData.size()]);

                    if (CScriptID(opretScript) == scriptHash &&
                        opretScript.IsCheckLockTimeVerify(&unlocktime) &&
                        komodo_block_unlocktime(nHeight) == unlocktime)
                    {
                        return(true);
                    }
                }
            }
        }
        return(false);
    }
    return(true);
}

/**
 * Check a transaction contextually against a set of consensus rules valid at a given block height.
 *
 * Notes:
 * 1. AcceptToMemoryPool calls CheckTransaction and this function.
 * 2. ProcessNewBlock calls AcceptBlock, which calls CheckBlock (which calls CheckTransaction)
 *    and ContextualCheckBlock (which calls this function).
 * 3. The isInitBlockDownload argument is only to assist with testing.
 */
bool ContextualCheckTransaction(
        const CTransaction& tx,
        CValidationState &state,
        const int nHeight,
        const int dosLevel,
        bool (*isInitBlockDownload)())
{
    bool overwinterActive = NetworkUpgradeActive(nHeight, Params().GetConsensus(), Consensus::UPGRADE_OVERWINTER);
    bool saplingActive = NetworkUpgradeActive(nHeight, Params().GetConsensus(), Consensus::UPGRADE_SAPLING);
    bool isSprout = !overwinterActive;

    // If Sprout rules apply, reject transactions which are intended for Overwinter and beyond
    if (isSprout && tx.fOverwintered) {
        return state.DoS(isInitBlockDownload() ? 0 : dosLevel,
                         error("ContextualCheckTransaction(): ht.%d activates.%d dosLevel.%d overwinter is not active yet",
                               nHeight, Params().GetConsensus().vUpgrades[Consensus::UPGRADE_OVERWINTER].nActivationHeight, dosLevel),
                         REJECT_INVALID, "tx-overwinter-not-active");
    }

    if (saplingActive) {
        // Reject transactions with valid version but missing overwintered flag
        if (tx.nVersion >= SAPLING_MIN_TX_VERSION && !tx.fOverwintered) {
            return state.DoS(dosLevel, error("ContextualCheckTransaction(): overwintered flag must be set"),
                            REJECT_INVALID, "tx-overwintered-flag-not-set");
        }

        // Reject transactions with non-Sapling version group ID
        if (tx.fOverwintered && tx.nVersionGroupId != SAPLING_VERSION_GROUP_ID) {
            return state.DoS(dosLevel, error("CheckTransaction(): invalid Sapling tx version"),
                    REJECT_INVALID, "bad-sapling-tx-version-group-id");
        }

        // Reject transactions with invalid version
        if (tx.fOverwintered && tx.nVersion < SAPLING_MIN_TX_VERSION ) {
            return state.DoS(100, error("CheckTransaction(): Sapling version too low"),
                REJECT_INVALID, "bad-tx-sapling-version-too-low");
        }

        // Reject transactions with invalid version
        if (tx.fOverwintered && tx.nVersion > SAPLING_MAX_TX_VERSION ) {
            return state.DoS(100, error("CheckTransaction(): Sapling version too high"),
                REJECT_INVALID, "bad-tx-sapling-version-too-high");
        }
    } else if (overwinterActive) {
        // Reject transactions with valid version but missing overwinter flag
        if (tx.nVersion >= OVERWINTER_MIN_TX_VERSION && !tx.fOverwintered) {
            return state.DoS(dosLevel, error("ContextualCheckTransaction(): overwinter flag must be set"),
                             REJECT_INVALID, "tx-overwinter-flag-not-set");
        }

        // Reject transactions with non-Overwinter version group ID
        if (tx.fOverwintered && tx.nVersionGroupId != OVERWINTER_VERSION_GROUP_ID) {
            return state.DoS(dosLevel, error("CheckTransaction(): invalid Overwinter tx version"),
                    REJECT_INVALID, "bad-overwinter-tx-version-group-id");
        }

        // Reject transactions with invalid version
        if (tx.fOverwintered && tx.nVersion > OVERWINTER_MAX_TX_VERSION ) {
            return state.DoS(100, error("CheckTransaction(): overwinter version too high"),
                             REJECT_INVALID, "bad-tx-overwinter-version-too-high");
        }
    }

    // Rules that apply to Overwinter or later:
    if (overwinterActive) {
        // Reject transactions intended for Sprout
        if (!tx.fOverwintered) {
            return state.DoS(dosLevel, error("ContextualCheckTransaction: overwinter is active"),
                             REJECT_INVALID, "tx-overwinter-active");
        }

        // Check that all transactions are unexpired
        if (IsExpiredTx(tx, nHeight)) {
            // Don't increase banscore if the transaction only just expired
            int expiredDosLevel = IsExpiredTx(tx, nHeight - 1) ? (dosLevel > 10 ? dosLevel : 10) : 0;
            return state.DoS(expiredDosLevel, error("ContextualCheckTransaction(): transaction is expired"), REJECT_INVALID, "tx-overwinter-expired");
        }
    }

    // Rules that apply before Sapling:
    if (!saplingActive) {
        // Size limits
        BOOST_STATIC_ASSERT(MAX_BLOCK_SIZE > MAX_TX_SIZE_BEFORE_SAPLING); // sanity
        if (::GetSerializeSize(tx, SER_NETWORK, PROTOCOL_VERSION) > MAX_TX_SIZE_BEFORE_SAPLING)
            return state.DoS(100, error("ContextualCheckTransaction(): size limits failed"),
                            REJECT_INVALID, "bad-txns-oversize");
    }

    uint256 dataToBeSigned;

    if (!tx.IsMint() &&
        (!tx.vjoinsplit.empty() ||
         !tx.vShieldedSpend.empty() ||
         !tx.vShieldedOutput.empty()))
    {
        auto consensusBranchId = CurrentEpochBranchId(nHeight, Params().GetConsensus());
        // Empty output script.
        CScript scriptCode;
        try {
            dataToBeSigned = SignatureHash(scriptCode, tx, NOT_AN_INPUT, SIGHASH_ALL, 0, consensusBranchId);
        } catch (std::logic_error ex) {
            return state.DoS(100, error("CheckTransaction(): error computing signature hash"),
                             REJECT_INVALID, "error-computing-signature-hash");
        }
        
    }

    if (!(tx.IsMint() || tx.vjoinsplit.empty()))
    {
        BOOST_STATIC_ASSERT(crypto_sign_PUBLICKEYBYTES == 32);

        // We rely on libsodium to check that the signature is canonical.
        // https://github.com/jedisct1/libsodium/commit/62911edb7ff2275cccd74bf1c8aefcc4d76924e0
        if (crypto_sign_verify_detached(&tx.joinSplitSig[0],
                                        dataToBeSigned.begin(), 32,
                                        tx.joinSplitPubKey.begin()
                                        ) != 0) {
            return state.DoS(isInitBlockDownload() ? 0 : 100,
                                error("CheckTransaction(): invalid joinsplit signature"),
                                REJECT_INVALID, "bad-txns-invalid-joinsplit-signature");
        }
    }

    if (tx.IsCoinBase())
    {
        if (!ContextualCheckCoinbaseTransaction(tx, nHeight))
            return state.DoS(100, error("CheckTransaction(): invalid script data for coinbase time lock"),
                                REJECT_INVALID, "bad-txns-invalid-script-data-for-coinbase-time-lock");
    }

    if (!tx.vShieldedSpend.empty() ||
        !tx.vShieldedOutput.empty())
    {
        auto ctx = librustzcash_sapling_verification_ctx_init();

        for (const SpendDescription &spend : tx.vShieldedSpend) {
            if (!librustzcash_sapling_check_spend(
                ctx,
                spend.cv.begin(),
                spend.anchor.begin(),
                spend.nullifier.begin(),
                spend.rk.begin(),
                spend.zkproof.begin(),
                spend.spendAuthSig.begin(),
                dataToBeSigned.begin()
            ))
            {
                librustzcash_sapling_verification_ctx_free(ctx);
                return state.DoS(100, error("ContextualCheckTransaction(): Sapling spend description invalid"),
                                      REJECT_INVALID, "bad-txns-sapling-spend-description-invalid");
            }
        }

        for (const OutputDescription &output : tx.vShieldedOutput) {
            if (!librustzcash_sapling_check_output(
                ctx,
                output.cv.begin(),
                output.cm.begin(),
                output.ephemeralKey.begin(),
                output.zkproof.begin()
            ))
            {
                librustzcash_sapling_verification_ctx_free(ctx);
                return state.DoS(100, error("ContextualCheckTransaction(): Sapling output description invalid"),
                                      REJECT_INVALID, "bad-txns-sapling-output-description-invalid");
            }
        }

        if (!librustzcash_sapling_final_check(
            ctx,
            tx.valueBalance,
            tx.bindingSig.begin(),
            dataToBeSigned.begin()
        ))
        {
            librustzcash_sapling_verification_ctx_free(ctx);
            return state.DoS(100, error("ContextualCheckTransaction(): Sapling binding signature invalid"),
                                  REJECT_INVALID, "bad-txns-sapling-binding-signature-invalid");
        }

        librustzcash_sapling_verification_ctx_free(ctx);
    }
    return true;
}

bool CheckTransaction(const CTransaction& tx, CValidationState &state,
                      libzcash::ProofVerifier& verifier)
{
    static uint256 array[64]; static int32_t numbanned,indallvouts; int32_t j,k,n;
    if ( *(int32_t *)&array[0] == 0 )
        numbanned = komodo_bannedset(&indallvouts,array,(int32_t)(sizeof(array)/sizeof(*array)));
    n = tx.vin.size();
    for (j=0; j<n; j++)
    {
        for (k=0; k<numbanned; k++)
        {
            if ( tx.vin[j].prevout.hash == array[k] && (tx.vin[j].prevout.n == 1 || k >= indallvouts) )
            {
                static uint32_t counter;
                if ( counter++ < 100 )
                    printf("MEMPOOL: banned tx.%d being used at ht.%d vout.%d\n",k,(int32_t)chainActive.Tip()->GetHeight(),j);
                return(false);
            }
        }
    }
    // Don't count coinbase transactions because mining skews the count
    if (!tx.IsCoinBase()) {
        transactionsValidated.increment();
    }

    if (!CheckTransactionWithoutProofVerification(tx, state)) {
        return false;
    } else {
        // Ensure that zk-SNARKs v|| y
        BOOST_FOREACH(const JSDescription &joinsplit, tx.vjoinsplit) {
            if (!joinsplit.Verify(*pzcashParams, verifier, tx.joinSplitPubKey)) {
                return state.DoS(100, error("CheckTransaction(): joinsplit does not verify"),
                                 REJECT_INVALID, "bad-txns-joinsplit-verification-failed");
            }
        }
        return true;
    }
}

int32_t komodo_isnotaryvout(char *coinaddr) // from ac_private chains only
{
    static int32_t didinit; static char notaryaddrs[sizeof(Notaries_elected1)/sizeof(*Notaries_elected1) + 1][64];
    int32_t i;
    if ( didinit == 0 )
    {
        uint8_t pubkey33[33];
        for (i=0; i<=sizeof(Notaries_elected1)/sizeof(*Notaries_elected1); i++)
        {
            if ( i < sizeof(Notaries_elected1)/sizeof(*Notaries_elected1) )
                decode_hex(pubkey33,33,(char *)Notaries_elected1[i][1]);
            else decode_hex(pubkey33,33,(char *)CRYPTO777_PUBSECPSTR);
            pubkey2addr((char *)notaryaddrs[i],(uint8_t *)pubkey33);
        }
        didinit = 1;
    }
    for (i=0; i<=sizeof(Notaries_elected1)/sizeof(*Notaries_elected1); i++)
        if ( strcmp(coinaddr,notaryaddrs[i]) == 0 )
            return(1);
    return(0);
}

bool CheckTransactionWithoutProofVerification(const CTransaction& tx, CValidationState &state)
{
    // Basic checks that don't depend on any context

    /**
     * Previously:
     * 1. The consensus rule below was:
     *        if (tx.nVersion < SPROUT_MIN_TX_VERSION) { ... }
     *    which checked if tx.nVersion fell within the range:
     *        INT32_MIN <= tx.nVersion < SPROUT_MIN_TX_VERSION
     * 2. The parser allowed tx.nVersion to be negative
     *
     * Now:
     * 1. The consensus rule checks to see if tx.Version falls within the range:
     *        0 <= tx.nVersion < SPROUT_MIN_TX_VERSION
     * 2. The previous consensus rule checked for negative values within the range:
     *        INT32_MIN <= tx.nVersion < 0
     *    This is unnecessary for Overwinter transactions since the parser now
     *    interprets the sign bit as fOverwintered, so tx.nVersion is always >=0,
     *    and when Overwinter is not active ContextualCheckTransaction rejects
     *    transactions with fOverwintered set.  When fOverwintered is set,
     *    this function and ContextualCheckTransaction will together check to
     *    ensure tx.nVersion avoids the following ranges:
     *        0 <= tx.nVersion < OVERWINTER_MIN_TX_VERSION
     *        OVERWINTER_MAX_TX_VERSION < tx.nVersion <= INT32_MAX
     */
    if (!tx.fOverwintered && tx.nVersion < SPROUT_MIN_TX_VERSION) {
        return state.DoS(100, error("CheckTransaction(): version too low"),
                         REJECT_INVALID, "bad-txns-version-too-low");
    }
    else if (tx.fOverwintered) {
        if (tx.nVersion < OVERWINTER_MIN_TX_VERSION) {
            return state.DoS(100, error("CheckTransaction(): overwinter version too low"),
                             REJECT_INVALID, "bad-tx-overwinter-version-too-low");
        }
        if (tx.nVersionGroupId != OVERWINTER_VERSION_GROUP_ID &&
                tx.nVersionGroupId != SAPLING_VERSION_GROUP_ID) {
            return state.DoS(100, error("CheckTransaction(): unknown tx version group id"),
                             REJECT_INVALID, "bad-tx-version-group-id");
        }
        if (tx.nExpiryHeight >= TX_EXPIRY_HEIGHT_THRESHOLD) {
            return state.DoS(100, error("CheckTransaction(): expiry height is too high"),
                             REJECT_INVALID, "bad-tx-expiry-height-too-high");
        }
    }

    // Transactions containing empty `vin` must have either non-empty
    // `vjoinsplit` or non-empty `vShieldedSpend`.
    if (tx.vin.empty() && tx.vjoinsplit.empty() && tx.vShieldedSpend.empty())
        return state.DoS(10, error("CheckTransaction(): vin empty"),
                         REJECT_INVALID, "bad-txns-vin-empty");
    // Transactions containing empty `vout` must have either non-empty
    // `vjoinsplit` or non-empty `vShieldedOutput`.
    if (tx.vout.empty() && tx.vjoinsplit.empty() && tx.vShieldedOutput.empty())
        return state.DoS(10, error("CheckTransaction(): vout empty"),
                         REJECT_INVALID, "bad-txns-vout-empty");

    // Size limits
    BOOST_STATIC_ASSERT(MAX_BLOCK_SIZE >= MAX_TX_SIZE_AFTER_SAPLING); // sanity
    BOOST_STATIC_ASSERT(MAX_TX_SIZE_AFTER_SAPLING > MAX_TX_SIZE_BEFORE_SAPLING); // sanity
    if (::GetSerializeSize(tx, SER_NETWORK, PROTOCOL_VERSION) > MAX_TX_SIZE_AFTER_SAPLING)
        return state.DoS(100, error("CheckTransaction(): size limits failed"),
                         REJECT_INVALID, "bad-txns-oversize");

    // Check for negative or overflow output values
    CAmount nValueOut = 0;
    int32_t iscoinbase = tx.IsCoinBase();
    BOOST_FOREACH(const CTxOut& txout, tx.vout)
    {
        if (txout.nValue < 0)
            return state.DoS(100, error("CheckTransaction(): txout.nValue negative"),
                             REJECT_INVALID, "bad-txns-vout-negative");
        if (txout.nValue > MAX_MONEY)
        {
            fprintf(stderr,"%.8f > max %.8f\n",(double)txout.nValue/COIN,(double)MAX_MONEY/COIN);
            return state.DoS(100, error("CheckTransaction(): txout.nValue too high"),REJECT_INVALID, "bad-txns-vout-toolarge");
        }
        if ( ASSETCHAINS_PRIVATE != 0 )
        {
            //fprintf(stderr,"private chain nValue %.8f iscoinbase.%d\n",(double)txout.nValue/COIN,iscoinbase);
            if (iscoinbase == 0 && txout.nValue > 0)
            {
                char destaddr[65];
                Getscriptaddress(destaddr,txout.scriptPubKey);
                if ( komodo_isnotaryvout(destaddr) == 0 )
                    return state.DoS(100, error("CheckTransaction(): this is a private chain, no public allowed"),REJECT_INVALID, "bad-txns-acprivacy-chain");
            }
        }
        if ( txout.scriptPubKey.size() > IGUANA_MAXSCRIPTSIZE )
            return state.DoS(100, error("CheckTransaction(): txout.scriptPubKey.size() too big"),REJECT_INVALID, "bad-txns-vout-negative");
        nValueOut += txout.nValue;
        if (!MoneyRange(nValueOut))
            return state.DoS(100, error("CheckTransaction(): txout total out of range"),
                             REJECT_INVALID, "bad-txns-txouttotal-toolarge");
    }

    // Check for non-zero valueBalance when there are no Sapling inputs or outputs
    if (tx.vShieldedSpend.empty() && tx.vShieldedOutput.empty() && tx.valueBalance != 0) {
        return state.DoS(100, error("CheckTransaction(): tx.valueBalance has no sources or sinks"),
                            REJECT_INVALID, "bad-txns-valuebalance-nonzero");
    }

    // Check for overflow valueBalance
    if (tx.valueBalance > MAX_MONEY || tx.valueBalance < -MAX_MONEY) {
        return state.DoS(100, error("CheckTransaction(): abs(tx.valueBalance) too large"),
                            REJECT_INVALID, "bad-txns-valuebalance-toolarge");
    }

    if (tx.valueBalance <= 0) {
        // NB: negative valueBalance "takes" money from the transparent value pool just as outputs do
        nValueOut += -tx.valueBalance;

        if (!MoneyRange(nValueOut)) {
            return state.DoS(100, error("CheckTransaction(): txout total out of range"),
                                REJECT_INVALID, "bad-txns-txouttotal-toolarge");
        }
    }

    // Ensure that joinsplit values are well-formed
    BOOST_FOREACH(const JSDescription& joinsplit, tx.vjoinsplit)
    {
        if ( ASSETCHAINS_PUBLIC != 0 )
        {
            return state.DoS(100, error("CheckTransaction(): this is a public chain, no privacy allowed"),
                             REJECT_INVALID, "bad-txns-acprivacy-chain");
        }
        if (joinsplit.vpub_old < 0) {
            return state.DoS(100, error("CheckTransaction(): joinsplit.vpub_old negative"),
                             REJECT_INVALID, "bad-txns-vpub_old-negative");
        }

        if (joinsplit.vpub_new < 0) {
            return state.DoS(100, error("CheckTransaction(): joinsplit.vpub_new negative"),
                             REJECT_INVALID, "bad-txns-vpub_new-negative");
        }

        if (joinsplit.vpub_old > MAX_MONEY) {
            return state.DoS(100, error("CheckTransaction(): joinsplit.vpub_old too high"),
                             REJECT_INVALID, "bad-txns-vpub_old-toolarge");
        }

        if (joinsplit.vpub_new > MAX_MONEY) {
            return state.DoS(100, error("CheckTransaction(): joinsplit.vpub_new too high"),
                             REJECT_INVALID, "bad-txns-vpub_new-toolarge");
        }

        if (joinsplit.vpub_new != 0 && joinsplit.vpub_old != 0) {
            return state.DoS(100, error("CheckTransaction(): joinsplit.vpub_new and joinsplit.vpub_old both nonzero"),
                             REJECT_INVALID, "bad-txns-vpubs-both-nonzero");
        }

        nValueOut += joinsplit.vpub_old;
        if (!MoneyRange(nValueOut)) {
            return state.DoS(100, error("CheckTransaction(): txout total out of range"),
                             REJECT_INVALID, "bad-txns-txouttotal-toolarge");
        }
    }
    if ( ASSETCHAINS_TXPOW != 0 && tx.vjoinsplit.size() == 0 )
    {
        // genesis coinbase 4a5e1e4baab89f3a32518a88c31bc87f618f76673e2cc77ab2127b7afdeda33b
        uint256 txid = tx.GetHash();
        if ( ((ASSETCHAINS_TXPOW & 2) != 0 && iscoinbase != 0) || ((ASSETCHAINS_TXPOW & 1) != 0 && iscoinbase == 0) )
        {
            if ( ((uint8_t *)&txid)[0] != 0 || ((uint8_t *)&txid)[31] != 0 )
            {
                uint256 genesistxid = uint256S("4a5e1e4baab89f3a32518a88c31bc87f618f76673e2cc77ab2127b7afdeda33b");
                if ( txid != genesistxid )
                {
                    fprintf(stderr,"private chain iscoinbase.%d invalid txpow.%d txid.%s\n",iscoinbase,ASSETCHAINS_TXPOW,txid.GetHex().c_str());
                    return state.DoS(100, error("CheckTransaction(): this is a txpow chain, must have 0x00 ends"),REJECT_INVALID, "bad-txns-actxpow-chain");
                }
            }
        }
    }

    // Ensure input values do not exceed MAX_MONEY
    // We have not resolved the txin values at this stage,
    // but we do know what the joinsplits claim to add
    // to the value pool.
    {
        CAmount nValueIn = 0;
        for (std::vector<JSDescription>::const_iterator it(tx.vjoinsplit.begin()); it != tx.vjoinsplit.end(); ++it)
        {
            nValueIn += it->vpub_new;

            if (!MoneyRange(it->vpub_new) || !MoneyRange(nValueIn)) {
                return state.DoS(100, error("CheckTransaction(): txin total out of range"),
                                 REJECT_INVALID, "bad-txns-txintotal-toolarge");
            }
        }

        // Also check for Sapling
        if (tx.valueBalance >= 0) {
            // NB: positive valueBalance "adds" money to the transparent value pool, just as inputs do
            nValueIn += tx.valueBalance;

            if (!MoneyRange(nValueIn)) {
                return state.DoS(100, error("CheckTransaction(): txin total out of range"),
                                    REJECT_INVALID, "bad-txns-txintotal-toolarge");
            }
        }
    }

    // Check for duplicate inputs
    set<COutPoint> vInOutPoints;
    BOOST_FOREACH(const CTxIn& txin, tx.vin)
    {
        if (vInOutPoints.count(txin.prevout))
            return state.DoS(100, error("CheckTransaction(): duplicate inputs"),
                             REJECT_INVALID, "bad-txns-inputs-duplicate");
        vInOutPoints.insert(txin.prevout);
    }

    // Check for duplicate joinsplit nullifiers in this transaction
    {
        set<uint256> vJoinSplitNullifiers;
        BOOST_FOREACH(const JSDescription& joinsplit, tx.vjoinsplit)
        {
            BOOST_FOREACH(const uint256& nf, joinsplit.nullifiers)
            {
                if (vJoinSplitNullifiers.count(nf))
                    return state.DoS(100, error("CheckTransaction(): duplicate nullifiers"),
                                REJECT_INVALID, "bad-joinsplits-nullifiers-duplicate");

                vJoinSplitNullifiers.insert(nf);
            }
        }
    }

    // Check for duplicate sapling nullifiers in this transaction
    {
        set<uint256> vSaplingNullifiers;
        BOOST_FOREACH(const SpendDescription& spend_desc, tx.vShieldedSpend)
        {
            if (vSaplingNullifiers.count(spend_desc.nullifier))
                return state.DoS(100, error("CheckTransaction(): duplicate nullifiers"),
                            REJECT_INVALID, "bad-spend-description-nullifiers-duplicate");

            vSaplingNullifiers.insert(spend_desc.nullifier);
        }
    }

    if (tx.IsMint())
    {
        // There should be no joinsplits in a coinbase transaction
        if (tx.vjoinsplit.size() > 0)
            return state.DoS(100, error("CheckTransaction(): coinbase has joinsplits"),
                             REJECT_INVALID, "bad-cb-has-joinsplits");

        // A coinbase transaction cannot have spend descriptions or output descriptions
        if (tx.vShieldedSpend.size() > 0)
            return state.DoS(100, error("CheckTransaction(): coinbase has spend descriptions"),
                             REJECT_INVALID, "bad-cb-has-spend-description");
        if (tx.vShieldedOutput.size() > 0)
            return state.DoS(100, error("CheckTransaction(): coinbase has output descriptions"),
                             REJECT_INVALID, "bad-cb-has-output-description");

        if (tx.vin[0].scriptSig.size() < 2 || tx.vin[0].scriptSig.size() > 100)
            return state.DoS(100, error("CheckTransaction(): coinbase script size"),
                             REJECT_INVALID, "bad-cb-length");
    }
    else
    {
        BOOST_FOREACH(const CTxIn& txin, tx.vin)
        if (txin.prevout.IsNull())
            return state.DoS(10, error("CheckTransaction(): prevout is null"),
                             REJECT_INVALID, "bad-txns-prevout-null");
    }

    return true;
}

CAmount GetMinRelayFee(const CTransaction& tx, unsigned int nBytes, bool fAllowFree)
{
    extern int32_t KOMODO_ON_DEMAND;
    {
        LOCK(mempool.cs);
        uint256 hash = tx.GetHash();
        double dPriorityDelta = 0;
        CAmount nFeeDelta = 0;
        mempool.ApplyDeltas(hash, dPriorityDelta, nFeeDelta);
        if (dPriorityDelta > 0 || nFeeDelta > 0)
            return 0;
    }

    CAmount nMinFee = ::minRelayTxFee.GetFee(nBytes);

    if (fAllowFree)
    {
        // There is a free transaction area in blocks created by most miners,
        // * If we are relaying we allow transactions up to DEFAULT_BLOCK_PRIORITY_SIZE - 1000
        //   to be considered to fall into this category. We don't want to encourage sending
        //   multiple transactions instead of one big transaction to avoid fees.
        if (nBytes < (DEFAULT_BLOCK_PRIORITY_SIZE - 1000))
            nMinFee = 0;
    }

    if (!MoneyRange(nMinFee))
        nMinFee = MAX_MONEY;
    return nMinFee;
}


bool AcceptToMemoryPool(CTxMemPool& pool, CValidationState &state, const CTransaction &tx, bool fLimitFree,bool* pfMissingInputs, bool fRejectAbsurdFee, int dosLevel)
{
    AssertLockHeld(cs_main);
    if (pfMissingInputs)
        *pfMissingInputs = false;

    int flag=0,nextBlockHeight = chainActive.Height() + 1;
    auto consensusBranchId = CurrentEpochBranchId(nextBlockHeight, Params().GetConsensus());

    // Node operator can choose to reject tx by number of transparent inputs
    static_assert(std::numeric_limits<size_t>::max() >= std::numeric_limits<int64_t>::max(), "size_t too small");
    size_t limit = (size_t) GetArg("-mempooltxinputlimit", 0);
    if (NetworkUpgradeActive(nextBlockHeight, Params().GetConsensus(), Consensus::UPGRADE_OVERWINTER)) {
        limit = 0;
    }
    if (limit > 0) {
        size_t n = tx.vin.size();
        if (n > limit) {
            LogPrint("mempool", "Dropping txid %s : too many transparent inputs %zu > limit %zu\n", tx.GetHash().ToString(), n, limit );
            return false;
        }
    }

    auto verifier = libzcash::ProofVerifier::Strict();
    if ( ASSETCHAINS_SYMBOL[0] == 0 && komodo_validate_interest(tx,chainActive.LastTip()->GetHeight()+1,chainActive.LastTip()->GetMedianTimePast() + 777,0) < 0 )
    {
        //fprintf(stderr,"AcceptToMemoryPool komodo_validate_interest failure\n");
        return error("AcceptToMemoryPool: komodo_validate_interest failed");
    }
    if (!CheckTransaction(tx, state, verifier))
    {
        return error("AcceptToMemoryPool: CheckTransaction failed");
    }
    // DoS level set to 10 to be more forgiving.
    // Check transaction contextually against the set of consensus rules which apply in the next block to be mined.
    if (!ContextualCheckTransaction(tx, state, nextBlockHeight, (dosLevel == -1) ? 10 : dosLevel))
    {
        return error("AcceptToMemoryPool: ContextualCheckTransaction failed");
    }
    // Coinbase is only valid in a block, not as a loose transaction
    if (tx.IsCoinBase())
    {
        fprintf(stderr,"AcceptToMemoryPool coinbase as individual tx\n");
        return state.DoS(100, error("AcceptToMemoryPool: coinbase as individual tx"),REJECT_INVALID, "coinbase");
    }
    // Rather not work on nonstandard transactions (unless -testnet/-regtest)
    string reason;
    if (Params().RequireStandard() && !IsStandardTx(tx, reason, nextBlockHeight))
    {
        //
        //fprintf(stderr,"AcceptToMemoryPool reject nonstandard transaction: %s\nscriptPubKey: %s\n",reason.c_str(),tx.vout[0].scriptPubKey.ToString().c_str());
        return state.DoS(0,error("AcceptToMemoryPool: nonstandard transaction: %s", reason),REJECT_NONSTANDARD, reason);
    }
    // Only accept nLockTime-using transactions that can be mined in the next
    // block; we don't want our mempool filled up with transactions that can't
    // be mined yet.
    if (!CheckFinalTx(tx, STANDARD_LOCKTIME_VERIFY_FLAGS))
    {
        //fprintf(stderr,"AcceptToMemoryPool reject non-final\n");
        return state.DoS(0, false, REJECT_NONSTANDARD, "non-final");
    }

    // is it already in the memory pool?
    uint256 hash = tx.GetHash();
    if (pool.exists(hash))
    {
        //fprintf(stderr,"already in mempool\n");
        return state.Invalid(false, REJECT_DUPLICATE, "already in mempool");
    }

    // Check for conflicts with in-memory transactions
    {
        LOCK(pool.cs); // protect pool.mapNextTx
        for (unsigned int i = 0; i < tx.vin.size(); i++)
        {
            COutPoint outpoint = tx.vin[i].prevout;
            if (pool.mapNextTx.count(outpoint))
            {
                // Disable replacement feature for now
                return false;
            }
        }
        BOOST_FOREACH(const JSDescription &joinsplit, tx.vjoinsplit) {
            BOOST_FOREACH(const uint256 &nf, joinsplit.nullifiers) {
                if (pool.nullifierExists(nf, SPROUT)) {
                    fprintf(stderr,"pool.mapNullifiers.count\n");
                    return false;
                }
            }
        }
        for (const SpendDescription &spendDescription : tx.vShieldedSpend) {
            if (pool.nullifierExists(spendDescription.nullifier, SAPLING)) {
                return false;
            }
        }
    }

    {
        CCoinsView dummy;
        CCoinsViewCache view(&dummy);
        int64_t interest;
        CAmount nValueIn = 0;
        {
            LOCK(pool.cs);
            CCoinsViewMemPool viewMemPool(pcoinsTip, pool);
            view.SetBackend(viewMemPool);

            // do we already have it?
            if (view.HaveCoins(hash))
            {
                //fprintf(stderr,"view.HaveCoins(hash) error\n");
                return state.Invalid(false, REJECT_DUPLICATE, "already have coins");
            }

            if (tx.IsCoinImport())
            {
                // Inverse of normal case; if input exists, it's been spent
                if (ExistsImportTombstone(tx, view))
                    return state.Invalid(false, REJECT_DUPLICATE, "import tombstone exists");
            }
            else
            {
                // do all inputs exist?
                // Note that this does not check for the presence of actual outputs (see the next check for that),
                // and only helps with filling in pfMissingInputs (to determine missing vs spent).
                BOOST_FOREACH(const CTxIn txin, tx.vin)
                {
                    if (!view.HaveCoins(txin.prevout.hash))
                    {
                        if (pfMissingInputs)
                            *pfMissingInputs = true;
                        //fprintf(stderr,"missing inputs\n");
                        return state.DoS(0, error("AcceptToMemoryPool: tx inputs not found"),REJECT_INVALID, "bad-txns-inputs-missing");
                    }
                }

                // are the actual inputs available?
                if (!view.HaveInputs(tx))
                {
                    //fprintf(stderr,"accept failure.1\n");
                    return state.Invalid(error("AcceptToMemoryPool: inputs already spent"),REJECT_DUPLICATE, "bad-txns-inputs-spent");
                }
            }
            // are the joinsplit's requirements met?
            if (!view.HaveJoinSplitRequirements(tx))
            {
                //fprintf(stderr,"accept failure.2\n");
                return state.Invalid(error("AcceptToMemoryPool: joinsplit requirements not met"),REJECT_DUPLICATE, "bad-txns-joinsplit-requirements-not-met");
            }
            // Bring the best block into scope
            view.GetBestBlock();
            
            nValueIn = view.GetValueIn(chainActive.LastTip()->GetHeight(),&interest,tx,chainActive.LastTip()->nTime);
            if ( 0 && interest != 0 )
                fprintf(stderr,"add interest %.8f\n",(double)interest/COIN);
            // we have all inputs cached now, so switch back to dummy, so we don't need to keep lock on mempool
            view.SetBackend(dummy);
        }

        // Check for non-standard pay-to-script-hash in inputs
        if (Params().RequireStandard() && !AreInputsStandard(tx, view, consensusBranchId))
            return error("AcceptToMemoryPool: reject nonstandard transaction input");

        // Check that the transaction doesn't have an excessive number of
        // sigops, making it impossible to mine. Since the coinbase transaction
        // itself can contain sigops MAX_STANDARD_TX_SIGOPS is less than
        // MAX_BLOCK_SIGOPS; we still consider this an invalid rather than
        // merely non-standard transaction.
        unsigned int nSigOps = GetLegacySigOpCount(tx);
        nSigOps += GetP2SHSigOpCount(tx, view);
        if (nSigOps > MAX_STANDARD_TX_SIGOPS)
        {
            fprintf(stderr,"accept failure.4\n");
            return state.DoS(1, error("AcceptToMemoryPool: too many sigops %s, %d > %d", hash.ToString(), nSigOps, MAX_STANDARD_TX_SIGOPS),REJECT_NONSTANDARD, "bad-txns-too-many-sigops");
        }

        CAmount nValueOut = tx.GetValueOut();
        CAmount nFees = nValueIn-nValueOut;
        double dPriority = view.GetPriority(tx, chainActive.Height());

        // Keep track of transactions that spend a coinbase, which we re-scan
        // during reorgs to ensure COINBASE_MATURITY is still met.
        bool fSpendsCoinbase = false;
        if (!tx.IsCoinImport()) {
            BOOST_FOREACH(const CTxIn &txin, tx.vin) {
                const CCoins *coins = view.AccessCoins(txin.prevout.hash);
                if (coins->IsCoinBase()) {
                    fSpendsCoinbase = true;
                    break;
                }
            }
        }

        // Grab the branch ID we expect this transaction to commit to. We don't
        // yet know if it does, but if the entry gets added to the mempool, then
        // it has passed ContextualCheckInputs and therefore this is correct.
        auto consensusBranchId = CurrentEpochBranchId(chainActive.Height() + 1, Params().GetConsensus());

        CTxMemPoolEntry entry(tx, nFees, GetTime(), dPriority, chainActive.Height(), mempool.HasNoInputsOf(tx), fSpendsCoinbase, consensusBranchId);
        unsigned int nSize = entry.GetTxSize();

        // Accept a tx if it contains joinsplits and has at least the default fee specified by z_sendmany.
        if (tx.vjoinsplit.size() > 0 && nFees >= ASYNC_RPC_OPERATION_DEFAULT_MINERS_FEE) {
            // In future we will we have more accurate and dynamic computation of fees for tx with joinsplits.
        } else {
            // Don't accept it if it can't get into a block
            CAmount txMinFee = GetMinRelayFee(tx, nSize, true);
            if (fLimitFree && nFees < txMinFee)
            {
                //fprintf(stderr,"accept failure.5\n");
                return state.DoS(0, error("AcceptToMemoryPool: not enough fees %s, %d < %d",hash.ToString(), nFees, txMinFee),REJECT_INSUFFICIENTFEE, "insufficient fee");
            }
        }

        // Require that free transactions have sufficient priority to be mined in the next block.
        if (GetBoolArg("-relaypriority", false) && nFees < ::minRelayTxFee.GetFee(nSize) && !AllowFree(view.GetPriority(tx, chainActive.Height() + 1))) {
            fprintf(stderr,"accept failure.6\n");
            return state.DoS(0, false, REJECT_INSUFFICIENTFEE, "insufficient priority");
        }

        // Continuously rate-limit free (really, very-low-fee) transactions
        // This mitigates 'penny-flooding' -- sending thousands of free transactions just to
        // be annoying or make others' transactions take longer to confirm.
        if (fLimitFree && nFees < ::minRelayTxFee.GetFee(nSize))
        {
            static CCriticalSection csFreeLimiter;
            static double dFreeCount;
            static int64_t nLastTime;
            int64_t nNow = GetTime();

            LOCK(csFreeLimiter);

            // Use an exponentially decaying ~10-minute window:
            dFreeCount *= pow(1.0 - 1.0/600.0, (double)(nNow - nLastTime));
            nLastTime = nNow;
            // -limitfreerelay unit is thousand-bytes-per-minute
            // At default rate it would take over a month to fill 1GB
            if (dFreeCount >= GetArg("-limitfreerelay", 15)*10*1000)
            {
                fprintf(stderr,"accept failure.7\n");
                return state.DoS(0, error("AcceptToMemoryPool: free transaction rejected by rate limiter"), REJECT_INSUFFICIENTFEE, "rate limited free transaction");
            }
            LogPrint("mempool", "Rate limit dFreeCount: %g => %g\n", dFreeCount, dFreeCount+nSize);
            dFreeCount += nSize;
        }

        if (fRejectAbsurdFee && nFees > ::minRelayTxFee.GetFee(nSize) * 10000 && nFees > nValueOut/19) 
        {
            string errmsg = strprintf("absurdly high fees %s, %d > %d",
                                      hash.ToString(),
                                      nFees, ::minRelayTxFee.GetFee(nSize) * 10000);
            LogPrint("mempool", errmsg.c_str());
            return state.Error("AcceptToMemoryPool: " + errmsg);
        }

        // Check against previous transactions
        // This is done last to help prevent CPU exhaustion denial-of-service attacks.
        PrecomputedTransactionData txdata(tx);
        if (!ContextualCheckInputs(tx, state, view, true, STANDARD_SCRIPT_VERIFY_FLAGS, true, txdata, Params().GetConsensus(), consensusBranchId))
        {
            //fprintf(stderr,"accept failure.9\n");
            return error("AcceptToMemoryPool: ConnectInputs failed %s", hash.ToString());
        }

        // Check again against just the consensus-critical mandatory script
        // verification flags, in case of bugs in the standard flags that cause
        // transactions to pass as valid when they're actually invalid. For
        // instance the STRICTENC flag was incorrectly allowing certain
        // CHECKSIG NOT scripts to pass, even though they were invalid.
        //
        // There is a similar check in CreateNewBlock() to prevent creating
        // invalid blocks, however allowing such transactions into the mempool
        // can be exploited as a DoS attack.
        // XXX: is this neccesary for CryptoConditions?
        if ( KOMODO_CONNECTING <= 0 && chainActive.LastTip() != 0 )
        {
            flag = 1;
            KOMODO_CONNECTING = (1<<30) + (int32_t)chainActive.LastTip()->GetHeight() + 1;
        }
        if (!ContextualCheckInputs(tx, state, view, true, MANDATORY_SCRIPT_VERIFY_FLAGS, true, txdata, Params().GetConsensus(), consensusBranchId))
        {
            if ( flag != 0 )
                KOMODO_CONNECTING = -1;
            return error("AcceptToMemoryPool: BUG! PLEASE REPORT THIS! ConnectInputs failed against MANDATORY but not STANDARD flags %s", hash.ToString());
        }
        if ( flag != 0 )
            KOMODO_CONNECTING = -1;

        // Store transaction in memory
        if ( komodo_is_notarytx(tx) == 0 )
            KOMODO_ON_DEMAND++;
        pool.addUnchecked(hash, entry, !IsInitialBlockDownload());

        if (!tx.IsCoinImport())
        {
            // Add memory address index
            if (fAddressIndex) {
                pool.addAddressIndex(entry, view);
            }

            // Add memory spent index
            if (fSpentIndex) {
                pool.addSpentIndex(entry, view);
            }
        }
    }

    SyncWithWallets(tx, NULL);

    return true;
}

bool GetTimestampIndex(const unsigned int &high, const unsigned int &low, const bool fActiveOnly, std::vector<std::pair<uint256, unsigned int> > &hashes)
{
    if (!fTimestampIndex)
        return error("Timestamp index not enabled");

    if (!pblocktree->ReadTimestampIndex(high, low, fActiveOnly, hashes))
        return error("Unable to get hashes for timestamps");

    return true;
}

bool GetSpentIndex(CSpentIndexKey &key, CSpentIndexValue &value)
{
    if (!fSpentIndex)
        return false;

    if (mempool.getSpentIndex(key, value))
        return true;

    if (!pblocktree->ReadSpentIndex(key, value))
        return false;

    return true;
}

bool GetAddressIndex(uint160 addressHash, int type,
                     std::vector<std::pair<CAddressIndexKey, CAmount> > &addressIndex, int start, int end)
{
    if (!fAddressIndex)
        return error("address index not enabled");

    if (!pblocktree->ReadAddressIndex(addressHash, type, addressIndex, start, end))
        return error("unable to get txids for address");

    return true;
}

bool GetAddressUnspent(uint160 addressHash, int type,
                       std::vector<std::pair<CAddressUnspentKey, CAddressUnspentValue> > &unspentOutputs)
{
    if (!fAddressIndex)
        return error("address index not enabled");

    if (!pblocktree->ReadAddressUnspentIndex(addressHash, type, unspentOutputs))
        return error("unable to get txids for address");

    return true;
}

/*uint64_t myGettxout(uint256 hash,int32_t n)
{
    CCoins coins;
    LOCK2(cs_main,mempool.cs);
    CCoinsViewMemPool view(pcoinsTip, mempool);
    if (!view.GetCoins(hash, coins))
        return(0);
    if ( n < 0 || (unsigned int)n >= coins.vout.size() || coins.vout[n].IsNull() )
        return(0);
    else return(coins.vout[n].nValue);
}*/

bool myAddtomempool(CTransaction &tx, CValidationState *pstate)
{
    CValidationState state;
    if (!pstate)
        pstate = &state;
    CTransaction Ltx; bool fMissingInputs,fOverrideFees = false;
    if ( mempool.lookup(tx.GetHash(),Ltx) == 0 )
        return(AcceptToMemoryPool(mempool, *pstate, tx, false, &fMissingInputs, !fOverrideFees));
    else return(true);
}

bool myGetTransaction(const uint256 &hash, CTransaction &txOut, uint256 &hashBlock)
{
    // need a GetTransaction without lock so the validation code for assets can run without deadlock
    {
        //fprintf(stderr,"check mempool\n");
        if (mempool.lookup(hash, txOut))
        {
            //fprintf(stderr,"found in mempool\n");
            return true;
        }
    }
    //fprintf(stderr,"check disk\n");

    if (fTxIndex) {
        CDiskTxPos postx;
        //fprintf(stderr,"ReadTxIndex\n");
        if (pblocktree->ReadTxIndex(hash, postx)) {
            //fprintf(stderr,"OpenBlockFile\n");
            CAutoFile file(OpenBlockFile(postx, true), SER_DISK, CLIENT_VERSION);
            if (file.IsNull())
                return error("%s: OpenBlockFile failed", __func__);
            CBlockHeader header;
            //fprintf(stderr,"seek and read\n");
            try {
                file >> header;
                fseek(file.Get(), postx.nTxOffset, SEEK_CUR);
                file >> txOut;
            } catch (const std::exception& e) {
                return error("%s: Deserialize or I/O error - %s", __func__, e.what());
            }
            hashBlock = header.GetHash();
            if (txOut.GetHash() != hash)
                return error("%s: txid mismatch", __func__);
            //fprintf(stderr,"found on disk\n");
            return true;
        }
    }
    //fprintf(stderr,"not found\n");
    return false;
}

/** Return transaction in tx, and if it was found inside a block, its hash is placed in hashBlock */
bool GetTransaction(const uint256 &hash, CTransaction &txOut, uint256 &hashBlock, bool fAllowSlow)
{
    CBlockIndex *pindexSlow = NULL;

    LOCK(cs_main);

    if (mempool.lookup(hash, txOut))
    {
        return true;
    }

    if (fTxIndex) {
        CDiskTxPos postx;
        if (pblocktree->ReadTxIndex(hash, postx)) {
            CAutoFile file(OpenBlockFile(postx, true), SER_DISK, CLIENT_VERSION);
            if (file.IsNull())
                return error("%s: OpenBlockFile failed", __func__);
            CBlockHeader header;
            try {
                file >> header;
                fseek(file.Get(), postx.nTxOffset, SEEK_CUR);
                file >> txOut;
            } catch (const std::exception& e) {
                return error("%s: Deserialize or I/O error - %s", __func__, e.what());
            }
            hashBlock = header.GetHash();
            if (txOut.GetHash() != hash)
                return error("%s: txid mismatch", __func__);
            return true;
        }
    }

    if (fAllowSlow) { // use coin database to locate block that contains transaction, and scan it
        int nHeight = -1;
        {
            CCoinsViewCache &view = *pcoinsTip;
            const CCoins* coins = view.AccessCoins(hash);
            if (coins)
                nHeight = coins->nHeight;
        }
        if (nHeight > 0)
            pindexSlow = chainActive[nHeight];
    }

    if (pindexSlow) {
        CBlock block;
        if (ReadBlockFromDisk(block, pindexSlow,1)) {
            BOOST_FOREACH(const CTransaction &tx, block.vtx) {
                if (tx.GetHash() == hash) {
                    txOut = tx;
                    hashBlock = pindexSlow->GetBlockHash();
                    return true;
                }
            }
        }
    }

    return false;
}

/*char *komodo_getspendscript(uint256 hash,int32_t n)
 {
 CTransaction tx; uint256 hashBlock;
 if ( !GetTransaction(hash,tx,hashBlock,true) )
 {
 printf("null GetTransaction\n");
 return(0);
 }
 if ( n >= 0 && n < tx.vout.size() )
 return((char *)tx.vout[n].scriptPubKey.ToString().c_str());
 else printf("getspendscript illegal n.%d\n",n);
 return(0);
 }*/


//////////////////////////////////////////////////////////////////////////////
//
// CBlock and CBlockIndex
//

bool WriteBlockToDisk(CBlock& block, CDiskBlockPos& pos, const CMessageHeader::MessageStartChars& messageStart)
{
    // Open history file to append
    CAutoFile fileout(OpenBlockFile(pos), SER_DISK, CLIENT_VERSION);
    if (fileout.IsNull())
        return error("WriteBlockToDisk: OpenBlockFile failed");

    // Write index header
    unsigned int nSize = GetSerializeSize(fileout, block);
    fileout << FLATDATA(messageStart) << nSize;

    // Write block
    long fileOutPos = ftell(fileout.Get());
    if (fileOutPos < 0)
        return error("WriteBlockToDisk: ftell failed");
    pos.nPos = (unsigned int)fileOutPos;
    fileout << block;

    return true;
}

bool ReadBlockFromDisk(int32_t height,CBlock& block, const CDiskBlockPos& pos,bool checkPOW)
{
    uint8_t pubkey33[33];
    block.SetNull();

    // Open history file to read
    CAutoFile filein(OpenBlockFile(pos, true), SER_DISK, CLIENT_VERSION);
    if (filein.IsNull())
    {
        //fprintf(stderr,"readblockfromdisk err A\n");
        return error("ReadBlockFromDisk: OpenBlockFile failed for %s", pos.ToString());
    }

    // Read block
    try {
        filein >> block;
    }
    catch (const std::exception& e) {
        fprintf(stderr,"readblockfromdisk err B\n");
        return error("%s: Deserialize or I/O error - %s at %s", __func__, e.what(), pos.ToString());
    }
    // Check the header
    if ( 0 && checkPOW != 0 )
    {
        komodo_block2pubkey33(pubkey33,(CBlock *)&block);
        if (!(CheckEquihashSolution(&block, Params()) && CheckProofOfWork(block, pubkey33, height, Params().GetConsensus())))
        {
            int32_t i; for (i=0; i<33; i++)
                fprintf(stderr,"%02x",pubkey33[i]);
            fprintf(stderr," warning unexpected diff at ht.%d\n",height);

            return error("ReadBlockFromDisk: Errors in block header at %s", pos.ToString());
        }
    }
    return true;
}

bool ReadBlockFromDisk(CBlock& block, const CBlockIndex* pindex,bool checkPOW)
{
    if ( pindex == 0 )
        return false;
    if (!ReadBlockFromDisk(pindex->GetHeight(),block, pindex->GetBlockPos(),checkPOW))
        return false;
    if (block.GetHash() != pindex->GetBlockHash())
        return error("ReadBlockFromDisk(CBlock&, CBlockIndex*): GetHash() doesn't match index for %s at %s",
                     pindex->ToString(), pindex->GetBlockPos().ToString());
    return true;
}

//uint64_t komodo_moneysupply(int32_t height);
extern char ASSETCHAINS_SYMBOL[KOMODO_ASSETCHAIN_MAXLEN];
extern uint64_t ASSETCHAINS_ENDSUBSIDY[ASSETCHAINS_MAX_ERAS], ASSETCHAINS_REWARD[ASSETCHAINS_MAX_ERAS], ASSETCHAINS_HALVING[ASSETCHAINS_MAX_ERAS];
extern uint32_t ASSETCHAINS_MAGIC;
extern uint64_t ASSETCHAINS_STAKED,ASSETCHAINS_LINEAR,ASSETCHAINS_COMMISSION,ASSETCHAINS_SUPPLY;
extern uint8_t ASSETCHAINS_PUBLIC,ASSETCHAINS_PRIVATE;

CAmount GetBlockSubsidy(int nHeight, const Consensus::Params& consensusParams)
{
    int32_t numhalvings,i; uint64_t numerator; CAmount nSubsidy = 3 * COIN;
    if ( ASSETCHAINS_SYMBOL[0] == 0 )
    {
        if ( nHeight == 1 )
            return(100000000 * COIN); // ICO allocation
        else if ( nHeight < KOMODO_ENDOFERA )
            return(3 * COIN);
        else if ( nHeight < 2*KOMODO_ENDOFERA )
            return(2 * COIN);
        else return(COIN);
    }
    else
    {
        return(komodo_ac_block_subsidy(nHeight));
    }
    /*
     // Mining slow start
     // The subsidy is ramped up linearly, skipping the middle payout of
     // MAX_SUBSIDY/2 to keep the monetary curve consistent with no slow start.
     if (nHeight < consensusParams.nSubsidySlowStartInterval / 2) {
     nSubsidy /= consensusParams.nSubsidySlowStartInterval;
     nSubsidy *= nHeight;
     return nSubsidy;
     } else if (nHeight < consensusParams.nSubsidySlowStartInterval) {
     nSubsidy /= consensusParams.nSubsidySlowStartInterval;
     nSubsidy *= (nHeight+1);
     return nSubsidy;
     }

     assert(nHeight > consensusParams.SubsidySlowStartShift());
     int halvings = (nHeight - consensusParams.SubsidySlowStartShift()) / consensusParams.nSubsidyHalvingInterval;*/
    // Force block reward to zero when right shift is undefined.
    //int halvings = nHeight / consensusParams.nSubsidyHalvingInterval;
    //if (halvings >= 64)
    //    return 0;

    // Subsidy is cut in half every 840,000 blocks which will occur approximately every 4 years.
    //nSubsidy >>= halvings;
    //return nSubsidy;
}

bool IsInitialBlockDownload()
{
    const CChainParams& chainParams = Params();

    // Once this function has returned false, it must remain false.
    static std::atomic<bool> latchToFalse{false};
    // Optimization: pre-test latch before taking the lock.
    if (latchToFalse.load(std::memory_order_relaxed))
        return false;

    LOCK(cs_main);
    if (latchToFalse.load(std::memory_order_relaxed))
        return false;

    if (fImporting || fReindex)
    {
        //fprintf(stderr,"IsInitialBlockDownload: fImporting %d || %d fReindex\n",(int32_t)fImporting,(int32_t)fReindex);
        return true;
    }

    if (fCheckpointsEnabled && chainActive.Height() < Checkpoints::GetTotalBlocksEstimate(chainParams.Checkpoints()))
    {
        //fprintf(stderr,"IsInitialBlockDownload: checkpoint -> initialdownload - %d blocks\n", Checkpoints::GetTotalBlocksEstimate(chainParams.Checkpoints()));
        return true;
    }

    bool state;
    arith_uint256 bigZero = arith_uint256();
    arith_uint256 minWork = UintToArith256(chainParams.GetConsensus().nMinimumChainWork);
    CBlockIndex *ptr = chainActive.Tip();

    if (ptr == NULL)
        return true;
    if (ptr->chainPower < CChainPower(ptr, bigZero, minWork))
        return true;

    state = ((chainActive.Height() < ptr->GetHeight() - 24*60) ||
             ptr->GetBlockTime() < (GetTime() - nMaxTipAge));

    //fprintf(stderr,"state.%d  ht.%d vs %d, t.%u %u\n",state,(int32_t)chainActive.Height(),(uint32_t)ptr->GetHeight(),(int32_t)ptr->GetBlockTime(),(uint32_t)(GetTime() - chainParams.MaxTipAge()));
    if (!state)
    {
        LogPrintf("Leaving InitialBlockDownload (latching to false)\n");
        latchToFalse.store(true, std::memory_order_relaxed);
    }
    return state;
}

// determine if we are in sync with the best chain
int IsNotInSync()
{
    const CChainParams& chainParams = Params();

    LOCK(cs_main);
    if (fImporting || fReindex)
    {
        //fprintf(stderr,"IsNotInSync: fImporting %d || %d fReindex\n",(int32_t)fImporting,(int32_t)fReindex);
        return true;
    }
    if (fCheckpointsEnabled)
    {
        if (fCheckpointsEnabled && chainActive.Height() < Checkpoints::GetTotalBlocksEstimate(chainParams.Checkpoints()))
        {
            //fprintf(stderr,"IsNotInSync: checkpoint -> initialdownload chainActive.Height().%d GetTotalBlocksEstimate(chainParams.Checkpoints().%d\n", chainActive.Height(), Checkpoints::GetTotalBlocksEstimate(chainParams.Checkpoints()));
            return true;
        }
    }

    CBlockIndex *pbi = chainActive.Tip();
    int longestchain = komodo_longestchain();
    if ( !pbi || 
         (pindexBestHeader == 0) || 
         ((pindexBestHeader->GetHeight() - 1) > pbi->GetHeight()) || 
         (longestchain != 0 && longestchain > pbi->GetHeight()) )
    {
        return (pbi && pindexBestHeader && (pindexBestHeader->GetHeight() - 1) > pbi->GetHeight()) ?
                pindexBestHeader->GetHeight() - pbi->GetHeight() :
                true;
    }

    return false;
}

static bool fLargeWorkForkFound = false;
static bool fLargeWorkInvalidChainFound = false;
static CBlockIndex *pindexBestForkTip = NULL;
static CBlockIndex *pindexBestForkBase = NULL;

void CheckForkWarningConditions()
{
    AssertLockHeld(cs_main);
    // Before we get past initial download, we cannot reliably alert about forks
    // (we assume we don't get stuck on a fork before finishing our initial sync)
    if (IsInitialBlockDownload())
        return;

    // If our best fork is no longer within 288 blocks (+/- 12 hours if no one mines it)
    // of our head, drop it
    if (pindexBestForkTip && chainActive.Height() - pindexBestForkTip->GetHeight() >= 288)
        pindexBestForkTip = NULL;
    
    if (pindexBestForkTip || (pindexBestInvalid && pindexBestInvalid->chainPower > (chainActive.LastTip()->chainPower + (GetBlockProof(*chainActive.LastTip()) * 6))))
    {
        if (!fLargeWorkForkFound && pindexBestForkBase)
        {
            std::string warning = std::string("'Warning: Large-work fork detected, forking after block ") +
            pindexBestForkBase->phashBlock->ToString() + std::string("'");
            CAlert::Notify(warning, true);
        }
        if (pindexBestForkTip && pindexBestForkBase)
        {
            LogPrintf("%s: Warning: Large valid fork found\n  forking the chain at height %d (%s)\n  lasting to height %d (%s).\nChain state database corruption likely.\n", __func__,
                      pindexBestForkBase->GetHeight(), pindexBestForkBase->phashBlock->ToString(),
                      pindexBestForkTip->GetHeight(), pindexBestForkTip->phashBlock->ToString());
            fLargeWorkForkFound = true;
        }
        else
        {
            std::string warning = std::string("Warning: Found invalid chain at least ~6 blocks longer than our best chain.\nChain state database corruption likely.");
            LogPrintf("%s: %s\n", warning.c_str(), __func__);
            CAlert::Notify(warning, true);
            fLargeWorkInvalidChainFound = true;
        }
    }
    else
    {
        fLargeWorkForkFound = false;
        fLargeWorkInvalidChainFound = false;
    }
}

void CheckForkWarningConditionsOnNewFork(CBlockIndex* pindexNewForkTip)
{
    AssertLockHeld(cs_main);
    // If we are on a fork that is sufficiently large, set a warning flag
    CBlockIndex* pfork = pindexNewForkTip;
    CBlockIndex* plonger = chainActive.LastTip();
    while (pfork && pfork != plonger)
    {
        while (plonger && plonger->GetHeight() > pfork->GetHeight())
            plonger = plonger->pprev;
        if (pfork == plonger)
            break;
        pfork = pfork->pprev;
    }

    // We define a condition where we should warn the user about as a fork of at least 7 blocks
    // with a tip within 72 blocks (+/- 3 hours if no one mines it) of ours
    // We use 7 blocks rather arbitrarily as it represents just under 10% of sustained network
    // hash rate operating on the fork.
    // or a chain that is entirely longer than ours and invalid (note that this should be detected by both)
    // We define it this way because it allows us to only store the highest fork tip (+ base) which meets
    // the 7-block condition and from this always have the most-likely-to-cause-warning fork
    if (pfork && (!pindexBestForkTip || (pindexBestForkTip && pindexNewForkTip->GetHeight() > pindexBestForkTip->GetHeight())) &&
        pindexNewForkTip->chainPower - pfork->chainPower > (GetBlockProof(*pfork) * 7) &&
        chainActive.Height() - pindexNewForkTip->GetHeight() < 72)
    {
        pindexBestForkTip = pindexNewForkTip;
        pindexBestForkBase = pfork;
    }

    CheckForkWarningConditions();
}

// Requires cs_main.
void Misbehaving(NodeId pnode, int howmuch)
{
    if (howmuch == 0)
        return;

    CNodeState *state = State(pnode);
    if (state == NULL)
        return;

    state->nMisbehavior += howmuch;
    int banscore = GetArg("-banscore", 101);
    if (state->nMisbehavior >= banscore && state->nMisbehavior - howmuch < banscore)
    {
        LogPrintf("%s: %s (%d -> %d) BAN THRESHOLD EXCEEDED\n", __func__, state->name, state->nMisbehavior-howmuch, state->nMisbehavior);
        state->fShouldBan = true;
    } else
        LogPrintf("%s: %s (%d -> %d)\n", __func__, state->name, state->nMisbehavior-howmuch, state->nMisbehavior);
}

void static InvalidChainFound(CBlockIndex* pindexNew)
{
    if (!pindexBestInvalid || pindexNew->chainPower > pindexBestInvalid->chainPower)
        pindexBestInvalid = pindexNew;

    LogPrintf("%s: invalid block=%s  height=%d  log2_work=%.8g  log2_stake=%.8g  date=%s\n", __func__,
              pindexNew->GetBlockHash().ToString(), pindexNew->GetHeight(),
              log(pindexNew->chainPower.chainWork.getdouble())/log(2.0),
              log(pindexNew->chainPower.chainStake.getdouble())/log(2.0),
              DateTimeStrFormat("%Y-%m-%d %H:%M:%S", pindexNew->GetBlockTime()));
    CBlockIndex *tip = chainActive.LastTip();
    assert (tip);
    LogPrintf("%s:  current best=%s  height=%d  log2_work=%.8g  log2_stake=%.8g  date=%s\n", __func__,
              tip->GetBlockHash().ToString(), chainActive.Height(),
              log(tip->chainPower.chainWork.getdouble())/log(2.0),
              log(tip->chainPower.chainStake.getdouble())/log(2.0),
              DateTimeStrFormat("%Y-%m-%d %H:%M:%S", tip->GetBlockTime()));
    CheckForkWarningConditions();
}

void static InvalidBlockFound(CBlockIndex *pindex, const CValidationState &state) {
    int nDoS = 0;
    if (state.IsInvalid(nDoS)) {
        std::map<uint256, NodeId>::iterator it = mapBlockSource.find(pindex->GetBlockHash());
        if (it != mapBlockSource.end() && State(it->second)) {
            CBlockReject reject = {state.GetRejectCode(), state.GetRejectReason().substr(0, MAX_REJECT_MESSAGE_LENGTH), pindex->GetBlockHash()};
            State(it->second)->rejects.push_back(reject);
            if (nDoS > 0)
                Misbehaving(it->second, nDoS);
        }
    }
    if (!state.CorruptionPossible()) {
        pindex->nStatus |= BLOCK_FAILED_VALID;
        setDirtyBlockIndex.insert(pindex);
        setBlockIndexCandidates.erase(pindex);
        InvalidChainFound(pindex);
    }
}

void UpdateCoins(const CTransaction& tx, CCoinsViewCache& inputs, CTxUndo &txundo, int nHeight)
{
    if (!tx.IsMint()) // mark inputs spent
    {
        txundo.vprevout.reserve(tx.vin.size());
        BOOST_FOREACH(const CTxIn &txin, tx.vin) {
            CCoinsModifier coins = inputs.ModifyCoins(txin.prevout.hash);
            unsigned nPos = txin.prevout.n;

            if (nPos >= coins->vout.size() || coins->vout[nPos].IsNull())
                assert(false);
            // mark an outpoint spent, and construct undo information
            txundo.vprevout.push_back(CTxInUndo(coins->vout[nPos]));
            coins->Spend(nPos);
            if (coins->vout.size() == 0) {
                CTxInUndo& undo = txundo.vprevout.back();
                undo.nHeight = coins->nHeight;
                undo.fCoinBase = coins->fCoinBase;
                undo.nVersion = coins->nVersion;
            }
        }
    }

    // spend nullifiers
    inputs.SetNullifiers(tx, true);

    inputs.ModifyCoins(tx.GetHash())->FromTx(tx, nHeight); // add outputs

    // Unorthodox state
    if (tx.IsCoinImport()) {
        // add a tombstone for the burnTx
        AddImportTombstone(tx, inputs, nHeight);
    }
}

void UpdateCoins(const CTransaction& tx, CCoinsViewCache& inputs, int nHeight)
{
    CTxUndo txundo;
    UpdateCoins(tx, inputs, txundo, nHeight);
}

bool CScriptCheck::operator()() {
    const CScript &scriptSig = ptxTo->vin[nIn].scriptSig;
    ServerTransactionSignatureChecker checker(ptxTo, nIn, amount, cacheStore, *txdata);
    if (!VerifyScript(scriptSig, scriptPubKey, nFlags, checker, consensusBranchId, &error)) {
        return ::error("CScriptCheck(): %s:%d VerifySignature failed: %s", ptxTo->GetHash().ToString(), nIn, ScriptErrorString(error));
    }
    return true;
}

int GetSpendHeight(const CCoinsViewCache& inputs)
{
    LOCK(cs_main);
    CBlockIndex* pindexPrev = mapBlockIndex.find(inputs.GetBestBlock())->second;
    return pindexPrev->GetHeight() + 1;
}

namespace Consensus {
    bool CheckTxInputs(const CTransaction& tx, CValidationState& state, const CCoinsViewCache& inputs, int nSpendHeight, const Consensus::Params& consensusParams)
    {
        // This doesn't trigger the DoS code on purpose; if it did, it would make it easier
        // for an attacker to attempt to split the network.
        if (!inputs.HaveInputs(tx))
            return state.Invalid(error("CheckInputs(): %s inputs unavailable", tx.GetHash().ToString()));

        // are the JoinSplit's requirements met?
        if (!inputs.HaveJoinSplitRequirements(tx))
            return state.Invalid(error("CheckInputs(): %s JoinSplit requirements not met", tx.GetHash().ToString()));

        CAmount nValueIn = 0;
        CAmount nFees = 0;
        for (unsigned int i = 0; i < tx.vin.size(); i++)
        {
            const COutPoint &prevout = tx.vin[i].prevout;
            const CCoins *coins = inputs.AccessCoins(prevout.hash);
            assert(coins);

            if (coins->IsCoinBase()) {
                // ensure that output of coinbases are not still time locked
                if (coins->TotalTxValue() >= ASSETCHAINS_TIMELOCKGTE)
                {
                    uint64_t unlockTime = komodo_block_unlocktime(coins->nHeight);
                    if (nSpendHeight < unlockTime) {
                        return state.DoS(10,
                                        error("CheckInputs(): tried to spend coinbase that is timelocked until block %d", unlockTime),
                                        REJECT_INVALID, "bad-txns-premature-spend-of-coinbase");
                    }
                }

                // Ensure that coinbases are matured, no DoS as retry may work later
                if (nSpendHeight - coins->nHeight < COINBASE_MATURITY) {
                    return state.Invalid(
                                         error("CheckInputs(): tried to spend coinbase at depth %d/%d", nSpendHeight - coins->nHeight, (int32_t)COINBASE_MATURITY),
                                         REJECT_INVALID, "bad-txns-premature-spend-of-coinbase");
                }

                // Ensure that coinbases cannot be spent to transparent outputs
                // Disabled on regtest
                if (fCoinbaseEnforcedProtectionEnabled &&
                    consensusParams.fCoinbaseMustBeProtected &&
                    !(tx.vout.size() == 0 || (tx.vout.size() == 1 && tx.vout[0].nValue == 0)) &&
                    (strcmp(ASSETCHAINS_SYMBOL, "VRSC") != 0 || (nSpendHeight >= 12800 && coins->nHeight >= 12800))) {
                    return state.DoS(100,
                                     error("CheckInputs(): tried to spend coinbase with transparent outputs"),
                                     REJECT_INVALID, "bad-txns-coinbase-spend-has-transparent-outputs");
                }
            }

            // Check for negative or overflow input values
            nValueIn += coins->vout[prevout.n].nValue;
#ifdef KOMODO_ENABLE_INTEREST
            if ( ASSETCHAINS_SYMBOL[0] == 0 && nSpendHeight > 60000 )//chainActive.LastTip() != 0 && chainActive.LastTip()->GetHeight() >= 60000 )
            {
                if ( coins->vout[prevout.n].nValue >= 10*COIN )
                {
                    int64_t interest; int32_t txheight; uint32_t locktime;
                    if ( (interest= komodo_accrued_interest(&txheight,&locktime,prevout.hash,prevout.n,0,coins->vout[prevout.n].nValue,(int32_t)nSpendHeight-1)) != 0 )
                    {
                        //fprintf(stderr,"checkResult %.8f += val %.8f interest %.8f ht.%d lock.%u tip.%u\n",(double)nValueIn/COIN,(double)coins->vout[prevout.n].nValue/COIN,(double)interest/COIN,txheight,locktime,chainActive.LastTip()->nTime);
                        nValueIn += interest;
                    }
                }
            }
#endif
            if (!MoneyRange(coins->vout[prevout.n].nValue) || !MoneyRange(nValueIn))
                return state.DoS(100, error("CheckInputs(): txin values out of range"),
                                 REJECT_INVALID, "bad-txns-inputvalues-outofrange");

        }

        nValueIn += tx.GetShieldedValueIn();
        if (!MoneyRange(nValueIn))
            return state.DoS(100, error("CheckInputs(): shielded input to transparent value pool out of range"),
                             REJECT_INVALID, "bad-txns-inputvalues-outofrange");

        if (nValueIn < tx.GetValueOut())
        {
            fprintf(stderr,"spentheight.%d valuein %s vs %s error\n",nSpendHeight,FormatMoney(nValueIn).c_str(), FormatMoney(tx.GetValueOut()).c_str());
            return state.DoS(100, error("CheckInputs(): %s value in (%s) < value out (%s) diff %.8f",
                                        tx.GetHash().ToString(), FormatMoney(nValueIn), FormatMoney(tx.GetValueOut()),((double)nValueIn - tx.GetValueOut())/COIN),REJECT_INVALID, "bad-txns-in-belowout");
        }
        // Tally transaction fees
        CAmount nTxFee = nValueIn - tx.GetValueOut();
        if (nTxFee < 0)
            return state.DoS(100, error("CheckInputs(): %s nTxFee < 0", tx.GetHash().ToString()),
                             REJECT_INVALID, "bad-txns-fee-negative");
        nFees += nTxFee;
        if (!MoneyRange(nFees))
            return state.DoS(100, error("CheckInputs(): nFees out of range"),
                             REJECT_INVALID, "bad-txns-fee-outofrange");
        return true;
    }
}// namespace Consensus

bool ContextualCheckInputs(
                           const CTransaction& tx,
                           CValidationState &state,
                           const CCoinsViewCache &inputs,
                           bool fScriptChecks,
                           unsigned int flags,
                           bool cacheStore,
                           PrecomputedTransactionData& txdata,
                           const Consensus::Params& consensusParams,
                           uint32_t consensusBranchId,
                           std::vector<CScriptCheck> *pvChecks)
{
    if (!tx.IsMint())
    {
        if (!Consensus::CheckTxInputs(tx, state, inputs, GetSpendHeight(inputs), consensusParams)) {
            return false;
        }

        if (pvChecks)
            pvChecks->reserve(tx.vin.size());

        // The first loop above does all the inexpensive checks.
        // Only if ALL inputs pass do we perform expensive ECDSA signature checks.
        // Helps prevent CPU exhaustion attacks.

        // Skip ECDSA signature verification when connecting blocks
        // before the last block chain checkpoint. This is safe because block merkle hashes are
        // still computed and checked, and any change will be caught at the next checkpoint.
        if (fScriptChecks) {
            for (unsigned int i = 0; i < tx.vin.size(); i++) {
                const COutPoint &prevout = tx.vin[i].prevout;
                const CCoins* coins = inputs.AccessCoins(prevout.hash);
                assert(coins);

                // Verify signature
                CScriptCheck check(*coins, tx, i, flags, cacheStore, consensusBranchId, &txdata);
                if (pvChecks) {
                    pvChecks->push_back(CScriptCheck());
                    check.swap(pvChecks->back());
                } else if (!check()) {
                    if (flags & STANDARD_NOT_MANDATORY_VERIFY_FLAGS) {
                        // Check whether the failure was caused by a
                        // non-mandatory script verification check, such as
                        // non-standard DER encodings or non-null dummy
                        // arguments; if so, don't trigger DoS protection to
                        // avoid splitting the network between upgraded and
                        // non-upgraded nodes.
                        CScriptCheck check2(*coins, tx, i,
                                            flags & ~STANDARD_NOT_MANDATORY_VERIFY_FLAGS, cacheStore, consensusBranchId, &txdata);
                        if (check2())
                            return state.Invalid(false, REJECT_NONSTANDARD, strprintf("non-mandatory-script-verify-flag (%s)", ScriptErrorString(check.GetScriptError())));
                    }
                    // Failures of other flags indicate a transaction that is
                    // invalid in new blocks, e.g. a invalid P2SH. We DoS ban
                    // such nodes as they are not following the protocol. That
                    // said during an upgrade careful thought should be taken
                    // as to the correct behavior - we may want to continue
                    // peering with non-upgraded nodes even after a soft-fork
                    // super-majority vote has passed.
                    return state.DoS(100,false, REJECT_INVALID, strprintf("mandatory-script-verify-flag-failed (%s)", ScriptErrorString(check.GetScriptError())));
                }
            }
        }
    }

    if (tx.IsCoinImport())
    {
        ServerTransactionSignatureChecker checker(&tx, 0, 0, false, txdata);
        return VerifyCoinImport(tx.vin[0].scriptSig, checker, state);
    }

    return true;
}


/*bool ContextualCheckInputs(const CTransaction& tx, CValidationState &state, const CCoinsViewCache &inputs, bool fScriptChecks, unsigned int flags, bool cacheStore, const Consensus::Params& consensusParams, std::vector<CScriptCheck> *pvChecks)
 {
 if (!NonContextualCheckInputs(tx, state, inputs, fScriptChecks, flags, cacheStore, consensusParams, pvChecks)) {
 fprintf(stderr,"ContextualCheckInputs failure.0\n");
 return false;
 }

 if (!tx.IsCoinBase())
 {
 // While checking, GetBestBlock() refers to the parent block.
 // This is also true for mempool checks.
 CBlockIndex *pindexPrev = mapBlockIndex.find(inputs.GetBestBlock())->second;
 int nSpendHeight = pindexPrev->GetHeight() + 1;
 for (unsigned int i = 0; i < tx.vin.size(); i++)
 {
 const COutPoint &prevout = tx.vin[i].prevout;
 const CCoins *coins = inputs.AccessCoins(prevout.hash);
 // Assertion is okay because NonContextualCheckInputs ensures the inputs
 // are available.
 assert(coins);

 // If prev is coinbase, check that it's matured
 if (coins->IsCoinBase()) {
 if ( ASSETCHAINS_SYMBOL[0] == 0 )
 COINBASE_MATURITY = _COINBASE_MATURITY;
 if (nSpendHeight - coins->nHeight < COINBASE_MATURITY) {
 fprintf(stderr,"ContextualCheckInputs failure.1 i.%d of %d\n",i,(int32_t)tx.vin.size());

 return state.Invalid(
 error("CheckInputs(): tried to spend coinbase at depth %d", nSpendHeight - coins->nHeight),REJECT_INVALID, "bad-txns-premature-spend-of-coinbase");
 }
 }
 }
 }

 return true;
 }*/

namespace {

    bool UndoWriteToDisk(const CBlockUndo& blockundo, CDiskBlockPos& pos, const uint256& hashBlock, const CMessageHeader::MessageStartChars& messageStart)
    {
        // Open history file to append
        CAutoFile fileout(OpenUndoFile(pos), SER_DISK, CLIENT_VERSION);
        if (fileout.IsNull())
            return error("%s: OpenUndoFile failed", __func__);

        // Write index header
        unsigned int nSize = GetSerializeSize(fileout, blockundo);
        fileout << FLATDATA(messageStart) << nSize;

        // Write undo data
        long fileOutPos = ftell(fileout.Get());
        if (fileOutPos < 0)
            return error("%s: ftell failed", __func__);
        pos.nPos = (unsigned int)fileOutPos;
        fileout << blockundo;

        // calculate & write checksum
        CHashWriter hasher(SER_GETHASH, PROTOCOL_VERSION);
        hasher << hashBlock;
        hasher << blockundo;
        fileout << hasher.GetHash();

        return true;
    }

    bool UndoReadFromDisk(CBlockUndo& blockundo, const CDiskBlockPos& pos, const uint256& hashBlock)
    {
        // Open history file to read
        CAutoFile filein(OpenUndoFile(pos, true), SER_DISK, CLIENT_VERSION);
        if (filein.IsNull())
            return error("%s: OpenBlockFile failed", __func__);

        // Read block
        uint256 hashChecksum;
        try {
            filein >> blockundo;
            filein >> hashChecksum;
        }
        catch (const std::exception& e) {
            return error("%s: Deserialize or I/O error - %s", __func__, e.what());
        }
        // Verify checksum
        CHashWriter hasher(SER_GETHASH, PROTOCOL_VERSION);
        hasher << hashBlock;
        hasher << blockundo;
        if (hashChecksum != hasher.GetHash())
            return error("%s: Checksum mismatch", __func__);

        return true;
    }

    /** Abort with a message */
    bool AbortNode(const std::string& strMessage, const std::string& userMessage="")
    {
        strMiscWarning = strMessage;
        LogPrintf("*** %s\n", strMessage);
        uiInterface.ThreadSafeMessageBox(
                                         userMessage.empty() ? _("Error: A fatal internal error occurred, see debug.log for details") : userMessage,
                                         "", CClientUIInterface::MSG_ERROR);
        StartShutdown();
        return false;
    }

    bool AbortNode(CValidationState& state, const std::string& strMessage, const std::string& userMessage="")
    {
        AbortNode(strMessage, userMessage);
        return state.Error(strMessage);
    }

} // anon namespace

/**
 * Apply the undo operation of a CTxInUndo to the given chain state.
 * @param undo The undo object.
 * @param view The coins view to which to apply the changes.
 * @param out The out point that corresponds to the tx input.
 * @return True on success.
 */
static bool ApplyTxInUndo(const CTxInUndo& undo, CCoinsViewCache& view, const COutPoint& out)
{
    bool fClean = true;

    CCoinsModifier coins = view.ModifyCoins(out.hash);
    if (undo.nHeight != 0) {
        // undo data contains height: this is the last output of the prevout tx being spent
        if (!coins->IsPruned())
            fClean = fClean && error("%s: undo data overwriting existing transaction", __func__);
        coins->Clear();
        coins->fCoinBase = undo.fCoinBase;
        coins->nHeight = undo.nHeight;
        coins->nVersion = undo.nVersion;
    } else {
        if (coins->IsPruned())
            fClean = fClean && error("%s: undo data adding output to missing transaction", __func__);
    }
    if (coins->IsAvailable(out.n))
        fClean = fClean && error("%s: undo data overwriting existing output", __func__);
    if (coins->vout.size() < out.n+1)
        coins->vout.resize(out.n+1);
    coins->vout[out.n] = undo.txout;

    return fClean;
}


void ConnectNotarisations(const CBlock &block, int height)
{
    // Record Notarisations
    NotarisationsInBlock notarisations = ScanBlockNotarisations(block, height);
    if (notarisations.size() > 0) {
        CDBBatch batch = CDBBatch(*pnotarisations);
        batch.Write(block.GetHash(), notarisations);
        WriteBackNotarisations(notarisations, batch);
        pnotarisations->WriteBatch(batch, true);
        LogPrintf("ConnectBlock: wrote %i block notarisations in block: %s\n",
                notarisations.size(), block.GetHash().GetHex().data());
    }
}


void DisconnectNotarisations(const CBlock &block)
{
    // Delete from notarisations cache
    NotarisationsInBlock nibs;
    if (GetBlockNotarisations(block.GetHash(), nibs)) {
        CDBBatch batch = CDBBatch(*pnotarisations);
        batch.Erase(block.GetHash());
        EraseBackNotarisations(nibs, batch);
        pnotarisations->WriteBatch(batch, true);
        LogPrintf("DisconnectTip: deleted %i block notarisations in block: %s\n",
            nibs.size(), block.GetHash().GetHex().data());
    }
}


bool DisconnectBlock(CBlock& block, CValidationState& state, CBlockIndex* pindex, CCoinsViewCache& view, bool* pfClean)
{
    assert(pindex->GetBlockHash() == view.GetBestBlock());

    if (pfClean)
        *pfClean = false;

    bool fClean = true;
    komodo_disconnect(pindex,block);
    CBlockUndo blockUndo;
    CDiskBlockPos pos = pindex->GetUndoPos();
    if (pos.IsNull())
        return error("DisconnectBlock(): no undo data available");
    if (!UndoReadFromDisk(blockUndo, pos, pindex->pprev->GetBlockHash()))
        return error("DisconnectBlock(): failure reading undo data");

    if (blockUndo.vtxundo.size() + 1 != block.vtx.size())
        return error("DisconnectBlock(): block and undo data inconsistent");
    std::vector<std::pair<CAddressIndexKey, CAmount> > addressIndex;
    std::vector<std::pair<CAddressUnspentKey, CAddressUnspentValue> > addressUnspentIndex;
    std::vector<std::pair<CSpentIndexKey, CSpentIndexValue> > spentIndex;

    // undo transactions in reverse order
    for (int i = block.vtx.size() - 1; i >= 0; i--) {
        const CTransaction &tx = block.vtx[i];
        uint256 hash = tx.GetHash();
        if (fAddressIndex) {

            for (unsigned int k = tx.vout.size(); k-- > 0;) {
                const CTxOut &out = tx.vout[k];

                if (out.scriptPubKey.IsPayToScriptHash()) {
                    vector<unsigned char> hashBytes(out.scriptPubKey.begin()+2, out.scriptPubKey.begin()+22);

                    // undo receiving activity
                    addressIndex.push_back(make_pair(CAddressIndexKey(2, uint160(hashBytes), pindex->GetHeight(), i, hash, k, false), out.nValue));

                    // undo unspent index
                    addressUnspentIndex.push_back(make_pair(CAddressUnspentKey(2, uint160(hashBytes), hash, k), CAddressUnspentValue()));

                }
                else if (out.scriptPubKey.IsPayToPublicKeyHash()) {
                    vector<unsigned char> hashBytes(out.scriptPubKey.begin()+3, out.scriptPubKey.begin()+23);

                    // undo receiving activity
                    addressIndex.push_back(make_pair(CAddressIndexKey(1, uint160(hashBytes), pindex->GetHeight(), i, hash, k, false), out.nValue));

                    // undo unspent index
                    addressUnspentIndex.push_back(make_pair(CAddressUnspentKey(1, uint160(hashBytes), hash, k), CAddressUnspentValue()));

                }
                else if (out.scriptPubKey.IsPayToPublicKey()) {
                    vector<unsigned char> hashBytes(out.scriptPubKey.begin()+1, out.scriptPubKey.begin()+34);

                    // undo receiving activity
                    addressIndex.push_back(make_pair(CAddressIndexKey(1, Hash160(hashBytes), pindex->GetHeight(), i, hash, k, false), out.nValue));
                    
                    // undo unspent index
                    addressUnspentIndex.push_back(make_pair(CAddressUnspentKey(1, Hash160(hashBytes), hash, k), CAddressUnspentValue()));

                }
                else if (out.scriptPubKey.IsPayToCryptoCondition()) {
                    vector<unsigned char> hashBytes(out.scriptPubKey.begin(), out.scriptPubKey.end());

                    // undo receiving activity
                    addressIndex.push_back(make_pair(CAddressIndexKey(1, Hash160(hashBytes), pindex->GetHeight(), i, hash, k, false), out.nValue));
                    
                    // undo unspent index
                    addressUnspentIndex.push_back(make_pair(CAddressUnspentKey(1, Hash160(hashBytes), hash, k), CAddressUnspentValue()));

                }
                else {
                    continue;
                }

            }

        }

        // Check that all outputs are available and match the outputs in the block itself
        // exactly.
        {
            CCoinsModifier outs = view.ModifyCoins(hash);
            outs->ClearUnspendable();
            
            CCoins outsBlock(tx, pindex->GetHeight());
            // The CCoins serialization does not serialize negative numbers.
            // No network rules currently depend on the version here, so an inconsistency is harmless
            // but it must be corrected before txout nversion ever influences a network rule.
            if (outsBlock.nVersion < 0)
                outs->nVersion = outsBlock.nVersion;
            if (*outs != outsBlock)
                fClean = fClean && error("DisconnectBlock(): added transaction mismatch? database corrupted");

            // remove outputs
            outs->Clear();
        }

        // unspend nullifiers
        view.SetNullifiers(tx, false);

        // restore inputs
        if (!tx.IsMint()) {
            const CTxUndo &txundo = blockUndo.vtxundo[i-1];
            if (txundo.vprevout.size() != tx.vin.size())
                return error("DisconnectBlock(): transaction and undo data inconsistent");
            for (unsigned int j = tx.vin.size(); j-- > 0;) {
                const COutPoint &out = tx.vin[j].prevout;
                const CTxInUndo &undo = txundo.vprevout[j];
                if (!ApplyTxInUndo(undo, view, out))
                    fClean = false;

                const CTxIn input = tx.vin[j];

                if (fSpentIndex) {
                    // undo and delete the spent index
                    spentIndex.push_back(make_pair(CSpentIndexKey(input.prevout.hash, input.prevout.n), CSpentIndexValue()));
                }

                if (fAddressIndex) {
                    const CTxOut &prevout = view.GetOutputFor(tx.vin[j]);
                    if (prevout.scriptPubKey.IsPayToScriptHash()) {
                        vector<unsigned char> hashBytes(prevout.scriptPubKey.begin()+2, prevout.scriptPubKey.begin()+22);

                        // undo spending activity
                        addressIndex.push_back(make_pair(CAddressIndexKey(2, uint160(hashBytes), pindex->GetHeight(), i, hash, j, true), prevout.nValue * -1));

                        // restore unspent index
                        addressUnspentIndex.push_back(make_pair(CAddressUnspentKey(2, uint160(hashBytes), input.prevout.hash, input.prevout.n), CAddressUnspentValue(prevout.nValue, prevout.scriptPubKey, undo.nHeight)));


                    }
                    else if (prevout.scriptPubKey.IsPayToPublicKeyHash()) {
                        vector<unsigned char> hashBytes(prevout.scriptPubKey.begin()+3, prevout.scriptPubKey.begin()+23);

                        // undo spending activity
                        addressIndex.push_back(make_pair(CAddressIndexKey(1, uint160(hashBytes), pindex->GetHeight(), i, hash, j, true), prevout.nValue * -1));

                        // restore unspent index
                        addressUnspentIndex.push_back(make_pair(CAddressUnspentKey(1, uint160(hashBytes), input.prevout.hash, input.prevout.n), CAddressUnspentValue(prevout.nValue, prevout.scriptPubKey, undo.nHeight)));

                    }
                    else if (prevout.scriptPubKey.IsPayToPublicKey()) {
                        vector<unsigned char> hashBytes(prevout.scriptPubKey.begin()+1, prevout.scriptPubKey.begin()+34);

                        // undo spending activity
                        addressIndex.push_back(make_pair(CAddressIndexKey(1, Hash160(hashBytes), pindex->GetHeight(), i, hash, j, true), prevout.nValue * -1));
                        
                        // restore unspent index
                        addressUnspentIndex.push_back(make_pair(CAddressUnspentKey(1, Hash160(hashBytes), input.prevout.hash, input.prevout.n), CAddressUnspentValue(prevout.nValue, prevout.scriptPubKey, undo.nHeight)));

                    }
                    else if (prevout.scriptPubKey.IsPayToCryptoCondition()) {
                        vector<unsigned char> hashBytes(prevout.scriptPubKey.begin(), prevout.scriptPubKey.end());

                        // undo spending activity
                        addressIndex.push_back(make_pair(CAddressIndexKey(1, Hash160(hashBytes), pindex->GetHeight(), i, hash, j, true), prevout.nValue * -1));
                        
                        // restore unspent index
                        addressUnspentIndex.push_back(make_pair(CAddressUnspentKey(1, Hash160(hashBytes), input.prevout.hash, input.prevout.n), CAddressUnspentValue(prevout.nValue, prevout.scriptPubKey, undo.nHeight)));

                    }
                    else {
                        continue;
                    }
                }
            }
        }
        else if (tx.IsCoinImport())
        {
            RemoveImportTombstone(tx, view);
        }
    }

    // set the old best Sprout anchor back
    view.PopAnchor(blockUndo.old_sprout_tree_root, SPROUT);

    // set the old best Sapling anchor back
    // We can get this from the `hashFinalSaplingRoot` of the last block
    // However, this is only reliable if the last block was on or after
    // the Sapling activation height. Otherwise, the last anchor was the
    // empty root.
    if (NetworkUpgradeActive(pindex->pprev->GetHeight(), Params().GetConsensus(), Consensus::UPGRADE_SAPLING)) {
        view.PopAnchor(pindex->pprev->hashFinalSaplingRoot, SAPLING);
    } else {
        view.PopAnchor(SaplingMerkleTree::empty_root(), SAPLING);
    }

    // move best block pointer to prevout block
    view.SetBestBlock(pindex->pprev->GetBlockHash());

    if (pfClean) {
        *pfClean = fClean;
        return true;
    }

    if (fAddressIndex) {
        if (!pblocktree->EraseAddressIndex(addressIndex)) {
            return AbortNode(state, "Failed to delete address index");
        }
        if (!pblocktree->UpdateAddressUnspentIndex(addressUnspentIndex)) {
            return AbortNode(state, "Failed to write address unspent index");
        }
    }

    return fClean;
}

void static FlushBlockFile(bool fFinalize = false)
{
    LOCK(cs_LastBlockFile);

    CDiskBlockPos posOld(nLastBlockFile, 0);

    FILE *fileOld = OpenBlockFile(posOld);
    if (fileOld) {
        if (fFinalize)
            TruncateFile(fileOld, vinfoBlockFile[nLastBlockFile].nSize);
        FileCommit(fileOld);
        fclose(fileOld);
    }

    fileOld = OpenUndoFile(posOld);
    if (fileOld) {
        if (fFinalize)
            TruncateFile(fileOld, vinfoBlockFile[nLastBlockFile].nUndoSize);
        FileCommit(fileOld);
        fclose(fileOld);
    }
}

bool FindUndoPos(CValidationState &state, int nFile, CDiskBlockPos &pos, unsigned int nAddSize);

static CCheckQueue<CScriptCheck> scriptcheckqueue(128);

void ThreadScriptCheck() {
    RenameThread("zcash-scriptch");
    scriptcheckqueue.Thread();
}

//
// Called periodically asynchronously; alerts if it smells like
// we're being fed a bad chain (blocks being generated much
// too slowly or too quickly).
//
void PartitionCheck(bool (*initialDownloadCheck)(), CCriticalSection& cs, const CBlockIndex *const &bestHeader,
                    int64_t nPowTargetSpacing)
{
    if (bestHeader == NULL || initialDownloadCheck()) return;

    static int64_t lastAlertTime = 0;
    int64_t now = GetAdjustedTime();
    if (lastAlertTime > now-60*60*24) return; // Alert at most once per day

    const int SPAN_HOURS=4;
    const int SPAN_SECONDS=SPAN_HOURS*60*60;
    int BLOCKS_EXPECTED = SPAN_SECONDS / nPowTargetSpacing;

    boost::math::poisson_distribution<double> poisson(BLOCKS_EXPECTED);

    std::string strWarning;
    int64_t startTime = GetAdjustedTime()-SPAN_SECONDS;

    LOCK(cs);
    const CBlockIndex* i = bestHeader;
    int nBlocks = 0;
    while (i->GetBlockTime() >= startTime) {
        ++nBlocks;
        i = i->pprev;
        if (i == NULL) return; // Ran out of chain, we must not be fully synced
    }

    // How likely is it to find that many by chance?
    double p = boost::math::pdf(poisson, nBlocks);

    LogPrint("partitioncheck", "%s : Found %d blocks in the last %d hours\n", __func__, nBlocks, SPAN_HOURS);
    LogPrint("partitioncheck", "%s : likelihood: %g\n", __func__, p);

    // Aim for one false-positive about every fifty years of normal running:
    const int FIFTY_YEARS = 50*365*24*60*60;
    double alertThreshold = 1.0 / (FIFTY_YEARS / SPAN_SECONDS);
    
    if (bestHeader->GetHeight() > BLOCKS_EXPECTED)
    {
        if (p <= alertThreshold && nBlocks < BLOCKS_EXPECTED)
        {
            // Many fewer blocks than expected: alert!
            strWarning = strprintf(_("WARNING: check your network connection, %d blocks received in the last %d hours (%d expected)"),
                                nBlocks, SPAN_HOURS, BLOCKS_EXPECTED);
        }
        else if (p <= alertThreshold && nBlocks > BLOCKS_EXPECTED)
        {
            // Many more blocks than expected: alert!
            strWarning = strprintf(_("WARNING: abnormally high number of blocks generated, %d blocks received in the last %d hours (%d expected)"),
                                nBlocks, SPAN_HOURS, BLOCKS_EXPECTED);
        }
    }
    if (!strWarning.empty())
    {
        strMiscWarning = strWarning;
        CAlert::Notify(strWarning, true);
        lastAlertTime = now;
    }
}


static int64_t nTimeVerify = 0;
static int64_t nTimeConnect = 0;
static int64_t nTimeIndex = 0;
static int64_t nTimeCallbacks = 0;
static int64_t nTimeTotal = 0;

bool ConnectBlock(const CBlock& block, CValidationState& state, CBlockIndex* pindex, CCoinsViewCache& view, bool fJustCheck,bool fCheckPOW)
{
    const CChainParams& chainparams = Params();
    if ( KOMODO_STOPAT != 0 && pindex->GetHeight() > KOMODO_STOPAT )
        return(false);
    //fprintf(stderr,"connectblock ht.%d\n",(int32_t)pindex->GetHeight());
    AssertLockHeld(cs_main);
    bool fExpensiveChecks = true;
    if (fCheckpointsEnabled) {
        CBlockIndex *pindexLastCheckpoint = Checkpoints::GetLastCheckpoint(chainparams.Checkpoints());
        if (pindexLastCheckpoint && pindexLastCheckpoint->GetAncestor(pindex->GetHeight()) == pindex) {
            // This block is an ancestor of a checkpoint: disable script checks
            fExpensiveChecks = false;
        }
    }
    auto verifier = libzcash::ProofVerifier::Strict();
    auto disabledVerifier = libzcash::ProofVerifier::Disabled();
    int32_t futureblock;
    // Check it again to verify JoinSplit proofs, and in case a previous version let a bad block in
    if (!CheckBlock(&futureblock,pindex->GetHeight(),pindex,block, state, fExpensiveChecks ? verifier : disabledVerifier, fCheckPOW, !fJustCheck) || futureblock != 0 )
    {
        //fprintf(stderr,"checkblock failure in connectblock futureblock.%d\n",futureblock);
        return false;
    }

    // verify that the view's current state corresponds to the previous block
    uint256 hashPrevBlock = pindex->pprev == NULL ? uint256() : pindex->pprev->GetBlockHash();
    if ( hashPrevBlock != view.GetBestBlock() )
    {
        fprintf(stderr,"ConnectBlock(): hashPrevBlock != view.GetBestBlock()\n");
        return state.DoS(1, error("ConnectBlock(): hashPrevBlock != view.GetBestBlock()"),
                         REJECT_INVALID, "hashPrevBlock-not-bestblock");
    }
    assert(hashPrevBlock == view.GetBestBlock());

    // Special case for the genesis block, skipping connection of its transactions
    // (its coinbase is unspendable)
    if (block.GetHash() == chainparams.GetConsensus().hashGenesisBlock) {
        if (!fJustCheck) {
            view.SetBestBlock(pindex->GetBlockHash());
            // Before the genesis block, there was an empty tree
            SproutMerkleTree tree;
            pindex->hashSproutAnchor = tree.root();
            // The genesis block contained no JoinSplits
            pindex->hashFinalSproutRoot = pindex->hashSproutAnchor;
        }
        return true;
    }
    
    bool fScriptChecks = (!fCheckpointsEnabled || pindex->GetHeight() >= Checkpoints::GetTotalBlocksEstimate(chainparams.Checkpoints()));
    //if ( KOMODO_TESTNET_EXPIRATION != 0 && pindex->GetHeight() > KOMODO_TESTNET_EXPIRATION ) // "testnet"
    //    return(false);
    // Do not allow blocks that contain transactions which 'overwrite' older transactions,
    // unless those are already completely spent.
    BOOST_FOREACH(const CTransaction& tx, block.vtx) {
        const CCoins* coins = view.AccessCoins(tx.GetHash());
        if (coins && !coins->IsPruned())
            return state.DoS(100, error("ConnectBlock(): tried to overwrite transaction"),
                             REJECT_INVALID, "bad-txns-BIP30");
    }

    unsigned int flags = SCRIPT_VERIFY_P2SH | SCRIPT_VERIFY_CHECKLOCKTIMEVERIFY;

    // DERSIG (BIP66) is also always enforced, but does not have a flag.

    CBlockUndo blockundo;

    if ( ASSETCHAINS_CC != 0 )
    {
        if ( scriptcheckqueue.IsIdle() == 0 )
        {
            fprintf(stderr,"scriptcheckqueue isnt idle\n");
            sleep(1);
        }
    }
    CCheckQueueControl<CScriptCheck> control(fExpensiveChecks && nScriptCheckThreads ? &scriptcheckqueue : NULL);

    int64_t nTimeStart = GetTimeMicros();
    CAmount nFees = 0;
    int nInputs = 0;
    int64_t interest,sum = 0;
    unsigned int nSigOps = 0;
    CDiskTxPos pos(pindex->GetBlockPos(), GetSizeOfCompactSize(block.vtx.size()));
    std::vector<std::pair<uint256, CDiskTxPos> > vPos;
    vPos.reserve(block.vtx.size());
    blockundo.vtxundo.reserve(block.vtx.size() - 1);
    std::vector<std::pair<CAddressIndexKey, CAmount> > addressIndex;
    std::vector<std::pair<CAddressUnspentKey, CAddressUnspentValue> > addressUnspentIndex;
    std::vector<std::pair<CSpentIndexKey, CSpentIndexValue> > spentIndex;
    // Construct the incremental merkle tree at the current
    // block position,
    auto old_sprout_tree_root = view.GetBestAnchor(SPROUT);
    // saving the top anchor in the block index as we go.
    if (!fJustCheck) {
        pindex->hashSproutAnchor = old_sprout_tree_root;
    }

    SproutMerkleTree sprout_tree;

    // This should never fail: we should always be able to get the root
    // that is on the tip of our chain
    assert(view.GetSproutAnchorAt(old_sprout_tree_root, sprout_tree));

    {
        // Consistency check: the root of the tree we're given should
        // match what we asked for.
        assert(sprout_tree.root() == old_sprout_tree_root);
    }

    SaplingMerkleTree sapling_tree;
    assert(view.GetSaplingAnchorAt(view.GetBestAnchor(SAPLING), sapling_tree));

    // Grab the consensus branch ID for the block's height
    auto consensusBranchId = CurrentEpochBranchId(pindex->GetHeight(), Params().GetConsensus());
    
    std::vector<PrecomputedTransactionData> txdata;
    txdata.reserve(block.vtx.size()); // Required so that pointers to individual PrecomputedTransactionData don't get invalidated
    for (unsigned int i = 0; i < block.vtx.size(); i++)
    {
        const CTransaction &tx = block.vtx[i];
        const uint256 txhash = tx.GetHash();
        nInputs += tx.vin.size();
        nSigOps += GetLegacySigOpCount(tx);
        if (nSigOps > MAX_BLOCK_SIGOPS)
            return state.DoS(100, error("ConnectBlock(): too many sigops"),
                             REJECT_INVALID, "bad-blk-sigops");
        //fprintf(stderr,"ht.%d vout0 t%u\n",pindex->GetHeight(),tx.nLockTime);
        if (!tx.IsMint())
        {
            if (!view.HaveInputs(tx))
            {
                return state.DoS(100, error("ConnectBlock(): inputs missing/spent"),
                                 REJECT_INVALID, "bad-txns-inputs-missingorspent");
            }
            // are the JoinSplit's requirements met?
            if (!view.HaveJoinSplitRequirements(tx))
                return state.DoS(100, error("ConnectBlock(): JoinSplit requirements not met"),
                                 REJECT_INVALID, "bad-txns-joinsplit-requirements-not-met");
            if (fAddressIndex || fSpentIndex)
            {
                for (size_t j = 0; j < tx.vin.size(); j++) {

                    const CTxIn input = tx.vin[j];
                    const CTxOut &prevout = view.GetOutputFor(tx.vin[j]);
                    uint160 hashBytes;
                    int addressType;

                    if (prevout.scriptPubKey.IsPayToScriptHash()) {
                        hashBytes = uint160(vector <unsigned char>(prevout.scriptPubKey.begin()+2, prevout.scriptPubKey.begin()+22));
                        addressType = 2;
                    }
                    else if (prevout.scriptPubKey.IsPayToPublicKeyHash()) {
                        hashBytes = uint160(vector <unsigned char>(prevout.scriptPubKey.begin()+3, prevout.scriptPubKey.begin()+23));
                        addressType = 1;
                    }
                    else if (prevout.scriptPubKey.IsPayToPublicKey()) {
                        hashBytes = Hash160(vector <unsigned char>(prevout.scriptPubKey.begin()+1, prevout.scriptPubKey.begin()+34));
                        addressType = 1;
                    }
                    else if (prevout.scriptPubKey.IsPayToCryptoCondition()) {
                        hashBytes = Hash160(vector <unsigned char>(prevout.scriptPubKey.begin(), prevout.scriptPubKey.end()));
                        addressType = 1;
                    }
                    else {
                        hashBytes.SetNull();
                        addressType = 0;
                    }

                    if (fAddressIndex && addressType > 0) {
                        // record spending activity
                        addressIndex.push_back(make_pair(CAddressIndexKey(addressType, hashBytes, pindex->GetHeight(), i, txhash, j, true), prevout.nValue * -1));

                        // remove address from unspent index
                        addressUnspentIndex.push_back(make_pair(CAddressUnspentKey(addressType, hashBytes, input.prevout.hash, input.prevout.n), CAddressUnspentValue()));
                    }

                    if (fSpentIndex) {
                        // add the spent index to determine the txid and input that spent an output
                        // and to find the amount and address from an input
                        spentIndex.push_back(make_pair(CSpentIndexKey(input.prevout.hash, input.prevout.n), CSpentIndexValue(txhash, j, pindex->GetHeight(), prevout.nValue, addressType, hashBytes)));
                    }
                }

            }
            // Add in sigops done by pay-to-script-hash inputs;
            // this is to prevent a "rogue miner" from creating
            // an incredibly-expensive-to-validate block.
            nSigOps += GetP2SHSigOpCount(tx, view);
            if (nSigOps > MAX_BLOCK_SIGOPS)
                return state.DoS(100, error("ConnectBlock(): too many sigops"),
                                 REJECT_INVALID, "bad-blk-sigops");
        }

        txdata.emplace_back(tx);

        if (!tx.IsCoinBase())
        {
            nFees += view.GetValueIn(chainActive.LastTip()->GetHeight(),&interest,tx,chainActive.LastTip()->nTime) - tx.GetValueOut();
            sum += interest;

            std::vector<CScriptCheck> vChecks;
            if (!ContextualCheckInputs(tx, state, view, fExpensiveChecks, flags, false, txdata[i], chainparams.GetConsensus(), consensusBranchId, nScriptCheckThreads ? &vChecks : NULL))
                return false;
            control.Add(vChecks);
        }

        if (fAddressIndex) {
            for (unsigned int k = 0; k < tx.vout.size(); k++) {
                const CTxOut &out = tx.vout[k];
//fprintf(stderr,"add %d vouts\n",(int32_t)tx.vout.size());
                if (out.scriptPubKey.IsPayToScriptHash()) {
                    vector<unsigned char> hashBytes(out.scriptPubKey.begin()+2, out.scriptPubKey.begin()+22);

                    // record receiving activity
                    addressIndex.push_back(make_pair(CAddressIndexKey(2, uint160(hashBytes), pindex->GetHeight(), i, txhash, k, false), out.nValue));

                    // record unspent output
                    addressUnspentIndex.push_back(make_pair(CAddressUnspentKey(2, uint160(hashBytes), txhash, k), CAddressUnspentValue(out.nValue, out.scriptPubKey, pindex->GetHeight())));

                }
                else if (out.scriptPubKey.IsPayToPublicKeyHash()) {
                    vector<unsigned char> hashBytes(out.scriptPubKey.begin()+3, out.scriptPubKey.begin()+23);

                    // record receiving activity
                    addressIndex.push_back(make_pair(CAddressIndexKey(1, uint160(hashBytes), pindex->GetHeight(), i, txhash, k, false), out.nValue));

                    // record unspent output
                    addressUnspentIndex.push_back(make_pair(CAddressUnspentKey(1, uint160(hashBytes), txhash, k), CAddressUnspentValue(out.nValue, out.scriptPubKey, pindex->GetHeight())));

                }
                else if (out.scriptPubKey.IsPayToPublicKey()) {
                    vector<unsigned char> hashBytes(out.scriptPubKey.begin()+1, out.scriptPubKey.begin()+34);

                    // record receiving activity
                    addressIndex.push_back(make_pair(CAddressIndexKey(1, Hash160(hashBytes), pindex->GetHeight(), i, txhash, k, false), out.nValue));
                    
                    // record unspent output
                    addressUnspentIndex.push_back(make_pair(CAddressUnspentKey(1, Hash160(hashBytes), txhash, k), CAddressUnspentValue(out.nValue, out.scriptPubKey, pindex->GetHeight())));
                    
                }
                else if (out.scriptPubKey.IsPayToCryptoCondition()) {
                    vector<unsigned char> hashBytes(out.scriptPubKey.begin(), out.scriptPubKey.end());

                    // record receiving activity
                    addressIndex.push_back(make_pair(CAddressIndexKey(1, Hash160(hashBytes), pindex->GetHeight(), i, txhash, k, false), out.nValue));
                    
                    // record unspent output
                    addressUnspentIndex.push_back(make_pair(CAddressUnspentKey(1, Hash160(hashBytes), txhash, k), CAddressUnspentValue(out.nValue, out.scriptPubKey, pindex->GetHeight())));
                    
                }
                else {
                    continue;
                }

            }
        }

        //if ( ASSETCHAINS_SYMBOL[0] == 0 )
        //    komodo_earned_interest(pindex->GetHeight(),sum);
        CTxUndo undoDummy;
        if (i > 0) {
            blockundo.vtxundo.push_back(CTxUndo());
        }
        UpdateCoins(tx, view, i == 0 ? undoDummy : blockundo.vtxundo.back(), pindex->GetHeight());
        
        BOOST_FOREACH(const JSDescription &joinsplit, tx.vjoinsplit) {
            BOOST_FOREACH(const uint256 &note_commitment, joinsplit.commitments) {
                // Insert the note commitments into our temporary tree.

                sprout_tree.append(note_commitment);
            }
        }

        BOOST_FOREACH(const OutputDescription &outputDescription, tx.vShieldedOutput) {
            sapling_tree.append(outputDescription.cm);
        }

        vPos.push_back(std::make_pair(tx.GetHash(), pos));
        pos.nTxOffset += ::GetSerializeSize(tx, SER_DISK, CLIENT_VERSION);
    }

    view.PushAnchor(sprout_tree);
    view.PushAnchor(sapling_tree);
    if (!fJustCheck) {
        pindex->hashFinalSproutRoot = sprout_tree.root();
    }
    blockundo.old_sprout_tree_root = old_sprout_tree_root;

    // If Sapling is active, block.hashFinalSaplingRoot must be the
    // same as the root of the Sapling tree
    if (NetworkUpgradeActive(pindex->GetHeight(), chainparams.GetConsensus(), Consensus::UPGRADE_SAPLING)) {
        if (block.hashFinalSaplingRoot != sapling_tree.root()) {
            return state.DoS(100,
                         error("ConnectBlock(): block's hashFinalSaplingRoot is incorrect"),
                               REJECT_INVALID, "bad-sapling-root-in-block");
        }
    }
    int64_t nTime1 = GetTimeMicros(); nTimeConnect += nTime1 - nTimeStart;
    LogPrint("bench", "      - Connect %u transactions: %.2fms (%.3fms/tx, %.3fms/txin) [%.2fs]\n", (unsigned)block.vtx.size(), 0.001 * (nTime1 - nTimeStart), 0.001 * (nTime1 - nTimeStart) / block.vtx.size(), nInputs <= 1 ? 0 : 0.001 * (nTime1 - nTimeStart) / (nInputs-1), nTimeConnect * 0.000001);
<<<<<<< HEAD
    
    CAmount blockReward = nFees + GetBlockSubsidy(pindex->GetHeight(), chainparams.GetConsensus()) + sum;
    if ( ASSETCHAINS_OVERRIDE_PUBKEY33[0] != 0 && ASSETCHAINS_COMMISSION != 0 )
=======

    CAmount blockReward = nFees + GetBlockSubsidy(pindex->nHeight, chainparams.GetConsensus()) + sum;
    if ( ASSETCHAINS_COMMISSION != 0 ) //ASSETCHAINS_OVERRIDE_PUBKEY33[0] != 0 && 
>>>>>>> c1cf0231
    {
        uint64_t checktoshis;
        if ( (checktoshis= komodo_commission((CBlock *)&block,(int32_t)pindex->GetHeight())) != 0 )
        {
            if ( block.vtx[0].vout.size() >= 2 && block.vtx[0].vout[1].nValue == checktoshis )
                blockReward += checktoshis;
            else fprintf(stderr,"checktoshis %.8f numvouts %d\n",dstr(checktoshis),(int32_t)block.vtx[0].vout.size());
        }
    }
<<<<<<< HEAD
    if (ASSETCHAINS_SYMBOL[0] != 0 && pindex->GetHeight() == 1 && block.vtx[0].GetValueOut() != blockReward)
    {
        return state.DoS(100, error("ConnectBlock(): coinbase for block 1 pays wrong amount (actual=%d vs correct=%d)", block.vtx[0].GetValueOut(), blockReward),
                            REJECT_INVALID, "bad-cb-amount");
    }
    if ( block.vtx[0].GetValueOut() > blockReward+1 )
=======
    if ( block.vtx[0].GetValueOut() > blockReward+KOMODO_EXTRASATOSHI )
>>>>>>> c1cf0231
    {
        if ( ASSETCHAINS_SYMBOL[0] != 0 || pindex->GetHeight() >= KOMODO_NOTARIES_HEIGHT1 || block.vtx[0].vout[0].nValue > blockReward )
        {
            return state.DoS(100,
                             error("ConnectBlock(): coinbase pays too much (actual=%d vs limit=%d)",
                                   block.vtx[0].GetValueOut(), blockReward),
                             REJECT_INVALID, "bad-cb-amount");
        } else if ( IS_KOMODO_NOTARY != 0 )
            fprintf(stderr,"allow nHeight.%d coinbase %.8f vs %.8f interest %.8f\n",(int32_t)pindex->GetHeight(),dstr(block.vtx[0].GetValueOut()),dstr(blockReward),dstr(sum));
    }
    if (!control.Wait())
        return state.DoS(100, false);
    int64_t nTime2 = GetTimeMicros(); nTimeVerify += nTime2 - nTimeStart;
    LogPrint("bench", "    - Verify %u txins: %.2fms (%.3fms/txin) [%.2fs]\n", nInputs - 1, 0.001 * (nTime2 - nTimeStart), nInputs <= 1 ? 0 : 0.001 * (nTime2 - nTimeStart) / (nInputs-1), nTimeVerify * 0.000001);

    if (fJustCheck)
        return true;

    // Write undo information to disk
    if (pindex->GetUndoPos().IsNull() || !pindex->IsValid(BLOCK_VALID_SCRIPTS))
    {
        if (pindex->GetUndoPos().IsNull()) {
            CDiskBlockPos pos;
            if (!FindUndoPos(state, pindex->nFile, pos, ::GetSerializeSize(blockundo, SER_DISK, CLIENT_VERSION) + 40))
                return error("ConnectBlock(): FindUndoPos failed");
            if (!UndoWriteToDisk(blockundo, pos, pindex->pprev->GetBlockHash(), chainparams.MessageStart()))
                return AbortNode(state, "Failed to write undo data");

            // update nUndoPos in block index
            pindex->nUndoPos = pos.nPos;
            pindex->nStatus |= BLOCK_HAVE_UNDO;
        }

        // Now that all consensus rules have been validated, set nCachedBranchId.
        // Move this if BLOCK_VALID_CONSENSUS is ever altered.
        static_assert(BLOCK_VALID_CONSENSUS == BLOCK_VALID_SCRIPTS,
                      "nCachedBranchId must be set after all consensus rules have been validated.");
        if (IsActivationHeightForAnyUpgrade(pindex->GetHeight(), Params().GetConsensus())) {
            pindex->nStatus |= BLOCK_ACTIVATES_UPGRADE;
            pindex->nCachedBranchId = CurrentEpochBranchId(pindex->GetHeight(), chainparams.GetConsensus());
        } else if (pindex->pprev) {
            pindex->nCachedBranchId = pindex->pprev->nCachedBranchId;
        }

        pindex->RaiseValidity(BLOCK_VALID_SCRIPTS);
        setDirtyBlockIndex.insert(pindex);
    }

    ConnectNotarisations(block, pindex->GetHeight());
    
    if (fTxIndex)
        if (!pblocktree->WriteTxIndex(vPos))
            return AbortNode(state, "Failed to write transaction index");
    if (fAddressIndex) {
        if (!pblocktree->WriteAddressIndex(addressIndex)) {
            return AbortNode(state, "Failed to write address index");
        }

        if (!pblocktree->UpdateAddressUnspentIndex(addressUnspentIndex)) {
            return AbortNode(state, "Failed to write address unspent index");
        }
    }

    if (fSpentIndex)
        if (!pblocktree->UpdateSpentIndex(spentIndex))
            return AbortNode(state, "Failed to write transaction index");

    if (fTimestampIndex)
    {
        unsigned int logicalTS = pindex->nTime;
        unsigned int prevLogicalTS = 0;

        // retrieve logical timestamp of the previous block
        if (pindex->pprev)
            if (!pblocktree->ReadTimestampBlockIndex(pindex->pprev->GetBlockHash(), prevLogicalTS))
                LogPrintf("%s: Failed to read previous block's logical timestamp\n", __func__);

        if (logicalTS <= prevLogicalTS) {
            logicalTS = prevLogicalTS + 1;
            LogPrintf("%s: Previous logical timestamp is newer Actual[%d] prevLogical[%d] Logical[%d]\n", __func__, pindex->nTime, prevLogicalTS, logicalTS);
        }

        if (!pblocktree->WriteTimestampIndex(CTimestampIndexKey(logicalTS, pindex->GetBlockHash())))
            return AbortNode(state, "Failed to write timestamp index");

        if (!pblocktree->WriteTimestampBlockIndex(CTimestampBlockIndexKey(pindex->GetBlockHash()), CTimestampBlockIndexValue(logicalTS)))
            return AbortNode(state, "Failed to write blockhash index");
    }

    // add this block to the view's block chain
    view.SetBestBlock(pindex->GetBlockHash());

    int64_t nTime3 = GetTimeMicros(); nTimeIndex += nTime3 - nTime2;
    LogPrint("bench", "    - Index writing: %.2fms [%.2fs]\n", 0.001 * (nTime3 - nTime2), nTimeIndex * 0.000001);

    // Watch for changes to the previous coinbase transaction.
    static uint256 hashPrevBestCoinBase;
    GetMainSignals().UpdatedTransaction(hashPrevBestCoinBase);
    hashPrevBestCoinBase = block.vtx[0].GetHash();

    int64_t nTime4 = GetTimeMicros(); nTimeCallbacks += nTime4 - nTime3;
    LogPrint("bench", "    - Callbacks: %.2fms [%.2fs]\n", 0.001 * (nTime4 - nTime3), nTimeCallbacks * 0.000001);

    //FlushStateToDisk();
    komodo_connectblock(pindex,*(CBlock *)&block);
    return true;
}

enum FlushStateMode {
    FLUSH_STATE_NONE,
    FLUSH_STATE_IF_NEEDED,
    FLUSH_STATE_PERIODIC,
    FLUSH_STATE_ALWAYS
};

/**
 * Update the on-disk chain state.
 * The caches and indexes are flushed depending on the mode we're called with
 * if they're too large, if it's been a while since the last write,
 * or always and in all cases if we're in prune mode and are deleting files.
 */
bool static FlushStateToDisk(CValidationState &state, FlushStateMode mode) {
    LOCK2(cs_main, cs_LastBlockFile);
    static int64_t nLastWrite = 0;
    static int64_t nLastFlush = 0;
    static int64_t nLastSetChain = 0;
    std::set<int> setFilesToPrune;
    bool fFlushForPrune = false;
    try {
        if (fPruneMode && fCheckForPruning && !fReindex) {
            FindFilesToPrune(setFilesToPrune);
            fCheckForPruning = false;
            if (!setFilesToPrune.empty()) {
                fFlushForPrune = true;
                if (!fHavePruned) {
                    pblocktree->WriteFlag("prunedblockfiles", true);
                    fHavePruned = true;
                }
            }
        }
        int64_t nNow = GetTimeMicros();
        // Avoid writing/flushing immediately after startup.
        if (nLastWrite == 0) {
            nLastWrite = nNow;
        }
        if (nLastFlush == 0) {
            nLastFlush = nNow;
        }
        if (nLastSetChain == 0) {
            nLastSetChain = nNow;
        }
        size_t cacheSize = pcoinsTip->DynamicMemoryUsage();
        // The cache is large and close to the limit, but we have time now (not in the middle of a block processing).
        bool fCacheLarge = mode == FLUSH_STATE_PERIODIC && cacheSize * (10.0/9) > nCoinCacheUsage;
        // The cache is over the limit, we have to write now.
        bool fCacheCritical = mode == FLUSH_STATE_IF_NEEDED && cacheSize > nCoinCacheUsage;
        // It's been a while since we wrote the block index to disk. Do this frequently, so we don't need to redownload after a crash.
        bool fPeriodicWrite = mode == FLUSH_STATE_PERIODIC && nNow > nLastWrite + (int64_t)DATABASE_WRITE_INTERVAL * 1000000;
        // It's been very long since we flushed the cache. Do this infrequently, to optimize cache usage.
        bool fPeriodicFlush = mode == FLUSH_STATE_PERIODIC && nNow > nLastFlush + (int64_t)DATABASE_FLUSH_INTERVAL * 1000000;
        // Combine all conditions that result in a full cache flush.
        bool fDoFullFlush = (mode == FLUSH_STATE_ALWAYS) || fCacheLarge || fCacheCritical || fPeriodicFlush || fFlushForPrune;
        // Write blocks and block index to disk.
        if (fDoFullFlush || fPeriodicWrite) {
            // Depend on nMinDiskSpace to ensure we can write block index
            if (!CheckDiskSpace(0))
                return state.Error("out of disk space");
            // First make sure all block and undo data is flushed to disk.
            FlushBlockFile();
            // Then update all block file information (which may refer to block and undo files).
            {
                std::vector<std::pair<int, const CBlockFileInfo*> > vFiles;
                vFiles.reserve(setDirtyFileInfo.size());
                for (set<int>::iterator it = setDirtyFileInfo.begin(); it != setDirtyFileInfo.end(); ) {
                    vFiles.push_back(make_pair(*it, &vinfoBlockFile[*it]));
                    setDirtyFileInfo.erase(it++);
                }
                std::vector<const CBlockIndex*> vBlocks;
                vBlocks.reserve(setDirtyBlockIndex.size());
                for (set<CBlockIndex*>::iterator it = setDirtyBlockIndex.begin(); it != setDirtyBlockIndex.end(); ) {
                    vBlocks.push_back(*it);
                    setDirtyBlockIndex.erase(it++);
                }
                if (!pblocktree->WriteBatchSync(vFiles, nLastBlockFile, vBlocks)) {
                    return AbortNode(state, "Files to write to block index database");
                }
            }
            // Finally remove any pruned files
            if (fFlushForPrune)
                UnlinkPrunedFiles(setFilesToPrune);
            nLastWrite = nNow;
        }
        // Flush best chain related state. This can only be done if the blocks / block index write was also done.
        if (fDoFullFlush) {
            // Typical CCoins structures on disk are around 128 bytes in size.
            // Pushing a new one to the database can cause it to be written
            // twice (once in the log, and once in the tables). This is already
            // an overestimation, as most will delete an existing entry or
            // overwrite one. Still, use a conservative safety factor of 2.
            if (!CheckDiskSpace(128 * 2 * 2 * pcoinsTip->GetCacheSize()))
                return state.Error("out of disk space");
            // Flush the chainstate (which may refer to block index entries).
            if (!pcoinsTip->Flush())
                return AbortNode(state, "Failed to write to coin database");
            nLastFlush = nNow;
        }
        if ((mode == FLUSH_STATE_ALWAYS || mode == FLUSH_STATE_PERIODIC) && nNow > nLastSetChain + (int64_t)DATABASE_WRITE_INTERVAL * 1000000) {
            // Update best block in wallet (so we can detect restored wallets).
            GetMainSignals().SetBestChain(chainActive.GetLocator());
            nLastSetChain = nNow;
        }
    } catch (const std::runtime_error& e) {
        return AbortNode(state, std::string("System error while flushing: ") + e.what());
    }
    return true;
}

void FlushStateToDisk() {
    CValidationState state;
    FlushStateToDisk(state, FLUSH_STATE_ALWAYS);
}

void PruneAndFlush() {
    CValidationState state;
    fCheckForPruning = true;
    FlushStateToDisk(state, FLUSH_STATE_NONE);
}

/** Update chainActive and related internal data structures. */
void static UpdateTip(CBlockIndex *pindexNew) {
    const CChainParams& chainParams = Params();
    chainActive.SetTip(pindexNew);

    // New best block
    nTimeBestReceived = GetTime();
    mempool.AddTransactionsUpdated(1);
    KOMODO_NEWBLOCKS++;
    double progress;
    if ( ASSETCHAINS_SYMBOL[0] == 0 ) {
        progress = Checkpoints::GuessVerificationProgress(chainParams.Checkpoints(), chainActive.LastTip());
    } else {
	int32_t longestchain = komodo_longestchain();
	progress = (longestchain > 0 ) ? (double) chainActive.Height() / longestchain : 1.0;
    }

    LogPrintf("%s: new best=%s  height=%d  log2_work=%.8g  log2_stake=%.8g  tx=%lu  date=%s progress=%f  cache=%.1fMiB(%utx)\n", __func__,
              chainActive.LastTip()->GetBlockHash().ToString(), chainActive.Height(),
              log(chainActive.Tip()->chainPower.chainWork.getdouble())/log(2.0),
              log(chainActive.Tip()->chainPower.chainStake.getdouble())/log(2.0),
              (unsigned long)chainActive.LastTip()->nChainTx,
              DateTimeStrFormat("%Y-%m-%d %H:%M:%S", chainActive.LastTip()->GetBlockTime()), progress,
              pcoinsTip->DynamicMemoryUsage() * (1.0 / (1<<20)), pcoinsTip->GetCacheSize());

    cvBlockChange.notify_all();

    // Check the version of the last 100 blocks to see if we need to upgrade:
    static bool fWarned = false;
    if (!IsInitialBlockDownload() && !fWarned)
    {
        int nUpgraded = 0;
        const CBlockIndex* pindex = chainActive.Tip();
        for (int i = 0; i < 100 && pindex != NULL; i++)
        {
            if (pindex->nVersion > CBlock::CURRENT_VERSION)
                ++nUpgraded;
            pindex = pindex->pprev;
        }
        if (nUpgraded > 0)
            LogPrintf("%s: %d of last 100 blocks above version %d\n", __func__, nUpgraded, (int)CBlock::CURRENT_VERSION);
        if (nUpgraded > 100/2)
        {
            // strMiscWarning is read by GetWarnings(), called by the JSON-RPC code to warn the user:
            strMiscWarning = _("Warning: This version is obsolete; upgrade required!");
            CAlert::Notify(strMiscWarning, true);
            fWarned = true;
        }
    }
}

/**
 * Disconnect chainActive's tip. You probably want to call mempool.removeForReorg and
 * mempool.removeWithoutBranchId after this, with cs_main held.
 */
bool static DisconnectTip(CValidationState &state, bool fBare = false) {
    CBlockIndex *pindexDelete = chainActive.Tip();
    assert(pindexDelete);
    // Read block from disk.
    CBlock block;
    if (!ReadBlockFromDisk(block, pindexDelete,1))
        return AbortNode(state, "Failed to read block");
    //if ( ASSETCHAINS_SYMBOL[0] != 0 || pindexDelete->GetHeight() > 1400000 )
    {
        int32_t prevMoMheight; uint256 notarizedhash,txid;
        komodo_notarized_height(&prevMoMheight,&notarizedhash,&txid);
        if ( block.GetHash() == notarizedhash )
        {
            fprintf(stderr,"DisconnectTip trying to disconnect notarized block at ht.%d\n",(int32_t)pindexDelete->GetHeight());
            return(false);
        }
    }
    // Apply the block atomically to the chain state.
    uint256 sproutAnchorBeforeDisconnect = pcoinsTip->GetBestAnchor(SPROUT);
    uint256 saplingAnchorBeforeDisconnect = pcoinsTip->GetBestAnchor(SAPLING);
    int64_t nStart = GetTimeMicros();
    {
        CCoinsViewCache view(pcoinsTip);
        if (!DisconnectBlock(block, state, pindexDelete, view))
            return error("DisconnectTip(): DisconnectBlock %s failed", pindexDelete->GetBlockHash().ToString());
        assert(view.Flush());
        DisconnectNotarisations(block);
    }
    pindexDelete->segid = -2;
    pindexDelete->newcoins = 0;
    pindexDelete->zfunds = 0;

    LogPrint("bench", "- Disconnect block: %.2fms\n", (GetTimeMicros() - nStart) * 0.001);
    uint256 sproutAnchorAfterDisconnect = pcoinsTip->GetBestAnchor(SPROUT);
    uint256 saplingAnchorAfterDisconnect = pcoinsTip->GetBestAnchor(SAPLING);
    // Write the chain state to disk, if necessary.
    if (!FlushStateToDisk(state, FLUSH_STATE_IF_NEEDED))
        return false;
    
    if (!fBare) {
        // resurrect mempool transactions from the disconnected block.
        for (int i = 0; i < block.vtx.size(); i++)
        {
            // ignore validation errors in resurrected transactions
            CTransaction &tx = block.vtx[i];
            list<CTransaction> removed;
            CValidationState stateDummy;
            
            // don't keep staking or invalid transactions
            if (tx.IsCoinBase() || ((i == (block.vtx.size() - 1)) && (ASSETCHAINS_STAKED && komodo_isPoS((CBlock *)&block) != 0)) || !AcceptToMemoryPool(mempool, stateDummy, tx, false, NULL))
            {
                mempool.remove(tx, removed, true);
            }
        }
        if (sproutAnchorBeforeDisconnect != sproutAnchorAfterDisconnect) {
            // The anchor may not change between block disconnects,
            // in which case we don't want to evict from the mempool yet!
            mempool.removeWithAnchor(sproutAnchorBeforeDisconnect, SPROUT);
        }
        if (saplingAnchorBeforeDisconnect != saplingAnchorAfterDisconnect) {
            // The anchor may not change between block disconnects,
            // in which case we don't want to evict from the mempool yet!
            mempool.removeWithAnchor(saplingAnchorBeforeDisconnect, SAPLING);
        }
    }

    // Update chainActive and related variables.
    UpdateTip(pindexDelete->pprev);
    
    // Get the current commitment tree
    SproutMerkleTree newSproutTree;
    SaplingMerkleTree newSaplingTree;
    assert(pcoinsTip->GetSproutAnchorAt(pcoinsTip->GetBestAnchor(SPROUT), newSproutTree));
    assert(pcoinsTip->GetSaplingAnchorAt(pcoinsTip->GetBestAnchor(SAPLING), newSaplingTree));
    // Let wallets know transactions went from 1-confirmed to
    // 0-confirmed or conflicted:
    for (int i = 0; i < block.vtx.size(); i++)
    {
        CTransaction &tx = block.vtx[i];
        //if ((i == (block.vtx.size() - 1)) && ((ASSETCHAINS_LWMAPOS && block.IsVerusPOSBlock()) || (ASSETCHAINS_STAKED != 0 && (komodo_isPoS((CBlock *)&block) != 0))))
        if ((i == (block.vtx.size() - 1)) && (ASSETCHAINS_STAKED != 0 && (komodo_isPoS((CBlock *)&block) != 0)))
        {
            EraseFromWallets(tx.GetHash());
        }
        else
        {
            SyncWithWallets(tx, NULL);
        }
    }
    // Update cached incremental witnesses
    GetMainSignals().ChainTip(pindexDelete, &block, newSproutTree, newSaplingTree, false);
    return true;
}

static int64_t nTimeReadFromDisk = 0;
static int64_t nTimeConnectTotal = 0;
static int64_t nTimeFlush = 0;
static int64_t nTimeChainState = 0;
static int64_t nTimePostConnect = 0;

/**
 * Connect a new block to chainActive. pblock is either NULL or a pointer to a CBlock
 * corresponding to pindexNew, to bypass loading it again from disk.
 * You probably want to call mempool.removeWithoutBranchId after this, with cs_main held.
 */
bool static ConnectTip(CValidationState &state, CBlockIndex *pindexNew, CBlock *pblock) {

    assert(pindexNew->pprev == chainActive.Tip());
    // Read block from disk.
    int64_t nTime1 = GetTimeMicros();
    CBlock block;
    if (!pblock) {
        if (!ReadBlockFromDisk(block, pindexNew,1))
            return AbortNode(state, "Failed to read block");
        pblock = &block;
    }
    KOMODO_CONNECTING = (int32_t)pindexNew->GetHeight();
    // Get the current commitment tree
    SproutMerkleTree oldSproutTree;
    SaplingMerkleTree oldSaplingTree;
    assert(pcoinsTip->GetSproutAnchorAt(pcoinsTip->GetBestAnchor(SPROUT), oldSproutTree));
    assert(pcoinsTip->GetSaplingAnchorAt(pcoinsTip->GetBestAnchor(SAPLING), oldSaplingTree));
    // Apply the block atomically to the chain state.
    int64_t nTime2 = GetTimeMicros(); nTimeReadFromDisk += nTime2 - nTime1;
    int64_t nTime3;
    LogPrint("bench", "  - Load block from disk: %.2fms [%.2fs]\n", (nTime2 - nTime1) * 0.001, nTimeReadFromDisk * 0.000001);
    {
        CCoinsViewCache view(pcoinsTip);
        bool rv = ConnectBlock(*pblock, state, pindexNew, view, false, true);
        KOMODO_CONNECTING = -1;
        GetMainSignals().BlockChecked(*pblock, state);
        if (!rv) {
            if (state.IsInvalid())
                InvalidBlockFound(pindexNew, state);
            return error("ConnectTip(): ConnectBlock %s failed", pindexNew->GetBlockHash().ToString());
        }
        mapBlockSource.erase(pindexNew->GetBlockHash());
        nTime3 = GetTimeMicros(); nTimeConnectTotal += nTime3 - nTime2;
        LogPrint("bench", "  - Connect total: %.2fms [%.2fs]\n", (nTime3 - nTime2) * 0.001, nTimeConnectTotal * 0.000001);
        assert(view.Flush());
    }
    int64_t nTime4 = GetTimeMicros(); nTimeFlush += nTime4 - nTime3;
    LogPrint("bench", "  - Flush: %.2fms [%.2fs]\n", (nTime4 - nTime3) * 0.001, nTimeFlush * 0.000001);
    // Write the chain state to disk, if necessary.
    if (!FlushStateToDisk(state, FLUSH_STATE_IF_NEEDED))
        return false;
    int64_t nTime5 = GetTimeMicros(); nTimeChainState += nTime5 - nTime4;
    LogPrint("bench", "  - Writing chainstate: %.2fms [%.2fs]\n", (nTime5 - nTime4) * 0.001, nTimeChainState * 0.000001);
    // Remove conflicting transactions from the mempool.
    list<CTransaction> txConflicted;
    mempool.removeForBlock(pblock->vtx, pindexNew->GetHeight(), txConflicted, !IsInitialBlockDownload());
    
    // Remove transactions that expire at new block height from mempool
    mempool.removeExpired(pindexNew->GetHeight());
    
    // Update chainActive & related variables.
    UpdateTip(pindexNew);
    // Tell wallet about transactions that went from mempool
    // to conflicted:
    BOOST_FOREACH(const CTransaction &tx, txConflicted) {
        SyncWithWallets(tx, NULL);
    }
    // ... and about transactions that got confirmed:
    BOOST_FOREACH(const CTransaction &tx, pblock->vtx) {
        SyncWithWallets(tx, pblock);
    }
    // Update cached incremental witnesses
    GetMainSignals().ChainTip(pindexNew, pblock, oldSproutTree, oldSaplingTree, true);

    EnforceNodeDeprecation(pindexNew->GetHeight());
    
    int64_t nTime6 = GetTimeMicros(); nTimePostConnect += nTime6 - nTime5; nTimeTotal += nTime6 - nTime1;
    LogPrint("bench", "  - Connect postprocess: %.2fms [%.2fs]\n", (nTime6 - nTime5) * 0.001, nTimePostConnect * 0.000001);
    LogPrint("bench", "- Connect block: %.2fms [%.2fs]\n", (nTime6 - nTime1) * 0.001, nTimeTotal * 0.000001);
    if ( KOMODO_LONGESTCHAIN != 0 && pindexNew->GetHeight() >= KOMODO_LONGESTCHAIN )
        KOMODO_INSYNC = (int32_t)pindexNew->GetHeight();
    else KOMODO_INSYNC = 0;
    //fprintf(stderr,"connect.%d insync.%d\n",(int32_t)pindexNew->GetHeight(),KOMODO_INSYNC);
    if ( ASSETCHAINS_SYMBOL[0] == 0 && KOMODO_INSYNC != 0 )
        komodo_broadcast(pblock,8);
    return true;
}

/**
 * Return the tip of the chain with the most work in it, that isn't
 * known to be invalid (it's however far from certain to be valid).
 */
static CBlockIndex* FindMostWorkChain() {
    do {
        CBlockIndex *pindexNew = NULL;

        // Find the best candidate header.
        {
            std::set<CBlockIndex*, CBlockIndexWorkComparator>::reverse_iterator it = setBlockIndexCandidates.rbegin();
            if (it == setBlockIndexCandidates.rend())
                return NULL;
            pindexNew = *it;
        }

        // Check whether all blocks on the path between the currently active chain and the candidate are valid.
        // Just going until the active chain is an optimization, as we know all blocks in it are valid already.
        CBlockIndex *pindexTest = pindexNew;
        bool fInvalidAncestor = false;
        while (pindexTest && !chainActive.Contains(pindexTest)) {
            assert(pindexTest->nChainTx || pindexTest->GetHeight() == 0);
            
            // Pruned nodes may have entries in setBlockIndexCandidates for
            // which block files have been deleted.  Remove those as candidates
            // for the most work chain if we come across them; we can't switch
            // to a chain unless we have all the non-active-chain parent blocks.
            bool fFailedChain = pindexTest->nStatus & BLOCK_FAILED_MASK;
            bool fMissingData = !(pindexTest->nStatus & BLOCK_HAVE_DATA);
            if (fFailedChain || fMissingData) {
                // Candidate chain is not usable (either invalid or missing data)
                if (fFailedChain && (pindexBestInvalid == NULL || pindexNew->chainPower > pindexBestInvalid->chainPower))
                    pindexBestInvalid = pindexNew;
                CBlockIndex *pindexFailed = pindexNew;
                // Remove the entire chain from the set.
                while (pindexTest != pindexFailed) {
                    if (fFailedChain) {
                        pindexFailed->nStatus |= BLOCK_FAILED_CHILD;
                    } else if (fMissingData) {
                        // If we're missing data, then add back to mapBlocksUnlinked,
                        // so that if the block arrives in the future we can try adding
                        // to setBlockIndexCandidates again.
                        mapBlocksUnlinked.insert(std::make_pair(pindexFailed->pprev, pindexFailed));
                    }
                    setBlockIndexCandidates.erase(pindexFailed);
                    pindexFailed = pindexFailed->pprev;
                }
                setBlockIndexCandidates.erase(pindexTest);
                fInvalidAncestor = true;
                break;
            }
            pindexTest = pindexTest->pprev;
        }
        if (!fInvalidAncestor)
            return pindexNew;
    } while(true);
}

/** Delete all entries in setBlockIndexCandidates that are worse than the current tip. */
static void PruneBlockIndexCandidates() {
    // Note that we can't delete the current block itself, as we may need to return to it later in case a
    // reorganization to a better block fails.
    std::set<CBlockIndex*, CBlockIndexWorkComparator>::iterator it = setBlockIndexCandidates.begin();
    while (it != setBlockIndexCandidates.end() && setBlockIndexCandidates.value_comp()(*it, chainActive.LastTip())) {
        setBlockIndexCandidates.erase(it++);
    }
    // Either the current tip or a successor of it we're working towards is left in setBlockIndexCandidates.
    assert(!setBlockIndexCandidates.empty());
}

/**
 * Try to make some progress towards making pindexMostWork the active block.
 * pblock is either NULL or a pointer to a CBlock corresponding to pindexMostWork.
 */
static bool ActivateBestChainStep(CValidationState &state, CBlockIndex *pindexMostWork, CBlock *pblock) {
    AssertLockHeld(cs_main);
    bool fInvalidFound = false;
    const CBlockIndex *pindexOldTip = chainActive.Tip();
    const CBlockIndex *pindexFork = chainActive.FindFork(pindexMostWork);

    // - On ChainDB initialization, pindexOldTip will be null, so there are no removable blocks.
    // - If pindexMostWork is in a chain that doesn't have the same genesis block as our chain,
    //   then pindexFork will be null, and we would need to remove the entire chain including
    //   our genesis block. In practice this (probably) won't happen because of checks elsewhere.
    auto reorgLength = pindexOldTip ? pindexOldTip->GetHeight() - (pindexFork ? pindexFork->GetHeight() : -1) : 0;
    static_assert(MAX_REORG_LENGTH > 0, "We must be able to reorg some distance");
    if (reorgLength > MAX_REORG_LENGTH)
    {
        int32_t notarizedht,prevMoMheight; uint256 notarizedhash,txid;
        notarizedht = komodo_notarized_height(&prevMoMheight,&notarizedhash,&txid);
        if ( pindexFork->GetHeight() < notarizedht )
        {
            fprintf(stderr,"pindexFork->GetHeight().%d is < notarizedht %d, so ignore it\n",(int32_t)pindexFork->GetHeight(),notarizedht);
            pindexFork = pindexOldTip;
        }
        else
        {
            auto msg = strprintf(_(
                                   "A block chain reorganization has been detected that would roll back %d blocks! "
                                   "This is larger than the maximum of %d blocks, and so the node is shutting down for your safety."
                                   ), reorgLength, MAX_REORG_LENGTH) + "\n\n" +
            _("Reorganization details") + ":\n" +
            "- " + strprintf(_("Current tip: %s, height %d, work %s\nstake %s"),
                             pindexOldTip->phashBlock->GetHex(), pindexOldTip->GetHeight(), pindexOldTip->chainPower.chainWork.GetHex(),
                             pindexOldTip->chainPower.chainStake.GetHex()) + "\n" +
            "- " + strprintf(_("New tip:     %s, height %d, work %s\nstake %s"),
                             pindexMostWork->phashBlock->GetHex(), pindexMostWork->GetHeight(), pindexMostWork->chainPower.chainWork.GetHex(),
                             pindexMostWork->chainPower.chainStake.GetHex()) + "\n" +
            "- " + strprintf(_("Fork point:  %s %s, height %d"),
                             ASSETCHAINS_SYMBOL,pindexFork->phashBlock->GetHex(), pindexFork->GetHeight()) + "\n\n" +
            _("Please help, human!");
            LogPrintf("*** %s\n", msg);
            uiInterface.ThreadSafeMessageBox(msg, "", CClientUIInterface::MSG_ERROR);
            StartShutdown();
            return false;
        }
    }

    // Disconnect active blocks which are no longer in the best chain.
    bool fBlocksDisconnected = false;

    while (chainActive.Tip() && chainActive.Tip() != pindexFork) {
        if (!DisconnectTip(state))
            return false;
        fBlocksDisconnected = true;
    }
    if ( KOMODO_REWIND != 0 )
    {
        CBlockIndex *tipindex;
        fprintf(stderr,">>>>>>>>>>> rewind start ht.%d -> KOMODO_REWIND.%d\n",chainActive.LastTip()->GetHeight(),KOMODO_REWIND);
        while ( KOMODO_REWIND > 0 && (tipindex= chainActive.LastTip()) != 0 && tipindex->GetHeight() > KOMODO_REWIND )
        {
            fBlocksDisconnected = true;
            fprintf(stderr,"%d ",(int32_t)tipindex->GetHeight());
            InvalidateBlock(state,tipindex);
            if ( !DisconnectTip(state) )
                break;
        }
        fprintf(stderr,"reached rewind.%d, best to do: ./komodo-cli -ac_name=%s stop\n",KOMODO_REWIND,ASSETCHAINS_SYMBOL);
        sleep(20);
        fprintf(stderr,"resuming normal operations\n");
        KOMODO_REWIND = 0;
        //return(true);
    }
    // Build list of new blocks to connect.
    std::vector<CBlockIndex*> vpindexToConnect;
    bool fContinue = true;
    int nHeight = pindexFork ? pindexFork->GetHeight() : -1;
    while (fContinue && nHeight != pindexMostWork->GetHeight()) {
        // Don't iterate the entire list of potential improvements toward the best tip, as we likely only need
        // a few blocks along the way.
        int nTargetHeight = std::min(nHeight + 32, pindexMostWork->GetHeight());
        vpindexToConnect.clear();
        vpindexToConnect.reserve(nTargetHeight - nHeight);
        CBlockIndex *pindexIter = pindexMostWork->GetAncestor(nTargetHeight);
        while (pindexIter && pindexIter->GetHeight() != nHeight) {
            vpindexToConnect.push_back(pindexIter);
            pindexIter = pindexIter->pprev;
        }
        nHeight = nTargetHeight;

        // Connect new blocks.
        BOOST_REVERSE_FOREACH(CBlockIndex *pindexConnect, vpindexToConnect) {
            if (!ConnectTip(state, pindexConnect, pindexConnect == pindexMostWork ? pblock : NULL)) {
                if (state.IsInvalid()) {
                    // The block violates a consensus rule.
                    if (!state.CorruptionPossible())
                        InvalidChainFound(vpindexToConnect.back());
                    state = CValidationState();
                    fInvalidFound = true;
                    fContinue = false;
                    break;
                } else {
                    // A system error occurred (disk space, database error, ...).
                    return false;
                }
            } else {
                PruneBlockIndexCandidates();
                if (!pindexOldTip || chainActive.Tip()->chainPower > pindexOldTip->chainPower) {
                    // We're in a better position than we were. Return temporarily to release the lock.
                    fContinue = false;
                    break;
                }
            }
        }
    }

    if (fBlocksDisconnected) {
        mempool.removeForReorg(pcoinsTip, chainActive.Tip()->GetHeight() + 1, STANDARD_LOCKTIME_VERIFY_FLAGS);
    }
    mempool.removeWithoutBranchId(
                                  CurrentEpochBranchId(chainActive.Tip()->GetHeight() + 1, Params().GetConsensus()));
    mempool.check(pcoinsTip);

    // Callbacks/notifications for a new best chain.
    if (fInvalidFound)
        CheckForkWarningConditionsOnNewFork(vpindexToConnect.back());
    else
        CheckForkWarningConditions();

    return true;
}

/**
 * Make the best chain active, in multiple steps. The result is either failure
 * or an activated best chain. pblock is either NULL or a pointer to a block
 * that is already loaded (to avoid loading it again from disk).
 */
bool ActivateBestChain(CValidationState &state, CBlock *pblock) {
    CBlockIndex *pindexNewTip = NULL;
    CBlockIndex *pindexMostWork = NULL;
    const CChainParams& chainParams = Params();
    do {
        boost::this_thread::interruption_point();

        bool fInitialDownload;
        {
            LOCK(cs_main);
            pindexMostWork = FindMostWorkChain();

            // Whether we have anything to do at all.
            if (pindexMostWork == NULL || pindexMostWork == chainActive.Tip())
                return true;

            if (!ActivateBestChainStep(state, pindexMostWork, pblock && pblock->GetHash() == pindexMostWork->GetBlockHash() ? pblock : NULL))
                return false;
            pindexNewTip = chainActive.Tip();
            fInitialDownload = IsInitialBlockDownload();
        }
        // When we reach this point, we switched to a new tip (stored in pindexNewTip).

        // Notifications/callbacks that can run without cs_main
        if (!fInitialDownload) {
            uint256 hashNewTip = pindexNewTip->GetBlockHash();
            // Relay inventory, but don't relay old inventory during initial block download.
            int nBlockEstimate = 0;
            if (fCheckpointsEnabled)
                nBlockEstimate = Checkpoints::GetTotalBlocksEstimate(chainParams.Checkpoints());
            // Don't relay blocks if pruning -- could cause a peer to try to download, resulting
            // in a stalled download if the block file is pruned before the request.
            if (nLocalServices & NODE_NETWORK) {
                LOCK(cs_vNodes);
                BOOST_FOREACH(CNode* pnode, vNodes)
                if (chainActive.Height() > (pnode->nStartingHeight != -1 ? pnode->nStartingHeight - 2000 : nBlockEstimate))
                    pnode->PushInventory(CInv(MSG_BLOCK, hashNewTip));
            }
            // Notify external listeners about the new tip.
            GetMainSignals().UpdatedBlockTip(pindexNewTip);
            uiInterface.NotifyBlockTip(hashNewTip);
        } //else fprintf(stderr,"initial download skips propagation\n");
    } while(pindexMostWork != chainActive.Tip());
    CheckBlockIndex();

    // Write changes periodically to disk, after relay.
    if (!FlushStateToDisk(state, FLUSH_STATE_PERIODIC)) {
        return false;
    }

    return true;
}

bool InvalidateBlock(CValidationState& state, CBlockIndex *pindex) {
    AssertLockHeld(cs_main);

    // Mark the block itself as invalid.
    pindex->nStatus |= BLOCK_FAILED_VALID;
    setDirtyBlockIndex.insert(pindex);
    setBlockIndexCandidates.erase(pindex);

    while (chainActive.Contains(pindex)) {
        CBlockIndex *pindexWalk = chainActive.Tip();
        pindexWalk->nStatus |= BLOCK_FAILED_CHILD;
        setDirtyBlockIndex.insert(pindexWalk);
        setBlockIndexCandidates.erase(pindexWalk);
        // ActivateBestChain considers blocks already in chainActive
        // unconditionally valid already, so force disconnect away from it.
        if (!DisconnectTip(state)) {
            mempool.removeForReorg(pcoinsTip, chainActive.Tip()->GetHeight() + 1, STANDARD_LOCKTIME_VERIFY_FLAGS);
            mempool.removeWithoutBranchId(
                                          CurrentEpochBranchId(chainActive.Tip()->GetHeight() + 1, Params().GetConsensus()));
            return false;
        }
    }
    //LimitMempoolSize(mempool, GetArg("-maxmempool", DEFAULT_MAX_MEMPOOL_SIZE) * 1000000, GetArg("-mempoolexpiry", DEFAULT_MEMPOOL_EXPIRY) * 60 * 60);

    // The resulting new best tip may not be in setBlockIndexCandidates anymore, so
    // add it again.
    BlockMap::iterator it = mapBlockIndex.begin();
    while (it != mapBlockIndex.end()) {
        if ((it->second != 0) && it->second->IsValid(BLOCK_VALID_TRANSACTIONS) && it->second->nChainTx && !setBlockIndexCandidates.value_comp()(it->second, chainActive.Tip())) {
            setBlockIndexCandidates.insert(it->second);
        }
        it++;
    }

    InvalidChainFound(pindex);
    mempool.removeForReorg(pcoinsTip, chainActive.Tip()->GetHeight() + 1, STANDARD_LOCKTIME_VERIFY_FLAGS);
    mempool.removeWithoutBranchId(
                                  CurrentEpochBranchId(chainActive.Tip()->GetHeight() + 1, Params().GetConsensus()));
    return true;
}

bool ReconsiderBlock(CValidationState& state, CBlockIndex *pindex) {
    AssertLockHeld(cs_main);
    
    int nHeight = pindex->GetHeight();
    
    // Remove the invalidity flag from this block and all its descendants.
    BlockMap::iterator it = mapBlockIndex.begin();
    while (it != mapBlockIndex.end()) {
        if ((it->second != 0) && !it->second->IsValid() && it->second->GetAncestor(nHeight) == pindex) {
            it->second->nStatus &= ~BLOCK_FAILED_MASK;
            setDirtyBlockIndex.insert(it->second);
            if (it->second->IsValid(BLOCK_VALID_TRANSACTIONS) && it->second->nChainTx && setBlockIndexCandidates.value_comp()(chainActive.Tip(), it->second)) {
                setBlockIndexCandidates.insert(it->second);
            }
            if (it->second == pindexBestInvalid) {
                // Reset invalid block marker if it was pointing to one of those.
                pindexBestInvalid = NULL;
            }
        }
        it++;
    }

    // Remove the invalidity flag from all ancestors too.
    while (pindex != NULL) {
        if (pindex->nStatus & BLOCK_FAILED_MASK) {
            pindex->nStatus &= ~BLOCK_FAILED_MASK;
            setDirtyBlockIndex.insert(pindex);
        }
        pindex = pindex->pprev;
    }
    return true;
}

CBlockIndex* AddToBlockIndex(const CBlockHeader& block)
{
    // Check for duplicate
    uint256 hash = block.GetHash();
    BlockMap::iterator it = mapBlockIndex.find(hash);
    BlockMap::iterator miPrev = mapBlockIndex.find(block.hashPrevBlock);

    // the following block is for debugging, comment when not needed
    /*
    std::vector<BlockMap::iterator> vrit;
    for (BlockMap::iterator bit = mapBlockIndex.begin(); bit != mapBlockIndex.end(); bit++)
    {
        if (bit->second == NULL)
            vrit.push_back(bit);
    }
    if (!vrit.empty())
    {
        printf("found %d NULL blocks in mapBlockIndex\n", vrit.size());
    }
    */

    if (it != mapBlockIndex.end())
    {
        if ( it->second != 0 ) // vNodes.size() >= KOMODO_LIMITED_NETWORKSIZE, change behavior to allow komodo_ensure to work
        {
            // this is the strange case where somehow the hash is in the mapBlockIndex via as yet undetermined process, but the pindex for the hash is not there. Theoretically it is due to processing the block headers, but I have seen it get this case without having received it from the block headers or anywhere else... jl777
            //fprintf(stderr,"addtoblockindex already there %p\n",it->second);
            return it->second;
        }
        if ( miPrev != mapBlockIndex.end() && (*miPrev).second == 0 )
        {
            //fprintf(stderr,"edge case of both block and prevblock in the strange state\n");
            return(0); // return here to avoid the state of pindex->GetHeight() not set and pprev NULL
        }
    }
    // Construct new block index object
    CBlockIndex* pindexNew = new CBlockIndex(block);
    assert(pindexNew);
    // We assign the sequence id to blocks only when the full data is available,
    // to avoid miners withholding blocks but broadcasting headers, to get a
    // competitive advantage.
    pindexNew->nSequenceId = 0;
    BlockMap::iterator mi = mapBlockIndex.insert(make_pair(hash, pindexNew)).first;
    pindexNew->phashBlock = &((*mi).first);
    if (miPrev != mapBlockIndex.end())
    {
        if ( (pindexNew->pprev = (*miPrev).second) != 0 )
            pindexNew->SetHeight(pindexNew->pprev->GetHeight() + 1);
        else fprintf(stderr,"unexpected null pprev %s\n",hash.ToString().c_str());
        pindexNew->BuildSkip();
    }
    pindexNew->chainPower = (pindexNew->pprev ? CChainPower(pindexNew) + pindexNew->pprev->chainPower : CChainPower(pindexNew)) + GetBlockProof(*pindexNew);
    pindexNew->RaiseValidity(BLOCK_VALID_TREE);
    if (pindexBestHeader == NULL || pindexBestHeader->chainPower < pindexNew->chainPower)
        pindexBestHeader = pindexNew;

    setDirtyBlockIndex.insert(pindexNew);
    //fprintf(stderr,"added to block index %s %p\n",hash.ToString().c_str(),pindexNew);
    mi->second = pindexNew;
    return pindexNew;
}

/** Mark a block as having its data received and checked (up to BLOCK_VALID_TRANSACTIONS). */
bool ReceivedBlockTransactions(const CBlock &block, CValidationState& state, CBlockIndex *pindexNew, const CDiskBlockPos& pos)
{
    pindexNew->nTx = block.vtx.size();
    pindexNew->nChainTx = 0;
    CAmount sproutValue = 0;
    CAmount saplingValue = 0;
    for (auto tx : block.vtx) {
        // Negative valueBalance "takes" money from the transparent value pool
        // and adds it to the Sapling value pool. Positive valueBalance "gives"
        // money to the transparent value pool, removing from the Sapling value
        // pool. So we invert the sign here.
        saplingValue += -tx.valueBalance;

        for (auto js : tx.vjoinsplit) {
            sproutValue += js.vpub_old;
            sproutValue -= js.vpub_new;
        }
    }
    pindexNew->nSproutValue = sproutValue;
    pindexNew->nChainSproutValue = boost::none;
    pindexNew->nSaplingValue = saplingValue;
    pindexNew->nChainSaplingValue = boost::none;
    pindexNew->nFile = pos.nFile;
    pindexNew->nDataPos = pos.nPos;
    pindexNew->nUndoPos = 0;
    pindexNew->nStatus |= BLOCK_HAVE_DATA;
    pindexNew->RaiseValidity(BLOCK_VALID_TRANSACTIONS);
    setDirtyBlockIndex.insert(pindexNew);

    if (pindexNew->pprev == NULL || pindexNew->pprev->nChainTx) {
        // If pindexNew is the genesis block or all parents are BLOCK_VALID_TRANSACTIONS.
        deque<CBlockIndex*> queue;
        queue.push_back(pindexNew);

        // Recursively process any descendant blocks that now may be eligible to be connected.
        while (!queue.empty()) {
            CBlockIndex *pindex = queue.front();
            queue.pop_front();
            pindex->nChainTx = (pindex->pprev ? pindex->pprev->nChainTx : 0) + pindex->nTx;
            if (pindex->pprev) {
                if (pindex->pprev->nChainSproutValue && pindex->nSproutValue) {
                    pindex->nChainSproutValue = *pindex->pprev->nChainSproutValue + *pindex->nSproutValue;
                } else {
                    pindex->nChainSproutValue = boost::none;
                }
                if (pindex->pprev->nChainSaplingValue) {
                    pindex->nChainSaplingValue = *pindex->pprev->nChainSaplingValue + pindex->nSaplingValue;
                } else {
                    pindex->nChainSaplingValue = boost::none;
                }
            } else {
                pindex->nChainSproutValue = pindex->nSproutValue;
                pindex->nChainSaplingValue = pindex->nSaplingValue;
            }
            {
                LOCK(cs_nBlockSequenceId);
                pindex->nSequenceId = nBlockSequenceId++;
            }
            if (chainActive.Tip() == NULL || !setBlockIndexCandidates.value_comp()(pindex, chainActive.Tip())) {
                setBlockIndexCandidates.insert(pindex);
            }
            std::pair<std::multimap<CBlockIndex*, CBlockIndex*>::iterator, std::multimap<CBlockIndex*, CBlockIndex*>::iterator> range = mapBlocksUnlinked.equal_range(pindex);
            while (range.first != range.second) {
                std::multimap<CBlockIndex*, CBlockIndex*>::iterator it = range.first;
                queue.push_back(it->second);
                range.first++;
                mapBlocksUnlinked.erase(it);
            }
        }
    } else {
        if (pindexNew->pprev && pindexNew->pprev->IsValid(BLOCK_VALID_TREE)) {
            mapBlocksUnlinked.insert(std::make_pair(pindexNew->pprev, pindexNew));
        }
    }

    return true;
}

bool FindBlockPos(CValidationState &state, CDiskBlockPos &pos, unsigned int nAddSize, unsigned int nHeight, uint64_t nTime, bool fKnown = false)
{
    LOCK(cs_LastBlockFile);

    unsigned int nFile = fKnown ? pos.nFile : nLastBlockFile;
    if (vinfoBlockFile.size() <= nFile) {
        vinfoBlockFile.resize(nFile + 1);
    }

    if (!fKnown) {
        while (vinfoBlockFile[nFile].nSize + nAddSize >= MAX_BLOCKFILE_SIZE) {
            nFile++;
            if (vinfoBlockFile.size() <= nFile) {
                vinfoBlockFile.resize(nFile + 1);
            }
        }
        pos.nFile = nFile;
        pos.nPos = vinfoBlockFile[nFile].nSize;
    }

    if (nFile != nLastBlockFile) {
        if (!fKnown) {
            LogPrintf("Leaving block file %i: %s\n", nFile, vinfoBlockFile[nFile].ToString());
        }
        FlushBlockFile(!fKnown);
        nLastBlockFile = nFile;
    }

    vinfoBlockFile[nFile].AddBlock(nHeight, nTime);
    if (fKnown)
        vinfoBlockFile[nFile].nSize = std::max(pos.nPos + nAddSize, vinfoBlockFile[nFile].nSize);
    else
        vinfoBlockFile[nFile].nSize += nAddSize;

    if (!fKnown) {
        unsigned int nOldChunks = (pos.nPos + BLOCKFILE_CHUNK_SIZE - 1) / BLOCKFILE_CHUNK_SIZE;
        unsigned int nNewChunks = (vinfoBlockFile[nFile].nSize + BLOCKFILE_CHUNK_SIZE - 1) / BLOCKFILE_CHUNK_SIZE;
        if (nNewChunks > nOldChunks) {
            if (fPruneMode)
                fCheckForPruning = true;
            if (CheckDiskSpace(nNewChunks * BLOCKFILE_CHUNK_SIZE - pos.nPos)) {
                FILE *file = OpenBlockFile(pos);
                if (file) {
                    LogPrintf("Pre-allocating up to position 0x%x in blk%05u.dat\n", nNewChunks * BLOCKFILE_CHUNK_SIZE, pos.nFile);
                    AllocateFileRange(file, pos.nPos, nNewChunks * BLOCKFILE_CHUNK_SIZE - pos.nPos);
                    fclose(file);
                }
            }
            else
                return state.Error("out of disk space");
        }
    }

    setDirtyFileInfo.insert(nFile);
    return true;
}

bool FindUndoPos(CValidationState &state, int nFile, CDiskBlockPos &pos, unsigned int nAddSize)
{
    pos.nFile = nFile;

    LOCK(cs_LastBlockFile);

    unsigned int nNewSize;
    pos.nPos = vinfoBlockFile[nFile].nUndoSize;
    nNewSize = vinfoBlockFile[nFile].nUndoSize += nAddSize;
    setDirtyFileInfo.insert(nFile);

    unsigned int nOldChunks = (pos.nPos + UNDOFILE_CHUNK_SIZE - 1) / UNDOFILE_CHUNK_SIZE;
    unsigned int nNewChunks = (nNewSize + UNDOFILE_CHUNK_SIZE - 1) / UNDOFILE_CHUNK_SIZE;
    if (nNewChunks > nOldChunks) {
        if (fPruneMode)
            fCheckForPruning = true;
        if (CheckDiskSpace(nNewChunks * UNDOFILE_CHUNK_SIZE - pos.nPos)) {
            FILE *file = OpenUndoFile(pos);
            if (file) {
                LogPrintf("Pre-allocating up to position 0x%x in rev%05u.dat\n", nNewChunks * UNDOFILE_CHUNK_SIZE, pos.nFile);
                AllocateFileRange(file, pos.nPos, nNewChunks * UNDOFILE_CHUNK_SIZE - pos.nPos);
                fclose(file);
            }
        }
        else
            return state.Error("out of disk space");
    }

    return true;
}

bool CheckBlockHeader(int32_t *futureblockp,int32_t height,CBlockIndex *pindex, const CBlockHeader& blockhdr, CValidationState& state, bool fCheckPOW)
{
    // Check timestamp
    if ( 0 )
    {
        uint256 hash; int32_t i;
        hash = blockhdr.GetHash();
        for (i=31; i>=0; i--)
            fprintf(stderr,"%02x",((uint8_t *)&hash)[i]);
        fprintf(stderr," <- CheckBlockHeader\n");
        if ( chainActive.LastTip() != 0 )
        {
            hash = chainActive.LastTip()->GetBlockHash();
            for (i=31; i>=0; i--)
                fprintf(stderr,"%02x",((uint8_t *)&hash)[i]);
            fprintf(stderr," <- chainTip\n");
        }
    }
    *futureblockp = 0;
    if (blockhdr.GetBlockTime() > GetAdjustedTime() + 60)
    {
        CBlockIndex *tipindex;
        //fprintf(stderr,"ht.%d future block %u vs time.%u + 60\n",height,(uint32_t)blockhdr.GetBlockTime(),(uint32_t)GetAdjustedTime());
        if ( (tipindex= chainActive.Tip()) != 0 && tipindex->GetBlockHash() == blockhdr.hashPrevBlock && blockhdr.GetBlockTime() < GetAdjustedTime() + 60 + 5 )
        {
            //fprintf(stderr,"it is the next block, let's wait for %d seconds\n",GetAdjustedTime() + 60 - blockhdr.GetBlockTime());
            while ( blockhdr.GetBlockTime() > GetAdjustedTime() + 60 )
                sleep(1);
            //fprintf(stderr,"now its valid\n");
        }
        else
        {
            if (blockhdr.GetBlockTime() < GetAdjustedTime() + 600)
                *futureblockp = 1;
            //LogPrintf("CheckBlockHeader block from future %d error",blockhdr.GetBlockTime() - GetAdjustedTime());
            return false; //state.Invalid(error("CheckBlockHeader(): block timestamp too far in the future"),REJECT_INVALID, "time-too-new");
        }
    }
    // Check block version
    if (height > 0 && blockhdr.nVersion < MIN_BLOCK_VERSION)
        return state.DoS(100, error("CheckBlockHeader(): block version too low"),REJECT_INVALID, "version-too-low");

    // Check Equihash solution is valid
    if ( fCheckPOW )
    {
        if ( !CheckEquihashSolution(&blockhdr, Params()) )
            return state.DoS(100, error("CheckBlockHeader(): Equihash solution invalid"),REJECT_INVALID, "invalid-solution");
    }
    // Check proof of work matches claimed amount
    /*komodo_index2pubkey33(pubkey33,pindex,height);
     if ( fCheckPOW && !CheckProofOfWork(height,pubkey33,blockhdr.GetHash(), blockhdr.nBits, Params().GetConsensus(),blockhdr.nTime) )
     return state.DoS(50, error("CheckBlockHeader(): proof of work failed"),REJECT_INVALID, "high-hash");*/
    return true;
}

int32_t komodo_check_deposit(int32_t height,const CBlock& block,uint32_t prevtime);
int32_t komodo_checkPOW(int32_t slowflag,CBlock *pblock,int32_t height);

bool CheckBlock(int32_t *futureblockp,int32_t height,CBlockIndex *pindex,const CBlock& block, CValidationState& state,
                libzcash::ProofVerifier& verifier,
                bool fCheckPOW, bool fCheckMerkleRoot)
{
    uint8_t pubkey33[33]; uint256 hash;
    // These are checks that are independent of context.
    hash = block.GetHash();
    // Check that the header is valid (particularly PoW).  This is mostly redundant with the call in AcceptBlockHeader.
    if (!CheckBlockHeader(futureblockp,height,pindex,block,state,fCheckPOW))
    {
        if ( *futureblockp == 0 )
        {
            LogPrintf("CheckBlock header error");
            return false;
        }
    }
    if ( fCheckPOW )
    {
        //if ( !CheckEquihashSolution(&block, Params()) )
        //    return state.DoS(100, error("CheckBlock: Equihash solution invalid"),REJECT_INVALID, "invalid-solution");
        komodo_block2pubkey33(pubkey33,(CBlock *)&block);
        if ( !CheckProofOfWork(block,pubkey33,height,Params().GetConsensus()) )
        {
            int32_t z; for (z=31; z>=0; z--)
                fprintf(stderr,"%02x",((uint8_t *)&hash)[z]);
            fprintf(stderr," failed hash ht.%d\n",height);
            return state.DoS(50, error("CheckBlock: proof of work failed"),REJECT_INVALID, "high-hash");
        }
        if ( komodo_checkPOW(1,(CBlock *)&block,height) < 0 ) // checks Equihash
            return state.DoS(100, error("CheckBlock: failed slow_checkPOW"),REJECT_INVALID, "failed-slow_checkPOW");
    }
    // Check the merkle root.
    if (fCheckMerkleRoot) {
        bool mutated;
        uint256 hashMerkleRoot2 = block.BuildMerkleTree(&mutated);
        if (block.hashMerkleRoot != hashMerkleRoot2)
            return state.DoS(100, error("CheckBlock: hashMerkleRoot mismatch"),
                             REJECT_INVALID, "bad-txnmrklroot", true);

        // Check for merkle tree malleability (CVE-2012-2459): repeating sequences
        // of transactions in a block without affecting the merkle root of a block,
        // while still invalidating it.
        if (mutated)
            return state.DoS(100, error("CheckBlock: duplicate transaction"),
                             REJECT_INVALID, "bad-txns-duplicate", true);
    }

    // All potential-corruption validation must be done before we do any
    // transaction validation, as otherwise we may mark the header as invalid
    // because we receive the wrong transactions for it.

    // Size limits
    if (block.vtx.empty() || block.vtx.size() > MAX_BLOCK_SIZE || ::GetSerializeSize(block, SER_NETWORK, PROTOCOL_VERSION) > MAX_BLOCK_SIZE)
        return state.DoS(100, error("CheckBlock: size limits failed"),
                         REJECT_INVALID, "bad-blk-length");

    // First transaction must be coinbase, the rest must not be
    if (block.vtx.empty() || !block.vtx[0].IsCoinBase())
        return state.DoS(100, error("CheckBlock: first tx is not coinbase"),
                         REJECT_INVALID, "bad-cb-missing");

    for (unsigned int i = 1; i < block.vtx.size(); i++)
        if (block.vtx[i].IsCoinBase())
            return state.DoS(100, error("CheckBlock: more than one coinbase"),
                             REJECT_INVALID, "bad-cb-multiple");

    // Check transactions
    CTransaction sTx;
    CTransaction *ptx = NULL;
    if ( ASSETCHAINS_CC != 0 ) // CC contracts might refer to transactions in the current block, from a CC spend within the same block and out of order
    {
        int32_t i,j,rejects=0,lastrejects=0;
        //fprintf(stderr,"put block's tx into mempool\n");
        // Copy all non Z-txs in mempool to temporary mempool because there can be tx in local mempool that make the block invalid.
        LOCK(mempool.cs);
        list<CTransaction> transactionsToRemove;
        BOOST_FOREACH(const CTxMemPoolEntry& e, mempool.mapTx) {
            const CTransaction &tx = e.GetTx();
            const uint256 &hash = tx.GetHash();
            if ( tx.vjoinsplit.size() == 0 ) {
                transactionsToRemove.push_back(tx);
                tmpmempool.addUnchecked(hash,e,!IsInitialBlockDownload());
            }
        }
        BOOST_FOREACH(const CTransaction& tx, transactionsToRemove) {
            list<CTransaction> removed;
            mempool.remove(tx, removed, false);
        }
        // add all the txs in the block to the empty mempool.
        while ( 1 )
        {
            for (i=0; i<block.vtx.size(); i++)
            {
                CValidationState state;
                CTransaction Tx; 
                const CTransaction &tx = (CTransaction)block.vtx[i];
                if (tx.IsCoinBase() || ((i == (block.vtx.size() - 1)) && (ASSETCHAINS_STAKED && komodo_isPoS((CBlock *)&block) != 0)))
                    continue;
                Tx = tx;
                if ( myAddtomempool(Tx, &state) == false ) // happens with out of order tx in block on resync
                {
                    //LogPrintf("Rejected by mempool, reason: .%s.\n", state.GetRejectReason().c_str());
                    // take advantage of other checks, but if we were only rejected because it is a valid staking
                    // transaction, sync with wallets and don't mark as a reject
                    if (i == (block.vtx.size() - 1) && ASSETCHAINS_LWMAPOS && block.IsVerusPOSBlock() && state.GetRejectReason() == "staking")
                    {
                        sTx = Tx;
                        ptx = &sTx;
                    } else rejects++;
                }
            }
            if ( rejects == 0 || rejects == lastrejects )
            {
                if ( 0 && lastrejects != 0 )
                    fprintf(stderr,"lastrejects.%d -> all tx in mempool\n",lastrejects);
                break;
            }
            //fprintf(stderr,"addtomempool ht.%d for CC checking: n.%d rejects.%d last.%d\n",height,(int32_t)block.vtx.size(),rejects,lastrejects);
            lastrejects = rejects;
            rejects = 0;
        }
        //fprintf(stderr,"done putting block's tx into mempool\n");
    }

    for (uint32_t i = 0; i < block.vtx.size(); i++)
    {
        const CTransaction& tx = block.vtx[i];
        if ( komodo_validate_interest(tx,height == 0 ? komodo_block2height((CBlock *)&block) : height,block.nTime,0) < 0 )
            return error("CheckBlock: komodo_validate_interest failed");
        if (!CheckTransaction(tx, state, verifier))
            return error("CheckBlock: CheckTransaction failed");
    }
    unsigned int nSigOps = 0;
    BOOST_FOREACH(const CTransaction& tx, block.vtx)
    {
        nSigOps += GetLegacySigOpCount(tx);
    }
    if (nSigOps > MAX_BLOCK_SIGOPS)
        return state.DoS(100, error("CheckBlock: out-of-bounds SigOpCount"),
                         REJECT_INVALID, "bad-blk-sigops", true);
    if ( komodo_check_deposit(height,block,(pindex==0||pindex->pprev==0)?0:pindex->pprev->nTime) < 0 )
    {
        //static uint32_t counter;
        //if ( counter++ < 100 && ASSETCHAINS_STAKED == 0 )
        //    fprintf(stderr,"check deposit rejection\n");
        LogPrintf("CheckBlockHeader komodo_check_deposit error");
        return(false);
    }

    if (ptx)
    {
        SyncWithWallets(*ptx, &block);
    }

    if ( ASSETCHAINS_CC != 0 )
    {
        // here we add back all txs from the temp mempool to the main mempool.
        // which removes any tx locally that were invalid after the block arrives.
        int invalidtxs = 0;
        BOOST_FOREACH(const CTxMemPoolEntry& e, tmpmempool.mapTx) {
            CTransaction tx = e.GetTx();
            CValidationState state; bool fMissingInputs,fOverrideFees = false;

            if (AcceptToMemoryPool(mempool, state, tx, false, &fMissingInputs, !fOverrideFees) == false )
                invalidtxs++;
            //else fprintf(stderr, "added mempool tx back to mempool\n");
        }
        if ( 0 && invalidtxs > 0 )
            fprintf(stderr, "number of invalid txs: %d\n",invalidtxs );
        // empty the temp mempool for next time.
        tmpmempool.clear();
    }
    return true;
}

bool ContextualCheckBlockHeader(const CBlockHeader& block, CValidationState& state, CBlockIndex * const pindexPrev)
{
    const CChainParams& chainParams = Params();
    const Consensus::Params& consensusParams = chainParams.GetConsensus();
    uint256 hash = block.GetHash();
    if (hash == consensusParams.hashGenesisBlock)
        return true;

    assert(pindexPrev);
    
    int nHeight = pindexPrev->GetHeight()+1;

    // Check proof of work
    if ( (ASSETCHAINS_SYMBOL[0] != 0 || nHeight < 235300 || nHeight > 236000) && block.nBits != GetNextWorkRequired(pindexPrev, &block, consensusParams))
    {
        cout << block.nBits << " block.nBits vs. calc " << GetNextWorkRequired(pindexPrev, &block, consensusParams) << 
                               " for block #" << nHeight << endl;
        return state.DoS(100, error("%s: incorrect proof of work", __func__),
                        REJECT_INVALID, "bad-diffbits");
    }

    // Check timestamp against prev
    if (block.GetBlockTime() <= pindexPrev->GetMedianTimePast())
    {
        return state.Invalid(error("%s: block's timestamp is too early", __func__),
                        REJECT_INVALID, "time-too-old");
    }

    // Check that timestamp is not too far in the future
    if (block.GetBlockTime() > GetAdjustedTime() + consensusParams.nMaxFutureBlockTime)
    {
        return state.Invalid(error("%s: block timestamp too far in the future", __func__),
                        REJECT_INVALID, "time-too-new");
    }

    if (fCheckpointsEnabled)
    {
        // Check that the block chain matches the known block chain up to a checkpoint
        if (!Checkpoints::CheckBlock(chainParams.Checkpoints(), nHeight, hash))
        {
            /*CBlockIndex *heightblock = chainActive[nHeight];
            if ( heightblock != 0 && heightblock->GetBlockHash() == hash )
            {
                //fprintf(stderr,"got a pre notarization block that matches height.%d\n",(int32_t)nHeight);
                return true;
            }*/
            return state.DoS(100, error("%s: rejected by checkpoint lock-in at %d", __func__, nHeight),REJECT_CHECKPOINT, "checkpoint mismatch");
        }
        // Don't accept any forks from the main chain prior to last checkpoint
        CBlockIndex* pcheckpoint = Checkpoints::GetLastCheckpoint(chainParams.Checkpoints());
        int32_t notarized_height;
        if ( nHeight == 1 && chainActive.LastTip() != 0 && chainActive.LastTip()->GetHeight() > 1 )
        {
            CBlockIndex *heightblock = chainActive[nHeight];
            if ( heightblock != 0 && heightblock->GetBlockHash() == hash )
                return true;
            return state.DoS(1, error("%s: trying to change height 1 forbidden", __func__));
        }
        if ( nHeight != 0 )
        {
            if ( pcheckpoint != 0 && nHeight < pcheckpoint->GetHeight() )
                return state.DoS(1, error("%s: forked chain older than last checkpoint (height %d) vs %d", __func__, nHeight,pcheckpoint->GetHeight()));
            if ( komodo_checkpoint(&notarized_height,nHeight,hash) < 0 )
            {
                CBlockIndex *heightblock = chainActive[nHeight];
                if ( heightblock != 0 && heightblock->GetBlockHash() == hash )
                {
                    //fprintf(stderr,"got a pre notarization block that matches height.%d\n",(int32_t)nHeight);
                    return true;
                } else return state.DoS(1, error("%s: forked chain %d older than last notarized (height %d) vs %d", __func__,nHeight, notarized_height));
            }
        }
    }
    // Reject block.nVersion < 4 blocks
    if (block.nVersion < 4)
        return state.Invalid(error("%s : rejected nVersion<4 block", __func__),
                             REJECT_OBSOLETE, "bad-version");

    return true;
}

bool ContextualCheckBlock(const CBlock& block, CValidationState& state, CBlockIndex * const pindexPrev)
{
    const int nHeight = pindexPrev == NULL ? 0 : pindexPrev->GetHeight() + 1;
    const Consensus::Params& consensusParams = Params().GetConsensus();
    bool sapling = NetworkUpgradeActive(nHeight, consensusParams, Consensus::UPGRADE_SAPLING);

    // Check that all transactions are finalized
    for (uint32_t i = 0; i < block.vtx.size(); i++) {
        const CTransaction& tx = block.vtx[i];
        
        // Check transaction contextually against consensus rules at block height
        if (!ContextualCheckTransaction(tx, state, nHeight, 100)) {
            return false; // Failure reason has been set in validation state object
        }

        int nLockTimeFlags = 0;
        int64_t nLockTimeCutoff = (nLockTimeFlags & LOCKTIME_MEDIAN_TIME_PAST)
        ? pindexPrev->GetMedianTimePast()
        : block.GetBlockTime();
        if (!IsFinalTx(tx, nHeight, nLockTimeCutoff)) {
            return state.DoS(10, error("%s: contains a non-final transaction", __func__), REJECT_INVALID, "bad-txns-nonfinal");
        }
    }

    // Enforce BIP 34 rule that the coinbase starts with serialized block height.
    // In Zcash this has been enforced since launch, except that the genesis
    // block didn't include the height in the coinbase (see Zcash protocol spec
    // section '6.8 Bitcoin Improvement Proposals').
    if (nHeight > 0)
    {
        CScript expect = CScript() << nHeight;
        if (block.vtx[0].vin[0].scriptSig.size() < expect.size() ||
            !std::equal(expect.begin(), expect.end(), block.vtx[0].vin[0].scriptSig.begin())) {
            return state.DoS(100, error("%s: block height mismatch in coinbase", __func__), REJECT_INVALID, "bad-cb-height");
        }
    }
    return true;
}

bool AcceptBlockHeader(int32_t *futureblockp,const CBlockHeader& block, CValidationState& state, CBlockIndex** ppindex)
{
    static uint256 zero;
    const CChainParams& chainparams = Params();
    AssertLockHeld(cs_main);

    // Check for duplicate
    uint256 hash = block.GetHash();
    BlockMap::iterator miSelf = mapBlockIndex.find(hash);
    CBlockIndex *pindex = NULL;
    if (miSelf != mapBlockIndex.end())
    {
        // Block header is already known.
        if ( (pindex = miSelf->second) == 0 )
            miSelf->second = pindex = AddToBlockIndex(block);
        if (ppindex)
            *ppindex = pindex;
        if ( pindex != 0 && pindex->nStatus & BLOCK_FAILED_MASK )
        {
            if ( ASSETCHAINS_CC == 0 )
                return state.Invalid(error("%s: block is marked invalid", __func__), 0, "duplicate");
            else
            {
                fprintf(stderr,"reconsider block %s\n",hash.GetHex().c_str());
                pindex->nStatus &= ~BLOCK_FAILED_MASK;
            }
        }
        /*if ( pindex != 0 && hash == komodo_requestedhash )
        {
            fprintf(stderr,"AddToBlockIndex A komodo_requestedhash %s\n",komodo_requestedhash.ToString().c_str());
            memset(&komodo_requestedhash,0,sizeof(komodo_requestedhash));
            komodo_requestedcount = 0;
        }*/

        //if ( pindex == 0 )
        //    fprintf(stderr,"accepthdr %s already known but no pindex\n",hash.ToString().c_str());
        return true;
    }
    if (!CheckBlockHeader(futureblockp,*ppindex!=0?(*ppindex)->GetHeight():0,*ppindex, block, state,0))
    {
        if ( *futureblockp == 0 )
        {
            LogPrintf("AcceptBlockHeader CheckBlockHeader error\n");
            return false;
        }
    }
    // Get prev block index
    CBlockIndex* pindexPrev = NULL;
    if (hash != chainparams.GetConsensus().hashGenesisBlock)
    {
        BlockMap::iterator mi = mapBlockIndex.find(block.hashPrevBlock);
        if (mi == mapBlockIndex.end())
        {
            LogPrintf("AcceptBlockHeader hashPrevBlock %s not found\n",block.hashPrevBlock.ToString().c_str());
            return(false);
            //return state.DoS(10, error("%s: prev block not found", __func__), 0, "bad-prevblk");
        }
        pindexPrev = (*mi).second;
        if (pindexPrev == 0 )
        {
            LogPrintf("AcceptBlockHeader hashPrevBlock %s no pindexPrev\n",block.hashPrevBlock.ToString().c_str());
            return(false);
        }
        if ( (pindexPrev->nStatus & BLOCK_FAILED_MASK) )
            return state.DoS(100, error("%s: prev block invalid", __func__), REJECT_INVALID, "bad-prevblk");
    }
    if (!ContextualCheckBlockHeader(block, state, pindexPrev))
    {
        //fprintf(stderr,"AcceptBlockHeader ContextualCheckBlockHeader failed\n");
        LogPrintf("AcceptBlockHeader ContextualCheckBlockHeader failed\n");
        return false;
    }
    if (pindex == NULL)
    {
        if ( (pindex= AddToBlockIndex(block)) != 0 )
        {
            miSelf = mapBlockIndex.find(hash);
            if (miSelf != mapBlockIndex.end())
                miSelf->second = pindex;
            //fprintf(stderr,"AcceptBlockHeader couldnt add to block index\n");
        }
    }
    if (ppindex)
        *ppindex = pindex;
    /*if ( pindex != 0 && hash == komodo_requestedhash )
    {
        fprintf(stderr,"AddToBlockIndex komodo_requestedhash %s\n",komodo_requestedhash.ToString().c_str());
        memset(&komodo_requestedhash,0,sizeof(komodo_requestedhash));
        komodo_requestedcount = 0;
    }*/
    return true;
}

bool AcceptBlock(int32_t *futureblockp,CBlock& block, CValidationState& state, CBlockIndex** ppindex, bool fRequested, CDiskBlockPos* dbp)
{
    const CChainParams& chainparams = Params();
    AssertLockHeld(cs_main);

    CBlockIndex *&pindex = *ppindex;
    if (!AcceptBlockHeader(futureblockp, block, state, &pindex))
    {
        if ( *futureblockp == 0 )
        {
            LogPrintf("AcceptBlock AcceptBlockHeader error\n");
            return false;
        }
    }
    if ( pindex == 0 )
    {
        LogPrintf("AcceptBlock null pindex\n");
        *futureblockp = true;
        return false;
    }
    //fprintf(stderr,"acceptblockheader passed\n");
    // Try to process all requested blocks that we don't have, but only
    // process an unrequested block if it's new and has enough work to
    // advance our tip, and isn't too many blocks ahead.
    bool fAlreadyHave = pindex->nStatus & BLOCK_HAVE_DATA;
    bool fHasMoreWork = (chainActive.Tip() ? pindex->chainPower > chainActive.Tip()->chainPower : true);
    // Blocks that are too out-of-order needlessly limit the effectiveness of
    // pruning, because pruning will not delete block files that contain any
    // blocks which are too close in height to the tip.  Apply this test
    // regardless of whether pruning is enabled; it should generally be safe to
    // not process unrequested blocks.
    bool fTooFarAhead = (pindex->GetHeight() > int(chainActive.Height() + BLOCK_DOWNLOAD_WINDOW)); //MIN_BLOCKS_TO_KEEP));
    
    // TODO: deal better with return value and error conditions for duplicate
    // and unrequested blocks.
    //fprintf(stderr,"Accept %s flags already.%d requested.%d morework.%d farahead.%d\n",pindex->GetBlockHash().ToString().c_str(),fAlreadyHave,fRequested,fHasMoreWork,fTooFarAhead);
    if (fAlreadyHave) return true;
    if (!fRequested) {  // If we didn't ask for it:
        if (pindex->nTx != 0) return true;  // This is a previously-processed block that was pruned
        if (!fHasMoreWork) return true;     // Don't process less-work chains
        if (fTooFarAhead) return true;      // Block height is too high
    }

    // See method docstring for why this is always disabled
    auto verifier = libzcash::ProofVerifier::Disabled();
    if ((!CheckBlock(futureblockp,pindex->GetHeight(),pindex,block, state, verifier,0)) || !ContextualCheckBlock(block, state, pindex->pprev))
    {
        if ( *futureblockp == 0 )
        {
            if (state.IsInvalid() && !state.CorruptionPossible()) {
                pindex->nStatus |= BLOCK_FAILED_VALID;
                setDirtyBlockIndex.insert(pindex);
            }
            LogPrintf("AcceptBlock CheckBlock or ContextualCheckBlock error\n");
            return false;
        }
    }
    
    int nHeight = pindex->GetHeight();
    // Write block to history file
    try {
        unsigned int nBlockSize = ::GetSerializeSize(block, SER_DISK, CLIENT_VERSION);
        CDiskBlockPos blockPos;
        if (dbp != NULL)
            blockPos = *dbp;
        if (!FindBlockPos(state, blockPos, nBlockSize+8, nHeight, block.GetBlockTime(), dbp != NULL))
            return error("AcceptBlock(): FindBlockPos failed");
        if (dbp == NULL)
            if (!WriteBlockToDisk(block, blockPos, chainparams.MessageStart()))
                AbortNode(state, "Failed to write block");
        if (!ReceivedBlockTransactions(block, state, pindex, blockPos))
            return error("AcceptBlock(): ReceivedBlockTransactions failed");
    } catch (const std::runtime_error& e) {
        return AbortNode(state, std::string("System error: ") + e.what());
    }

    if (fCheckForPruning)
        FlushStateToDisk(state, FLUSH_STATE_NONE); // we just allocated more disk space for block files
    if ( *futureblockp == 0 )
        return true;
    LogPrintf("AcceptBlock block from future error\n");
    return false;
}

static bool IsSuperMajority(int minVersion, const CBlockIndex* pstart, unsigned nRequired, const Consensus::Params& consensusParams)
{
    unsigned int nFound = 0;
    for (int i = 0; i < consensusParams.nMajorityWindow && nFound < nRequired && pstart != NULL; i++)
    {
        if (pstart->nVersion >= minVersion)
            ++nFound;
        pstart = pstart->pprev;
    }
    return (nFound >= nRequired);
}

void komodo_currentheight_set(int32_t height);

CBlockIndex *komodo_ensure(CBlock *pblock, uint256 hash)
{
    CBlockIndex *pindex = 0;
    BlockMap::iterator miSelf = mapBlockIndex.find(hash);
    if ( miSelf != mapBlockIndex.end() )
    {
        if ( (pindex = miSelf->second) == 0 ) // create pindex so first Accept block doesnt fail
        {
            miSelf->second = AddToBlockIndex(*pblock);
            //fprintf(stderr,"Block header %s is already known, but without pindex -> ensured %p\n",hash.ToString().c_str(),miSelf->second);
        }
        /*if ( hash != Params().GetConsensus().hashGenesisBlock )
        {
            miSelf = mapBlockIndex.find(pblock->hashPrevBlock);
            if ( miSelf != mapBlockIndex.end() )
            {
                if ( miSelf->second == 0 )
                {
                    miSelf->second = InsertBlockIndex(pblock->hashPrevBlock);
                    fprintf(stderr,"autocreate previndex %s\n",pblock->hashPrevBlock.ToString().c_str());
                }
            }
        }*/
    }
    return(pindex);
}

CBlockIndex *oldkomodo_ensure(CBlock *pblock, uint256 hash)
{
    CBlockIndex *pindex=0,*previndex=0;
    if ( (pindex = mapBlockIndex[hash]) == 0 )
    {
        pindex = new CBlockIndex();
        if (!pindex)
            throw runtime_error("komodo_ensure: new CBlockIndex failed");
        BlockMap::iterator mi = mapBlockIndex.insert(make_pair(hash, pindex)).first;
        pindex->phashBlock = &((*mi).first);
    }
    BlockMap::iterator miSelf = mapBlockIndex.find(hash);
    if ( miSelf == mapBlockIndex.end() )
    {
        LogPrintf("komodo_ensure unexpected missing hash %s\n",hash.ToString().c_str());
        return(0);
    }
    if ( miSelf->second == 0 ) // create pindex so first Accept block doesnt fail
    {
        if ( pindex == 0 )
        {
            pindex = AddToBlockIndex(*pblock);
            fprintf(stderr,"ensure call addtoblockindex, got %p\n",pindex);
        }
        if ( pindex != 0 )
        {
            miSelf->second = pindex;
            LogPrintf("Block header %s is already known, but without pindex -> ensured %p\n",hash.ToString().c_str(),miSelf->second);
        } else LogPrintf("komodo_ensure unexpected null pindex\n");
    }
    /*if ( hash != Params().GetConsensus().hashGenesisBlock )
        {
            miSelf = mapBlockIndex.find(pblock->hashPrevBlock);
            if ( miSelf == mapBlockIndex.end() )
                previndex = InsertBlockIndex(pblock->hashPrevBlock);
            if ( (miSelf= mapBlockIndex.find(pblock->hashPrevBlock)) != mapBlockIndex.end() )
            {
                if ( miSelf->second == 0 ) // create pindex so first Accept block doesnt fail
                {
                    if ( previndex == 0 )
                        previndex = InsertBlockIndex(pblock->hashPrevBlock);
                    if ( previndex != 0 )
                    {
                        miSelf->second = previndex;
                        LogPrintf("autocreate previndex %s\n",pblock->hashPrevBlock.ToString().c_str());
                    } else LogPrintf("komodo_ensure unexpected null previndex\n");
                }
            } else LogPrintf("komodo_ensure unexpected null miprev\n");
        }
     }*/
    return(pindex);
}

bool ProcessNewBlock(bool from_miner,int32_t height,CValidationState &state, CNode* pfrom, CBlock* pblock, bool fForceProcessing, CDiskBlockPos *dbp)
{
    // Preliminary checks
    bool checked; uint256 hash; int32_t futureblock=0;
    auto verifier = libzcash::ProofVerifier::Disabled();
    hash = pblock->GetHash();
    //fprintf(stderr,"ProcessBlock %d\n",(int32_t)chainActive.LastTip()->GetHeight());
    {
        LOCK(cs_main);
        if ( chainActive.LastTip() != 0 )
            komodo_currentheight_set(chainActive.LastTip()->GetHeight());
        checked = CheckBlock(&futureblock,height!=0?height:komodo_block2height(pblock),0,*pblock, state, verifier,0);
        bool fRequested = MarkBlockAsReceived(hash);
        fRequested |= fForceProcessing;
        if ( checked != 0 && komodo_checkPOW(0,pblock,height) < 0 ) //from_miner && ASSETCHAINS_STAKED == 0
        {
            checked = 0;
            //fprintf(stderr,"passed checkblock but failed checkPOW.%d\n",from_miner && ASSETCHAINS_STAKED == 0);
        }
        if (!checked && futureblock == 0)
        {
            if ( pfrom != 0 )
            {
                Misbehaving(pfrom->GetId(), 1);
            }
            return error("%s: CheckBlock FAILED", __func__);
        }
        // Store to disk
        CBlockIndex *pindex = NULL;

        bool ret = AcceptBlock(&futureblock,*pblock, state, &pindex, fRequested, dbp);
        if (pindex && pfrom) {
            mapBlockSource[pindex->GetBlockHash()] = pfrom->GetId();
        }
        CheckBlockIndex();
        if (!ret && futureblock == 0)
            return error("%s: AcceptBlock FAILED", __func__);
        //else fprintf(stderr,"added block %s %p\n",pindex->GetBlockHash().ToString().c_str(),pindex->pprev);
    }

    if (futureblock == 0 && !ActivateBestChain(state, pblock))
        return error("%s: ActivateBestChain failed", __func__);
    //fprintf(stderr,"finished ProcessBlock %d\n",(int32_t)chainActive.LastTip()->GetHeight());

    return true;
}

bool TestBlockValidity(CValidationState &state, const CBlock& block, CBlockIndex * const pindexPrev, bool fCheckPOW, bool fCheckMerkleRoot)
{
    AssertLockHeld(cs_main);
    assert(pindexPrev == chainActive.Tip());

    CCoinsViewCache viewNew(pcoinsTip);
    CBlockIndex indexDummy(block);
    indexDummy.pprev = pindexPrev;
    indexDummy.SetHeight(pindexPrev->GetHeight() + 1);
    // JoinSplit proofs are verified in ConnectBlock
    auto verifier = libzcash::ProofVerifier::Disabled();
    // NOTE: CheckBlockHeader is called by CheckBlock
    if (!ContextualCheckBlockHeader(block, state, pindexPrev))
    {
        //fprintf(stderr,"TestBlockValidity failure A checkPOW.%d\n",fCheckPOW);
        return false;
    }
    int32_t futureblock;
    if (!CheckBlock(&futureblock,indexDummy.GetHeight(),0,block, state, verifier, fCheckPOW, fCheckMerkleRoot))
    {
        //fprintf(stderr,"TestBlockValidity failure B checkPOW.%d\n",fCheckPOW);
        return false;
    }
    if (!ContextualCheckBlock(block, state, pindexPrev))
    {
        //fprintf(stderr,"TestBlockValidity failure C checkPOW.%d\n",fCheckPOW);
        return false;
    }
    if (!ConnectBlock(block, state, &indexDummy, viewNew, true,fCheckPOW))
    {
        //fprintf(stderr,"TestBlockValidity failure D checkPOW.%d\n",fCheckPOW);
        return false;
    }
    assert(state.IsValid());
    if ( futureblock != 0 )
        return(false);
    return true;
}

/**
 * BLOCK PRUNING CODE
 */

/* Calculate the amount of disk space the block & undo files currently use */
uint64_t CalculateCurrentUsage()
{
    uint64_t retval = 0;
    BOOST_FOREACH(const CBlockFileInfo &file, vinfoBlockFile) {
        retval += file.nSize + file.nUndoSize;
    }
    return retval;
}

/* Prune a block file (modify associated database entries)*/
void PruneOneBlockFile(const int fileNumber)
{
    for (BlockMap::iterator it = mapBlockIndex.begin(); it != mapBlockIndex.end(); ++it) {
        CBlockIndex* pindex = it->second;
        if (pindex && pindex->nFile == fileNumber) {
            pindex->nStatus &= ~BLOCK_HAVE_DATA;
            pindex->nStatus &= ~BLOCK_HAVE_UNDO;
            pindex->nFile = 0;
            pindex->nDataPos = 0;
            pindex->nUndoPos = 0;
            setDirtyBlockIndex.insert(pindex);

            // Prune from mapBlocksUnlinked -- any block we prune would have
            // to be downloaded again in order to consider its chain, at which
            // point it would be considered as a candidate for
            // mapBlocksUnlinked or setBlockIndexCandidates.
            std::pair<std::multimap<CBlockIndex*, CBlockIndex*>::iterator, std::multimap<CBlockIndex*, CBlockIndex*>::iterator> range = mapBlocksUnlinked.equal_range(pindex->pprev);
            while (range.first != range.second) {
                std::multimap<CBlockIndex *, CBlockIndex *>::iterator it = range.first;
                range.first++;
                if (it->second == pindex) {
                    mapBlocksUnlinked.erase(it);
                }
            }
        }
    }

    vinfoBlockFile[fileNumber].SetNull();
    setDirtyFileInfo.insert(fileNumber);
}


void UnlinkPrunedFiles(std::set<int>& setFilesToPrune)
{
    for (set<int>::iterator it = setFilesToPrune.begin(); it != setFilesToPrune.end(); ++it) {
        CDiskBlockPos pos(*it, 0);
        boost::filesystem::remove(GetBlockPosFilename(pos, "blk"));
        boost::filesystem::remove(GetBlockPosFilename(pos, "rev"));
        LogPrintf("Prune: %s deleted blk/rev (%05u)\n", __func__, *it);
    }
}

/* Calculate the block/rev files that should be deleted to remain under target*/
void FindFilesToPrune(std::set<int>& setFilesToPrune)
{
    LOCK2(cs_main, cs_LastBlockFile);
    if (chainActive.Tip() == NULL || nPruneTarget == 0) {
        return;
    }
    if (chainActive.Tip()->GetHeight() <= Params().PruneAfterHeight()) {
        return;
    }
    unsigned int nLastBlockWeCanPrune = chainActive.Tip()->GetHeight() - MIN_BLOCKS_TO_KEEP;
    uint64_t nCurrentUsage = CalculateCurrentUsage();
    // We don't check to prune until after we've allocated new space for files
    // So we should leave a buffer under our target to account for another allocation
    // before the next pruning.
    uint64_t nBuffer = BLOCKFILE_CHUNK_SIZE + UNDOFILE_CHUNK_SIZE;
    uint64_t nBytesToPrune;
    int count=0;

    if (nCurrentUsage + nBuffer >= nPruneTarget) {
        for (int fileNumber = 0; fileNumber < nLastBlockFile; fileNumber++) {
            nBytesToPrune = vinfoBlockFile[fileNumber].nSize + vinfoBlockFile[fileNumber].nUndoSize;

            if (vinfoBlockFile[fileNumber].nSize == 0)
                continue;

            if (nCurrentUsage + nBuffer < nPruneTarget)  // are we below our target?
                break;

            // don't prune files that could have a block within MIN_BLOCKS_TO_KEEP of the main chain's tip but keep scanning
            if (vinfoBlockFile[fileNumber].nHeightLast > nLastBlockWeCanPrune)
                continue;

            PruneOneBlockFile(fileNumber);
            // Queue up the files for removal
            setFilesToPrune.insert(fileNumber);
            nCurrentUsage -= nBytesToPrune;
            count++;
        }
    }

    LogPrint("prune", "Prune: target=%dMiB actual=%dMiB diff=%dMiB max_prune_height=%d removed %d blk/rev pairs\n",
             nPruneTarget/1024/1024, nCurrentUsage/1024/1024,
             ((int64_t)nPruneTarget - (int64_t)nCurrentUsage)/1024/1024,
             nLastBlockWeCanPrune, count);
}

bool CheckDiskSpace(uint64_t nAdditionalBytes)
{
    uint64_t nFreeBytesAvailable = boost::filesystem::space(GetDataDir()).available;

    // Check for nMinDiskSpace bytes (currently 50MB)
    if (nFreeBytesAvailable < nMinDiskSpace + nAdditionalBytes)
        return AbortNode("Disk space is low!", _("Error: Disk space is low!"));

    return true;
}

FILE* OpenDiskFile(const CDiskBlockPos &pos, const char *prefix, bool fReadOnly)
{
    static int32_t didinit[64];
    if (pos.IsNull())
        return NULL;
    boost::filesystem::path path = GetBlockPosFilename(pos, prefix);
    boost::filesystem::create_directories(path.parent_path());
    FILE* file = fopen(path.string().c_str(), "rb+");
    if (!file && !fReadOnly)
        file = fopen(path.string().c_str(), "wb+");
    if (!file) {
        LogPrintf("Unable to open file %s\n", path.string());
        return NULL;
    }
    if ( pos.nFile < sizeof(didinit)/sizeof(*didinit) && didinit[pos.nFile] == 0 && strcmp(prefix,(char *)"blk") == 0 )
    {
        komodo_prefetch(file);
        didinit[pos.nFile] = 1;
    }
    if (pos.nPos) {
        if (fseek(file, pos.nPos, SEEK_SET)) {
            LogPrintf("Unable to seek to position %u of %s\n", pos.nPos, path.string());
            fclose(file);
            return NULL;
        }
    }
    return file;
}

FILE* OpenBlockFile(const CDiskBlockPos &pos, bool fReadOnly) {
    return OpenDiskFile(pos, "blk", fReadOnly);
}

FILE* OpenUndoFile(const CDiskBlockPos &pos, bool fReadOnly) {
    return OpenDiskFile(pos, "rev", fReadOnly);
}

boost::filesystem::path GetBlockPosFilename(const CDiskBlockPos &pos, const char *prefix)
{
    return GetDataDir() / "blocks" / strprintf("%s%05u.dat", prefix, pos.nFile);
}

CBlockIndex * InsertBlockIndex(uint256 hash)
{
    if (hash.IsNull())
        return NULL;

    // Return existing
    BlockMap::iterator mi = mapBlockIndex.find(hash);
    if (mi != mapBlockIndex.end() && mi->second != NULL)
        return (*mi).second;

    // Create new
    CBlockIndex* pindexNew = new CBlockIndex();
    if (!pindexNew)
        throw runtime_error("LoadBlockIndex(): new CBlockIndex failed");
    mi = mapBlockIndex.insert(make_pair(hash, pindexNew)).first;
    pindexNew->phashBlock = &((*mi).first);
    //fprintf(stderr,"inserted to block index %s\n",hash.ToString().c_str());

    return pindexNew;
}

//void komodo_pindex_init(CBlockIndex *pindex,int32_t height);

bool static LoadBlockIndexDB()
{
    const CChainParams& chainparams = Params();
    LogPrintf("%s: start loading guts\n", __func__);
    if (!pblocktree->LoadBlockIndexGuts())
        return false;
    LogPrintf("%s: loaded guts\n", __func__);
    boost::this_thread::interruption_point();
    
    // Calculate chainPower
    vector<pair<int, CBlockIndex*> > vSortedByHeight;
    vSortedByHeight.reserve(mapBlockIndex.size());
    BOOST_FOREACH(const PAIRTYPE(uint256, CBlockIndex*)& item, mapBlockIndex)
    {
        CBlockIndex* pindex = item.second;
        vSortedByHeight.push_back(make_pair(pindex->GetHeight(), pindex));
        //komodo_pindex_init(pindex,(int32_t)pindex->GetHeight());
    }
    //fprintf(stderr,"load blockindexDB paired %u\n",(uint32_t)time(NULL));
    sort(vSortedByHeight.begin(), vSortedByHeight.end());
    //fprintf(stderr,"load blockindexDB sorted %u\n",(uint32_t)time(NULL));
    BOOST_FOREACH(const PAIRTYPE(int, CBlockIndex*)& item, vSortedByHeight)
    {
        CBlockIndex* pindex = item.second;
        pindex->chainPower = (pindex->pprev ? CChainPower(pindex) + pindex->pprev->chainPower : CChainPower(pindex)) + GetBlockProof(*pindex);
        // We can link the chain of blocks for which we've received transactions at some point.
        // Pruned nodes may have deleted the block.
        if (pindex->nTx > 0) {
            if (pindex->pprev) {
                if (pindex->pprev->nChainTx) {
                    pindex->nChainTx = pindex->pprev->nChainTx + pindex->nTx;
                    if (pindex->pprev->nChainSproutValue && pindex->nSproutValue) {
                        pindex->nChainSproutValue = *pindex->pprev->nChainSproutValue + *pindex->nSproutValue;
                    } else {
                        pindex->nChainSproutValue = boost::none;
                    }
                    if (pindex->pprev->nChainSaplingValue) {
                        pindex->nChainSaplingValue = *pindex->pprev->nChainSaplingValue + pindex->nSaplingValue;
                    } else {
                        pindex->nChainSaplingValue = boost::none;
                    }
                } else {
                    pindex->nChainTx = 0;
                    pindex->nChainSproutValue = boost::none;
                    pindex->nChainSaplingValue = boost::none;
                    mapBlocksUnlinked.insert(std::make_pair(pindex->pprev, pindex));
                }
            } else {
                pindex->nChainTx = pindex->nTx;
                pindex->nChainSproutValue = pindex->nSproutValue;
                pindex->nChainSaplingValue = pindex->nSaplingValue;
            }
        }
        // Construct in-memory chain of branch IDs.
        // Relies on invariant: a block that does not activate a network upgrade
        // will always be valid under the same consensus rules as its parent.
        // Genesis block has a branch ID of zero by definition, but has no
        // validity status because it is side-loaded into a fresh chain.
        // Activation blocks will have branch IDs set (read from disk).
        if (pindex->pprev) {
            if (pindex->IsValid(BLOCK_VALID_CONSENSUS) && !pindex->nCachedBranchId) {
                pindex->nCachedBranchId = pindex->pprev->nCachedBranchId;
            }
        } else {
            pindex->nCachedBranchId = SPROUT_BRANCH_ID;
        }
        if (pindex->IsValid(BLOCK_VALID_TRANSACTIONS) && (pindex->nChainTx || pindex->pprev == NULL))
            setBlockIndexCandidates.insert(pindex);
        if (pindex->nStatus & BLOCK_FAILED_MASK && (!pindexBestInvalid || pindex->chainPower > pindexBestInvalid->chainPower))
            pindexBestInvalid = pindex;
        if (pindex->pprev)
            pindex->BuildSkip();
        if (pindex->IsValid(BLOCK_VALID_TREE) && (pindexBestHeader == NULL || CBlockIndexWorkComparator()(pindexBestHeader, pindex)))
            pindexBestHeader = pindex;
        //komodo_pindex_init(pindex,(int32_t)pindex->GetHeight());
    }
    //fprintf(stderr,"load blockindexDB chained %u\n",(uint32_t)time(NULL));

    // Load block file info
    pblocktree->ReadLastBlockFile(nLastBlockFile);
    vinfoBlockFile.resize(nLastBlockFile + 1);
    LogPrintf("%s: last block file = %i\n", __func__, nLastBlockFile);
    for (int nFile = 0; nFile <= nLastBlockFile; nFile++) {
        pblocktree->ReadBlockFileInfo(nFile, vinfoBlockFile[nFile]);
    }
    LogPrintf("%s: last block file info: %s\n", __func__, vinfoBlockFile[nLastBlockFile].ToString());
    for (int nFile = nLastBlockFile + 1; true; nFile++) {
        CBlockFileInfo info;
        if (pblocktree->ReadBlockFileInfo(nFile, info)) {
            vinfoBlockFile.push_back(info);
        } else {
            break;
        }
    }

    // Check presence of blk files
    LogPrintf("Checking all blk files are present...\n");
    set<int> setBlkDataFiles;
    BOOST_FOREACH(const PAIRTYPE(uint256, CBlockIndex*)& item, mapBlockIndex)
    {
        CBlockIndex* pindex = item.second;
        if (pindex->nStatus & BLOCK_HAVE_DATA) {
            setBlkDataFiles.insert(pindex->nFile);
        }
        //komodo_pindex_init(pindex,(int32_t)pindex->GetHeight());
    }
    //fprintf(stderr,"load blockindexDB %u\n",(uint32_t)time(NULL));
    for (std::set<int>::iterator it = setBlkDataFiles.begin(); it != setBlkDataFiles.end(); it++)
    {
        CDiskBlockPos pos(*it, 0);
        if (CAutoFile(OpenBlockFile(pos, true), SER_DISK, CLIENT_VERSION).IsNull()) {
            return false;
        }
    }

    // Check whether we have ever pruned block & undo files
    pblocktree->ReadFlag("prunedblockfiles", fHavePruned);
    if (fHavePruned)
        LogPrintf("LoadBlockIndexDB(): Block files have previously been pruned\n");

    // Check whether we need to continue reindexing
    bool fReindexing = false;
    pblocktree->ReadReindexing(fReindexing);
    fReindex |= fReindexing;

    // Check whether we have a transaction index
    pblocktree->ReadFlag("txindex", fTxIndex);
    LogPrintf("%s: transaction index %s\n", __func__, fTxIndex ? "enabled" : "disabled");
    // Check whether we have an address index
    pblocktree->ReadFlag("addressindex", fAddressIndex);
    LogPrintf("%s: address index %s\n", __func__, fAddressIndex ? "enabled" : "disabled");

    // Check whether we have a timestamp index
    pblocktree->ReadFlag("timestampindex", fTimestampIndex);
    LogPrintf("%s: timestamp index %s\n", __func__, fTimestampIndex ? "enabled" : "disabled");

    // Check whether we have a spent index
    pblocktree->ReadFlag("spentindex", fSpentIndex);
    LogPrintf("%s: spent index %s\n", __func__, fSpentIndex ? "enabled" : "disabled");

    // Fill in-memory data
    BOOST_FOREACH(const PAIRTYPE(uint256, CBlockIndex*)& item, mapBlockIndex)
    {
        CBlockIndex* pindex = item.second;
        // - This relationship will always be true even if pprev has multiple
        //   children, because hashSproutAnchor is technically a property of pprev,
        //   not its children.
        // - This will miss chain tips; we handle the best tip below, and other
        //   tips will be handled by ConnectTip during a re-org.
        if (pindex->pprev) {
            pindex->pprev->hashFinalSproutRoot = pindex->hashSproutAnchor;
        }
        //komodo_pindex_init(pindex,(int32_t)pindex->GetHeight());
    }

    // Load pointer to end of best chain
    BlockMap::iterator it = mapBlockIndex.find(pcoinsTip->GetBestBlock());
    if (it == mapBlockIndex.end())
        return true;

    chainActive.SetTip(it->second);

    // Set hashFinalSproutRoot for the end of best chain
    it->second->hashFinalSproutRoot = pcoinsTip->GetBestAnchor(SPROUT);

    PruneBlockIndexCandidates();

    double progress;
    if ( ASSETCHAINS_SYMBOL[0] == 0 ) {
        progress = Checkpoints::GuessVerificationProgress(chainparams.Checkpoints(), chainActive.Tip());
    } else {
	int32_t longestchain = komodo_longestchain();
	// TODO: komodo_longestchain does not have the data it needs at the time LoadBlockIndexDB
	// runs, which makes it return 0, so we guess 50% for now
	progress = (longestchain > 0 ) ? (double) chainActive.Height() / longestchain : 0.5;
    }

    LogPrintf("%s: hashBestChain=%s height=%d date=%s progress=%f\n", __func__,
              chainActive.LastTip()->GetBlockHash().ToString(), chainActive.Height(),
              DateTimeStrFormat("%Y-%m-%d %H:%M:%S", chainActive.LastTip()->GetBlockTime()),
	      progress);

    EnforceNodeDeprecation(chainActive.Height(), true);

    return true;
}

CVerifyDB::CVerifyDB()
{
    uiInterface.ShowProgress(_("Verifying blocks..."), 0);
}

CVerifyDB::~CVerifyDB()
{
    uiInterface.ShowProgress("", 100);
}

bool CVerifyDB::VerifyDB(CCoinsView *coinsview, int nCheckLevel, int nCheckDepth)
{
    LOCK(cs_main);
    if (chainActive.Tip() == NULL || chainActive.Tip()->pprev == NULL)
        return true;

    // Verify blocks in the best chain
    if (nCheckDepth <= 0)
        nCheckDepth = 1000000000; // suffices until the year 19000
    if (nCheckDepth > chainActive.Height())
        nCheckDepth = chainActive.Height();
    nCheckLevel = std::max(0, std::min(4, nCheckLevel));
    LogPrintf("Verifying last %i blocks at level %i\n", nCheckDepth, nCheckLevel);
    CCoinsViewCache coins(coinsview);
    CBlockIndex* pindexState = chainActive.Tip();
    CBlockIndex* pindexFailure = NULL;
    int nGoodTransactions = 0;
    CValidationState state;
    // No need to verify JoinSplits twice
    auto verifier = libzcash::ProofVerifier::Disabled();
    //fprintf(stderr,"start VerifyDB %u\n",(uint32_t)time(NULL));
    for (CBlockIndex* pindex = chainActive.Tip(); pindex && pindex->pprev; pindex = pindex->pprev)
    {
        boost::this_thread::interruption_point();
        uiInterface.ShowProgress(_("Verifying blocks..."), std::max(1, std::min(99, (int)(((double)(chainActive.Height() - pindex->GetHeight())) / (double)nCheckDepth * (nCheckLevel >= 4 ? 50 : 100)))));
        if (pindex->GetHeight() < chainActive.Height()-nCheckDepth)
            break;
        CBlock block;
        // check level 0: read from disk
        if (!ReadBlockFromDisk(block, pindex,0))
            return error("VerifyDB(): *** ReadBlockFromDisk failed at %d, hash=%s", pindex->GetHeight(), pindex->GetBlockHash().ToString());
        // check level 1: verify block validity
        int32_t futureblock;
        if (nCheckLevel >= 1 && !CheckBlock(&futureblock,pindex->GetHeight(),pindex,block, state, verifier,0) )
            return error("VerifyDB(): *** found bad block at %d, hash=%s\n", pindex->GetHeight(), pindex->GetBlockHash().ToString());
        // check level 2: verify undo validity
        if (nCheckLevel >= 2 && pindex) {
            CBlockUndo undo;
            CDiskBlockPos pos = pindex->GetUndoPos();
            if (!pos.IsNull()) {
                if (!UndoReadFromDisk(undo, pos, pindex->pprev->GetBlockHash()))
                    return error("VerifyDB(): *** found bad undo data at %d, hash=%s\n", pindex->GetHeight(), pindex->GetBlockHash().ToString());
            }
        }
        // check level 3: check for inconsistencies during memory-only disconnect of tip blocks
        if (nCheckLevel >= 3 && pindex == pindexState && (coins.DynamicMemoryUsage() + pcoinsTip->DynamicMemoryUsage()) <= nCoinCacheUsage) {
            bool fClean = true;
            if (!DisconnectBlock(block, state, pindex, coins, &fClean))
                return error("VerifyDB(): *** irrecoverable inconsistency in block data at %d, hash=%s", pindex->GetHeight(), pindex->GetBlockHash().ToString());
            pindexState = pindex->pprev;
            if (!fClean) {
                nGoodTransactions = 0;
                pindexFailure = pindex;
            } else
                nGoodTransactions += block.vtx.size();
        }
        if (ShutdownRequested())
            return true;
    }
    //fprintf(stderr,"end VerifyDB %u\n",(uint32_t)time(NULL));
    if (pindexFailure)
        return error("VerifyDB(): *** coin database inconsistencies found (last %i blocks, %i good transactions before that)\n", chainActive.Height() - pindexFailure->GetHeight() + 1, nGoodTransactions);
    
    // check level 4: try reconnecting blocks
    if (nCheckLevel >= 4) {
        CBlockIndex *pindex = pindexState;
        while (pindex != chainActive.Tip()) {
            boost::this_thread::interruption_point();
            uiInterface.ShowProgress(_("Verifying blocks..."), std::max(1, std::min(99, 100 - (int)(((double)(chainActive.Height() - pindex->GetHeight())) / (double)nCheckDepth * 50))));
            pindex = chainActive.Next(pindex);
            CBlock block;
            if (!ReadBlockFromDisk(block, pindex,0))
                return error("VerifyDB(): *** ReadBlockFromDisk failed at %d, hash=%s", pindex->GetHeight(), pindex->GetBlockHash().ToString());
            if (!ConnectBlock(block, state, pindex, coins,false, true))
                return error("VerifyDB(): *** found unconnectable block at %d, hash=%s", pindex->GetHeight(), pindex->GetBlockHash().ToString());
        }
    }
    
    LogPrintf("No coin database inconsistencies in last %i blocks (%i transactions)\n", chainActive.Height() - pindexState->GetHeight(), nGoodTransactions);
    
    return true;
}

bool RewindBlockIndex(const CChainParams& params, bool& clearWitnessCaches)
{
    LOCK(cs_main);

    // RewindBlockIndex is called after LoadBlockIndex, so at this point every block
    // index will have nCachedBranchId set based on the values previously persisted
    // to disk. By definition, a set nCachedBranchId means that the block was
    // fully-validated under the corresponding consensus rules. Thus we can quickly
    // identify whether the current active chain matches our expected sequence of
    // consensus rule changes, with two checks:
    //
    // - BLOCK_ACTIVATES_UPGRADE is set only on blocks that activate upgrades.
    // - nCachedBranchId for each block matches what we expect.
    auto sufficientlyValidated = [&params](const CBlockIndex* pindex) {
        auto consensus = params.GetConsensus();
        bool fFlagSet = pindex->nStatus & BLOCK_ACTIVATES_UPGRADE;
        bool fFlagExpected = IsActivationHeightForAnyUpgrade(pindex->GetHeight(), consensus);
        return fFlagSet == fFlagExpected &&
        pindex->nCachedBranchId &&
        *pindex->nCachedBranchId == CurrentEpochBranchId(pindex->GetHeight(), consensus);
    };

    int nHeight = 1;
    while (nHeight <= chainActive.Height()) {
        if (!sufficientlyValidated(chainActive[nHeight])) {
            break;
        }
        nHeight++;
    }

    // nHeight is now the height of the first insufficiently-validated block, or tipheight + 1
    auto rewindLength = chainActive.Height() - nHeight;
    if (rewindLength > 0 && rewindLength > MAX_REORG_LENGTH)
    {
        auto pindexOldTip = chainActive.Tip();
        auto pindexRewind = chainActive[nHeight - 1];
        auto msg = strprintf(_(
                               "A block chain rewind has been detected that would roll back %d blocks! "
                               "This is larger than the maximum of %d blocks, and so the node is shutting down for your safety."
                               ), rewindLength, MAX_REORG_LENGTH) + "\n\n" +
        _("Rewind details") + ":\n" +
        "- " + strprintf(_("Current tip:   %s, height %d"),
                         pindexOldTip->phashBlock->GetHex(), pindexOldTip->GetHeight()) + "\n" +
        "- " + strprintf(_("Rewinding to:  %s, height %d"),
                         pindexRewind->phashBlock->GetHex(), pindexRewind->GetHeight()) + "\n\n" +
        _("Please help, human!");
        LogPrintf("*** %s\n", msg);
        uiInterface.ThreadSafeMessageBox(msg, "", CClientUIInterface::MSG_ERROR);
        StartShutdown();
        return false;
    }

    CValidationState state;
    CBlockIndex* pindex = chainActive.Tip();
    while (chainActive.Height() >= nHeight) {
        if (fPruneMode && !(chainActive.Tip()->nStatus & BLOCK_HAVE_DATA)) {
            // If pruning, don't try rewinding past the HAVE_DATA point;
            // since older blocks can't be served anyway, there's
            // no need to walk further, and trying to DisconnectTip()
            // will fail (and require a needless reindex/redownload
            // of the blockchain).
            break;
        }
        if (!DisconnectTip(state, true)) {
            return error("RewindBlockIndex: unable to disconnect block at height %i", pindex->GetHeight());
        }
        // Occasionally flush state to disk.
        if (!FlushStateToDisk(state, FLUSH_STATE_PERIODIC))
            return false;
    }

    // Reduce validity flag and have-data flags.

    // Collect blocks to be removed (blocks in mapBlockIndex must be at least BLOCK_VALID_TREE).
    // We do this after actual disconnecting, otherwise we'll end up writing the lack of data
    // to disk before writing the chainstate, resulting in a failure to continue if interrupted.
    std::vector<const CBlockIndex*> vBlocks;
    for (BlockMap::iterator it = mapBlockIndex.begin(); it != mapBlockIndex.end(); it++) {
        CBlockIndex* pindexIter = it->second;

        // Note: If we encounter an insufficiently validated block that
        // is on chainActive, it must be because we are a pruning node, and
        // this block or some successor doesn't HAVE_DATA, so we were unable to
        // rewind all the way.  Blocks remaining on chainActive at this point
        // must not have their validity reduced.
        if (pindexIter && !sufficientlyValidated(pindexIter) && !chainActive.Contains(pindexIter)) {
            // Reduce validity
            pindexIter->nStatus =
            std::min<unsigned int>(pindexIter->nStatus & BLOCK_VALID_MASK, BLOCK_VALID_TREE) |
            (pindexIter->nStatus & ~BLOCK_VALID_MASK);
            // Remove have-data flags
            pindexIter->nStatus &= ~(BLOCK_HAVE_DATA | BLOCK_HAVE_UNDO);
            // Remove branch ID
            pindexIter->nStatus &= ~BLOCK_ACTIVATES_UPGRADE;
            pindexIter->nCachedBranchId = boost::none;
            // Remove storage location
            pindexIter->nFile = 0;
            pindexIter->nDataPos = 0;
            pindexIter->nUndoPos = 0;
            // Remove various other things
            pindexIter->nTx = 0;
            pindexIter->nChainTx = 0;
            pindexIter->nSproutValue = boost::none;
            pindexIter->nChainSproutValue = boost::none;
            pindexIter->nSaplingValue = 0;
            pindexIter->nChainSaplingValue = boost::none;
            pindexIter->nSequenceId = 0;

            // Make sure it gets written
            /* corresponds to commented out block below as an alternative to setDirtyBlockIndex
            vBlocks.push_back(pindexIter);
            */
            setDirtyBlockIndex.insert(pindexIter);
            if (pindexIter == pindexBestInvalid)
            {
                //fprintf(stderr,"Reset invalid block marker if it was pointing to this block\n");
                pindexBestInvalid = NULL;
            }

            // Update indices
            setBlockIndexCandidates.erase(pindexIter);
            auto ret = mapBlocksUnlinked.equal_range(pindexIter->pprev);
            while (ret.first != ret.second) {
                if (ret.first->second == pindexIter) {
                    mapBlocksUnlinked.erase(ret.first++);
                } else {
                    ++ret.first;
                }
            }
        } else if (pindexIter->IsValid(BLOCK_VALID_TRANSACTIONS) && pindexIter->nChainTx) {
            setBlockIndexCandidates.insert(pindexIter);
        }
    }

    PruneBlockIndexCandidates();

    CheckBlockIndex();

    if (!FlushStateToDisk(state, FLUSH_STATE_ALWAYS)) {
        return false;
    }

    return true;
}

void UnloadBlockIndex()
{
    LOCK(cs_main);
    setBlockIndexCandidates.clear();
    chainActive.SetTip(NULL);
    pindexBestInvalid = NULL;
    pindexBestHeader = NULL;
    mempool.clear();
    mapOrphanTransactions.clear();
    mapOrphanTransactionsByPrev.clear();
    nSyncStarted = 0;
    mapBlocksUnlinked.clear();
    vinfoBlockFile.clear();
    nLastBlockFile = 0;
    nBlockSequenceId = 1;
    mapBlockSource.clear();
    mapBlocksInFlight.clear();
    nQueuedValidatedHeaders = 0;
    nPreferredDownload = 0;
    setDirtyBlockIndex.clear();
    setDirtyFileInfo.clear();
    mapNodeState.clear();
    recentRejects.reset(NULL);

    BOOST_FOREACH(BlockMap::value_type& entry, mapBlockIndex) {
        delete entry.second;
    }
    mapBlockIndex.clear();
    fHavePruned = false;
}

bool LoadBlockIndex()
{
    // Load block index from databases
    KOMODO_LOADINGBLOCKS = 1;
    if (!fReindex && !LoadBlockIndexDB())
    {
        KOMODO_LOADINGBLOCKS = 0;
        return false;
    }
    fprintf(stderr,"finished loading blocks %s\n",ASSETCHAINS_SYMBOL);
    return true;
}


bool InitBlockIndex() {
    const CChainParams& chainparams = Params();
    LOCK(cs_main);

    // Initialize global variables that cannot be constructed at startup.
    recentRejects.reset(new CRollingBloomFilter(120000, 0.000001));
    // Check whether we're already initialized
    if (chainActive.Genesis() != NULL)
    {
        return true;
    }
    // Use the provided setting for -txindex in the new database
    fTxIndex = GetBoolArg("-txindex", true);
    pblocktree->WriteFlag("txindex", fTxIndex);
    // Use the provided setting for -addressindex in the new database
    fAddressIndex = GetBoolArg("-addressindex", DEFAULT_ADDRESSINDEX);
    pblocktree->WriteFlag("addressindex", fAddressIndex);

    // Use the provided setting for -timestampindex in the new database
    fTimestampIndex = GetBoolArg("-timestampindex", DEFAULT_TIMESTAMPINDEX);
    pblocktree->WriteFlag("timestampindex", fTimestampIndex);

    fSpentIndex = GetBoolArg("-spentindex", DEFAULT_SPENTINDEX);
    pblocktree->WriteFlag("spentindex", fSpentIndex);
    fprintf(stderr,"fAddressIndex.%d/%d fSpentIndex.%d/%d\n",fAddressIndex,DEFAULT_ADDRESSINDEX,fSpentIndex,DEFAULT_SPENTINDEX);
    LogPrintf("Initializing databases...\n");

    // Only add the genesis block if not reindexing (in which case we reuse the one already on disk)
    if (!fReindex) {
        try {
            CBlock &block = const_cast<CBlock&>(Params().GenesisBlock());
            // Start new block file
            unsigned int nBlockSize = ::GetSerializeSize(block, SER_DISK, CLIENT_VERSION);
            CDiskBlockPos blockPos;
            CValidationState state;
            if (!FindBlockPos(state, blockPos, nBlockSize+8, 0, block.GetBlockTime()))
                return error("LoadBlockIndex(): FindBlockPos failed");
            if (!WriteBlockToDisk(block, blockPos, chainparams.MessageStart()))
                return error("LoadBlockIndex(): writing genesis block to disk failed");
            CBlockIndex *pindex = AddToBlockIndex(block);
            if ( pindex == 0 )
                return error("LoadBlockIndex(): couldnt add to block index");
            if (!ReceivedBlockTransactions(block, state, pindex, blockPos))
                return error("LoadBlockIndex(): genesis block not accepted");
            if (!ActivateBestChain(state, &block))
                return error("LoadBlockIndex(): genesis block cannot be activated");
            // Force a chainstate write so that when we VerifyDB in a moment, it doesn't check stale data
            return FlushStateToDisk(state, FLUSH_STATE_ALWAYS);
        } catch (const std::runtime_error& e) {
            return error("LoadBlockIndex(): failed to initialize block database: %s", e.what());
        }
    }

    return true;
}



bool LoadExternalBlockFile(FILE* fileIn, CDiskBlockPos *dbp)
{
    const CChainParams& chainparams = Params();
    // Map of disk positions for blocks with unknown parent (only used for reindex)
    static std::multimap<uint256, CDiskBlockPos> mapBlocksUnknownParent;
    int64_t nStart = GetTimeMillis();

    int nLoaded = 0;
    try {
        // This takes over fileIn and calls fclose() on it in the CBufferedFile destructor
        //CBufferedFile blkdat(fileIn, 2*MAX_BLOCK_SIZE, MAX_BLOCK_SIZE+8, SER_DISK, CLIENT_VERSION);
        CBufferedFile blkdat(fileIn, 32*MAX_BLOCK_SIZE, MAX_BLOCK_SIZE+8, SER_DISK, CLIENT_VERSION);
        uint64_t nRewind = blkdat.GetPos();
        while (!blkdat.eof()) {
            boost::this_thread::interruption_point();

            blkdat.SetPos(nRewind);
            nRewind++; // start one byte further next time, in case of failure
            blkdat.SetLimit(); // remove former limit
            unsigned int nSize = 0;
            try {
                // locate a header
                unsigned char buf[MESSAGE_START_SIZE];
                blkdat.FindByte(Params().MessageStart()[0]);
                nRewind = blkdat.GetPos()+1;
                blkdat >> FLATDATA(buf);
                if (memcmp(buf, Params().MessageStart(), MESSAGE_START_SIZE))
                    continue;
                // read size
                blkdat >> nSize;
                if (nSize < 80 || nSize > MAX_BLOCK_SIZE)
                    continue;
            } catch (const std::exception&) {
                // no valid block header found; don't complain
                break;
            }
            try {
                // read block
                uint64_t nBlockPos = blkdat.GetPos();
                if (dbp)
                    dbp->nPos = nBlockPos;
                blkdat.SetLimit(nBlockPos + nSize);
                blkdat.SetPos(nBlockPos);
                CBlock block;
                blkdat >> block;
                nRewind = blkdat.GetPos();

                // detect out of order blocks, and store them for later
                uint256 hash = block.GetHash();
                if (hash != chainparams.GetConsensus().hashGenesisBlock && mapBlockIndex.find(block.hashPrevBlock) == mapBlockIndex.end()) {
                    LogPrint("reindex", "%s: Out of order block %s, parent %s not known\n", __func__, hash.ToString(),
                             block.hashPrevBlock.ToString());
                    if (dbp)
                        mapBlocksUnknownParent.insert(std::make_pair(block.hashPrevBlock, *dbp));
                    continue;
                }

                // process in case the block isn't known yet
                if (mapBlockIndex.count(hash) == 0 || (mapBlockIndex[hash]->nStatus & BLOCK_HAVE_DATA) == 0) {
                    CValidationState state;
                    if (ProcessNewBlock(0,0,state, NULL, &block, true, dbp))
                        nLoaded++;
                    if (state.IsError())
                        break;
                } else if (hash != chainparams.GetConsensus().hashGenesisBlock && mapBlockIndex[hash]->GetHeight() % 1000 == 0) {
                    LogPrintf("Block Import: already had block %s at height %d\n", hash.ToString(), mapBlockIndex[hash]->GetHeight());
                }

                // Recursively process earlier encountered successors of this block
                deque<uint256> queue;
                queue.push_back(hash);
                while (!queue.empty()) {
                    uint256 head = queue.front();
                    queue.pop_front();
                    std::pair<std::multimap<uint256, CDiskBlockPos>::iterator, std::multimap<uint256, CDiskBlockPos>::iterator> range = mapBlocksUnknownParent.equal_range(head);
                    while (range.first != range.second) {
                        std::multimap<uint256, CDiskBlockPos>::iterator it = range.first;
                        if (ReadBlockFromDisk(mapBlockIndex.count(hash)!=0?mapBlockIndex[hash]->GetHeight():0,block, it->second,1))
                        {
                            LogPrintf("%s: Processing out of order child %s of %s\n", __func__, block.GetHash().ToString(),
                                      head.ToString());
                            CValidationState dummy;
                            if (ProcessNewBlock(0,0,dummy, NULL, &block, true, &it->second))
                            {
                                nLoaded++;
                                queue.push_back(block.GetHash());
                            }
                        }
                        range.first++;
                        mapBlocksUnknownParent.erase(it);
                    }
                }
            } catch (const std::exception& e) {
                LogPrintf("%s: Deserialize or I/O error - %s\n", __func__, e.what());
            }
        }
    } catch (const std::runtime_error& e) {
        AbortNode(std::string("System error: ") + e.what());
    }
    if (nLoaded > 0)
        LogPrintf("Loaded %i blocks from external file in %dms\n", nLoaded, GetTimeMillis() - nStart);
    return nLoaded > 0;
}

void static CheckBlockIndex()
{
    const Consensus::Params& consensusParams = Params().GetConsensus();
    if (!fCheckBlockIndex) {
        return;
    }

    LOCK(cs_main);

    // During a reindex, we read the genesis block and call CheckBlockIndex before ActivateBestChain,
    // so we have the genesis block in mapBlockIndex but no active chain.  (A few of the tests when
    // iterating the block tree require that chainActive has been initialized.)
    if (chainActive.Height() < 0) {
        assert(mapBlockIndex.size() <= 1);
        return;
    }

    // Build forward-pointing map of the entire block tree.
    std::multimap<CBlockIndex*,CBlockIndex*> forward;
    for (BlockMap::iterator it = mapBlockIndex.begin(); it != mapBlockIndex.end(); it++) {
        if ( it->second != 0 )
            forward.insert(std::make_pair(it->second->pprev, it->second));
    }
    if ( Params().NetworkIDString() != "regtest" )
        assert(forward.size() == mapBlockIndex.size());

    std::pair<std::multimap<CBlockIndex*,CBlockIndex*>::iterator,std::multimap<CBlockIndex*,CBlockIndex*>::iterator> rangeGenesis = forward.equal_range(NULL);
    CBlockIndex *pindex = rangeGenesis.first->second;
    rangeGenesis.first++;
    assert(rangeGenesis.first == rangeGenesis.second); // There is only one index entry with parent NULL.

    // Iterate over the entire block tree, using depth-first search.
    // Along the way, remember whether there are blocks on the path from genesis
    // block being explored which are the first to have certain properties.
    size_t nNodes = 0;
    int nHeight = 0;
    CBlockIndex* pindexFirstInvalid = NULL; // Oldest ancestor of pindex which is invalid.
    CBlockIndex* pindexFirstMissing = NULL; // Oldest ancestor of pindex which does not have BLOCK_HAVE_DATA.
    CBlockIndex* pindexFirstNeverProcessed = NULL; // Oldest ancestor of pindex for which nTx == 0.
    CBlockIndex* pindexFirstNotTreeValid = NULL; // Oldest ancestor of pindex which does not have BLOCK_VALID_TREE (regardless of being valid or not).
    CBlockIndex* pindexFirstNotTransactionsValid = NULL; // Oldest ancestor of pindex which does not have BLOCK_VALID_TRANSACTIONS (regardless of being valid or not).
    CBlockIndex* pindexFirstNotChainValid = NULL; // Oldest ancestor of pindex which does not have BLOCK_VALID_CHAIN (regardless of being valid or not).
    CBlockIndex* pindexFirstNotScriptsValid = NULL; // Oldest ancestor of pindex which does not have BLOCK_VALID_SCRIPTS (regardless of being valid or not).
    while (pindex != NULL) {
        nNodes++;
        if (pindexFirstInvalid == NULL && pindex->nStatus & BLOCK_FAILED_VALID) pindexFirstInvalid = pindex;
        if (pindexFirstMissing == NULL && !(pindex->nStatus & BLOCK_HAVE_DATA)) pindexFirstMissing = pindex;
        if (pindexFirstNeverProcessed == NULL && pindex->nTx == 0) pindexFirstNeverProcessed = pindex;
        if (pindex->pprev != NULL && pindexFirstNotTreeValid == NULL && (pindex->nStatus & BLOCK_VALID_MASK) < BLOCK_VALID_TREE) pindexFirstNotTreeValid = pindex;
        if (pindex->pprev != NULL && pindexFirstNotTransactionsValid == NULL && (pindex->nStatus & BLOCK_VALID_MASK) < BLOCK_VALID_TRANSACTIONS) pindexFirstNotTransactionsValid = pindex;
        if (pindex->pprev != NULL && pindexFirstNotChainValid == NULL && (pindex->nStatus & BLOCK_VALID_MASK) < BLOCK_VALID_CHAIN) pindexFirstNotChainValid = pindex;
        if (pindex->pprev != NULL && pindexFirstNotScriptsValid == NULL && (pindex->nStatus & BLOCK_VALID_MASK) < BLOCK_VALID_SCRIPTS) pindexFirstNotScriptsValid = pindex;

        // Begin: actual consistency checks.
        if (pindex->pprev == NULL) {
            // Genesis block checks.
            assert(pindex->GetBlockHash() == consensusParams.hashGenesisBlock); // Genesis block's hash must match.
            assert(pindex == chainActive.Genesis()); // The current active chain's genesis block must be this block.
        }
        if (pindex->nChainTx == 0) assert(pindex->nSequenceId == 0);  // nSequenceId can't be set for blocks that aren't linked
        // VALID_TRANSACTIONS is equivalent to nTx > 0 for all nodes (whether or not pruning has occurred).
        // HAVE_DATA is only equivalent to nTx > 0 (or VALID_TRANSACTIONS) if no pruning has occurred.
        if (!fHavePruned) {
            // If we've never pruned, then HAVE_DATA should be equivalent to nTx > 0
            assert(!(pindex->nStatus & BLOCK_HAVE_DATA) == (pindex->nTx == 0));
            assert(pindexFirstMissing == pindexFirstNeverProcessed);
        } else {
            // If we have pruned, then we can only say that HAVE_DATA implies nTx > 0
            if (pindex->nStatus & BLOCK_HAVE_DATA) assert(pindex->nTx > 0);
        }
        if (pindex->nStatus & BLOCK_HAVE_UNDO) assert(pindex->nStatus & BLOCK_HAVE_DATA);
        assert(((pindex->nStatus & BLOCK_VALID_MASK) >= BLOCK_VALID_TRANSACTIONS) == (pindex->nTx > 0)); // This is pruning-independent.
        // All parents having had data (at some point) is equivalent to all parents being VALID_TRANSACTIONS, which is equivalent to nChainTx being set.
        assert((pindexFirstNeverProcessed != NULL) == (pindex->nChainTx == 0)); // nChainTx != 0 is used to signal that all parent blocks have been processed (but may have been pruned).
        assert((pindexFirstNotTransactionsValid != NULL) == (pindex->nChainTx == 0));
        assert(pindex->GetHeight() == nHeight); // nHeight must be consistent.
        assert(pindex->pprev == NULL || pindex->chainPower >= pindex->pprev->chainPower); // For every block except the genesis block, the chainwork must be larger than the parent's.
        assert(nHeight < 2 || (pindex->pskip && (pindex->pskip->GetHeight() < nHeight))); // The pskip pointer must point back for all but the first 2 blocks.
        assert(pindexFirstNotTreeValid == NULL); // All mapBlockIndex entries must at least be TREE valid
        if ((pindex->nStatus & BLOCK_VALID_MASK) >= BLOCK_VALID_TREE) assert(pindexFirstNotTreeValid == NULL); // TREE valid implies all parents are TREE valid
        if ((pindex->nStatus & BLOCK_VALID_MASK) >= BLOCK_VALID_CHAIN) assert(pindexFirstNotChainValid == NULL); // CHAIN valid implies all parents are CHAIN valid
        if ((pindex->nStatus & BLOCK_VALID_MASK) >= BLOCK_VALID_SCRIPTS) assert(pindexFirstNotScriptsValid == NULL); // SCRIPTS valid implies all parents are SCRIPTS valid
        if (pindexFirstInvalid == NULL) {
            // Checks for not-invalid blocks.
            assert((pindex->nStatus & BLOCK_FAILED_MASK) == 0); // The failed mask cannot be set for blocks without invalid parents.
        }
        if (!CBlockIndexWorkComparator()(pindex, chainActive.Tip()) && pindexFirstNeverProcessed == NULL) {
            if (pindexFirstInvalid == NULL) {
                // If this block sorts at least as good as the current tip and
                // is valid and we have all data for its parents, it must be in
                // setBlockIndexCandidates.  chainActive.Tip() must also be there
                // even if some data has been pruned.
                if (pindexFirstMissing == NULL || pindex == chainActive.Tip()) {
                    assert(setBlockIndexCandidates.count(pindex));
                }
                // If some parent is missing, then it could be that this block was in
                // setBlockIndexCandidates but had to be removed because of the missing data.
                // In this case it must be in mapBlocksUnlinked -- see test below.
            }
        } else { // If this block sorts worse than the current tip or some ancestor's block has never been seen, it cannot be in setBlockIndexCandidates.
            assert(setBlockIndexCandidates.count(pindex) == 0);
        }
        // Check whether this block is in mapBlocksUnlinked.
        std::pair<std::multimap<CBlockIndex*,CBlockIndex*>::iterator,std::multimap<CBlockIndex*,CBlockIndex*>::iterator> rangeUnlinked = mapBlocksUnlinked.equal_range(pindex->pprev);
        bool foundInUnlinked = false;
        while (rangeUnlinked.first != rangeUnlinked.second) {
            assert(rangeUnlinked.first->first == pindex->pprev);
            if (rangeUnlinked.first->second == pindex) {
                foundInUnlinked = true;
                break;
            }
            rangeUnlinked.first++;
        }
        if (pindex->pprev && (pindex->nStatus & BLOCK_HAVE_DATA) && pindexFirstNeverProcessed != NULL && pindexFirstInvalid == NULL) {
            // If this block has block data available, some parent was never received, and has no invalid parents, it must be in mapBlocksUnlinked.
            assert(foundInUnlinked);
        }
        if (!(pindex->nStatus & BLOCK_HAVE_DATA)) assert(!foundInUnlinked); // Can't be in mapBlocksUnlinked if we don't HAVE_DATA
        if (pindexFirstMissing == NULL) assert(!foundInUnlinked); // We aren't missing data for any parent -- cannot be in mapBlocksUnlinked.
        if (pindex->pprev && (pindex->nStatus & BLOCK_HAVE_DATA) && pindexFirstNeverProcessed == NULL && pindexFirstMissing != NULL) {
            // We HAVE_DATA for this block, have received data for all parents at some point, but we're currently missing data for some parent.
            assert(fHavePruned); // We must have pruned.
            // This block may have entered mapBlocksUnlinked if:
            //  - it has a descendant that at some point had more work than the
            //    tip, and
            //  - we tried switching to that descendant but were missing
            //    data for some intermediate block between chainActive and the
            //    tip.
            // So if this block is itself better than chainActive.Tip() and it wasn't in
            // setBlockIndexCandidates, then it must be in mapBlocksUnlinked.
            if (!CBlockIndexWorkComparator()(pindex, chainActive.Tip()) && setBlockIndexCandidates.count(pindex) == 0) {
                if (pindexFirstInvalid == NULL) {
                    assert(foundInUnlinked);
                }
            }
        }
        // assert(pindex->GetBlockHash() == pindex->GetBlockHeader().GetHash()); // Perhaps too slow
        // End: actual consistency checks.

        // Try descending into the first subnode.
        std::pair<std::multimap<CBlockIndex*,CBlockIndex*>::iterator,std::multimap<CBlockIndex*,CBlockIndex*>::iterator> range = forward.equal_range(pindex);
        if (range.first != range.second) {
            // A subnode was found.
            pindex = range.first->second;
            nHeight++;
            continue;
        }
        // This is a leaf node.
        // Move upwards until we reach a node of which we have not yet visited the last child.
        while (pindex) {
            // We are going to either move to a parent or a sibling of pindex.
            // If pindex was the first with a certain property, unset the corresponding variable.
            if (pindex == pindexFirstInvalid) pindexFirstInvalid = NULL;
            if (pindex == pindexFirstMissing) pindexFirstMissing = NULL;
            if (pindex == pindexFirstNeverProcessed) pindexFirstNeverProcessed = NULL;
            if (pindex == pindexFirstNotTreeValid) pindexFirstNotTreeValid = NULL;
            if (pindex == pindexFirstNotTransactionsValid) pindexFirstNotTransactionsValid = NULL;
            if (pindex == pindexFirstNotChainValid) pindexFirstNotChainValid = NULL;
            if (pindex == pindexFirstNotScriptsValid) pindexFirstNotScriptsValid = NULL;
            // Find our parent.
            CBlockIndex* pindexPar = pindex->pprev;
            // Find which child we just visited.
            std::pair<std::multimap<CBlockIndex*,CBlockIndex*>::iterator,std::multimap<CBlockIndex*,CBlockIndex*>::iterator> rangePar = forward.equal_range(pindexPar);
            while (rangePar.first->second != pindex) {
                assert(rangePar.first != rangePar.second); // Our parent must have at least the node we're coming from as child.
                rangePar.first++;
            }
            // Proceed to the next one.
            rangePar.first++;
            if (rangePar.first != rangePar.second) {
                // Move to the sibling.
                pindex = rangePar.first->second;
                break;
            } else {
                // Move up further.
                pindex = pindexPar;
                nHeight--;
                continue;
            }
        }
    }

    // Check that we actually traversed the entire map.
    assert(nNodes == forward.size());
}

//////////////////////////////////////////////////////////////////////////////
//
// CAlert
//

std::string GetWarnings(const std::string& strFor)
{
    int nPriority = 0;
    string strStatusBar;
    string strRPC;

    if (!CLIENT_VERSION_IS_RELEASE)
        strStatusBar = _("This is a pre-release test build - use at your own risk - do not use for mining or merchant applications");

    if (GetBoolArg("-testsafemode", false))
        strStatusBar = strRPC = "testsafemode enabled";

    // Misc warnings like out of disk space and clock is wrong
    if (strMiscWarning != "")
    {
        nPriority = 1000;
        strStatusBar = strMiscWarning;
    }

    if (fLargeWorkForkFound)
    {
        nPriority = 2000;
        strStatusBar = strRPC = _("Warning: The network does not appear to fully agree! Some miners appear to be experiencing issues.");
    }
    else if (fLargeWorkInvalidChainFound)
    {
        nPriority = 2000;
        strStatusBar = strRPC = _("Warning: We do not appear to fully agree with our peers! You may need to upgrade, or other nodes may need to upgrade.");
    }

    // Alerts
    {
        LOCK(cs_mapAlerts);
        BOOST_FOREACH(PAIRTYPE(const uint256, CAlert)& item, mapAlerts)
        {
            const CAlert& alert = item.second;
            if (alert.AppliesToMe() && alert.nPriority > nPriority)
            {
                nPriority = alert.nPriority;
                strStatusBar = alert.strStatusBar;
                if (alert.nPriority >= ALERT_PRIORITY_SAFE_MODE) {
                    strRPC = alert.strRPCError;
                }
            }
        }
    }

    if (strFor == "statusbar")
        return strStatusBar;
    else if (strFor == "rpc")
        return strRPC;
    assert(!"GetWarnings(): invalid parameter");
    return "error";
}








//////////////////////////////////////////////////////////////////////////////
//
// Messages
//


bool static AlreadyHave(const CInv& inv) EXCLUSIVE_LOCKS_REQUIRED(cs_main)
{
    switch (inv.type)
    {
        case MSG_TX:
        {
            assert(recentRejects);
            if (chainActive.Tip()->GetBlockHash() != hashRecentRejectsChainTip)
            {
                // If the chain tip has changed previously rejected transactions
                // might be now valid, e.g. due to a nLockTime'd tx becoming valid,
                // or a double-spend. Reset the rejects filter and give those
                // txs a second chance.
                hashRecentRejectsChainTip = chainActive.Tip()->GetBlockHash();
                recentRejects->reset();
            }

            return recentRejects->contains(inv.hash) ||
            mempool.exists(inv.hash) ||
            mapOrphanTransactions.count(inv.hash) ||
            pcoinsTip->HaveCoins(inv.hash);
        }
        case MSG_BLOCK:
            return mapBlockIndex.count(inv.hash);
    }
    // Don't know what it is, just say we already got one
    return true;
}

void static ProcessGetData(CNode* pfrom)
{
    std::deque<CInv>::iterator it = pfrom->vRecvGetData.begin();

    vector<CInv> vNotFound;

    LOCK(cs_main);

    while (it != pfrom->vRecvGetData.end()) {
        // Don't bother if send buffer is too full to respond anyway
        if (pfrom->nSendSize >= SendBufferSize())
            break;

        const CInv &inv = *it;
        {
            boost::this_thread::interruption_point();
            it++;

            if (inv.type == MSG_BLOCK || inv.type == MSG_FILTERED_BLOCK)
            {
                bool send = false;
                BlockMap::iterator mi = mapBlockIndex.find(inv.hash);
                if (mi != mapBlockIndex.end())
                {
                    if (chainActive.Contains(mi->second)) {
                        send = true;
                    } else {
                        static const int nOneMonth = 30 * 24 * 60 * 60;
                        // To prevent fingerprinting attacks, only send blocks outside of the active
                        // chain if they are valid, and no more than a month older (both in time, and in
                        // best equivalent proof of work) than the best header chain we know about.
                        send = mi->second->IsValid(BLOCK_VALID_SCRIPTS) && (pindexBestHeader != NULL) &&
                        (pindexBestHeader->GetBlockTime() - mi->second->GetBlockTime() < nOneMonth) &&
                        (GetBlockProofEquivalentTime(*pindexBestHeader, *mi->second, *pindexBestHeader, Params().GetConsensus()) < nOneMonth);
                        if (!send) {
                            LogPrintf("%s: ignoring request from peer=%i for old block that isn't in the main chain\n", __func__, pfrom->GetId());
                        }
                    }
                }
                // Pruned nodes may have deleted the block, so check whether
                // it's available before trying to send.
                if (send && (mi->second->nStatus & BLOCK_HAVE_DATA))
                {
                    // Send block from disk
                    CBlock block;
                    if (!ReadBlockFromDisk(block, (*mi).second,1))
                    {
                        assert(!"cannot load block from disk");
                    }
                    else
                    {
                        if (inv.type == MSG_BLOCK)
                        {
                            //uint256 hash; int32_t z;
                            //hash = block.GetHash();
                            //for (z=31; z>=0; z--)
                            //    fprintf(stderr,"%02x",((uint8_t *)&hash)[z]);
                            //fprintf(stderr," send block %d\n",komodo_block2height(&block));
                            pfrom->PushMessage("block", block);
                        }
                        else // MSG_FILTERED_BLOCK)
                        {
                            LOCK(pfrom->cs_filter);
                            if (pfrom->pfilter)
                            {
                                CMerkleBlock merkleBlock(block, *pfrom->pfilter);
                                pfrom->PushMessage("merkleblock", merkleBlock);
                                // CMerkleBlock just contains hashes, so also push any transactions in the block the client did not see
                                // This avoids hurting performance by pointlessly requiring a round-trip
                                // Note that there is currently no way for a node to request any single transactions we didn't send here -
                                // they must either disconnect and retry or request the full block.
                                // Thus, the protocol spec specified allows for us to provide duplicate txn here,
                                // however we MUST always provide at least what the remote peer needs
                                typedef std::pair<unsigned int, uint256> PairType;
                                BOOST_FOREACH(PairType& pair, merkleBlock.vMatchedTxn)
                                if (!pfrom->setInventoryKnown.count(CInv(MSG_TX, pair.second)))
                                    pfrom->PushMessage("tx", block.vtx[pair.first]);
                            }
                            // else
                            // no response
                        }
                    }
                    // Trigger the peer node to send a getblocks request for the next batch of inventory
                    if (inv.hash == pfrom->hashContinue)
                    {
                        // Bypass PushInventory, this must send even if redundant,
                        // and we want it right after the last block so they don't
                        // wait for other stuff first.
                        vector<CInv> vInv;
                        vInv.push_back(CInv(MSG_BLOCK, chainActive.Tip()->GetBlockHash()));
                        pfrom->PushMessage("inv", vInv);
                        pfrom->hashContinue.SetNull();
                    }
                }
            }
            else if (inv.IsKnownType())
            {
                // Send stream from relay memory
                bool pushed = false;
                {
                    LOCK(cs_mapRelay);
                    map<CInv, CDataStream>::iterator mi = mapRelay.find(inv);
                    if (mi != mapRelay.end()) {
                        pfrom->PushMessage(inv.GetCommand(), (*mi).second);
                        pushed = true;
                    }
                }
                if (!pushed && inv.type == MSG_TX) {
                    CTransaction tx;
                    if (mempool.lookup(inv.hash, tx)) {
                        CDataStream ss(SER_NETWORK, PROTOCOL_VERSION);
                        ss.reserve(1000);
                        ss << tx;
                        pfrom->PushMessage("tx", ss);
                        pushed = true;
                    }
                }
                if (!pushed) {
                    vNotFound.push_back(inv);
                }
            }

            // Track requests for our stuff.
            GetMainSignals().Inventory(inv.hash);

            if (inv.type == MSG_BLOCK || inv.type == MSG_FILTERED_BLOCK)
                break;
        }
    }

    pfrom->vRecvGetData.erase(pfrom->vRecvGetData.begin(), it);

    if (!vNotFound.empty()) {
        // Let the peer know that we didn't find what it asked for, so it doesn't
        // have to wait around forever. Currently only SPV clients actually care
        // about this message: it's needed when they are recursively walking the
        // dependencies of relevant unconfirmed transactions. SPV clients want to
        // do that because they want to know about (and store and rebroadcast and
        // risk analyze) the dependencies of transactions relevant to them, without
        // having to download the entire memory pool.
        pfrom->PushMessage("notfound", vNotFound);
    }
}

bool static ProcessMessage(CNode* pfrom, string strCommand, CDataStream& vRecv, int64_t nTimeReceived)
{
    const CChainParams& chainparams = Params();
    LogPrint("net", "received: %s (%u bytes) peer=%d\n", SanitizeString(strCommand), vRecv.size(), pfrom->id);
    //fprintf(stderr, "recv: %s peer=%d\n", SanitizeString(strCommand).c_str(), (int32_t)pfrom->GetId());
    if (mapArgs.count("-dropmessagestest") && GetRand(atoi(mapArgs["-dropmessagestest"])) == 0)
    {
        LogPrintf("dropmessagestest DROPPING RECV MESSAGE\n");
        return true;
    }

    //printf("netmsg: %s\n", strCommand.c_str());

    if (strCommand == "version")
    {
        // Each connection can only send one version message
        if (pfrom->nVersion != 0)
        {
            pfrom->PushMessage("reject", strCommand, REJECT_DUPLICATE, string("Duplicate version message"));
            Misbehaving(pfrom->GetId(), 1);
            return false;
        }

        int64_t nTime;
        CAddress addrMe;
        CAddress addrFrom;
        uint64_t nNonce = 1;
        int nVersion;           // use temporary for version, don't set version number until validated as connected
        vRecv >> nVersion >> pfrom->nServices >> nTime >> addrMe;
        if (nVersion == 10300)
            nVersion = 300;

        if (nVersion < MIN_PEER_PROTO_VERSION)
        {
            // disconnect from peers older than this proto version
            LogPrintf("peer=%d using obsolete version %i; disconnecting\n", pfrom->id, pfrom->nVersion);
            pfrom->PushMessage("reject", strCommand, REJECT_OBSOLETE,
                               strprintf("Version must be %d or greater", MIN_PEER_PROTO_VERSION));
            pfrom->fDisconnect = true;
            return false;
        }

        // Reject incoming connections from nodes that don't know about the current epoch
        const Consensus::Params& params = Params().GetConsensus();
        auto currentEpoch = CurrentEpoch(GetHeight(), params);
        if (nVersion < params.vUpgrades[currentEpoch].nProtocolVersion)
        {
            LogPrintf("peer=%d using obsolete version %i; disconnecting\n", pfrom->id, nVersion);
            pfrom->PushMessage("reject", strCommand, REJECT_OBSOLETE,
                            strprintf("Version must be %d or greater",
                            params.vUpgrades[currentEpoch].nProtocolVersion));
            pfrom->fDisconnect = true;
            return false;
        }
        
        if (!vRecv.empty())
            vRecv >> addrFrom >> nNonce;
        if (!vRecv.empty()) {
            vRecv >> LIMITED_STRING(pfrom->strSubVer, MAX_SUBVERSION_LENGTH);
            pfrom->cleanSubVer = SanitizeString(pfrom->strSubVer);
        }
        if (!vRecv.empty())
            vRecv >> pfrom->nStartingHeight;
        if (!vRecv.empty())
            vRecv >> pfrom->fRelayTxes; // set to true after we get the first filter* message
        else
            pfrom->fRelayTxes = true;

        // Disconnect if we connected to ourself
        if (nNonce == nLocalHostNonce && nNonce > 1)
        {
            LogPrintf("connected to self at %s, disconnecting\n", pfrom->addr.ToString());
            pfrom->fDisconnect = true;
            return true;
        }

        pfrom->nVersion = nVersion;
        
        pfrom->addrLocal = addrMe;
        if (pfrom->fInbound && addrMe.IsRoutable())
        {
            SeenLocal(addrMe);
        }

        // Be shy and don't send version until we hear
        if (pfrom->fInbound)
            pfrom->PushVersion();

        pfrom->fClient = !(pfrom->nServices & NODE_NETWORK);

        // Potentially mark this peer as a preferred download peer.
        UpdatePreferredDownload(pfrom, State(pfrom->GetId()));

        // Change version
        pfrom->PushMessage("verack");
        pfrom->ssSend.SetVersion(min(pfrom->nVersion, PROTOCOL_VERSION));

        if (!pfrom->fInbound)
        {
            // Advertise our address
            if (fListen && !IsInitialBlockDownload())
            {
                CAddress addr = GetLocalAddress(&pfrom->addr);
                if (addr.IsRoutable())
                {
                    LogPrintf("ProcessMessages: advertizing address %s\n", addr.ToString());
                    pfrom->PushAddress(addr);
                } else if (IsPeerAddrLocalGood(pfrom)) {
                    addr.SetIP(pfrom->addrLocal);
                    LogPrintf("ProcessMessages: advertizing address %s\n", addr.ToString());
                    pfrom->PushAddress(addr);
                }
            }

            // Get recent addresses
            if (pfrom->fOneShot || pfrom->nVersion >= CADDR_TIME_VERSION || addrman.size() < 1000)
            {
                pfrom->PushMessage("getaddr");
                pfrom->fGetAddr = true;
            }
            addrman.Good(pfrom->addr);
        } else {
            if (((CNetAddr)pfrom->addr) == (CNetAddr)addrFrom)
            {
                addrman.Add(addrFrom, addrFrom);
                addrman.Good(addrFrom);
            }
        }

        // Relay alerts
        {
            LOCK(cs_mapAlerts);
            BOOST_FOREACH(PAIRTYPE(const uint256, CAlert)& item, mapAlerts)
            item.second.RelayTo(pfrom);
        }

        pfrom->fSuccessfullyConnected = true;

        string remoteAddr;
        if (fLogIPs)
            remoteAddr = ", peeraddr=" + pfrom->addr.ToString();

        LogPrintf("receive version message: %s: version %d, blocks=%d, us=%s, peer=%d%s\n",
                  pfrom->cleanSubVer, pfrom->nVersion,
                  pfrom->nStartingHeight, addrMe.ToString(), pfrom->id,
                  remoteAddr);

        int64_t nTimeOffset = nTime - GetTime();
        pfrom->nTimeOffset = nTimeOffset;
        AddTimeData(pfrom->addr, nTimeOffset);
    }


    else if (pfrom->nVersion == 0)
    {
        // Must have a version message before anything else
        Misbehaving(pfrom->GetId(), 1);
        return false;
    }


    else if (strCommand == "verack")
    {
        pfrom->SetRecvVersion(min(pfrom->nVersion, PROTOCOL_VERSION));

        // Mark this node as currently connected, so we update its timestamp later.
        if (pfrom->fNetworkNode) {
            LOCK(cs_main);
            State(pfrom->GetId())->fCurrentlyConnected = true;
        }
    }


    // Disconnect existing peer connection when:
    // 1. The version message has been received
    // 2. Peer version is below the minimum version for the current epoch
    else if (pfrom->nVersion < chainparams.GetConsensus().vUpgrades[
        CurrentEpoch(GetHeight(), chainparams.GetConsensus())].nProtocolVersion)
    {
        LogPrintf("peer=%d using obsolete version %i; disconnecting\n", pfrom->id, pfrom->nVersion);
        pfrom->PushMessage("reject", strCommand, REJECT_OBSOLETE,
                            strprintf("Version must be %d or greater",
                            chainparams.GetConsensus().vUpgrades[
                                CurrentEpoch(GetHeight(), chainparams.GetConsensus())].nProtocolVersion));
        pfrom->fDisconnect = true;
        return false;
    }


    else if (strCommand == "addr")
    {
        vector<CAddress> vAddr;
        vRecv >> vAddr;

        // Don't want addr from older versions unless seeding
        if (pfrom->nVersion < CADDR_TIME_VERSION && addrman.size() > 1000)
            return true;
        if (vAddr.size() > 1000)
        {
            Misbehaving(pfrom->GetId(), 20);
            return error("message addr size() = %u", vAddr.size());
        }

        // Store the new addresses
        vector<CAddress> vAddrOk;
        int64_t nNow = GetAdjustedTime();
        int64_t nSince = nNow - 10 * 60;
        BOOST_FOREACH(CAddress& addr, vAddr)
        {
            boost::this_thread::interruption_point();

            if (addr.nTime <= 100000000 || addr.nTime > nNow + 10 * 60)
                addr.nTime = nNow - 5 * 24 * 60 * 60;
            pfrom->AddAddressKnown(addr);
            bool fReachable = IsReachable(addr);
            if (addr.nTime > nSince && !pfrom->fGetAddr && vAddr.size() <= 10 && addr.IsRoutable())
            {
                // Relay to a limited number of other nodes
                {
                    LOCK(cs_vNodes);
                    // Use deterministic randomness to send to the same nodes for 24 hours
                    // at a time so the addrKnowns of the chosen nodes prevent repeats
                    static uint256 hashSalt;
                    if (hashSalt.IsNull())
                        hashSalt = GetRandHash();
                    uint64_t hashAddr = addr.GetHash();
                    uint256 hashRand = ArithToUint256(UintToArith256(hashSalt) ^ (hashAddr<<32) ^ ((GetTime()+hashAddr)/(24*60*60)));
                    hashRand = Hash(BEGIN(hashRand), END(hashRand));
                    multimap<uint256, CNode*> mapMix;
                    BOOST_FOREACH(CNode* pnode, vNodes)
                    {
                        if (pnode->nVersion < CADDR_TIME_VERSION)
                            continue;
                        unsigned int nPointer;
                        memcpy(&nPointer, &pnode, sizeof(nPointer));
                        uint256 hashKey = ArithToUint256(UintToArith256(hashRand) ^ nPointer);
                        hashKey = Hash(BEGIN(hashKey), END(hashKey));
                        mapMix.insert(make_pair(hashKey, pnode));
                    }
                    int nRelayNodes = fReachable ? 2 : 1; // limited relaying of addresses outside our network(s)
                    for (multimap<uint256, CNode*>::iterator mi = mapMix.begin(); mi != mapMix.end() && nRelayNodes-- > 0; ++mi)
                        ((*mi).second)->PushAddress(addr);
                }
            }
            // Do not store addresses outside our network
            if (fReachable)
                vAddrOk.push_back(addr);
        }
        addrman.Add(vAddrOk, pfrom->addr, 2 * 60 * 60);
        if (vAddr.size() < 1000)
            pfrom->fGetAddr = false;
        if (pfrom->fOneShot)
            pfrom->fDisconnect = true;
    }


    else if (strCommand == "inv")
    {
        vector<CInv> vInv;
        vRecv >> vInv;
        if (vInv.size() > MAX_INV_SZ)
        {
            Misbehaving(pfrom->GetId(), 20);
            return error("message inv size() = %u", vInv.size());
        }

        LOCK(cs_main);

        std::vector<CInv> vToFetch;

        for (unsigned int nInv = 0; nInv < vInv.size(); nInv++)
        {
            const CInv &inv = vInv[nInv];

            boost::this_thread::interruption_point();
            pfrom->AddInventoryKnown(inv);

            bool fAlreadyHave = AlreadyHave(inv);
            LogPrint("net", "got inv: %s  %s peer=%d\n", inv.ToString(), fAlreadyHave ? "have" : "new", pfrom->id);

            if (!fAlreadyHave && !fImporting && !fReindex && inv.type != MSG_BLOCK)
                pfrom->AskFor(inv);

            if (inv.type == MSG_BLOCK) {
                UpdateBlockAvailability(pfrom->GetId(), inv.hash);
                if (!fAlreadyHave && !fImporting && !fReindex && !mapBlocksInFlight.count(inv.hash)) {
                    // First request the headers preceding the announced block. In the normal fully-synced
                    // case where a new block is announced that succeeds the current tip (no reorganization),
                    // there are no such headers.
                    // Secondly, and only when we are close to being synced, we request the announced block directly,
                    // to avoid an extra round-trip. Note that we must *first* ask for the headers, so by the
                    // time the block arrives, the header chain leading up to it is already validated. Not
                    // doing this will result in the received block being rejected as an orphan in case it is
                    // not a direct successor.
                    pfrom->PushMessage("getheaders", chainActive.GetLocator(pindexBestHeader), inv.hash);
                    CNodeState *nodestate = State(pfrom->GetId());
                    if (chainActive.Tip()->GetBlockTime() > GetAdjustedTime() - chainparams.GetConsensus().nPowTargetSpacing * 20 &&
                        nodestate->nBlocksInFlight < MAX_BLOCKS_IN_TRANSIT_PER_PEER) {
                        vToFetch.push_back(inv);
                        // Mark block as in flight already, even though the actual "getdata" message only goes out
                        // later (within the same cs_main lock, though).
                        MarkBlockAsInFlight(pfrom->GetId(), inv.hash, chainparams.GetConsensus());
                    }
                    LogPrint("net", "getheaders (%d) %s to peer=%d\n", pindexBestHeader->GetHeight(), inv.hash.ToString(), pfrom->id);
                }
            }

            // Track requests for our stuff
            GetMainSignals().Inventory(inv.hash);

            if (pfrom->nSendSize > (SendBufferSize() * 2)) {
                Misbehaving(pfrom->GetId(), 50);
                return error("send buffer size() = %u", pfrom->nSendSize);
            }
        }

        if (!vToFetch.empty())
            pfrom->PushMessage("getdata", vToFetch);
    }


    else if (strCommand == "getdata")
    {
        vector<CInv> vInv;
        vRecv >> vInv;
        if (vInv.size() > MAX_INV_SZ)
        {
            Misbehaving(pfrom->GetId(), 20);
            return error("message getdata size() = %u", vInv.size());
        }

        if (fDebug || (vInv.size() != 1))
            LogPrint("net", "received getdata (%u invsz) peer=%d\n", vInv.size(), pfrom->id);

        if ((fDebug && vInv.size() > 0) || (vInv.size() == 1))
            LogPrint("net", "received getdata for: %s peer=%d\n", vInv[0].ToString(), pfrom->id);

        pfrom->vRecvGetData.insert(pfrom->vRecvGetData.end(), vInv.begin(), vInv.end());
        ProcessGetData(pfrom);
    }


    else if (strCommand == "getblocks")
    {
        CBlockLocator locator;
        uint256 hashStop;
        vRecv >> locator >> hashStop;

        LOCK(cs_main);

        // Find the last block the caller has in the main chain
        CBlockIndex* pindex = FindForkInGlobalIndex(chainActive, locator);

        // Send the rest of the chain
        if (pindex)
            pindex = chainActive.Next(pindex);
        int nLimit = 500;
        LogPrint("net", "getblocks %d to %s limit %d from peer=%d\n", (pindex ? pindex->GetHeight() : -1), hashStop.IsNull() ? "end" : hashStop.ToString(), nLimit, pfrom->id);
        for (; pindex; pindex = chainActive.Next(pindex))
        {
            if (pindex->GetBlockHash() == hashStop)
            {
                LogPrint("net", "  getblocks stopping at %d %s\n", pindex->GetHeight(), pindex->GetBlockHash().ToString());
                break;
            }
            pfrom->PushInventory(CInv(MSG_BLOCK, pindex->GetBlockHash()));
            if (--nLimit <= 0)
            {
                // When this block is requested, we'll send an inv that'll
                // trigger the peer to getblocks the next batch of inventory.
                LogPrint("net", "  getblocks stopping at limit %d %s\n", pindex->GetHeight(), pindex->GetBlockHash().ToString());
                pfrom->hashContinue = pindex->GetBlockHash();
                break;
            }
        }
    }


    else if (strCommand == "getheaders")
    {
        CBlockLocator locator;
        uint256 hashStop;
        vRecv >> locator >> hashStop;

        LOCK(cs_main);

        if (IsInitialBlockDownload())
            return true;

        CBlockIndex* pindex = NULL;
        if (locator.IsNull())
        {
            // If locator is null, return the hashStop block
            BlockMap::iterator mi = mapBlockIndex.find(hashStop);
            if (mi == mapBlockIndex.end())
                return true;
            pindex = (*mi).second;
        }
        else
        {
            // Find the last block the caller has in the main chain
            pindex = FindForkInGlobalIndex(chainActive, locator);
            if (pindex)
                pindex = chainActive.Next(pindex);
        }

        // we must use CNetworkBlockHeader, as CBlockHeader won't include the 0x00 nTx count at the end for compatibility
        vector<CNetworkBlockHeader> vHeaders;
        int nLimit = MAX_HEADERS_RESULTS;
        LogPrint("net", "getheaders %d to %s from peer=%d\n", (pindex ? pindex->GetHeight() : -1), hashStop.ToString(), pfrom->id);
        //if ( pfrom->lasthdrsreq >= chainActive.Height()-MAX_HEADERS_RESULTS || pfrom->lasthdrsreq != (int32_t)(pindex ? pindex->GetHeight() : -1) )// no need to ever suppress this
        {
            pfrom->lasthdrsreq = (int32_t)(pindex ? pindex->GetHeight() : -1);
            for (; pindex; pindex = chainActive.Next(pindex))
            {
                CBlockHeader h = pindex->GetBlockHeader();
                //printf("size.%i, solution size.%i\n", (int)sizeof(h), (int)h.nSolution.size());
                //printf("hash.%s prevhash.%s nonce.%s\n", h.GetHash().ToString().c_str(), h.hashPrevBlock.ToString().c_str(), h.nNonce.ToString().c_str());
                vHeaders.push_back(pindex->GetBlockHeader());
                if (--nLimit <= 0 || pindex->GetBlockHash() == hashStop)
                    break;
            }
            pfrom->PushMessage("headers", vHeaders);
        }
        /*else if ( IS_KOMODO_NOTARY != 0 )
        {
            static uint32_t counter;
            if ( counter++ < 3 )
                fprintf(stderr,"you can ignore redundant getheaders from peer.%d %d prev.%d\n",(int32_t)pfrom->id,(int32_t)(pindex ? pindex->GetHeight() : -1),pfrom->lasthdrsreq);
        }*/
    }


    else if (strCommand == "tx")
    {
        vector<uint256> vWorkQueue;
        vector<uint256> vEraseQueue;
        CTransaction tx;
        vRecv >> tx;

        CInv inv(MSG_TX, tx.GetHash());
        pfrom->AddInventoryKnown(inv);

        LOCK(cs_main);

        bool fMissingInputs = false;
        CValidationState state;

        pfrom->setAskFor.erase(inv.hash);
        mapAlreadyAskedFor.erase(inv);

        if (!AlreadyHave(inv) && AcceptToMemoryPool(mempool, state, tx, true, &fMissingInputs))
        {
            mempool.check(pcoinsTip);
            RelayTransaction(tx);
            vWorkQueue.push_back(inv.hash);

            LogPrint("mempool", "AcceptToMemoryPool: peer=%d %s: accepted %s (poolsz %u)\n",
                     pfrom->id, pfrom->cleanSubVer,
                     tx.GetHash().ToString(),
                     mempool.mapTx.size());

            // Recursively process any orphan transactions that depended on this one
            set<NodeId> setMisbehaving;
            for (unsigned int i = 0; i < vWorkQueue.size(); i++)
            {
                map<uint256, set<uint256> >::iterator itByPrev = mapOrphanTransactionsByPrev.find(vWorkQueue[i]);
                if (itByPrev == mapOrphanTransactionsByPrev.end())
                    continue;
                for (set<uint256>::iterator mi = itByPrev->second.begin();
                     mi != itByPrev->second.end();
                     ++mi)
                {
                    const uint256& orphanHash = *mi;
                    const CTransaction& orphanTx = mapOrphanTransactions[orphanHash].tx;
                    NodeId fromPeer = mapOrphanTransactions[orphanHash].fromPeer;
                    bool fMissingInputs2 = false;
                    // Use a dummy CValidationState so someone can't setup nodes to counter-DoS based on orphan
                    // resolution (that is, feeding people an invalid transaction based on LegitTxX in order to get
                    // anyone relaying LegitTxX banned)
                    CValidationState stateDummy;


                    if (setMisbehaving.count(fromPeer))
                        continue;
                    if (AcceptToMemoryPool(mempool, stateDummy, orphanTx, true, &fMissingInputs2))
                    {
                        LogPrint("mempool", "   accepted orphan tx %s\n", orphanHash.ToString());
                        RelayTransaction(orphanTx);
                        vWorkQueue.push_back(orphanHash);
                        vEraseQueue.push_back(orphanHash);
                    }
                    else if (!fMissingInputs2)
                    {
                        int nDos = 0;
                        if (stateDummy.IsInvalid(nDos) && nDos > 0)
                        {
                            // Punish peer that gave us an invalid orphan tx
                            Misbehaving(fromPeer, nDos);
                            setMisbehaving.insert(fromPeer);
                            LogPrint("mempool", "   invalid orphan tx %s\n", orphanHash.ToString());
                        }
                        // Has inputs but not accepted to mempool
                        // Probably non-standard or insufficient fee/priority
                        LogPrint("mempool", "   removed orphan tx %s\n", orphanHash.ToString());
                        vEraseQueue.push_back(orphanHash);
                        assert(recentRejects);
                        recentRejects->insert(orphanHash);
                    }
                    mempool.check(pcoinsTip);
                }
            }

            BOOST_FOREACH(uint256 hash, vEraseQueue)
            EraseOrphanTx(hash);
        }
        // TODO: currently, prohibit joinsplits and shielded spends/outputs from entering mapOrphans
        else if (fMissingInputs &&
                 tx.vjoinsplit.empty() &&
                 tx.vShieldedSpend.empty() &&
                 tx.vShieldedOutput.empty())
        {
            // valid stake transactions end up in the orphan tx bin
            AddOrphanTx(tx, pfrom->GetId());

            // DoS prevention: do not allow mapOrphanTransactions to grow unbounded
            unsigned int nMaxOrphanTx = (unsigned int)std::max((int64_t)0, GetArg("-maxorphantx", DEFAULT_MAX_ORPHAN_TRANSACTIONS));
            unsigned int nEvicted = LimitOrphanTxSize(nMaxOrphanTx);
            if (nEvicted > 0)
                LogPrint("mempool", "mapOrphan overflow, removed %u tx\n", nEvicted);
        } else {
            assert(recentRejects);
            recentRejects->insert(tx.GetHash());

            if (pfrom->fWhitelisted) {
                // Always relay transactions received from whitelisted peers, even
                // if they were already in the mempool or rejected from it due
                // to policy, allowing the node to function as a gateway for
                // nodes hidden behind it.
                //
                // Never relay transactions that we would assign a non-zero DoS
                // score for, as we expect peers to do the same with us in that
                // case.
                int nDoS = 0;
                if (!state.IsInvalid(nDoS) || nDoS == 0) {
                    LogPrintf("Force relaying tx %s from whitelisted peer=%d\n", tx.GetHash().ToString(), pfrom->id);
                    RelayTransaction(tx);
                } else {
                    LogPrintf("Not relaying invalid transaction %s from whitelisted peer=%d (%s (code %d))\n",
                              tx.GetHash().ToString(), pfrom->id, state.GetRejectReason(), state.GetRejectCode());
                }
            }
        }
        int nDoS = 0;
        if (state.IsInvalid(nDoS))
        {
            LogPrint("mempool", "%s from peer=%d %s was not accepted into the memory pool: %s\n", tx.GetHash().ToString(),
                     pfrom->id, pfrom->cleanSubVer,
                     state.GetRejectReason());
            pfrom->PushMessage("reject", strCommand, state.GetRejectCode(),
                               state.GetRejectReason().substr(0, MAX_REJECT_MESSAGE_LENGTH), inv.hash);
            if (nDoS > 0)
                Misbehaving(pfrom->GetId(), nDoS);
        }
    }

    else if (strCommand == "headers" && !fImporting && !fReindex) // Ignore headers received while importing
    {
        std::vector<CBlockHeader> headers;

        // Bypass the normal CBlock deserialization, as we don't want to risk deserializing 2000 full blocks.
        unsigned int nCount = ReadCompactSize(vRecv);
        if (nCount > MAX_HEADERS_RESULTS) {
            Misbehaving(pfrom->GetId(), 20);
            return error("headers message size = %u", nCount);
        }
        headers.resize(nCount);
        for (unsigned int n = 0; n < nCount; n++) {
            vRecv >> headers[n];
            ReadCompactSize(vRecv); // ignore tx count; assume it is 0.
        }

        LOCK(cs_main);

        if (nCount == 0) {
            // Nothing interesting. Stop asking this peers for more headers.
            return true;
        }

        CBlockIndex *pindexLast = NULL;
        BOOST_FOREACH(const CBlockHeader& header, headers) {
            //printf("size.%i, solution size.%i\n", (int)sizeof(header), (int)header.nSolution.size());
            //printf("hash.%s prevhash.%s nonce.%s\n", header.GetHash().ToString().c_str(), header.hashPrevBlock.ToString().c_str(), header.nNonce.ToString().c_str());

            CValidationState state;
            if (pindexLast != NULL && header.hashPrevBlock != pindexLast->GetBlockHash()) {
                Misbehaving(pfrom->GetId(), 20);
                return error("non-continuous headers sequence");
            }
            int32_t futureblock;
            if (!AcceptBlockHeader(&futureblock,header, state, &pindexLast)) {
                int nDoS;
                if (state.IsInvalid(nDoS) && futureblock == 0)
                {
                    if (nDoS > 0 && futureblock == 0)
                        Misbehaving(pfrom->GetId(), nDoS/nDoS);
                    return error("invalid header received");
                }
            }
        }

        if (pindexLast)
            UpdateBlockAvailability(pfrom->GetId(), pindexLast->GetBlockHash());

        if (nCount == MAX_HEADERS_RESULTS && pindexLast) {
            // Headers message had its maximum size; the peer may have more headers.
            // TODO: optimize: if pindexLast is an ancestor of chainActive.Tip or pindexBestHeader, continue
            // from there instead.
            if ( pfrom->sendhdrsreq >= chainActive.Height()-MAX_HEADERS_RESULTS || pindexLast->GetHeight() != pfrom->sendhdrsreq )
            {
                pfrom->sendhdrsreq = (int32_t)pindexLast->GetHeight();
                LogPrint("net", "more getheaders (%d) to end to peer=%d (startheight:%d)\n", pindexLast->GetHeight(), pfrom->id, pfrom->nStartingHeight);
                pfrom->PushMessage("getheaders", chainActive.GetLocator(pindexLast), uint256());
            }
        }

        CheckBlockIndex();
    }

    else if (strCommand == "block" && !fImporting && !fReindex) // Ignore blocks received while importing
    {
        CBlock block;
        vRecv >> block;

        CInv inv(MSG_BLOCK, block.GetHash());
        LogPrint("net", "received block %s peer=%d\n", inv.hash.ToString(), pfrom->id);

        pfrom->AddInventoryKnown(inv);

        CValidationState state;
        // Process all blocks from whitelisted peers, even if not requested,
        // unless we're still syncing with the network.
        // Such an unrequested block may still be processed, subject to the
        // conditions in AcceptBlock().
        bool forceProcessing = pfrom->fWhitelisted && !IsInitialBlockDownload();
        ProcessNewBlock(0,0,state, pfrom, &block, forceProcessing, NULL);
        int nDoS;
        if (state.IsInvalid(nDoS)) {
            pfrom->PushMessage("reject", strCommand, state.GetRejectCode(),
                               state.GetRejectReason().substr(0, MAX_REJECT_MESSAGE_LENGTH), inv.hash);
            if (nDoS > 0) {
                LOCK(cs_main);
                Misbehaving(pfrom->GetId(), nDoS);
            }
        }

    }


    // This asymmetric behavior for inbound and outbound connections was introduced
    // to prevent a fingerprinting attack: an attacker can send specific fake addresses
    // to users' AddrMan and later request them by sending getaddr messages.
    // Making nodes which are behind NAT and can only make outgoing connections ignore
    // the getaddr message mitigates the attack.
    else if ((strCommand == "getaddr") && (pfrom->fInbound))
    {
        // Only send one GetAddr response per connection to reduce resource waste
        //  and discourage addr stamping of INV announcements.
        if (pfrom->fSentAddr) {
            LogPrint("net", "Ignoring repeated \"getaddr\". peer=%d\n", pfrom->id);
            return true;
        }
        pfrom->fSentAddr = true;

        pfrom->vAddrToSend.clear();
        vector<CAddress> vAddr = addrman.GetAddr();
        BOOST_FOREACH(const CAddress &addr, vAddr)
        pfrom->PushAddress(addr);
    }


    else if (strCommand == "mempool")
    {
        LOCK2(cs_main, pfrom->cs_filter);

        std::vector<uint256> vtxid;
        mempool.queryHashes(vtxid);
        vector<CInv> vInv;
        BOOST_FOREACH(uint256& hash, vtxid) {
            CInv inv(MSG_TX, hash);
            if (pfrom->pfilter) {
                CTransaction tx;
                bool fInMemPool = mempool.lookup(hash, tx);
                if (!fInMemPool) continue; // another thread removed since queryHashes, maybe...
                if (!pfrom->pfilter->IsRelevantAndUpdate(tx)) continue;
            }
            vInv.push_back(inv);
            if (vInv.size() == MAX_INV_SZ) {
                pfrom->PushMessage("inv", vInv);
                vInv.clear();
            }
        }
        if (vInv.size() > 0)
            pfrom->PushMessage("inv", vInv);
    }


    else if (strCommand == "ping")
    {
        if (pfrom->nVersion > BIP0031_VERSION)
        {
            uint64_t nonce = 0;
            vRecv >> nonce;
            // Echo the message back with the nonce. This allows for two useful features:
            //
            // 1) A remote node can quickly check if the connection is operational
            // 2) Remote nodes can measure the latency of the network thread. If this node
            //    is overloaded it won't respond to pings quickly and the remote node can
            //    avoid sending us more work, like chain download requests.
            //
            // The nonce stops the remote getting confused between different pings: without
            // it, if the remote node sends a ping once per second and this node takes 5
            // seconds to respond to each, the 5th ping the remote sends would appear to
            // return very quickly.
            pfrom->PushMessage("pong", nonce);
        }
    }


    else if (strCommand == "pong")
    {
        int64_t pingUsecEnd = nTimeReceived;
        uint64_t nonce = 0;
        size_t nAvail = vRecv.in_avail();
        bool bPingFinished = false;
        std::string sProblem;

        if (nAvail >= sizeof(nonce)) {
            vRecv >> nonce;

            // Only process pong message if there is an outstanding ping (old ping without nonce should never pong)
            if (pfrom->nPingNonceSent != 0) {
                if (nonce == pfrom->nPingNonceSent) {
                    // Matching pong received, this ping is no longer outstanding
                    bPingFinished = true;
                    int64_t pingUsecTime = pingUsecEnd - pfrom->nPingUsecStart;
                    if (pingUsecTime > 0) {
                        // Successful ping time measurement, replace previous
                        pfrom->nPingUsecTime = pingUsecTime;
                        pfrom->nMinPingUsecTime = std::min(pfrom->nMinPingUsecTime, pingUsecTime);
                    } else {
                        // This should never happen
                        sProblem = "Timing mishap";
                    }
                } else {
                    // Nonce mismatches are normal when pings are overlapping
                    sProblem = "Nonce mismatch";
                    if (nonce == 0) {
                        // This is most likely a bug in another implementation somewhere; cancel this ping
                        bPingFinished = true;
                        sProblem = "Nonce zero";
                    }
                }
            } else {
                sProblem = "Unsolicited pong without ping";
            }
        } else {
            // This is most likely a bug in another implementation somewhere; cancel this ping
            bPingFinished = true;
            sProblem = "Short payload";
        }

        if (!(sProblem.empty())) {
            LogPrint("net", "pong peer=%d %s: %s, %x expected, %x received, %u bytes\n",
                     pfrom->id,
                     pfrom->cleanSubVer,
                     sProblem,
                     pfrom->nPingNonceSent,
                     nonce,
                     nAvail);
        }
        if (bPingFinished) {
            pfrom->nPingNonceSent = 0;
        }
    }


    else if (fAlerts && strCommand == "alert")
    {
        CAlert alert;
        vRecv >> alert;

        uint256 alertHash = alert.GetHash();
        if (pfrom->setKnown.count(alertHash) == 0)
        {
            if (alert.ProcessAlert(Params().AlertKey()))
            {
                // Relay
                pfrom->setKnown.insert(alertHash);
                {
                    LOCK(cs_vNodes);
                    BOOST_FOREACH(CNode* pnode, vNodes)
                    alert.RelayTo(pnode);
                }
            }
            else {
                // Small DoS penalty so peers that send us lots of
                // duplicate/expired/invalid-signature/whatever alerts
                // eventually get banned.
                // This isn't a Misbehaving(100) (immediate ban) because the
                // peer might be an older or different implementation with
                // a different signature key, etc.
                Misbehaving(pfrom->GetId(), 10);
            }
        }
    }

    else if (!(nLocalServices & NODE_BLOOM) &&
              (strCommand == "filterload" ||
               strCommand == "filteradd"))
    {
        if (pfrom->nVersion >= NO_BLOOM_VERSION) {
            Misbehaving(pfrom->GetId(), 100);
            return false;
        } else if (GetBoolArg("-enforcenodebloom", false)) {
            pfrom->fDisconnect = true;
            return false;
        }
    }


    else if (strCommand == "filterload")
    {
        CBloomFilter filter;
        vRecv >> filter;

        if (!filter.IsWithinSizeConstraints())
            // There is no excuse for sending a too-large filter
            Misbehaving(pfrom->GetId(), 100);
        else
        {
            LOCK(pfrom->cs_filter);
            delete pfrom->pfilter;
            pfrom->pfilter = new CBloomFilter(filter);
            pfrom->pfilter->UpdateEmptyFull();
        }
        pfrom->fRelayTxes = true;
    }


    else if (strCommand == "filteradd")
    {
        vector<unsigned char> vData;
        vRecv >> vData;

        // Nodes must NEVER send a data item > 520 bytes (the max size for a script data object,
        // and thus, the maximum size any matched object can have) in a filteradd message
        if (vData.size() > MAX_SCRIPT_ELEMENT_SIZE)
        {
            Misbehaving(pfrom->GetId(), 100);
        } else {
            LOCK(pfrom->cs_filter);
            if (pfrom->pfilter)
                pfrom->pfilter->insert(vData);
            else
                Misbehaving(pfrom->GetId(), 100);
        }
    }


    else if (strCommand == "filterclear")
    {
        LOCK(pfrom->cs_filter);
        if (nLocalServices & NODE_BLOOM) {
            delete pfrom->pfilter;
            pfrom->pfilter = new CBloomFilter();
        }
        pfrom->fRelayTxes = true;
    }


    else if (strCommand == "reject")
    {
        if (fDebug) {
            try {
                string strMsg; unsigned char ccode; string strReason;
                vRecv >> LIMITED_STRING(strMsg, CMessageHeader::COMMAND_SIZE) >> ccode >> LIMITED_STRING(strReason, MAX_REJECT_MESSAGE_LENGTH);

                ostringstream ss;
                ss << strMsg << " code " << itostr(ccode) << ": " << strReason;

                if (strMsg == "block" || strMsg == "tx")
                {
                    uint256 hash;
                    vRecv >> hash;
                    ss << ": hash " << hash.ToString();
                }
                LogPrint("net", "Reject %s\n", SanitizeString(ss.str()));
            } catch (const std::ios_base::failure&) {
                // Avoid feedback loops by preventing reject messages from triggering a new reject message.
                LogPrint("net", "Unparseable reject message received\n");
            }
        }
    }
    else if (strCommand == "notfound") {
        // We do not care about the NOTFOUND message, but logging an Unknown Command
        // message would be undesirable as we transmit it ourselves.
    }

    else {
        // Ignore unknown commands for extensibility
        LogPrint("net", "Unknown command \"%s\" from peer=%d\n", SanitizeString(strCommand), pfrom->id);
    }



    return true;
}

// requires LOCK(cs_vRecvMsg)
bool ProcessMessages(CNode* pfrom)
{
    //if (fDebug)
    //    LogPrintf("%s(%u messages)\n", __func__, pfrom->vRecvMsg.size());

    //
    // Message format
    //  (4) message start
    //  (12) command
    //  (4) size
    //  (4) checksum
    //  (x) data
    //
    bool fOk = true;

    if (!pfrom->vRecvGetData.empty())
        ProcessGetData(pfrom);

    // this maintains the order of responses
    if (!pfrom->vRecvGetData.empty()) return fOk;

    std::deque<CNetMessage>::iterator it = pfrom->vRecvMsg.begin();
    while (!pfrom->fDisconnect && it != pfrom->vRecvMsg.end()) {
        // Don't bother if send buffer is too full to respond anyway
        if (pfrom->nSendSize >= SendBufferSize())
            break;

        // get next message
        CNetMessage& msg = *it;

        //if (fDebug)
        //    LogPrintf("%s(message %u msgsz, %u bytes, complete:%s)\n", __func__,
        //            msg.hdr.nMessageSize, msg.vRecv.size(),
        //            msg.complete() ? "Y" : "N");

        // end, if an incomplete message is found
        if (!msg.complete())
            break;

        // at this point, any failure means we can delete the current message
        it++;

        // Scan for message start
        if (memcmp(msg.hdr.pchMessageStart, Params().MessageStart(), MESSAGE_START_SIZE) != 0) {
            LogPrintf("PROCESSMESSAGE: INVALID MESSAGESTART %s peer=%d\n", SanitizeString(msg.hdr.GetCommand()), pfrom->id);
            fOk = false;
            break;
        }

        // Read header
        CMessageHeader& hdr = msg.hdr;
        if (!hdr.IsValid(Params().MessageStart()))
        {
            LogPrintf("PROCESSMESSAGE: ERRORS IN HEADER %s peer=%d\n", SanitizeString(hdr.GetCommand()), pfrom->id);
            continue;
        }
        string strCommand = hdr.GetCommand();

        // Message size
        unsigned int nMessageSize = hdr.nMessageSize;

        // Checksum
        CDataStream& vRecv = msg.vRecv;
        uint256 hash = Hash(vRecv.begin(), vRecv.begin() + nMessageSize);
        unsigned int nChecksum = ReadLE32((unsigned char*)&hash);
        if (nChecksum != hdr.nChecksum)
        {
            LogPrintf("%s(%s, %u bytes): CHECKSUM ERROR nChecksum=%08x hdr.nChecksum=%08x\n", __func__,
                      SanitizeString(strCommand), nMessageSize, nChecksum, hdr.nChecksum);
            continue;
        }

        // Process message
        bool fRet = false;
        try
        {
            fRet = ProcessMessage(pfrom, strCommand, vRecv, msg.nTime);
            boost::this_thread::interruption_point();
        }
        catch (const std::ios_base::failure& e)
        {
            pfrom->PushMessage("reject", strCommand, REJECT_MALFORMED, string("error parsing message"));
            if (strstr(e.what(), "end of data"))
            {
                // Allow exceptions from under-length message on vRecv
                LogPrintf("%s(%s, %u bytes): Exception '%s' caught, normally caused by a message being shorter than its stated length\n", __func__, SanitizeString(strCommand), nMessageSize, e.what());
            }
            else if (strstr(e.what(), "size too large"))
            {
                // Allow exceptions from over-long size
                LogPrintf("%s(%s, %u bytes): Exception '%s' caught\n", __func__, SanitizeString(strCommand), nMessageSize, e.what());
            }
            else
            {
                //PrintExceptionContinue(&e, "ProcessMessages()");
            }
        }
        catch (const boost::thread_interrupted&) {
            throw;
        }
        catch (const std::exception& e) {
            PrintExceptionContinue(&e, "ProcessMessages()");
        } catch (...) {
            PrintExceptionContinue(NULL, "ProcessMessages()");
        }

        if (!fRet)
            LogPrintf("%s(%s, %u bytes) FAILED peer=%d\n", __func__, SanitizeString(strCommand), nMessageSize, pfrom->id);

        break;
    }

    // In case the connection got shut down, its receive buffer was wiped
    if (!pfrom->fDisconnect)
        pfrom->vRecvMsg.erase(pfrom->vRecvMsg.begin(), it);

    return fOk;
}


bool SendMessages(CNode* pto, bool fSendTrickle)
{
    const Consensus::Params& consensusParams = Params().GetConsensus();
    {
        // Don't send anything until we get its version message
        if (pto->nVersion == 0)
            return true;

        //
        // Message: ping
        //
        bool pingSend = false;
        if (pto->fPingQueued) {
            // RPC ping request by user
            pingSend = true;
        }
        if (pto->nPingNonceSent == 0 && pto->nPingUsecStart + PING_INTERVAL * 1000000 < GetTimeMicros()) {
            // Ping automatically sent as a latency probe & keepalive.
            pingSend = true;
        }
        if (pingSend) {
            uint64_t nonce = 0;
            while (nonce == 0) {
                GetRandBytes((unsigned char*)&nonce, sizeof(nonce));
            }
            pto->fPingQueued = false;
            pto->nPingUsecStart = GetTimeMicros();
            if (pto->nVersion > BIP0031_VERSION) {
                pto->nPingNonceSent = nonce;
                pto->PushMessage("ping", nonce);
            } else {
                // Peer is too old to support ping command with nonce, pong will never arrive.
                pto->nPingNonceSent = 0;
                pto->PushMessage("ping");
            }
        }

        TRY_LOCK(cs_main, lockMain); // Acquire cs_main for IsInitialBlockDownload() and CNodeState()
        if (!lockMain)
            return true;

        // Address refresh broadcast
        static int64_t nLastRebroadcast;
        if (!IsInitialBlockDownload() && (GetTime() - nLastRebroadcast > 24 * 60 * 60))
        {
            LOCK(cs_vNodes);
            BOOST_FOREACH(CNode* pnode, vNodes)
            {
                // Periodically clear addrKnown to allow refresh broadcasts
                if (nLastRebroadcast)
                    pnode->addrKnown.reset();

                // Rebroadcast our address
                AdvertizeLocal(pnode);
            }
            if (!vNodes.empty())
                nLastRebroadcast = GetTime();
        }

        //
        // Message: addr
        //
        if (fSendTrickle)
        {
            vector<CAddress> vAddr;
            vAddr.reserve(pto->vAddrToSend.size());
            BOOST_FOREACH(const CAddress& addr, pto->vAddrToSend)
            {
                if (!pto->addrKnown.contains(addr.GetKey()))
                {
                    pto->addrKnown.insert(addr.GetKey());
                    vAddr.push_back(addr);
                    // receiver rejects addr messages larger than 1000
                    if (vAddr.size() >= 1000)
                    {
                        pto->PushMessage("addr", vAddr);
                        vAddr.clear();
                    }
                }
            }
            pto->vAddrToSend.clear();
            if (!vAddr.empty())
                pto->PushMessage("addr", vAddr);
        }

        CNodeState &state = *State(pto->GetId());
        if (state.fShouldBan) {
            if (pto->fWhitelisted)
                LogPrintf("Warning: not punishing whitelisted peer %s!\n", pto->addr.ToString());
            else {
                pto->fDisconnect = true;
                if (pto->addr.IsLocal())
                    LogPrintf("Warning: not banning local peer %s!\n", pto->addr.ToString());
                else
                {
                    CNode::Ban(pto->addr);
                }
            }
            state.fShouldBan = false;
        }

        BOOST_FOREACH(const CBlockReject& reject, state.rejects)
        pto->PushMessage("reject", (string)"block", reject.chRejectCode, reject.strRejectReason, reject.hashBlock);
        state.rejects.clear();

        // Start block sync
        if (pindexBestHeader == NULL)
            pindexBestHeader = chainActive.Tip();
        bool fFetch = state.fPreferredDownload || (nPreferredDownload == 0 && !pto->fClient && !pto->fOneShot); // Download if this is a nice peer, or we have no nice peers and this one might do.
        if (!state.fSyncStarted && !pto->fClient && !fImporting && !fReindex) {
            // Only actively request headers from a single peer, unless we're close to today.
            if ((nSyncStarted == 0 && fFetch) || pindexBestHeader->GetBlockTime() > GetAdjustedTime() - 24 * 60 * 60) {
                state.fSyncStarted = true;
                nSyncStarted++;
                CBlockIndex *pindexStart = pindexBestHeader->pprev ? pindexBestHeader->pprev : pindexBestHeader;
                LogPrint("net", "initial getheaders (%d) to peer=%d (startheight:%d)\n", pindexStart->GetHeight(), pto->id, pto->nStartingHeight);
                pto->PushMessage("getheaders", chainActive.GetLocator(pindexStart), uint256());
            }
        }

        // Resend wallet transactions that haven't gotten in a block yet
        // Except during reindex, importing and IBD, when old wallet
        // transactions become unconfirmed and spams other nodes.
        if (!fReindex && !fImporting && !IsInitialBlockDownload())
        {
            GetMainSignals().Broadcast(nTimeBestReceived);
        }

        //
        // Message: inventory
        //
        vector<CInv> vInv;
        vector<CInv> vInvWait;
        {
            LOCK(pto->cs_inventory);
            vInv.reserve(pto->vInventoryToSend.size());
            vInvWait.reserve(pto->vInventoryToSend.size());
            BOOST_FOREACH(const CInv& inv, pto->vInventoryToSend)
            {
                if (pto->setInventoryKnown.count(inv))
                    continue;

                // trickle out tx inv to protect privacy
                if (inv.type == MSG_TX && !fSendTrickle)
                {
                    // 1/4 of tx invs blast to all immediately
                    static uint256 hashSalt;
                    if (hashSalt.IsNull())
                        hashSalt = GetRandHash();
                    uint256 hashRand = ArithToUint256(UintToArith256(inv.hash) ^ UintToArith256(hashSalt));
                    hashRand = Hash(BEGIN(hashRand), END(hashRand));
                    bool fTrickleWait = ((UintToArith256(hashRand) & 3) != 0);

                    if (fTrickleWait)
                    {
                        vInvWait.push_back(inv);
                        continue;
                    }
                }

                // returns true if wasn't already contained in the set
                if (pto->setInventoryKnown.insert(inv).second)
                {
                    vInv.push_back(inv);
                    if (vInv.size() >= 1000)
                    {
                        pto->PushMessage("inv", vInv);
                        vInv.clear();
                    }
                }
            }
            pto->vInventoryToSend = vInvWait;
        }
        if (!vInv.empty())
            pto->PushMessage("inv", vInv);

        // Detect whether we're stalling
        int64_t nNow = GetTimeMicros();
        if (!pto->fDisconnect && state.nStallingSince && state.nStallingSince < nNow - 1000000 * BLOCK_STALLING_TIMEOUT) {
            // Stalling only triggers when the block download window cannot move. During normal steady state,
            // the download window should be much larger than the to-be-downloaded set of blocks, so disconnection
            // should only happen during initial block download.
            LogPrintf("Peer=%d is stalling block download, disconnecting\n", pto->id);
            pto->fDisconnect = true;
        }
        // In case there is a block that has been in flight from this peer for (2 + 0.5 * N) times the block interval
        // (with N the number of validated blocks that were in flight at the time it was requested), disconnect due to
        // timeout. We compensate for in-flight blocks to prevent killing off peers due to our own downstream link
        // being saturated. We only count validated in-flight blocks so peers can't advertise non-existing block hashes
        // to unreasonably increase our timeout.
        // We also compare the block download timeout originally calculated against the time at which we'd disconnect
        // if we assumed the block were being requested now (ignoring blocks we've requested from this peer, since we're
        // only looking at this peer's oldest request).  This way a large queue in the past doesn't result in a
        // permanently large window for this block to be delivered (ie if the number of blocks in flight is decreasing
        // more quickly than once every 5 minutes, then we'll shorten the download window for this block).
        if (!pto->fDisconnect && state.vBlocksInFlight.size() > 0) {
            QueuedBlock &queuedBlock = state.vBlocksInFlight.front();
            int64_t nTimeoutIfRequestedNow = GetBlockTimeout(nNow, nQueuedValidatedHeaders - state.nBlocksInFlightValidHeaders, consensusParams);
            if (queuedBlock.nTimeDisconnect > nTimeoutIfRequestedNow) {
                LogPrint("net", "Reducing block download timeout for peer=%d block=%s, orig=%d new=%d\n", pto->id, queuedBlock.hash.ToString(), queuedBlock.nTimeDisconnect, nTimeoutIfRequestedNow);
                queuedBlock.nTimeDisconnect = nTimeoutIfRequestedNow;
            }
            if (queuedBlock.nTimeDisconnect < nNow) {
                LogPrintf("Timeout downloading block %s from peer=%d, disconnecting\n", queuedBlock.hash.ToString(), pto->id);
                pto->fDisconnect = true;
            }
        }

        //
        // Message: getdata (blocks)
        //
        static uint256 zero;
        vector<CInv> vGetData;
        if (!pto->fDisconnect && !pto->fClient && (fFetch || !IsInitialBlockDownload()) && state.nBlocksInFlight < MAX_BLOCKS_IN_TRANSIT_PER_PEER) {
            vector<CBlockIndex*> vToDownload;
            NodeId staller = -1;
            FindNextBlocksToDownload(pto->GetId(), MAX_BLOCKS_IN_TRANSIT_PER_PEER - state.nBlocksInFlight, vToDownload, staller);
            BOOST_FOREACH(CBlockIndex *pindex, vToDownload) {
                vGetData.push_back(CInv(MSG_BLOCK, pindex->GetBlockHash()));
                MarkBlockAsInFlight(pto->GetId(), pindex->GetBlockHash(), consensusParams, pindex);
                LogPrint("net", "Requesting block %s (%d) peer=%d\n", pindex->GetBlockHash().ToString(),
                         pindex->GetHeight(), pto->id);
            }
            if (state.nBlocksInFlight == 0 && staller != -1) {
                if (State(staller)->nStallingSince == 0) {
                    State(staller)->nStallingSince = nNow;
                    LogPrint("net", "Stall started peer=%d\n", staller);
                }
            }
        }
        /*CBlockIndex *pindex;
        if ( komodo_requestedhash != zero && komodo_requestedcount < 16 && (pindex= mapBlockIndex[komodo_requestedhash]) != 0 )
        {
            LogPrint("net","komodo_requestedhash.%d request %s to nodeid.%d\n",komodo_requestedcount,komodo_requestedhash.ToString().c_str(),pto->GetId());
            fprintf(stderr,"komodo_requestedhash.%d request %s to nodeid.%d\n",komodo_requestedcount,komodo_requestedhash.ToString().c_str(),pto->GetId());
            vGetData.push_back(CInv(MSG_BLOCK, komodo_requestedhash));
            MarkBlockAsInFlight(pto->GetId(), komodo_requestedhash, consensusParams, pindex);
            komodo_requestedcount++;
            if ( komodo_requestedcount > 16 )
            {
                memset(&komodo_requestedhash,0,sizeof(komodo_requestedhash));
                komodo_requestedcount = 0;
            }
        }*/

        //
        // Message: getdata (non-blocks)
        //
        while (!pto->fDisconnect && !pto->mapAskFor.empty() && (*pto->mapAskFor.begin()).first <= nNow)
        {
            const CInv& inv = (*pto->mapAskFor.begin()).second;
            if (!AlreadyHave(inv))
            {
                if (fDebug)
                    LogPrint("net", "Requesting %s peer=%d\n", inv.ToString(), pto->id);
                vGetData.push_back(inv);
                if (vGetData.size() >= 1000)
                {
                    pto->PushMessage("getdata", vGetData);
                    vGetData.clear();
                }
            } else {
                //If we're not going to ask, don't expect a response.
                pto->setAskFor.erase(inv.hash);
            }
            pto->mapAskFor.erase(pto->mapAskFor.begin());
        }
        if (!vGetData.empty())
            pto->PushMessage("getdata", vGetData);

    }
    return true;
}

std::string CBlockFileInfo::ToString() const {
    return strprintf("CBlockFileInfo(blocks=%u, size=%u, heights=%u...%u, time=%s...%s)", nBlocks, nSize, nHeightFirst, nHeightLast, DateTimeStrFormat("%Y-%m-%d", nTimeFirst), DateTimeStrFormat("%Y-%m-%d", nTimeLast));
}



static class CMainCleanup
{
public:
    CMainCleanup() {}
    ~CMainCleanup() {
        // block headers
        BlockMap::iterator it1 = mapBlockIndex.begin();
        for (; it1 != mapBlockIndex.end(); it1++)
            delete (*it1).second;
        mapBlockIndex.clear();

        // orphan transactions
        mapOrphanTransactions.clear();
        mapOrphanTransactionsByPrev.clear();
    }
} instance_of_cmaincleanup;

extern "C" const char* getDataDir()
{
    return GetDataDir().string().c_str();
}


// Set default values of new CMutableTransaction based on consensus rules at given height.
CMutableTransaction CreateNewContextualCMutableTransaction(const Consensus::Params& consensusParams, int nHeight)
{
    CMutableTransaction mtx;

    bool isOverwintered = NetworkUpgradeActive(nHeight, consensusParams, Consensus::UPGRADE_OVERWINTER);
    if (isOverwintered) {
        mtx.fOverwintered = true;
        mtx.nExpiryHeight = nHeight + expiryDelta;

        if (NetworkUpgradeActive(nHeight, consensusParams, Consensus::UPGRADE_SAPLING)) {
            mtx.nVersionGroupId = SAPLING_VERSION_GROUP_ID;
            mtx.nVersion = SAPLING_TX_VERSION;
        } else {
            mtx.nVersionGroupId = OVERWINTER_VERSION_GROUP_ID;
            mtx.nVersion = OVERWINTER_TX_VERSION;
            mtx.nExpiryHeight = std::min(
                mtx.nExpiryHeight,
                static_cast<uint32_t>(consensusParams.vUpgrades[Consensus::UPGRADE_SAPLING].nActivationHeight - 1));
        }
    }
    return mtx;
}<|MERGE_RESOLUTION|>--- conflicted
+++ resolved
@@ -3422,15 +3422,9 @@
     }
     int64_t nTime1 = GetTimeMicros(); nTimeConnect += nTime1 - nTimeStart;
     LogPrint("bench", "      - Connect %u transactions: %.2fms (%.3fms/tx, %.3fms/txin) [%.2fs]\n", (unsigned)block.vtx.size(), 0.001 * (nTime1 - nTimeStart), 0.001 * (nTime1 - nTimeStart) / block.vtx.size(), nInputs <= 1 ? 0 : 0.001 * (nTime1 - nTimeStart) / (nInputs-1), nTimeConnect * 0.000001);
-<<<<<<< HEAD
     
     CAmount blockReward = nFees + GetBlockSubsidy(pindex->GetHeight(), chainparams.GetConsensus()) + sum;
-    if ( ASSETCHAINS_OVERRIDE_PUBKEY33[0] != 0 && ASSETCHAINS_COMMISSION != 0 )
-=======
-
-    CAmount blockReward = nFees + GetBlockSubsidy(pindex->nHeight, chainparams.GetConsensus()) + sum;
     if ( ASSETCHAINS_COMMISSION != 0 ) //ASSETCHAINS_OVERRIDE_PUBKEY33[0] != 0 && 
->>>>>>> c1cf0231
     {
         uint64_t checktoshis;
         if ( (checktoshis= komodo_commission((CBlock *)&block,(int32_t)pindex->GetHeight())) != 0 )
@@ -3440,16 +3434,12 @@
             else fprintf(stderr,"checktoshis %.8f numvouts %d\n",dstr(checktoshis),(int32_t)block.vtx[0].vout.size());
         }
     }
-<<<<<<< HEAD
     if (ASSETCHAINS_SYMBOL[0] != 0 && pindex->GetHeight() == 1 && block.vtx[0].GetValueOut() != blockReward)
     {
         return state.DoS(100, error("ConnectBlock(): coinbase for block 1 pays wrong amount (actual=%d vs correct=%d)", block.vtx[0].GetValueOut(), blockReward),
                             REJECT_INVALID, "bad-cb-amount");
     }
-    if ( block.vtx[0].GetValueOut() > blockReward+1 )
-=======
     if ( block.vtx[0].GetValueOut() > blockReward+KOMODO_EXTRASATOSHI )
->>>>>>> c1cf0231
     {
         if ( ASSETCHAINS_SYMBOL[0] != 0 || pindex->GetHeight() >= KOMODO_NOTARIES_HEIGHT1 || block.vtx[0].vout[0].nValue > blockReward )
         {

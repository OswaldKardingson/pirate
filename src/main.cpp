// Copyright (c) 2009-2010 Satoshi Nakamoto
// Copyright (c) 2009-2014 The Bitcoin Core developers
// Distributed under the MIT software license, see the accompanying
// file COPYING or http://www.opensource.org/licenses/mit-license.php.

#include "main.h"
#include "notaries_staked.h"
#include "sodium.h"

#include "addrman.h"
#include "alert.h"
#include "arith_uint256.h"
#include "importcoin.h"
#include "chainparams.h"
#include "checkpoints.h"
#include "checkqueue.h"
#include "consensus/upgrades.h"
#include "consensus/validation.h"
#include "deprecation.h"
#include "init.h"
#include "merkleblock.h"
#include "metrics.h"
#include "notarisationdb.h"
#include "net.h"
#include "pow.h"
#include "script/interpreter.h"
#include "txdb.h"
#include "txmempool.h"
#include "ui_interface.h"
#include "undo.h"
#include "util.h"
#include "utilmoneystr.h"
#include "validationinterface.h"
#include "wallet/asyncrpcoperation_sendmany.h"
#include "wallet/asyncrpcoperation_shieldcoinbase.h"

#include "notaries_staked.h"

#include <sstream>

#include <boost/algorithm/string/replace.hpp>
#include <boost/filesystem.hpp>
#include <boost/filesystem/fstream.hpp>
#include <boost/math/distributions/poisson.hpp>
#include <boost/thread.hpp>
#include <boost/static_assert.hpp>

using namespace std;

#if defined(NDEBUG)
# error "Zcash cannot be compiled without assertions."
#endif


/**
 * Global state
 */

CCriticalSection cs_main;
extern uint8_t NOTARY_PUBKEY33[33];
extern int32_t KOMODO_LOADINGBLOCKS,KOMODO_LONGESTCHAIN,KOMODO_INSYNC,KOMODO_CONNECTING;
int32_t KOMODO_NEWBLOCKS;
int32_t komodo_block2pubkey33(uint8_t *pubkey33,CBlock *block);
void komodo_broadcast(CBlock *pblock,int32_t limit);
void komodo_broadcast(CBlock *pblock,int32_t limit);
bool Getscriptaddress(char *destaddr,const CScript &scriptPubKey);

BlockMap mapBlockIndex;
CChain chainActive;
CBlockIndex *pindexBestHeader = NULL;
int64_t nTimeBestReceived = 0;
CWaitableCriticalSection csBestBlock;
CConditionVariable cvBlockChange;
int nScriptCheckThreads = 0;
bool fExperimentalMode = false;
bool fImporting = false;
bool fReindex = false;
bool fTxIndex = false;
bool fAddressIndex = false;
bool fTimestampIndex = false;
bool fSpentIndex = false;
bool fHavePruned = false;
bool fPruneMode = false;
bool fIsBareMultisigStd = true;
bool fCheckBlockIndex = false;
bool fCheckpointsEnabled = true;
bool fCoinbaseEnforcedProtectionEnabled = true;
size_t nCoinCacheUsage = 5000 * 300;
uint64_t nPruneTarget = 0;
bool fAlerts = DEFAULT_ALERTS;

unsigned int expiryDelta = DEFAULT_TX_EXPIRY_DELTA;

/** Fees smaller than this (in satoshi) are considered zero fee (for relaying and mining) */
CFeeRate minRelayTxFee = CFeeRate(DEFAULT_MIN_RELAY_TX_FEE);

CTxMemPool mempool(::minRelayTxFee);

struct COrphanTx {
    CTransaction tx;
    NodeId fromPeer;
};
map<uint256, COrphanTx> mapOrphanTransactions GUARDED_BY(cs_main);;
map<uint256, set<uint256> > mapOrphanTransactionsByPrev GUARDED_BY(cs_main);;
void EraseOrphansFor(NodeId peer) EXCLUSIVE_LOCKS_REQUIRED(cs_main);

/**
 * Returns true if there are nRequired or more blocks of minVersion or above
 * in the last Consensus::Params::nMajorityWindow blocks, starting at pstart and going backwards.
 */
static bool IsSuperMajority(int minVersion, const CBlockIndex* pstart, unsigned nRequired, const Consensus::Params& consensusParams);
static void CheckBlockIndex();

/** Constant stuff for coinbase transactions we create: */
CScript COINBASE_FLAGS;

const string strMessageMagic = "Komodo Signed Message:\n";

// Internal stuff
namespace {

    struct CBlockIndexWorkComparator
    {
        bool operator()(CBlockIndex *pa, CBlockIndex *pb) const {
            // First sort by most total work, ...
            if (pa->nChainWork > pb->nChainWork) return false;
            if (pa->nChainWork < pb->nChainWork) return true;

            // ... then by earliest time received, ...
            if (pa->nSequenceId < pb->nSequenceId) return false;
            if (pa->nSequenceId > pb->nSequenceId) return true;

            // Use pointer address as tie breaker (should only happen with blocks
            // loaded from disk, as those all have id 0).
            if (pa < pb) return false;
            if (pa > pb) return true;

            // Identical blocks.
            return false;
        }
    };

    CBlockIndex *pindexBestInvalid;

    /**
     * The set of all CBlockIndex entries with BLOCK_VALID_TRANSACTIONS (for itself and all ancestors) and
     * as good as our current tip or better. Entries may be failed, though, and pruning nodes may be
     * missing the data for the block.
     */
    set<CBlockIndex*, CBlockIndexWorkComparator> setBlockIndexCandidates;
    /** Number of nodes with fSyncStarted. */
    int nSyncStarted = 0;
    /** All pairs A->B, where A (or one if its ancestors) misses transactions, but B has transactions.
     * Pruned nodes may have entries where B is missing data.
     */
    multimap<CBlockIndex*, CBlockIndex*> mapBlocksUnlinked;

    CCriticalSection cs_LastBlockFile;
    std::vector<CBlockFileInfo> vinfoBlockFile;
    int nLastBlockFile = 0;
    /** Global flag to indicate we should check to see if there are
     *  block/undo files that should be deleted.  Set on startup
     *  or if we allocate more file space when we're in prune mode
     */
    bool fCheckForPruning = false;

    /**
     * Every received block is assigned a unique and increasing identifier, so we
     * know which one to give priority in case of a fork.
     */
    CCriticalSection cs_nBlockSequenceId;
    /** Blocks loaded from disk are assigned id 0, so start the counter at 1. */
    uint32_t nBlockSequenceId = 1;

    /**
     * Sources of received blocks, saved to be able to send them reject
     * messages or ban them when processing happens afterwards. Protected by
     * cs_main.
     */
    map<uint256, NodeId> mapBlockSource;

    /**
     * Filter for transactions that were recently rejected by
     * AcceptToMemoryPool. These are not rerequested until the chain tip
     * changes, at which point the entire filter is reset. Protected by
     * cs_main.
     *
     * Without this filter we'd be re-requesting txs from each of our peers,
     * increasing bandwidth consumption considerably. For instance, with 100
     * peers, half of which relay a tx we don't accept, that might be a 50x
     * bandwidth increase. A flooding attacker attempting to roll-over the
     * filter using minimum-sized, 60byte, transactions might manage to send
     * 1000/sec if we have fast peers, so we pick 120,000 to give our peers a
     * two minute window to send invs to us.
     *
     * Decreasing the false positive rate is fairly cheap, so we pick one in a
     * million to make it highly unlikely for users to have issues with this
     * filter.
     *
     * Memory used: 1.7MB
     */
    boost::scoped_ptr<CRollingBloomFilter> recentRejects;
    uint256 hashRecentRejectsChainTip;

    /** Blocks that are in flight, and that are in the queue to be downloaded. Protected by cs_main. */
    struct QueuedBlock {
        uint256 hash;
        CBlockIndex *pindex;  //! Optional.
        int64_t nTime;  //! Time of "getdata" request in microseconds.
        bool fValidatedHeaders;  //! Whether this block has validated headers at the time of request.
        int64_t nTimeDisconnect; //! The timeout for this block request (for disconnecting a slow peer)
    };
    map<uint256, pair<NodeId, list<QueuedBlock>::iterator> > mapBlocksInFlight;

    /** Number of blocks in flight with validated headers. */
    int nQueuedValidatedHeaders = 0;

    /** Number of preferable block download peers. */
    int nPreferredDownload = 0;

    /** Dirty block index entries. */
    set<CBlockIndex*> setDirtyBlockIndex;

    /** Dirty block file entries. */
    set<int> setDirtyFileInfo;
} // anon namespace

//////////////////////////////////////////////////////////////////////////////
//
// Registration of network node signals.
//

namespace {

    struct CBlockReject {
        unsigned char chRejectCode;
        string strRejectReason;
        uint256 hashBlock;
    };

    /**
     * Maintain validation-specific state about nodes, protected by cs_main, instead
     * by CNode's own locks. This simplifies asynchronous operation, where
     * processing of incoming data is done after the ProcessMessage call returns,
     * and we're no longer holding the node's locks.
     */
    struct CNodeState {
        //! The peer's address
        CService address;
        //! Whether we have a fully established connection.
        bool fCurrentlyConnected;
        //! Accumulated misbehaviour score for this peer.
        int nMisbehavior;
        //! Whether this peer should be disconnected and banned (unless whitelisted).
        bool fShouldBan;
        //! String name of this peer (debugging/logging purposes).
        std::string name;
        //! List of asynchronously-determined block rejections to notify this peer about.
        std::vector<CBlockReject> rejects;
        //! The best known block we know this peer has announced.
        CBlockIndex *pindexBestKnownBlock;
        //! The hash of the last unknown block this peer has announced.
        uint256 hashLastUnknownBlock;
        //! The last full block we both have.
        CBlockIndex *pindexLastCommonBlock;
        //! Whether we've started headers synchronization with this peer.
        bool fSyncStarted;
        //! Since when we're stalling block download progress (in microseconds), or 0.
        int64_t nStallingSince;
        list<QueuedBlock> vBlocksInFlight;
        int nBlocksInFlight;
        int nBlocksInFlightValidHeaders;
        //! Whether we consider this a preferred download peer.
        bool fPreferredDownload;

        CNodeState() {
            fCurrentlyConnected = false;
            nMisbehavior = 0;
            fShouldBan = false;
            pindexBestKnownBlock = NULL;
            hashLastUnknownBlock.SetNull();
            pindexLastCommonBlock = NULL;
            fSyncStarted = false;
            nStallingSince = 0;
            nBlocksInFlight = 0;
            nBlocksInFlightValidHeaders = 0;
            fPreferredDownload = false;
        }
    };

    /** Map maintaining per-node state. Requires cs_main. */
    map<NodeId, CNodeState> mapNodeState;

    // Requires cs_main.
    CNodeState *State(NodeId pnode) {
        map<NodeId, CNodeState>::iterator it = mapNodeState.find(pnode);
        if (it == mapNodeState.end())
            return NULL;
        return &it->second;
    }

    int GetHeight()
    {
        LOCK(cs_main);
        return chainActive.Height();
    }

    void UpdatePreferredDownload(CNode* node, CNodeState* state)
    {
        nPreferredDownload -= state->fPreferredDownload;

        // Whether this node should be marked as a preferred download node.
        state->fPreferredDownload = (!node->fInbound || node->fWhitelisted) && !node->fOneShot && !node->fClient;

        nPreferredDownload += state->fPreferredDownload;
    }

    // Returns time at which to timeout block request (nTime in microseconds)
    int64_t GetBlockTimeout(int64_t nTime, int nValidatedQueuedBefore, const Consensus::Params &consensusParams)
    {
        return nTime + 500000 * consensusParams.nPowTargetSpacing * (4 + nValidatedQueuedBefore);
    }

    void InitializeNode(NodeId nodeid, const CNode *pnode) {
        LOCK(cs_main);
        CNodeState &state = mapNodeState.insert(std::make_pair(nodeid, CNodeState())).first->second;
        state.name = pnode->addrName;
        state.address = pnode->addr;
    }

    void FinalizeNode(NodeId nodeid) {
        LOCK(cs_main);
        CNodeState *state = State(nodeid);

        if (state->fSyncStarted)
            nSyncStarted--;

        if (state->nMisbehavior == 0 && state->fCurrentlyConnected) {
            AddressCurrentlyConnected(state->address);
        }

        BOOST_FOREACH(const QueuedBlock& entry, state->vBlocksInFlight)
        mapBlocksInFlight.erase(entry.hash);
        EraseOrphansFor(nodeid);
        nPreferredDownload -= state->fPreferredDownload;

        mapNodeState.erase(nodeid);
    }

    void LimitMempoolSize(CTxMemPool& pool, size_t limit, unsigned long age)
    {
        /*    int expired = pool.Expire(GetTime() - age);
         if (expired != 0)
         LogPrint("mempool", "Expired %i transactions from the memory pool\n", expired);

         std::vector<uint256> vNoSpendsRemaining;
         pool.TrimToSize(limit, &vNoSpendsRemaining);
         BOOST_FOREACH(const uint256& removed, vNoSpendsRemaining)
         pcoinsTip->Uncache(removed);*/
    }

    // Requires cs_main.
    // Returns a bool indicating whether we requested this block.
    bool MarkBlockAsReceived(const uint256& hash) {
        map<uint256, pair<NodeId, list<QueuedBlock>::iterator> >::iterator itInFlight = mapBlocksInFlight.find(hash);
        if (itInFlight != mapBlocksInFlight.end()) {
            CNodeState *state = State(itInFlight->second.first);
            nQueuedValidatedHeaders -= itInFlight->second.second->fValidatedHeaders;
            state->nBlocksInFlightValidHeaders -= itInFlight->second.second->fValidatedHeaders;
            state->vBlocksInFlight.erase(itInFlight->second.second);
            state->nBlocksInFlight--;
            state->nStallingSince = 0;
            mapBlocksInFlight.erase(itInFlight);
            return true;
        }
        return false;
    }

    // Requires cs_main.
    void MarkBlockAsInFlight(NodeId nodeid, const uint256& hash, const Consensus::Params& consensusParams, CBlockIndex *pindex = NULL) {
        CNodeState *state = State(nodeid);
        assert(state != NULL);

        // Make sure it's not listed somewhere already.
        MarkBlockAsReceived(hash);

        int64_t nNow = GetTimeMicros();
        QueuedBlock newentry = {hash, pindex, nNow, pindex != NULL, GetBlockTimeout(nNow, nQueuedValidatedHeaders, consensusParams)};
        nQueuedValidatedHeaders += newentry.fValidatedHeaders;
        list<QueuedBlock>::iterator it = state->vBlocksInFlight.insert(state->vBlocksInFlight.end(), newentry);
        state->nBlocksInFlight++;
        state->nBlocksInFlightValidHeaders += newentry.fValidatedHeaders;
        mapBlocksInFlight[hash] = std::make_pair(nodeid, it);
    }

    /** Check whether the last unknown block a peer advertized is not yet known. */
    void ProcessBlockAvailability(NodeId nodeid) {
        CNodeState *state = State(nodeid);
        assert(state != NULL);

        if (!state->hashLastUnknownBlock.IsNull()) {
            BlockMap::iterator itOld = mapBlockIndex.find(state->hashLastUnknownBlock);
            if (itOld != mapBlockIndex.end() && itOld->second != 0 && itOld->second->nChainWork > 0)
            {
                if (state->pindexBestKnownBlock == NULL || itOld->second->nChainWork >= state->pindexBestKnownBlock->nChainWork)
                    state->pindexBestKnownBlock = itOld->second;
                state->hashLastUnknownBlock.SetNull();
            }
        }
    }

    /** Update tracking information about which blocks a peer is assumed to have. */
    void UpdateBlockAvailability(NodeId nodeid, const uint256 &hash) {
        CNodeState *state = State(nodeid);
        assert(state != NULL);

        /*ProcessBlockAvailability(nodeid);

         BlockMap::iterator it = mapBlockIndex.find(hash);
         if (it != mapBlockIndex.end() && it->second->nChainWork > 0) {
         // An actually better block was announced.
         if (state->pindexBestKnownBlock == NULL || it->second->nChainWork >= state->pindexBestKnownBlock->nChainWork)
         state->pindexBestKnownBlock = it->second;
         } else*/
        {
            // An unknown block was announced; just assume that the latest one is the best one.
            state->hashLastUnknownBlock = hash;
        }
    }

    /** Find the last common ancestor two blocks have.
     *  Both pa and pb must be non-NULL. */
    CBlockIndex* LastCommonAncestor(CBlockIndex* pa, CBlockIndex* pb) {
        if (pa->nHeight > pb->nHeight) {
            pa = pa->GetAncestor(pb->nHeight);
        } else if (pb->nHeight > pa->nHeight) {
            pb = pb->GetAncestor(pa->nHeight);
        }

        while (pa != pb && pa && pb) {
            pa = pa->pprev;
            pb = pb->pprev;
        }

        // Eventually all chain branches meet at the genesis block.
        assert(pa == pb);
        return pa;
    }

    /** Update pindexLastCommonBlock and add not-in-flight missing successors to vBlocks, until it has
     *  at most count entries. */
    void FindNextBlocksToDownload(NodeId nodeid, unsigned int count, std::vector<CBlockIndex*>& vBlocks, NodeId& nodeStaller) {
        if (count == 0)
            return;

        vBlocks.reserve(vBlocks.size() + count);
        CNodeState *state = State(nodeid);
        assert(state != NULL);

        // Make sure pindexBestKnownBlock is up to date, we'll need it.
        ProcessBlockAvailability(nodeid);

        if (state->pindexBestKnownBlock == NULL || state->pindexBestKnownBlock->nChainWork < chainActive.Tip()->nChainWork) {
            // This peer has nothing interesting.
            return;
        }

        if (state->pindexLastCommonBlock == NULL) {
            // Bootstrap quickly by guessing a parent of our best tip is the forking point.
            // Guessing wrong in either direction is not a problem.
            state->pindexLastCommonBlock = chainActive[std::min(state->pindexBestKnownBlock->nHeight, chainActive.Height())];
        }

        // If the peer reorganized, our previous pindexLastCommonBlock may not be an ancestor
        // of its current tip anymore. Go back enough to fix that.
        state->pindexLastCommonBlock = LastCommonAncestor(state->pindexLastCommonBlock, state->pindexBestKnownBlock);
        if (state->pindexLastCommonBlock == state->pindexBestKnownBlock)
            return;

        std::vector<CBlockIndex*> vToFetch;
        CBlockIndex *pindexWalk = state->pindexLastCommonBlock;
        // Never fetch further than the best block we know the peer has, or more than BLOCK_DOWNLOAD_WINDOW + 1 beyond the last
        // linked block we have in common with this peer. The +1 is so we can detect stalling, namely if we would be able to
        // download that next block if the window were 1 larger.
        int nWindowEnd = state->pindexLastCommonBlock->nHeight + BLOCK_DOWNLOAD_WINDOW;
        int nMaxHeight = std::min<int>(state->pindexBestKnownBlock->nHeight, nWindowEnd + 1);
        NodeId waitingfor = -1;
        while (pindexWalk->nHeight < nMaxHeight) {
            // Read up to 128 (or more, if more blocks than that are needed) successors of pindexWalk (towards
            // pindexBestKnownBlock) into vToFetch. We fetch 128, because CBlockIndex::GetAncestor may be as expensive
            // as iterating over ~100 CBlockIndex* entries anyway.
            int nToFetch = std::min(nMaxHeight - pindexWalk->nHeight, std::max<int>(count - vBlocks.size(), 128));
            vToFetch.resize(nToFetch);
            pindexWalk = state->pindexBestKnownBlock->GetAncestor(pindexWalk->nHeight + nToFetch);
            vToFetch[nToFetch - 1] = pindexWalk;
            for (unsigned int i = nToFetch - 1; i > 0; i--) {
                vToFetch[i - 1] = vToFetch[i]->pprev;
            }

            // Iterate over those blocks in vToFetch (in forward direction), adding the ones that
            // are not yet downloaded and not in flight to vBlocks. In the meantime, update
            // pindexLastCommonBlock as long as all ancestors are already downloaded, or if it's
            // already part of our chain (and therefore don't need it even if pruned).
            BOOST_FOREACH(CBlockIndex* pindex, vToFetch) {
                if (!pindex->IsValid(BLOCK_VALID_TREE)) {
                    // We consider the chain that this peer is on invalid.
                    return;
                }
                if (pindex->nStatus & BLOCK_HAVE_DATA || chainActive.Contains(pindex)) {
                    if (pindex->nChainTx)
                        state->pindexLastCommonBlock = pindex;
                } else if (mapBlocksInFlight.count(pindex->GetBlockHash()) == 0) {
                    // The block is not already downloaded, and not yet in flight.
                    if (pindex->nHeight > nWindowEnd) {
                        // We reached the end of the window.
                        if (vBlocks.size() == 0 && waitingfor != nodeid) {
                            // We aren't able to fetch anything, but we would be if the download window was one larger.
                            nodeStaller = waitingfor;
                        }
                        return;
                    }
                    vBlocks.push_back(pindex);
                    if (vBlocks.size() == count) {
                        return;
                    }
                } else if (waitingfor == -1) {
                    // This is the first already-in-flight block.
                    waitingfor = mapBlocksInFlight[pindex->GetBlockHash()].first;
                }
            }
        }
    }

} // anon namespace

bool GetNodeStateStats(NodeId nodeid, CNodeStateStats &stats) {
    LOCK(cs_main);
    CNodeState *state = State(nodeid);
    if (state == NULL)
        return false;
    stats.nMisbehavior = state->nMisbehavior;
    stats.nSyncHeight = state->pindexBestKnownBlock ? state->pindexBestKnownBlock->nHeight : -1;
    stats.nCommonHeight = state->pindexLastCommonBlock ? state->pindexLastCommonBlock->nHeight : -1;
    BOOST_FOREACH(const QueuedBlock& queue, state->vBlocksInFlight) {
        if (queue.pindex)
            stats.vHeightInFlight.push_back(queue.pindex->nHeight);
    }
    return true;
}

void RegisterNodeSignals(CNodeSignals& nodeSignals)
{
    nodeSignals.GetHeight.connect(&GetHeight);
    nodeSignals.ProcessMessages.connect(&ProcessMessages);
    nodeSignals.SendMessages.connect(&SendMessages);
    nodeSignals.InitializeNode.connect(&InitializeNode);
    nodeSignals.FinalizeNode.connect(&FinalizeNode);
}

void UnregisterNodeSignals(CNodeSignals& nodeSignals)
{
    nodeSignals.GetHeight.disconnect(&GetHeight);
    nodeSignals.ProcessMessages.disconnect(&ProcessMessages);
    nodeSignals.SendMessages.disconnect(&SendMessages);
    nodeSignals.InitializeNode.disconnect(&InitializeNode);
    nodeSignals.FinalizeNode.disconnect(&FinalizeNode);
}

CBlockIndex* FindForkInGlobalIndex(const CChain& chain, const CBlockLocator& locator)
{
    // Find the first block the caller has in the main chain
    BOOST_FOREACH(const uint256& hash, locator.vHave) {
        BlockMap::iterator mi = mapBlockIndex.find(hash);
        if (mi != mapBlockIndex.end())
        {
            CBlockIndex* pindex = (*mi).second;
            if (pindex != 0 && chain.Contains(pindex))
                return pindex;
            if (pindex != 0 && pindex->GetAncestor(chain.Height()) == chain.Tip()) {
                return chain.Tip();
            }
        }
    }
    return chain.Genesis();
}

CCoinsViewCache *pcoinsTip = NULL;
CBlockTreeDB *pblocktree = NULL;

// Komodo globals

#define KOMODO_ZCASH
#include "komodo.h"

UniValue komodo_snapshot(int top)
{
    LOCK(cs_main);
    int64_t total = -1;
    UniValue result(UniValue::VOBJ);

    if (fAddressIndex) {
	    if ( pblocktree != 0 ) {
		result = pblocktree->Snapshot(top);
	    } else {
		fprintf(stderr,"null pblocktree start with -addressindex=1\n");
	    }
    } else {
	    fprintf(stderr,"getsnapshot requires -addressindex=1\n");
    }
    return(result);
}

//////////////////////////////////////////////////////////////////////////////
//
// mapOrphanTransactions
//

bool AddOrphanTx(const CTransaction& tx, NodeId peer) EXCLUSIVE_LOCKS_REQUIRED(cs_main)
{
    uint256 hash = tx.GetHash();
    if (mapOrphanTransactions.count(hash))
        return false;

    // Ignore big transactions, to avoid a
    // send-big-orphans memory exhaustion attack. If a peer has a legitimate
    // large transaction with a missing parent then we assume
    // it will rebroadcast it later, after the parent transaction(s)
    // have been mined or received.
    // 10,000 orphans, each of which is at most 5,000 bytes big is
    // at most 500 megabytes of orphans:
    unsigned int sz = tx.GetSerializeSize(SER_NETWORK, tx.nVersion);
    if (sz > 5000)
    {
        LogPrint("mempool", "ignoring large orphan tx (size: %u, hash: %s)\n", sz, hash.ToString());
        return false;
    }

    mapOrphanTransactions[hash].tx = tx;
    mapOrphanTransactions[hash].fromPeer = peer;
    BOOST_FOREACH(const CTxIn& txin, tx.vin)
    mapOrphanTransactionsByPrev[txin.prevout.hash].insert(hash);

    LogPrint("mempool", "stored orphan tx %s (mapsz %u prevsz %u)\n", hash.ToString(),
             mapOrphanTransactions.size(), mapOrphanTransactionsByPrev.size());
    return true;
}

void static EraseOrphanTx(uint256 hash) EXCLUSIVE_LOCKS_REQUIRED(cs_main)
{
    map<uint256, COrphanTx>::iterator it = mapOrphanTransactions.find(hash);
    if (it == mapOrphanTransactions.end())
        return;
    BOOST_FOREACH(const CTxIn& txin, it->second.tx.vin)
    {
        map<uint256, set<uint256> >::iterator itPrev = mapOrphanTransactionsByPrev.find(txin.prevout.hash);
        if (itPrev == mapOrphanTransactionsByPrev.end())
            continue;
        itPrev->second.erase(hash);
        if (itPrev->second.empty())
            mapOrphanTransactionsByPrev.erase(itPrev);
    }
    mapOrphanTransactions.erase(it);
}

void EraseOrphansFor(NodeId peer)
{
    int nErased = 0;
    map<uint256, COrphanTx>::iterator iter = mapOrphanTransactions.begin();
    while (iter != mapOrphanTransactions.end())
    {
        map<uint256, COrphanTx>::iterator maybeErase = iter++; // increment to avoid iterator becoming invalid
        if (maybeErase->second.fromPeer == peer)
        {
            EraseOrphanTx(maybeErase->second.tx.GetHash());
            ++nErased;
        }
    }
    if (nErased > 0) LogPrint("mempool", "Erased %d orphan tx from peer %d\n", nErased, peer);
}


unsigned int LimitOrphanTxSize(unsigned int nMaxOrphans) EXCLUSIVE_LOCKS_REQUIRED(cs_main)
{
    unsigned int nEvicted = 0;
    while (mapOrphanTransactions.size() > nMaxOrphans)
    {
        // Evict a random orphan:
        uint256 randomhash = GetRandHash();
        map<uint256, COrphanTx>::iterator it = mapOrphanTransactions.lower_bound(randomhash);
        if (it == mapOrphanTransactions.end())
            it = mapOrphanTransactions.begin();
            EraseOrphanTx(it->first);
            ++nEvicted;
    }
    return nEvicted;
}


bool IsStandardTx(const CTransaction& tx, string& reason, const int nHeight)
{
    bool isOverwinter = NetworkUpgradeActive(nHeight, Params().GetConsensus(), Consensus::UPGRADE_OVERWINTER);

    if (isOverwinter) {
        // Overwinter standard rules apply
        if (tx.nVersion > CTransaction::OVERWINTER_MAX_CURRENT_VERSION || tx.nVersion < CTransaction::OVERWINTER_MIN_CURRENT_VERSION) {
            reason = "overwinter-version";
            return false;
        }
    } else {
        // Sprout standard rules apply
        if (tx.nVersion > CTransaction::SPROUT_MAX_CURRENT_VERSION || tx.nVersion < CTransaction::SPROUT_MIN_CURRENT_VERSION) {
            reason = "version";
            return false;
        }
    }

    BOOST_FOREACH(const CTxIn& txin, tx.vin)
    {
        // Biggest 'standard' txin is a 15-of-15 P2SH multisig with compressed
        // keys. (remember the 520 byte limit on redeemScript size) That works
        // out to a (15*(33+1))+3=513 byte redeemScript, 513+1+15*(73+1)+3=1627
        // bytes of scriptSig, which we round off to 1650 bytes for some minor
        // future-proofing. That's also enough to spend a 20-of-20
        // CHECKMULTISIG scriptPubKey, though such a scriptPubKey is not
        // considered standard)
        if (txin.scriptSig.size() > 1650) {
            reason = "scriptsig-size";
            return false;
        }
        if (!txin.scriptSig.IsPushOnly()) {
            reason = "scriptsig-not-pushonly";
            return false;
        }
    }

    unsigned int v=0,nDataOut = 0;
    txnouttype whichType;
    BOOST_FOREACH(const CTxOut& txout, tx.vout)
    {
        if (!::IsStandard(txout.scriptPubKey, whichType))
        {
            reason = "scriptpubkey";
            //fprintf(stderr,">>>>>>>>>>>>>>> vout.%d nDataout.%d\n",v,nDataOut);
            return false;
        }

        if (whichType == TX_NULL_DATA)
        {
            if ( txout.scriptPubKey.size() > IGUANA_MAXSCRIPTSIZE )
            {
                reason = "opreturn too big";
                return(false);
            }
            nDataOut++;
            //fprintf(stderr,"is OP_RETURN\n");
        }
        else if ((whichType == TX_MULTISIG) && (!fIsBareMultisigStd)) {
            reason = "bare-multisig";
            return false;
        } else if (txout.scriptPubKey.IsPayToCryptoCondition() == 0 && txout.IsDust(::minRelayTxFee)) {
            reason = "dust";
            return false;
        }
        v++;
    }

    // only one OP_RETURN txout is permitted
    if (nDataOut > 1) {
        reason = "multi-op-return";
        return false;
    }

    return true;
}

bool IsFinalTx(const CTransaction &tx, int nBlockHeight, int64_t nBlockTime)
{
    int32_t i;
    if (tx.nLockTime == 0)
        return true;
    if ((int64_t)tx.nLockTime < ((int64_t)tx.nLockTime < LOCKTIME_THRESHOLD ? (int64_t)nBlockHeight : nBlockTime))
        return true;
    BOOST_FOREACH(const CTxIn& txin, tx.vin)
    {
        if ( txin.nSequence == 0xfffffffe && (((int64_t)tx.nLockTime >= LOCKTIME_THRESHOLD && (int64_t)tx.nLockTime > nBlockTime) || ((int64_t)tx.nLockTime < LOCKTIME_THRESHOLD && (int64_t)tx.nLockTime > nBlockHeight)) )
        {

        }
        else if (!txin.IsFinal())
        {
            //printf("non-final txin seq.%x locktime.%u vs nTime.%u\n",txin.nSequence,(uint32_t)tx.nLockTime,(uint32_t)nBlockTime);
            return false;
        }
    }
    return true;
}

bool IsExpiredTx(const CTransaction &tx, int nBlockHeight)
{
    if (tx.nExpiryHeight == 0 || tx.IsCoinBase()) {
        return false;
    }
    return static_cast<uint32_t>(nBlockHeight) > tx.nExpiryHeight;
}

bool CheckFinalTx(const CTransaction &tx, int flags)
{
    AssertLockHeld(cs_main);

    // By convention a negative value for flags indicates that the
    // current network-enforced consensus rules should be used. In
    // a future soft-fork scenario that would mean checking which
    // rules would be enforced for the next block and setting the
    // appropriate flags. At the present time no soft-forks are
    // scheduled, so no flags are set.
    flags = std::max(flags, 0);

    // CheckFinalTx() uses chainActive.Height()+1 to evaluate
    // nLockTime because when IsFinalTx() is called within
    // CBlock::AcceptBlock(), the height of the block *being*
    // evaluated is what is used. Thus if we want to know if a
    // transaction can be part of the *next* block, we need to call
    // IsFinalTx() with one more than chainActive.Height().
    const int nBlockHeight = chainActive.Height() + 1;

    // Timestamps on the other hand don't get any special treatment,
    // because we can't know what timestamp the next block will have,
    // and there aren't timestamp applications where it matters.
    // However this changes once median past time-locks are enforced:
    const int64_t nBlockTime = (flags & LOCKTIME_MEDIAN_TIME_PAST)
    ? chainActive.Tip()->GetMedianTimePast()
    : GetAdjustedTime();

    return IsFinalTx(tx, nBlockHeight, nBlockTime);
}

/**
 * Check transaction inputs to mitigate two
 * potential denial-of-service attacks:
 *
 * 1. scriptSigs with extra data stuffed into them,
 *    not consumed by scriptPubKey (or P2SH script)
 * 2. P2SH scripts with a crazy number of expensive
 *    CHECKSIG/CHECKMULTISIG operations
 */
bool AreInputsStandard(const CTransaction& tx, const CCoinsViewCache& mapInputs, uint32_t consensusBranchId)
{
    if (tx.IsCoinBase())
        return true; // Coinbases don't use vin normally

    if (tx.IsCoinImport())
        return tx.vin[0].scriptSig.IsCoinImport();

    for (unsigned int i = 0; i < tx.vin.size(); i++)
    {
        const CTxOut& prev = mapInputs.GetOutputFor(tx.vin[i]);

        vector<vector<unsigned char> > vSolutions;
        txnouttype whichType;
        // get the scriptPubKey corresponding to this input:
        const CScript& prevScript = prev.scriptPubKey;
        if (!Solver(prevScript, whichType, vSolutions))
            return false;
        int nArgsExpected = ScriptSigArgsExpected(whichType, vSolutions);
        if (nArgsExpected < 0)
            return false;

        // Transactions with extra stuff in their scriptSigs are
        // non-standard. Note that this EvalScript() call will
        // be quick, because if there are any operations
        // beside "push data" in the scriptSig
        // IsStandardTx() will have already returned false
        // and this method isn't called.
        vector<vector<unsigned char> > stack;
        if (!EvalScript(stack, tx.vin[i].scriptSig, SCRIPT_VERIFY_NONE, BaseSignatureChecker(), consensusBranchId))
            return false;

        if (whichType == TX_SCRIPTHASH)
        {
            if (stack.empty())
                return false;
            CScript subscript(stack.back().begin(), stack.back().end());
            vector<vector<unsigned char> > vSolutions2;
            txnouttype whichType2;
            if (Solver(subscript, whichType2, vSolutions2))
            {
                int tmpExpected = ScriptSigArgsExpected(whichType2, vSolutions2);
                if (tmpExpected < 0)
                    return false;
                nArgsExpected += tmpExpected;
            }
            else
            {
                // Any other Script with less than 15 sigops OK:
                unsigned int sigops = subscript.GetSigOpCount(true);
                // ... extra data left on the stack after execution is OK, too:
                return (sigops <= MAX_P2SH_SIGOPS);
            }
        }

        if (stack.size() != (unsigned int)nArgsExpected)
            return false;
    }

    return true;
}

unsigned int GetLegacySigOpCount(const CTransaction& tx)
{
    unsigned int nSigOps = 0;
    BOOST_FOREACH(const CTxIn& txin, tx.vin)
    {
        nSigOps += txin.scriptSig.GetSigOpCount(false);
    }
    BOOST_FOREACH(const CTxOut& txout, tx.vout)
    {
        nSigOps += txout.scriptPubKey.GetSigOpCount(false);
    }
    return nSigOps;
}

unsigned int GetP2SHSigOpCount(const CTransaction& tx, const CCoinsViewCache& inputs)
{
    if (tx.IsCoinBase() || tx.IsCoinImport())
        return 0;

    unsigned int nSigOps = 0;
    for (unsigned int i = 0; i < tx.vin.size(); i++)
    {
        const CTxOut &prevout = inputs.GetOutputFor(tx.vin[i]);
        if (prevout.scriptPubKey.IsPayToScriptHash())
            nSigOps += prevout.scriptPubKey.GetSigOpCount(tx.vin[i].scriptSig);
    }
    return nSigOps;
}

/**
 * Check a transaction contextually against a set of consensus rules valid at a given block height.
 *
 * Notes:
 * 1. AcceptToMemoryPool calls CheckTransaction and this function.
 * 2. ProcessNewBlock calls AcceptBlock, which calls CheckBlock (which calls CheckTransaction)
 *    and ContextualCheckBlock (which calls this function).
 */
bool ContextualCheckTransaction(const CTransaction& tx, CValidationState &state, const int nHeight, const int dosLevel)
{
    bool isOverwinter = NetworkUpgradeActive(nHeight, Params().GetConsensus(), Consensus::UPGRADE_OVERWINTER);
    bool isSprout = !isOverwinter;

    // If Sprout rules apply, reject transactions which are intended for Overwinter and beyond
    if (isSprout && tx.fOverwintered) {
        return state.DoS(dosLevel, error("ContextualCheckTransaction(): overwinter is not active yet"),
                         REJECT_INVALID, "tx-overwinter-not-active");
    }

    // If Overwinter rules apply:
    if (isOverwinter) {
        // Reject transactions with valid version but missing overwinter flag
        if (tx.nVersion >= OVERWINTER_MIN_TX_VERSION && !tx.fOverwintered) {
            return state.DoS(dosLevel, error("ContextualCheckTransaction(): overwinter flag must be set"),
                             REJECT_INVALID, "tx-overwinter-flag-not-set");
        }

        // Reject transactions with invalid version
        if (tx.fOverwintered && tx.nVersion > OVERWINTER_MAX_TX_VERSION ) {
            return state.DoS(100, error("CheckTransaction(): overwinter version too high"),
                             REJECT_INVALID, "bad-tx-overwinter-version-too-high");
        }

        // Reject transactions intended for Sprout
        if (!tx.fOverwintered) {
            return state.DoS(dosLevel, error("ContextualCheckTransaction: overwinter is active"),
                             REJECT_INVALID, "tx-overwinter-active");
        }

        // Check that all transactions are unexpired
        if (IsExpiredTx(tx, nHeight)) {
            return state.DoS(dosLevel, error("ContextualCheckTransaction(): transaction is expired"), REJECT_INVALID, "tx-overwinter-expired");
        }
    }

    if (!(tx.IsMint() || tx.vjoinsplit.empty())) {
        auto consensusBranchId = CurrentEpochBranchId(nHeight, Params().GetConsensus());
        // Empty output script.
        CScript scriptCode;
        uint256 dataToBeSigned;
        try {
            dataToBeSigned = SignatureHash(scriptCode, tx, NOT_AN_INPUT, SIGHASH_ALL, 0, consensusBranchId);
        } catch (std::logic_error ex) {
            return state.DoS(100, error("CheckTransaction(): error computing signature hash"),
                             REJECT_INVALID, "error-computing-signature-hash");
        }

        BOOST_STATIC_ASSERT(crypto_sign_PUBLICKEYBYTES == 32);

        // We rely on libsodium to check that the signature is canonical.
        // https://github.com/jedisct1/libsodium/commit/62911edb7ff2275cccd74bf1c8aefcc4d76924e0
        if (crypto_sign_verify_detached(&tx.joinSplitSig[0],
                                        dataToBeSigned.begin(), 32,
                                        tx.joinSplitPubKey.begin()
                                        ) != 0) {
            return state.DoS(100, error("CheckTransaction(): invalid joinsplit signature"),
                             REJECT_INVALID, "bad-txns-invalid-joinsplit-signature");
        }
    }
    return true;
}

bool CheckTransaction(const CTransaction& tx, CValidationState &state,
                      libzcash::ProofVerifier& verifier)
{
    static uint256 array[64]; static int32_t numbanned,indallvouts; int32_t j,k,n;
    if ( *(int32_t *)&array[0] == 0 )
        numbanned = komodo_bannedset(&indallvouts,array,(int32_t)(sizeof(array)/sizeof(*array)));
    n = tx.vin.size();
    for (j=0; j<n; j++)
    {
        for (k=0; k<numbanned; k++)
        {
            if ( tx.vin[j].prevout.hash == array[k] && (tx.vin[j].prevout.n == 1 || k >= indallvouts) )
            {
                static uint32_t counter;
                if ( counter++ < 100 )
                    printf("MEMPOOL: banned tx.%d being used at ht.%d vout.%d\n",k,(int32_t)chainActive.Tip()->nHeight,j);
                return(false);
            }
        }
    }
    // Don't count coinbase transactions because mining skews the count
    if (!tx.IsCoinBase()) {
        transactionsValidated.increment();
    }

    if (!CheckTransactionWithoutProofVerification(tx, state)) {
        return false;
    } else {
        // Ensure that zk-SNARKs v|| y
        BOOST_FOREACH(const JSDescription &joinsplit, tx.vjoinsplit) {
            if (!joinsplit.Verify(*pzcashParams, verifier, tx.joinSplitPubKey)) {
                return state.DoS(100, error("CheckTransaction(): joinsplit does not verify"),
                                 REJECT_INVALID, "bad-txns-joinsplit-verification-failed");
            }
        }
        return true;
    }
}

int32_t komodo_isnotaryvout(char *coinaddr) // from ac_private chains only
{
    static int32_t didinit; static char notaryaddrs[17 + 1][64];
    int32_t i;
    if ( didinit == 0 )
    {
        uint8_t pubkey33[33];
        for (i=0; i<=17; i++)
        {
            if ( i < 17 )
                decode_hex(pubkey33,33,(char *)notaries_STAKED1[i][1]);
            else decode_hex(pubkey33,33,(char *)CRYPTO777_PUBSECPSTR);
            pubkey2addr((char *)notaryaddrs[i],(uint8_t *)pubkey33);
        }
        didinit = 1;
    }
    for (i=0; i<=17; i++)
        if ( strcmp(coinaddr,notaryaddrs[i]) == 0 )
            return(1);
    return(0);
}

bool CheckTransactionWithoutProofVerification(const CTransaction& tx, CValidationState &state)
{
    // Basic checks that don't depend on any context

    /**
     * Previously:
     * 1. The consensus rule below was:
     *        if (tx.nVersion < SPROUT_MIN_TX_VERSION) { ... }
     *    which checked if tx.nVersion fell within the range:
     *        INT32_MIN <= tx.nVersion < SPROUT_MIN_TX_VERSION
     * 2. The parser allowed tx.nVersion to be negative
     *
     * Now:
     * 1. The consensus rule checks to see if tx.Version falls within the range:
     *        0 <= tx.nVersion < SPROUT_MIN_TX_VERSION
     * 2. The previous consensus rule checked for negative values within the range:
     *        INT32_MIN <= tx.nVersion < 0
     *    This is unnecessary for Overwinter transactions since the parser now
     *    interprets the sign bit as fOverwintered, so tx.nVersion is always >=0,
     *    and when Overwinter is not active ContextualCheckTransaction rejects
     *    transactions with fOverwintered set.  When fOverwintered is set,
     *    this function and ContextualCheckTransaction will together check to
     *    ensure tx.nVersion avoids the following ranges:
     *        0 <= tx.nVersion < OVERWINTER_MIN_TX_VERSION
     *        OVERWINTER_MAX_TX_VERSION < tx.nVersion <= INT32_MAX
     */
    if (!tx.fOverwintered && tx.nVersion < SPROUT_MIN_TX_VERSION) {
        return state.DoS(100, error("CheckTransaction(): version too low"),
                         REJECT_INVALID, "bad-txns-version-too-low");
    }
    else if (tx.fOverwintered) {
        if (tx.nVersion < OVERWINTER_MIN_TX_VERSION) {
            return state.DoS(100, error("CheckTransaction(): overwinter version too low"),
                             REJECT_INVALID, "bad-tx-overwinter-version-too-low");
        }
        if (tx.nVersionGroupId != OVERWINTER_VERSION_GROUP_ID) {
            return state.DoS(100, error("CheckTransaction(): unknown tx version group id"),
                             REJECT_INVALID, "bad-tx-version-group-id");
        }
        if (tx.nExpiryHeight >= TX_EXPIRY_HEIGHT_THRESHOLD) {
            return state.DoS(100, error("CheckTransaction(): expiry height is too high"),
                             REJECT_INVALID, "bad-tx-expiry-height-too-high");
        }
    }

    // Transactions can contain empty `vin` and `vout` so long as
    // `vjoinsplit` is non-empty.
    // Migrations may also have empty `vin`
    if (tx.vin.empty() && tx.vjoinsplit.empty())
        return state.DoS(10, error("CheckTransaction(): vin empty"),
                         REJECT_INVALID, "bad-txns-vin-empty");
    if (tx.vout.empty() && tx.vjoinsplit.empty())
        return state.DoS(10, error("CheckTransaction(): vout empty"),
                         REJECT_INVALID, "bad-txns-vout-empty");

    // Size limits
    BOOST_STATIC_ASSERT(MAX_BLOCK_SIZE > MAX_TX_SIZE); // sanity
    if (::GetSerializeSize(tx, SER_NETWORK, PROTOCOL_VERSION) > MAX_TX_SIZE)
        return state.DoS(100, error("CheckTransaction(): size limits failed"),
                         REJECT_INVALID, "bad-txns-oversize");

    // Check for negative or overflow output values
    CAmount nValueOut = 0;
    int32_t iscoinbase = tx.IsCoinBase();
    BOOST_FOREACH(const CTxOut& txout, tx.vout)
    {
        if (txout.nValue < 0)
            return state.DoS(100, error("CheckTransaction(): txout.nValue negative"),
                             REJECT_INVALID, "bad-txns-vout-negative");
        if (txout.nValue > MAX_MONEY)
        {
            fprintf(stderr,"%.8f > max %.8f\n",(double)txout.nValue/COIN,(double)MAX_MONEY/COIN);
            return state.DoS(100, error("CheckTransaction(): txout.nValue too high"),REJECT_INVALID, "bad-txns-vout-toolarge");
        }
        if ( ASSETCHAINS_PRIVATE != 0 )
        {
            //fprintf(stderr,"private chain nValue %.8f iscoinbase.%d\n",(double)txout.nValue/COIN,iscoinbase);
            if ( (txout.nValue > 0 && iscoinbase == 0) || tx.GetJoinSplitValueOut() > 0 )
            {
                char destaddr[65];
                Getscriptaddress(destaddr,txout.scriptPubKey);
                if ( komodo_isnotaryvout(destaddr) == 0 )
                    return state.DoS(100, error("CheckTransaction(): this is a private chain, no public allowed"),REJECT_INVALID, "bad-txns-acprivacy-chain");
            }
        }
        if ( txout.scriptPubKey.size() > IGUANA_MAXSCRIPTSIZE )
            return state.DoS(100, error("CheckTransaction(): txout.scriptPubKey.size() too big"),REJECT_INVALID, "bad-txns-vout-negative");
        nValueOut += txout.nValue;
        if (!MoneyRange(nValueOut))
            return state.DoS(100, error("CheckTransaction(): txout total out of range"),
                             REJECT_INVALID, "bad-txns-txouttotal-toolarge");
    }

    // Ensure that joinsplit values are well-formed
    BOOST_FOREACH(const JSDescription& joinsplit, tx.vjoinsplit)
    {
        if ( ASSETCHAINS_PUBLIC != 0 )
        {
            return state.DoS(100, error("CheckTransaction(): this is a public chain, no privacy allowed"),
                             REJECT_INVALID, "bad-txns-acprivacy-chain");
        }
        if (joinsplit.vpub_old < 0) {
            return state.DoS(100, error("CheckTransaction(): joinsplit.vpub_old negative"),
                             REJECT_INVALID, "bad-txns-vpub_old-negative");
        }

        if (joinsplit.vpub_new < 0) {
            return state.DoS(100, error("CheckTransaction(): joinsplit.vpub_new negative"),
                             REJECT_INVALID, "bad-txns-vpub_new-negative");
        }

        if (joinsplit.vpub_old > MAX_MONEY) {
            return state.DoS(100, error("CheckTransaction(): joinsplit.vpub_old too high"),
                             REJECT_INVALID, "bad-txns-vpub_old-toolarge");
        }

        if (joinsplit.vpub_new > MAX_MONEY) {
            return state.DoS(100, error("CheckTransaction(): joinsplit.vpub_new too high"),
                             REJECT_INVALID, "bad-txns-vpub_new-toolarge");
        }

        if (joinsplit.vpub_new != 0 && joinsplit.vpub_old != 0) {
            return state.DoS(100, error("CheckTransaction(): joinsplit.vpub_new and joinsplit.vpub_old both nonzero"),
                             REJECT_INVALID, "bad-txns-vpubs-both-nonzero");
        }

        nValueOut += joinsplit.vpub_old;
        if (!MoneyRange(nValueOut)) {
            return state.DoS(100, error("CheckTransaction(): txout total out of range"),
                             REJECT_INVALID, "bad-txns-txouttotal-toolarge");
        }
    }
<<<<<<< HEAD
    if ( ASSETCHAINS_TXPOW != 0 && tx.vjoinsplit.size() == 0 )
    {
        // genesis coinbase 4a5e1e4baab89f3a32518a88c31bc87f618f76673e2cc77ab2127b7afdeda33b
        uint256 txid = tx.GetHash();
        if ( ((ASSETCHAINS_TXPOW & 2) != 0 && iscoinbase != 0) || ((ASSETCHAINS_TXPOW & 1) != 0 && iscoinbase == 0) )
        {
            if ( ((uint8_t *)&txid)[0] != 0 || ((uint8_t *)&txid)[31] != 0 )
            {
                uint256 genesistxid = uint256S("4a5e1e4baab89f3a32518a88c31bc87f618f76673e2cc77ab2127b7afdeda33b");
                if ( txid != genesistxid )
                {
                    fprintf(stderr,"private chain iscoinbase.%d invalid txpow.%d txid.%s\n",iscoinbase,ASSETCHAINS_TXPOW,txid.GetHex().c_str());
                    return state.DoS(100, error("CheckTransaction(): this is a txpow chain, must have 0x00 ends"),REJECT_INVALID, "bad-txns-actxpow-chain");
                }
            }
        }
    }
   
=======

>>>>>>> e955c22d
    // Ensure input values do not exceed MAX_MONEY
    // We have not resolved the txin values at this stage,
    // but we do know what the joinsplits claim to add
    // to the value pool.
    {
        CAmount nValueIn = 0;
        for (std::vector<JSDescription>::const_iterator it(tx.vjoinsplit.begin()); it != tx.vjoinsplit.end(); ++it)
        {
            nValueIn += it->vpub_new;

            if (!MoneyRange(it->vpub_new) || !MoneyRange(nValueIn)) {
                return state.DoS(100, error("CheckTransaction(): txin total out of range"),
                                 REJECT_INVALID, "bad-txns-txintotal-toolarge");
            }
        }
    }


    // Check for duplicate inputs
    set<COutPoint> vInOutPoints;
    BOOST_FOREACH(const CTxIn& txin, tx.vin)
    {
        if (vInOutPoints.count(txin.prevout))
            return state.DoS(100, error("CheckTransaction(): duplicate inputs"),
                             REJECT_INVALID, "bad-txns-inputs-duplicate");
        vInOutPoints.insert(txin.prevout);
    }

    // Check for duplicate joinsplit nullifiers in this transaction
    set<uint256> vJoinSplitNullifiers;
    BOOST_FOREACH(const JSDescription& joinsplit, tx.vjoinsplit)
    {
        BOOST_FOREACH(const uint256& nf, joinsplit.nullifiers)
        {
            if (vJoinSplitNullifiers.count(nf))
                return state.DoS(100, error("CheckTransaction(): duplicate nullifiers"),
                                 REJECT_INVALID, "bad-joinsplits-nullifiers-duplicate");

            vJoinSplitNullifiers.insert(nf);
        }
    }

    if (tx.IsMint())
    {
        // There should be no joinsplits in a coinbase transaction
        if (tx.vjoinsplit.size() > 0)
            return state.DoS(100, error("CheckTransaction(): coinbase has joinsplits"),
                             REJECT_INVALID, "bad-cb-has-joinsplits");

        if (tx.vin[0].scriptSig.size() < 2 || tx.vin[0].scriptSig.size() > 100)
            return state.DoS(100, error("CheckTransaction(): coinbase script size"),
                             REJECT_INVALID, "bad-cb-length");
    }
    else
    {
        BOOST_FOREACH(const CTxIn& txin, tx.vin)
        if (txin.prevout.IsNull())
            return state.DoS(10, error("CheckTransaction(): prevout is null"),
                             REJECT_INVALID, "bad-txns-prevout-null");
    }

    return true;
}

CAmount GetMinRelayFee(const CTransaction& tx, unsigned int nBytes, bool fAllowFree)
{
    extern int32_t KOMODO_ON_DEMAND;
    {
        LOCK(mempool.cs);
        uint256 hash = tx.GetHash();
        double dPriorityDelta = 0;
        CAmount nFeeDelta = 0;
        mempool.ApplyDeltas(hash, dPriorityDelta, nFeeDelta);
        if (dPriorityDelta > 0 || nFeeDelta > 0)
            return 0;
    }

    CAmount nMinFee = ::minRelayTxFee.GetFee(nBytes);

    if (fAllowFree)
    {
        // There is a free transaction area in blocks created by most miners,
        // * If we are relaying we allow transactions up to DEFAULT_BLOCK_PRIORITY_SIZE - 1000
        //   to be considered to fall into this category. We don't want to encourage sending
        //   multiple transactions instead of one big transaction to avoid fees.
        if (nBytes < (DEFAULT_BLOCK_PRIORITY_SIZE - 1000))
            nMinFee = 0;
    }

    if (!MoneyRange(nMinFee))
        nMinFee = MAX_MONEY;
    return nMinFee;
}


bool AcceptToMemoryPool(CTxMemPool& pool, CValidationState &state, const CTransaction &tx, bool fLimitFree,bool* pfMissingInputs, bool fRejectAbsurdFee)
{
    AssertLockHeld(cs_main);
    if (pfMissingInputs)
        *pfMissingInputs = false;

    int flag=0,nextBlockHeight = chainActive.Height() + 1;
    auto consensusBranchId = CurrentEpochBranchId(nextBlockHeight, Params().GetConsensus());

    // Node operator can choose to reject tx by number of transparent inputs
    static_assert(std::numeric_limits<size_t>::max() >= std::numeric_limits<int64_t>::max(), "size_t too small");
    size_t limit = (size_t) GetArg("-mempooltxinputlimit", 0);
    if (limit > 0) {
        size_t n = tx.vin.size();
        if (n > limit) {
            LogPrint("mempool", "Dropping txid %s : too many transparent inputs %zu > limit %zu\n", tx.GetHash().ToString(), n, limit );
            return false;
        }
    }

    auto verifier = libzcash::ProofVerifier::Strict();
    if ( komodo_validate_interest(tx,chainActive.LastTip()->nHeight+1,chainActive.LastTip()->GetMedianTimePast() + 777,0) < 0 )
    {
        //fprintf(stderr,"AcceptToMemoryPool komodo_validate_interest failure\n");
        return error("AcceptToMemoryPool: komodo_validate_interest failed");
    }
    if (!CheckTransaction(tx, state, verifier))
    {
        return error("AcceptToMemoryPool: CheckTransaction failed");
    }
    // DoS level set to 10 to be more forgiving.
    // Check transaction contextually against the set of consensus rules which apply in the next block to be mined.
    if (!ContextualCheckTransaction(tx, state, nextBlockHeight, 10))
    {
        return error("AcceptToMemoryPool: ContextualCheckTransaction failed");
    }

    // Coinbase is only valid in a block, not as a loose transaction
    if (tx.IsCoinBase())
    {
        fprintf(stderr,"AcceptToMemoryPool coinbase as individual tx\n");
        return state.DoS(100, error("AcceptToMemoryPool: coinbase as individual tx"),REJECT_INVALID, "coinbase");
    }
    // Rather not work on nonstandard transactions (unless -testnet/-regtest)
    string reason;
    if (Params().RequireStandard() && !IsStandardTx(tx, reason, nextBlockHeight))
    {
        //fprintf(stderr,"AcceptToMemoryPool reject nonstandard transaction: %s\n",reason.c_str());
        return state.DoS(0,error("AcceptToMemoryPool: nonstandard transaction: %s", reason),REJECT_NONSTANDARD, reason);
    }
    // Only accept nLockTime-using transactions that can be mined in the next
    // block; we don't want our mempool filled up with transactions that can't
    // be mined yet.
    if (!CheckFinalTx(tx, STANDARD_LOCKTIME_VERIFY_FLAGS))
    {
        //fprintf(stderr,"AcceptToMemoryPool reject non-final\n");
        return state.DoS(0, false, REJECT_NONSTANDARD, "non-final");
    }
    // is it already in the memory pool?
    uint256 hash = tx.GetHash();
    if (pool.exists(hash))
    {
        //fprintf(stderr,"already in mempool\n");
        return state.Invalid(false, REJECT_DUPLICATE, "already in mempool");
    }

    // Check for conflicts with in-memory transactions
    {
        LOCK(pool.cs); // protect pool.mapNextTx
        for (unsigned int i = 0; i < tx.vin.size(); i++)
        {
            COutPoint outpoint = tx.vin[i].prevout;
            if (pool.mapNextTx.count(outpoint))
            {
                //static uint32_t counter;
                // Disable replacement feature for now
                //if ( counter++ < 100 )
                //fprintf(stderr,"Disable replacement feature for now\n");
                return false;
            }
        }
        BOOST_FOREACH(const JSDescription &joinsplit, tx.vjoinsplit)
        {
            BOOST_FOREACH(const uint256 &nf, joinsplit.nullifiers)
            {
                if (pool.mapNullifiers.count(nf))
                {
                    fprintf(stderr,"pool.mapNullifiers.count\n");
                    return false;
                }
            }
        }
    }

    {
        CCoinsView dummy;
        CCoinsViewCache view(&dummy);
        int64_t interest;
        CAmount nValueIn = 0;
        {
            LOCK(pool.cs);
            CCoinsViewMemPool viewMemPool(pcoinsTip, pool);
            view.SetBackend(viewMemPool);

            // do we already have it?
            if (view.HaveCoins(hash))
            {
                //fprintf(stderr,"view.HaveCoins(hash) error\n");
                return state.Invalid(false, REJECT_DUPLICATE, "already have coins");
            }

            if (tx.IsCoinImport())
            {
                // Inverse of normal case; if input exists, it's been spent
                if (ExistsImportTombstone(tx, view))
                    return state.Invalid(false, REJECT_DUPLICATE, "import tombstone exists");
            }
            else
            {
                // do all inputs exist?
                // Note that this does not check for the presence of actual outputs (see the next check for that),
                // and only helps with filling in pfMissingInputs (to determine missing vs spent).
                BOOST_FOREACH(const CTxIn txin, tx.vin)
                {
                    if (!view.HaveCoins(txin.prevout.hash))
                    {
                        if (pfMissingInputs)
                            *pfMissingInputs = true;
                        //fprintf(stderr,"missing inputs\n");
                        return false;
                    }
                }

                // are the actual inputs available?
                if (!view.HaveInputs(tx))
                {
                    //fprintf(stderr,"accept failure.1\n");
                    return state.Invalid(error("AcceptToMemoryPool: inputs already spent"),REJECT_DUPLICATE, "bad-txns-inputs-spent");
                }
            }
            // are the joinsplit's requirements met?
            if (!view.HaveJoinSplitRequirements(tx))
            {
                //fprintf(stderr,"accept failure.2\n");
                return state.Invalid(error("AcceptToMemoryPool: joinsplit requirements not met"),REJECT_DUPLICATE, "bad-txns-joinsplit-requirements-not-met");
            }

            // Bring the best block into scope
            view.GetBestBlock();

            nValueIn = view.GetValueIn(chainActive.LastTip()->nHeight,&interest,tx,chainActive.LastTip()->nTime);
            if ( 0 && interest != 0 )
                fprintf(stderr,"add interest %.8f\n",(double)interest/COIN);
            // we have all inputs cached now, so switch back to dummy, so we don't need to keep lock on mempool
            view.SetBackend(dummy);
        }

        // Check for non-standard pay-to-script-hash in inputs
        if (Params().RequireStandard() && !AreInputsStandard(tx, view, consensusBranchId))
            return error("AcceptToMemoryPool: reject nonstandard transaction input");

        // Check that the transaction doesn't have an excessive number of
        // sigops, making it impossible to mine. Since the coinbase transaction
        // itself can contain sigops MAX_STANDARD_TX_SIGOPS is less than
        // MAX_BLOCK_SIGOPS; we still consider this an invalid rather than
        // merely non-standard transaction.
        unsigned int nSigOps = GetLegacySigOpCount(tx);
        nSigOps += GetP2SHSigOpCount(tx, view);
        if (nSigOps > MAX_STANDARD_TX_SIGOPS)
        {
            fprintf(stderr,"accept failure.4\n");
            return state.DoS(0, error("AcceptToMemoryPool: too many sigops %s, %d > %d", hash.ToString(), nSigOps, MAX_STANDARD_TX_SIGOPS),REJECT_NONSTANDARD, "bad-txns-too-many-sigops");
        }

        CAmount nValueOut = tx.GetValueOut();
        CAmount nFees = nValueIn-nValueOut;
        double dPriority = view.GetPriority(tx, chainActive.Height());

        // Keep track of transactions that spend a coinbase, which we re-scan
        // during reorgs to ensure COINBASE_MATURITY is still met.
        bool fSpendsCoinbase = false;
        if (!tx.IsCoinImport()) {
            BOOST_FOREACH(const CTxIn &txin, tx.vin) {
                const CCoins *coins = view.AccessCoins(txin.prevout.hash);
                if (coins->IsCoinBase()) {
                    fSpendsCoinbase = true;
                    break;
                }
            }
        }

        // Grab the branch ID we expect this transaction to commit to. We don't
        // yet know if it does, but if the entry gets added to the mempool, then
        // it has passed ContextualCheckInputs and therefore this is correct.
        auto consensusBranchId = CurrentEpochBranchId(chainActive.Height() + 1, Params().GetConsensus());

        CTxMemPoolEntry entry(tx, nFees, GetTime(), dPriority, chainActive.Height(), mempool.HasNoInputsOf(tx), fSpendsCoinbase, consensusBranchId);
        unsigned int nSize = entry.GetTxSize();

        // Accept a tx if it contains joinsplits and has at least the default fee specified by z_sendmany.
        if (tx.vjoinsplit.size() > 0 && nFees >= ASYNC_RPC_OPERATION_DEFAULT_MINERS_FEE) {
            // In future we will we have more accurate and dynamic computation of fees for tx with joinsplits.
        } else {
            // Don't accept it if it can't get into a block
            CAmount txMinFee = GetMinRelayFee(tx, nSize, true);
            if (fLimitFree && nFees < txMinFee)
            {
                //fprintf(stderr,"accept failure.5\n");
                return state.DoS(0, error("AcceptToMemoryPool: not enough fees %s, %d < %d",hash.ToString(), nFees, txMinFee),REJECT_INSUFFICIENTFEE, "insufficient fee");
            }
        }

        // Require that free transactions have sufficient priority to be mined in the next block.
        if (GetBoolArg("-relaypriority", false) && nFees < ::minRelayTxFee.GetFee(nSize) && !AllowFree(view.GetPriority(tx, chainActive.Height() + 1))) {
            fprintf(stderr,"accept failure.6\n");
            return state.DoS(0, false, REJECT_INSUFFICIENTFEE, "insufficient priority");
        }

        // Continuously rate-limit free (really, very-low-fee) transactions
        // This mitigates 'penny-flooding' -- sending thousands of free transactions just to
        // be annoying or make others' transactions take longer to confirm.
        if (fLimitFree && nFees < ::minRelayTxFee.GetFee(nSize))
        {
            static CCriticalSection csFreeLimiter;
            static double dFreeCount;
            static int64_t nLastTime;
            int64_t nNow = GetTime();

            LOCK(csFreeLimiter);

            // Use an exponentially decaying ~10-minute window:
            dFreeCount *= pow(1.0 - 1.0/600.0, (double)(nNow - nLastTime));
            nLastTime = nNow;
            // -limitfreerelay unit is thousand-bytes-per-minute
            // At default rate it would take over a month to fill 1GB
            if (dFreeCount >= GetArg("-limitfreerelay", 15)*10*1000)
            {
                fprintf(stderr,"accept failure.7\n");
                return state.DoS(0, error("AcceptToMemoryPool: free transaction rejected by rate limiter"), REJECT_INSUFFICIENTFEE, "rate limited free transaction");
            }
            LogPrint("mempool", "Rate limit dFreeCount: %g => %g\n", dFreeCount, dFreeCount+nSize);
            dFreeCount += nSize;
        }

        if (fRejectAbsurdFee && nFees > ::minRelayTxFee.GetFee(nSize) * 10000 && nFees > nValueOut/19 )
        {
            fprintf(stderr,"accept failure.8\n");
            return error("AcceptToMemoryPool: absurdly high fees %s, %d > %d",hash.ToString(), nFees, ::minRelayTxFee.GetFee(nSize) * 10000);
        }

        // Check against previous transactions
        // This is done last to help prevent CPU exhaustion denial-of-service attacks.
        PrecomputedTransactionData txdata(tx);
        if (!ContextualCheckInputs(tx, state, view, true, STANDARD_SCRIPT_VERIFY_FLAGS, true, txdata, Params().GetConsensus(), consensusBranchId))
        {
            //fprintf(stderr,"accept failure.9\n");
            return error("AcceptToMemoryPool: ConnectInputs failed %s", hash.ToString());
        }

        // Check again against just the consensus-critical mandatory script
        // verification flags, in case of bugs in the standard flags that cause
        // transactions to pass as valid when they're actually invalid. For
        // instance the STRICTENC flag was incorrectly allowing certain
        // CHECKSIG NOT scripts to pass, even though they were invalid.
        //
        // There is a similar check in CreateNewBlock() to prevent creating
        // invalid blocks, however allowing such transactions into the mempool
        // can be exploited as a DoS attack.
        // XXX: is this neccesary for CryptoConditions?
        if ( KOMODO_CONNECTING <= 0 && chainActive.LastTip() != 0 )
        {
            flag = 1;
            KOMODO_CONNECTING = (1<<30) + (int32_t)chainActive.LastTip()->nHeight + 1;
        }
        if (!ContextualCheckInputs(tx, state, view, true, MANDATORY_SCRIPT_VERIFY_FLAGS, true, txdata, Params().GetConsensus(), consensusBranchId))
        {
            if ( flag != 0 )
                KOMODO_CONNECTING = -1;
            return error("AcceptToMemoryPool: BUG! PLEASE REPORT THIS! ConnectInputs failed against MANDATORY but not STANDARD flags %s", hash.ToString());
        }
        if ( flag != 0 )
            KOMODO_CONNECTING = -1;

        // Store transaction in memory
        if ( komodo_is_notarytx(tx) == 0 )
            KOMODO_ON_DEMAND++;
        pool.addUnchecked(hash, entry, !IsInitialBlockDownload());

        if (!tx.IsCoinImport())
        {
            // Add memory address index
            if (fAddressIndex) {
                pool.addAddressIndex(entry, view);
            }

            // Add memory spent index
            if (fSpentIndex) {
                pool.addSpentIndex(entry, view);
            }
        }
    }

    SyncWithWallets(tx, NULL);

    return true;
}

bool GetTimestampIndex(const unsigned int &high, const unsigned int &low, const bool fActiveOnly, std::vector<std::pair<uint256, unsigned int> > &hashes)
{
    if (!fTimestampIndex)
        return error("Timestamp index not enabled");

    if (!pblocktree->ReadTimestampIndex(high, low, fActiveOnly, hashes))
        return error("Unable to get hashes for timestamps");

    return true;
}

bool GetSpentIndex(CSpentIndexKey &key, CSpentIndexValue &value)
{
    if (!fSpentIndex)
        return false;

    if (mempool.getSpentIndex(key, value))
        return true;

    if (!pblocktree->ReadSpentIndex(key, value))
        return false;

    return true;
}

bool GetAddressIndex(uint160 addressHash, int type,
                     std::vector<std::pair<CAddressIndexKey, CAmount> > &addressIndex, int start, int end)
{
    if (!fAddressIndex)
        return error("address index not enabled");

    if (!pblocktree->ReadAddressIndex(addressHash, type, addressIndex, start, end))
        return error("unable to get txids for address");

    return true;
}

bool GetAddressUnspent(uint160 addressHash, int type,
                       std::vector<std::pair<CAddressUnspentKey, CAddressUnspentValue> > &unspentOutputs)
{
    if (!fAddressIndex)
        return error("address index not enabled");

    if (!pblocktree->ReadAddressUnspentIndex(addressHash, type, unspentOutputs))
        return error("unable to get txids for address");

    return true;
}

/*uint64_t myGettxout(uint256 hash,int32_t n)
{
    CCoins coins;
    LOCK2(cs_main,mempool.cs);
    CCoinsViewMemPool view(pcoinsTip, mempool);
    if (!view.GetCoins(hash, coins))
        return(0);
    if ( n < 0 || (unsigned int)n >= coins.vout.size() || coins.vout[n].IsNull() )
        return(0);
    else return(coins.vout[n].nValue);
}*/

bool myAddtomempool(CTransaction &tx)
{
    CValidationState state; CTransaction Ltx; bool fMissingInputs,fOverrideFees = false;
    if ( mempool.lookup(tx.GetHash(),Ltx) == 0 )
        return(AcceptToMemoryPool(mempool, state, tx, false, &fMissingInputs, !fOverrideFees));
    else return(true);
}

bool myGetTransaction(const uint256 &hash, CTransaction &txOut, uint256 &hashBlock)
{
    // need a GetTransaction without lock so the validation code for assets can run without deadlock
    {
        //fprintf(stderr,"check mempool\n");
        if (mempool.lookup(hash, txOut))
        {
            //fprintf(stderr,"found in mempool\n");
            return true;
        }
    }
    //fprintf(stderr,"check disk\n");

    if (fTxIndex) {
        CDiskTxPos postx;
        //fprintf(stderr,"ReadTxIndex\n");
        if (pblocktree->ReadTxIndex(hash, postx)) {
            //fprintf(stderr,"OpenBlockFile\n");
            CAutoFile file(OpenBlockFile(postx, true), SER_DISK, CLIENT_VERSION);
            if (file.IsNull())
                return error("%s: OpenBlockFile failed", __func__);
            CBlockHeader header;
            //fprintf(stderr,"seek and read\n");
            try {
                file >> header;
                fseek(file.Get(), postx.nTxOffset, SEEK_CUR);
                file >> txOut;
            } catch (const std::exception& e) {
                return error("%s: Deserialize or I/O error - %s", __func__, e.what());
            }
            hashBlock = header.GetHash();
            if (txOut.GetHash() != hash)
                return error("%s: txid mismatch", __func__);
            //fprintf(stderr,"found on disk\n");
            return true;
        }
    }
    //fprintf(stderr,"not found\n");
    return false;
}

/** Return transaction in tx, and if it was found inside a block, its hash is placed in hashBlock */
bool GetTransaction(const uint256 &hash, CTransaction &txOut, uint256 &hashBlock, bool fAllowSlow)
{
    CBlockIndex *pindexSlow = NULL;

    LOCK(cs_main);

    if (mempool.lookup(hash, txOut))
    {
        return true;
    }

    if (fTxIndex) {
        CDiskTxPos postx;
        if (pblocktree->ReadTxIndex(hash, postx)) {
            CAutoFile file(OpenBlockFile(postx, true), SER_DISK, CLIENT_VERSION);
            if (file.IsNull())
                return error("%s: OpenBlockFile failed", __func__);
            CBlockHeader header;
            try {
                file >> header;
                fseek(file.Get(), postx.nTxOffset, SEEK_CUR);
                file >> txOut;
            } catch (const std::exception& e) {
                return error("%s: Deserialize or I/O error - %s", __func__, e.what());
            }
            hashBlock = header.GetHash();
            if (txOut.GetHash() != hash)
                return error("%s: txid mismatch", __func__);
            return true;
        }
    }

    if (fAllowSlow) { // use coin database to locate block that contains transaction, and scan it
        int nHeight = -1;
        {
            CCoinsViewCache &view = *pcoinsTip;
            const CCoins* coins = view.AccessCoins(hash);
            if (coins)
                nHeight = coins->nHeight;
        }
        if (nHeight > 0)
            pindexSlow = chainActive[nHeight];
    }

    if (pindexSlow) {
        CBlock block;
        if (ReadBlockFromDisk(block, pindexSlow,1)) {
            BOOST_FOREACH(const CTransaction &tx, block.vtx) {
                if (tx.GetHash() == hash) {
                    txOut = tx;
                    hashBlock = pindexSlow->GetBlockHash();
                    return true;
                }
            }
        }
    }

    return false;
}

/*char *komodo_getspendscript(uint256 hash,int32_t n)
 {
 CTransaction tx; uint256 hashBlock;
 if ( !GetTransaction(hash,tx,hashBlock,true) )
 {
 printf("null GetTransaction\n");
 return(0);
 }
 if ( n >= 0 && n < tx.vout.size() )
 return((char *)tx.vout[n].scriptPubKey.ToString().c_str());
 else printf("getspendscript illegal n.%d\n",n);
 return(0);
 }*/


//////////////////////////////////////////////////////////////////////////////
//
// CBlock and CBlockIndex
//

bool WriteBlockToDisk(CBlock& block, CDiskBlockPos& pos, const CMessageHeader::MessageStartChars& messageStart)
{
    // Open history file to append
    CAutoFile fileout(OpenBlockFile(pos), SER_DISK, CLIENT_VERSION);
    if (fileout.IsNull())
        return error("WriteBlockToDisk: OpenBlockFile failed");

    // Write index header
    unsigned int nSize = fileout.GetSerializeSize(block);
    fileout << FLATDATA(messageStart) << nSize;

    // Write block
    long fileOutPos = ftell(fileout.Get());
    if (fileOutPos < 0)
        return error("WriteBlockToDisk: ftell failed");
    pos.nPos = (unsigned int)fileOutPos;
    fileout << block;

    return true;
}

bool ReadBlockFromDisk(int32_t height,CBlock& block, const CDiskBlockPos& pos,bool checkPOW)
{
    uint8_t pubkey33[33];
    block.SetNull();

    // Open history file to read
    CAutoFile filein(OpenBlockFile(pos, true), SER_DISK, CLIENT_VERSION);
    if (filein.IsNull())
    {
        //fprintf(stderr,"readblockfromdisk err A\n");
        return error("ReadBlockFromDisk: OpenBlockFile failed for %s", pos.ToString());
    }

    // Read block
    try {
        filein >> block;
    }
    catch (const std::exception& e) {
        fprintf(stderr,"readblockfromdisk err B\n");
        return error("%s: Deserialize or I/O error - %s at %s", __func__, e.what(), pos.ToString());
    }
    // Check the header
    if ( 0 && checkPOW != 0 )
    {
        komodo_block2pubkey33(pubkey33,(CBlock *)&block);
        if (!(CheckEquihashSolution(&block, Params()) && CheckProofOfWork(height,pubkey33,block.GetHash(), block.nBits, Params().GetConsensus(),block.nTime)))
        {
            int32_t i; for (i=0; i<33; i++)
                fprintf(stderr,"%02x",pubkey33[i]);
            fprintf(stderr," warning unexpected diff at ht.%d\n",height);

            return error("ReadBlockFromDisk: Errors in block header at %s", pos.ToString());
        }
    }
    return true;
}

bool ReadBlockFromDisk(CBlock& block, const CBlockIndex* pindex,bool checkPOW)
{
    if ( pindex == 0 )
        return false;
    if (!ReadBlockFromDisk(pindex->nHeight,block, pindex->GetBlockPos(),checkPOW))
        return false;
    if (block.GetHash() != pindex->GetBlockHash())
        return error("ReadBlockFromDisk(CBlock&, CBlockIndex*): GetHash() doesn't match index for %s at %s",
                     pindex->ToString(), pindex->GetBlockPos().ToString());
    return true;
}

//uint64_t komodo_moneysupply(int32_t height);
extern char ASSETCHAINS_SYMBOL[KOMODO_ASSETCHAIN_MAXLEN];
extern uint32_t ASSETCHAINS_MAGIC;
extern int32_t ASSETCHAINS_STREAM;
extern uint64_t ASSETCHAINS_STAKED,ASSETCHAINS_ENDSUBSIDY,ASSETCHAINS_REWARD,ASSETCHAINS_HALVING,ASSETCHAINS_LINEAR,ASSETCHAINS_COMMISSION,ASSETCHAINS_SUPPLY;
extern uint8_t ASSETCHAINS_PUBLIC,ASSETCHAINS_PRIVATE;

CAmount GetBlockSubsidy(int nHeight, const Consensus::Params& consensusParams)
{
    static uint64_t cached_subsidy; static int32_t cached_numhalvings;
    int32_t numhalvings,i; uint64_t numerator; CAmount nSubsidy = 3 * COIN;
    if ( ASSETCHAINS_SYMBOL[0] == 0 )
    {
        if ( nHeight == 1 )
            return(100000000 * COIN); // ICO allocation
        else if ( nHeight < KOMODO_ENDOFERA )
            return(3 * COIN);
        else if ( nHeight < 2*KOMODO_ENDOFERA )
            return(2 * COIN);
        else return(COIN);
    }
    else
    {
        if ( nHeight == 1 )
        {
            if ( ASSETCHAINS_STAKED == 0 || strcmp("VRSC",ASSETCHAINS_SYMBOL) == 0 )
                return(ASSETCHAINS_SUPPLY * COIN + (ASSETCHAINS_MAGIC & 0xffffff));
            else return(ASSETCHAINS_SUPPLY * COIN + ASSETCHAINS_MAGIC);
        }
        else if ( ASSETCHAINS_ENDSUBSIDY == 0 || nHeight < ASSETCHAINS_ENDSUBSIDY )
        {
            if ( ASSETCHAINS_REWARD == 0 )
            {
                if ( ASSETCHAINS_STREAM != 0 && nHeight > 128 )
                    return(0);
                else
                    return(10000);
            }
            else if (  ASSETCHAINS_ENDSUBSIDY != 0 && nHeight >= ASSETCHAINS_ENDSUBSIDY )
                return(0);
            else
            {
                nSubsidy = ASSETCHAINS_REWARD;
                if ( ASSETCHAINS_HALVING != 0 )
                {
                    if ( (numhalvings= (nHeight / ASSETCHAINS_HALVING)) > 0 )
                    {
                        if ( numhalvings >= 64 && ASSETCHAINS_DECAY == 0 )
                            return(0);
                        if ( ASSETCHAINS_DECAY == 0 )
                            nSubsidy >>= numhalvings;
                        else if ( ASSETCHAINS_DECAY == 100000000 && ASSETCHAINS_ENDSUBSIDY != 0 )
                        {
                            numerator = (ASSETCHAINS_ENDSUBSIDY - nHeight);
                            nSubsidy = (nSubsidy * numerator) / ASSETCHAINS_ENDSUBSIDY;
                        }
                        else
                        {
                            if ( cached_subsidy > 0 && cached_numhalvings == numhalvings )
                                nSubsidy = cached_subsidy;
                            else
                            {
                                for (i=0; i<numhalvings&&nSubsidy!=0; i++)
                                    nSubsidy = (nSubsidy * ASSETCHAINS_DECAY) / 100000000;
                                cached_subsidy = nSubsidy;
                                cached_numhalvings = numhalvings;
                            }
                        }
                    }
                }
            }
            return(nSubsidy);
        } else return(0);
    }
    /*
     // Mining slow start
     // The subsidy is ramped up linearly, skipping the middle payout of
     // MAX_SUBSIDY/2 to keep the monetary curve consistent with no slow start.
     if (nHeight < consensusParams.nSubsidySlowStartInterval / 2) {
     nSubsidy /= consensusParams.nSubsidySlowStartInterval;
     nSubsidy *= nHeight;
     return nSubsidy;
     } else if (nHeight < consensusParams.nSubsidySlowStartInterval) {
     nSubsidy /= consensusParams.nSubsidySlowStartInterval;
     nSubsidy *= (nHeight+1);
     return nSubsidy;
     }

     assert(nHeight > consensusParams.SubsidySlowStartShift());
     int halvings = (nHeight - consensusParams.SubsidySlowStartShift()) / consensusParams.nSubsidyHalvingInterval;*/
    // Force block reward to zero when right shift is undefined.
    //int halvings = nHeight / consensusParams.nSubsidyHalvingInterval;
    //if (halvings >= 64)
    //    return 0;

    // Subsidy is cut in half every 840,000 blocks which will occur approximately every 4 years.
    //nSubsidy >>= halvings;
    return nSubsidy;
}

bool IsInitialBlockDownload()
{
    const CChainParams& chainParams = Params();
    LOCK(cs_main);
    if (fImporting || fReindex)
    {
        //fprintf(stderr,"IsInitialBlockDownload: fImporting %d || %d fReindex\n",(int32_t)fImporting,(int32_t)fReindex);
        return true;
    }
    if (fCheckpointsEnabled && chainActive.Height() < Checkpoints::GetTotalBlocksEstimate(chainParams.Checkpoints()))
    {
        //fprintf(stderr,"IsInitialBlockDownload: checkpoint -> initialdownload\n");
        return true;
    }
    static bool lockIBDState = false;
    if (lockIBDState)
    {
        //fprintf(stderr,"lockIBDState true %d < %d\n",chainActive.Height(),pindexBestHeader->nHeight - 10);
        return false;
    }
    bool state; CBlockIndex *ptr = chainActive.Tip();
    if ( ptr == 0 )
        ptr = pindexBestHeader;
    else if ( pindexBestHeader != 0 && pindexBestHeader->nHeight > ptr->nHeight )
        ptr = pindexBestHeader;
    //if ( ASSETCHAINS_SYMBOL[0] == 0 )
    state = ((chainActive.Height() < ptr->nHeight - 24*60) ||
             ptr->GetBlockTime() < (GetTime() - chainParams.MaxTipAge()));
    //else state = (chainActive.Height() < ptr->nHeight - 24*60);
    //fprintf(stderr,"state.%d  ht.%d vs %d, t.%u %u\n",state,(int32_t)chainActive.Height(),(uint32_t)ptr->nHeight,(int32_t)ptr->GetBlockTime(),(uint32_t)(GetTime() - chainParams.MaxTipAge()));
    if (!state)
    {
        lockIBDState = true;
    }
    return state;
}

bool fLargeWorkForkFound = false;
bool fLargeWorkInvalidChainFound = false;
CBlockIndex *pindexBestForkTip = NULL, *pindexBestForkBase = NULL;

void CheckForkWarningConditions()
{
    AssertLockHeld(cs_main);
    // Before we get past initial download, we cannot reliably alert about forks
    // (we assume we don't get stuck on a fork before the last checkpoint)
    if (IsInitialBlockDownload())
        return;

    // If our best fork is no longer within 288 blocks (+/- 12 hours if no one mines it)
    // of our head, drop it
    if (pindexBestForkTip && chainActive.Height() - pindexBestForkTip->nHeight >= 288)
        pindexBestForkTip = NULL;

    if (pindexBestForkTip || (pindexBestInvalid && pindexBestInvalid->nChainWork > chainActive.LastTip()->nChainWork + (GetBlockProof(*chainActive.LastTip()) * 6)))
    {
        if (!fLargeWorkForkFound && pindexBestForkBase)
        {
            std::string warning = std::string("'Warning: Large-work fork detected, forking after block ") +
            pindexBestForkBase->phashBlock->ToString() + std::string("'");
            CAlert::Notify(warning, true);
        }
        if (pindexBestForkTip && pindexBestForkBase)
        {
            LogPrintf("%s: Warning: Large valid fork found\n  forking the chain at height %d (%s)\n  lasting to height %d (%s).\nChain state database corruption likely.\n", __func__,
                      pindexBestForkBase->nHeight, pindexBestForkBase->phashBlock->ToString(),
                      pindexBestForkTip->nHeight, pindexBestForkTip->phashBlock->ToString());
            fLargeWorkForkFound = true;
        }
        else
        {
            std::string warning = std::string("Warning: Found invalid chain at least ~6 blocks longer than our best chain.\nChain state database corruption likely.");
            LogPrintf("%s: %s\n", warning.c_str(), __func__);
            CAlert::Notify(warning, true);
            fLargeWorkInvalidChainFound = true;
        }
    }
    else
    {
        fLargeWorkForkFound = false;
        fLargeWorkInvalidChainFound = false;
    }
}

void CheckForkWarningConditionsOnNewFork(CBlockIndex* pindexNewForkTip)
{
    AssertLockHeld(cs_main);
    // If we are on a fork that is sufficiently large, set a warning flag
    CBlockIndex* pfork = pindexNewForkTip;
    CBlockIndex* plonger = chainActive.LastTip();
    while (pfork && pfork != plonger)
    {
        while (plonger && plonger->nHeight > pfork->nHeight)
            plonger = plonger->pprev;
        if (pfork == plonger)
            break;
        pfork = pfork->pprev;
    }

    // We define a condition where we should warn the user about as a fork of at least 7 blocks
    // with a tip within 72 blocks (+/- 3 hours if no one mines it) of ours
    // We use 7 blocks rather arbitrarily as it represents just under 10% of sustained network
    // hash rate operating on the fork.
    // or a chain that is entirely longer than ours and invalid (note that this should be detected by both)
    // We define it this way because it allows us to only store the highest fork tip (+ base) which meets
    // the 7-block condition and from this always have the most-likely-to-cause-warning fork
    if (pfork && (!pindexBestForkTip || (pindexBestForkTip && pindexNewForkTip->nHeight > pindexBestForkTip->nHeight)) &&
        pindexNewForkTip->nChainWork - pfork->nChainWork > (GetBlockProof(*pfork) * 7) &&
        chainActive.Height() - pindexNewForkTip->nHeight < 72)
    {
        pindexBestForkTip = pindexNewForkTip;
        pindexBestForkBase = pfork;
    }

    CheckForkWarningConditions();
}

// Requires cs_main.
void Misbehaving(NodeId pnode, int howmuch)
{
    if (howmuch == 0)
        return;

    CNodeState *state = State(pnode);
    if (state == NULL)
        return;

    state->nMisbehavior += howmuch;
    int banscore = GetArg("-banscore", 101);
    if (state->nMisbehavior >= banscore && state->nMisbehavior - howmuch < banscore)
    {
        LogPrintf("%s: %s (%d -> %d) BAN THRESHOLD EXCEEDED\n", __func__, state->name, state->nMisbehavior-howmuch, state->nMisbehavior);
        state->fShouldBan = true;
    } else
        LogPrintf("%s: %s (%d -> %d)\n", __func__, state->name, state->nMisbehavior-howmuch, state->nMisbehavior);
}

void static InvalidChainFound(CBlockIndex* pindexNew)
{
    if (!pindexBestInvalid || pindexNew->nChainWork > pindexBestInvalid->nChainWork)
        pindexBestInvalid = pindexNew;

    LogPrintf("%s: invalid block=%s  height=%d  log2_work=%.8g  date=%s\n", __func__,
              pindexNew->GetBlockHash().ToString(), pindexNew->nHeight,
              log(pindexNew->nChainWork.getdouble())/log(2.0), DateTimeStrFormat("%Y-%m-%d %H:%M:%S",
                                                                                 pindexNew->GetBlockTime()));
    CBlockIndex *tip = chainActive.LastTip();
    assert (tip);
    LogPrintf("%s:  current best=%s  height=%d  log2_work=%.8g  date=%s\n", __func__,
              tip->GetBlockHash().ToString(), chainActive.Height(), log(tip->nChainWork.getdouble())/log(2.0),
              DateTimeStrFormat("%Y-%m-%d %H:%M:%S", tip->GetBlockTime()));
    CheckForkWarningConditions();
}

void static InvalidBlockFound(CBlockIndex *pindex, const CValidationState &state) {
    int nDoS = 0;
    if (state.IsInvalid(nDoS)) {
        std::map<uint256, NodeId>::iterator it = mapBlockSource.find(pindex->GetBlockHash());
        if (it != mapBlockSource.end() && State(it->second)) {
            CBlockReject reject = {state.GetRejectCode(), state.GetRejectReason().substr(0, MAX_REJECT_MESSAGE_LENGTH), pindex->GetBlockHash()};
            State(it->second)->rejects.push_back(reject);
            if (nDoS > 0)
                Misbehaving(it->second, nDoS);
        }
    }
    if (!state.CorruptionPossible()) {
        pindex->nStatus |= BLOCK_FAILED_VALID;
        setDirtyBlockIndex.insert(pindex);
        setBlockIndexCandidates.erase(pindex);
        InvalidChainFound(pindex);
    }
}

void UpdateCoins(const CTransaction& tx, CCoinsViewCache& inputs, CTxUndo &txundo, int nHeight)
{
    if (!tx.IsMint()) // mark inputs spent
    {
        txundo.vprevout.reserve(tx.vin.size());
        BOOST_FOREACH(const CTxIn &txin, tx.vin) {
            CCoinsModifier coins = inputs.ModifyCoins(txin.prevout.hash);
            unsigned nPos = txin.prevout.n;

            if (nPos >= coins->vout.size() || coins->vout[nPos].IsNull())
                assert(false);
            // mark an outpoint spent, and construct undo information
            txundo.vprevout.push_back(CTxInUndo(coins->vout[nPos]));
            coins->Spend(nPos);
            if (coins->vout.size() == 0) {
                CTxInUndo& undo = txundo.vprevout.back();
                undo.nHeight = coins->nHeight;
                undo.fCoinBase = coins->fCoinBase;
                undo.nVersion = coins->nVersion;
            }
        }
    }
    BOOST_FOREACH(const JSDescription &joinsplit, tx.vjoinsplit) { // spend nullifiers
        BOOST_FOREACH(const uint256 &nf, joinsplit.nullifiers) {
            inputs.SetNullifier(nf, true);
        }
    }
    inputs.ModifyCoins(tx.GetHash())->FromTx(tx, nHeight); // add outputs

    // Unorthodox state
    if (tx.IsCoinImport()) {
        // add a tombstone for the burnTx
        AddImportTombstone(tx, inputs, nHeight);
    }

}

void UpdateCoins(const CTransaction& tx, CCoinsViewCache& inputs, int nHeight)
{
    CTxUndo txundo;
    UpdateCoins(tx, inputs, txundo, nHeight);
}

bool CScriptCheck::operator()() {
    const CScript &scriptSig = ptxTo->vin[nIn].scriptSig;
    ServerTransactionSignatureChecker checker(ptxTo, nIn, amount, cacheStore, *txdata);
    if (!VerifyScript(scriptSig, scriptPubKey, nFlags, checker, consensusBranchId, &error)) {
        return ::error("CScriptCheck(): %s:%d VerifySignature failed: %s", ptxTo->GetHash().ToString(), nIn, ScriptErrorString(error));
    }
    return true;
}

int GetSpendHeight(const CCoinsViewCache& inputs)
{
    LOCK(cs_main);
    CBlockIndex* pindexPrev = mapBlockIndex.find(inputs.GetBestBlock())->second;
    return pindexPrev->nHeight + 1;
}

namespace Consensus {
    bool CheckTxInputs(const CTransaction& tx, CValidationState& state, const CCoinsViewCache& inputs, int nSpendHeight, const Consensus::Params& consensusParams)
    {
        // This doesn't trigger the DoS code on purpose; if it did, it would make it easier
        // for an attacker to attempt to split the network.
        if (!inputs.HaveInputs(tx))
            return state.Invalid(error("CheckInputs(): %s inputs unavailable", tx.GetHash().ToString()));

        // are the JoinSplit's requirements met?
        if (!inputs.HaveJoinSplitRequirements(tx))
            return state.Invalid(error("CheckInputs(): %s JoinSplit requirements not met", tx.GetHash().ToString()));

        CAmount nValueIn = 0;
        CAmount nFees = 0;
        for (unsigned int i = 0; i < tx.vin.size(); i++)
        {
            const COutPoint &prevout = tx.vin[i].prevout;
            const CCoins *coins = inputs.AccessCoins(prevout.hash);
            assert(coins);

            if (coins->IsCoinBase()) {
                // Ensure that coinbases are matured
                if (nSpendHeight - coins->nHeight < COINBASE_MATURITY) {
                    return state.Invalid(
                                         error("CheckInputs(): tried to spend coinbase at depth %d/%d", nSpendHeight - coins->nHeight,(int32_t)COINBASE_MATURITY),
                                         REJECT_INVALID, "bad-txns-premature-spend-of-coinbase");
                }

                // Ensure that coinbases cannot be spent to transparent outputs
                // Disabled on regtest
                if (fCoinbaseEnforcedProtectionEnabled &&
                    consensusParams.fCoinbaseMustBeProtected &&
                    !tx.vout.empty()) {
                    return state.Invalid(
                                         error("CheckInputs(): tried to spend coinbase with transparent outputs"),
                                         REJECT_INVALID, "bad-txns-coinbase-spend-has-transparent-outputs");
                }
            }

            // Check for negative or overflow input values
            nValueIn += coins->vout[prevout.n].nValue;
#ifdef KOMODO_ENABLE_INTEREST
            if ( ASSETCHAINS_SYMBOL[0] == 0 && nSpendHeight > 60000 )//chainActive.LastTip() != 0 && chainActive.LastTip()->nHeight >= 60000 )
            {
                if ( coins->vout[prevout.n].nValue >= 10*COIN )
                {
                    int64_t interest; int32_t txheight; uint32_t locktime;
                    if ( (interest= komodo_accrued_interest(&txheight,&locktime,prevout.hash,prevout.n,0,coins->vout[prevout.n].nValue,(int32_t)nSpendHeight-1)) != 0 )
                    {
                        //fprintf(stderr,"checkResult %.8f += val %.8f interest %.8f ht.%d lock.%u tip.%u\n",(double)nValueIn/COIN,(double)coins->vout[prevout.n].nValue/COIN,(double)interest/COIN,txheight,locktime,chainActive.LastTip()->nTime);
                        nValueIn += interest;
                    }
                }
            }
#endif
            if (!MoneyRange(coins->vout[prevout.n].nValue) || !MoneyRange(nValueIn))
                return state.DoS(100, error("CheckInputs(): txin values out of range"),
                                 REJECT_INVALID, "bad-txns-inputvalues-outofrange");

        }

        nValueIn += tx.GetJoinSplitValueIn();
        if (!MoneyRange(nValueIn))
            return state.DoS(100, error("CheckInputs(): vpub_old values out of range"),
                             REJECT_INVALID, "bad-txns-inputvalues-outofrange");

        if (nValueIn < tx.GetValueOut())
        {
            fprintf(stderr,"spentheight.%d valuein %s vs %s error\n",nSpendHeight,FormatMoney(nValueIn).c_str(), FormatMoney(tx.GetValueOut()).c_str());
            return state.DoS(100, error("CheckInputs(): %s value in (%s) < value out (%s) diff %.8f",
                                        tx.GetHash().ToString(), FormatMoney(nValueIn), FormatMoney(tx.GetValueOut()),((double)nValueIn - tx.GetValueOut())/COIN),REJECT_INVALID, "bad-txns-in-belowout");
        }
        // Tally transaction fees
        CAmount nTxFee = nValueIn - tx.GetValueOut();
        if (nTxFee < 0)
            return state.DoS(100, error("CheckInputs(): %s nTxFee < 0", tx.GetHash().ToString()),
                             REJECT_INVALID, "bad-txns-fee-negative");
        nFees += nTxFee;
        if (!MoneyRange(nFees))
            return state.DoS(100, error("CheckInputs(): nFees out of range"),
                             REJECT_INVALID, "bad-txns-fee-outofrange");
        return true;
    }
}// namespace Consensus

bool ContextualCheckInputs(
                           const CTransaction& tx,
                           CValidationState &state,
                           const CCoinsViewCache &inputs,
                           bool fScriptChecks,
                           unsigned int flags,
                           bool cacheStore,
                           PrecomputedTransactionData& txdata,
                           const Consensus::Params& consensusParams,
                           uint32_t consensusBranchId,
                           std::vector<CScriptCheck> *pvChecks)
{
    if (!tx.IsMint())
    {
        if (!Consensus::CheckTxInputs(tx, state, inputs, GetSpendHeight(inputs), consensusParams)) {
            return false;
        }

        if (pvChecks)
            pvChecks->reserve(tx.vin.size());

        // The first loop above does all the inexpensive checks.
        // Only if ALL inputs pass do we perform expensive ECDSA signature checks.
        // Helps prevent CPU exhaustion attacks.

        // Skip ECDSA signature verification when connecting blocks
        // before the last block chain checkpoint. This is safe because block merkle hashes are
        // still computed and checked, and any change will be caught at the next checkpoint.
        if (fScriptChecks) {
            for (unsigned int i = 0; i < tx.vin.size(); i++) {
                const COutPoint &prevout = tx.vin[i].prevout;
                const CCoins* coins = inputs.AccessCoins(prevout.hash);
                assert(coins);

                // Verify signature
                CScriptCheck check(*coins, tx, i, flags, cacheStore, consensusBranchId, &txdata);
                if (pvChecks) {
                    pvChecks->push_back(CScriptCheck());
                    check.swap(pvChecks->back());
                } else if (!check()) {
                    if (flags & STANDARD_NOT_MANDATORY_VERIFY_FLAGS) {
                        // Check whether the failure was caused by a
                        // non-mandatory script verification check, such as
                        // non-standard DER encodings or non-null dummy
                        // arguments; if so, don't trigger DoS protection to
                        // avoid splitting the network between upgraded and
                        // non-upgraded nodes.
                        CScriptCheck check2(*coins, tx, i,
                                            flags & ~STANDARD_NOT_MANDATORY_VERIFY_FLAGS, cacheStore, consensusBranchId, &txdata);
                        if (check2())
                            return state.Invalid(false, REJECT_NONSTANDARD, strprintf("non-mandatory-script-verify-flag (%s)", ScriptErrorString(check.GetScriptError())));
                    }
                    // Failures of other flags indicate a transaction that is
                    // invalid in new blocks, e.g. a invalid P2SH. We DoS ban
                    // such nodes as they are not following the protocol. That
                    // said during an upgrade careful thought should be taken
                    // as to the correct behavior - we may want to continue
                    // peering with non-upgraded nodes even after a soft-fork
                    // super-majority vote has passed.
                    return state.DoS(100,false, REJECT_INVALID, strprintf("mandatory-script-verify-flag-failed (%s)", ScriptErrorString(check.GetScriptError())));
                }
            }
        }
    }

    if (tx.IsCoinImport())
    {
        ServerTransactionSignatureChecker checker(&tx, 0, 0, false, txdata);
        return VerifyCoinImport(tx.vin[0].scriptSig, checker, state);
    }

    return true;
}


/*bool ContextualCheckInputs(const CTransaction& tx, CValidationState &state, const CCoinsViewCache &inputs, bool fScriptChecks, unsigned int flags, bool cacheStore, const Consensus::Params& consensusParams, std::vector<CScriptCheck> *pvChecks)
 {
 if (!NonContextualCheckInputs(tx, state, inputs, fScriptChecks, flags, cacheStore, consensusParams, pvChecks)) {
 fprintf(stderr,"ContextualCheckInputs failure.0\n");
 return false;
 }

 if (!tx.IsCoinBase())
 {
 // While checking, GetBestBlock() refers to the parent block.
 // This is also true for mempool checks.
 CBlockIndex *pindexPrev = mapBlockIndex.find(inputs.GetBestBlock())->second;
 int nSpendHeight = pindexPrev->nHeight + 1;
 for (unsigned int i = 0; i < tx.vin.size(); i++)
 {
 const COutPoint &prevout = tx.vin[i].prevout;
 const CCoins *coins = inputs.AccessCoins(prevout.hash);
 // Assertion is okay because NonContextualCheckInputs ensures the inputs
 // are available.
 assert(coins);

 // If prev is coinbase, check that it's matured
 if (coins->IsCoinBase()) {
 if ( ASSETCHAINS_SYMBOL[0] == 0 )
 COINBASE_MATURITY = _COINBASE_MATURITY;
 if (nSpendHeight - coins->nHeight < COINBASE_MATURITY) {
 fprintf(stderr,"ContextualCheckInputs failure.1 i.%d of %d\n",i,(int32_t)tx.vin.size());

 return state.Invalid(
 error("CheckInputs(): tried to spend coinbase at depth %d", nSpendHeight - coins->nHeight),REJECT_INVALID, "bad-txns-premature-spend-of-coinbase");
 }
 }
 }
 }

 return true;
 }*/

namespace {

    bool UndoWriteToDisk(const CBlockUndo& blockundo, CDiskBlockPos& pos, const uint256& hashBlock, const CMessageHeader::MessageStartChars& messageStart)
    {
        // Open history file to append
        CAutoFile fileout(OpenUndoFile(pos), SER_DISK, CLIENT_VERSION);
        if (fileout.IsNull())
            return error("%s: OpenUndoFile failed", __func__);

        // Write index header
        unsigned int nSize = fileout.GetSerializeSize(blockundo);
        fileout << FLATDATA(messageStart) << nSize;

        // Write undo data
        long fileOutPos = ftell(fileout.Get());
        if (fileOutPos < 0)
            return error("%s: ftell failed", __func__);
        pos.nPos = (unsigned int)fileOutPos;
        fileout << blockundo;

        // calculate & write checksum
        CHashWriter hasher(SER_GETHASH, PROTOCOL_VERSION);
        hasher << hashBlock;
        hasher << blockundo;
        fileout << hasher.GetHash();

        return true;
    }

    bool UndoReadFromDisk(CBlockUndo& blockundo, const CDiskBlockPos& pos, const uint256& hashBlock)
    {
        // Open history file to read
        CAutoFile filein(OpenUndoFile(pos, true), SER_DISK, CLIENT_VERSION);
        if (filein.IsNull())
            return error("%s: OpenBlockFile failed", __func__);

        // Read block
        uint256 hashChecksum;
        try {
            filein >> blockundo;
            filein >> hashChecksum;
        }
        catch (const std::exception& e) {
            return error("%s: Deserialize or I/O error - %s", __func__, e.what());
        }
        // Verify checksum
        CHashWriter hasher(SER_GETHASH, PROTOCOL_VERSION);
        hasher << hashBlock;
        hasher << blockundo;
        if (hashChecksum != hasher.GetHash())
            return error("%s: Checksum mismatch", __func__);

        return true;
    }

    /** Abort with a message */
    bool AbortNode(const std::string& strMessage, const std::string& userMessage="")
    {
        strMiscWarning = strMessage;
        LogPrintf("*** %s\n", strMessage);
        uiInterface.ThreadSafeMessageBox(
                                         userMessage.empty() ? _("Error: A fatal internal error occurred, see debug.log for details") : userMessage,
                                         "", CClientUIInterface::MSG_ERROR);
        StartShutdown();
        return false;
    }

    bool AbortNode(CValidationState& state, const std::string& strMessage, const std::string& userMessage="")
    {
        AbortNode(strMessage, userMessage);
        return state.Error(strMessage);
    }

} // anon namespace

/**
 * Apply the undo operation of a CTxInUndo to the given chain state.
 * @param undo The undo object.
 * @param view The coins view to which to apply the changes.
 * @param out The out point that corresponds to the tx input.
 * @return True on success.
 */
static bool ApplyTxInUndo(const CTxInUndo& undo, CCoinsViewCache& view, const COutPoint& out)
{
    bool fClean = true;

    CCoinsModifier coins = view.ModifyCoins(out.hash);
    if (undo.nHeight != 0) {
        // undo data contains height: this is the last output of the prevout tx being spent
        if (!coins->IsPruned())
            fClean = fClean && error("%s: undo data overwriting existing transaction", __func__);
        coins->Clear();
        coins->fCoinBase = undo.fCoinBase;
        coins->nHeight = undo.nHeight;
        coins->nVersion = undo.nVersion;
    } else {
        if (coins->IsPruned())
            fClean = fClean && error("%s: undo data adding output to missing transaction", __func__);
    }
    if (coins->IsAvailable(out.n))
        fClean = fClean && error("%s: undo data overwriting existing output", __func__);
    if (coins->vout.size() < out.n+1)
        coins->vout.resize(out.n+1);
    coins->vout[out.n] = undo.txout;

    return fClean;
}


void ConnectNotarisations(const CBlock &block, int height)
{
    // Record Notarisations
    NotarisationsInBlock notarisations = ScanBlockNotarisations(block, height);
    if (notarisations.size() > 0) {
        CLevelDBBatch batch;
        batch.Write(block.GetHash(), notarisations);
        WriteBackNotarisations(notarisations, batch);
        pnotarisations->WriteBatch(batch, true);
        LogPrintf("ConnectBlock: wrote %i block notarisations in block: %s\n",
                notarisations.size(), block.GetHash().GetHex().data());
    }
}


void DisconnectNotarisations(const CBlock &block)
{
    // Delete from notarisations cache
    NotarisationsInBlock nibs;
    if (GetBlockNotarisations(block.GetHash(), nibs)) {
        CLevelDBBatch batch;
        batch.Erase(block.GetHash());
        EraseBackNotarisations(nibs, batch);
        pnotarisations->WriteBatch(batch, true);
        LogPrintf("DisconnectTip: deleted %i block notarisations in block: %s\n",
            nibs.size(), block.GetHash().GetHex().data());
    }
}


bool DisconnectBlock(CBlock& block, CValidationState& state, CBlockIndex* pindex, CCoinsViewCache& view, bool* pfClean)
{
    assert(pindex->GetBlockHash() == view.GetBestBlock());

    if (pfClean)
        *pfClean = false;

    bool fClean = true;
    komodo_disconnect(pindex,block);
    CBlockUndo blockUndo;
    CDiskBlockPos pos = pindex->GetUndoPos();
    if (pos.IsNull())
        return error("DisconnectBlock(): no undo data available");
    if (!UndoReadFromDisk(blockUndo, pos, pindex->pprev->GetBlockHash()))
        return error("DisconnectBlock(): failure reading undo data");

    if (blockUndo.vtxundo.size() + 1 != block.vtx.size())
        return error("DisconnectBlock(): block and undo data inconsistent");
    std::vector<std::pair<CAddressIndexKey, CAmount> > addressIndex;
    std::vector<std::pair<CAddressUnspentKey, CAddressUnspentValue> > addressUnspentIndex;
    std::vector<std::pair<CSpentIndexKey, CSpentIndexValue> > spentIndex;

    // undo transactions in reverse order
    for (int i = block.vtx.size() - 1; i >= 0; i--) {
        const CTransaction &tx = block.vtx[i];
        uint256 hash = tx.GetHash();
        if (fAddressIndex) {

            for (unsigned int k = tx.vout.size(); k-- > 0;) {
                const CTxOut &out = tx.vout[k];

                if (out.scriptPubKey.IsPayToScriptHash()) {
                    vector<unsigned char> hashBytes(out.scriptPubKey.begin()+2, out.scriptPubKey.begin()+22);

                    // undo receiving activity
                    addressIndex.push_back(make_pair(CAddressIndexKey(2, uint160(hashBytes), pindex->nHeight, i, hash, k, false), out.nValue));

                    // undo unspent index
                    addressUnspentIndex.push_back(make_pair(CAddressUnspentKey(2, uint160(hashBytes), hash, k), CAddressUnspentValue()));

                }
                else if (out.scriptPubKey.IsPayToPublicKeyHash()) {
                    vector<unsigned char> hashBytes(out.scriptPubKey.begin()+3, out.scriptPubKey.begin()+23);

                    // undo receiving activity
                    addressIndex.push_back(make_pair(CAddressIndexKey(1, uint160(hashBytes), pindex->nHeight, i, hash, k, false), out.nValue));

                    // undo unspent index
                    addressUnspentIndex.push_back(make_pair(CAddressUnspentKey(1, uint160(hashBytes), hash, k), CAddressUnspentValue()));

                }
                else if (out.scriptPubKey.IsPayToPublicKey()) {
                    vector<unsigned char> hashBytes(out.scriptPubKey.begin()+1, out.scriptPubKey.begin()+34);

                    // undo receiving activity
                    addressIndex.push_back(make_pair(CAddressIndexKey(1, Hash160(hashBytes), pindex->nHeight, i, hash, k, false), out.nValue));

                    // undo unspent index
                    addressUnspentIndex.push_back(make_pair(CAddressUnspentKey(1, Hash160(hashBytes), hash, k), CAddressUnspentValue()));

                }
                else if (out.scriptPubKey.IsPayToCryptoCondition()) {
                    vector<unsigned char> hashBytes(out.scriptPubKey.begin(), out.scriptPubKey.end());

                    // undo receiving activity
                    addressIndex.push_back(make_pair(CAddressIndexKey(1, Hash160(hashBytes), pindex->nHeight, i, hash, k, false), out.nValue));

                    // undo unspent index
                    addressUnspentIndex.push_back(make_pair(CAddressUnspentKey(1, Hash160(hashBytes), hash, k), CAddressUnspentValue()));

                }
                else {
                    continue;
                }

            }

        }

        // Check that all outputs are available and match the outputs in the block itself
        // exactly.
        {
            CCoinsModifier outs = view.ModifyCoins(hash);
            outs->ClearUnspendable();

            CCoins outsBlock(tx, pindex->nHeight);
            // The CCoins serialization does not serialize negative numbers.
            // No network rules currently depend on the version here, so an inconsistency is harmless
            // but it must be corrected before txout nversion ever influences a network rule.
            if (outsBlock.nVersion < 0)
                outs->nVersion = outsBlock.nVersion;
            if (*outs != outsBlock)
                fClean = fClean && error("DisconnectBlock(): added transaction mismatch? database corrupted");

            // remove outputs
            outs->Clear();
        }

        // unspend nullifiers
        BOOST_FOREACH(const JSDescription &joinsplit, tx.vjoinsplit) {
            BOOST_FOREACH(const uint256 &nf, joinsplit.nullifiers) {
                view.SetNullifier(nf, false);
            }
        }

        // restore inputs
        if (!tx.IsMint()) {
            const CTxUndo &txundo = blockUndo.vtxundo[i-1];
            if (txundo.vprevout.size() != tx.vin.size())
                return error("DisconnectBlock(): transaction and undo data inconsistent");
            for (unsigned int j = tx.vin.size(); j-- > 0;) {
                const COutPoint &out = tx.vin[j].prevout;
                const CTxInUndo &undo = txundo.vprevout[j];
                if (!ApplyTxInUndo(undo, view, out))
                    fClean = false;

                const CTxIn input = tx.vin[j];

                if (fSpentIndex) {
                    // undo and delete the spent index
                    spentIndex.push_back(make_pair(CSpentIndexKey(input.prevout.hash, input.prevout.n), CSpentIndexValue()));
                }

                if (fAddressIndex) {
                    const CTxOut &prevout = view.GetOutputFor(tx.vin[j]);
                    if (prevout.scriptPubKey.IsPayToScriptHash()) {
                        vector<unsigned char> hashBytes(prevout.scriptPubKey.begin()+2, prevout.scriptPubKey.begin()+22);

                        // undo spending activity
                        addressIndex.push_back(make_pair(CAddressIndexKey(2, uint160(hashBytes), pindex->nHeight, i, hash, j, true), prevout.nValue * -1));

                        // restore unspent index
                        addressUnspentIndex.push_back(make_pair(CAddressUnspentKey(2, uint160(hashBytes), input.prevout.hash, input.prevout.n), CAddressUnspentValue(prevout.nValue, prevout.scriptPubKey, undo.nHeight)));


                    }
                    else if (prevout.scriptPubKey.IsPayToPublicKeyHash()) {
                        vector<unsigned char> hashBytes(prevout.scriptPubKey.begin()+3, prevout.scriptPubKey.begin()+23);

                        // undo spending activity
                        addressIndex.push_back(make_pair(CAddressIndexKey(1, uint160(hashBytes), pindex->nHeight, i, hash, j, true), prevout.nValue * -1));

                        // restore unspent index
                        addressUnspentIndex.push_back(make_pair(CAddressUnspentKey(1, uint160(hashBytes), input.prevout.hash, input.prevout.n), CAddressUnspentValue(prevout.nValue, prevout.scriptPubKey, undo.nHeight)));

                    }
                    else if (prevout.scriptPubKey.IsPayToPublicKey()) {
                        vector<unsigned char> hashBytes(prevout.scriptPubKey.begin()+1, prevout.scriptPubKey.begin()+34);

                        // undo spending activity
                        addressIndex.push_back(make_pair(CAddressIndexKey(1, Hash160(hashBytes), pindex->nHeight, i, hash, j, true), prevout.nValue * -1));

                        // restore unspent index
                        addressUnspentIndex.push_back(make_pair(CAddressUnspentKey(1, Hash160(hashBytes), input.prevout.hash, input.prevout.n), CAddressUnspentValue(prevout.nValue, prevout.scriptPubKey, undo.nHeight)));

                    }
                    else if (prevout.scriptPubKey.IsPayToCryptoCondition()) {
                        vector<unsigned char> hashBytes(prevout.scriptPubKey.begin(), prevout.scriptPubKey.end());

                        // undo spending activity
                        addressIndex.push_back(make_pair(CAddressIndexKey(1, Hash160(hashBytes), pindex->nHeight, i, hash, j, true), prevout.nValue * -1));

                        // restore unspent index
                        addressUnspentIndex.push_back(make_pair(CAddressUnspentKey(1, Hash160(hashBytes), input.prevout.hash, input.prevout.n), CAddressUnspentValue(prevout.nValue, prevout.scriptPubKey, undo.nHeight)));

                    }
                    else {
                        continue;
                    }
                }
            }
        }
        else if (tx.IsCoinImport())
        {
            RemoveImportTombstone(tx, view);
        }
    }

    // set the old best anchor back
    view.PopAnchor(blockUndo.old_tree_root);

    // move best block pointer to prevout block
    view.SetBestBlock(pindex->pprev->GetBlockHash());

    if (pfClean) {
        *pfClean = fClean;
        return true;
    }

    if (fAddressIndex) {
        if (!pblocktree->EraseAddressIndex(addressIndex)) {
            return AbortNode(state, "Failed to delete address index");
        }
        if (!pblocktree->UpdateAddressUnspentIndex(addressUnspentIndex)) {
            return AbortNode(state, "Failed to write address unspent index");
        }
    }

    return fClean;
}

void static FlushBlockFile(bool fFinalize = false)
{
    LOCK(cs_LastBlockFile);

    CDiskBlockPos posOld(nLastBlockFile, 0);

    FILE *fileOld = OpenBlockFile(posOld);
    if (fileOld) {
        if (fFinalize)
            TruncateFile(fileOld, vinfoBlockFile[nLastBlockFile].nSize);
        FileCommit(fileOld);
        fclose(fileOld);
    }

    fileOld = OpenUndoFile(posOld);
    if (fileOld) {
        if (fFinalize)
            TruncateFile(fileOld, vinfoBlockFile[nLastBlockFile].nUndoSize);
        FileCommit(fileOld);
        fclose(fileOld);
    }
}

bool FindUndoPos(CValidationState &state, int nFile, CDiskBlockPos &pos, unsigned int nAddSize);

static CCheckQueue<CScriptCheck> scriptcheckqueue(128);

void ThreadScriptCheck() {
    RenameThread("zcash-scriptch");
    scriptcheckqueue.Thread();
}

//
// Called periodically asynchronously; alerts if it smells like
// we're being fed a bad chain (blocks being generated much
// too slowly or too quickly).
//
void PartitionCheck(bool (*initialDownloadCheck)(), CCriticalSection& cs, const CBlockIndex *const &bestHeader,
                    int64_t nPowTargetSpacing)
{
    if (bestHeader == NULL || initialDownloadCheck()) return;

    static int64_t lastAlertTime = 0;
    int64_t now = GetAdjustedTime();
    if (lastAlertTime > now-60*60*24) return; // Alert at most once per day

    const int SPAN_HOURS=4;
    const int SPAN_SECONDS=SPAN_HOURS*60*60;
    int BLOCKS_EXPECTED = SPAN_SECONDS / nPowTargetSpacing;

    boost::math::poisson_distribution<double> poisson(BLOCKS_EXPECTED);

    std::string strWarning;
    int64_t startTime = GetAdjustedTime()-SPAN_SECONDS;

    LOCK(cs);
    const CBlockIndex* i = bestHeader;
    int nBlocks = 0;
    while (i->GetBlockTime() >= startTime) {
        ++nBlocks;
        i = i->pprev;
        if (i == NULL) return; // Ran out of chain, we must not be fully synced
    }

    // How likely is it to find that many by chance?
    double p = boost::math::pdf(poisson, nBlocks);

    LogPrint("partitioncheck", "%s : Found %d blocks in the last %d hours\n", __func__, nBlocks, SPAN_HOURS);
    LogPrint("partitioncheck", "%s : likelihood: %g\n", __func__, p);

    // Aim for one false-positive about every fifty years of normal running:
    const int FIFTY_YEARS = 50*365*24*60*60;
    double alertThreshold = 1.0 / (FIFTY_YEARS / SPAN_SECONDS);

    if (p <= alertThreshold && nBlocks < BLOCKS_EXPECTED)
    {
        // Many fewer blocks than expected: alert!
        strWarning = strprintf(_("WARNING: check your network connection, %d blocks received in the last %d hours (%d expected)"),
                               nBlocks, SPAN_HOURS, BLOCKS_EXPECTED);
    }
    else if (p <= alertThreshold && nBlocks > BLOCKS_EXPECTED)
    {
        // Many more blocks than expected: alert!
        strWarning = strprintf(_("WARNING: abnormally high number of blocks generated, %d blocks received in the last %d hours (%d expected)"),
                               nBlocks, SPAN_HOURS, BLOCKS_EXPECTED);
    }
    if (!strWarning.empty())
    {
        strMiscWarning = strWarning;
        CAlert::Notify(strWarning, true);
        lastAlertTime = now;
    }
}


static int64_t nTimeVerify = 0;
static int64_t nTimeConnect = 0;
static int64_t nTimeIndex = 0;
static int64_t nTimeCallbacks = 0;
static int64_t nTimeTotal = 0;

bool ConnectBlock(const CBlock& block, CValidationState& state, CBlockIndex* pindex, CCoinsViewCache& view, bool fJustCheck,bool fCheckPOW)
{
    const CChainParams& chainparams = Params();
    if ( KOMODO_STOPAT != 0 && pindex->nHeight > KOMODO_STOPAT )
        return(false);
    //fprintf(stderr,"connectblock ht.%d\n",(int32_t)pindex->nHeight);
    AssertLockHeld(cs_main);
    bool fExpensiveChecks = true;
    if (fCheckpointsEnabled) {
        CBlockIndex *pindexLastCheckpoint = Checkpoints::GetLastCheckpoint(chainparams.Checkpoints());
        if (pindexLastCheckpoint && pindexLastCheckpoint->GetAncestor(pindex->nHeight) == pindex) {
            // This block is an ancestor of a checkpoint: disable script checks
            fExpensiveChecks = false;
        }
    }
    auto verifier = libzcash::ProofVerifier::Strict();
    auto disabledVerifier = libzcash::ProofVerifier::Disabled();
    int32_t futureblock;
    // Check it again to verify JoinSplit proofs, and in case a previous version let a bad block in
    if (!CheckBlock(&futureblock,pindex->nHeight,pindex,block, state, fExpensiveChecks ? verifier : disabledVerifier, fCheckPOW, !fJustCheck) || futureblock != 0 )
    {
        //fprintf(stderr,"checkblock failure in connectblock futureblock.%d\n",futureblock);
        return false;
    }

    // verify that the view's current state corresponds to the previous block
    uint256 hashPrevBlock = pindex->pprev == NULL ? uint256() : pindex->pprev->GetBlockHash();
    if ( hashPrevBlock != view.GetBestBlock() )
    {
        fprintf(stderr,"ConnectBlock(): hashPrevBlock != view.GetBestBlock()\n");
        return state.DoS(1, error("ConnectBlock(): hashPrevBlock != view.GetBestBlock()"),
                         REJECT_INVALID, "hashPrevBlock-not-bestblock");
    }
    assert(hashPrevBlock == view.GetBestBlock());

    // Special case for the genesis block, skipping connection of its transactions
    // (its coinbase is unspendable)
    if (block.GetHash() == chainparams.GetConsensus().hashGenesisBlock) {
        if (!fJustCheck) {
            view.SetBestBlock(pindex->GetBlockHash());
            // Before the genesis block, there was an empty tree
            ZCIncrementalMerkleTree tree;
            pindex->hashAnchor = tree.root();
            // The genesis block contained no JoinSplits
            pindex->hashAnchorEnd = pindex->hashAnchor;
        }
        return true;
    }

    bool fScriptChecks = (!fCheckpointsEnabled || pindex->nHeight >= Checkpoints::GetTotalBlocksEstimate(chainparams.Checkpoints()));
    //if ( KOMODO_TESTNET_EXPIRATION != 0 && pindex->nHeight > KOMODO_TESTNET_EXPIRATION ) // "testnet"
    //    return(false);
    // Do not allow blocks that contain transactions which 'overwrite' older transactions,
    // unless those are already completely spent.
    BOOST_FOREACH(const CTransaction& tx, block.vtx) {
        const CCoins* coins = view.AccessCoins(tx.GetHash());
        if (coins && !coins->IsPruned())
            return state.DoS(100, error("ConnectBlock(): tried to overwrite transaction"),
                             REJECT_INVALID, "bad-txns-BIP30");
    }

    unsigned int flags = SCRIPT_VERIFY_P2SH | SCRIPT_VERIFY_CHECKLOCKTIMEVERIFY;

    // DERSIG (BIP66) is also always enforced, but does not have a flag.

    CBlockUndo blockundo;

    if ( ASSETCHAINS_CC != 0 )
    {
        if ( scriptcheckqueue.IsIdle() == 0 )
        {
            fprintf(stderr,"scriptcheckqueue isnt idle\n");
            sleep(1);
        }
    }
    CCheckQueueControl<CScriptCheck> control(fExpensiveChecks && nScriptCheckThreads ? &scriptcheckqueue : NULL);

    int64_t nTimeStart = GetTimeMicros();
    CAmount nFees = 0;
    int nInputs = 0;
    int64_t interest,sum = 0;
    unsigned int nSigOps = 0;
    CDiskTxPos pos(pindex->GetBlockPos(), GetSizeOfCompactSize(block.vtx.size()));
    std::vector<std::pair<uint256, CDiskTxPos> > vPos;
    vPos.reserve(block.vtx.size());
    blockundo.vtxundo.reserve(block.vtx.size() - 1);
    std::vector<std::pair<CAddressIndexKey, CAmount> > addressIndex;
    std::vector<std::pair<CAddressUnspentKey, CAddressUnspentValue> > addressUnspentIndex;
    std::vector<std::pair<CSpentIndexKey, CSpentIndexValue> > spentIndex;
    // Construct the incremental merkle tree at the current
    // block position,
    auto old_tree_root = view.GetBestAnchor();
    // saving the top anchor in the block index as we go.
    if (!fJustCheck) {
        pindex->hashAnchor = old_tree_root;
    }
    ZCIncrementalMerkleTree tree;
    // This should never fail: we should always be able to get the root
    // that is on the tip of our chain
    assert(view.GetAnchorAt(old_tree_root, tree));

    {
        // Consistency check: the root of the tree we're given should
        // match what we asked for.
        assert(tree.root() == old_tree_root);
    }

    // Grab the consensus branch ID for the block's height
    auto consensusBranchId = CurrentEpochBranchId(pindex->nHeight, Params().GetConsensus());

    std::vector<PrecomputedTransactionData> txdata;
    txdata.reserve(block.vtx.size()); // Required so that pointers to individual PrecomputedTransactionData don't get invalidated
    for (unsigned int i = 0; i < block.vtx.size(); i++)
    {
        const CTransaction &tx = block.vtx[i];
        const uint256 txhash = tx.GetHash();
        nInputs += tx.vin.size();
        nSigOps += GetLegacySigOpCount(tx);
        if (nSigOps > MAX_BLOCK_SIGOPS)
            return state.DoS(100, error("ConnectBlock(): too many sigops"),
                             REJECT_INVALID, "bad-blk-sigops");
        //fprintf(stderr,"ht.%d vout0 t%u\n",pindex->nHeight,tx.nLockTime);
        if (!tx.IsMint())
        {
            if (!view.HaveInputs(tx))
            {
                return state.DoS(100, error("ConnectBlock(): inputs missing/spent"),
                                 REJECT_INVALID, "bad-txns-inputs-missingorspent");
            }
            // are the JoinSplit's requirements met?
            if (!view.HaveJoinSplitRequirements(tx))
                return state.DoS(100, error("ConnectBlock(): JoinSplit requirements not met"),
                                 REJECT_INVALID, "bad-txns-joinsplit-requirements-not-met");

            if ( ASSETCHAINS_SYMBOL[0] != 0 )
            {
                if ( ASSETCHAINS_STREAM != 0 )
                {
                   if ( block.vtx.size() == 1 && block.vtx[0].vout.size() == 2 && pindex->nHeight > ASSETCHAINS_MINHEIGHT)
                   {
                       return state.DoS(100, error("ConnectBlock(): There are no TX in this block, it is invalid!"),
                                                                      REJECT_INVALID, "bad-block-no-transactions");
                    }
                }
            }

            if (fAddressIndex || fSpentIndex)
            {
                for (size_t j = 0; j < tx.vin.size(); j++) {

                    const CTxIn input = tx.vin[j];
                    const CTxOut &prevout = view.GetOutputFor(tx.vin[j]);
                    uint160 hashBytes;
                    int addressType;

                    if (prevout.scriptPubKey.IsPayToScriptHash()) {
                        hashBytes = uint160(vector <unsigned char>(prevout.scriptPubKey.begin()+2, prevout.scriptPubKey.begin()+22));
                        addressType = 2;
                    }
                    else if (prevout.scriptPubKey.IsPayToPublicKeyHash()) {
                        hashBytes = uint160(vector <unsigned char>(prevout.scriptPubKey.begin()+3, prevout.scriptPubKey.begin()+23));
                        addressType = 1;
                    }
                    else if (prevout.scriptPubKey.IsPayToPublicKey()) {
                        hashBytes = Hash160(vector <unsigned char>(prevout.scriptPubKey.begin()+1, prevout.scriptPubKey.begin()+34));
                        addressType = 1;
                    }
                    else if (prevout.scriptPubKey.IsPayToCryptoCondition()) {
                        hashBytes = Hash160(vector <unsigned char>(prevout.scriptPubKey.begin(), prevout.scriptPubKey.end()));
                        addressType = 1;
                    }
                    else {
                        hashBytes.SetNull();
                        addressType = 0;
                    }

                    if (fAddressIndex && addressType > 0) {
                        // record spending activity
                        addressIndex.push_back(make_pair(CAddressIndexKey(addressType, hashBytes, pindex->nHeight, i, txhash, j, true), prevout.nValue * -1));

                        // remove address from unspent index
                        addressUnspentIndex.push_back(make_pair(CAddressUnspentKey(addressType, hashBytes, input.prevout.hash, input.prevout.n), CAddressUnspentValue()));
                    }

                    if (fSpentIndex) {
                        // add the spent index to determine the txid and input that spent an output
                        // and to find the amount and address from an input
                        spentIndex.push_back(make_pair(CSpentIndexKey(input.prevout.hash, input.prevout.n), CSpentIndexValue(txhash, j, pindex->nHeight, prevout.nValue, addressType, hashBytes)));
                    }
                }

            }
            // Add in sigops done by pay-to-script-hash inputs;
            // this is to prevent a "rogue miner" from creating
            // an incredibly-expensive-to-validate block.
            nSigOps += GetP2SHSigOpCount(tx, view);
            if (nSigOps > MAX_BLOCK_SIGOPS)
                return state.DoS(100, error("ConnectBlock(): too many sigops"),
                                 REJECT_INVALID, "bad-blk-sigops");
        }

        txdata.emplace_back(tx);

        if (!tx.IsCoinBase())
        {
            nFees += view.GetValueIn(chainActive.LastTip()->nHeight,&interest,tx,chainActive.LastTip()->nTime) - tx.GetValueOut();
            sum += interest;

            std::vector<CScriptCheck> vChecks;
            if (!ContextualCheckInputs(tx, state, view, fExpensiveChecks, flags, false, txdata[i], chainparams.GetConsensus(), consensusBranchId, nScriptCheckThreads ? &vChecks : NULL))
                return false;
            control.Add(vChecks);
        }

        if (fAddressIndex) {
            for (unsigned int k = 0; k < tx.vout.size(); k++) {
                const CTxOut &out = tx.vout[k];
//fprintf(stderr,"add %d vouts\n",(int32_t)tx.vout.size());
                if (out.scriptPubKey.IsPayToScriptHash()) {
                    vector<unsigned char> hashBytes(out.scriptPubKey.begin()+2, out.scriptPubKey.begin()+22);

                    // record receiving activity
                    addressIndex.push_back(make_pair(CAddressIndexKey(2, uint160(hashBytes), pindex->nHeight, i, txhash, k, false), out.nValue));

                    // record unspent output
                    addressUnspentIndex.push_back(make_pair(CAddressUnspentKey(2, uint160(hashBytes), txhash, k), CAddressUnspentValue(out.nValue, out.scriptPubKey, pindex->nHeight)));

                }
                else if (out.scriptPubKey.IsPayToPublicKeyHash()) {
                    vector<unsigned char> hashBytes(out.scriptPubKey.begin()+3, out.scriptPubKey.begin()+23);

                    // record receiving activity
                    addressIndex.push_back(make_pair(CAddressIndexKey(1, uint160(hashBytes), pindex->nHeight, i, txhash, k, false), out.nValue));

                    // record unspent output
                    addressUnspentIndex.push_back(make_pair(CAddressUnspentKey(1, uint160(hashBytes), txhash, k), CAddressUnspentValue(out.nValue, out.scriptPubKey, pindex->nHeight)));

                }
                else if (out.scriptPubKey.IsPayToPublicKey()) {
                    vector<unsigned char> hashBytes(out.scriptPubKey.begin()+1, out.scriptPubKey.begin()+34);

                    // record receiving activity
                    addressIndex.push_back(make_pair(CAddressIndexKey(1, Hash160(hashBytes), pindex->nHeight, i, txhash, k, false), out.nValue));

                    // record unspent output
                    addressUnspentIndex.push_back(make_pair(CAddressUnspentKey(1, Hash160(hashBytes), txhash, k), CAddressUnspentValue(out.nValue, out.scriptPubKey, pindex->nHeight)));

                }
                else if (out.scriptPubKey.IsPayToCryptoCondition()) {
                    vector<unsigned char> hashBytes(out.scriptPubKey.begin(), out.scriptPubKey.end());

                    // record receiving activity
                    addressIndex.push_back(make_pair(CAddressIndexKey(1, Hash160(hashBytes), pindex->nHeight, i, txhash, k, false), out.nValue));

                    // record unspent output
                    addressUnspentIndex.push_back(make_pair(CAddressUnspentKey(1, Hash160(hashBytes), txhash, k), CAddressUnspentValue(out.nValue, out.scriptPubKey, pindex->nHeight)));

                }
                else {
                    continue;
                }

            }
        }

        //if ( ASSETCHAINS_SYMBOL[0] == 0 )
        //    komodo_earned_interest(pindex->nHeight,sum);
        CTxUndo undoDummy;
        if (i > 0) {
            blockundo.vtxundo.push_back(CTxUndo());
        }
        UpdateCoins(tx, view, i == 0 ? undoDummy : blockundo.vtxundo.back(), pindex->nHeight);

        BOOST_FOREACH(const JSDescription &joinsplit, tx.vjoinsplit) {
            BOOST_FOREACH(const uint256 &note_commitment, joinsplit.commitments) {
                // Insert the note commitments into our temporary tree.

                tree.append(note_commitment);
            }
        }

        vPos.push_back(std::make_pair(tx.GetHash(), pos));
        pos.nTxOffset += ::GetSerializeSize(tx, SER_DISK, CLIENT_VERSION);
    }

    view.PushAnchor(tree);
    if (!fJustCheck) {
        pindex->hashAnchorEnd = tree.root();
    }
    blockundo.old_tree_root = old_tree_root;

    int64_t nTime1 = GetTimeMicros(); nTimeConnect += nTime1 - nTimeStart;
    LogPrint("bench", "      - Connect %u transactions: %.2fms (%.3fms/tx, %.3fms/txin) [%.2fs]\n", (unsigned)block.vtx.size(), 0.001 * (nTime1 - nTimeStart), 0.001 * (nTime1 - nTimeStart) / block.vtx.size(), nInputs <= 1 ? 0 : 0.001 * (nTime1 - nTimeStart) / (nInputs-1), nTimeConnect * 0.000001);

    CAmount blockReward = nFees + GetBlockSubsidy(pindex->nHeight, chainparams.GetConsensus()) + sum;
    if ( ASSETCHAINS_OVERRIDE_PUBKEY33[0] != 0 && (ASSETCHAINS_COMMISSION != 0 || ASSETCHAINS_STREAM != 0) )
    {
        uint64_t checktoshis;
        if ( (checktoshis= komodo_commission((CBlock *)&block)) != 0 )
        {
            if ( block.vtx[0].vout.size() == 2 && block.vtx[0].vout[1].nValue == checktoshis )
                blockReward += checktoshis;
            else fprintf(stderr,"checktoshis %.8f numvouts %d\n",dstr(checktoshis),(int32_t)block.vtx[0].vout.size());
        }
    }
    if ( block.vtx[0].GetValueOut() > blockReward+1 )
    {
        if ( ASSETCHAINS_SYMBOL[0] != 0 || pindex->nHeight >= KOMODO_NOTARIES_HEIGHT1 || block.vtx[0].vout[0].nValue > blockReward )
        {
            return state.DoS(100,
                             error("ConnectBlock(): coinbase pays too much (actual=%d vs limit=%d)",
                                   block.vtx[0].GetValueOut(), blockReward),
                             REJECT_INVALID, "bad-cb-amount");
        } else if ( IS_KOMODO_NOTARY != 0 )
            fprintf(stderr,"allow nHeight.%d coinbase %.8f vs %.8f interest %.8f\n",(int32_t)pindex->nHeight,dstr(block.vtx[0].GetValueOut()),dstr(blockReward),dstr(sum));
    }
    if (!control.Wait())
        return state.DoS(100, false);
    int64_t nTime2 = GetTimeMicros(); nTimeVerify += nTime2 - nTimeStart;
    LogPrint("bench", "    - Verify %u txins: %.2fms (%.3fms/txin) [%.2fs]\n", nInputs - 1, 0.001 * (nTime2 - nTimeStart), nInputs <= 1 ? 0 : 0.001 * (nTime2 - nTimeStart) / (nInputs-1), nTimeVerify * 0.000001);

    if (fJustCheck)
        return true;

    // Write undo information to disk
    if (pindex->GetUndoPos().IsNull() || !pindex->IsValid(BLOCK_VALID_SCRIPTS))
    {
        if (pindex->GetUndoPos().IsNull()) {
            CDiskBlockPos pos;
            if (!FindUndoPos(state, pindex->nFile, pos, ::GetSerializeSize(blockundo, SER_DISK, CLIENT_VERSION) + 40))
                return error("ConnectBlock(): FindUndoPos failed");
            if (!UndoWriteToDisk(blockundo, pos, pindex->pprev->GetBlockHash(), chainparams.MessageStart()))
                return AbortNode(state, "Failed to write undo data");

            // update nUndoPos in block index
            pindex->nUndoPos = pos.nPos;
            pindex->nStatus |= BLOCK_HAVE_UNDO;
        }

        // Now that all consensus rules have been validated, set nCachedBranchId.
        // Move this if BLOCK_VALID_CONSENSUS is ever altered.
        static_assert(BLOCK_VALID_CONSENSUS == BLOCK_VALID_SCRIPTS,
                      "nCachedBranchId must be set after all consensus rules have been validated.");
        if (IsActivationHeightForAnyUpgrade(pindex->nHeight, Params().GetConsensus())) {
            pindex->nStatus |= BLOCK_ACTIVATES_UPGRADE;
            pindex->nCachedBranchId = CurrentEpochBranchId(pindex->nHeight, chainparams.GetConsensus());
        } else if (pindex->pprev) {
            pindex->nCachedBranchId = pindex->pprev->nCachedBranchId;
        }

        pindex->RaiseValidity(BLOCK_VALID_SCRIPTS);
        setDirtyBlockIndex.insert(pindex);
    }

    ConnectNotarisations(block, pindex->nHeight);

    if (fTxIndex)
        if (!pblocktree->WriteTxIndex(vPos))
            return AbortNode(state, "Failed to write transaction index");
    if (fAddressIndex) {
        if (!pblocktree->WriteAddressIndex(addressIndex)) {
            return AbortNode(state, "Failed to write address index");
        }

        if (!pblocktree->UpdateAddressUnspentIndex(addressUnspentIndex)) {
            return AbortNode(state, "Failed to write address unspent index");
        }
    }

    if (fSpentIndex)
        if (!pblocktree->UpdateSpentIndex(spentIndex))
            return AbortNode(state, "Failed to write transaction index");

    if (fTimestampIndex)
    {
        unsigned int logicalTS = pindex->nTime;
        unsigned int prevLogicalTS = 0;

        // retrieve logical timestamp of the previous block
        if (pindex->pprev)
            if (!pblocktree->ReadTimestampBlockIndex(pindex->pprev->GetBlockHash(), prevLogicalTS))
                LogPrintf("%s: Failed to read previous block's logical timestamp\n", __func__);

        if (logicalTS <= prevLogicalTS) {
            logicalTS = prevLogicalTS + 1;
            LogPrintf("%s: Previous logical timestamp is newer Actual[%d] prevLogical[%d] Logical[%d]\n", __func__, pindex->nTime, prevLogicalTS, logicalTS);
        }

        if (!pblocktree->WriteTimestampIndex(CTimestampIndexKey(logicalTS, pindex->GetBlockHash())))
            return AbortNode(state, "Failed to write timestamp index");

        if (!pblocktree->WriteTimestampBlockIndex(CTimestampBlockIndexKey(pindex->GetBlockHash()), CTimestampBlockIndexValue(logicalTS)))
            return AbortNode(state, "Failed to write blockhash index");
    }

    // add this block to the view's block chain
    view.SetBestBlock(pindex->GetBlockHash());

    int64_t nTime3 = GetTimeMicros(); nTimeIndex += nTime3 - nTime2;
    LogPrint("bench", "    - Index writing: %.2fms [%.2fs]\n", 0.001 * (nTime3 - nTime2), nTimeIndex * 0.000001);

    // Watch for changes to the previous coinbase transaction.
    static uint256 hashPrevBestCoinBase;
    GetMainSignals().UpdatedTransaction(hashPrevBestCoinBase);
    hashPrevBestCoinBase = block.vtx[0].GetHash();

    int64_t nTime4 = GetTimeMicros(); nTimeCallbacks += nTime4 - nTime3;
    LogPrint("bench", "    - Callbacks: %.2fms [%.2fs]\n", 0.001 * (nTime4 - nTime3), nTimeCallbacks * 0.000001);

    //FlushStateToDisk();
    komodo_connectblock(pindex,*(CBlock *)&block);
    return true;
}

enum FlushStateMode {
    FLUSH_STATE_NONE,
    FLUSH_STATE_IF_NEEDED,
    FLUSH_STATE_PERIODIC,
    FLUSH_STATE_ALWAYS
};

/**
 * Update the on-disk chain state.
 * The caches and indexes are flushed depending on the mode we're called with
 * if they're too large, if it's been a while since the last write,
 * or always and in all cases if we're in prune mode and are deleting files.
 */
bool static FlushStateToDisk(CValidationState &state, FlushStateMode mode) {
    LOCK2(cs_main, cs_LastBlockFile);
    static int64_t nLastWrite = 0;
    static int64_t nLastFlush = 0;
    static int64_t nLastSetChain = 0;
    std::set<int> setFilesToPrune;
    bool fFlushForPrune = false;
    try {
        if (fPruneMode && fCheckForPruning && !fReindex) {
            FindFilesToPrune(setFilesToPrune);
            fCheckForPruning = false;
            if (!setFilesToPrune.empty()) {
                fFlushForPrune = true;
                if (!fHavePruned) {
                    pblocktree->WriteFlag("prunedblockfiles", true);
                    fHavePruned = true;
                }
            }
        }
        int64_t nNow = GetTimeMicros();
        // Avoid writing/flushing immediately after startup.
        if (nLastWrite == 0) {
            nLastWrite = nNow;
        }
        if (nLastFlush == 0) {
            nLastFlush = nNow;
        }
        if (nLastSetChain == 0) {
            nLastSetChain = nNow;
        }
        size_t cacheSize = pcoinsTip->DynamicMemoryUsage();
        // The cache is large and close to the limit, but we have time now (not in the middle of a block processing).
        bool fCacheLarge = mode == FLUSH_STATE_PERIODIC && cacheSize * (10.0/9) > nCoinCacheUsage;
        // The cache is over the limit, we have to write now.
        bool fCacheCritical = mode == FLUSH_STATE_IF_NEEDED && cacheSize > nCoinCacheUsage;
        // It's been a while since we wrote the block index to disk. Do this frequently, so we don't need to redownload after a crash.
        bool fPeriodicWrite = mode == FLUSH_STATE_PERIODIC && nNow > nLastWrite + (int64_t)DATABASE_WRITE_INTERVAL * 1000000;
        // It's been very long since we flushed the cache. Do this infrequently, to optimize cache usage.
        bool fPeriodicFlush = mode == FLUSH_STATE_PERIODIC && nNow > nLastFlush + (int64_t)DATABASE_FLUSH_INTERVAL * 1000000;
        // Combine all conditions that result in a full cache flush.
        bool fDoFullFlush = (mode == FLUSH_STATE_ALWAYS) || fCacheLarge || fCacheCritical || fPeriodicFlush || fFlushForPrune;
        // Write blocks and block index to disk.
        if (fDoFullFlush || fPeriodicWrite) {
            // Depend on nMinDiskSpace to ensure we can write block index
            if (!CheckDiskSpace(0))
                return state.Error("out of disk space");
            // First make sure all block and undo data is flushed to disk.
            FlushBlockFile();
            // Then update all block file information (which may refer to block and undo files).
            {
                std::vector<std::pair<int, const CBlockFileInfo*> > vFiles;
                vFiles.reserve(setDirtyFileInfo.size());
                for (set<int>::iterator it = setDirtyFileInfo.begin(); it != setDirtyFileInfo.end(); ) {
                    vFiles.push_back(make_pair(*it, &vinfoBlockFile[*it]));
                    setDirtyFileInfo.erase(it++);
                }
                std::vector<const CBlockIndex*> vBlocks;
                vBlocks.reserve(setDirtyBlockIndex.size());
                for (set<CBlockIndex*>::iterator it = setDirtyBlockIndex.begin(); it != setDirtyBlockIndex.end(); ) {
                    vBlocks.push_back(*it);
                    setDirtyBlockIndex.erase(it++);
                }
                if (!pblocktree->WriteBatchSync(vFiles, nLastBlockFile, vBlocks)) {
                    return AbortNode(state, "Files to write to block index database");
                }
            }
            // Finally remove any pruned files
            if (fFlushForPrune)
                UnlinkPrunedFiles(setFilesToPrune);
            nLastWrite = nNow;
        }
        // Flush best chain related state. This can only be done if the blocks / block index write was also done.
        if (fDoFullFlush) {
            // Typical CCoins structures on disk are around 128 bytes in size.
            // Pushing a new one to the database can cause it to be written
            // twice (once in the log, and once in the tables). This is already
            // an overestimation, as most will delete an existing entry or
            // overwrite one. Still, use a conservative safety factor of 2.
            if (!CheckDiskSpace(128 * 2 * 2 * pcoinsTip->GetCacheSize()))
                return state.Error("out of disk space");
            // Flush the chainstate (which may refer to block index entries).
            if (!pcoinsTip->Flush())
                return AbortNode(state, "Failed to write to coin database");
            nLastFlush = nNow;
        }
        if ((mode == FLUSH_STATE_ALWAYS || mode == FLUSH_STATE_PERIODIC) && nNow > nLastSetChain + (int64_t)DATABASE_WRITE_INTERVAL * 1000000) {
            // Update best block in wallet (so we can detect restored wallets).
            GetMainSignals().SetBestChain(chainActive.GetLocator());
            nLastSetChain = nNow;
        }
    } catch (const std::runtime_error& e) {
        return AbortNode(state, std::string("System error while flushing: ") + e.what());
    }
    return true;
}

void FlushStateToDisk() {
    CValidationState state;
    FlushStateToDisk(state, FLUSH_STATE_ALWAYS);
}

void PruneAndFlush() {
    CValidationState state;
    fCheckForPruning = true;
    FlushStateToDisk(state, FLUSH_STATE_NONE);
}

/** Update chainActive and related internal data structures. */
void static UpdateTip(CBlockIndex *pindexNew) {
    const CChainParams& chainParams = Params();
    chainActive.SetTip(pindexNew);

    // New best block
    nTimeBestReceived = GetTime();
    mempool.AddTransactionsUpdated(1);
    KOMODO_NEWBLOCKS++;
    double progress;
    if ( ASSETCHAINS_SYMBOL[0] == 0 ) {
        progress = Checkpoints::GuessVerificationProgress(chainParams.Checkpoints(), chainActive.LastTip());
    } else {
	int32_t longestchain = komodo_longestchain();
	progress = (longestchain > 0 ) ? (double) chainActive.Height() / longestchain : 1.0;
    }

    LogPrintf("%s: new best=%s  height=%d  log2_work=%.8g  tx=%lu  date=%s progress=%f  cache=%.1fMiB(%utx)\n", __func__,
              chainActive.LastTip()->GetBlockHash().ToString(), chainActive.Height(),
              log(chainActive.Tip()->nChainWork.getdouble())/log(2.0), (unsigned long)chainActive.LastTip()->nChainTx,
              DateTimeStrFormat("%Y-%m-%d %H:%M:%S", chainActive.LastTip()->GetBlockTime()), progress,
              pcoinsTip->DynamicMemoryUsage() * (1.0 / (1<<20)), pcoinsTip->GetCacheSize());

    cvBlockChange.notify_all();

    // Check the version of the last 100 blocks to see if we need to upgrade:
    static bool fWarned = false;
    if (!IsInitialBlockDownload() && !fWarned)
    {
        int nUpgraded = 0;
        const CBlockIndex* pindex = chainActive.Tip();
        for (int i = 0; i < 100 && pindex != NULL; i++)
        {
            if (pindex->nVersion > CBlock::CURRENT_VERSION)
                ++nUpgraded;
            pindex = pindex->pprev;
        }
        if (nUpgraded > 0)
            LogPrintf("%s: %d of last 100 blocks above version %d\n", __func__, nUpgraded, (int)CBlock::CURRENT_VERSION);
        if (nUpgraded > 100/2)
        {
            // strMiscWarning is read by GetWarnings(), called by the JSON-RPC code to warn the user:
            strMiscWarning = _("Warning: This version is obsolete; upgrade required!");
            CAlert::Notify(strMiscWarning, true);
            fWarned = true;
        }
    }
}

/**
 * Disconnect chainActive's tip. You probably want to call mempool.removeForReorg and
 * mempool.removeWithoutBranchId after this, with cs_main held.
 */
bool static DisconnectTip(CValidationState &state, bool fBare = false) {
    CBlockIndex *pindexDelete = chainActive.Tip();
    assert(pindexDelete);
    // Read block from disk.
    CBlock block;
    if (!ReadBlockFromDisk(block, pindexDelete,1))
        return AbortNode(state, "Failed to read block");
    //if ( ASSETCHAINS_SYMBOL[0] != 0 || pindexDelete->nHeight > 1400000 )
    {
        int32_t prevMoMheight; uint256 notarizedhash,txid;
        komodo_notarized_height(&prevMoMheight,&notarizedhash,&txid);
        if ( block.GetHash() == notarizedhash )
        {
            fprintf(stderr,"DisconnectTip trying to disconnect notarized block at ht.%d\n",(int32_t)pindexDelete->nHeight);
            return(false);
        }
    }
    // Apply the block atomically to the chain state.
    uint256 anchorBeforeDisconnect = pcoinsTip->GetBestAnchor();
    int64_t nStart = GetTimeMicros();
    {
        CCoinsViewCache view(pcoinsTip);
        if (!DisconnectBlock(block, state, pindexDelete, view))
            return error("DisconnectTip(): DisconnectBlock %s failed", pindexDelete->GetBlockHash().ToString());
        assert(view.Flush());
        DisconnectNotarisations(block);
    }
    pindexDelete->segid = -2;
    pindexDelete->newcoins = 0;
    pindexDelete->zfunds = 0;

    LogPrint("bench", "- Disconnect block: %.2fms\n", (GetTimeMicros() - nStart) * 0.001);
    uint256 anchorAfterDisconnect = pcoinsTip->GetBestAnchor();
    // Write the chain state to disk, if necessary.
    if (!FlushStateToDisk(state, FLUSH_STATE_IF_NEEDED))
        return false;

    if (!fBare)
    {
        // Resurrect mempool transactions from the disconnected block.
        //BOOST_FOREACH(const CTransaction &tx, block.vtx) {
        for (int i = 0; i < block.vtx.size(); i++)
        {
            CTransaction &tx = block.vtx[i];
            // ignore validation errors in resurrected transactions
            list<CTransaction> removed;
            CValidationState stateDummy;
            if (tx.IsCoinBase() || ((i == (block.vtx.size() - 1)) && komodo_isPoS((CBlock *)&block) != 0) || !AcceptToMemoryPool(mempool, stateDummy, tx, false, NULL))
                mempool.remove(tx, removed, true);
        }
        if (anchorBeforeDisconnect != anchorAfterDisconnect) {
            // The anchor may not change between block disconnects,
            // in which case we don't want to evict from the mempool yet!
            mempool.removeWithAnchor(anchorBeforeDisconnect);
        }
    }

    // Update chainActive and related variables.
    UpdateTip(pindexDelete->pprev);
    // Get the current commitment tree
    ZCIncrementalMerkleTree newTree;
    assert(pcoinsTip->GetAnchorAt(pcoinsTip->GetBestAnchor(), newTree));
    // Let wallets know transactions went from 1-confirmed to
    // 0-confirmed or conflicted:
    //BOOST_FOREACH(const CTransaction &tx, block.vtx) {
    //    SyncWithWallets(tx, NULL);
    //}
    // Update cached incremental witnesses
    //fprintf(stderr,"chaintip false\n");
    for (int i = 0; i < block.vtx.size(); i++)
    {
        CTransaction &tx = block.vtx[i];
        if ( ASSETCHAINS_STAKED != 0 && (i == (block.vtx.size() - 1)) && komodo_isPoS((CBlock *)&block) != 0 )
        {
            EraseFromWallets(tx.GetHash());
        }
        else
        {
            SyncWithWallets(tx, NULL);
        }
    }
    GetMainSignals().ChainTip(pindexDelete, &block, newTree, false);
    return true;
}

static int64_t nTimeReadFromDisk = 0;
static int64_t nTimeConnectTotal = 0;
static int64_t nTimeFlush = 0;
static int64_t nTimeChainState = 0;
static int64_t nTimePostConnect = 0;

/**
 * Connect a new block to chainActive. pblock is either NULL or a pointer to a CBlock
 * corresponding to pindexNew, to bypass loading it again from disk.
 * You probably want to call mempool.removeWithoutBranchId after this, with cs_main held.
 */
bool static ConnectTip(CValidationState &state, CBlockIndex *pindexNew, CBlock *pblock) {

    assert(pindexNew->pprev == chainActive.Tip());
    // Read block from disk.
    int64_t nTime1 = GetTimeMicros();
    CBlock block;
    if (!pblock) {
        if (!ReadBlockFromDisk(block, pindexNew,1))
            return AbortNode(state, "Failed to read block");
        pblock = &block;
    }
    KOMODO_CONNECTING = (int32_t)pindexNew->nHeight;
    // Get the current commitment tree
    ZCIncrementalMerkleTree oldTree;
    assert(pcoinsTip->GetAnchorAt(pcoinsTip->GetBestAnchor(), oldTree));
    // Apply the block atomically to the chain state.
    int64_t nTime2 = GetTimeMicros(); nTimeReadFromDisk += nTime2 - nTime1;
    int64_t nTime3;
    LogPrint("bench", "  - Load block from disk: %.2fms [%.2fs]\n", (nTime2 - nTime1) * 0.001, nTimeReadFromDisk * 0.000001);
    {
        CCoinsViewCache view(pcoinsTip);
        bool rv = ConnectBlock(*pblock, state, pindexNew, view, false, true);
        KOMODO_CONNECTING = -1;
        GetMainSignals().BlockChecked(*pblock, state);
        if (!rv) {
            if (state.IsInvalid())
                InvalidBlockFound(pindexNew, state);
            return error("ConnectTip(): ConnectBlock %s failed", pindexNew->GetBlockHash().ToString());
        }
        mapBlockSource.erase(pindexNew->GetBlockHash());
        nTime3 = GetTimeMicros(); nTimeConnectTotal += nTime3 - nTime2;
        LogPrint("bench", "  - Connect total: %.2fms [%.2fs]\n", (nTime3 - nTime2) * 0.001, nTimeConnectTotal * 0.000001);
        assert(view.Flush());
    }
    int64_t nTime4 = GetTimeMicros(); nTimeFlush += nTime4 - nTime3;
    LogPrint("bench", "  - Flush: %.2fms [%.2fs]\n", (nTime4 - nTime3) * 0.001, nTimeFlush * 0.000001);
    // Write the chain state to disk, if necessary.
    if (!FlushStateToDisk(state, FLUSH_STATE_IF_NEEDED))
        return false;
    int64_t nTime5 = GetTimeMicros(); nTimeChainState += nTime5 - nTime4;
    LogPrint("bench", "  - Writing chainstate: %.2fms [%.2fs]\n", (nTime5 - nTime4) * 0.001, nTimeChainState * 0.000001);
    // Remove conflicting transactions from the mempool.
    list<CTransaction> txConflicted;
    mempool.removeForBlock(pblock->vtx, pindexNew->nHeight, txConflicted, !IsInitialBlockDownload());

    // Remove transactions that expire at new block height from mempool
    mempool.removeExpired(pindexNew->nHeight);

    // Update chainActive & related variables.
    UpdateTip(pindexNew);
    // Tell wallet about transactions that went from mempool
    // to conflicted:
    BOOST_FOREACH(const CTransaction &tx, txConflicted) {
        SyncWithWallets(tx, NULL);
    }
    // ... and about transactions that got confirmed:
    BOOST_FOREACH(const CTransaction &tx, pblock->vtx) {
        SyncWithWallets(tx, pblock);
    }
    // Update cached incremental witnesses
    //fprintf(stderr,"chaintip true\n");
    GetMainSignals().ChainTip(pindexNew, pblock, oldTree, true);

    EnforceNodeDeprecation(pindexNew->nHeight);

    int64_t nTime6 = GetTimeMicros(); nTimePostConnect += nTime6 - nTime5; nTimeTotal += nTime6 - nTime1;
    LogPrint("bench", "  - Connect postprocess: %.2fms [%.2fs]\n", (nTime6 - nTime5) * 0.001, nTimePostConnect * 0.000001);
    LogPrint("bench", "- Connect block: %.2fms [%.2fs]\n", (nTime6 - nTime1) * 0.001, nTimeTotal * 0.000001);
    if ( KOMODO_LONGESTCHAIN != 0 && pindexNew->nHeight >= KOMODO_LONGESTCHAIN )
        KOMODO_INSYNC = 1;
    else KOMODO_INSYNC = 0;
    //fprintf(stderr,"connect.%d insync.%d\n",(int32_t)pindexNew->nHeight,KOMODO_INSYNC);
    if ( ASSETCHAINS_SYMBOL[0] == 0 && KOMODO_INSYNC != 0 )
        komodo_broadcast(pblock,8);
    return true;
}

/**
 * Return the tip of the chain with the most work in it, that isn't
 * known to be invalid (it's however far from certain to be valid).
 */
static CBlockIndex* FindMostWorkChain() {
    do {
        CBlockIndex *pindexNew = NULL;

        // Find the best candidate header.
        {
            std::set<CBlockIndex*, CBlockIndexWorkComparator>::reverse_iterator it = setBlockIndexCandidates.rbegin();
            if (it == setBlockIndexCandidates.rend())
                return NULL;
            pindexNew = *it;
        }

        // Check whether all blocks on the path between the currently active chain and the candidate are valid.
        // Just going until the active chain is an optimization, as we know all blocks in it are valid already.
        CBlockIndex *pindexTest = pindexNew;
        bool fInvalidAncestor = false;
        while (pindexTest && !chainActive.Contains(pindexTest)) {
            assert(pindexTest->nChainTx || pindexTest->nHeight == 0);

            // Pruned nodes may have entries in setBlockIndexCandidates for
            // which block files have been deleted.  Remove those as candidates
            // for the most work chain if we come across them; we can't switch
            // to a chain unless we have all the non-active-chain parent blocks.
            bool fFailedChain = pindexTest->nStatus & BLOCK_FAILED_MASK;
            bool fMissingData = !(pindexTest->nStatus & BLOCK_HAVE_DATA);
            if (fFailedChain || fMissingData) {
                // Candidate chain is not usable (either invalid or missing data)
                if (fFailedChain && (pindexBestInvalid == NULL || pindexNew->nChainWork > pindexBestInvalid->nChainWork))
                    pindexBestInvalid = pindexNew;
                CBlockIndex *pindexFailed = pindexNew;
                // Remove the entire chain from the set.
                while (pindexTest != pindexFailed) {
                    if (fFailedChain) {
                        pindexFailed->nStatus |= BLOCK_FAILED_CHILD;
                    } else if (fMissingData) {
                        // If we're missing data, then add back to mapBlocksUnlinked,
                        // so that if the block arrives in the future we can try adding
                        // to setBlockIndexCandidates again.
                        mapBlocksUnlinked.insert(std::make_pair(pindexFailed->pprev, pindexFailed));
                    }
                    setBlockIndexCandidates.erase(pindexFailed);
                    pindexFailed = pindexFailed->pprev;
                }
                setBlockIndexCandidates.erase(pindexTest);
                fInvalidAncestor = true;
                break;
            }
            pindexTest = pindexTest->pprev;
        }
        if (!fInvalidAncestor)
            return pindexNew;
    } while(true);
}

/** Delete all entries in setBlockIndexCandidates that are worse than the current tip. */
static void PruneBlockIndexCandidates() {
    // Note that we can't delete the current block itself, as we may need to return to it later in case a
    // reorganization to a better block fails.
    std::set<CBlockIndex*, CBlockIndexWorkComparator>::iterator it = setBlockIndexCandidates.begin();
    while (it != setBlockIndexCandidates.end() && setBlockIndexCandidates.value_comp()(*it, chainActive.LastTip())) {
        setBlockIndexCandidates.erase(it++);
    }
    // Either the current tip or a successor of it we're working towards is left in setBlockIndexCandidates.
    assert(!setBlockIndexCandidates.empty());
}

/**
 * Try to make some progress towards making pindexMostWork the active block.
 * pblock is either NULL or a pointer to a CBlock corresponding to pindexMostWork.
 */
static bool ActivateBestChainStep(CValidationState &state, CBlockIndex *pindexMostWork, CBlock *pblock) {
    AssertLockHeld(cs_main);
    bool fInvalidFound = false;
    const CBlockIndex *pindexOldTip = chainActive.Tip();
    const CBlockIndex *pindexFork = chainActive.FindFork(pindexMostWork);

    // - On ChainDB initialization, pindexOldTip will be null, so there are no removable blocks.
    // - If pindexMostWork is in a chain that doesn't have the same genesis block as our chain,
    //   then pindexFork will be null, and we would need to remove the entire chain including
    //   our genesis block. In practice this (probably) won't happen because of checks elsewhere.
    auto reorgLength = pindexOldTip ? pindexOldTip->nHeight - (pindexFork ? pindexFork->nHeight : -1) : 0;
    static_assert(MAX_REORG_LENGTH > 0, "We must be able to reorg some distance");
    if (reorgLength > MAX_REORG_LENGTH)
    {
        int32_t notarizedht,prevMoMheight; uint256 notarizedhash,txid;
        notarizedht = komodo_notarized_height(&prevMoMheight,&notarizedhash,&txid);
        if ( pindexFork->nHeight < notarizedht )
        {
            fprintf(stderr,"pindexFork->nHeight.%d is < notarizedht %d, so ignore it\n",(int32_t)pindexFork->nHeight,notarizedht);
            pindexFork = pindexOldTip;
        }
        else
        {
            auto msg = strprintf(_(
                                   "A block chain reorganization has been detected that would roll back %d blocks! "
                                   "This is larger than the maximum of %d blocks, and so the node is shutting down for your safety."
                                   ), reorgLength, MAX_REORG_LENGTH) + "\n\n" +
            _("Reorganization details") + ":\n" +
            "- " + strprintf(_("Current tip: %s, height %d, work %s"),
                             pindexOldTip->phashBlock->GetHex(), pindexOldTip->nHeight, pindexOldTip->nChainWork.GetHex()) + "\n" +
            "- " + strprintf(_("New tip:     %s, height %d, work %s"),
                             pindexMostWork->phashBlock->GetHex(), pindexMostWork->nHeight, pindexMostWork->nChainWork.GetHex()) + "\n" +
            "- " + strprintf(_("Fork point:  %s %s, height %d"),
                             ASSETCHAINS_SYMBOL,pindexFork->phashBlock->GetHex(), pindexFork->nHeight) + "\n\n" +
            _("Please help, human!");
            LogPrintf("*** %s\n", msg);
            uiInterface.ThreadSafeMessageBox(msg, "", CClientUIInterface::MSG_ERROR);
            StartShutdown();
            return false;
        }
    }

    // Disconnect active blocks which are no longer in the best chain.
    bool fBlocksDisconnected = false;
    while (chainActive.Tip() && chainActive.Tip() != pindexFork) {
        if (!DisconnectTip(state))
            return false;
        fBlocksDisconnected = true;
    }
    if ( KOMODO_REWIND != 0 )
    {
        CBlockIndex *tipindex;
        fprintf(stderr,">>>>>>>>>>> rewind start ht.%d -> KOMODO_REWIND.%d\n",chainActive.LastTip()->nHeight,KOMODO_REWIND);
        while ( KOMODO_REWIND > 0 && (tipindex= chainActive.LastTip()) != 0 && tipindex->nHeight > KOMODO_REWIND )
        {
            fBlocksDisconnected = true;
            fprintf(stderr,"%d ",(int32_t)tipindex->nHeight);
            InvalidateBlock(state,tipindex);
            if ( !DisconnectTip(state) )
                break;
        }
        fprintf(stderr,"reached rewind.%d, best to do: ./komodo-cli -ac_name=%s stop\n",KOMODO_REWIND,ASSETCHAINS_SYMBOL);
        sleep(20);
        fprintf(stderr,"resuming normal operations\n");
        KOMODO_REWIND = 0;
        //return(true);
    }
    // Build list of new blocks to connect.
    std::vector<CBlockIndex*> vpindexToConnect;
    bool fContinue = true;
    int nHeight = pindexFork ? pindexFork->nHeight : -1;
    while (fContinue && nHeight != pindexMostWork->nHeight) {
        // Don't iterate the entire list of potential improvements toward the best tip, as we likely only need
        // a few blocks along the way.
        int nTargetHeight = std::min(nHeight + 32, pindexMostWork->nHeight);
        vpindexToConnect.clear();
        vpindexToConnect.reserve(nTargetHeight - nHeight);
        CBlockIndex *pindexIter = pindexMostWork->GetAncestor(nTargetHeight);
        while (pindexIter && pindexIter->nHeight != nHeight) {
            vpindexToConnect.push_back(pindexIter);
            pindexIter = pindexIter->pprev;
        }
        nHeight = nTargetHeight;

        // Connect new blocks.
        BOOST_REVERSE_FOREACH(CBlockIndex *pindexConnect, vpindexToConnect) {
            if (!ConnectTip(state, pindexConnect, pindexConnect == pindexMostWork ? pblock : NULL)) {
                if (state.IsInvalid()) {
                    // The block violates a consensus rule.
                    if (!state.CorruptionPossible())
                        InvalidChainFound(vpindexToConnect.back());
                    state = CValidationState();
                    fInvalidFound = true;
                    fContinue = false;
                    break;
                } else {
                    // A system error occurred (disk space, database error, ...).
                    return false;
                }
            } else {
                PruneBlockIndexCandidates();
                if (!pindexOldTip || chainActive.Tip()->nChainWork > pindexOldTip->nChainWork) {
                    // We're in a better position than we were. Return temporarily to release the lock.
                    fContinue = false;
                    break;
                }
            }
        }
    }

    if (fBlocksDisconnected) {
        mempool.removeForReorg(pcoinsTip, chainActive.Tip()->nHeight + 1, STANDARD_LOCKTIME_VERIFY_FLAGS);
    }
    mempool.removeWithoutBranchId(
                                  CurrentEpochBranchId(chainActive.Tip()->nHeight + 1, Params().GetConsensus()));
    mempool.check(pcoinsTip);

    // Callbacks/notifications for a new best chain.
    if (fInvalidFound)
        CheckForkWarningConditionsOnNewFork(vpindexToConnect.back());
    else
        CheckForkWarningConditions();

    return true;
}

/**
 * Make the best chain active, in multiple steps. The result is either failure
 * or an activated best chain. pblock is either NULL or a pointer to a block
 * that is already loaded (to avoid loading it again from disk).
 */
bool ActivateBestChain(CValidationState &state, CBlock *pblock) {
    CBlockIndex *pindexNewTip = NULL;
    CBlockIndex *pindexMostWork = NULL;
    const CChainParams& chainParams = Params();
    do {
        boost::this_thread::interruption_point();

        bool fInitialDownload;
        {
            LOCK(cs_main);
            pindexMostWork = FindMostWorkChain();

            // Whether we have anything to do at all.
            if (pindexMostWork == NULL || pindexMostWork == chainActive.Tip())
                return true;

            if (!ActivateBestChainStep(state, pindexMostWork, pblock && pblock->GetHash() == pindexMostWork->GetBlockHash() ? pblock : NULL))
                return false;
            pindexNewTip = chainActive.Tip();
            fInitialDownload = IsInitialBlockDownload();
        }
        // When we reach this point, we switched to a new tip (stored in pindexNewTip).

        // Notifications/callbacks that can run without cs_main
        if (!fInitialDownload) {
            uint256 hashNewTip = pindexNewTip->GetBlockHash();
            // Relay inventory, but don't relay old inventory during initial block download.
            int nBlockEstimate = 0;
            if (fCheckpointsEnabled)
                nBlockEstimate = Checkpoints::GetTotalBlocksEstimate(chainParams.Checkpoints());
            // Don't relay blocks if pruning -- could cause a peer to try to download, resulting
            // in a stalled download if the block file is pruned before the request.
            if (nLocalServices & NODE_NETWORK) {
                LOCK(cs_vNodes);
                BOOST_FOREACH(CNode* pnode, vNodes)
                if (chainActive.Height() > (pnode->nStartingHeight != -1 ? pnode->nStartingHeight - 2000 : nBlockEstimate))
                    pnode->PushInventory(CInv(MSG_BLOCK, hashNewTip));
            }
            // Notify external listeners about the new tip.
            GetMainSignals().UpdatedBlockTip(pindexNewTip);
            uiInterface.NotifyBlockTip(hashNewTip);
        } //else fprintf(stderr,"initial download skips propagation\n");
    } while(pindexMostWork != chainActive.Tip());
    CheckBlockIndex();

    // Write changes periodically to disk, after relay.
    if (!FlushStateToDisk(state, FLUSH_STATE_PERIODIC)) {
        return false;
    }

    return true;
}

bool InvalidateBlock(CValidationState& state, CBlockIndex *pindex) {
    AssertLockHeld(cs_main);

    // Mark the block itself as invalid.
    pindex->nStatus |= BLOCK_FAILED_VALID;
    setDirtyBlockIndex.insert(pindex);
    setBlockIndexCandidates.erase(pindex);

    while (chainActive.Contains(pindex)) {
        CBlockIndex *pindexWalk = chainActive.Tip();
        pindexWalk->nStatus |= BLOCK_FAILED_CHILD;
        setDirtyBlockIndex.insert(pindexWalk);
        setBlockIndexCandidates.erase(pindexWalk);
        // ActivateBestChain considers blocks already in chainActive
        // unconditionally valid already, so force disconnect away from it.
        if (!DisconnectTip(state)) {
            mempool.removeForReorg(pcoinsTip, chainActive.Tip()->nHeight + 1, STANDARD_LOCKTIME_VERIFY_FLAGS);
            mempool.removeWithoutBranchId(
                                          CurrentEpochBranchId(chainActive.Tip()->nHeight + 1, Params().GetConsensus()));
            return false;
        }
    }
    //LimitMempoolSize(mempool, GetArg("-maxmempool", DEFAULT_MAX_MEMPOOL_SIZE) * 1000000, GetArg("-mempoolexpiry", DEFAULT_MEMPOOL_EXPIRY) * 60 * 60);

    // The resulting new best tip may not be in setBlockIndexCandidates anymore, so
    // add it again.
    BlockMap::iterator it = mapBlockIndex.begin();
    while (it != mapBlockIndex.end() && it->second != 0 ) {
        if (it->second->IsValid(BLOCK_VALID_TRANSACTIONS) && it->second->nChainTx && !setBlockIndexCandidates.value_comp()(it->second, chainActive.Tip())) {
            setBlockIndexCandidates.insert(it->second);
        }
        it++;
    }

    InvalidChainFound(pindex);
    mempool.removeForReorg(pcoinsTip, chainActive.Tip()->nHeight + 1, STANDARD_LOCKTIME_VERIFY_FLAGS);
    mempool.removeWithoutBranchId(
                                  CurrentEpochBranchId(chainActive.Tip()->nHeight + 1, Params().GetConsensus()));
    return true;
}

bool ReconsiderBlock(CValidationState& state, CBlockIndex *pindex) {
    AssertLockHeld(cs_main);

    int nHeight = pindex->nHeight;

    // Remove the invalidity flag from this block and all its descendants.
    BlockMap::iterator it = mapBlockIndex.begin();
    while (it != mapBlockIndex.end() && it->second != 0) {
        if (!it->second->IsValid() && it->second->GetAncestor(nHeight) == pindex) {
            it->second->nStatus &= ~BLOCK_FAILED_MASK;
            setDirtyBlockIndex.insert(it->second);
            if (it->second->IsValid(BLOCK_VALID_TRANSACTIONS) && it->second->nChainTx && setBlockIndexCandidates.value_comp()(chainActive.Tip(), it->second)) {
                setBlockIndexCandidates.insert(it->second);
            }
            if (it->second == pindexBestInvalid) {
                // Reset invalid block marker if it was pointing to one of those.
                pindexBestInvalid = NULL;
            }
        }
        it++;
    }

    // Remove the invalidity flag from all ancestors too.
    while (pindex != NULL) {
        if (pindex->nStatus & BLOCK_FAILED_MASK) {
            pindex->nStatus &= ~BLOCK_FAILED_MASK;
            setDirtyBlockIndex.insert(pindex);
        }
        pindex = pindex->pprev;
    }
    return true;
}

CBlockIndex* AddToBlockIndex(const CBlockHeader& block)
{
    // Check for duplicate
    uint256 hash = block.GetHash();
    BlockMap::iterator it = mapBlockIndex.find(hash);
    BlockMap::iterator miPrev = mapBlockIndex.find(block.hashPrevBlock);
    if (it != mapBlockIndex.end())
    {
        if ( it->second != 0 ) // vNodes.size() >= KOMODO_LIMITED_NETWORKSIZE, change behavior to allow komodo_ensure to work
        {
            // this is the strange case where somehow the hash is in the mapBlockIndex via as yet undetermined process, but the pindex for the hash is not there. Theoretically it is due to processing the block headers, but I have seen it get this case without having received it from the block headers or anywhere else... jl777
            //fprintf(stderr,"addtoblockindex already there %p\n",it->second);
            return it->second;
        }
        if ( miPrev != mapBlockIndex.end() && (*miPrev).second == 0 )
        {
            //fprintf(stderr,"edge case of both block and prevblock in the strange state\n");
            return(0); // return here to avoid the state of pindex->nHeight not set and pprev NULL
        }
    }
    // Construct new block index object
    CBlockIndex* pindexNew = new CBlockIndex(block);
    assert(pindexNew);
    // We assign the sequence id to blocks only when the full data is available,
    // to avoid miners withholding blocks but broadcasting headers, to get a
    // competitive advantage.
    pindexNew->nSequenceId = 0;
    BlockMap::iterator mi = mapBlockIndex.insert(make_pair(hash, pindexNew)).first;
    pindexNew->phashBlock = &((*mi).first);
    if (miPrev != mapBlockIndex.end())
    {
        if ( (pindexNew->pprev= (*miPrev).second) != 0 )
            pindexNew->nHeight = pindexNew->pprev->nHeight + 1;
        else fprintf(stderr,"unexpected null pprev %s\n",hash.ToString().c_str());
        pindexNew->BuildSkip();
    }
    pindexNew->nChainWork = (pindexNew->pprev ? pindexNew->pprev->nChainWork : 0) + GetBlockProof(*pindexNew);
    pindexNew->RaiseValidity(BLOCK_VALID_TREE);
    if (pindexBestHeader == NULL || pindexBestHeader->nChainWork < pindexNew->nChainWork)
        pindexBestHeader = pindexNew;

    setDirtyBlockIndex.insert(pindexNew);
    //fprintf(stderr,"added to block index %s %p\n",hash.ToString().c_str(),pindexNew);
    mi->second = pindexNew;
    return pindexNew;
}

/** Mark a block as having its data received and checked (up to BLOCK_VALID_TRANSACTIONS). */
bool ReceivedBlockTransactions(const CBlock &block, CValidationState& state, CBlockIndex *pindexNew, const CDiskBlockPos& pos)
{
    pindexNew->nTx = block.vtx.size();
    pindexNew->nChainTx = 0;
    CAmount sproutValue = 0;
    for (auto tx : block.vtx) {
        for (auto js : tx.vjoinsplit) {
            sproutValue += js.vpub_old;
            sproutValue -= js.vpub_new;
        }
    }
    pindexNew->nSproutValue = sproutValue;
    pindexNew->nChainSproutValue = boost::none;
    pindexNew->nFile = pos.nFile;
    pindexNew->nDataPos = pos.nPos;
    pindexNew->nUndoPos = 0;
    pindexNew->nStatus |= BLOCK_HAVE_DATA;
    pindexNew->RaiseValidity(BLOCK_VALID_TRANSACTIONS);
    setDirtyBlockIndex.insert(pindexNew);

    if (pindexNew->pprev == NULL || pindexNew->pprev->nChainTx) {
        // If pindexNew is the genesis block or all parents are BLOCK_VALID_TRANSACTIONS.
        deque<CBlockIndex*> queue;
        queue.push_back(pindexNew);

        // Recursively process any descendant blocks that now may be eligible to be connected.
        while (!queue.empty()) {
            CBlockIndex *pindex = queue.front();
            queue.pop_front();
            pindex->nChainTx = (pindex->pprev ? pindex->pprev->nChainTx : 0) + pindex->nTx;
            if (pindex->pprev) {
                if (pindex->pprev->nChainSproutValue && pindex->nSproutValue) {
                    pindex->nChainSproutValue = *pindex->pprev->nChainSproutValue + *pindex->nSproutValue;
                } else {
                    pindex->nChainSproutValue = boost::none;
                }
            } else {
                pindex->nChainSproutValue = pindex->nSproutValue;
            }
            {
                LOCK(cs_nBlockSequenceId);
                pindex->nSequenceId = nBlockSequenceId++;
            }
            if (chainActive.Tip() == NULL || !setBlockIndexCandidates.value_comp()(pindex, chainActive.Tip())) {
                setBlockIndexCandidates.insert(pindex);
            }
            std::pair<std::multimap<CBlockIndex*, CBlockIndex*>::iterator, std::multimap<CBlockIndex*, CBlockIndex*>::iterator> range = mapBlocksUnlinked.equal_range(pindex);
            while (range.first != range.second) {
                std::multimap<CBlockIndex*, CBlockIndex*>::iterator it = range.first;
                queue.push_back(it->second);
                range.first++;
                mapBlocksUnlinked.erase(it);
            }
        }
    } else {
        if (pindexNew->pprev && pindexNew->pprev->IsValid(BLOCK_VALID_TREE)) {
            mapBlocksUnlinked.insert(std::make_pair(pindexNew->pprev, pindexNew));
        }
    }

    return true;
}

bool FindBlockPos(CValidationState &state, CDiskBlockPos &pos, unsigned int nAddSize, unsigned int nHeight, uint64_t nTime, bool fKnown = false)
{
    LOCK(cs_LastBlockFile);

    unsigned int nFile = fKnown ? pos.nFile : nLastBlockFile;
    if (vinfoBlockFile.size() <= nFile) {
        vinfoBlockFile.resize(nFile + 1);
    }

    if (!fKnown) {
        while (vinfoBlockFile[nFile].nSize + nAddSize >= MAX_BLOCKFILE_SIZE) {
            nFile++;
            if (vinfoBlockFile.size() <= nFile) {
                vinfoBlockFile.resize(nFile + 1);
            }
        }
        pos.nFile = nFile;
        pos.nPos = vinfoBlockFile[nFile].nSize;
    }

    if (nFile != nLastBlockFile) {
        if (!fKnown) {
            LogPrintf("Leaving block file %i: %s\n", nFile, vinfoBlockFile[nFile].ToString());
        }
        FlushBlockFile(!fKnown);
        nLastBlockFile = nFile;
    }

    vinfoBlockFile[nFile].AddBlock(nHeight, nTime);
    if (fKnown)
        vinfoBlockFile[nFile].nSize = std::max(pos.nPos + nAddSize, vinfoBlockFile[nFile].nSize);
    else
        vinfoBlockFile[nFile].nSize += nAddSize;

    if (!fKnown) {
        unsigned int nOldChunks = (pos.nPos + BLOCKFILE_CHUNK_SIZE - 1) / BLOCKFILE_CHUNK_SIZE;
        unsigned int nNewChunks = (vinfoBlockFile[nFile].nSize + BLOCKFILE_CHUNK_SIZE - 1) / BLOCKFILE_CHUNK_SIZE;
        if (nNewChunks > nOldChunks) {
            if (fPruneMode)
                fCheckForPruning = true;
            if (CheckDiskSpace(nNewChunks * BLOCKFILE_CHUNK_SIZE - pos.nPos)) {
                FILE *file = OpenBlockFile(pos);
                if (file) {
                    LogPrintf("Pre-allocating up to position 0x%x in blk%05u.dat\n", nNewChunks * BLOCKFILE_CHUNK_SIZE, pos.nFile);
                    AllocateFileRange(file, pos.nPos, nNewChunks * BLOCKFILE_CHUNK_SIZE - pos.nPos);
                    fclose(file);
                }
            }
            else
                return state.Error("out of disk space");
        }
    }

    setDirtyFileInfo.insert(nFile);
    return true;
}

bool FindUndoPos(CValidationState &state, int nFile, CDiskBlockPos &pos, unsigned int nAddSize)
{
    pos.nFile = nFile;

    LOCK(cs_LastBlockFile);

    unsigned int nNewSize;
    pos.nPos = vinfoBlockFile[nFile].nUndoSize;
    nNewSize = vinfoBlockFile[nFile].nUndoSize += nAddSize;
    setDirtyFileInfo.insert(nFile);

    unsigned int nOldChunks = (pos.nPos + UNDOFILE_CHUNK_SIZE - 1) / UNDOFILE_CHUNK_SIZE;
    unsigned int nNewChunks = (nNewSize + UNDOFILE_CHUNK_SIZE - 1) / UNDOFILE_CHUNK_SIZE;
    if (nNewChunks > nOldChunks) {
        if (fPruneMode)
            fCheckForPruning = true;
        if (CheckDiskSpace(nNewChunks * UNDOFILE_CHUNK_SIZE - pos.nPos)) {
            FILE *file = OpenUndoFile(pos);
            if (file) {
                LogPrintf("Pre-allocating up to position 0x%x in rev%05u.dat\n", nNewChunks * UNDOFILE_CHUNK_SIZE, pos.nFile);
                AllocateFileRange(file, pos.nPos, nNewChunks * UNDOFILE_CHUNK_SIZE - pos.nPos);
                fclose(file);
            }
        }
        else
            return state.Error("out of disk space");
    }

    return true;
}

bool CheckBlockHeader(int32_t *futureblockp,int32_t height,CBlockIndex *pindex, const CBlockHeader& blockhdr, CValidationState& state, bool fCheckPOW)
{
    // Check timestamp
    if ( 0 )
    {
        uint256 hash; int32_t i;
        hash = blockhdr.GetHash();
        for (i=31; i>=0; i--)
            fprintf(stderr,"%02x",((uint8_t *)&hash)[i]);
        fprintf(stderr," <- CheckBlockHeader\n");
        if ( chainActive.LastTip() != 0 )
        {
            hash = chainActive.LastTip()->GetBlockHash();
            for (i=31; i>=0; i--)
                fprintf(stderr,"%02x",((uint8_t *)&hash)[i]);
            fprintf(stderr," <- chainTip\n");
        }
    }
    *futureblockp = 0;
    if (blockhdr.GetBlockTime() > GetAdjustedTime() + 60)
    {
        CBlockIndex *tipindex;
        //fprintf(stderr,"ht.%d future block %u vs time.%u + 60\n",height,(uint32_t)blockhdr.GetBlockTime(),(uint32_t)GetAdjustedTime());
        if ( (tipindex= chainActive.Tip()) != 0 && tipindex->GetBlockHash() == blockhdr.hashPrevBlock && blockhdr.GetBlockTime() < GetAdjustedTime() + 60 + 5 )
        {
            //fprintf(stderr,"it is the next block, let's wait for %d seconds\n",GetAdjustedTime() + 60 - blockhdr.GetBlockTime());
            while ( blockhdr.GetBlockTime() > GetAdjustedTime() + 60 )
                sleep(1);
            //fprintf(stderr,"now its valid\n");
        }
        else
        {
            if (blockhdr.GetBlockTime() < GetAdjustedTime() + 600)
                *futureblockp = 1;
            //LogPrintf("CheckBlockHeader block from future %d error",blockhdr.GetBlockTime() - GetAdjustedTime());
            return false; //state.Invalid(error("CheckBlockHeader(): block timestamp too far in the future"),REJECT_INVALID, "time-too-new");
        }
    }
    // Check block version
    if (height > 0 && blockhdr.nVersion < MIN_BLOCK_VERSION)
        return state.DoS(100, error("CheckBlockHeader(): block version too low"),REJECT_INVALID, "version-too-low");

    // Check Equihash solution is valid
    if ( fCheckPOW )
    {
        if ( !CheckEquihashSolution(&blockhdr, Params()) )
            return state.DoS(100, error("CheckBlockHeader(): Equihash solution invalid"),REJECT_INVALID, "invalid-solution");
    }
    // Check proof of work matches claimed amount
    /*komodo_index2pubkey33(pubkey33,pindex,height);
     if ( fCheckPOW && !CheckProofOfWork(height,pubkey33,blockhdr.GetHash(), blockhdr.nBits, Params().GetConsensus(),blockhdr.nTime) )
     return state.DoS(50, error("CheckBlockHeader(): proof of work failed"),REJECT_INVALID, "high-hash");*/
    return true;
}

int32_t komodo_check_deposit(int32_t height,const CBlock& block,uint32_t prevtime);
int32_t komodo_checkPOW(int32_t slowflag,CBlock *pblock,int32_t height);

bool CheckBlock(int32_t *futureblockp,int32_t height,CBlockIndex *pindex,const CBlock& block, CValidationState& state,
                libzcash::ProofVerifier& verifier,
                bool fCheckPOW, bool fCheckMerkleRoot)
{
    uint8_t pubkey33[33]; uint256 hash;
    // These are checks that are independent of context.
    hash = block.GetHash();
    // Check that the header is valid (particularly PoW).  This is mostly redundant with the call in AcceptBlockHeader.
    if (!CheckBlockHeader(futureblockp,height,pindex,block,state,fCheckPOW))
    {
        if ( *futureblockp == 0 )
        {
            LogPrintf("CheckBlock header error");
            return false;
        }
    }
    if ( fCheckPOW )
    {
       //if ( !CheckEquihashSolution(&block, Params()) )
        //    return state.DoS(100, error("CheckBlock: Equihash solution invalid"),REJECT_INVALID, "invalid-solution");
        komodo_block2pubkey33(pubkey33,(CBlock *)&block);
        if ( !CheckProofOfWork(height,pubkey33,hash,block.nBits,Params().GetConsensus(),block.nTime) )
        {
            int32_t z; for (z=31; z>=0; z--)
                fprintf(stderr,"%02x",((uint8_t *)&hash)[z]);
            fprintf(stderr," failed hash ht.%d\n",height);
            return state.DoS(50, error("CheckBlock: proof of work failed"),REJECT_INVALID, "high-hash");
        }
        if ( komodo_checkPOW(1,(CBlock *)&block,height) < 0 ) // checks Equihash
            return state.DoS(100, error("CheckBlock: failed slow_checkPOW"),REJECT_INVALID, "failed-slow_checkPOW");
    }
    // Check the merkle root.
    if (fCheckMerkleRoot) {
        bool mutated;
        uint256 hashMerkleRoot2 = block.BuildMerkleTree(&mutated);
        if (block.hashMerkleRoot != hashMerkleRoot2)
            return state.DoS(100, error("CheckBlock: hashMerkleRoot mismatch"),
                             REJECT_INVALID, "bad-txnmrklroot", true);

        // Check for merkle tree malleability (CVE-2012-2459): repeating sequences
        // of transactions in a block without affecting the merkle root of a block,
        // while still invalidating it.
        if (mutated)
            return state.DoS(100, error("CheckBlock: duplicate transaction"),
                             REJECT_INVALID, "bad-txns-duplicate", true);
    }

    // All potential-corruption validation must be done before we do any
    // transaction validation, as otherwise we may mark the header as invalid
    // because we receive the wrong transactions for it.

    // Size limits
    if (block.vtx.empty() || block.vtx.size() > MAX_BLOCK_SIZE || ::GetSerializeSize(block, SER_NETWORK, PROTOCOL_VERSION) > MAX_BLOCK_SIZE)
        return state.DoS(100, error("CheckBlock: size limits failed"),
                         REJECT_INVALID, "bad-blk-length");

    // First transaction must be coinbase, the rest must not be
    if (block.vtx.empty() || !block.vtx[0].IsCoinBase())
        return state.DoS(100, error("CheckBlock: first tx is not coinbase"),
                         REJECT_INVALID, "bad-cb-missing");
    for (unsigned int i = 1; i < block.vtx.size(); i++)
        if (block.vtx[i].IsCoinBase())
            return state.DoS(100, error("CheckBlock: more than one coinbase"),
                             REJECT_INVALID, "bad-cb-multiple");

    // Check transactions
    if ( ASSETCHAINS_CC != 0 ) // CC contracts might refer to transactions in the current block, from a CC spend within the same block and out of order
    {
        CValidationState stateDummy; int32_t i,j,rejects=0,lastrejects=0;
        //fprintf(stderr,"put block's tx into mempool\n");
        while ( 1 )
        {
            for (i=0; i<block.vtx.size(); i++)
            {
                CTransaction Tx; const CTransaction &tx = (CTransaction)block.vtx[i];
                if ( tx.IsCoinBase() != 0 )
                    continue;
                else if ( ASSETCHAINS_STAKED != 0 && (i == (block.vtx.size() - 1)) && komodo_isPoS((CBlock *)&block) != 0 )
                    continue;
                Tx = tx;
                if ( myAddtomempool(Tx) == false ) // happens with out of order tx in block on resync
                    rejects++;
            }
            if ( rejects == 0 || rejects == lastrejects )
            {
                if ( 0 && lastrejects != 0 )
                    fprintf(stderr,"lastrejects.%d -> all tx in mempool\n",lastrejects);
                break;
            }
            //fprintf(stderr,"addtomempool ht.%d for CC checking: n.%d rejects.%d last.%d\n",height,(int32_t)block.vtx.size(),rejects,lastrejects);
            lastrejects = rejects;
            rejects = 0;
        }
        //fprintf(stderr,"done putting block's tx into mempool\n");
    }
    BOOST_FOREACH(const CTransaction& tx, block.vtx)
    {
        if ( komodo_validate_interest(tx,height == 0 ? komodo_block2height((CBlock *)&block) : height,block.nTime,0) < 0 )
            return error("CheckBlock: komodo_validate_interest failed");
        if (!CheckTransaction(tx, state, verifier))
            return error("CheckBlock: CheckTransaction failed");
    }
    unsigned int nSigOps = 0;
    BOOST_FOREACH(const CTransaction& tx, block.vtx)
    {
        nSigOps += GetLegacySigOpCount(tx);
    }
    if (nSigOps > MAX_BLOCK_SIGOPS)
        return state.DoS(100, error("CheckBlock: out-of-bounds SigOpCount"),
                         REJECT_INVALID, "bad-blk-sigops", true);
    if ( komodo_check_deposit(height,block,(pindex==0||pindex->pprev==0)?0:pindex->pprev->nTime) < 0 )
    {
        //static uint32_t counter;
        //if ( counter++ < 100 && ASSETCHAINS_STAKED == 0 )
        //    fprintf(stderr,"check deposit rejection\n");
        LogPrintf("CheckBlockHeader komodo_check_deposit error");
        return(false);
    }
    return true;
}

bool ContextualCheckBlockHeader(const CBlockHeader& block, CValidationState& state, CBlockIndex * const pindexPrev)
{
    const CChainParams& chainParams = Params();
    const Consensus::Params& consensusParams = chainParams.GetConsensus();
    uint256 hash = block.GetHash();
    if (hash == consensusParams.hashGenesisBlock)
        return true;

    assert(pindexPrev);

    int nHeight = pindexPrev->nHeight+1;

    // Check proof of work
    if ( (ASSETCHAINS_SYMBOL[0] != 0 || nHeight < 235300 || nHeight > 236000) && block.nBits != GetNextWorkRequired(pindexPrev, &block, consensusParams))
    {
        cout << block.nBits << " block.nBits vs. calc " << GetNextWorkRequired(pindexPrev, &block, consensusParams) << endl;
        return state.DoS(100, error("%s: incorrect proof of work", __func__),
                         REJECT_INVALID, "bad-diffbits");
    }

    // Check timestamp against prev
    if (block.GetBlockTime() <= pindexPrev->GetMedianTimePast())
        return state.Invalid(error("%s: block's timestamp is too early", __func__),
                             REJECT_INVALID, "time-too-old");

    if (fCheckpointsEnabled)
    {
        // Check that the block chain matches the known block chain up to a checkpoint
        if (!Checkpoints::CheckBlock(chainParams.Checkpoints(), nHeight, hash))
        {
            /*CBlockIndex *heightblock = chainActive[nHeight];
            if ( heightblock != 0 && heightblock->GetBlockHash() == hash )
            {
                //fprintf(stderr,"got a pre notarization block that matches height.%d\n",(int32_t)nHeight);
                return true;
            }*/
            return state.DoS(100, error("%s: rejected by checkpoint lock-in at %d", __func__, nHeight),REJECT_CHECKPOINT, "checkpoint mismatch");
        }
        // Don't accept any forks from the main chain prior to last checkpoint
        CBlockIndex* pcheckpoint = Checkpoints::GetLastCheckpoint(chainParams.Checkpoints());
        int32_t notarized_height;
        if ( nHeight == 1 && chainActive.LastTip() != 0 && chainActive.LastTip()->nHeight > 1 )
        {
            CBlockIndex *heightblock = chainActive[nHeight];
            if ( heightblock != 0 && heightblock->GetBlockHash() == hash )
                return true;
            return state.DoS(1, error("%s: trying to change height 1 forbidden", __func__));
        }
        if ( nHeight != 0 )
        {
            if ( pcheckpoint != 0 && nHeight < pcheckpoint->nHeight )
                return state.DoS(1, error("%s: forked chain older than last checkpoint (height %d) vs %d", __func__, nHeight,pcheckpoint->nHeight));
            if ( komodo_checkpoint(&notarized_height,nHeight,hash) < 0 )
            {
                CBlockIndex *heightblock = chainActive[nHeight];
                if ( heightblock != 0 && heightblock->GetBlockHash() == hash )
                {
                    //fprintf(stderr,"got a pre notarization block that matches height.%d\n",(int32_t)nHeight);
                    return true;
                } else return state.DoS(1, error("%s: forked chain %d older than last notarized (height %d) vs %d", __func__,nHeight, notarized_height));
            }
        }
    }
    // Reject block.nVersion < 4 blocks
    if (block.nVersion < 4)
        return state.Invalid(error("%s : rejected nVersion<4 block", __func__),
                             REJECT_OBSOLETE, "bad-version");

    return true;
}

bool ContextualCheckBlock(const CBlock& block, CValidationState& state, CBlockIndex * const pindexPrev)
{
    const int nHeight = pindexPrev == NULL ? 0 : pindexPrev->nHeight + 1;
    const Consensus::Params& consensusParams = Params().GetConsensus();

    // Check that all transactions are finalized
    BOOST_FOREACH(const CTransaction& tx, block.vtx) {

        // Check transaction contextually against consensus rules at block height
        if (!ContextualCheckTransaction(tx, state, nHeight, 100)) {
            return false; // Failure reason has been set in validation state object
        }

        int nLockTimeFlags = 0;
        int64_t nLockTimeCutoff = (nLockTimeFlags & LOCKTIME_MEDIAN_TIME_PAST)
        ? pindexPrev->GetMedianTimePast()
        : block.GetBlockTime();
        if (!IsFinalTx(tx, nHeight, nLockTimeCutoff)) {
            return state.DoS(10, error("%s: contains a non-final transaction", __func__), REJECT_INVALID, "bad-txns-nonfinal");
        }
    }

    // Enforce BIP 34 rule that the coinbase starts with serialized block height.
    // In Zcash this has been enforced since launch, except that the genesis
    // block didn't include the height in the coinbase (see Zcash protocol spec
    // section '6.8 Bitcoin Improvement Proposals').
    if (nHeight > 0)
    {
        CScript expect = CScript() << nHeight;
        if (block.vtx[0].vin[0].scriptSig.size() < expect.size() ||
            !std::equal(expect.begin(), expect.end(), block.vtx[0].vin[0].scriptSig.begin())) {
            return state.DoS(100, error("%s: block height mismatch in coinbase", __func__), REJECT_INVALID, "bad-cb-height");
        }
    }

    return true;
}

bool AcceptBlockHeader(int32_t *futureblockp,const CBlockHeader& block, CValidationState& state, CBlockIndex** ppindex)
{
    static uint256 zero;
    const CChainParams& chainparams = Params();
    AssertLockHeld(cs_main);

  // Check for duplicate
    uint256 hash = block.GetHash();
    BlockMap::iterator miSelf = mapBlockIndex.find(hash);
    CBlockIndex *pindex = NULL;
    if (miSelf != mapBlockIndex.end())
    {
        // Block header is already known.
        if ( (pindex= miSelf->second) == 0 )
            miSelf->second = pindex = AddToBlockIndex(block);
        if (ppindex)
            *ppindex = pindex;
        if ( pindex != 0 && pindex->nStatus & BLOCK_FAILED_MASK )
            return state.Invalid(error("%s: block is marked invalid", __func__), 0, "duplicate");
        /*if ( pindex != 0 && hash == komodo_requestedhash )
        {
            fprintf(stderr,"AddToBlockIndex A komodo_requestedhash %s\n",komodo_requestedhash.ToString().c_str());
            memset(&komodo_requestedhash,0,sizeof(komodo_requestedhash));
            komodo_requestedcount = 0;
        }*/

        //if ( pindex == 0 )
        //    fprintf(stderr,"accepthdr %s already known but no pindex\n",hash.ToString().c_str());
        return true;
    }
    if (!CheckBlockHeader(futureblockp,*ppindex!=0?(*ppindex)->nHeight:0,*ppindex, block, state,0))
    {
        if ( *futureblockp == 0 )
        {
            LogPrintf("AcceptBlockHeader CheckBlockHeader error\n");
            return false;
        }
    }
    // Get prev block index
    CBlockIndex* pindexPrev = NULL;
    if (hash != chainparams.GetConsensus().hashGenesisBlock)
    {
        BlockMap::iterator mi = mapBlockIndex.find(block.hashPrevBlock);
        if (mi == mapBlockIndex.end())
        {
            LogPrintf("AcceptBlockHeader hashPrevBlock %s not found\n",block.hashPrevBlock.ToString().c_str());
            return(false);
            //return state.DoS(10, error("%s: prev block not found", __func__), 0, "bad-prevblk");
        }
        pindexPrev = (*mi).second;
        if (pindexPrev == 0 )
        {
            LogPrintf("AcceptBlockHeader hashPrevBlock %s no pindexPrev\n",block.hashPrevBlock.ToString().c_str());
            return(false);
        }
        if ( (pindexPrev->nStatus & BLOCK_FAILED_MASK) )
            return state.DoS(100, error("%s: prev block invalid", __func__), REJECT_INVALID, "bad-prevblk");
    }
    if (!ContextualCheckBlockHeader(block, state, pindexPrev))
    {
        //fprintf(stderr,"AcceptBlockHeader ContextualCheckBlockHeader failed\n");
        LogPrintf("AcceptBlockHeader ContextualCheckBlockHeader failed\n");
        return false;
    }
    if (pindex == NULL)
    {
        if ( (pindex= AddToBlockIndex(block)) != 0 )
        {
            miSelf = mapBlockIndex.find(hash);
            if (miSelf != mapBlockIndex.end())
                miSelf->second = pindex;
            //fprintf(stderr,"AcceptBlockHeader couldnt add to block index\n");
        }
    }
    if (ppindex)
        *ppindex = pindex;
    /*if ( pindex != 0 && hash == komodo_requestedhash )
    {
        fprintf(stderr,"AddToBlockIndex komodo_requestedhash %s\n",komodo_requestedhash.ToString().c_str());
        memset(&komodo_requestedhash,0,sizeof(komodo_requestedhash));
        komodo_requestedcount = 0;
    }*/
    return true;
}

bool AcceptBlock(int32_t *futureblockp,CBlock& block, CValidationState& state, CBlockIndex** ppindex, bool fRequested, CDiskBlockPos* dbp)
{
    const CChainParams& chainparams = Params();
    AssertLockHeld(cs_main);

    CBlockIndex *&pindex = *ppindex;
    if (!AcceptBlockHeader(futureblockp,block, state, &pindex))
    {
        if ( *futureblockp == 0 )
        {
            LogPrintf("AcceptBlock AcceptBlockHeader error\n");
            return false;
        }
    }
    if ( pindex == 0 )
    {
        LogPrintf("AcceptBlock null pindex error\n");
        return false;
    }
    //fprintf(stderr,"acceptblockheader passed\n");
    // Try to process all requested blocks that we don't have, but only
    // process an unrequested block if it's new and has enough work to
    // advance our tip, and isn't too many blocks ahead.
    bool fAlreadyHave = pindex->nStatus & BLOCK_HAVE_DATA;
    bool fHasMoreWork = (chainActive.Tip() ? pindex->nChainWork > chainActive.Tip()->nChainWork : true);
    // Blocks that are too out-of-order needlessly limit the effectiveness of
    // pruning, because pruning will not delete block files that contain any
    // blocks which are too close in height to the tip.  Apply this test
    // regardless of whether pruning is enabled; it should generally be safe to
    // not process unrequested blocks.
    bool fTooFarAhead = (pindex->nHeight > int(chainActive.Height() + BLOCK_DOWNLOAD_WINDOW)); //MIN_BLOCKS_TO_KEEP));

    // TODO: deal better with return value and error conditions for duplicate
    // and unrequested blocks.
    //fprintf(stderr,"Accept %s flags already.%d requested.%d morework.%d farahead.%d\n",pindex->GetBlockHash().ToString().c_str(),fAlreadyHave,fRequested,fHasMoreWork,fTooFarAhead);
    if (fAlreadyHave) return true;
    if (!fRequested) {  // If we didn't ask for it:
        if (pindex->nTx != 0) return true;  // This is a previously-processed block that was pruned
        if (!fHasMoreWork) return true;     // Don't process less-work chains
        if (fTooFarAhead) return true;      // Block height is too high
    }

    // See method docstring for why this is always disabled
    auto verifier = libzcash::ProofVerifier::Disabled();
    if ((!CheckBlock(futureblockp,pindex->nHeight,pindex,block, state, verifier,0)) || !ContextualCheckBlock(block, state, pindex->pprev))
    {
        if ( *futureblockp == 0 )
        {
            if (state.IsInvalid() && !state.CorruptionPossible()) {
                pindex->nStatus |= BLOCK_FAILED_VALID;
                setDirtyBlockIndex.insert(pindex);
            }
            LogPrintf("AcceptBlock CheckBlock or ContextualCheckBlock error\n");
            return false;
        }
    }

    int nHeight = pindex->nHeight;
    // Write block to history file
    try {
        unsigned int nBlockSize = ::GetSerializeSize(block, SER_DISK, CLIENT_VERSION);
        CDiskBlockPos blockPos;
        if (dbp != NULL)
            blockPos = *dbp;
        if (!FindBlockPos(state, blockPos, nBlockSize+8, nHeight, block.GetBlockTime(), dbp != NULL))
            return error("AcceptBlock(): FindBlockPos failed");
        if (dbp == NULL)
            if (!WriteBlockToDisk(block, blockPos, chainparams.MessageStart()))
                AbortNode(state, "Failed to write block");
        if (!ReceivedBlockTransactions(block, state, pindex, blockPos))
            return error("AcceptBlock(): ReceivedBlockTransactions failed");
    } catch (const std::runtime_error& e) {
        return AbortNode(state, std::string("System error: ") + e.what());
    }

    if (fCheckForPruning)
        FlushStateToDisk(state, FLUSH_STATE_NONE); // we just allocated more disk space for block files
    if ( *futureblockp == 0 )
        return true;
    LogPrintf("AcceptBlock block from future error\n");
    return false;
}

static bool IsSuperMajority(int minVersion, const CBlockIndex* pstart, unsigned nRequired, const Consensus::Params& consensusParams)
{
    unsigned int nFound = 0;
    for (int i = 0; i < consensusParams.nMajorityWindow && nFound < nRequired && pstart != NULL; i++)
    {
        if (pstart->nVersion >= minVersion)
            ++nFound;
        pstart = pstart->pprev;
    }
    return (nFound >= nRequired);
}

void komodo_currentheight_set(int32_t height);

CBlockIndex *komodo_ensure(CBlock *pblock,uint256 hash)
{
    CBlockIndex *pindex = 0;
    BlockMap::iterator miSelf = mapBlockIndex.find(hash);
    if ( miSelf != mapBlockIndex.end() )
    {
        if ( (pindex= miSelf->second) == 0 ) // create pindex so first Accept block doesnt fail
        {
            miSelf->second = AddToBlockIndex(*pblock);
            //fprintf(stderr,"Block header %s is already known, but without pindex -> ensured %p\n",hash.ToString().c_str(),miSelf->second);
        }
        /*if ( hash != Params().GetConsensus().hashGenesisBlock )
        {
            miSelf = mapBlockIndex.find(pblock->hashPrevBlock);
            if ( miSelf != mapBlockIndex.end() )
            {
                if ( miSelf->second == 0 )
                {
                    miSelf->second = InsertBlockIndex(pblock->hashPrevBlock);
                    fprintf(stderr,"autocreate previndex %s\n",pblock->hashPrevBlock.ToString().c_str());
                }
            }
        }*/
    }
    return(pindex);
}

CBlockIndex *oldkomodo_ensure(CBlock *pblock,uint256 hash)
{
    CBlockIndex *pindex=0,*previndex=0;
    if ( (pindex= mapBlockIndex[hash]) == 0 )
    {
        pindex = new CBlockIndex();
        if (!pindex)
            throw runtime_error("komodo_ensure: new CBlockIndex failed");
        BlockMap::iterator mi = mapBlockIndex.insert(make_pair(hash, pindex)).first;
        pindex->phashBlock = &((*mi).first);
    }
    BlockMap::iterator miSelf = mapBlockIndex.find(hash);
    if ( miSelf == mapBlockIndex.end() )
    {
        LogPrintf("komodo_ensure unexpected missing hash %s\n",hash.ToString().c_str());
        return(0);
    }
    if ( miSelf->second == 0 ) // create pindex so first Accept block doesnt fail
    {
        if ( pindex == 0 )
        {
            pindex = AddToBlockIndex(*pblock);
            fprintf(stderr,"ensure call addtoblockindex, got %p\n",pindex);
        }
        if ( pindex != 0 )
        {
            miSelf->second = pindex;
            LogPrintf("Block header %s is already known, but without pindex -> ensured %p\n",hash.ToString().c_str(),miSelf->second);
        } else LogPrintf("komodo_ensure unexpected null pindex\n");
    }
    /*if ( hash != Params().GetConsensus().hashGenesisBlock )
        {
            miSelf = mapBlockIndex.find(pblock->hashPrevBlock);
            if ( miSelf == mapBlockIndex.end() )
                previndex = InsertBlockIndex(pblock->hashPrevBlock);
            if ( (miSelf= mapBlockIndex.find(pblock->hashPrevBlock)) != mapBlockIndex.end() )
            {
                if ( miSelf->second == 0 ) // create pindex so first Accept block doesnt fail
                {
                    if ( previndex == 0 )
                        previndex = InsertBlockIndex(pblock->hashPrevBlock);
                    if ( previndex != 0 )
                    {
                        miSelf->second = previndex;
                        LogPrintf("autocreate previndex %s\n",pblock->hashPrevBlock.ToString().c_str());
                    } else LogPrintf("komodo_ensure unexpected null previndex\n");
                }
            } else LogPrintf("komodo_ensure unexpected null miprev\n");
        }
     }*/
    return(pindex);
}

bool ProcessNewBlock(bool from_miner,int32_t height,CValidationState &state, CNode* pfrom, CBlock* pblock, bool fForceProcessing, CDiskBlockPos *dbp)
{
    // Preliminary checks
    bool checked; uint256 hash; int32_t futureblock=0;
    auto verifier = libzcash::ProofVerifier::Disabled();
    hash = pblock->GetHash();
    //fprintf(stderr,"ProcessBlock %d\n",(int32_t)chainActive.LastTip()->nHeight);
    {
        LOCK(cs_main);
        if ( chainActive.LastTip() != 0 )
            komodo_currentheight_set(chainActive.LastTip()->nHeight);
        checked = CheckBlock(&futureblock,height!=0?height:komodo_block2height(pblock),0,*pblock, state, verifier,0);
        bool fRequested = MarkBlockAsReceived(hash);
        fRequested |= fForceProcessing;
        if ( checked != 0 && komodo_checkPOW(0,pblock,height) < 0 ) //from_miner && ASSETCHAINS_STAKED == 0
        {
            checked = 0;
            //fprintf(stderr,"passed checkblock but failed checkPOW.%d\n",from_miner && ASSETCHAINS_STAKED == 0);
        }
        if (!checked && futureblock == 0)
        {
            if ( pfrom != 0 )
            {
                Misbehaving(pfrom->GetId(), 1);
            }
            return error("%s: CheckBlock FAILED", __func__);
        }
        // Store to disk
        CBlockIndex *pindex = NULL;
        if ( 0 ) // miket's fixes in ReconsiderBlock and ProcessBlockAvailability deprecate the need
        {
            // without the komodo_ensure call, it is quite possible to get a non-error but null pindex returned from AcceptBlockHeader. In a 2 node network, it will be a long time before that block is reprocessed. Even though restarting makes it rescan, it seems much better to keep the nodes in sync
            komodo_ensure(pblock,hash);
        }
        bool ret = AcceptBlock(&futureblock,*pblock, state, &pindex, fRequested, dbp);
        if (pindex && pfrom) {
            mapBlockSource[pindex->GetBlockHash()] = pfrom->GetId();
        }
        CheckBlockIndex();
        if (!ret && futureblock == 0)
            return error("%s: AcceptBlock FAILED", __func__);
        //else fprintf(stderr,"added block %s %p\n",pindex->GetBlockHash().ToString().c_str(),pindex->pprev);
    }

    if (futureblock == 0 && !ActivateBestChain(state, pblock))
        return error("%s: ActivateBestChain failed", __func__);
    //fprintf(stderr,"finished ProcessBlock %d\n",(int32_t)chainActive.LastTip()->nHeight);

    return true;
}

bool TestBlockValidity(CValidationState &state, const CBlock& block, CBlockIndex * const pindexPrev, bool fCheckPOW, bool fCheckMerkleRoot)
{
    AssertLockHeld(cs_main);
    assert(pindexPrev == chainActive.Tip());

    CCoinsViewCache viewNew(pcoinsTip);
    CBlockIndex indexDummy(block);
    indexDummy.pprev = pindexPrev;
    indexDummy.nHeight = pindexPrev->nHeight + 1;
    // JoinSplit proofs are verified in ConnectBlock
    auto verifier = libzcash::ProofVerifier::Disabled();
    // NOTE: CheckBlockHeader is called by CheckBlock
    if (!ContextualCheckBlockHeader(block, state, pindexPrev))
    {
        //fprintf(stderr,"TestBlockValidity failure A checkPOW.%d\n",fCheckPOW);
        return false;
    }
    int32_t futureblock;
    if (!CheckBlock(&futureblock,indexDummy.nHeight,0,block, state, verifier, fCheckPOW, fCheckMerkleRoot))
    {
        //fprintf(stderr,"TestBlockValidity failure B checkPOW.%d\n",fCheckPOW);
        return false;
    }
    if (!ContextualCheckBlock(block, state, pindexPrev))
    {
        //fprintf(stderr,"TestBlockValidity failure C checkPOW.%d\n",fCheckPOW);
        return false;
    }
    if (!ConnectBlock(block, state, &indexDummy, viewNew, true,fCheckPOW))
    {
        //fprintf(stderr,"TestBlockValidity failure D checkPOW.%d\n",fCheckPOW);
        return false;
    }
    assert(state.IsValid());
    if ( futureblock != 0 )
        return(false);
    return true;
}

/**
 * BLOCK PRUNING CODE
 */

/* Calculate the amount of disk space the block & undo files currently use */
uint64_t CalculateCurrentUsage()
{
    uint64_t retval = 0;
    BOOST_FOREACH(const CBlockFileInfo &file, vinfoBlockFile) {
        retval += file.nSize + file.nUndoSize;
    }
    return retval;
}

/* Prune a block file (modify associated database entries)*/
void PruneOneBlockFile(const int fileNumber)
{
    for (BlockMap::iterator it = mapBlockIndex.begin(); it != mapBlockIndex.end(); ++it) {
        CBlockIndex* pindex = it->second;
        if (pindex->nFile == fileNumber) {
            pindex->nStatus &= ~BLOCK_HAVE_DATA;
            pindex->nStatus &= ~BLOCK_HAVE_UNDO;
            pindex->nFile = 0;
            pindex->nDataPos = 0;
            pindex->nUndoPos = 0;
            setDirtyBlockIndex.insert(pindex);

            // Prune from mapBlocksUnlinked -- any block we prune would have
            // to be downloaded again in order to consider its chain, at which
            // point it would be considered as a candidate for
            // mapBlocksUnlinked or setBlockIndexCandidates.
            std::pair<std::multimap<CBlockIndex*, CBlockIndex*>::iterator, std::multimap<CBlockIndex*, CBlockIndex*>::iterator> range = mapBlocksUnlinked.equal_range(pindex->pprev);
            while (range.first != range.second) {
                std::multimap<CBlockIndex *, CBlockIndex *>::iterator it = range.first;
                range.first++;
                if (it->second == pindex) {
                    mapBlocksUnlinked.erase(it);
                }
            }
        }
    }

    vinfoBlockFile[fileNumber].SetNull();
    setDirtyFileInfo.insert(fileNumber);
}


void UnlinkPrunedFiles(std::set<int>& setFilesToPrune)
{
    for (set<int>::iterator it = setFilesToPrune.begin(); it != setFilesToPrune.end(); ++it) {
        CDiskBlockPos pos(*it, 0);
        boost::filesystem::remove(GetBlockPosFilename(pos, "blk"));
        boost::filesystem::remove(GetBlockPosFilename(pos, "rev"));
        LogPrintf("Prune: %s deleted blk/rev (%05u)\n", __func__, *it);
    }
}

/* Calculate the block/rev files that should be deleted to remain under target*/
void FindFilesToPrune(std::set<int>& setFilesToPrune)
{
    LOCK2(cs_main, cs_LastBlockFile);
    if (chainActive.Tip() == NULL || nPruneTarget == 0) {
        return;
    }
    if (chainActive.Tip()->nHeight <= Params().PruneAfterHeight()) {
        return;
    }
    unsigned int nLastBlockWeCanPrune = chainActive.Tip()->nHeight - MIN_BLOCKS_TO_KEEP;
    uint64_t nCurrentUsage = CalculateCurrentUsage();
    // We don't check to prune until after we've allocated new space for files
    // So we should leave a buffer under our target to account for another allocation
    // before the next pruning.
    uint64_t nBuffer = BLOCKFILE_CHUNK_SIZE + UNDOFILE_CHUNK_SIZE;
    uint64_t nBytesToPrune;
    int count=0;

    if (nCurrentUsage + nBuffer >= nPruneTarget) {
        for (int fileNumber = 0; fileNumber < nLastBlockFile; fileNumber++) {
            nBytesToPrune = vinfoBlockFile[fileNumber].nSize + vinfoBlockFile[fileNumber].nUndoSize;

            if (vinfoBlockFile[fileNumber].nSize == 0)
                continue;

            if (nCurrentUsage + nBuffer < nPruneTarget)  // are we below our target?
                break;

            // don't prune files that could have a block within MIN_BLOCKS_TO_KEEP of the main chain's tip but keep scanning
            if (vinfoBlockFile[fileNumber].nHeightLast > nLastBlockWeCanPrune)
                continue;

            PruneOneBlockFile(fileNumber);
            // Queue up the files for removal
            setFilesToPrune.insert(fileNumber);
            nCurrentUsage -= nBytesToPrune;
            count++;
        }
    }

    LogPrint("prune", "Prune: target=%dMiB actual=%dMiB diff=%dMiB max_prune_height=%d removed %d blk/rev pairs\n",
             nPruneTarget/1024/1024, nCurrentUsage/1024/1024,
             ((int64_t)nPruneTarget - (int64_t)nCurrentUsage)/1024/1024,
             nLastBlockWeCanPrune, count);
}

bool CheckDiskSpace(uint64_t nAdditionalBytes)
{
    uint64_t nFreeBytesAvailable = boost::filesystem::space(GetDataDir()).available;

    // Check for nMinDiskSpace bytes (currently 50MB)
    if (nFreeBytesAvailable < nMinDiskSpace + nAdditionalBytes)
        return AbortNode("Disk space is low!", _("Error: Disk space is low!"));

    return true;
}

FILE* OpenDiskFile(const CDiskBlockPos &pos, const char *prefix, bool fReadOnly)
{
    static int32_t didinit[64];
    if (pos.IsNull())
        return NULL;
    boost::filesystem::path path = GetBlockPosFilename(pos, prefix);
    boost::filesystem::create_directories(path.parent_path());
    FILE* file = fopen(path.string().c_str(), "rb+");
    if (!file && !fReadOnly)
        file = fopen(path.string().c_str(), "wb+");
    if (!file) {
        LogPrintf("Unable to open file %s\n", path.string());
        return NULL;
    }
    if ( pos.nFile < sizeof(didinit)/sizeof(*didinit) && didinit[pos.nFile] == 0 && strcmp(prefix,(char *)"blk") == 0 )
    {
        komodo_prefetch(file);
        didinit[pos.nFile] = 1;
    }
    if (pos.nPos) {
        if (fseek(file, pos.nPos, SEEK_SET)) {
            LogPrintf("Unable to seek to position %u of %s\n", pos.nPos, path.string());
            fclose(file);
            return NULL;
        }
    }
    return file;
}

FILE* OpenBlockFile(const CDiskBlockPos &pos, bool fReadOnly) {
    return OpenDiskFile(pos, "blk", fReadOnly);
}

FILE* OpenUndoFile(const CDiskBlockPos &pos, bool fReadOnly) {
    return OpenDiskFile(pos, "rev", fReadOnly);
}

boost::filesystem::path GetBlockPosFilename(const CDiskBlockPos &pos, const char *prefix)
{
    return GetDataDir() / "blocks" / strprintf("%s%05u.dat", prefix, pos.nFile);
}

CBlockIndex * InsertBlockIndex(uint256 hash)
{
    if (hash.IsNull())
        return NULL;

    // Return existing
    BlockMap::iterator mi = mapBlockIndex.find(hash);
    if (mi != mapBlockIndex.end())
        return (*mi).second;

    // Create new
    CBlockIndex* pindexNew = new CBlockIndex();
    if (!pindexNew)
        throw runtime_error("LoadBlockIndex(): new CBlockIndex failed");
    mi = mapBlockIndex.insert(make_pair(hash, pindexNew)).first;
    pindexNew->phashBlock = &((*mi).first);
    //fprintf(stderr,"inserted to block index %s\n",hash.ToString().c_str());

    return pindexNew;
}

//void komodo_pindex_init(CBlockIndex *pindex,int32_t height);

bool static LoadBlockIndexDB()
{
    const CChainParams& chainparams = Params();
    LogPrintf("%s: start loading guts\n", __func__);
    if (!pblocktree->LoadBlockIndexGuts())
        return false;
    LogPrintf("%s: loaded guts\n", __func__);
    boost::this_thread::interruption_point();

    // Calculate nChainWork
    vector<pair<int, CBlockIndex*> > vSortedByHeight;
    vSortedByHeight.reserve(mapBlockIndex.size());
    BOOST_FOREACH(const PAIRTYPE(uint256, CBlockIndex*)& item, mapBlockIndex)
    {
        CBlockIndex* pindex = item.second;
        vSortedByHeight.push_back(make_pair(pindex->nHeight, pindex));
        //komodo_pindex_init(pindex,(int32_t)pindex->nHeight);
    }
    //fprintf(stderr,"load blockindexDB paired %u\n",(uint32_t)time(NULL));
    sort(vSortedByHeight.begin(), vSortedByHeight.end());
    //fprintf(stderr,"load blockindexDB sorted %u\n",(uint32_t)time(NULL));
    BOOST_FOREACH(const PAIRTYPE(int, CBlockIndex*)& item, vSortedByHeight)
    {
        CBlockIndex* pindex = item.second;
        pindex->nChainWork = (pindex->pprev ? pindex->pprev->nChainWork : 0) + GetBlockProof(*pindex);
        // We can link the chain of blocks for which we've received transactions at some point.
        // Pruned nodes may have deleted the block.
        if (pindex->nTx > 0) {
            if (pindex->pprev) {
                if (pindex->pprev->nChainTx) {
                    pindex->nChainTx = pindex->pprev->nChainTx + pindex->nTx;
                    if (pindex->pprev->nChainSproutValue && pindex->nSproutValue) {
                        pindex->nChainSproutValue = *pindex->pprev->nChainSproutValue + *pindex->nSproutValue;
                    } else {
                        pindex->nChainSproutValue = boost::none;
                    }
                } else {
                    pindex->nChainTx = 0;
                    pindex->nChainSproutValue = boost::none;
                    mapBlocksUnlinked.insert(std::make_pair(pindex->pprev, pindex));
                }
            } else {
                pindex->nChainTx = pindex->nTx;
                pindex->nChainSproutValue = pindex->nSproutValue;
            }
        }
        // Construct in-memory chain of branch IDs.
        // Relies on invariant: a block that does not activate a network upgrade
        // will always be valid under the same consensus rules as its parent.
        // Genesis block has a branch ID of zero by definition, but has no
        // validity status because it is side-loaded into a fresh chain.
        // Activation blocks will have branch IDs set (read from disk).
        if (pindex->pprev) {
            if (pindex->IsValid(BLOCK_VALID_CONSENSUS) && !pindex->nCachedBranchId) {
                pindex->nCachedBranchId = pindex->pprev->nCachedBranchId;
            }
        } else {
            pindex->nCachedBranchId = SPROUT_BRANCH_ID;
        }
        if (pindex->IsValid(BLOCK_VALID_TRANSACTIONS) && (pindex->nChainTx || pindex->pprev == NULL))
            setBlockIndexCandidates.insert(pindex);
        if (pindex->nStatus & BLOCK_FAILED_MASK && (!pindexBestInvalid || pindex->nChainWork > pindexBestInvalid->nChainWork))
            pindexBestInvalid = pindex;
        if (pindex->pprev)
            pindex->BuildSkip();
        if (pindex->IsValid(BLOCK_VALID_TREE) && (pindexBestHeader == NULL || CBlockIndexWorkComparator()(pindexBestHeader, pindex)))
            pindexBestHeader = pindex;
        //komodo_pindex_init(pindex,(int32_t)pindex->nHeight);
    }
    //fprintf(stderr,"load blockindexDB chained %u\n",(uint32_t)time(NULL));

    // Load block file info
    pblocktree->ReadLastBlockFile(nLastBlockFile);
    vinfoBlockFile.resize(nLastBlockFile + 1);
    LogPrintf("%s: last block file = %i\n", __func__, nLastBlockFile);
    for (int nFile = 0; nFile <= nLastBlockFile; nFile++) {
        pblocktree->ReadBlockFileInfo(nFile, vinfoBlockFile[nFile]);
    }
    LogPrintf("%s: last block file info: %s\n", __func__, vinfoBlockFile[nLastBlockFile].ToString());
    for (int nFile = nLastBlockFile + 1; true; nFile++) {
        CBlockFileInfo info;
        if (pblocktree->ReadBlockFileInfo(nFile, info)) {
            vinfoBlockFile.push_back(info);
        } else {
            break;
        }
    }

    // Check presence of blk files
    LogPrintf("Checking all blk files are present...\n");
    set<int> setBlkDataFiles;
    BOOST_FOREACH(const PAIRTYPE(uint256, CBlockIndex*)& item, mapBlockIndex)
    {
        CBlockIndex* pindex = item.second;
        if (pindex->nStatus & BLOCK_HAVE_DATA) {
            setBlkDataFiles.insert(pindex->nFile);
        }
        //komodo_pindex_init(pindex,(int32_t)pindex->nHeight);
    }
    //fprintf(stderr,"load blockindexDB %u\n",(uint32_t)time(NULL));
    for (std::set<int>::iterator it = setBlkDataFiles.begin(); it != setBlkDataFiles.end(); it++)
    {
        CDiskBlockPos pos(*it, 0);
        if (CAutoFile(OpenBlockFile(pos, true), SER_DISK, CLIENT_VERSION).IsNull()) {
            return false;
        }
    }

    // Check whether we have ever pruned block & undo files
    pblocktree->ReadFlag("prunedblockfiles", fHavePruned);
    if (fHavePruned)
        LogPrintf("LoadBlockIndexDB(): Block files have previously been pruned\n");

    // Check whether we need to continue reindexing
    bool fReindexing = false;
    pblocktree->ReadReindexing(fReindexing);
    fReindex |= fReindexing;

    // Check whether we have a transaction index
    pblocktree->ReadFlag("txindex", fTxIndex);
    LogPrintf("%s: transaction index %s\n", __func__, fTxIndex ? "enabled" : "disabled");
    // Check whether we have an address index
    pblocktree->ReadFlag("addressindex", fAddressIndex);
    LogPrintf("%s: address index %s\n", __func__, fAddressIndex ? "enabled" : "disabled");

    // Check whether we have a timestamp index
    pblocktree->ReadFlag("timestampindex", fTimestampIndex);
    LogPrintf("%s: timestamp index %s\n", __func__, fTimestampIndex ? "enabled" : "disabled");

    // Check whether we have a spent index
    pblocktree->ReadFlag("spentindex", fSpentIndex);
    LogPrintf("%s: spent index %s\n", __func__, fSpentIndex ? "enabled" : "disabled");

    // Fill in-memory data
    BOOST_FOREACH(const PAIRTYPE(uint256, CBlockIndex*)& item, mapBlockIndex)
    {
        CBlockIndex* pindex = item.second;
        // - This relationship will always be true even if pprev has multiple
        //   children, because hashAnchor is technically a property of pprev,
        //   not its children.
        // - This will miss chain tips; we handle the best tip below, and other
        //   tips will be handled by ConnectTip during a re-org.
        if (pindex->pprev) {
            pindex->pprev->hashAnchorEnd = pindex->hashAnchor;
        }
        //komodo_pindex_init(pindex,(int32_t)pindex->nHeight);
    }

    // Load pointer to end of best chain
    BlockMap::iterator it = mapBlockIndex.find(pcoinsTip->GetBestBlock());
    if (it == mapBlockIndex.end())
        return true;
    chainActive.SetTip(it->second);
    // Set hashAnchorEnd for the end of best chain
    it->second->hashAnchorEnd = pcoinsTip->GetBestAnchor();

    PruneBlockIndexCandidates();

    double progress;
    if ( ASSETCHAINS_SYMBOL[0] == 0 ) {
        progress = Checkpoints::GuessVerificationProgress(chainparams.Checkpoints(), chainActive.Tip());
    } else {
	int32_t longestchain = komodo_longestchain();
	// TODO: komodo_longestchain does not have the data it needs at the time LoadBlockIndexDB
	// runs, which makes it return 0, so we guess 50% for now
	progress = (longestchain > 0 ) ? (double) chainActive.Height() / longestchain : 0.5;
    }

    LogPrintf("%s: hashBestChain=%s height=%d date=%s progress=%f\n", __func__,
              chainActive.LastTip()->GetBlockHash().ToString(), chainActive.Height(),
              DateTimeStrFormat("%Y-%m-%d %H:%M:%S", chainActive.LastTip()->GetBlockTime()),
	      progress);

    EnforceNodeDeprecation(chainActive.Height(), true);

    return true;
}

CVerifyDB::CVerifyDB()
{
    uiInterface.ShowProgress(_("Verifying blocks..."), 0);
}

CVerifyDB::~CVerifyDB()
{
    uiInterface.ShowProgress("", 100);
}

bool CVerifyDB::VerifyDB(CCoinsView *coinsview, int nCheckLevel, int nCheckDepth)
{
    LOCK(cs_main);
    if (chainActive.Tip() == NULL || chainActive.Tip()->pprev == NULL)
        return true;

    // Verify blocks in the best chain
    if (nCheckDepth <= 0)
        nCheckDepth = 1000000000; // suffices until the year 19000
    if (nCheckDepth > chainActive.Height())
        nCheckDepth = chainActive.Height();
    nCheckLevel = std::max(0, std::min(4, nCheckLevel));
    LogPrintf("Verifying last %i blocks at level %i\n", nCheckDepth, nCheckLevel);
    CCoinsViewCache coins(coinsview);
    CBlockIndex* pindexState = chainActive.Tip();
    CBlockIndex* pindexFailure = NULL;
    int nGoodTransactions = 0;
    CValidationState state;
    // No need to verify JoinSplits twice
    auto verifier = libzcash::ProofVerifier::Disabled();
    //fprintf(stderr,"start VerifyDB %u\n",(uint32_t)time(NULL));
    for (CBlockIndex* pindex = chainActive.Tip(); pindex && pindex->pprev; pindex = pindex->pprev)
    {
        boost::this_thread::interruption_point();
        uiInterface.ShowProgress(_("Verifying blocks..."), std::max(1, std::min(99, (int)(((double)(chainActive.Height() - pindex->nHeight)) / (double)nCheckDepth * (nCheckLevel >= 4 ? 50 : 100)))));
        if (pindex->nHeight < chainActive.Height()-nCheckDepth)
            break;
        CBlock block;
        // check level 0: read from disk
        if (!ReadBlockFromDisk(block, pindex,0))
            return error("VerifyDB(): *** ReadBlockFromDisk failed at %d, hash=%s", pindex->nHeight, pindex->GetBlockHash().ToString());
        // check level 1: verify block validity
        int32_t futureblock;
        if (nCheckLevel >= 1 && !CheckBlock(&futureblock,pindex->nHeight,pindex,block, state, verifier,0) )
            return error("VerifyDB(): *** found bad block at %d, hash=%s\n", pindex->nHeight, pindex->GetBlockHash().ToString());
        // check level 2: verify undo validity
        if (nCheckLevel >= 2 && pindex) {
            CBlockUndo undo;
            CDiskBlockPos pos = pindex->GetUndoPos();
            if (!pos.IsNull()) {
                if (!UndoReadFromDisk(undo, pos, pindex->pprev->GetBlockHash()))
                    return error("VerifyDB(): *** found bad undo data at %d, hash=%s\n", pindex->nHeight, pindex->GetBlockHash().ToString());
            }
        }
        // check level 3: check for inconsistencies during memory-only disconnect of tip blocks
        if (nCheckLevel >= 3 && pindex == pindexState && (coins.DynamicMemoryUsage() + pcoinsTip->DynamicMemoryUsage()) <= nCoinCacheUsage) {
            bool fClean = true;
            if (!DisconnectBlock(block, state, pindex, coins, &fClean))
                return error("VerifyDB(): *** irrecoverable inconsistency in block data at %d, hash=%s", pindex->nHeight, pindex->GetBlockHash().ToString());
            pindexState = pindex->pprev;
            if (!fClean) {
                nGoodTransactions = 0;
                pindexFailure = pindex;
            } else
                nGoodTransactions += block.vtx.size();
        }
        if (ShutdownRequested())
            return true;
    }
    //fprintf(stderr,"end VerifyDB %u\n",(uint32_t)time(NULL));
    if (pindexFailure)
        return error("VerifyDB(): *** coin database inconsistencies found (last %i blocks, %i good transactions before that)\n", chainActive.Height() - pindexFailure->nHeight + 1, nGoodTransactions);

    // check level 4: try reconnecting blocks
    if (nCheckLevel >= 4) {
        CBlockIndex *pindex = pindexState;
        while (pindex != chainActive.Tip()) {
            boost::this_thread::interruption_point();
            uiInterface.ShowProgress(_("Verifying blocks..."), std::max(1, std::min(99, 100 - (int)(((double)(chainActive.Height() - pindex->nHeight)) / (double)nCheckDepth * 50))));
            pindex = chainActive.Next(pindex);
            CBlock block;
            if (!ReadBlockFromDisk(block, pindex,0))
                return error("VerifyDB(): *** ReadBlockFromDisk failed at %d, hash=%s", pindex->nHeight, pindex->GetBlockHash().ToString());
            if (!ConnectBlock(block, state, pindex, coins,false, true))
                return error("VerifyDB(): *** found unconnectable block at %d, hash=%s", pindex->nHeight, pindex->GetBlockHash().ToString());
        }
    }

    LogPrintf("No coin database inconsistencies in last %i blocks (%i transactions)\n", chainActive.Height() - pindexState->nHeight, nGoodTransactions);

    return true;
}

bool RewindBlockIndex(const CChainParams& params)
{
    LOCK(cs_main);

    // RewindBlockIndex is called after LoadBlockIndex, so at this point every block
    // index will have nCachedBranchId set based on the values previously persisted
    // to disk. By definition, a set nCachedBranchId means that the block was
    // fully-validated under the corresponding consensus rules. Thus we can quickly
    // identify whether the current active chain matches our expected sequence of
    // consensus rule changes, with two checks:
    //
    // - BLOCK_ACTIVATES_UPGRADE is set only on blocks that activate upgrades.
    // - nCachedBranchId for each block matches what we expect.
    auto sufficientlyValidated = [&params](const CBlockIndex* pindex) {
        auto consensus = params.GetConsensus();
        bool fFlagSet = pindex->nStatus & BLOCK_ACTIVATES_UPGRADE;
        bool fFlagExpected = IsActivationHeightForAnyUpgrade(pindex->nHeight, consensus);
        return fFlagSet == fFlagExpected &&
        pindex->nCachedBranchId &&
        *pindex->nCachedBranchId == CurrentEpochBranchId(pindex->nHeight, consensus);
    };

    int nHeight = 1;
    while (nHeight <= chainActive.Height()) {
        if (!sufficientlyValidated(chainActive[nHeight])) {
            break;
        }
        nHeight++;
    }

    // nHeight is now the height of the first insufficiently-validated block, or tipheight + 1
    auto rewindLength = chainActive.Height() - nHeight;
    if (rewindLength > 0 && rewindLength > MAX_REORG_LENGTH) {
        auto pindexOldTip = chainActive.Tip();
        auto pindexRewind = chainActive[nHeight - 1];
        auto msg = strprintf(_(
                               "A block chain rewind has been detected that would roll back %d blocks! "
                               "This is larger than the maximum of %d blocks, and so the node is shutting down for your safety."
                               ), rewindLength, MAX_REORG_LENGTH) + "\n\n" +
        _("Rewind details") + ":\n" +
        "- " + strprintf(_("Current tip:   %s, height %d"),
                         pindexOldTip->phashBlock->GetHex(), pindexOldTip->nHeight) + "\n" +
        "- " + strprintf(_("Rewinding to:  %s, height %d"),
                         pindexRewind->phashBlock->GetHex(), pindexRewind->nHeight) + "\n\n" +
        _("Please help, human!");
        LogPrintf("*** %s\n", msg);
        uiInterface.ThreadSafeMessageBox(msg, "", CClientUIInterface::MSG_ERROR);
        StartShutdown();
        return false;
    }

    CValidationState state;
    CBlockIndex* pindex = chainActive.Tip();
    while (chainActive.Height() >= nHeight) {
        if (fPruneMode && !(chainActive.Tip()->nStatus & BLOCK_HAVE_DATA)) {
            // If pruning, don't try rewinding past the HAVE_DATA point;
            // since older blocks can't be served anyway, there's
            // no need to walk further, and trying to DisconnectTip()
            // will fail (and require a needless reindex/redownload
            // of the blockchain).
            break;
        }
        if (!DisconnectTip(state, true)) {
            return error("RewindBlockIndex: unable to disconnect block at height %i", pindex->nHeight);
        }
        // Occasionally flush state to disk.
        if (!FlushStateToDisk(state, FLUSH_STATE_PERIODIC))
            return false;
    }

    // Reduce validity flag and have-data flags.
    // We do this after actual disconnecting, otherwise we'll end up writing the lack of data
    // to disk before writing the chainstate, resulting in a failure to continue if interrupted.
    for (BlockMap::iterator it = mapBlockIndex.begin(); it != mapBlockIndex.end(); it++) {
        CBlockIndex* pindexIter = it->second;

        // Note: If we encounter an insufficiently validated block that
        // is on chainActive, it must be because we are a pruning node, and
        // this block or some successor doesn't HAVE_DATA, so we were unable to
        // rewind all the way.  Blocks remaining on chainActive at this point
        // must not have their validity reduced.
        if (!sufficientlyValidated(pindexIter) && !chainActive.Contains(pindexIter)) {
            // Reduce validity
            pindexIter->nStatus =
            std::min<unsigned int>(pindexIter->nStatus & BLOCK_VALID_MASK, BLOCK_VALID_TREE) |
            (pindexIter->nStatus & ~BLOCK_VALID_MASK);
            // Remove have-data flags
            pindexIter->nStatus &= ~(BLOCK_HAVE_DATA | BLOCK_HAVE_UNDO);
            // Remove branch ID
            pindexIter->nStatus &= ~BLOCK_ACTIVATES_UPGRADE;
            pindexIter->nCachedBranchId = boost::none;
            // Remove storage location
            pindexIter->nFile = 0;
            pindexIter->nDataPos = 0;
            pindexIter->nUndoPos = 0;
            // Remove various other things
            pindexIter->nTx = 0;
            pindexIter->nChainTx = 0;
            pindexIter->nSproutValue = boost::none;
            pindexIter->nChainSproutValue = boost::none;
            pindexIter->nSequenceId = 0;
            // Make sure it gets written
            setDirtyBlockIndex.insert(pindexIter);
            if (pindexIter == pindexBestInvalid)
            {
                //fprintf(stderr,"Reset invalid block marker if it was pointing to this block\n");
                pindexBestInvalid = NULL;
            }

            // Update indices
            setBlockIndexCandidates.erase(pindexIter);
            auto ret = mapBlocksUnlinked.equal_range(pindexIter->pprev);
            while (ret.first != ret.second) {
                if (ret.first->second == pindexIter) {
                    mapBlocksUnlinked.erase(ret.first++);
                } else {
                    ++ret.first;
                }
            }
        } else if (pindexIter->IsValid(BLOCK_VALID_TRANSACTIONS) && pindexIter->nChainTx) {
            setBlockIndexCandidates.insert(pindexIter);
        }
    }

    PruneBlockIndexCandidates();

    CheckBlockIndex();

    if (!FlushStateToDisk(state, FLUSH_STATE_ALWAYS)) {
        return false;
    }

    return true;
}

void UnloadBlockIndex()
{
    LOCK(cs_main);
    setBlockIndexCandidates.clear();
    chainActive.SetTip(NULL);
    pindexBestInvalid = NULL;
    pindexBestHeader = NULL;
    mempool.clear();
    mapOrphanTransactions.clear();
    mapOrphanTransactionsByPrev.clear();
    nSyncStarted = 0;
    mapBlocksUnlinked.clear();
    vinfoBlockFile.clear();
    nLastBlockFile = 0;
    nBlockSequenceId = 1;
    mapBlockSource.clear();
    mapBlocksInFlight.clear();
    nQueuedValidatedHeaders = 0;
    nPreferredDownload = 0;
    setDirtyBlockIndex.clear();
    setDirtyFileInfo.clear();
    mapNodeState.clear();
    recentRejects.reset(NULL);

    BOOST_FOREACH(BlockMap::value_type& entry, mapBlockIndex) {
        delete entry.second;
    }
    mapBlockIndex.clear();
    fHavePruned = false;
}

bool LoadBlockIndex()
{
    // Load block index from databases
    KOMODO_LOADINGBLOCKS = 1;
    if (!fReindex && !LoadBlockIndexDB())
    {
        KOMODO_LOADINGBLOCKS = 0;
        return false;
    }
    fprintf(stderr,"finished loading blocks %s\n",ASSETCHAINS_SYMBOL);
    return true;
}


bool InitBlockIndex() {
    const CChainParams& chainparams = Params();
    LOCK(cs_main);

    // Initialize global variables that cannot be constructed at startup.
    recentRejects.reset(new CRollingBloomFilter(120000, 0.000001));
    // Check whether we're already initialized
    if (chainActive.Genesis() != NULL)
    {
        return true;
    }
    // Use the provided setting for -txindex in the new database
    fTxIndex = GetBoolArg("-txindex", true);
    pblocktree->WriteFlag("txindex", fTxIndex);
    // Use the provided setting for -addressindex in the new database
    fAddressIndex = GetBoolArg("-addressindex", DEFAULT_ADDRESSINDEX);
    pblocktree->WriteFlag("addressindex", fAddressIndex);

    // Use the provided setting for -timestampindex in the new database
    fTimestampIndex = GetBoolArg("-timestampindex", DEFAULT_TIMESTAMPINDEX);
    pblocktree->WriteFlag("timestampindex", fTimestampIndex);

    fSpentIndex = GetBoolArg("-spentindex", DEFAULT_SPENTINDEX);
    pblocktree->WriteFlag("spentindex", fSpentIndex);
    fprintf(stderr,"fAddressIndex.%d/%d fSpentIndex.%d/%d\n",fAddressIndex,DEFAULT_ADDRESSINDEX,fSpentIndex,DEFAULT_SPENTINDEX);
    LogPrintf("Initializing databases...\n");

    // Only add the genesis block if not reindexing (in which case we reuse the one already on disk)
    if (!fReindex) {
        try {
            CBlock &block = const_cast<CBlock&>(Params().GenesisBlock());
            // Start new block file
            unsigned int nBlockSize = ::GetSerializeSize(block, SER_DISK, CLIENT_VERSION);
            CDiskBlockPos blockPos;
            CValidationState state;
            if (!FindBlockPos(state, blockPos, nBlockSize+8, 0, block.GetBlockTime()))
                return error("LoadBlockIndex(): FindBlockPos failed");
            if (!WriteBlockToDisk(block, blockPos, chainparams.MessageStart()))
                return error("LoadBlockIndex(): writing genesis block to disk failed");
            CBlockIndex *pindex = AddToBlockIndex(block);
            if ( pindex == 0 )
                return error("LoadBlockIndex(): couldnt add to block index");
            if (!ReceivedBlockTransactions(block, state, pindex, blockPos))
                return error("LoadBlockIndex(): genesis block not accepted");
            if (!ActivateBestChain(state, &block))
                return error("LoadBlockIndex(): genesis block cannot be activated");
            // Force a chainstate write so that when we VerifyDB in a moment, it doesn't check stale data
            return FlushStateToDisk(state, FLUSH_STATE_ALWAYS);
        } catch (const std::runtime_error& e) {
            return error("LoadBlockIndex(): failed to initialize block database: %s", e.what());
        }
    }

    return true;
}



bool LoadExternalBlockFile(FILE* fileIn, CDiskBlockPos *dbp)
{
    const CChainParams& chainparams = Params();
    // Map of disk positions for blocks with unknown parent (only used for reindex)
    static std::multimap<uint256, CDiskBlockPos> mapBlocksUnknownParent;
    int64_t nStart = GetTimeMillis();

    int nLoaded = 0;
    try {
        // This takes over fileIn and calls fclose() on it in the CBufferedFile destructor
        //CBufferedFile blkdat(fileIn, 2*MAX_BLOCK_SIZE, MAX_BLOCK_SIZE+8, SER_DISK, CLIENT_VERSION);
        CBufferedFile blkdat(fileIn, 32*MAX_BLOCK_SIZE, MAX_BLOCK_SIZE+8, SER_DISK, CLIENT_VERSION);
        uint64_t nRewind = blkdat.GetPos();
        while (!blkdat.eof()) {
            boost::this_thread::interruption_point();

            blkdat.SetPos(nRewind);
            nRewind++; // start one byte further next time, in case of failure
            blkdat.SetLimit(); // remove former limit
            unsigned int nSize = 0;
            try {
                // locate a header
                unsigned char buf[MESSAGE_START_SIZE];
                blkdat.FindByte(Params().MessageStart()[0]);
                nRewind = blkdat.GetPos()+1;
                blkdat >> FLATDATA(buf);
                if (memcmp(buf, Params().MessageStart(), MESSAGE_START_SIZE))
                    continue;
                // read size
                blkdat >> nSize;
                if (nSize < 80 || nSize > MAX_BLOCK_SIZE)
                    continue;
            } catch (const std::exception&) {
                // no valid block header found; don't complain
                break;
            }
            try {
                // read block
                uint64_t nBlockPos = blkdat.GetPos();
                if (dbp)
                    dbp->nPos = nBlockPos;
                blkdat.SetLimit(nBlockPos + nSize);
                blkdat.SetPos(nBlockPos);
                CBlock block;
                blkdat >> block;
                nRewind = blkdat.GetPos();

                // detect out of order blocks, and store them for later
                uint256 hash = block.GetHash();
                if (hash != chainparams.GetConsensus().hashGenesisBlock && mapBlockIndex.find(block.hashPrevBlock) == mapBlockIndex.end()) {
                    LogPrint("reindex", "%s: Out of order block %s, parent %s not known\n", __func__, hash.ToString(),
                             block.hashPrevBlock.ToString());
                    if (dbp)
                        mapBlocksUnknownParent.insert(std::make_pair(block.hashPrevBlock, *dbp));
                    continue;
                }

                // process in case the block isn't known yet
                if (mapBlockIndex.count(hash) == 0 || (mapBlockIndex[hash]->nStatus & BLOCK_HAVE_DATA) == 0) {
                    CValidationState state;
                    if (ProcessNewBlock(0,0,state, NULL, &block, true, dbp))
                        nLoaded++;
                    if (state.IsError())
                        break;
                } else if (hash != chainparams.GetConsensus().hashGenesisBlock && mapBlockIndex[hash]->nHeight % 1000 == 0) {
                    LogPrintf("Block Import: already had block %s at height %d\n", hash.ToString(), mapBlockIndex[hash]->nHeight);
                }

                // Recursively process earlier encountered successors of this block
                deque<uint256> queue;
                queue.push_back(hash);
                while (!queue.empty()) {
                    uint256 head = queue.front();
                    queue.pop_front();
                    std::pair<std::multimap<uint256, CDiskBlockPos>::iterator, std::multimap<uint256, CDiskBlockPos>::iterator> range = mapBlocksUnknownParent.equal_range(head);
                    while (range.first != range.second) {
                        std::multimap<uint256, CDiskBlockPos>::iterator it = range.first;
                        if (ReadBlockFromDisk(mapBlockIndex[hash]!=0?mapBlockIndex[hash]->nHeight:0,block, it->second,1))
                        {
                            LogPrintf("%s: Processing out of order child %s of %s\n", __func__, block.GetHash().ToString(),
                                      head.ToString());
                            CValidationState dummy;
                            if (ProcessNewBlock(0,0,dummy, NULL, &block, true, &it->second))
                            {
                                nLoaded++;
                                queue.push_back(block.GetHash());
                            }
                        }
                        range.first++;
                        mapBlocksUnknownParent.erase(it);
                    }
                }
            } catch (const std::exception& e) {
                LogPrintf("%s: Deserialize or I/O error - %s\n", __func__, e.what());
            }
        }
    } catch (const std::runtime_error& e) {
        AbortNode(std::string("System error: ") + e.what());
    }
    if (nLoaded > 0)
        LogPrintf("Loaded %i blocks from external file in %dms\n", nLoaded, GetTimeMillis() - nStart);
    return nLoaded > 0;
}

void static CheckBlockIndex()
{
    const Consensus::Params& consensusParams = Params().GetConsensus();
    if (!fCheckBlockIndex) {
        return;
    }

    LOCK(cs_main);

    // During a reindex, we read the genesis block and call CheckBlockIndex before ActivateBestChain,
    // so we have the genesis block in mapBlockIndex but no active chain.  (A few of the tests when
    // iterating the block tree require that chainActive has been initialized.)
    if (chainActive.Height() < 0) {
        assert(mapBlockIndex.size() <= 1);
        return;
    }

    // Build forward-pointing map of the entire block tree.
    std::multimap<CBlockIndex*,CBlockIndex*> forward;
    for (BlockMap::iterator it = mapBlockIndex.begin(); it != mapBlockIndex.end(); it++) {
        if ( it->second != 0 )
            forward.insert(std::make_pair(it->second->pprev, it->second));
    }
    if ( Params().NetworkIDString() != "regtest" )
        assert(forward.size() == mapBlockIndex.size());

    std::pair<std::multimap<CBlockIndex*,CBlockIndex*>::iterator,std::multimap<CBlockIndex*,CBlockIndex*>::iterator> rangeGenesis = forward.equal_range(NULL);
    CBlockIndex *pindex = rangeGenesis.first->second;
    rangeGenesis.first++;
    assert(rangeGenesis.first == rangeGenesis.second); // There is only one index entry with parent NULL.

    // Iterate over the entire block tree, using depth-first search.
    // Along the way, remember whether there are blocks on the path from genesis
    // block being explored which are the first to have certain properties.
    size_t nNodes = 0;
    int nHeight = 0;
    CBlockIndex* pindexFirstInvalid = NULL; // Oldest ancestor of pindex which is invalid.
    CBlockIndex* pindexFirstMissing = NULL; // Oldest ancestor of pindex which does not have BLOCK_HAVE_DATA.
    CBlockIndex* pindexFirstNeverProcessed = NULL; // Oldest ancestor of pindex for which nTx == 0.
    CBlockIndex* pindexFirstNotTreeValid = NULL; // Oldest ancestor of pindex which does not have BLOCK_VALID_TREE (regardless of being valid or not).
    CBlockIndex* pindexFirstNotTransactionsValid = NULL; // Oldest ancestor of pindex which does not have BLOCK_VALID_TRANSACTIONS (regardless of being valid or not).
    CBlockIndex* pindexFirstNotChainValid = NULL; // Oldest ancestor of pindex which does not have BLOCK_VALID_CHAIN (regardless of being valid or not).
    CBlockIndex* pindexFirstNotScriptsValid = NULL; // Oldest ancestor of pindex which does not have BLOCK_VALID_SCRIPTS (regardless of being valid or not).
    while (pindex != NULL) {
        nNodes++;
        if (pindexFirstInvalid == NULL && pindex->nStatus & BLOCK_FAILED_VALID) pindexFirstInvalid = pindex;
        if (pindexFirstMissing == NULL && !(pindex->nStatus & BLOCK_HAVE_DATA)) pindexFirstMissing = pindex;
        if (pindexFirstNeverProcessed == NULL && pindex->nTx == 0) pindexFirstNeverProcessed = pindex;
        if (pindex->pprev != NULL && pindexFirstNotTreeValid == NULL && (pindex->nStatus & BLOCK_VALID_MASK) < BLOCK_VALID_TREE) pindexFirstNotTreeValid = pindex;
        if (pindex->pprev != NULL && pindexFirstNotTransactionsValid == NULL && (pindex->nStatus & BLOCK_VALID_MASK) < BLOCK_VALID_TRANSACTIONS) pindexFirstNotTransactionsValid = pindex;
        if (pindex->pprev != NULL && pindexFirstNotChainValid == NULL && (pindex->nStatus & BLOCK_VALID_MASK) < BLOCK_VALID_CHAIN) pindexFirstNotChainValid = pindex;
        if (pindex->pprev != NULL && pindexFirstNotScriptsValid == NULL && (pindex->nStatus & BLOCK_VALID_MASK) < BLOCK_VALID_SCRIPTS) pindexFirstNotScriptsValid = pindex;

        // Begin: actual consistency checks.
        if (pindex->pprev == NULL) {
            // Genesis block checks.
            assert(pindex->GetBlockHash() == consensusParams.hashGenesisBlock); // Genesis block's hash must match.
            assert(pindex == chainActive.Genesis()); // The current active chain's genesis block must be this block.
        }
        if (pindex->nChainTx == 0) assert(pindex->nSequenceId == 0);  // nSequenceId can't be set for blocks that aren't linked
        // VALID_TRANSACTIONS is equivalent to nTx > 0 for all nodes (whether or not pruning has occurred).
        // HAVE_DATA is only equivalent to nTx > 0 (or VALID_TRANSACTIONS) if no pruning has occurred.
        if (!fHavePruned) {
            // If we've never pruned, then HAVE_DATA should be equivalent to nTx > 0
            assert(!(pindex->nStatus & BLOCK_HAVE_DATA) == (pindex->nTx == 0));
            assert(pindexFirstMissing == pindexFirstNeverProcessed);
        } else {
            // If we have pruned, then we can only say that HAVE_DATA implies nTx > 0
            if (pindex->nStatus & BLOCK_HAVE_DATA) assert(pindex->nTx > 0);
        }
        if (pindex->nStatus & BLOCK_HAVE_UNDO) assert(pindex->nStatus & BLOCK_HAVE_DATA);
        assert(((pindex->nStatus & BLOCK_VALID_MASK) >= BLOCK_VALID_TRANSACTIONS) == (pindex->nTx > 0)); // This is pruning-independent.
        // All parents having had data (at some point) is equivalent to all parents being VALID_TRANSACTIONS, which is equivalent to nChainTx being set.
        assert((pindexFirstNeverProcessed != NULL) == (pindex->nChainTx == 0)); // nChainTx != 0 is used to signal that all parent blocks have been processed (but may have been pruned).
        assert((pindexFirstNotTransactionsValid != NULL) == (pindex->nChainTx == 0));
        assert(pindex->nHeight == nHeight); // nHeight must be consistent.
        assert(pindex->pprev == NULL || pindex->nChainWork >= pindex->pprev->nChainWork); // For every block except the genesis block, the chainwork must be larger than the parent's.
        assert(nHeight < 2 || (pindex->pskip && (pindex->pskip->nHeight < nHeight))); // The pskip pointer must point back for all but the first 2 blocks.
        assert(pindexFirstNotTreeValid == NULL); // All mapBlockIndex entries must at least be TREE valid
        if ((pindex->nStatus & BLOCK_VALID_MASK) >= BLOCK_VALID_TREE) assert(pindexFirstNotTreeValid == NULL); // TREE valid implies all parents are TREE valid
        if ((pindex->nStatus & BLOCK_VALID_MASK) >= BLOCK_VALID_CHAIN) assert(pindexFirstNotChainValid == NULL); // CHAIN valid implies all parents are CHAIN valid
        if ((pindex->nStatus & BLOCK_VALID_MASK) >= BLOCK_VALID_SCRIPTS) assert(pindexFirstNotScriptsValid == NULL); // SCRIPTS valid implies all parents are SCRIPTS valid
        if (pindexFirstInvalid == NULL) {
            // Checks for not-invalid blocks.
            assert((pindex->nStatus & BLOCK_FAILED_MASK) == 0); // The failed mask cannot be set for blocks without invalid parents.
        }
        if (!CBlockIndexWorkComparator()(pindex, chainActive.Tip()) && pindexFirstNeverProcessed == NULL) {
            if (pindexFirstInvalid == NULL) {
                // If this block sorts at least as good as the current tip and
                // is valid and we have all data for its parents, it must be in
                // setBlockIndexCandidates.  chainActive.Tip() must also be there
                // even if some data has been pruned.
                if (pindexFirstMissing == NULL || pindex == chainActive.Tip()) {
                    assert(setBlockIndexCandidates.count(pindex));
                }
                // If some parent is missing, then it could be that this block was in
                // setBlockIndexCandidates but had to be removed because of the missing data.
                // In this case it must be in mapBlocksUnlinked -- see test below.
            }
        } else { // If this block sorts worse than the current tip or some ancestor's block has never been seen, it cannot be in setBlockIndexCandidates.
            assert(setBlockIndexCandidates.count(pindex) == 0);
        }
        // Check whether this block is in mapBlocksUnlinked.
        std::pair<std::multimap<CBlockIndex*,CBlockIndex*>::iterator,std::multimap<CBlockIndex*,CBlockIndex*>::iterator> rangeUnlinked = mapBlocksUnlinked.equal_range(pindex->pprev);
        bool foundInUnlinked = false;
        while (rangeUnlinked.first != rangeUnlinked.second) {
            assert(rangeUnlinked.first->first == pindex->pprev);
            if (rangeUnlinked.first->second == pindex) {
                foundInUnlinked = true;
                break;
            }
            rangeUnlinked.first++;
        }
        if (pindex->pprev && (pindex->nStatus & BLOCK_HAVE_DATA) && pindexFirstNeverProcessed != NULL && pindexFirstInvalid == NULL) {
            // If this block has block data available, some parent was never received, and has no invalid parents, it must be in mapBlocksUnlinked.
            assert(foundInUnlinked);
        }
        if (!(pindex->nStatus & BLOCK_HAVE_DATA)) assert(!foundInUnlinked); // Can't be in mapBlocksUnlinked if we don't HAVE_DATA
        if (pindexFirstMissing == NULL) assert(!foundInUnlinked); // We aren't missing data for any parent -- cannot be in mapBlocksUnlinked.
        if (pindex->pprev && (pindex->nStatus & BLOCK_HAVE_DATA) && pindexFirstNeverProcessed == NULL && pindexFirstMissing != NULL) {
            // We HAVE_DATA for this block, have received data for all parents at some point, but we're currently missing data for some parent.
            assert(fHavePruned); // We must have pruned.
            // This block may have entered mapBlocksUnlinked if:
            //  - it has a descendant that at some point had more work than the
            //    tip, and
            //  - we tried switching to that descendant but were missing
            //    data for some intermediate block between chainActive and the
            //    tip.
            // So if this block is itself better than chainActive.Tip() and it wasn't in
            // setBlockIndexCandidates, then it must be in mapBlocksUnlinked.
            if (!CBlockIndexWorkComparator()(pindex, chainActive.Tip()) && setBlockIndexCandidates.count(pindex) == 0) {
                if (pindexFirstInvalid == NULL) {
                    assert(foundInUnlinked);
                }
            }
        }
        // assert(pindex->GetBlockHash() == pindex->GetBlockHeader().GetHash()); // Perhaps too slow
        // End: actual consistency checks.

        // Try descending into the first subnode.
        std::pair<std::multimap<CBlockIndex*,CBlockIndex*>::iterator,std::multimap<CBlockIndex*,CBlockIndex*>::iterator> range = forward.equal_range(pindex);
        if (range.first != range.second) {
            // A subnode was found.
            pindex = range.first->second;
            nHeight++;
            continue;
        }
        // This is a leaf node.
        // Move upwards until we reach a node of which we have not yet visited the last child.
        while (pindex) {
            // We are going to either move to a parent or a sibling of pindex.
            // If pindex was the first with a certain property, unset the corresponding variable.
            if (pindex == pindexFirstInvalid) pindexFirstInvalid = NULL;
            if (pindex == pindexFirstMissing) pindexFirstMissing = NULL;
            if (pindex == pindexFirstNeverProcessed) pindexFirstNeverProcessed = NULL;
            if (pindex == pindexFirstNotTreeValid) pindexFirstNotTreeValid = NULL;
            if (pindex == pindexFirstNotTransactionsValid) pindexFirstNotTransactionsValid = NULL;
            if (pindex == pindexFirstNotChainValid) pindexFirstNotChainValid = NULL;
            if (pindex == pindexFirstNotScriptsValid) pindexFirstNotScriptsValid = NULL;
            // Find our parent.
            CBlockIndex* pindexPar = pindex->pprev;
            // Find which child we just visited.
            std::pair<std::multimap<CBlockIndex*,CBlockIndex*>::iterator,std::multimap<CBlockIndex*,CBlockIndex*>::iterator> rangePar = forward.equal_range(pindexPar);
            while (rangePar.first->second != pindex) {
                assert(rangePar.first != rangePar.second); // Our parent must have at least the node we're coming from as child.
                rangePar.first++;
            }
            // Proceed to the next one.
            rangePar.first++;
            if (rangePar.first != rangePar.second) {
                // Move to the sibling.
                pindex = rangePar.first->second;
                break;
            } else {
                // Move up further.
                pindex = pindexPar;
                nHeight--;
                continue;
            }
        }
    }

    // Check that we actually traversed the entire map.
    assert(nNodes == forward.size());
}

//////////////////////////////////////////////////////////////////////////////
//
// CAlert
//

std::string GetWarnings(const std::string& strFor)
{
    int nPriority = 0;
    string strStatusBar;
    string strRPC;

    if (!CLIENT_VERSION_IS_RELEASE)
        strStatusBar = _("This is a pre-release test build - use at your own risk - do not use for mining or merchant applications");

    if (GetBoolArg("-testsafemode", false))
        strStatusBar = strRPC = "testsafemode enabled";

    // Misc warnings like out of disk space and clock is wrong
    if (strMiscWarning != "")
    {
        nPriority = 1000;
        strStatusBar = strMiscWarning;
    }

    if (fLargeWorkForkFound)
    {
        nPriority = 2000;
        strStatusBar = strRPC = _("Warning: The network does not appear to fully agree! Some miners appear to be experiencing issues.");
    }
    else if (fLargeWorkInvalidChainFound)
    {
        nPriority = 2000;
        strStatusBar = strRPC = _("Warning: We do not appear to fully agree with our peers! You may need to upgrade, or other nodes may need to upgrade.");
    }

    // Alerts
    {
        LOCK(cs_mapAlerts);
        BOOST_FOREACH(PAIRTYPE(const uint256, CAlert)& item, mapAlerts)
        {
            const CAlert& alert = item.second;
            if (alert.AppliesToMe() && alert.nPriority > nPriority)
            {
                nPriority = alert.nPriority;
                strStatusBar = alert.strStatusBar;
                if (alert.nPriority >= ALERT_PRIORITY_SAFE_MODE) {
                    strRPC = alert.strRPCError;
                }
            }
        }
    }

    if (strFor == "statusbar")
        return strStatusBar;
    else if (strFor == "rpc")
        return strRPC;
    assert(!"GetWarnings(): invalid parameter");
    return "error";
}








//////////////////////////////////////////////////////////////////////////////
//
// Messages
//


bool static AlreadyHave(const CInv& inv) EXCLUSIVE_LOCKS_REQUIRED(cs_main)
{
    switch (inv.type)
    {
        case MSG_TX:
        {
            assert(recentRejects);
            if (chainActive.Tip()->GetBlockHash() != hashRecentRejectsChainTip)
            {
                // If the chain tip has changed previously rejected transactions
                // might be now valid, e.g. due to a nLockTime'd tx becoming valid,
                // or a double-spend. Reset the rejects filter and give those
                // txs a second chance.
                hashRecentRejectsChainTip = chainActive.Tip()->GetBlockHash();
                recentRejects->reset();
            }

            return recentRejects->contains(inv.hash) ||
            mempool.exists(inv.hash) ||
            mapOrphanTransactions.count(inv.hash) ||
            pcoinsTip->HaveCoins(inv.hash);
        }
        case MSG_BLOCK:
            return mapBlockIndex.count(inv.hash);
    }
    // Don't know what it is, just say we already got one
    return true;
}

void static ProcessGetData(CNode* pfrom)
{
    std::deque<CInv>::iterator it = pfrom->vRecvGetData.begin();

    vector<CInv> vNotFound;

    LOCK(cs_main);

    while (it != pfrom->vRecvGetData.end()) {
        // Don't bother if send buffer is too full to respond anyway
        if (pfrom->nSendSize >= SendBufferSize())
            break;

        const CInv &inv = *it;
        {
            boost::this_thread::interruption_point();
            it++;

            if (inv.type == MSG_BLOCK || inv.type == MSG_FILTERED_BLOCK)
            {
                bool send = false;
                BlockMap::iterator mi = mapBlockIndex.find(inv.hash);
                if (mi != mapBlockIndex.end())
                {
                    if (chainActive.Contains(mi->second)) {
                        send = true;
                    } else {
                        static const int nOneMonth = 30 * 24 * 60 * 60;
                        // To prevent fingerprinting attacks, only send blocks outside of the active
                        // chain if they are valid, and no more than a month older (both in time, and in
                        // best equivalent proof of work) than the best header chain we know about.
                        send = mi->second->IsValid(BLOCK_VALID_SCRIPTS) && (pindexBestHeader != NULL) &&
                        (pindexBestHeader->GetBlockTime() - mi->second->GetBlockTime() < nOneMonth) &&
                        (GetBlockProofEquivalentTime(*pindexBestHeader, *mi->second, *pindexBestHeader, Params().GetConsensus()) < nOneMonth);
                        if (!send) {
                            LogPrintf("%s: ignoring request from peer=%i for old block that isn't in the main chain\n", __func__, pfrom->GetId());
                        }
                    }
                }
                // Pruned nodes may have deleted the block, so check whether
                // it's available before trying to send.
                if (send && (mi->second->nStatus & BLOCK_HAVE_DATA))
                {
                    // Send block from disk
                    CBlock block;
                    if (!ReadBlockFromDisk(block, (*mi).second,1))
                    {
                        assert(!"cannot load block from disk");
                    }
                    else
                    {
                        if (inv.type == MSG_BLOCK)
                        {
                            //uint256 hash; int32_t z;
                            //hash = block.GetHash();
                            //for (z=31; z>=0; z--)
                            //    fprintf(stderr,"%02x",((uint8_t *)&hash)[z]);
                            //fprintf(stderr," send block %d\n",komodo_block2height(&block));
                            pfrom->PushMessage("block", block);
                        }
                        else // MSG_FILTERED_BLOCK)
                        {
                            LOCK(pfrom->cs_filter);
                            if (pfrom->pfilter)
                            {
                                CMerkleBlock merkleBlock(block, *pfrom->pfilter);
                                pfrom->PushMessage("merkleblock", merkleBlock);
                                // CMerkleBlock just contains hashes, so also push any transactions in the block the client did not see
                                // This avoids hurting performance by pointlessly requiring a round-trip
                                // Note that there is currently no way for a node to request any single transactions we didn't send here -
                                // they must either disconnect and retry or request the full block.
                                // Thus, the protocol spec specified allows for us to provide duplicate txn here,
                                // however we MUST always provide at least what the remote peer needs
                                typedef std::pair<unsigned int, uint256> PairType;
                                BOOST_FOREACH(PairType& pair, merkleBlock.vMatchedTxn)
                                if (!pfrom->setInventoryKnown.count(CInv(MSG_TX, pair.second)))
                                    pfrom->PushMessage("tx", block.vtx[pair.first]);
                            }
                            // else
                            // no response
                        }
                    }
                    // Trigger the peer node to send a getblocks request for the next batch of inventory
                    if (inv.hash == pfrom->hashContinue)
                    {
                        // Bypass PushInventory, this must send even if redundant,
                        // and we want it right after the last block so they don't
                        // wait for other stuff first.
                        vector<CInv> vInv;
                        vInv.push_back(CInv(MSG_BLOCK, chainActive.Tip()->GetBlockHash()));
                        pfrom->PushMessage("inv", vInv);
                        pfrom->hashContinue.SetNull();
                    }
                }
            }
            else if (inv.IsKnownType())
            {
                // Send stream from relay memory
                bool pushed = false;
                {
                    LOCK(cs_mapRelay);
                    map<CInv, CDataStream>::iterator mi = mapRelay.find(inv);
                    if (mi != mapRelay.end()) {
                        pfrom->PushMessage(inv.GetCommand(), (*mi).second);
                        pushed = true;
                    }
                }
                if (!pushed && inv.type == MSG_TX) {
                    CTransaction tx;
                    if (mempool.lookup(inv.hash, tx)) {
                        CDataStream ss(SER_NETWORK, PROTOCOL_VERSION);
                        ss.reserve(1000);
                        ss << tx;
                        pfrom->PushMessage("tx", ss);
                        pushed = true;
                    }
                }
                if (!pushed) {
                    vNotFound.push_back(inv);
                }
            }

            // Track requests for our stuff.
            GetMainSignals().Inventory(inv.hash);

            if (inv.type == MSG_BLOCK || inv.type == MSG_FILTERED_BLOCK)
                break;
        }
    }

    pfrom->vRecvGetData.erase(pfrom->vRecvGetData.begin(), it);

    if (!vNotFound.empty()) {
        // Let the peer know that we didn't find what it asked for, so it doesn't
        // have to wait around forever. Currently only SPV clients actually care
        // about this message: it's needed when they are recursively walking the
        // dependencies of relevant unconfirmed transactions. SPV clients want to
        // do that because they want to know about (and store and rebroadcast and
        // risk analyze) the dependencies of transactions relevant to them, without
        // having to download the entire memory pool.
        pfrom->PushMessage("notfound", vNotFound);
    }
}

bool static ProcessMessage(CNode* pfrom, string strCommand, CDataStream& vRecv, int64_t nTimeReceived)
{
    const CChainParams& chainparams = Params();
    LogPrint("net", "received: %s (%u bytes) peer=%d\n", SanitizeString(strCommand), vRecv.size(), pfrom->id);
    //fprintf(stderr, "recv: %s peer=%d\n", SanitizeString(strCommand).c_str(), (int32_t)pfrom->GetId());
    if (mapArgs.count("-dropmessagestest") && GetRand(atoi(mapArgs["-dropmessagestest"])) == 0)
    {
        LogPrintf("dropmessagestest DROPPING RECV MESSAGE\n");
        return true;
    }




    if (strCommand == "version")
    {
        // Each connection can only send one version message
        if (pfrom->nVersion != 0)
        {
            pfrom->PushMessage("reject", strCommand, REJECT_DUPLICATE, string("Duplicate version message"));
            Misbehaving(pfrom->GetId(), 1);
            return false;
        }

        int64_t nTime;
        CAddress addrMe;
        CAddress addrFrom;
        uint64_t nNonce = 1;
        vRecv >> pfrom->nVersion >> pfrom->nServices >> nTime >> addrMe;
        if ( is_STAKED(ASSETCHAINS_SYMBOL) != 0 )
        {
          if (pfrom->nVersion < STAKEDMIN_PEER_PROTO_VERSION)
          {
              // disconnect from peers older than this proto version
              LogPrintf("peer=%d using obsolete version %i; disconnecting\n", pfrom->id, pfrom->nVersion);
              pfrom->PushMessage("reject", strCommand, REJECT_OBSOLETE,
                                strprintf("Version must be %d or greater", MIN_PEER_PROTO_VERSION));
              pfrom->fDisconnect = true;
              return false;
          }
        } else
        {
          if (pfrom->nVersion < MIN_PEER_PROTO_VERSION)
          {
              // disconnect from peers older than this proto version
              LogPrintf("peer=%d using obsolete version %i; disconnecting\n", pfrom->id, pfrom->nVersion);
              pfrom->PushMessage("reject", strCommand, REJECT_OBSOLETE,
                                strprintf("Version must be %d or greater", MIN_PEER_PROTO_VERSION));
              pfrom->fDisconnect = true;
              return false;
          }
        }

        // When Overwinter is active, reject incoming connections from non-Overwinter nodes
        const Consensus::Params& params = Params().GetConsensus();
        if (NetworkUpgradeActive(GetHeight(), params, Consensus::UPGRADE_OVERWINTER)
            && pfrom->nVersion < params.vUpgrades[Consensus::UPGRADE_OVERWINTER].nProtocolVersion)
        {
            LogPrintf("peer=%d using obsolete version %i; disconnecting\n", pfrom->id, pfrom->nVersion);
            pfrom->PushMessage("reject", strCommand, REJECT_OBSOLETE,
                               strprintf("Version must be %d or greater",
                                         params.vUpgrades[Consensus::UPGRADE_OVERWINTER].nProtocolVersion));
            pfrom->fDisconnect = true;
            return false;
        }

        if (pfrom->nVersion == 10300)
            pfrom->nVersion = 300;
        if (!vRecv.empty())
            vRecv >> addrFrom >> nNonce;
        if (!vRecv.empty()) {
            vRecv >> LIMITED_STRING(pfrom->strSubVer, 256);
            pfrom->cleanSubVer = SanitizeString(pfrom->strSubVer);
        }
        if (!vRecv.empty())
            vRecv >> pfrom->nStartingHeight;
        if (!vRecv.empty())
            vRecv >> pfrom->fRelayTxes; // set to true after we get the first filter* message
        else
            pfrom->fRelayTxes = true;

        // Disconnect if we connected to ourself
        if (nNonce == nLocalHostNonce && nNonce > 1)
        {
            LogPrintf("connected to self at %s, disconnecting\n", pfrom->addr.ToString());
            pfrom->fDisconnect = true;
            return true;
        }

        pfrom->addrLocal = addrMe;
        if (pfrom->fInbound && addrMe.IsRoutable())
        {
            SeenLocal(addrMe);
        }

        // Be shy and don't send version until we hear
        if (pfrom->fInbound)
            pfrom->PushVersion();

        pfrom->fClient = !(pfrom->nServices & NODE_NETWORK);

        // Potentially mark this peer as a preferred download peer.
        UpdatePreferredDownload(pfrom, State(pfrom->GetId()));

        // Change version
        pfrom->PushMessage("verack");
        pfrom->ssSend.SetVersion(min(pfrom->nVersion, PROTOCOL_VERSION));

        if (!pfrom->fInbound)
        {
            // Advertise our address
            if (fListen && !IsInitialBlockDownload())
            {
                CAddress addr = GetLocalAddress(&pfrom->addr);
                if (addr.IsRoutable())
                {
                    LogPrintf("ProcessMessages: advertizing address %s\n", addr.ToString());
                    pfrom->PushAddress(addr);
                } else if (IsPeerAddrLocalGood(pfrom)) {
                    addr.SetIP(pfrom->addrLocal);
                    LogPrintf("ProcessMessages: advertizing address %s\n", addr.ToString());
                    pfrom->PushAddress(addr);
                }
            }

            // Get recent addresses
            if (pfrom->fOneShot || pfrom->nVersion >= CADDR_TIME_VERSION || addrman.size() < 1000)
            {
                pfrom->PushMessage("getaddr");
                pfrom->fGetAddr = true;
            }
            addrman.Good(pfrom->addr);
        } else {
            if (((CNetAddr)pfrom->addr) == (CNetAddr)addrFrom)
            {
                addrman.Add(addrFrom, addrFrom);
                addrman.Good(addrFrom);
            }
        }

        // Relay alerts
        {
            LOCK(cs_mapAlerts);
            BOOST_FOREACH(PAIRTYPE(const uint256, CAlert)& item, mapAlerts)
            item.second.RelayTo(pfrom);
        }

        pfrom->fSuccessfullyConnected = true;

        string remoteAddr;
        if (fLogIPs)
            remoteAddr = ", peeraddr=" + pfrom->addr.ToString();

        LogPrintf("receive version message: %s: version %d, blocks=%d, us=%s, peer=%d%s\n",
                  pfrom->cleanSubVer, pfrom->nVersion,
                  pfrom->nStartingHeight, addrMe.ToString(), pfrom->id,
                  remoteAddr);

        int64_t nTimeOffset = nTime - GetTime();
        pfrom->nTimeOffset = nTimeOffset;
        AddTimeData(pfrom->addr, nTimeOffset);
    }


    else if (pfrom->nVersion == 0)
    {
        // Must have a version message before anything else
        Misbehaving(pfrom->GetId(), 1);
        return false;
    }


    else if (strCommand == "verack")
    {
        pfrom->SetRecvVersion(min(pfrom->nVersion, PROTOCOL_VERSION));

        // Mark this node as currently connected, so we update its timestamp later.
        if (pfrom->fNetworkNode) {
            LOCK(cs_main);
            State(pfrom->GetId())->fCurrentlyConnected = true;
        }
    }


    // Disconnect existing peer connection when:
    // 1. The version message has been received
    // 2. Overwinter is active
    // 3. Peer version is pre-Overwinter
    else if (NetworkUpgradeActive(GetHeight(), chainparams.GetConsensus(), Consensus::UPGRADE_OVERWINTER)
             && (pfrom->nVersion < chainparams.GetConsensus().vUpgrades[Consensus::UPGRADE_OVERWINTER].nProtocolVersion))
    {
        LogPrintf("peer=%d using obsolete version %i; disconnecting\n", pfrom->id, pfrom->nVersion);
        pfrom->PushMessage("reject", strCommand, REJECT_OBSOLETE,
                           strprintf("Version must be %d or greater",
                                     chainparams.GetConsensus().vUpgrades[Consensus::UPGRADE_OVERWINTER].nProtocolVersion));
        pfrom->fDisconnect = true;
        return false;
    }


    else if (strCommand == "addr")
    {
        vector<CAddress> vAddr;
        vRecv >> vAddr;

        // Don't want addr from older versions unless seeding
        if (pfrom->nVersion < CADDR_TIME_VERSION && addrman.size() > 1000)
            return true;
        if (vAddr.size() > 1000)
        {
            Misbehaving(pfrom->GetId(), 20);
            return error("message addr size() = %u", vAddr.size());
        }

        // Store the new addresses
        vector<CAddress> vAddrOk;
        int64_t nNow = GetAdjustedTime();
        int64_t nSince = nNow - 10 * 60;
        BOOST_FOREACH(CAddress& addr, vAddr)
        {
            boost::this_thread::interruption_point();

            if (addr.nTime <= 100000000 || addr.nTime > nNow + 10 * 60)
                addr.nTime = nNow - 5 * 24 * 60 * 60;
            pfrom->AddAddressKnown(addr);
            bool fReachable = IsReachable(addr);
            if (addr.nTime > nSince && !pfrom->fGetAddr && vAddr.size() <= 10 && addr.IsRoutable())
            {
                // Relay to a limited number of other nodes
                {
                    LOCK(cs_vNodes);
                    // Use deterministic randomness to send to the same nodes for 24 hours
                    // at a time so the addrKnowns of the chosen nodes prevent repeats
                    static uint256 hashSalt;
                    if (hashSalt.IsNull())
                        hashSalt = GetRandHash();
                    uint64_t hashAddr = addr.GetHash();
                    uint256 hashRand = ArithToUint256(UintToArith256(hashSalt) ^ (hashAddr<<32) ^ ((GetTime()+hashAddr)/(24*60*60)));
                    hashRand = Hash(BEGIN(hashRand), END(hashRand));
                    multimap<uint256, CNode*> mapMix;
                    BOOST_FOREACH(CNode* pnode, vNodes)
                    {
                        if (pnode->nVersion < CADDR_TIME_VERSION)
                            continue;
                        unsigned int nPointer;
                        memcpy(&nPointer, &pnode, sizeof(nPointer));
                        uint256 hashKey = ArithToUint256(UintToArith256(hashRand) ^ nPointer);
                        hashKey = Hash(BEGIN(hashKey), END(hashKey));
                        mapMix.insert(make_pair(hashKey, pnode));
                    }
                    int nRelayNodes = fReachable ? 2 : 1; // limited relaying of addresses outside our network(s)
                    for (multimap<uint256, CNode*>::iterator mi = mapMix.begin(); mi != mapMix.end() && nRelayNodes-- > 0; ++mi)
                        ((*mi).second)->PushAddress(addr);
                }
            }
            // Do not store addresses outside our network
            if (fReachable)
                vAddrOk.push_back(addr);
        }
        addrman.Add(vAddrOk, pfrom->addr, 2 * 60 * 60);
        if (vAddr.size() < 1000)
            pfrom->fGetAddr = false;
        if (pfrom->fOneShot)
            pfrom->fDisconnect = true;
    }


    else if (strCommand == "inv")
    {
        vector<CInv> vInv;
        vRecv >> vInv;
        if (vInv.size() > MAX_INV_SZ)
        {
            Misbehaving(pfrom->GetId(), 20);
            return error("message inv size() = %u", vInv.size());
        }

        LOCK(cs_main);

        std::vector<CInv> vToFetch;

        for (unsigned int nInv = 0; nInv < vInv.size(); nInv++)
        {
            const CInv &inv = vInv[nInv];

            boost::this_thread::interruption_point();
            pfrom->AddInventoryKnown(inv);

            bool fAlreadyHave = AlreadyHave(inv);
            LogPrint("net", "got inv: %s  %s peer=%d\n", inv.ToString(), fAlreadyHave ? "have" : "new", pfrom->id);

            if (!fAlreadyHave && !fImporting && !fReindex && inv.type != MSG_BLOCK)
                pfrom->AskFor(inv);

            if (inv.type == MSG_BLOCK) {
                UpdateBlockAvailability(pfrom->GetId(), inv.hash);
                if (!fAlreadyHave && !fImporting && !fReindex && !mapBlocksInFlight.count(inv.hash)) {
                    // First request the headers preceding the announced block. In the normal fully-synced
                    // case where a new block is announced that succeeds the current tip (no reorganization),
                    // there are no such headers.
                    // Secondly, and only when we are close to being synced, we request the announced block directly,
                    // to avoid an extra round-trip. Note that we must *first* ask for the headers, so by the
                    // time the block arrives, the header chain leading up to it is already validated. Not
                    // doing this will result in the received block being rejected as an orphan in case it is
                    // not a direct successor.
                    pfrom->PushMessage("getheaders", chainActive.GetLocator(pindexBestHeader), inv.hash);
                    CNodeState *nodestate = State(pfrom->GetId());
                    if (chainActive.Tip()->GetBlockTime() > GetAdjustedTime() - chainparams.GetConsensus().nPowTargetSpacing * 20 &&
                        nodestate->nBlocksInFlight < MAX_BLOCKS_IN_TRANSIT_PER_PEER) {
                        vToFetch.push_back(inv);
                        // Mark block as in flight already, even though the actual "getdata" message only goes out
                        // later (within the same cs_main lock, though).
                        MarkBlockAsInFlight(pfrom->GetId(), inv.hash, chainparams.GetConsensus());
                    }
                    LogPrint("net", "getheaders (%d) %s to peer=%d\n", pindexBestHeader->nHeight, inv.hash.ToString(), pfrom->id);
                }
            }

            // Track requests for our stuff
            GetMainSignals().Inventory(inv.hash);

            if (pfrom->nSendSize > (SendBufferSize() * 2)) {
                Misbehaving(pfrom->GetId(), 50);
                return error("send buffer size() = %u", pfrom->nSendSize);
            }
        }

        if (!vToFetch.empty())
            pfrom->PushMessage("getdata", vToFetch);
    }


    else if (strCommand == "getdata")
    {
        vector<CInv> vInv;
        vRecv >> vInv;
        if (vInv.size() > MAX_INV_SZ)
        {
            Misbehaving(pfrom->GetId(), 20);
            return error("message getdata size() = %u", vInv.size());
        }

        if (fDebug || (vInv.size() != 1))
            LogPrint("net", "received getdata (%u invsz) peer=%d\n", vInv.size(), pfrom->id);

        if ((fDebug && vInv.size() > 0) || (vInv.size() == 1))
            LogPrint("net", "received getdata for: %s peer=%d\n", vInv[0].ToString(), pfrom->id);

        pfrom->vRecvGetData.insert(pfrom->vRecvGetData.end(), vInv.begin(), vInv.end());
        ProcessGetData(pfrom);
    }


    else if (strCommand == "getblocks")
    {
        CBlockLocator locator;
        uint256 hashStop;
        vRecv >> locator >> hashStop;

        LOCK(cs_main);

        // Find the last block the caller has in the main chain
        CBlockIndex* pindex = FindForkInGlobalIndex(chainActive, locator);

        // Send the rest of the chain
        if (pindex)
            pindex = chainActive.Next(pindex);
        int nLimit = 500;
        LogPrint("net", "getblocks %d to %s limit %d from peer=%d\n", (pindex ? pindex->nHeight : -1), hashStop.IsNull() ? "end" : hashStop.ToString(), nLimit, pfrom->id);
        for (; pindex; pindex = chainActive.Next(pindex))
        {
            if (pindex->GetBlockHash() == hashStop)
            {
                LogPrint("net", "  getblocks stopping at %d %s\n", pindex->nHeight, pindex->GetBlockHash().ToString());
                break;
            }
            pfrom->PushInventory(CInv(MSG_BLOCK, pindex->GetBlockHash()));
            if (--nLimit <= 0)
            {
                // When this block is requested, we'll send an inv that'll
                // trigger the peer to getblocks the next batch of inventory.
                LogPrint("net", "  getblocks stopping at limit %d %s\n", pindex->nHeight, pindex->GetBlockHash().ToString());
                pfrom->hashContinue = pindex->GetBlockHash();
                break;
            }
        }
    }


    else if (strCommand == "getheaders")
    {
        CBlockLocator locator;
        uint256 hashStop;
        vRecv >> locator >> hashStop;

        LOCK(cs_main);

        if (IsInitialBlockDownload())
            return true;

        CBlockIndex* pindex = NULL;
        if (locator.IsNull())
        {
            // If locator is null, return the hashStop block
            BlockMap::iterator mi = mapBlockIndex.find(hashStop);
            if (mi == mapBlockIndex.end())
                return true;
            pindex = (*mi).second;
        }
        else
        {
            // Find the last block the caller has in the main chain
            pindex = FindForkInGlobalIndex(chainActive, locator);
            if (pindex)
                pindex = chainActive.Next(pindex);
        }

        // we must use CBlocks, as CBlockHeaders won't include the 0x00 nTx count at the end
        vector<CBlock> vHeaders;
        int nLimit = MAX_HEADERS_RESULTS;
        LogPrint("net", "getheaders %d to %s from peer=%d\n", (pindex ? pindex->nHeight : -1), hashStop.ToString(), pfrom->id);
        //if ( pfrom->lasthdrsreq >= chainActive.Height()-MAX_HEADERS_RESULTS || pfrom->lasthdrsreq != (int32_t)(pindex ? pindex->nHeight : -1) )// no need to ever suppress this
        {
            pfrom->lasthdrsreq = (int32_t)(pindex ? pindex->nHeight : -1);
            for (; pindex; pindex = chainActive.Next(pindex))
            {
                vHeaders.push_back(pindex->GetBlockHeader());
                if (--nLimit <= 0 || pindex->GetBlockHash() == hashStop)
                    break;
            }
            pfrom->PushMessage("headers", vHeaders);
        }
        /*else if ( IS_KOMODO_NOTARY != 0 )
        {
            static uint32_t counter;
            if ( counter++ < 3 )
                fprintf(stderr,"you can ignore redundant getheaders from peer.%d %d prev.%d\n",(int32_t)pfrom->id,(int32_t)(pindex ? pindex->nHeight : -1),pfrom->lasthdrsreq);
        }*/
    }


    else if (strCommand == "tx")
    {
        vector<uint256> vWorkQueue;
        vector<uint256> vEraseQueue;
        CTransaction tx;
        vRecv >> tx;

        CInv inv(MSG_TX, tx.GetHash());
        pfrom->AddInventoryKnown(inv);

        LOCK(cs_main);

        bool fMissingInputs = false;
        CValidationState state;

        pfrom->setAskFor.erase(inv.hash);
        mapAlreadyAskedFor.erase(inv);

        if (!AlreadyHave(inv) && AcceptToMemoryPool(mempool, state, tx, true, &fMissingInputs))
        {
            mempool.check(pcoinsTip);
            RelayTransaction(tx);
            vWorkQueue.push_back(inv.hash);

            LogPrint("mempool", "AcceptToMemoryPool: peer=%d %s: accepted %s (poolsz %u)\n",
                     pfrom->id, pfrom->cleanSubVer,
                     tx.GetHash().ToString(),
                     mempool.mapTx.size());

            // Recursively process any orphan transactions that depended on this one
            set<NodeId> setMisbehaving;
            for (unsigned int i = 0; i < vWorkQueue.size(); i++)
            {
                map<uint256, set<uint256> >::iterator itByPrev = mapOrphanTransactionsByPrev.find(vWorkQueue[i]);
                if (itByPrev == mapOrphanTransactionsByPrev.end())
                    continue;
                for (set<uint256>::iterator mi = itByPrev->second.begin();
                     mi != itByPrev->second.end();
                     ++mi)
                {
                    const uint256& orphanHash = *mi;
                    const CTransaction& orphanTx = mapOrphanTransactions[orphanHash].tx;
                    NodeId fromPeer = mapOrphanTransactions[orphanHash].fromPeer;
                    bool fMissingInputs2 = false;
                    // Use a dummy CValidationState so someone can't setup nodes to counter-DoS based on orphan
                    // resolution (that is, feeding people an invalid transaction based on LegitTxX in order to get
                    // anyone relaying LegitTxX banned)
                    CValidationState stateDummy;


                    if (setMisbehaving.count(fromPeer))
                        continue;
                    if (AcceptToMemoryPool(mempool, stateDummy, orphanTx, true, &fMissingInputs2))
                    {
                        LogPrint("mempool", "   accepted orphan tx %s\n", orphanHash.ToString());
                        RelayTransaction(orphanTx);
                        vWorkQueue.push_back(orphanHash);
                        vEraseQueue.push_back(orphanHash);
                    }
                    else if (!fMissingInputs2)
                    {
                        int nDos = 0;
                        if (stateDummy.IsInvalid(nDos) && nDos > 0)
                        {
                            // Punish peer that gave us an invalid orphan tx
                            Misbehaving(fromPeer, nDos);
                            setMisbehaving.insert(fromPeer);
                            LogPrint("mempool", "   invalid orphan tx %s\n", orphanHash.ToString());
                        }
                        // Has inputs but not accepted to mempool
                        // Probably non-standard or insufficient fee/priority
                        LogPrint("mempool", "   removed orphan tx %s\n", orphanHash.ToString());
                        vEraseQueue.push_back(orphanHash);
                        assert(recentRejects);
                        recentRejects->insert(orphanHash);
                    }
                    mempool.check(pcoinsTip);
                }
            }

            BOOST_FOREACH(uint256 hash, vEraseQueue)
            EraseOrphanTx(hash);
        }
        // TODO: currently, prohibit joinsplits from entering mapOrphans
        else if (fMissingInputs && tx.vjoinsplit.size() == 0)
        {
            AddOrphanTx(tx, pfrom->GetId());

            // DoS prevention: do not allow mapOrphanTransactions to grow unbounded
            unsigned int nMaxOrphanTx = (unsigned int)std::max((int64_t)0, GetArg("-maxorphantx", DEFAULT_MAX_ORPHAN_TRANSACTIONS));
            unsigned int nEvicted = LimitOrphanTxSize(nMaxOrphanTx);
            if (nEvicted > 0)
                LogPrint("mempool", "mapOrphan overflow, removed %u tx\n", nEvicted);
        } else {
            assert(recentRejects);
            recentRejects->insert(tx.GetHash());

            if (pfrom->fWhitelisted) {
                // Always relay transactions received from whitelisted peers, even
                // if they were already in the mempool or rejected from it due
                // to policy, allowing the node to function as a gateway for
                // nodes hidden behind it.
                //
                // Never relay transactions that we would assign a non-zero DoS
                // score for, as we expect peers to do the same with us in that
                // case.
                int nDoS = 0;
                if (!state.IsInvalid(nDoS) || nDoS == 0) {
                    LogPrintf("Force relaying tx %s from whitelisted peer=%d\n", tx.GetHash().ToString(), pfrom->id);
                    RelayTransaction(tx);
                } else {
                    LogPrintf("Not relaying invalid transaction %s from whitelisted peer=%d (%s (code %d))\n",
                              tx.GetHash().ToString(), pfrom->id, state.GetRejectReason(), state.GetRejectCode());
                }
            }
        }
        int nDoS = 0;
        if (state.IsInvalid(nDoS))
        {
            LogPrint("mempool", "%s from peer=%d %s was not accepted into the memory pool: %s\n", tx.GetHash().ToString(),
                     pfrom->id, pfrom->cleanSubVer,
                     state.GetRejectReason());
            pfrom->PushMessage("reject", strCommand, state.GetRejectCode(),
                               state.GetRejectReason().substr(0, MAX_REJECT_MESSAGE_LENGTH), inv.hash);
            if (nDoS > 0)
                Misbehaving(pfrom->GetId(), nDoS);
        }
    }


    else if (strCommand == "headers" && !fImporting && !fReindex) // Ignore headers received while importing
    {
        std::vector<CBlockHeader> headers;

        // Bypass the normal CBlock deserialization, as we don't want to risk deserializing 2000 full blocks.
        unsigned int nCount = ReadCompactSize(vRecv);
        if (nCount > MAX_HEADERS_RESULTS) {
            Misbehaving(pfrom->GetId(), 20);
            return error("headers message size = %u", nCount);
        }
        headers.resize(nCount);
        for (unsigned int n = 0; n < nCount; n++) {
            vRecv >> headers[n];
            ReadCompactSize(vRecv); // ignore tx count; assume it is 0.
        }

        LOCK(cs_main);

        if (nCount == 0) {
            // Nothing interesting. Stop asking this peers for more headers.
            return true;
        }

        CBlockIndex *pindexLast = NULL;
        BOOST_FOREACH(const CBlockHeader& header, headers) {
            CValidationState state;
            if (pindexLast != NULL && header.hashPrevBlock != pindexLast->GetBlockHash()) {
                Misbehaving(pfrom->GetId(), 20);
                return error("non-continuous headers sequence");
            }
            int32_t futureblock;
            if (!AcceptBlockHeader(&futureblock,header, state, &pindexLast)) {
                int nDoS;
                if (state.IsInvalid(nDoS) && futureblock == 0)
                {
                    if (nDoS > 0 && futureblock == 0)
                        Misbehaving(pfrom->GetId(), nDoS/nDoS);
                    return error("invalid header received");
                }
            }
        }

        if (pindexLast)
            UpdateBlockAvailability(pfrom->GetId(), pindexLast->GetBlockHash());

        if (nCount == MAX_HEADERS_RESULTS && pindexLast) {
            // Headers message had its maximum size; the peer may have more headers.
            // TODO: optimize: if pindexLast is an ancestor of chainActive.Tip or pindexBestHeader, continue
            // from there instead.
            if ( pfrom->sendhdrsreq >= chainActive.Height()-MAX_HEADERS_RESULTS || pindexLast->nHeight != pfrom->sendhdrsreq )
            {
                pfrom->sendhdrsreq = (int32_t)pindexLast->nHeight;
                LogPrint("net", "more getheaders (%d) to end to peer=%d (startheight:%d)\n", pindexLast->nHeight, pfrom->id, pfrom->nStartingHeight);
                pfrom->PushMessage("getheaders", chainActive.GetLocator(pindexLast), uint256());
            }
        }

        CheckBlockIndex();
    }

    else if (strCommand == "block" && !fImporting && !fReindex) // Ignore blocks received while importing
    {
        CBlock block;
        vRecv >> block;

        CInv inv(MSG_BLOCK, block.GetHash());
        LogPrint("net", "received block %s peer=%d\n", inv.hash.ToString(), pfrom->id);

        pfrom->AddInventoryKnown(inv);

        CValidationState state;
        // Process all blocks from whitelisted peers, even if not requested,
        // unless we're still syncing with the network.
        // Such an unrequested block may still be processed, subject to the
        // conditions in AcceptBlock().
        bool forceProcessing = pfrom->fWhitelisted && !IsInitialBlockDownload();
        ProcessNewBlock(0,0,state, pfrom, &block, forceProcessing, NULL);
        int nDoS;
        if (state.IsInvalid(nDoS)) {
            pfrom->PushMessage("reject", strCommand, state.GetRejectCode(),
                               state.GetRejectReason().substr(0, MAX_REJECT_MESSAGE_LENGTH), inv.hash);
            if (nDoS > 0) {
                LOCK(cs_main);
                Misbehaving(pfrom->GetId(), nDoS);
            }
        }

    }


    // This asymmetric behavior for inbound and outbound connections was introduced
    // to prevent a fingerprinting attack: an attacker can send specific fake addresses
    // to users' AddrMan and later request them by sending getaddr messages.
    // Making nodes which are behind NAT and can only make outgoing connections ignore
    // the getaddr message mitigates the attack.
    else if ((strCommand == "getaddr") && (pfrom->fInbound))
    {
        // Only send one GetAddr response per connection to reduce resource waste
        //  and discourage addr stamping of INV announcements.
        if (pfrom->fSentAddr) {
            LogPrint("net", "Ignoring repeated \"getaddr\". peer=%d\n", pfrom->id);
            return true;
        }
        pfrom->fSentAddr = true;

        pfrom->vAddrToSend.clear();
        vector<CAddress> vAddr = addrman.GetAddr();
        BOOST_FOREACH(const CAddress &addr, vAddr)
        pfrom->PushAddress(addr);
    }


    else if (strCommand == "mempool")
    {
        LOCK2(cs_main, pfrom->cs_filter);

        std::vector<uint256> vtxid;
        mempool.queryHashes(vtxid);
        vector<CInv> vInv;
        BOOST_FOREACH(uint256& hash, vtxid) {
            CInv inv(MSG_TX, hash);
            CTransaction tx;
            bool fInMemPool = mempool.lookup(hash, tx);
            if (!fInMemPool) continue; // another thread removed since queryHashes, maybe...
            if ((pfrom->pfilter && pfrom->pfilter->IsRelevantAndUpdate(tx)) ||
                (!pfrom->pfilter))
                vInv.push_back(inv);
            if (vInv.size() == MAX_INV_SZ) {
                pfrom->PushMessage("inv", vInv);
                vInv.clear();
            }
        }
        if (vInv.size() > 0)
            pfrom->PushMessage("inv", vInv);
    }


    else if (strCommand == "ping")
    {
        if (pfrom->nVersion > BIP0031_VERSION)
        {
            uint64_t nonce = 0;
            vRecv >> nonce;
            // Echo the message back with the nonce. This allows for two useful features:
            //
            // 1) A remote node can quickly check if the connection is operational
            // 2) Remote nodes can measure the latency of the network thread. If this node
            //    is overloaded it won't respond to pings quickly and the remote node can
            //    avoid sending us more work, like chain download requests.
            //
            // The nonce stops the remote getting confused between different pings: without
            // it, if the remote node sends a ping once per second and this node takes 5
            // seconds to respond to each, the 5th ping the remote sends would appear to
            // return very quickly.
            pfrom->PushMessage("pong", nonce);
        }
    }


    else if (strCommand == "pong")
    {
        int64_t pingUsecEnd = nTimeReceived;
        uint64_t nonce = 0;
        size_t nAvail = vRecv.in_avail();
        bool bPingFinished = false;
        std::string sProblem;

        if (nAvail >= sizeof(nonce)) {
            vRecv >> nonce;

            // Only process pong message if there is an outstanding ping (old ping without nonce should never pong)
            if (pfrom->nPingNonceSent != 0) {
                if (nonce == pfrom->nPingNonceSent) {
                    // Matching pong received, this ping is no longer outstanding
                    bPingFinished = true;
                    int64_t pingUsecTime = pingUsecEnd - pfrom->nPingUsecStart;
                    if (pingUsecTime > 0) {
                        // Successful ping time measurement, replace previous
                        pfrom->nPingUsecTime = pingUsecTime;
                        pfrom->nMinPingUsecTime = std::min(pfrom->nMinPingUsecTime, pingUsecTime);
                    } else {
                        // This should never happen
                        sProblem = "Timing mishap";
                    }
                } else {
                    // Nonce mismatches are normal when pings are overlapping
                    sProblem = "Nonce mismatch";
                    if (nonce == 0) {
                        // This is most likely a bug in another implementation somewhere; cancel this ping
                        bPingFinished = true;
                        sProblem = "Nonce zero";
                    }
                }
            } else {
                sProblem = "Unsolicited pong without ping";
            }
        } else {
            // This is most likely a bug in another implementation somewhere; cancel this ping
            bPingFinished = true;
            sProblem = "Short payload";
        }

        if (!(sProblem.empty())) {
            LogPrint("net", "pong peer=%d %s: %s, %x expected, %x received, %u bytes\n",
                     pfrom->id,
                     pfrom->cleanSubVer,
                     sProblem,
                     pfrom->nPingNonceSent,
                     nonce,
                     nAvail);
        }
        if (bPingFinished) {
            pfrom->nPingNonceSent = 0;
        }
    }


    else if (fAlerts && strCommand == "alert")
    {
        CAlert alert;
        vRecv >> alert;

        uint256 alertHash = alert.GetHash();
        if (pfrom->setKnown.count(alertHash) == 0)
        {
            if (alert.ProcessAlert(Params().AlertKey()))
            {
                // Relay
                pfrom->setKnown.insert(alertHash);
                {
                    LOCK(cs_vNodes);
                    BOOST_FOREACH(CNode* pnode, vNodes)
                    alert.RelayTo(pnode);
                }
            }
            else {
                // Small DoS penalty so peers that send us lots of
                // duplicate/expired/invalid-signature/whatever alerts
                // eventually get banned.
                // This isn't a Misbehaving(100) (immediate ban) because the
                // peer might be an older or different implementation with
                // a different signature key, etc.
                Misbehaving(pfrom->GetId(), 10);
            }
        }
    }


    else if (strCommand == "filterload")
    {
        CBloomFilter filter;
        vRecv >> filter;

        if (!filter.IsWithinSizeConstraints())
            // There is no excuse for sending a too-large filter
            Misbehaving(pfrom->GetId(), 100);
        else
        {
            LOCK(pfrom->cs_filter);
            delete pfrom->pfilter;
            pfrom->pfilter = new CBloomFilter(filter);
            pfrom->pfilter->UpdateEmptyFull();
        }
        pfrom->fRelayTxes = true;
    }


    else if (strCommand == "filteradd")
    {
        vector<unsigned char> vData;
        vRecv >> vData;

        // Nodes must NEVER send a data item > 520 bytes (the max size for a script data object,
        // and thus, the maximum size any matched object can have) in a filteradd message
        if (vData.size() > MAX_SCRIPT_ELEMENT_SIZE)
        {
            Misbehaving(pfrom->GetId(), 100);
        } else {
            LOCK(pfrom->cs_filter);
            if (pfrom->pfilter)
                pfrom->pfilter->insert(vData);
            else
                Misbehaving(pfrom->GetId(), 100);
        }
    }


    else if (strCommand == "filterclear")
    {
        LOCK(pfrom->cs_filter);
        delete pfrom->pfilter;
        pfrom->pfilter = new CBloomFilter();
        pfrom->fRelayTxes = true;
    }


    else if (strCommand == "reject")
    {
        if (fDebug) {
            try {
                string strMsg; unsigned char ccode; string strReason;
                vRecv >> LIMITED_STRING(strMsg, CMessageHeader::COMMAND_SIZE) >> ccode >> LIMITED_STRING(strReason, MAX_REJECT_MESSAGE_LENGTH);

                ostringstream ss;
                ss << strMsg << " code " << itostr(ccode) << ": " << strReason;

                if (strMsg == "block" || strMsg == "tx")
                {
                    uint256 hash;
                    vRecv >> hash;
                    ss << ": hash " << hash.ToString();
                }
                LogPrint("net", "Reject %s\n", SanitizeString(ss.str()));
            } catch (const std::ios_base::failure&) {
                // Avoid feedback loops by preventing reject messages from triggering a new reject message.
                LogPrint("net", "Unparseable reject message received\n");
            }
        }
    }
    else if (strCommand == "notfound") {
        // We do not care about the NOTFOUND message, but logging an Unknown Command
        // message would be undesirable as we transmit it ourselves.
    }

    else {
        // Ignore unknown commands for extensibility
        LogPrint("net", "Unknown command \"%s\" from peer=%d\n", SanitizeString(strCommand), pfrom->id);
    }



    return true;
}

// requires LOCK(cs_vRecvMsg)
bool ProcessMessages(CNode* pfrom)
{
    //if (fDebug)
    //    LogPrintf("%s(%u messages)\n", __func__, pfrom->vRecvMsg.size());

    //
    // Message format
    //  (4) message start
    //  (12) command
    //  (4) size
    //  (4) checksum
    //  (x) data
    //
    bool fOk = true;

    if (!pfrom->vRecvGetData.empty())
        ProcessGetData(pfrom);

    // this maintains the order of responses
    if (!pfrom->vRecvGetData.empty()) return fOk;

    std::deque<CNetMessage>::iterator it = pfrom->vRecvMsg.begin();
    while (!pfrom->fDisconnect && it != pfrom->vRecvMsg.end()) {
        // Don't bother if send buffer is too full to respond anyway
        if (pfrom->nSendSize >= SendBufferSize())
            break;

        // get next message
        CNetMessage& msg = *it;

        //if (fDebug)
        //    LogPrintf("%s(message %u msgsz, %u bytes, complete:%s)\n", __func__,
        //            msg.hdr.nMessageSize, msg.vRecv.size(),
        //            msg.complete() ? "Y" : "N");

        // end, if an incomplete message is found
        if (!msg.complete())
            break;

        // at this point, any failure means we can delete the current message
        it++;

        // Scan for message start
        if (memcmp(msg.hdr.pchMessageStart, Params().MessageStart(), MESSAGE_START_SIZE) != 0) {
            LogPrintf("PROCESSMESSAGE: INVALID MESSAGESTART %s peer=%d\n", SanitizeString(msg.hdr.GetCommand()), pfrom->id);
            fOk = false;
            break;
        }

        // Read header
        CMessageHeader& hdr = msg.hdr;
        if (!hdr.IsValid(Params().MessageStart()))
        {
            LogPrintf("PROCESSMESSAGE: ERRORS IN HEADER %s peer=%d\n", SanitizeString(hdr.GetCommand()), pfrom->id);
            continue;
        }
        string strCommand = hdr.GetCommand();

        // Message size
        unsigned int nMessageSize = hdr.nMessageSize;

        // Checksum
        CDataStream& vRecv = msg.vRecv;
        uint256 hash = Hash(vRecv.begin(), vRecv.begin() + nMessageSize);
        unsigned int nChecksum = ReadLE32((unsigned char*)&hash);
        if (nChecksum != hdr.nChecksum)
        {
            LogPrintf("%s(%s, %u bytes): CHECKSUM ERROR nChecksum=%08x hdr.nChecksum=%08x\n", __func__,
                      SanitizeString(strCommand), nMessageSize, nChecksum, hdr.nChecksum);
            continue;
        }

        // Process message
        bool fRet = false;
        try
        {
            fRet = ProcessMessage(pfrom, strCommand, vRecv, msg.nTime);
            boost::this_thread::interruption_point();
        }
        catch (const std::ios_base::failure& e)
        {
            pfrom->PushMessage("reject", strCommand, REJECT_MALFORMED, string("error parsing message"));
            if (strstr(e.what(), "end of data"))
            {
                // Allow exceptions from under-length message on vRecv
                LogPrintf("%s(%s, %u bytes): Exception '%s' caught, normally caused by a message being shorter than its stated length\n", __func__, SanitizeString(strCommand), nMessageSize, e.what());
            }
            else if (strstr(e.what(), "size too large"))
            {
                // Allow exceptions from over-long size
                LogPrintf("%s(%s, %u bytes): Exception '%s' caught\n", __func__, SanitizeString(strCommand), nMessageSize, e.what());
            }
            else
            {
                //PrintExceptionContinue(&e, "ProcessMessages()");
            }
        }
        catch (const boost::thread_interrupted&) {
            throw;
        }
        catch (const std::exception& e) {
            PrintExceptionContinue(&e, "ProcessMessages()");
        } catch (...) {
            PrintExceptionContinue(NULL, "ProcessMessages()");
        }

        if (!fRet)
            LogPrintf("%s(%s, %u bytes) FAILED peer=%d\n", __func__, SanitizeString(strCommand), nMessageSize, pfrom->id);

        break;
    }

    // In case the connection got shut down, its receive buffer was wiped
    if (!pfrom->fDisconnect)
        pfrom->vRecvMsg.erase(pfrom->vRecvMsg.begin(), it);

    return fOk;
}


bool SendMessages(CNode* pto, bool fSendTrickle)
{
    const Consensus::Params& consensusParams = Params().GetConsensus();
    {
        // Don't send anything until we get its version message
        if (pto->nVersion == 0)
            return true;

        //
        // Message: ping
        //
        bool pingSend = false;
        if (pto->fPingQueued) {
            // RPC ping request by user
            pingSend = true;
        }
        if (pto->nPingNonceSent == 0 && pto->nPingUsecStart + PING_INTERVAL * 1000000 < GetTimeMicros()) {
            // Ping automatically sent as a latency probe & keepalive.
            pingSend = true;
        }
        if (pingSend) {
            uint64_t nonce = 0;
            while (nonce == 0) {
                GetRandBytes((unsigned char*)&nonce, sizeof(nonce));
            }
            pto->fPingQueued = false;
            pto->nPingUsecStart = GetTimeMicros();
            if (pto->nVersion > BIP0031_VERSION) {
                pto->nPingNonceSent = nonce;
                pto->PushMessage("ping", nonce);
            } else {
                // Peer is too old to support ping command with nonce, pong will never arrive.
                pto->nPingNonceSent = 0;
                pto->PushMessage("ping");
            }
        }

        TRY_LOCK(cs_main, lockMain); // Acquire cs_main for IsInitialBlockDownload() and CNodeState()
        if (!lockMain)
            return true;

        // Address refresh broadcast
        static int64_t nLastRebroadcast;
        if (!IsInitialBlockDownload() && (GetTime() - nLastRebroadcast > 24 * 60 * 60))
        {
            LOCK(cs_vNodes);
            BOOST_FOREACH(CNode* pnode, vNodes)
            {
                // Periodically clear addrKnown to allow refresh broadcasts
                if (nLastRebroadcast)
                    pnode->addrKnown.reset();

                // Rebroadcast our address
                AdvertizeLocal(pnode);
            }
            if (!vNodes.empty())
                nLastRebroadcast = GetTime();
        }

        //
        // Message: addr
        //
        if (fSendTrickle)
        {
            vector<CAddress> vAddr;
            vAddr.reserve(pto->vAddrToSend.size());
            BOOST_FOREACH(const CAddress& addr, pto->vAddrToSend)
            {
                if (!pto->addrKnown.contains(addr.GetKey()))
                {
                    pto->addrKnown.insert(addr.GetKey());
                    vAddr.push_back(addr);
                    // receiver rejects addr messages larger than 1000
                    if (vAddr.size() >= 1000)
                    {
                        pto->PushMessage("addr", vAddr);
                        vAddr.clear();
                    }
                }
            }
            pto->vAddrToSend.clear();
            if (!vAddr.empty())
                pto->PushMessage("addr", vAddr);
        }

        CNodeState &state = *State(pto->GetId());
        if (state.fShouldBan) {
            if (pto->fWhitelisted)
                LogPrintf("Warning: not punishing whitelisted peer %s!\n", pto->addr.ToString());
            else {
                pto->fDisconnect = true;
                if (pto->addr.IsLocal())
                    LogPrintf("Warning: not banning local peer %s!\n", pto->addr.ToString());
                else
                {
                    CNode::Ban(pto->addr);
                }
            }
            state.fShouldBan = false;
        }

        BOOST_FOREACH(const CBlockReject& reject, state.rejects)
        pto->PushMessage("reject", (string)"block", reject.chRejectCode, reject.strRejectReason, reject.hashBlock);
        state.rejects.clear();

        // Start block sync
        if (pindexBestHeader == NULL)
            pindexBestHeader = chainActive.Tip();
        bool fFetch = state.fPreferredDownload || (nPreferredDownload == 0 && !pto->fClient && !pto->fOneShot); // Download if this is a nice peer, or we have no nice peers and this one might do.
        if (!state.fSyncStarted && !pto->fClient && !fImporting && !fReindex) {
            // Only actively request headers from a single peer, unless we're close to today.
            if ((nSyncStarted == 0 && fFetch) || pindexBestHeader->GetBlockTime() > GetAdjustedTime() - 24 * 60 * 60) {
                state.fSyncStarted = true;
                nSyncStarted++;
                CBlockIndex *pindexStart = pindexBestHeader->pprev ? pindexBestHeader->pprev : pindexBestHeader;
                LogPrint("net", "initial getheaders (%d) to peer=%d (startheight:%d)\n", pindexStart->nHeight, pto->id, pto->nStartingHeight);
                pto->PushMessage("getheaders", chainActive.GetLocator(pindexStart), uint256());
            }
        }

        // Resend wallet transactions that haven't gotten in a block yet
        // Except during reindex, importing and IBD, when old wallet
        // transactions become unconfirmed and spams other nodes.
        if (!fReindex && !fImporting && !IsInitialBlockDownload())
        {
            GetMainSignals().Broadcast(nTimeBestReceived);
        }

        //
        // Message: inventory
        //
        vector<CInv> vInv;
        vector<CInv> vInvWait;
        {
            LOCK(pto->cs_inventory);
            vInv.reserve(pto->vInventoryToSend.size());
            vInvWait.reserve(pto->vInventoryToSend.size());
            BOOST_FOREACH(const CInv& inv, pto->vInventoryToSend)
            {
                if (pto->setInventoryKnown.count(inv))
                    continue;

                // trickle out tx inv to protect privacy
                if (inv.type == MSG_TX && !fSendTrickle)
                {
                    // 1/4 of tx invs blast to all immediately
                    static uint256 hashSalt;
                    if (hashSalt.IsNull())
                        hashSalt = GetRandHash();
                    uint256 hashRand = ArithToUint256(UintToArith256(inv.hash) ^ UintToArith256(hashSalt));
                    hashRand = Hash(BEGIN(hashRand), END(hashRand));
                    bool fTrickleWait = ((UintToArith256(hashRand) & 3) != 0);

                    if (fTrickleWait)
                    {
                        vInvWait.push_back(inv);
                        continue;
                    }
                }

                // returns true if wasn't already contained in the set
                if (pto->setInventoryKnown.insert(inv).second)
                {
                    vInv.push_back(inv);
                    if (vInv.size() >= 1000)
                    {
                        pto->PushMessage("inv", vInv);
                        vInv.clear();
                    }
                }
            }
            pto->vInventoryToSend = vInvWait;
        }
        if (!vInv.empty())
            pto->PushMessage("inv", vInv);

        // Detect whether we're stalling
        int64_t nNow = GetTimeMicros();
        if (!pto->fDisconnect && state.nStallingSince && state.nStallingSince < nNow - 1000000 * BLOCK_STALLING_TIMEOUT) {
            // Stalling only triggers when the block download window cannot move. During normal steady state,
            // the download window should be much larger than the to-be-downloaded set of blocks, so disconnection
            // should only happen during initial block download.
            LogPrintf("Peer=%d is stalling block download, disconnecting\n", pto->id);
            pto->fDisconnect = true;
        }
        // In case there is a block that has been in flight from this peer for (2 + 0.5 * N) times the block interval
        // (with N the number of validated blocks that were in flight at the time it was requested), disconnect due to
        // timeout. We compensate for in-flight blocks to prevent killing off peers due to our own downstream link
        // being saturated. We only count validated in-flight blocks so peers can't advertise non-existing block hashes
        // to unreasonably increase our timeout.
        // We also compare the block download timeout originally calculated against the time at which we'd disconnect
        // if we assumed the block were being requested now (ignoring blocks we've requested from this peer, since we're
        // only looking at this peer's oldest request).  This way a large queue in the past doesn't result in a
        // permanently large window for this block to be delivered (ie if the number of blocks in flight is decreasing
        // more quickly than once every 5 minutes, then we'll shorten the download window for this block).
        if (!pto->fDisconnect && state.vBlocksInFlight.size() > 0) {
            QueuedBlock &queuedBlock = state.vBlocksInFlight.front();
            int64_t nTimeoutIfRequestedNow = GetBlockTimeout(nNow, nQueuedValidatedHeaders - state.nBlocksInFlightValidHeaders, consensusParams);
            if (queuedBlock.nTimeDisconnect > nTimeoutIfRequestedNow) {
                LogPrint("net", "Reducing block download timeout for peer=%d block=%s, orig=%d new=%d\n", pto->id, queuedBlock.hash.ToString(), queuedBlock.nTimeDisconnect, nTimeoutIfRequestedNow);
                queuedBlock.nTimeDisconnect = nTimeoutIfRequestedNow;
            }
            if (queuedBlock.nTimeDisconnect < nNow) {
                LogPrintf("Timeout downloading block %s from peer=%d, disconnecting\n", queuedBlock.hash.ToString(), pto->id);
                pto->fDisconnect = true;
            }
        }

        //
        // Message: getdata (blocks)
        //
        static uint256 zero;
        vector<CInv> vGetData;
        if (!pto->fDisconnect && !pto->fClient && (fFetch || !IsInitialBlockDownload()) && state.nBlocksInFlight < MAX_BLOCKS_IN_TRANSIT_PER_PEER) {
            vector<CBlockIndex*> vToDownload;
            NodeId staller = -1;
            FindNextBlocksToDownload(pto->GetId(), MAX_BLOCKS_IN_TRANSIT_PER_PEER - state.nBlocksInFlight, vToDownload, staller);
            BOOST_FOREACH(CBlockIndex *pindex, vToDownload) {
                vGetData.push_back(CInv(MSG_BLOCK, pindex->GetBlockHash()));
                MarkBlockAsInFlight(pto->GetId(), pindex->GetBlockHash(), consensusParams, pindex);
                LogPrint("net", "Requesting block %s (%d) peer=%d\n", pindex->GetBlockHash().ToString(),
                         pindex->nHeight, pto->id);
            }
            if (state.nBlocksInFlight == 0 && staller != -1) {
                if (State(staller)->nStallingSince == 0) {
                    State(staller)->nStallingSince = nNow;
                    LogPrint("net", "Stall started peer=%d\n", staller);
                }
            }
        }
        /*CBlockIndex *pindex;
        if ( komodo_requestedhash != zero && komodo_requestedcount < 16 && (pindex= mapBlockIndex[komodo_requestedhash]) != 0 )
        {
            LogPrint("net","komodo_requestedhash.%d request %s to nodeid.%d\n",komodo_requestedcount,komodo_requestedhash.ToString().c_str(),pto->GetId());
            fprintf(stderr,"komodo_requestedhash.%d request %s to nodeid.%d\n",komodo_requestedcount,komodo_requestedhash.ToString().c_str(),pto->GetId());
            vGetData.push_back(CInv(MSG_BLOCK, komodo_requestedhash));
            MarkBlockAsInFlight(pto->GetId(), komodo_requestedhash, consensusParams, pindex);
            komodo_requestedcount++;
            if ( komodo_requestedcount > 16 )
            {
                memset(&komodo_requestedhash,0,sizeof(komodo_requestedhash));
                komodo_requestedcount = 0;
            }
        }*/

        //
        // Message: getdata (non-blocks)
        //
        while (!pto->fDisconnect && !pto->mapAskFor.empty() && (*pto->mapAskFor.begin()).first <= nNow)
        {
            const CInv& inv = (*pto->mapAskFor.begin()).second;
            if (!AlreadyHave(inv))
            {
                if (fDebug)
                    LogPrint("net", "Requesting %s peer=%d\n", inv.ToString(), pto->id);
                vGetData.push_back(inv);
                if (vGetData.size() >= 1000)
                {
                    pto->PushMessage("getdata", vGetData);
                    vGetData.clear();
                }
            } else {
                //If we're not going to ask, don't expect a response.
                pto->setAskFor.erase(inv.hash);
            }
            pto->mapAskFor.erase(pto->mapAskFor.begin());
        }
        if (!vGetData.empty())
            pto->PushMessage("getdata", vGetData);

    }
    return true;
}

std::string CBlockFileInfo::ToString() const {
    return strprintf("CBlockFileInfo(blocks=%u, size=%u, heights=%u...%u, time=%s...%s)", nBlocks, nSize, nHeightFirst, nHeightLast, DateTimeStrFormat("%Y-%m-%d", nTimeFirst), DateTimeStrFormat("%Y-%m-%d", nTimeLast));
}



class CMainCleanup
{
public:
    CMainCleanup() {}
    ~CMainCleanup() {
        // block headers
        BlockMap::iterator it1 = mapBlockIndex.begin();
        for (; it1 != mapBlockIndex.end(); it1++)
            delete (*it1).second;
        mapBlockIndex.clear();

        // orphan transactions
        mapOrphanTransactions.clear();
        mapOrphanTransactionsByPrev.clear();
    }
} instance_of_cmaincleanup;

extern "C" const char* getDataDir()
{
    return GetDataDir().string().c_str();
}


// Set default values of new CMutableTransaction based on consensus rules at given height.
CMutableTransaction CreateNewContextualCMutableTransaction(const Consensus::Params& consensusParams, int nHeight)
{
    CMutableTransaction mtx;

    bool isOverwintered = NetworkUpgradeActive(nHeight, consensusParams, Consensus::UPGRADE_OVERWINTER);
    if (isOverwintered) {
        mtx.fOverwintered = true;
        mtx.nVersionGroupId = OVERWINTER_VERSION_GROUP_ID;
        mtx.nVersion = 3;
        // Expiry height is not set. Only fields required for a parser to treat as a valid Overwinter V3 tx.

        // TODO: In future, when moving from Overwinter to Sapling, it will be useful
        // to set the expiry height to: min(activation_height - 1, default_expiry_height)
    }
    return mtx;
}<|MERGE_RESOLUTION|>--- conflicted
+++ resolved
@@ -1199,7 +1199,7 @@
                              REJECT_INVALID, "bad-txns-txouttotal-toolarge");
         }
     }
-<<<<<<< HEAD
+
     if ( ASSETCHAINS_TXPOW != 0 && tx.vjoinsplit.size() == 0 )
     {
         // genesis coinbase 4a5e1e4baab89f3a32518a88c31bc87f618f76673e2cc77ab2127b7afdeda33b
@@ -1218,9 +1218,6 @@
         }
     }
    
-=======
-
->>>>>>> e955c22d
     // Ensure input values do not exceed MAX_MONEY
     // We have not resolved the txin values at this stage,
     // but we do know what the joinsplits claim to add

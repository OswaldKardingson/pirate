--- conflicted
+++ resolved
@@ -60,10 +60,7 @@
 int32_t KOMODO_NEWBLOCKS;
 int32_t komodo_block2pubkey33(uint8_t *pubkey33,CBlock *block);
 void komodo_broadcast(CBlock *pblock,int32_t limit);
-<<<<<<< HEAD
-=======
 void komodo_broadcast(CBlock *pblock,int32_t limit);
->>>>>>> 49adb580
 bool Getscriptaddress(char *destaddr,const CScript &scriptPubKey);
 
 BlockMap mapBlockIndex;
@@ -3407,10 +3404,7 @@
     CBlock block;
     if (!ReadBlockFromDisk(block, pindexDelete,1))
         return AbortNode(state, "Failed to read block");
-<<<<<<< HEAD
-=======
     //if ( ASSETCHAINS_SYMBOL[0] != 0 || pindexDelete->nHeight > 1400000 )
->>>>>>> 49adb580
     {
         int32_t prevMoMheight; uint256 notarizedhash,txid;
         komodo_notarized_height(&prevMoMheight,&notarizedhash,&txid);

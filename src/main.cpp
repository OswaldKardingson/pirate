// Copyright (c) 2009-2010 Satoshi Nakamoto
// Copyright (c) 2009-2014 The Bitcoin Core developers
// Distributed under the MIT software license, see the accompanying
// file COPYING or http://www.opensource.org/licenses/mit-license.php.

#include "main.h"
#include "notaries_staked.h"
#include "sodium.h"

#include "addrman.h"
#include "alert.h"
#include "arith_uint256.h"
#include "importcoin.h"
#include "chainparams.h"
#include "checkpoints.h"
#include "checkqueue.h"
#include "consensus/upgrades.h"
#include "consensus/validation.h"
#include "deprecation.h"
#include "init.h"
#include "merkleblock.h"
#include "metrics.h"
#include "notarisationdb.h"
#include "net.h"
#include "pow.h"
#include "script/interpreter.h"
#include "txdb.h"
#include "txmempool.h"
#include "ui_interface.h"
#include "undo.h"
#include "util.h"
#include "utilmoneystr.h"
#include "validationinterface.h"
#include "wallet/asyncrpcoperation_sendmany.h"
#include "wallet/asyncrpcoperation_shieldcoinbase.h"
#include "notaries_staked.h"

#include <cstring>
#include <algorithm>
#include <atomic>
#include <sstream>
#include <map>
#include <unordered_map>
#include <vector>

#include <boost/algorithm/string/replace.hpp>
#include <boost/filesystem.hpp>
#include <boost/filesystem/fstream.hpp>
#include <boost/math/distributions/poisson.hpp>
#include <boost/thread.hpp>
#include <boost/static_assert.hpp>

using namespace std;

#if defined(NDEBUG)
# error "Zcash cannot be compiled without assertions."
#endif

#include "librustzcash.h"

/**
 * Global state
 */

CCriticalSection cs_main;
extern uint8_t NOTARY_PUBKEY33[33];
extern int32_t KOMODO_LOADINGBLOCKS,KOMODO_LONGESTCHAIN,KOMODO_INSYNC,KOMODO_CONNECTING,KOMODO_EXTRASATOSHI;
int32_t KOMODO_NEWBLOCKS;
int32_t komodo_block2pubkey33(uint8_t *pubkey33,CBlock *block);
void komodo_broadcast(CBlock *pblock,int32_t limit);
bool Getscriptaddress(char *destaddr,const CScript &scriptPubKey);
void komodo_setactivation(int32_t height);

BlockMap mapBlockIndex;
CChain chainActive;
CBlockIndex *pindexBestHeader = NULL;
static int64_t nTimeBestReceived = 0;
CWaitableCriticalSection csBestBlock;
CConditionVariable cvBlockChange;
int nScriptCheckThreads = 0;
bool fExperimentalMode = true;
bool fImporting = false;
bool fReindex = false;
bool fTxIndex = false;
bool fAddressIndex = false;
bool fTimestampIndex = false;
bool fSpentIndex = false;
bool fHavePruned = false;
bool fPruneMode = false;
bool fIsBareMultisigStd = true;
bool fCheckBlockIndex = false;
bool fCheckpointsEnabled = true;
bool fCoinbaseEnforcedProtectionEnabled = true;
size_t nCoinCacheUsage = 5000 * 300;
uint64_t nPruneTarget = 0;
bool fAlerts = DEFAULT_ALERTS;
/* If the tip is older than this (in seconds), the node is considered to be in initial block download.
 */
int64_t nMaxTipAge = DEFAULT_MAX_TIP_AGE;

unsigned int expiryDelta = DEFAULT_TX_EXPIRY_DELTA;

/** Fees smaller than this (in satoshi) are considered zero fee (for relaying and mining) */
CFeeRate minRelayTxFee = CFeeRate(DEFAULT_MIN_RELAY_TX_FEE);

CTxMemPool mempool(::minRelayTxFee);
CTxMemPool tmpmempool(::minRelayTxFee);

struct COrphanTx {
    CTransaction tx;
    NodeId fromPeer;
};
map<uint256, COrphanTx> mapOrphanTransactions GUARDED_BY(cs_main);;
map<uint256, set<uint256> > mapOrphanTransactionsByPrev GUARDED_BY(cs_main);;
void EraseOrphansFor(NodeId peer) EXCLUSIVE_LOCKS_REQUIRED(cs_main);

/**
 * Returns true if there are nRequired or more blocks of minVersion or above
 * in the last Consensus::Params::nMajorityWindow blocks, starting at pstart and going backwards.
 */
static bool IsSuperMajority(int minVersion, const CBlockIndex* pstart, unsigned nRequired, const Consensus::Params& consensusParams);
static void CheckBlockIndex();

/** Constant stuff for coinbase transactions we create: */
CScript COINBASE_FLAGS;

const string strMessageMagic = "Komodo Signed Message:\n";

// Internal stuff
namespace {

    struct CBlockIndexWorkComparator
    {
        bool operator()(CBlockIndex *pa, CBlockIndex *pb) const {
            // First sort by most total work, ...
            if (pa->chainPower > pb->chainPower) return false;
            if (pa->chainPower < pb->chainPower) return true;

            // ... then by earliest time received, ...
            if (pa->nSequenceId < pb->nSequenceId) return false;
            if (pa->nSequenceId > pb->nSequenceId) return true;

            // Use pointer address as tie breaker (should only happen with blocks
            // loaded from disk, as those all have id 0).
            if (pa < pb) return false;
            if (pa > pb) return true;

            // Identical blocks.
            return false;
        }
    };

    CBlockIndex *pindexBestInvalid;

    /**
     * The set of all CBlockIndex entries with BLOCK_VALID_TRANSACTIONS (for itself and all ancestors) and
     * as good as our current tip or better. Entries may be failed, though, and pruning nodes may be
     * missing the data for the block.
     */
    set<CBlockIndex*, CBlockIndexWorkComparator> setBlockIndexCandidates;

    /** Number of nodes with fSyncStarted. */
    int nSyncStarted = 0;

    /** All pairs A->B, where A (or one if its ancestors) misses transactions, but B has transactions.
     * Pruned nodes may have entries where B is missing data.
     */
    multimap<CBlockIndex*, CBlockIndex*> mapBlocksUnlinked;

    CCriticalSection cs_LastBlockFile;
    std::vector<CBlockFileInfo> vinfoBlockFile;
    int nLastBlockFile = 0;
    /** Global flag to indicate we should check to see if there are
     *  block/undo files that should be deleted.  Set on startup
     *  or if we allocate more file space when we're in prune mode
     */
    bool fCheckForPruning = false;

    /**
     * Every received block is assigned a unique and increasing identifier, so we
     * know which one to give priority in case of a fork.
     */
    CCriticalSection cs_nBlockSequenceId;
    /** Blocks loaded from disk are assigned id 0, so start the counter at 1. */
    uint32_t nBlockSequenceId = 1;

    /**
     * Sources of received blocks, saved to be able to send them reject
     * messages or ban them when processing happens afterwards. Protected by
     * cs_main.
     */
    map<uint256, NodeId> mapBlockSource;

    /**
     * Filter for transactions that were recently rejected by
     * AcceptToMemoryPool. These are not rerequested until the chain tip
     * changes, at which point the entire filter is reset. Protected by
     * cs_main.
     *
     * Without this filter we'd be re-requesting txs from each of our peers,
     * increasing bandwidth consumption considerably. For instance, with 100
     * peers, half of which relay a tx we don't accept, that might be a 50x
     * bandwidth increase. A flooding attacker attempting to roll-over the
     * filter using minimum-sized, 60byte, transactions might manage to send
     * 1000/sec if we have fast peers, so we pick 120,000 to give our peers a
     * two minute window to send invs to us.
     *
     * Decreasing the false positive rate is fairly cheap, so we pick one in a
     * million to make it highly unlikely for users to have issues with this
     * filter.
     *
     * Memory used: 1.7MB
     */
    boost::scoped_ptr<CRollingBloomFilter> recentRejects;
    uint256 hashRecentRejectsChainTip;

    /** Blocks that are in flight, and that are in the queue to be downloaded. Protected by cs_main. */
    struct QueuedBlock {
        uint256 hash;
        CBlockIndex *pindex;  //! Optional.
        int64_t nTime;  //! Time of "getdata" request in microseconds.
        bool fValidatedHeaders;  //! Whether this block has validated headers at the time of request.
        int64_t nTimeDisconnect; //! The timeout for this block request (for disconnecting a slow peer)
    };
    map<uint256, pair<NodeId, list<QueuedBlock>::iterator> > mapBlocksInFlight;

    /** Number of blocks in flight with validated headers. */
    int nQueuedValidatedHeaders = 0;

    /** Number of preferable block download peers. */
    int nPreferredDownload = 0;

    /** Dirty block index entries. */
    set<CBlockIndex*> setDirtyBlockIndex;

    /** Dirty block file entries. */
    set<int> setDirtyFileInfo;
} // anon namespace

//////////////////////////////////////////////////////////////////////////////
//
// Registration of network node signals.
//

namespace {

    struct CBlockReject {
        unsigned char chRejectCode;
        string strRejectReason;
        uint256 hashBlock;
    };

    /**
     * Maintain validation-specific state about nodes, protected by cs_main, instead
     * by CNode's own locks. This simplifies asynchronous operation, where
     * processing of incoming data is done after the ProcessMessage call returns,
     * and we're no longer holding the node's locks.
     */
    struct CNodeState {
        //! The peer's address
        CService address;
        //! Whether we have a fully established connection.
        bool fCurrentlyConnected;
        //! Accumulated misbehaviour score for this peer.
        int nMisbehavior;
        //! Whether this peer should be disconnected and banned (unless whitelisted).
        bool fShouldBan;
        //! String name of this peer (debugging/logging purposes).
        std::string name;
        //! List of asynchronously-determined block rejections to notify this peer about.
        std::vector<CBlockReject> rejects;
        //! The best known block we know this peer has announced.
        CBlockIndex *pindexBestKnownBlock;
        //! The hash of the last unknown block this peer has announced.
        uint256 hashLastUnknownBlock;
        //! The last full block we both have.
        CBlockIndex *pindexLastCommonBlock;
        //! Whether we've started headers synchronization with this peer.
        bool fSyncStarted;
        //! Since when we're stalling block download progress (in microseconds), or 0.
        int64_t nStallingSince;
        list<QueuedBlock> vBlocksInFlight;
        int nBlocksInFlight;
        int nBlocksInFlightValidHeaders;
        //! Whether we consider this a preferred download peer.
        bool fPreferredDownload;

        CNodeState() {
            fCurrentlyConnected = false;
            nMisbehavior = 0;
            fShouldBan = false;
            pindexBestKnownBlock = NULL;
            hashLastUnknownBlock.SetNull();
            pindexLastCommonBlock = NULL;
            fSyncStarted = false;
            nStallingSince = 0;
            nBlocksInFlight = 0;
            nBlocksInFlightValidHeaders = 0;
            fPreferredDownload = false;
        }
    };

    /** Map maintaining per-node state. Requires cs_main. */
    map<NodeId, CNodeState> mapNodeState;

    // Requires cs_main.
    CNodeState *State(NodeId pnode) {
        map<NodeId, CNodeState>::iterator it = mapNodeState.find(pnode);
        if (it == mapNodeState.end())
            return NULL;
        return &it->second;
    }

    int GetHeight()
    {
        return chainActive.LastTip()->GetHeight();
    }

    void UpdatePreferredDownload(CNode* node, CNodeState* state)
    {
        nPreferredDownload -= state->fPreferredDownload;

        // Whether this node should be marked as a preferred download node.
        state->fPreferredDownload = (!node->fInbound || node->fWhitelisted) && !node->fOneShot && !node->fClient;

        nPreferredDownload += state->fPreferredDownload;
    }

    // Returns time at which to timeout block request (nTime in microseconds)
    int64_t GetBlockTimeout(int64_t nTime, int nValidatedQueuedBefore, const Consensus::Params &consensusParams)
    {
        return nTime + 500000 * consensusParams.nPowTargetSpacing * (4 + nValidatedQueuedBefore);
    }

    void InitializeNode(NodeId nodeid, const CNode *pnode) {
        LOCK(cs_main);
        CNodeState &state = mapNodeState.insert(std::make_pair(nodeid, CNodeState())).first->second;
        state.name = pnode->addrName;
        state.address = pnode->addr;
    }

    void FinalizeNode(NodeId nodeid) {
        LOCK(cs_main);
        CNodeState *state = State(nodeid);

        if (state->fSyncStarted)
            nSyncStarted--;

        if (state->nMisbehavior == 0 && state->fCurrentlyConnected) {
            AddressCurrentlyConnected(state->address);
        }

        BOOST_FOREACH(const QueuedBlock& entry, state->vBlocksInFlight)
        mapBlocksInFlight.erase(entry.hash);
        EraseOrphansFor(nodeid);
        nPreferredDownload -= state->fPreferredDownload;

        mapNodeState.erase(nodeid);
    }

    void LimitMempoolSize(CTxMemPool& pool, size_t limit, unsigned long age)
    {
        /*    int expired = pool.Expire(GetTime() - age);
         if (expired != 0)
         LogPrint("mempool", "Expired %i transactions from the memory pool\n", expired);

         std::vector<uint256> vNoSpendsRemaining;
         pool.TrimToSize(limit, &vNoSpendsRemaining);
         BOOST_FOREACH(const uint256& removed, vNoSpendsRemaining)
         pcoinsTip->Uncache(removed);*/
    }

    // Requires cs_main.
    // Returns a bool indicating whether we requested this block.
    bool MarkBlockAsReceived(const uint256& hash) {
        map<uint256, pair<NodeId, list<QueuedBlock>::iterator> >::iterator itInFlight = mapBlocksInFlight.find(hash);
        if (itInFlight != mapBlocksInFlight.end()) {
            CNodeState *state = State(itInFlight->second.first);
            nQueuedValidatedHeaders -= itInFlight->second.second->fValidatedHeaders;
            state->nBlocksInFlightValidHeaders -= itInFlight->second.second->fValidatedHeaders;
            state->vBlocksInFlight.erase(itInFlight->second.second);
            state->nBlocksInFlight--;
            state->nStallingSince = 0;
            mapBlocksInFlight.erase(itInFlight);
            return true;
        }
        return false;
    }

    // Requires cs_main.
    void MarkBlockAsInFlight(NodeId nodeid, const uint256& hash, const Consensus::Params& consensusParams, CBlockIndex *pindex = NULL) {
        CNodeState *state = State(nodeid);
        assert(state != NULL);

        // Make sure it's not listed somewhere already.
        MarkBlockAsReceived(hash);

        int64_t nNow = GetTimeMicros();
        QueuedBlock newentry = {hash, pindex, nNow, pindex != NULL, GetBlockTimeout(nNow, nQueuedValidatedHeaders, consensusParams)};
        nQueuedValidatedHeaders += newentry.fValidatedHeaders;
        list<QueuedBlock>::iterator it = state->vBlocksInFlight.insert(state->vBlocksInFlight.end(), newentry);
        state->nBlocksInFlight++;
        state->nBlocksInFlightValidHeaders += newentry.fValidatedHeaders;
        mapBlocksInFlight[hash] = std::make_pair(nodeid, it);
    }

    /** Check whether the last unknown block a peer advertized is not yet known. */
    void ProcessBlockAvailability(NodeId nodeid) {
        CNodeState *state = State(nodeid);
        assert(state != NULL);

        if (!state->hashLastUnknownBlock.IsNull()) {
            BlockMap::iterator itOld = mapBlockIndex.find(state->hashLastUnknownBlock);
            if (itOld != mapBlockIndex.end() && itOld->second != 0 && (itOld->second->chainPower > CChainPower()))
            {
                if (state->pindexBestKnownBlock == NULL || itOld->second->chainPower >= state->pindexBestKnownBlock->chainPower)
                    state->pindexBestKnownBlock = itOld->second;
                state->hashLastUnknownBlock.SetNull();
            }
        }
    }

    /** Update tracking information about which blocks a peer is assumed to have. */
    void UpdateBlockAvailability(NodeId nodeid, const uint256 &hash) {
        CNodeState *state = State(nodeid);
        assert(state != NULL);

        /*ProcessBlockAvailability(nodeid);

         BlockMap::iterator it = mapBlockIndex.find(hash);
         if (it != mapBlockIndex.end() && it->second->nChainWork > 0) {
         // An actually better block was announced.
         if (state->pindexBestKnownBlock == NULL || it->second->nChainWork >= state->pindexBestKnownBlock->nChainWork)
         state->pindexBestKnownBlock = it->second;
         } else*/
        {
            // An unknown block was announced; just assume that the latest one is the best one.
            state->hashLastUnknownBlock = hash;
        }
    }

    /** Find the last common ancestor two blocks have.
     *  Both pa and pb must be non-NULL. */
    CBlockIndex* LastCommonAncestor(CBlockIndex* pa, CBlockIndex* pb) {
        if (pa->GetHeight() > pb->GetHeight()) {
            pa = pa->GetAncestor(pb->GetHeight());
        } else if (pb->GetHeight() > pa->GetHeight()) {
            pb = pb->GetAncestor(pa->GetHeight());
        }

        while (pa != pb && pa && pb) {
            pa = pa->pprev;
            pb = pb->pprev;
        }

        // Eventually all chain branches meet at the genesis block.
        assert(pa == pb);
        return pa;
    }

    /** Update pindexLastCommonBlock and add not-in-flight missing successors to vBlocks, until it has
     *  at most count entries. */
    void FindNextBlocksToDownload(NodeId nodeid, unsigned int count, std::vector<CBlockIndex*>& vBlocks, NodeId& nodeStaller) {
        if (count == 0)
            return;

        vBlocks.reserve(vBlocks.size() + count);
        CNodeState *state = State(nodeid);
        assert(state != NULL);

        // Make sure pindexBestKnownBlock is up to date, we'll need it.
        ProcessBlockAvailability(nodeid);

        if (state->pindexBestKnownBlock == NULL || state->pindexBestKnownBlock->chainPower < chainActive.Tip()->chainPower) {
            // This peer has nothing interesting.
            return;
        }

        if (state->pindexLastCommonBlock == NULL) {
            // Bootstrap quickly by guessing a parent of our best tip is the forking point.
            // Guessing wrong in either direction is not a problem.
            state->pindexLastCommonBlock = chainActive[std::min(state->pindexBestKnownBlock->GetHeight(), chainActive.Height())];
        }

        // If the peer reorganized, our previous pindexLastCommonBlock may not be an ancestor
        // of its current tip anymore. Go back enough to fix that.
        state->pindexLastCommonBlock = LastCommonAncestor(state->pindexLastCommonBlock, state->pindexBestKnownBlock);
        if (state->pindexLastCommonBlock == state->pindexBestKnownBlock)
            return;

        std::vector<CBlockIndex*> vToFetch;
        CBlockIndex *pindexWalk = state->pindexLastCommonBlock;
        // Never fetch further than the best block we know the peer has, or more than BLOCK_DOWNLOAD_WINDOW + 1 beyond the last
        // linked block we have in common with this peer. The +1 is so we can detect stalling, namely if we would be able to
        // download that next block if the window were 1 larger.
        int nWindowEnd = state->pindexLastCommonBlock->GetHeight() + BLOCK_DOWNLOAD_WINDOW;
        int nMaxHeight = std::min<int>(state->pindexBestKnownBlock->GetHeight(), nWindowEnd + 1);
        NodeId waitingfor = -1;
        while (pindexWalk->GetHeight() < nMaxHeight) {
            // Read up to 128 (or more, if more blocks than that are needed) successors of pindexWalk (towards
            // pindexBestKnownBlock) into vToFetch. We fetch 128, because CBlockIndex::GetAncestor may be as expensive
            // as iterating over ~100 CBlockIndex* entries anyway.
            int nToFetch = std::min(nMaxHeight - pindexWalk->GetHeight(), std::max<int>(count - vBlocks.size(), 128));
            vToFetch.resize(nToFetch);
            pindexWalk = state->pindexBestKnownBlock->GetAncestor(pindexWalk->GetHeight() + nToFetch);
            vToFetch[nToFetch - 1] = pindexWalk;
            for (unsigned int i = nToFetch - 1; i > 0; i--) {
                vToFetch[i - 1] = vToFetch[i]->pprev;
            }

            // Iterate over those blocks in vToFetch (in forward direction), adding the ones that
            // are not yet downloaded and not in flight to vBlocks. In the meantime, update
            // pindexLastCommonBlock as long as all ancestors are already downloaded, or if it's
            // already part of our chain (and therefore don't need it even if pruned).
            BOOST_FOREACH(CBlockIndex* pindex, vToFetch) {
                if (!pindex->IsValid(BLOCK_VALID_TREE)) {
                    // We consider the chain that this peer is on invalid.
                    return;
                }
                if (pindex->nStatus & BLOCK_HAVE_DATA || chainActive.Contains(pindex)) {
                    if (pindex->nChainTx)
                        state->pindexLastCommonBlock = pindex;
                } else if (mapBlocksInFlight.count(pindex->GetBlockHash()) == 0) {
                    // The block is not already downloaded, and not yet in flight.
                    if (pindex->GetHeight() > nWindowEnd) {
                        // We reached the end of the window.
                        if (vBlocks.size() == 0 && waitingfor != nodeid) {
                            // We aren't able to fetch anything, but we would be if the download window was one larger.
                            nodeStaller = waitingfor;
                        }
                        return;
                    }
                    vBlocks.push_back(pindex);
                    if (vBlocks.size() == count) {
                        return;
                    }
                } else if (waitingfor == -1) {
                    // This is the first already-in-flight block.
                    waitingfor = mapBlocksInFlight[pindex->GetBlockHash()].first;
                }
            }
        }
    }

} // anon namespace

bool GetNodeStateStats(NodeId nodeid, CNodeStateStats &stats) {
    LOCK(cs_main);
    CNodeState *state = State(nodeid);
    if (state == NULL)
        return false;
    stats.nMisbehavior = state->nMisbehavior;
    stats.nSyncHeight = state->pindexBestKnownBlock ? state->pindexBestKnownBlock->GetHeight() : -1;
    stats.nCommonHeight = state->pindexLastCommonBlock ? state->pindexLastCommonBlock->GetHeight() : -1;
    BOOST_FOREACH(const QueuedBlock& queue, state->vBlocksInFlight) {
        if (queue.pindex)
            stats.vHeightInFlight.push_back(queue.pindex->GetHeight());
    }
    return true;
}

void RegisterNodeSignals(CNodeSignals& nodeSignals)
{
    nodeSignals.GetHeight.connect(&GetHeight);
    nodeSignals.ProcessMessages.connect(&ProcessMessages);
    nodeSignals.SendMessages.connect(&SendMessages);
    nodeSignals.InitializeNode.connect(&InitializeNode);
    nodeSignals.FinalizeNode.connect(&FinalizeNode);
}

void UnregisterNodeSignals(CNodeSignals& nodeSignals)
{
    nodeSignals.GetHeight.disconnect(&GetHeight);
    nodeSignals.ProcessMessages.disconnect(&ProcessMessages);
    nodeSignals.SendMessages.disconnect(&SendMessages);
    nodeSignals.InitializeNode.disconnect(&InitializeNode);
    nodeSignals.FinalizeNode.disconnect(&FinalizeNode);
}

CBlockIndex* FindForkInGlobalIndex(const CChain& chain, const CBlockLocator& locator)
{
    // Find the first block the caller has in the main chain
    BOOST_FOREACH(const uint256& hash, locator.vHave) {
        BlockMap::iterator mi = mapBlockIndex.find(hash);
        if (mi != mapBlockIndex.end())
        {
            CBlockIndex* pindex = (*mi).second;
            if (pindex != 0 && chain.Contains(pindex))
                return pindex;
            if (pindex != 0 && pindex->GetAncestor(chain.Height()) == chain.Tip()) {
                return chain.Tip();
            }
        }
    }
    return chain.Genesis();
}

CCoinsViewCache *pcoinsTip = NULL;
CBlockTreeDB *pblocktree = NULL;

// Komodo globals

#define KOMODO_ZCASH
#include "komodo.h"

UniValue komodo_snapshot(int top)
{
    LOCK(cs_main);
    int64_t total = -1;
    UniValue result(UniValue::VOBJ);

    if (fAddressIndex) {
	    if ( pblocktree != 0 ) {
		result = pblocktree->Snapshot(top);
	    } else {
		fprintf(stderr,"null pblocktree start with -addressindex=1\n");
	    }
    } else {
	    fprintf(stderr,"getsnapshot requires -addressindex=1\n");
    }
    return(result);
}

//////////////////////////////////////////////////////////////////////////////
//
// mapOrphanTransactions
//

bool AddOrphanTx(const CTransaction& tx, NodeId peer) EXCLUSIVE_LOCKS_REQUIRED(cs_main)
{
    uint256 hash = tx.GetHash();
    if (mapOrphanTransactions.count(hash))
        return false;

    // Ignore big transactions, to avoid a
    // send-big-orphans memory exhaustion attack. If a peer has a legitimate
    // large transaction with a missing parent then we assume
    // it will rebroadcast it later, after the parent transaction(s)
    // have been mined or received.
    // 10,000 orphans, each of which is at most 5,000 bytes big is
    // at most 500 megabytes of orphans:
    unsigned int sz = GetSerializeSize(tx, SER_NETWORK, tx.nVersion);
    if (sz > 5000)
    {
        LogPrint("mempool", "ignoring large orphan tx (size: %u, hash: %s)\n", sz, hash.ToString());
        return false;
    }

    mapOrphanTransactions[hash].tx = tx;
    mapOrphanTransactions[hash].fromPeer = peer;
    BOOST_FOREACH(const CTxIn& txin, tx.vin)
    mapOrphanTransactionsByPrev[txin.prevout.hash].insert(hash);

    LogPrint("mempool", "stored orphan tx %s (mapsz %u prevsz %u)\n", hash.ToString(),
             mapOrphanTransactions.size(), mapOrphanTransactionsByPrev.size());
    return true;
}

void static EraseOrphanTx(uint256 hash) EXCLUSIVE_LOCKS_REQUIRED(cs_main)
{
    map<uint256, COrphanTx>::iterator it = mapOrphanTransactions.find(hash);
    if (it == mapOrphanTransactions.end())
        return;
    BOOST_FOREACH(const CTxIn& txin, it->second.tx.vin)
    {
        map<uint256, set<uint256> >::iterator itPrev = mapOrphanTransactionsByPrev.find(txin.prevout.hash);
        if (itPrev == mapOrphanTransactionsByPrev.end())
            continue;
        itPrev->second.erase(hash);
        if (itPrev->second.empty())
            mapOrphanTransactionsByPrev.erase(itPrev);
    }
    mapOrphanTransactions.erase(it);
}

void EraseOrphansFor(NodeId peer)
{
    int nErased = 0;
    map<uint256, COrphanTx>::iterator iter = mapOrphanTransactions.begin();
    while (iter != mapOrphanTransactions.end())
    {
        map<uint256, COrphanTx>::iterator maybeErase = iter++; // increment to avoid iterator becoming invalid
        if (maybeErase->second.fromPeer == peer)
        {
            EraseOrphanTx(maybeErase->second.tx.GetHash());
            ++nErased;
        }
    }
    if (nErased > 0) LogPrint("mempool", "Erased %d orphan tx from peer %d\n", nErased, peer);
}


unsigned int LimitOrphanTxSize(unsigned int nMaxOrphans) EXCLUSIVE_LOCKS_REQUIRED(cs_main)
{
    unsigned int nEvicted = 0;
    while (mapOrphanTransactions.size() > nMaxOrphans)
    {
        // Evict a random orphan:
        uint256 randomhash = GetRandHash();
        map<uint256, COrphanTx>::iterator it = mapOrphanTransactions.lower_bound(randomhash);
        if (it == mapOrphanTransactions.end())
            it = mapOrphanTransactions.begin();
            EraseOrphanTx(it->first);
            ++nEvicted;
    }
    return nEvicted;
}


bool IsStandardTx(const CTransaction& tx, string& reason, const int nHeight)
{
    bool overwinterActive = NetworkUpgradeActive(nHeight, Params().GetConsensus(), Consensus::UPGRADE_OVERWINTER);
    bool saplingActive = NetworkUpgradeActive(nHeight, Params().GetConsensus(), Consensus::UPGRADE_SAPLING);

    if (saplingActive) {
        // Sapling standard rules apply
        if (tx.nVersion > CTransaction::SAPLING_MAX_CURRENT_VERSION || tx.nVersion < CTransaction::SAPLING_MIN_CURRENT_VERSION) {
            reason = "sapling-version";
            return false;
        }
    } else if (overwinterActive) {
        // Overwinter standard rules apply
        if (tx.nVersion > CTransaction::OVERWINTER_MAX_CURRENT_VERSION || tx.nVersion < CTransaction::OVERWINTER_MIN_CURRENT_VERSION) {
            reason = "overwinter-version";
            return false;
        }
    } else {
        // Sprout standard rules apply
        if (tx.nVersion > CTransaction::SPROUT_MAX_CURRENT_VERSION || tx.nVersion < CTransaction::SPROUT_MIN_CURRENT_VERSION) {
            reason = "version";
            return false;
        }
    }

    BOOST_FOREACH(const CTxIn& txin, tx.vin)
    {
        // Biggest 'standard' txin is a 15-of-15 P2SH multisig with compressed
        // keys. (remember the 520 byte limit on redeemScript size) That works
        // out to a (15*(33+1))+3=513 byte redeemScript, 513+1+15*(73+1)+3=1627
        // bytes of scriptSig, which we round off to 1650 bytes for some minor
        // future-proofing. That's also enough to spend a 20-of-20
        // CHECKMULTISIG scriptPubKey, though such a scriptPubKey is not
        // considered standard)
        if (txin.scriptSig.size() > 1650) {
            reason = "scriptsig-size";
            return false;
        }
        if (!txin.scriptSig.IsPushOnly()) {
            reason = "scriptsig-not-pushonly";
            return false;
        }
    }

    unsigned int v=0,nDataOut = 0;
    txnouttype whichType;
    BOOST_FOREACH(const CTxOut& txout, tx.vout)
    {
        if (!::IsStandard(txout.scriptPubKey, whichType))
        {
            reason = "scriptpubkey";
            //fprintf(stderr,">>>>>>>>>>>>>>> vout.%d nDataout.%d\n",v,nDataOut);
            return false;
        }

        if (whichType == TX_NULL_DATA)
        {
            if ( txout.scriptPubKey.size() > IGUANA_MAXSCRIPTSIZE )
            {
                reason = "opreturn too big";
                return(false);
            }
            nDataOut++;
            //fprintf(stderr,"is OP_RETURN\n");
        }
        else if ((whichType == TX_MULTISIG) && (!fIsBareMultisigStd)) {
            reason = "bare-multisig";
            return false;
        } else if (txout.scriptPubKey.IsPayToCryptoCondition() == 0 && txout.IsDust(::minRelayTxFee)) {
            reason = "dust";
            return false;
        }
        v++;
    }

    // only one OP_RETURN txout is permitted
    if (nDataOut > 1) {
        reason = "multi-op-return";
        return false;
    }

    return true;
}

bool IsFinalTx(const CTransaction &tx, int nBlockHeight, int64_t nBlockTime)
{
    int32_t i;
    if (tx.nLockTime == 0)
        return true;
    if ((int64_t)tx.nLockTime < ((int64_t)tx.nLockTime < LOCKTIME_THRESHOLD ? (int64_t)nBlockHeight : nBlockTime))
        return true;
    BOOST_FOREACH(const CTxIn& txin, tx.vin)
    {
        if ( txin.nSequence == 0xfffffffe && (((int64_t)tx.nLockTime >= LOCKTIME_THRESHOLD && (int64_t)tx.nLockTime > nBlockTime) || ((int64_t)tx.nLockTime < LOCKTIME_THRESHOLD && (int64_t)tx.nLockTime > nBlockHeight)) )
        {

        }
        else if (!txin.IsFinal())
        {
            //printf("non-final txin seq.%x locktime.%u vs nTime.%u\n",txin.nSequence,(uint32_t)tx.nLockTime,(uint32_t)nBlockTime);
            return false;
        }
    }
    return true;
}

bool IsExpiredTx(const CTransaction &tx, int nBlockHeight)
{
    if (tx.nExpiryHeight == 0 || tx.IsCoinBase()) {
        return false;
    }
    return static_cast<uint32_t>(nBlockHeight) > tx.nExpiryHeight;
}

bool CheckFinalTx(const CTransaction &tx, int flags)
{
    AssertLockHeld(cs_main);

    // By convention a negative value for flags indicates that the
    // current network-enforced consensus rules should be used. In
    // a future soft-fork scenario that would mean checking which
    // rules would be enforced for the next block and setting the
    // appropriate flags. At the present time no soft-forks are
    // scheduled, so no flags are set.
    flags = std::max(flags, 0);

    // CheckFinalTx() uses chainActive.Height()+1 to evaluate
    // nLockTime because when IsFinalTx() is called within
    // CBlock::AcceptBlock(), the height of the block *being*
    // evaluated is what is used. Thus if we want to know if a
    // transaction can be part of the *next* block, we need to call
    // IsFinalTx() with one more than chainActive.Height().
    const int nBlockHeight = chainActive.Height() + 1;

    // Timestamps on the other hand don't get any special treatment,
    // because we can't know what timestamp the next block will have,
    // and there aren't timestamp applications where it matters.
    // However this changes once median past time-locks are enforced:
    const int64_t nBlockTime = (flags & LOCKTIME_MEDIAN_TIME_PAST)
    ? chainActive.Tip()->GetMedianTimePast()
    : GetAdjustedTime();

    return IsFinalTx(tx, nBlockHeight, nBlockTime);
}

/**
 * Check transaction inputs to mitigate two
 * potential denial-of-service attacks:
 *
 * 1. scriptSigs with extra data stuffed into them,
 *    not consumed by scriptPubKey (or P2SH script)
 * 2. P2SH scripts with a crazy number of expensive
 *    CHECKSIG/CHECKMULTISIG operations
 */
bool AreInputsStandard(const CTransaction& tx, const CCoinsViewCache& mapInputs, uint32_t consensusBranchId)
{
    if (tx.IsCoinBase())
        return true; // Coinbases don't use vin normally

    if (tx.IsCoinImport())
        return tx.vin[0].scriptSig.IsCoinImport();

    for (unsigned int i = 0; i < tx.vin.size(); i++)
    {
        const CTxOut& prev = mapInputs.GetOutputFor(tx.vin[i]);

        vector<vector<unsigned char> > vSolutions;
        txnouttype whichType;
        // get the scriptPubKey corresponding to this input:
        const CScript& prevScript = prev.scriptPubKey;
        //printf("Previous script: %s\n", prevScript.ToString().c_str());

        if (!Solver(prevScript, whichType, vSolutions))
            return false;
        int nArgsExpected = ScriptSigArgsExpected(whichType, vSolutions);
        if (nArgsExpected < 0)
            return false;

        // Transactions with extra stuff in their scriptSigs are
        // non-standard. Note that this EvalScript() call will
        // be quick, because if there are any operations
        // beside "push data" in the scriptSig
        // IsStandardTx() will have already returned false
        // and this method isn't called.
        vector<vector<unsigned char> > stack;
        //printf("Checking script: %s\n", tx.vin[i].scriptSig.ToString().c_str());
        if (!EvalScript(stack, tx.vin[i].scriptSig, SCRIPT_VERIFY_NONE, BaseSignatureChecker(), consensusBranchId))
            return false;

        if (whichType == TX_SCRIPTHASH)
        {
            if (stack.empty())
                return false;
            CScript subscript(stack.back().begin(), stack.back().end());
            vector<vector<unsigned char> > vSolutions2;
            txnouttype whichType2;
            if (Solver(subscript, whichType2, vSolutions2))
            {
                int tmpExpected = ScriptSigArgsExpected(whichType2, vSolutions2);
                if (tmpExpected < 0)
                    return false;
                nArgsExpected += tmpExpected;
            }
            else
            {
                // Any other Script with less than 15 sigops OK:
                unsigned int sigops = subscript.GetSigOpCount(true);
                // ... extra data left on the stack after execution is OK, too:
                return (sigops <= MAX_P2SH_SIGOPS);
            }
        }

        if (stack.size() != (unsigned int)nArgsExpected)
            return false;
    }

    return true;
}

unsigned int GetLegacySigOpCount(const CTransaction& tx)
{
    unsigned int nSigOps = 0;
    BOOST_FOREACH(const CTxIn& txin, tx.vin)
    {
        nSigOps += txin.scriptSig.GetSigOpCount(false);
    }
    BOOST_FOREACH(const CTxOut& txout, tx.vout)
    {
        nSigOps += txout.scriptPubKey.GetSigOpCount(false);
    }
    return nSigOps;
}

unsigned int GetP2SHSigOpCount(const CTransaction& tx, const CCoinsViewCache& inputs)
{
    if (tx.IsCoinBase() || tx.IsCoinImport())
        return 0;

    unsigned int nSigOps = 0;
    for (unsigned int i = 0; i < tx.vin.size(); i++)
    {
        const CTxOut &prevout = inputs.GetOutputFor(tx.vin[i]);
        if (prevout.scriptPubKey.IsPayToScriptHash())
            nSigOps += prevout.scriptPubKey.GetSigOpCount(tx.vin[i].scriptSig);
    }
    return nSigOps;
}

/**
 * Ensure that a coinbase transaction is structured according to the consensus rules of the
 * chain
 */
bool ContextualCheckCoinbaseTransaction(const CTransaction& tx, const int nHeight)
{
    // if time locks are on, ensure that this coin base is time locked exactly as it should be
    if (((uint64_t)(tx.GetValueOut()) >= ASSETCHAINS_TIMELOCKGTE) ||
        (((nHeight >= 31680) || strcmp(ASSETCHAINS_SYMBOL, "VRSC") != 0) && komodo_ac_block_subsidy(nHeight) >= ASSETCHAINS_TIMELOCKGTE))
    {
        CScriptID scriptHash;

        // to be valid, it must be a P2SH transaction and have an op_return in vout[1] that
        // holds the full output script, which may include multisig, etc., but starts with
        // the time lock verify of the correct time lock for this block height
        if (tx.vout.size() == 2 &&
            CScriptExt(tx.vout[0].scriptPubKey).IsPayToScriptHash(&scriptHash) &&
            tx.vout[1].scriptPubKey.size() >= 7 && // minimum for any possible future to prevent out of bounds
            tx.vout[1].scriptPubKey[0] == OP_RETURN)
        {
            opcodetype op;
            std::vector<uint8_t> opretData = std::vector<uint8_t>();
            CScript::const_iterator it = tx.vout[1].scriptPubKey.begin() + 1;
            if (tx.vout[1].scriptPubKey.GetOp2(it, op, &opretData))
            {
                if (opretData.size() > 0 && opretData.data()[0] == OPRETTYPE_TIMELOCK)
                {
                    int64_t unlocktime;
                    CScriptExt opretScript = CScriptExt(&opretData[1], &opretData[opretData.size()]);

                    if (CScriptID(opretScript) == scriptHash &&
                        opretScript.IsCheckLockTimeVerify(&unlocktime) &&
                        komodo_block_unlocktime(nHeight) == unlocktime)
                    {
                        return(true);
                    }
                }
            }
        }
        return(false);
    }
    return(true);
}

/**
 * Check a transaction contextually against a set of consensus rules valid at a given block height.
 *
 * Notes:
 * 1. AcceptToMemoryPool calls CheckTransaction and this function.
 * 2. ProcessNewBlock calls AcceptBlock, which calls CheckBlock (which calls CheckTransaction)
 *    and ContextualCheckBlock (which calls this function).
 * 3. The isInitBlockDownload argument is only to assist with testing.
 */
bool ContextualCheckTransaction(
        const CTransaction& tx,
        CValidationState &state,
        const int nHeight,
        const int dosLevel,
        bool (*isInitBlockDownload)())
{
    bool overwinterActive = NetworkUpgradeActive(nHeight, Params().GetConsensus(), Consensus::UPGRADE_OVERWINTER);
    bool saplingActive = NetworkUpgradeActive(nHeight, Params().GetConsensus(), Consensus::UPGRADE_SAPLING);
    bool isSprout = !overwinterActive;

    // If Sprout rules apply, reject transactions which are intended for Overwinter and beyond
    if (isSprout && tx.fOverwintered) {
        int32_t ht = Params().GetConsensus().vUpgrades[Consensus::UPGRADE_OVERWINTER].nActivationHeight;
        return state.DoS((ht < 0 || nHeight < ht) ? 0 : dosLevel,error("ContextualCheckTransaction(): ht.%d activates.%d dosLevel.%d overwinter is not active yet",nHeight, Params().GetConsensus().vUpgrades[Consensus::UPGRADE_OVERWINTER].nActivationHeight, dosLevel),REJECT_INVALID, "tx-overwinter-not-active");
        //return state.DoS(isInitBlockDownload() ? 0 : dosLevel,error("ContextualCheckTransaction(): ht.%d activates.%d dosLevel.%d overwinter is not active yet",nHeight, Params().GetConsensus().vUpgrades[Consensus::UPGRADE_OVERWINTER].nActivationHeight, dosLevel),REJECT_INVALID, "tx-overwinter-not-active");
    }

    if (saplingActive) {
        // Reject transactions with valid version but missing overwintered flag
        if (tx.nVersion >= SAPLING_MIN_TX_VERSION && !tx.fOverwintered) {
            return state.DoS(dosLevel, error("ContextualCheckTransaction(): overwintered flag must be set"),
                            REJECT_INVALID, "tx-overwintered-flag-not-set");
        }

        // Reject transactions with non-Sapling version group ID
        if (tx.fOverwintered && tx.nVersionGroupId != SAPLING_VERSION_GROUP_ID)
        {
            //return state.DoS(dosLevel, error("CheckTransaction(): invalid Sapling tx version"),REJECT_INVALID, "bad-sapling-tx-version-group-id");
            return state.DoS(isInitBlockDownload() ? 0 : dosLevel,
                             error("CheckTransaction(): invalid Sapling tx version"),
                             REJECT_INVALID, "bad-sapling-tx-version-group-id");
        }

        // Reject transactions with invalid version
        if (tx.fOverwintered && tx.nVersion < SAPLING_MIN_TX_VERSION ) {
            return state.DoS(100, error("CheckTransaction(): Sapling version too low"),
                REJECT_INVALID, "bad-tx-sapling-version-too-low");
        }

        // Reject transactions with invalid version
        if (tx.fOverwintered && tx.nVersion > SAPLING_MAX_TX_VERSION ) {
            return state.DoS(100, error("CheckTransaction(): Sapling version too high"),
                REJECT_INVALID, "bad-tx-sapling-version-too-high");
        }
    } else if (overwinterActive) {
        // Reject transactions with valid version but missing overwinter flag
        if (tx.nVersion >= OVERWINTER_MIN_TX_VERSION && !tx.fOverwintered) {
            return state.DoS(dosLevel, error("ContextualCheckTransaction(): overwinter flag must be set"),
                             REJECT_INVALID, "tx-overwinter-flag-not-set");
        }

        // Reject transactions with non-Overwinter version group ID
        if (tx.fOverwintered && tx.nVersionGroupId != OVERWINTER_VERSION_GROUP_ID)
        {
            //return state.DoS(dosLevel, error("CheckTransaction(): invalid Overwinter tx version"),REJECT_INVALID, "bad-overwinter-tx-version-group-id");
            return state.DoS(isInitBlockDownload() ? 0 : dosLevel,
                             error("CheckTransaction(): invalid Overwinter tx version"),
                             REJECT_INVALID, "bad-overwinter-tx-version-group-id");
        }

        // Reject transactions with invalid version
        if (tx.fOverwintered && tx.nVersion > OVERWINTER_MAX_TX_VERSION ) {
            return state.DoS(100, error("CheckTransaction(): overwinter version too high"),
                             REJECT_INVALID, "bad-tx-overwinter-version-too-high");
        }
    }

    // Rules that apply to Overwinter or later:
    if (overwinterActive)
    {
        // Reject transactions intended for Sprout
<<<<<<< HEAD
        if (!tx.fOverwintered) {
            int32_t ht = Params().GetConsensus().vUpgrades[Consensus::UPGRADE_OVERWINTER].nActivationHeight;
            return state.DoS((ht < 0 || nHeight < ht) ? 0 : dosLevel, error("ContextualCheckTransaction: overwinter is active"),REJECT_INVALID, "tx-overwinter-active");
=======
        if (!tx.fOverwintered)
        {
            int32_t ht = Params().GetConsensus().vUpgrades[Consensus::UPGRADE_OVERWINTER].nActivationHeight;
            fprintf(stderr,"overwinter is active tx.%s not, ht.%d vs %d\n",tx.GetHash().ToString().c_str(),nHeight,ht);
            return state.DoS((ASSETCHAINS_PRIVATE != 0 || ht < 0 || nHeight < ht) ? 0 : dosLevel, error("ContextualCheckTransaction: overwinter is active"),REJECT_INVALID, "tx-overwinter-active");
>>>>>>> a2d19fee
        }

        // Check that all transactions are unexpired
        if (IsExpiredTx(tx, nHeight)) {
            // Don't increase banscore if the transaction only just expired
            int expiredDosLevel = IsExpiredTx(tx, nHeight - 1) ? (dosLevel > 10 ? dosLevel : 10) : 0;
            return state.DoS(expiredDosLevel, error("ContextualCheckTransaction(): transaction is expired"), REJECT_INVALID, "tx-overwinter-expired");
        }
    }

    // Rules that apply before Sapling:
    if (!saplingActive) {
        // Size limits
        //BOOST_STATIC_ASSERT(MAX_BLOCK_SIZE(chainActive.LastTip()->GetHeight()+1) > MAX_TX_SIZE_BEFORE_SAPLING); // sanity
        if (::GetSerializeSize(tx, SER_NETWORK, PROTOCOL_VERSION) > MAX_TX_SIZE_BEFORE_SAPLING)
            return state.DoS(100, error("ContextualCheckTransaction(): size limits failed"),
                            REJECT_INVALID, "bad-txns-oversize");
    }

    uint256 dataToBeSigned;

    if (!tx.IsMint() &&
        (!tx.vjoinsplit.empty() ||
         !tx.vShieldedSpend.empty() ||
         !tx.vShieldedOutput.empty()))
    {
        auto consensusBranchId = CurrentEpochBranchId(nHeight, Params().GetConsensus());
        // Empty output script.
        CScript scriptCode;
        try {
            dataToBeSigned = SignatureHash(scriptCode, tx, NOT_AN_INPUT, SIGHASH_ALL, 0, consensusBranchId);
        } catch (std::logic_error ex) {
            return state.DoS(100, error("CheckTransaction(): error computing signature hash"),
                             REJECT_INVALID, "error-computing-signature-hash");
        }

    }

    if (!(tx.IsMint() || tx.vjoinsplit.empty()))
    {
        BOOST_STATIC_ASSERT(crypto_sign_PUBLICKEYBYTES == 32);

        // We rely on libsodium to check that the signature is canonical.
        // https://github.com/jedisct1/libsodium/commit/62911edb7ff2275cccd74bf1c8aefcc4d76924e0
        if (crypto_sign_verify_detached(&tx.joinSplitSig[0],
                                        dataToBeSigned.begin(), 32,
                                        tx.joinSplitPubKey.begin()
                                        ) != 0) {
            return state.DoS(isInitBlockDownload() ? 0 : 100,
                                error("CheckTransaction(): invalid joinsplit signature"),
                                REJECT_INVALID, "bad-txns-invalid-joinsplit-signature");
        }
    }

    if (tx.IsCoinBase())
    {
        if (!ContextualCheckCoinbaseTransaction(tx, nHeight))
            return state.DoS(100, error("CheckTransaction(): invalid script data for coinbase time lock"),
                                REJECT_INVALID, "bad-txns-invalid-script-data-for-coinbase-time-lock");
    }

    if (!tx.vShieldedSpend.empty() ||
        !tx.vShieldedOutput.empty())
    {
        auto ctx = librustzcash_sapling_verification_ctx_init();

        for (const SpendDescription &spend : tx.vShieldedSpend) {
            if (!librustzcash_sapling_check_spend(
                ctx,
                spend.cv.begin(),
                spend.anchor.begin(),
                spend.nullifier.begin(),
                spend.rk.begin(),
                spend.zkproof.begin(),
                spend.spendAuthSig.begin(),
                dataToBeSigned.begin()
            ))
            {
                librustzcash_sapling_verification_ctx_free(ctx);
                return state.DoS(100, error("ContextualCheckTransaction(): Sapling spend description invalid"),
                                      REJECT_INVALID, "bad-txns-sapling-spend-description-invalid");
            }
        }

        for (const OutputDescription &output : tx.vShieldedOutput) {
            if (!librustzcash_sapling_check_output(
                ctx,
                output.cv.begin(),
                output.cm.begin(),
                output.ephemeralKey.begin(),
                output.zkproof.begin()
            ))
            {
                librustzcash_sapling_verification_ctx_free(ctx);
                return state.DoS(100, error("ContextualCheckTransaction(): Sapling output description invalid"),
                                      REJECT_INVALID, "bad-txns-sapling-output-description-invalid");
            }
        }

        if (!librustzcash_sapling_final_check(
            ctx,
            tx.valueBalance,
            tx.bindingSig.begin(),
            dataToBeSigned.begin()
        ))
        {
            librustzcash_sapling_verification_ctx_free(ctx);
            return state.DoS(100, error("ContextualCheckTransaction(): Sapling binding signature invalid"),
                                  REJECT_INVALID, "bad-txns-sapling-binding-signature-invalid");
        }

        librustzcash_sapling_verification_ctx_free(ctx);
    }
    return true;
}

bool CheckTransaction(uint32_t tiptime,const CTransaction& tx, CValidationState &state,
                      libzcash::ProofVerifier& verifier)
{
    static uint256 array[64]; static int32_t numbanned,indallvouts; int32_t j,k,n;
    if ( *(int32_t *)&array[0] == 0 )
        numbanned = komodo_bannedset(&indallvouts,array,(int32_t)(sizeof(array)/sizeof(*array)));
    n = tx.vin.size();
    for (j=0; j<n; j++)
    {
        for (k=0; k<numbanned; k++)
        {
            if ( tx.vin[j].prevout.hash == array[k] && (tx.vin[j].prevout.n == 1 || k >= indallvouts) )
            {
                static uint32_t counter;
                if ( counter++ < 100 )
                    printf("MEMPOOL: banned tx.%d being used at ht.%d vout.%d\n",k,(int32_t)chainActive.Tip()->GetHeight(),j);
                return(false);
            }
        }
    }
    // Don't count coinbase transactions because mining skews the count
    if (!tx.IsCoinBase()) {
        transactionsValidated.increment();
    }

    if (!CheckTransactionWithoutProofVerification(tiptime,tx, state)) {
        return false;
    } else {
        // Ensure that zk-SNARKs v|| y
        BOOST_FOREACH(const JSDescription &joinsplit, tx.vjoinsplit) {
            if (!joinsplit.Verify(*pzcashParams, verifier, tx.joinSplitPubKey)) {
                return state.DoS(100, error("CheckTransaction(): joinsplit does not verify"),
                                 REJECT_INVALID, "bad-txns-joinsplit-verification-failed");
            }
        }
        return true;
    }
}

extern char NOTARYADDRS[64][36];
extern uint8_t NUM_NOTARIES;

int32_t komodo_isnotaryvout(char *coinaddr) // from ac_private chains only
{
  if ( is_STAKED(ASSETCHAINS_SYMBOL) != 0 )
  {
      if ( NOTARYADDRS[0][0] != 0 && NUM_NOTARIES != 0 )
      {
          for (int32_t i=0; i<=NUM_NOTARIES; i++)
              if ( strcmp(coinaddr,NOTARYADDRS[i]) == 0 )
                  return(1);
      }
  }
  else
  {
      static int32_t didinit; static char notaryaddrs[sizeof(Notaries_elected1)/sizeof(*Notaries_elected1) + 1][64];
      int32_t i;
      if ( didinit == 0 )
      {
          uint8_t pubkey33[33];
          for (i=0; i<=sizeof(Notaries_elected1)/sizeof(*Notaries_elected1); i++)
          {
              if ( i < sizeof(Notaries_elected1)/sizeof(*Notaries_elected1) )
                  decode_hex(pubkey33,33,(char *)Notaries_elected1[i][1]);
              else decode_hex(pubkey33,33,(char *)CRYPTO777_PUBSECPSTR);
              pubkey2addr((char *)notaryaddrs[i],(uint8_t *)pubkey33);
            }
            didinit = 1;
      }
      for (i=0; i<=sizeof(Notaries_elected1)/sizeof(*Notaries_elected1); i++)
        if ( strcmp(coinaddr,notaryaddrs[i]) == 0 )
            return(1);
    }
    return(0);
}

int32_t komodo_acpublic(uint32_t tiptime);

bool CheckTransactionWithoutProofVerification(uint32_t tiptime,const CTransaction& tx, CValidationState &state)
{
    // Basic checks that don't depend on any context
    int32_t invalid_private_taddr=0,z_z=0,z_t=0,t_z=0,acpublic = komodo_acpublic(tiptime);
    /**
     * Previously:
     * 1. The consensus rule below was:
     *        if (tx.nVersion < SPROUT_MIN_TX_VERSION) { ... }
     *    which checked if tx.nVersion fell within the range:
     *        INT32_MIN <= tx.nVersion < SPROUT_MIN_TX_VERSION
     * 2. The parser allowed tx.nVersion to be negative
     *
     * Now:
     * 1. The consensus rule checks to see if tx.Version falls within the range:
     *        0 <= tx.nVersion < SPROUT_MIN_TX_VERSION
     * 2. The previous consensus rule checked for negative values within the range:
     *        INT32_MIN <= tx.nVersion < 0
     *    This is unnecessary for Overwinter transactions since the parser now
     *    interprets the sign bit as fOverwintered, so tx.nVersion is always >=0,
     *    and when Overwinter is not active ContextualCheckTransaction rejects
     *    transactions with fOverwintered set.  When fOverwintered is set,
     *    this function and ContextualCheckTransaction will together check to
     *    ensure tx.nVersion avoids the following ranges:
     *        0 <= tx.nVersion < OVERWINTER_MIN_TX_VERSION
     *        OVERWINTER_MAX_TX_VERSION < tx.nVersion <= INT32_MAX
     */
    if (!tx.fOverwintered && tx.nVersion < SPROUT_MIN_TX_VERSION) {
        return state.DoS(100, error("CheckTransaction(): version too low"),
                         REJECT_INVALID, "bad-txns-version-too-low");
    }
    else if (tx.fOverwintered) {
        if (tx.nVersion < OVERWINTER_MIN_TX_VERSION) {
            return state.DoS(100, error("CheckTransaction(): overwinter version too low"),
                             REJECT_INVALID, "bad-tx-overwinter-version-too-low");
        }
        if (tx.nVersionGroupId != OVERWINTER_VERSION_GROUP_ID &&
                tx.nVersionGroupId != SAPLING_VERSION_GROUP_ID) {
            return state.DoS(100, error("CheckTransaction(): unknown tx version group id"),
                             REJECT_INVALID, "bad-tx-version-group-id");
        }
        if (tx.nExpiryHeight >= TX_EXPIRY_HEIGHT_THRESHOLD) {
            return state.DoS(100, error("CheckTransaction(): expiry height is too high"),
                             REJECT_INVALID, "bad-tx-expiry-height-too-high");
        }
    }

    // Transactions containing empty `vin` must have either non-empty
    // `vjoinsplit` or non-empty `vShieldedSpend`.
    if (tx.vin.empty() && tx.vjoinsplit.empty() && tx.vShieldedSpend.empty()) {
        fprintf(stderr,"vin empty for tx: %s\n",tx.GetHash().ToString().c_str());
        return state.DoS(10, error("CheckTransaction(): vin empty"),
                         REJECT_INVALID, "bad-txns-vin-empty");
    }
    // Transactions containing empty `vout` must have either non-empty
    // `vjoinsplit` or non-empty `vShieldedOutput`.
    if (tx.vout.empty() && tx.vjoinsplit.empty() && tx.vShieldedOutput.empty())
        return state.DoS(10, error("CheckTransaction(): vout empty"),
                         REJECT_INVALID, "bad-txns-vout-empty");

    // Size limits
    //BOOST_STATIC_ASSERT(MAX_BLOCK_SIZE(chainActive.LastTip()->GetHeight()+1) >= MAX_TX_SIZE_AFTER_SAPLING); // sanity
    BOOST_STATIC_ASSERT(MAX_TX_SIZE_AFTER_SAPLING > MAX_TX_SIZE_BEFORE_SAPLING); // sanity
    if (::GetSerializeSize(tx, SER_NETWORK, PROTOCOL_VERSION) > MAX_TX_SIZE_AFTER_SAPLING)
        return state.DoS(100, error("CheckTransaction(): size limits failed"),
                         REJECT_INVALID, "bad-txns-oversize");

    // Check for negative or overflow output values
    CAmount nValueOut = 0;
    int32_t iscoinbase = tx.IsCoinBase();
    BOOST_FOREACH(const CTxOut& txout, tx.vout)
    {
        if (txout.nValue < 0)
            return state.DoS(100, error("CheckTransaction(): txout.nValue negative"),
                             REJECT_INVALID, "bad-txns-vout-negative");
        if (txout.nValue > MAX_MONEY)
        {
            fprintf(stderr,"%.8f > max %.8f\n",(double)txout.nValue/COIN,(double)MAX_MONEY/COIN);
            return state.DoS(100, error("CheckTransaction(): txout.nValue too high"),REJECT_INVALID, "bad-txns-vout-toolarge");
        }
        if ( ASSETCHAINS_PRIVATE != 0 )
        {
            //fprintf(stderr,"private chain nValue %.8f iscoinbase.%d\n",(double)txout.nValue/COIN,iscoinbase);
            if (iscoinbase == 0 && txout.nValue > 0)
            {
                // TODO: if we are upgraded to Sapling, we can allow Sprout sourced funds to sit in a transparent address
                //
                char destaddr[65];
                Getscriptaddress(destaddr,txout.scriptPubKey);
                if ( komodo_isnotaryvout(destaddr) == 0 )
                {
                    invalid_private_taddr = 1;
                    //return state.DoS(100, error("CheckTransaction(): this is a private chain, no public allowed"),REJECT_INVALID, "bad-txns-acprivacy-chain");
                }
            }
        }
        if ( txout.scriptPubKey.size() > IGUANA_MAXSCRIPTSIZE )
            return state.DoS(100, error("CheckTransaction(): txout.scriptPubKey.size() too big"),REJECT_INVALID, "bad-txns-vout-negative");
        nValueOut += txout.nValue;
        if (!MoneyRange(nValueOut))
            return state.DoS(100, error("CheckTransaction(): txout total out of range"),
                             REJECT_INVALID, "bad-txns-txouttotal-toolarge");
    }

    // Check for non-zero valueBalance when there are no Sapling inputs or outputs
    if (tx.vShieldedSpend.empty() && tx.vShieldedOutput.empty() && tx.valueBalance != 0) {
        return state.DoS(100, error("CheckTransaction(): tx.valueBalance has no sources or sinks"),
                            REJECT_INVALID, "bad-txns-valuebalance-nonzero");
    }
    if ( acpublic != 0 && (tx.vShieldedSpend.empty() == 0 || tx.vShieldedOutput.empty() == 0) )
    {
        return state.DoS(100, error("CheckTransaction(): this is a public chain, no sapling allowed"),
                         REJECT_INVALID, "bad-txns-acpublic-chain");
    }
    if ( ASSETCHAINS_PRIVATE != 0 && invalid_private_taddr != 0 && tx.vShieldedSpend.empty() == 0 )
    {
        return state.DoS(100, error("CheckTransaction(): this is a private chain, no sapling -> taddr"),
                         REJECT_INVALID, "bad-txns-acprivate-chain");
    }
    // Check for overflow valueBalance
    if (tx.valueBalance > MAX_MONEY || tx.valueBalance < -MAX_MONEY) {
        return state.DoS(100, error("CheckTransaction(): abs(tx.valueBalance) too large"),
                            REJECT_INVALID, "bad-txns-valuebalance-toolarge");
    }

    if (tx.valueBalance <= 0) {
        // NB: negative valueBalance "takes" money from the transparent value pool just as outputs do
        nValueOut += -tx.valueBalance;

        if (!MoneyRange(nValueOut)) {
            return state.DoS(100, error("CheckTransaction(): txout total out of range"),
                                REJECT_INVALID, "bad-txns-txouttotal-toolarge");
        }
    }

    // Ensure that joinsplit values are well-formed
    BOOST_FOREACH(const JSDescription& joinsplit, tx.vjoinsplit)
    {
        if ( acpublic != 0 )
        {
            return state.DoS(100, error("CheckTransaction(): this is a public chain, no privacy allowed"),
                             REJECT_INVALID, "bad-txns-acpublic-chain");
        }
        if ( tiptime >= KOMODO_SAPLING_DEADLINE )
        {
            return state.DoS(100, error("CheckTransaction(): no more sprout after deadline"),
                             REJECT_INVALID, "bad-txns-sprout-expired");
        }
        if (joinsplit.vpub_old < 0) {
            return state.DoS(100, error("CheckTransaction(): joinsplit.vpub_old negative"),
                             REJECT_INVALID, "bad-txns-vpub_old-negative");
        }

        if (joinsplit.vpub_new < 0) {
            return state.DoS(100, error("CheckTransaction(): joinsplit.vpub_new negative"),
                             REJECT_INVALID, "bad-txns-vpub_new-negative");
        }

        if (joinsplit.vpub_old > MAX_MONEY) {
            return state.DoS(100, error("CheckTransaction(): joinsplit.vpub_old too high"),
                             REJECT_INVALID, "bad-txns-vpub_old-toolarge");
        }

        if (joinsplit.vpub_new > MAX_MONEY) {
            return state.DoS(100, error("CheckTransaction(): joinsplit.vpub_new too high"),
                             REJECT_INVALID, "bad-txns-vpub_new-toolarge");
        }

        if (joinsplit.vpub_new != 0 && joinsplit.vpub_old != 0) {
            return state.DoS(100, error("CheckTransaction(): joinsplit.vpub_new and joinsplit.vpub_old both nonzero"),
                             REJECT_INVALID, "bad-txns-vpubs-both-nonzero");
        }

        nValueOut += joinsplit.vpub_old;
        if (!MoneyRange(nValueOut)) {
            return state.DoS(100, error("CheckTransaction(): txout total out of range"),
                             REJECT_INVALID, "bad-txns-txouttotal-toolarge");
        }
        if ( joinsplit.vpub_new == 0 && joinsplit.vpub_old == 0 )
            z_z++;
        else if ( joinsplit.vpub_new == 0 && joinsplit.vpub_old != 0 )
            t_z++;
        else if ( joinsplit.vpub_new != 0 && joinsplit.vpub_old == 0 )
            z_t++;
    }
    if ( ASSETCHAINS_PRIVATE != 0 && invalid_private_taddr != 0 )
    {
        static uint32_t counter;
        if ( counter++ < 10 )
            fprintf(stderr,"found taddr in private chain: z_z.%d z_t.%d t_z.%d vinsize.%d\n",z_z,z_t,t_z,(int32_t)tx.vin.size());
        if ( z_t == 0 || z_z != 0 || t_z != 0 || tx.vin.size() != 0 )
            return state.DoS(100, error("CheckTransaction(): this is a private chain, only sprout -> taddr allowed until deadline"),REJECT_INVALID, "bad-txns-acprivacy-chain");
    }
    if ( ASSETCHAINS_TXPOW != 0 )
    {
        // genesis coinbase 4a5e1e4baab89f3a32518a88c31bc87f618f76673e2cc77ab2127b7afdeda33b
        uint256 txid = tx.GetHash();
        if ( ((ASSETCHAINS_TXPOW & 2) != 0 && iscoinbase != 0) || ((ASSETCHAINS_TXPOW & 1) != 0 && iscoinbase == 0) )
        {
            if ( ((uint8_t *)&txid)[0] != 0 || ((uint8_t *)&txid)[31] != 0 )
            {
                uint256 genesistxid = uint256S("4a5e1e4baab89f3a32518a88c31bc87f618f76673e2cc77ab2127b7afdeda33b");
                if ( txid != genesistxid )
                {
                    fprintf(stderr,"private chain iscoinbase.%d invalid txpow.%d txid.%s\n",iscoinbase,ASSETCHAINS_TXPOW,txid.GetHex().c_str());
                    return state.DoS(100, error("CheckTransaction(): this is a txpow chain, must have 0x00 ends"),REJECT_INVALID, "bad-txns-actxpow-chain");
                }
            }
        }
    }

    if ( ASSETCHAINS_TXPOW != 0 && tx.vjoinsplit.size() == 0 )
    {
        // genesis coinbase 4a5e1e4baab89f3a32518a88c31bc87f618f76673e2cc77ab2127b7afdeda33b
        uint256 txid = tx.GetHash();
        if ( ((ASSETCHAINS_TXPOW & 2) != 0 && iscoinbase != 0) || ((ASSETCHAINS_TXPOW & 1) != 0 && iscoinbase == 0) )
        {
            if ( ((uint8_t *)&txid)[0] != 0 || ((uint8_t *)&txid)[31] != 0 )
            {
                uint256 genesistxid = uint256S("4a5e1e4baab89f3a32518a88c31bc87f618f76673e2cc77ab2127b7afdeda33b");
                if ( txid != genesistxid )
                {
                    fprintf(stderr,"private chain iscoinbase.%d invalid txpow.%d txid.%s\n",iscoinbase,ASSETCHAINS_TXPOW,txid.GetHex().c_str());
                    return state.DoS(100, error("CheckTransaction(): this is a txpow chain, must have 0x00 ends"),REJECT_INVALID, "bad-txns-actxpow-chain");
                }
            }
        }
    }

    // Ensure input values do not exceed MAX_MONEY
    // We have not resolved the txin values at this stage,
    // but we do know what the joinsplits claim to add
    // to the value pool.
    {
        CAmount nValueIn = 0;
        for (std::vector<JSDescription>::const_iterator it(tx.vjoinsplit.begin()); it != tx.vjoinsplit.end(); ++it)
        {
            nValueIn += it->vpub_new;

            if (!MoneyRange(it->vpub_new) || !MoneyRange(nValueIn)) {
                return state.DoS(100, error("CheckTransaction(): txin total out of range"),
                                 REJECT_INVALID, "bad-txns-txintotal-toolarge");
            }
        }

        // Also check for Sapling
        if (tx.valueBalance >= 0) {
            // NB: positive valueBalance "adds" money to the transparent value pool, just as inputs do
            nValueIn += tx.valueBalance;

            if (!MoneyRange(nValueIn)) {
                return state.DoS(100, error("CheckTransaction(): txin total out of range"),
                                    REJECT_INVALID, "bad-txns-txintotal-toolarge");
            }
        }
    }

    // Check for duplicate inputs
    set<COutPoint> vInOutPoints;
    BOOST_FOREACH(const CTxIn& txin, tx.vin)
    {
        if (vInOutPoints.count(txin.prevout))
            return state.DoS(100, error("CheckTransaction(): duplicate inputs"),
                             REJECT_INVALID, "bad-txns-inputs-duplicate");
        vInOutPoints.insert(txin.prevout);
    }

    // Check for duplicate joinsplit nullifiers in this transaction
    {
        set<uint256> vJoinSplitNullifiers;
        BOOST_FOREACH(const JSDescription& joinsplit, tx.vjoinsplit)
        {
            BOOST_FOREACH(const uint256& nf, joinsplit.nullifiers)
            {
                if (vJoinSplitNullifiers.count(nf))
                    return state.DoS(100, error("CheckTransaction(): duplicate nullifiers"),
                                REJECT_INVALID, "bad-joinsplits-nullifiers-duplicate");

                vJoinSplitNullifiers.insert(nf);
            }
        }
    }

    // Check for duplicate sapling nullifiers in this transaction
    {
        set<uint256> vSaplingNullifiers;
        BOOST_FOREACH(const SpendDescription& spend_desc, tx.vShieldedSpend)
        {
            if (vSaplingNullifiers.count(spend_desc.nullifier))
                return state.DoS(100, error("CheckTransaction(): duplicate nullifiers"),
                            REJECT_INVALID, "bad-spend-description-nullifiers-duplicate");

            vSaplingNullifiers.insert(spend_desc.nullifier);
        }
    }

    if (tx.IsMint())
    {
        // There should be no joinsplits in a coinbase transaction
        if (tx.vjoinsplit.size() > 0)
            return state.DoS(100, error("CheckTransaction(): coinbase has joinsplits"),
                             REJECT_INVALID, "bad-cb-has-joinsplits");

        // A coinbase transaction cannot have spend descriptions or output descriptions
        if (tx.vShieldedSpend.size() > 0)
            return state.DoS(100, error("CheckTransaction(): coinbase has spend descriptions"),
                             REJECT_INVALID, "bad-cb-has-spend-description");
        if (tx.vShieldedOutput.size() > 0)
            return state.DoS(100, error("CheckTransaction(): coinbase has output descriptions"),
                             REJECT_INVALID, "bad-cb-has-output-description");

        if (tx.vin[0].scriptSig.size() < 2 || tx.vin[0].scriptSig.size() > 100)
            return state.DoS(100, error("CheckTransaction(): coinbase script size"),
                             REJECT_INVALID, "bad-cb-length");
    }
    else
    {
        BOOST_FOREACH(const CTxIn& txin, tx.vin)
        if (txin.prevout.IsNull())
            return state.DoS(10, error("CheckTransaction(): prevout is null"),
                             REJECT_INVALID, "bad-txns-prevout-null");
    }

    return true;
}

CAmount GetMinRelayFee(const CTransaction& tx, unsigned int nBytes, bool fAllowFree)
{
    {
        LOCK(mempool.cs);
        uint256 hash = tx.GetHash();
        double dPriorityDelta = 0;
        CAmount nFeeDelta = 0;
        mempool.ApplyDeltas(hash, dPriorityDelta, nFeeDelta);
        if (dPriorityDelta > 0 || nFeeDelta > 0)
            return 0;
    }

    CAmount nMinFee = ::minRelayTxFee.GetFee(nBytes);

    if (fAllowFree)
    {
        // There is a free transaction area in blocks created by most miners,
        // * If we are relaying we allow transactions up to DEFAULT_BLOCK_PRIORITY_SIZE - 1000
        //   to be considered to fall into this category. We don't want to encourage sending
        //   multiple transactions instead of one big transaction to avoid fees.
        if (nBytes < (DEFAULT_BLOCK_PRIORITY_SIZE - 1000))
            nMinFee = 0;
    }

    if (!MoneyRange(nMinFee))
        nMinFee = MAX_MONEY;
    return nMinFee;
}


bool AcceptToMemoryPool(CTxMemPool& pool, CValidationState &state, const CTransaction &tx, bool fLimitFree,bool* pfMissingInputs, bool fRejectAbsurdFee, int dosLevel, bool fSkipExpiry)
{
    AssertLockHeld(cs_main);
    if (pfMissingInputs)
        *pfMissingInputs = false;
    uint32_t tiptime;
    int flag=0,nextBlockHeight = chainActive.Height() + 1;
    auto consensusBranchId = CurrentEpochBranchId(nextBlockHeight, Params().GetConsensus());
    if ( nextBlockHeight <= 1 || chainActive.LastTip() == 0 )
        tiptime = (uint32_t)time(NULL);
    else tiptime = (uint32_t)chainActive.LastTip()->nTime;
    // Node operator can choose to reject tx by number of transparent inputs
    static_assert(std::numeric_limits<size_t>::max() >= std::numeric_limits<int64_t>::max(), "size_t too small");
    size_t limit = (size_t) GetArg("-mempooltxinputlimit", 0);
    if (NetworkUpgradeActive(nextBlockHeight, Params().GetConsensus(), Consensus::UPGRADE_OVERWINTER)) {
        limit = 0;
    }
    if (limit > 0) {
        size_t n = tx.vin.size();
        if (n > limit) {
            LogPrint("mempool", "Dropping txid %s : too many transparent inputs %zu > limit %zu\n", tx.GetHash().ToString(), n, limit );
            return false;
        }
    }

    auto verifier = libzcash::ProofVerifier::Strict();
    if ( ASSETCHAINS_SYMBOL[0] == 0 && komodo_validate_interest(tx,chainActive.LastTip()->GetHeight()+1,chainActive.LastTip()->GetMedianTimePast() + 777,0) < 0 )
    {
        //fprintf(stderr,"AcceptToMemoryPool komodo_validate_interest failure\n");
        return error("AcceptToMemoryPool: komodo_validate_interest failed");
    }
    if (!CheckTransaction(tiptime,tx, state, verifier))
    {
        return error("AcceptToMemoryPool: CheckTransaction failed");
    }
    // DoS level set to 10 to be more forgiving.
    // Check transaction contextually against the set of consensus rules which apply in the next block to be mined.
    if (!fSkipExpiry && !ContextualCheckTransaction(tx, state, nextBlockHeight, (dosLevel == -1) ? 10 : dosLevel))
    {
        return error("AcceptToMemoryPool: ContextualCheckTransaction failed");
    }
    // Coinbase is only valid in a block, not as a loose transaction
    if (tx.IsCoinBase())
    {
        fprintf(stderr,"AcceptToMemoryPool coinbase as individual tx\n");
        return state.DoS(100, error("AcceptToMemoryPool: coinbase as individual tx"),REJECT_INVALID, "coinbase");
    }
    // Rather not work on nonstandard transactions (unless -testnet/-regtest)
    string reason;
    if (Params().RequireStandard() && !IsStandardTx(tx, reason, nextBlockHeight))
    {
        //
        //fprintf(stderr,"AcceptToMemoryPool reject nonstandard transaction: %s\nscriptPubKey: %s\n",reason.c_str(),tx.vout[0].scriptPubKey.ToString().c_str());
        return state.DoS(0,error("AcceptToMemoryPool: nonstandard transaction: %s", reason),REJECT_NONSTANDARD, reason);
    }
    // Only accept nLockTime-using transactions that can be mined in the next
    // block; we don't want our mempool filled up with transactions that can't
    // be mined yet.
    if (!CheckFinalTx(tx, STANDARD_LOCKTIME_VERIFY_FLAGS))
    {
        //fprintf(stderr,"AcceptToMemoryPool reject non-final\n");
        return state.DoS(0, false, REJECT_NONSTANDARD, "non-final");
    }

    // is it already in the memory pool?
    uint256 hash = tx.GetHash();
    if (pool.exists(hash))
    {
        //fprintf(stderr,"already in mempool\n");
        return state.Invalid(false, REJECT_DUPLICATE, "already in mempool");
    }

    // Check for conflicts with in-memory transactions
    {
        LOCK(pool.cs); // protect pool.mapNextTx
        for (unsigned int i = 0; i < tx.vin.size(); i++)
        {
            COutPoint outpoint = tx.vin[i].prevout;
            if (pool.mapNextTx.count(outpoint))
            {
                // Disable replacement feature for now
                return false;
            }
        }
        BOOST_FOREACH(const JSDescription &joinsplit, tx.vjoinsplit) {
            BOOST_FOREACH(const uint256 &nf, joinsplit.nullifiers) {
                if (pool.nullifierExists(nf, SPROUT)) {
                    fprintf(stderr,"pool.mapNullifiers.count\n");
                    return false;
                }
            }
        }
        for (const SpendDescription &spendDescription : tx.vShieldedSpend) {
            if (pool.nullifierExists(spendDescription.nullifier, SAPLING)) {
                return false;
            }
        }
    }

    {
        CCoinsView dummy;
        CCoinsViewCache view(&dummy);
        int64_t interest;
        CAmount nValueIn = 0;
        {
            LOCK(pool.cs);
            CCoinsViewMemPool viewMemPool(pcoinsTip, pool);
            view.SetBackend(viewMemPool);

            // do we already have it?
            if (view.HaveCoins(hash))
            {
                //fprintf(stderr,"view.HaveCoins(hash) error\n");
                return state.Invalid(false, REJECT_DUPLICATE, "already have coins");
            }

            if (tx.IsCoinImport())
            {
                // Inverse of normal case; if input exists, it's been spent
                if (ExistsImportTombstone(tx, view))
                    return state.Invalid(false, REJECT_DUPLICATE, "import tombstone exists");
            }
            else
            {
                // do all inputs exist?
                // Note that this does not check for the presence of actual outputs (see the next check for that),
                // and only helps with filling in pfMissingInputs (to determine missing vs spent).
                BOOST_FOREACH(const CTxIn txin, tx.vin)
                {
                    if (!view.HaveCoins(txin.prevout.hash))
                    {
                        if (pfMissingInputs)
                            *pfMissingInputs = true;
                        //fprintf(stderr,"missing inputs\n");
                        if (!fSkipExpiry)
                            return state.DoS(0, error("AcceptToMemoryPool: tx inputs not found"),REJECT_INVALID, "bad-txns-inputs-missing");
                        else
                            return(false);
                    }
                }

                // are the actual inputs available?
                if (!view.HaveInputs(tx))
                {
                    //fprintf(stderr,"accept failure.1\n");
                    if (!fSkipExpiry)
                        return state.Invalid(error("AcceptToMemoryPool: inputs already spent"),REJECT_DUPLICATE, "bad-txns-inputs-spent");
                    else
                        return(false);
                }
            }
            // are the joinsplit's requirements met?
            if (!view.HaveJoinSplitRequirements(tx))
            {
                //fprintf(stderr,"accept failure.2\n");
                return state.Invalid(error("AcceptToMemoryPool: joinsplit requirements not met"),REJECT_DUPLICATE, "bad-txns-joinsplit-requirements-not-met");
            }

            // Bring the best block into scope
            view.GetBestBlock();

            nValueIn = view.GetValueIn(chainActive.LastTip()->GetHeight(),&interest,tx,chainActive.LastTip()->nTime);
            if ( 0 && interest != 0 )
                fprintf(stderr,"add interest %.8f\n",(double)interest/COIN);
            // we have all inputs cached now, so switch back to dummy, so we don't need to keep lock on mempool
            view.SetBackend(dummy);
        }

        // Check for non-standard pay-to-script-hash in inputs
        if (Params().RequireStandard() && !AreInputsStandard(tx, view, consensusBranchId))
            return error("AcceptToMemoryPool: reject nonstandard transaction input");

        // Check that the transaction doesn't have an excessive number of
        // sigops, making it impossible to mine. Since the coinbase transaction
        // itself can contain sigops MAX_STANDARD_TX_SIGOPS is less than
        // MAX_BLOCK_SIGOPS; we still consider this an invalid rather than
        // merely non-standard transaction.
        unsigned int nSigOps = GetLegacySigOpCount(tx);
        nSigOps += GetP2SHSigOpCount(tx, view);
        if (nSigOps > MAX_STANDARD_TX_SIGOPS)
        {
            fprintf(stderr,"accept failure.4\n");
            return state.DoS(1, error("AcceptToMemoryPool: too many sigops %s, %d > %d", hash.ToString(), nSigOps, MAX_STANDARD_TX_SIGOPS),REJECT_NONSTANDARD, "bad-txns-too-many-sigops");
        }

        CAmount nValueOut = tx.GetValueOut();
        CAmount nFees = nValueIn-nValueOut;
        double dPriority = view.GetPriority(tx, chainActive.Height());

        // Keep track of transactions that spend a coinbase, which we re-scan
        // during reorgs to ensure COINBASE_MATURITY is still met.
        bool fSpendsCoinbase = false;
        if (!tx.IsCoinImport()) {
            BOOST_FOREACH(const CTxIn &txin, tx.vin) {
                const CCoins *coins = view.AccessCoins(txin.prevout.hash);
                if (coins->IsCoinBase()) {
                    fSpendsCoinbase = true;
                    break;
                }
            }
        }

        // Grab the branch ID we expect this transaction to commit to. We don't
        // yet know if it does, but if the entry gets added to the mempool, then
        // it has passed ContextualCheckInputs and therefore this is correct.
        auto consensusBranchId = CurrentEpochBranchId(chainActive.Height() + 1, Params().GetConsensus());

        CTxMemPoolEntry entry(tx, nFees, GetTime(), dPriority, chainActive.Height(), mempool.HasNoInputsOf(tx), fSpendsCoinbase, consensusBranchId);
        unsigned int nSize = entry.GetTxSize();

        // Accept a tx if it contains joinsplits and has at least the default fee specified by z_sendmany.
        if (tx.vjoinsplit.size() > 0 && nFees >= ASYNC_RPC_OPERATION_DEFAULT_MINERS_FEE) {
            // In future we will we have more accurate and dynamic computation of fees for tx with joinsplits.
        } else {
            // Don't accept it if it can't get into a block
            CAmount txMinFee = GetMinRelayFee(tx, nSize, true);
            if (fLimitFree && nFees < txMinFee)
            {
                //fprintf(stderr,"accept failure.5\n");
                return state.DoS(0, error("AcceptToMemoryPool: not enough fees %s, %d < %d",hash.ToString(), nFees, txMinFee),REJECT_INSUFFICIENTFEE, "insufficient fee");
            }
        }

        // Require that free transactions have sufficient priority to be mined in the next block.
        if (GetBoolArg("-relaypriority", false) && nFees < ::minRelayTxFee.GetFee(nSize) && !AllowFree(view.GetPriority(tx, chainActive.Height() + 1))) {
            fprintf(stderr,"accept failure.6\n");
            return state.DoS(0, false, REJECT_INSUFFICIENTFEE, "insufficient priority");
        }

        // Continuously rate-limit free (really, very-low-fee) transactions
        // This mitigates 'penny-flooding' -- sending thousands of free transactions just to
        // be annoying or make others' transactions take longer to confirm.
        if (fLimitFree && nFees < ::minRelayTxFee.GetFee(nSize))
        {
            static CCriticalSection csFreeLimiter;
            static double dFreeCount;
            static int64_t nLastTime;
            int64_t nNow = GetTime();

            LOCK(csFreeLimiter);

            // Use an exponentially decaying ~10-minute window:
            dFreeCount *= pow(1.0 - 1.0/600.0, (double)(nNow - nLastTime));
            nLastTime = nNow;
            // -limitfreerelay unit is thousand-bytes-per-minute
            // At default rate it would take over a month to fill 1GB
            if (dFreeCount >= GetArg("-limitfreerelay", 15)*10*1000)
            {
                fprintf(stderr,"accept failure.7\n");
                return state.DoS(0, error("AcceptToMemoryPool: free transaction rejected by rate limiter"), REJECT_INSUFFICIENTFEE, "rate limited free transaction");
            }
            LogPrint("mempool", "Rate limit dFreeCount: %g => %g\n", dFreeCount, dFreeCount+nSize);
            dFreeCount += nSize;
        }

        if (fRejectAbsurdFee && nFees > ::minRelayTxFee.GetFee(nSize) * 10000 && nFees > nValueOut/19)
        {
            string errmsg = strprintf("absurdly high fees %s, %d > %d",
                                      hash.ToString(),
                                      nFees, ::minRelayTxFee.GetFee(nSize) * 10000);
            LogPrint("mempool", errmsg.c_str());
            return state.Error("AcceptToMemoryPool: " + errmsg);
        }

        // Check against previous transactions
        // This is done last to help prevent CPU exhaustion denial-of-service attacks.
        PrecomputedTransactionData txdata(tx);
        if (!ContextualCheckInputs(tx, state, view, true, STANDARD_SCRIPT_VERIFY_FLAGS, true, txdata, Params().GetConsensus(), consensusBranchId))
        {
            //fprintf(stderr,"accept failure.9\n");
            return error("AcceptToMemoryPool: ConnectInputs failed %s", hash.ToString());
        }

        // Check again against just the consensus-critical mandatory script
        // verification flags, in case of bugs in the standard flags that cause
        // transactions to pass as valid when they're actually invalid. For
        // instance the STRICTENC flag was incorrectly allowing certain
        // CHECKSIG NOT scripts to pass, even though they were invalid.
        //
        // There is a similar check in CreateNewBlock() to prevent creating
        // invalid blocks, however allowing such transactions into the mempool
        // can be exploited as a DoS attack.
        // XXX: is this neccesary for CryptoConditions?
        if ( KOMODO_CONNECTING <= 0 && chainActive.LastTip() != 0 )
        {
            flag = 1;
            KOMODO_CONNECTING = (1<<30) + (int32_t)chainActive.LastTip()->GetHeight() + 1;
        }
        if (!ContextualCheckInputs(tx, state, view, true, MANDATORY_SCRIPT_VERIFY_FLAGS, true, txdata, Params().GetConsensus(), consensusBranchId))
        {
            if ( flag != 0 )
                KOMODO_CONNECTING = -1;
            return error("AcceptToMemoryPool: BUG! PLEASE REPORT THIS! ConnectInputs failed against MANDATORY but not STANDARD flags %s", hash.ToString());
        }
        if ( flag != 0 )
            KOMODO_CONNECTING = -1;

        // Store transaction in memory
        pool.addUnchecked(hash, entry, !IsInitialBlockDownload());

        if (!tx.IsCoinImport())
        {
            // Add memory address index
            if (fAddressIndex) {
                pool.addAddressIndex(entry, view);
            }

            // Add memory spent index
            if (fSpentIndex) {
                pool.addSpentIndex(entry, view);
            }
        }
    }

    SyncWithWallets(tx, NULL);

    return true;
}

bool GetTimestampIndex(const unsigned int &high, const unsigned int &low, const bool fActiveOnly, std::vector<std::pair<uint256, unsigned int> > &hashes)
{
    if (!fTimestampIndex)
        return error("Timestamp index not enabled");

    if (!pblocktree->ReadTimestampIndex(high, low, fActiveOnly, hashes))
        return error("Unable to get hashes for timestamps");

    return true;
}

bool GetSpentIndex(CSpentIndexKey &key, CSpentIndexValue &value)
{
    if (!fSpentIndex)
        return false;

    if (mempool.getSpentIndex(key, value))
        return true;

    if (!pblocktree->ReadSpentIndex(key, value))
        return false;

    return true;
}

bool GetAddressIndex(uint160 addressHash, int type,
                     std::vector<std::pair<CAddressIndexKey, CAmount> > &addressIndex, int start, int end)
{
    if (!fAddressIndex)
        return error("address index not enabled");

    if (!pblocktree->ReadAddressIndex(addressHash, type, addressIndex, start, end))
        return error("unable to get txids for address");

    return true;
}

bool GetAddressUnspent(uint160 addressHash, int type,
                       std::vector<std::pair<CAddressUnspentKey, CAddressUnspentValue> > &unspentOutputs)
{
    if (!fAddressIndex)
        return error("address index not enabled");

    if (!pblocktree->ReadAddressUnspentIndex(addressHash, type, unspentOutputs))
        return error("unable to get txids for address");

    return true;
}

/*uint64_t myGettxout(uint256 hash,int32_t n)
{
    CCoins coins;
    LOCK2(cs_main,mempool.cs);
    CCoinsViewMemPool view(pcoinsTip, mempool);
    if (!view.GetCoins(hash, coins))
        return(0);
    if ( n < 0 || (unsigned int)n >= coins.vout.size() || coins.vout[n].IsNull() )
        return(0);
    else return(coins.vout[n].nValue);
}*/

bool myAddtomempool(CTransaction &tx, CValidationState *pstate, bool fSkipExpiry)
{
    CValidationState state;
    if (!pstate)
        pstate = &state;
    CTransaction Ltx; bool fMissingInputs,fOverrideFees = false;
    if ( mempool.lookup(tx.GetHash(),Ltx) == 0 )
        return(AcceptToMemoryPool(mempool, *pstate, tx, false, &fMissingInputs, !fOverrideFees, -1, fSkipExpiry));
    else return(true);
}

bool myGetTransaction(const uint256 &hash, CTransaction &txOut, uint256 &hashBlock)
{
    memset(&hashBlock,0,sizeof(hashBlock));
    // need a GetTransaction without lock so the validation code for assets can run without deadlock
    {
        //fprintf(stderr,"check mempool\n");
        if (mempool.lookup(hash, txOut))
        {
            //fprintf(stderr,"found in mempool\n");
            return true;
        }
    }
    //fprintf(stderr,"check disk\n");

    if (fTxIndex) {
        CDiskTxPos postx;
        //fprintf(stderr,"ReadTxIndex\n");
        if (pblocktree->ReadTxIndex(hash, postx)) {
            //fprintf(stderr,"OpenBlockFile\n");
            CAutoFile file(OpenBlockFile(postx, true), SER_DISK, CLIENT_VERSION);
            if (file.IsNull())
                return error("%s: OpenBlockFile failed", __func__);
            CBlockHeader header;
            //fprintf(stderr,"seek and read\n");
            try {
                file >> header;
                fseek(file.Get(), postx.nTxOffset, SEEK_CUR);
                file >> txOut;
            } catch (const std::exception& e) {
                return error("%s: Deserialize or I/O error - %s", __func__, e.what());
            }
            hashBlock = header.GetHash();
            if (txOut.GetHash() != hash)
                return error("%s: txid mismatch", __func__);
            //fprintf(stderr,"found on disk\n");
            return true;
        }
    }
    //fprintf(stderr,"not found\n");
    return false;
}

/** Return transaction in tx, and if it was found inside a block, its hash is placed in hashBlock */
bool GetTransaction(const uint256 &hash, CTransaction &txOut, uint256 &hashBlock, bool fAllowSlow)
{
    CBlockIndex *pindexSlow = NULL;
    memset(&hashBlock,0,sizeof(hashBlock));

    LOCK(cs_main);

    if (mempool.lookup(hash, txOut))
    {
        return true;
    }

    if (fTxIndex) {
        CDiskTxPos postx;
        if (pblocktree->ReadTxIndex(hash, postx)) {
            CAutoFile file(OpenBlockFile(postx, true), SER_DISK, CLIENT_VERSION);
            if (file.IsNull())
                return error("%s: OpenBlockFile failed", __func__);
            CBlockHeader header;
            try {
                file >> header;
                fseek(file.Get(), postx.nTxOffset, SEEK_CUR);
                file >> txOut;
            } catch (const std::exception& e) {
                return error("%s: Deserialize or I/O error - %s", __func__, e.what());
            }
            hashBlock = header.GetHash();
            if (txOut.GetHash() != hash)
                return error("%s: txid mismatch", __func__);
            return true;
        }
    }

    if (fAllowSlow) { // use coin database to locate block that contains transaction, and scan it
        int nHeight = -1;
        {
            CCoinsViewCache &view = *pcoinsTip;
            const CCoins* coins = view.AccessCoins(hash);
            if (coins)
                nHeight = coins->nHeight;
        }
        if (nHeight > 0)
            pindexSlow = chainActive[nHeight];
    }

    if (pindexSlow) {
        CBlock block;
        if (ReadBlockFromDisk(block, pindexSlow,1)) {
            BOOST_FOREACH(const CTransaction &tx, block.vtx) {
                if (tx.GetHash() == hash) {
                    txOut = tx;
                    hashBlock = pindexSlow->GetBlockHash();
                    return true;
                }
            }
        }
    }

    return false;
}

/*char *komodo_getspendscript(uint256 hash,int32_t n)
 {
 CTransaction tx; uint256 hashBlock;
 if ( !GetTransaction(hash,tx,hashBlock,true) )
 {
 printf("null GetTransaction\n");
 return(0);
 }
 if ( n >= 0 && n < tx.vout.size() )
 return((char *)tx.vout[n].scriptPubKey.ToString().c_str());
 else printf("getspendscript illegal n.%d\n",n);
 return(0);
 }*/


//////////////////////////////////////////////////////////////////////////////
//
// CBlock and CBlockIndex
//

bool WriteBlockToDisk(CBlock& block, CDiskBlockPos& pos, const CMessageHeader::MessageStartChars& messageStart)
{
    // Open history file to append
    CAutoFile fileout(OpenBlockFile(pos), SER_DISK, CLIENT_VERSION);
    if (fileout.IsNull())
        return error("WriteBlockToDisk: OpenBlockFile failed");

    // Write index header
    unsigned int nSize = GetSerializeSize(fileout, block);
    fileout << FLATDATA(messageStart) << nSize;

    // Write block
    long fileOutPos = ftell(fileout.Get());
    if (fileOutPos < 0)
        return error("WriteBlockToDisk: ftell failed");
    pos.nPos = (unsigned int)fileOutPos;
    fileout << block;

    return true;
}

bool ReadBlockFromDisk(int32_t height,CBlock& block, const CDiskBlockPos& pos,bool checkPOW)
{
    uint8_t pubkey33[33];
    block.SetNull();

    // Open history file to read
    CAutoFile filein(OpenBlockFile(pos, true), SER_DISK, CLIENT_VERSION);
    if (filein.IsNull())
    {
        //fprintf(stderr,"readblockfromdisk err A\n");
        return error("ReadBlockFromDisk: OpenBlockFile failed for %s", pos.ToString());
    }

    // Read block
    try {
        filein >> block;
    }
    catch (const std::exception& e) {
        fprintf(stderr,"readblockfromdisk err B\n");
        return error("%s: Deserialize or I/O error - %s at %s", __func__, e.what(), pos.ToString());
    }
    // Check the header
    if ( 0 && checkPOW != 0 )
    {
        komodo_block2pubkey33(pubkey33,(CBlock *)&block);
        if (!(CheckEquihashSolution(&block, Params()) && CheckProofOfWork(block, pubkey33, height, Params().GetConsensus())))
        {
            int32_t i; for (i=0; i<33; i++)
                fprintf(stderr,"%02x",pubkey33[i]);
            fprintf(stderr," warning unexpected diff at ht.%d\n",height);

            return error("ReadBlockFromDisk: Errors in block header at %s", pos.ToString());
        }
    }
    return true;
}

bool ReadBlockFromDisk(CBlock& block, const CBlockIndex* pindex,bool checkPOW)
{
    if ( pindex == 0 )
        return false;
    if (!ReadBlockFromDisk(pindex->GetHeight(),block, pindex->GetBlockPos(),checkPOW))
        return false;
    if (block.GetHash() != pindex->GetBlockHash())
        return error("ReadBlockFromDisk(CBlock&, CBlockIndex*): GetHash() doesn't match index for %s at %s",
                     pindex->ToString(), pindex->GetBlockPos().ToString());
    return true;
}

//uint64_t komodo_moneysupply(int32_t height);
extern char ASSETCHAINS_SYMBOL[KOMODO_ASSETCHAIN_MAXLEN];
extern uint64_t ASSETCHAINS_ENDSUBSIDY[ASSETCHAINS_MAX_ERAS], ASSETCHAINS_REWARD[ASSETCHAINS_MAX_ERAS], ASSETCHAINS_HALVING[ASSETCHAINS_MAX_ERAS];
extern uint32_t ASSETCHAINS_MAGIC;
extern uint64_t ASSETCHAINS_STAKED,ASSETCHAINS_LINEAR,ASSETCHAINS_COMMISSION,ASSETCHAINS_SUPPLY;
extern uint8_t ASSETCHAINS_PUBLIC,ASSETCHAINS_PRIVATE;

CAmount GetBlockSubsidy(int nHeight, const Consensus::Params& consensusParams)
{
    int32_t numhalvings,i; uint64_t numerator; CAmount nSubsidy = 3 * COIN;
    if ( ASSETCHAINS_SYMBOL[0] == 0 )
    {
        if ( nHeight == 1 )
            return(100000000 * COIN); // ICO allocation
        else if ( nHeight < KOMODO_ENDOFERA )
            return(3 * COIN);
        else if ( nHeight < 2*KOMODO_ENDOFERA )
            return(2 * COIN);
        else return(COIN);
    }
    else
    {
        return(komodo_ac_block_subsidy(nHeight));
    }
    /*
     // Mining slow start
     // The subsidy is ramped up linearly, skipping the middle payout of
     // MAX_SUBSIDY/2 to keep the monetary curve consistent with no slow start.
     if (nHeight < consensusParams.nSubsidySlowStartInterval / 2) {
     nSubsidy /= consensusParams.nSubsidySlowStartInterval;
     nSubsidy *= nHeight;
     return nSubsidy;
     } else if (nHeight < consensusParams.nSubsidySlowStartInterval) {
     nSubsidy /= consensusParams.nSubsidySlowStartInterval;
     nSubsidy *= (nHeight+1);
     return nSubsidy;
     }

     assert(nHeight > consensusParams.SubsidySlowStartShift());
     int halvings = (nHeight - consensusParams.SubsidySlowStartShift()) / consensusParams.nSubsidyHalvingInterval;*/
    // Force block reward to zero when right shift is undefined.
    //int halvings = nHeight / consensusParams.nSubsidyHalvingInterval;
    //if (halvings >= 64)
    //    return 0;

    // Subsidy is cut in half every 840,000 blocks which will occur approximately every 4 years.
    //nSubsidy >>= halvings;
    //return nSubsidy;
}

bool IsInitialBlockDownload()
{
    const CChainParams& chainParams = Params();
    // Once this function has returned false, it must remain false.
    static std::atomic<bool> latchToFalse{false};
    // Optimization: pre-test latch before taking the lock.
    if (latchToFalse.load(std::memory_order_relaxed))
        return false;

    LOCK(cs_main);
    if (latchToFalse.load(std::memory_order_relaxed))
        return false;

    if (fImporting || fReindex)
    {
        //fprintf(stderr,"IsInitialBlockDownload: fImporting %d || %d fReindex\n",(int32_t)fImporting,(int32_t)fReindex);
        return true;
    }

    if (fCheckpointsEnabled && chainActive.Height() < Checkpoints::GetTotalBlocksEstimate(chainParams.Checkpoints()))
    {
        //fprintf(stderr,"IsInitialBlockDownload: checkpoint -> initialdownload - %d blocks\n", Checkpoints::GetTotalBlocksEstimate(chainParams.Checkpoints()));
        return true;
    }

    bool state;
    arith_uint256 bigZero = arith_uint256();
    arith_uint256 minWork = UintToArith256(chainParams.GetConsensus().nMinimumChainWork);
    CBlockIndex *ptr = chainActive.Tip();

    if (ptr == NULL)
    {
        //fprintf(stderr,"nullptr in IsInitialDownload\n");
        return true;
    }
    if (0 && ptr->chainPower < CChainPower(ptr, bigZero, minWork))
    {
        fprintf(stderr,"chainpower insufficient in IsInitialDownload\n");
        return true;
    }
    state = ((chainActive.Height() < ptr->GetHeight() - 24*60) ||
             ptr->GetBlockTime() < (GetTime() - nMaxTipAge));
    if ( KOMODO_INSYNC != 0 )
        state = false;
    if (!state)
    {
        LogPrintf("Leaving InitialBlockDownload (latching to false)\n");
        latchToFalse.store(true, std::memory_order_relaxed);
    } // else fprintf(stderr,"state.%d  ht.%d vs %d, t.%u\n",state,(int32_t)chainActive.Height(),(uint32_t)ptr->GetHeight(),(int32_t)ptr->GetBlockTime());
    return state;
}

// determine if we are in sync with the best chain
int IsNotInSync()
{
    const CChainParams& chainParams = Params();

    LOCK(cs_main);
    if (fImporting || fReindex)
    {
        //fprintf(stderr,"IsNotInSync: fImporting %d || %d fReindex\n",(int32_t)fImporting,(int32_t)fReindex);
        return true;
    }
    if (fCheckpointsEnabled)
    {
        if (fCheckpointsEnabled && chainActive.Height() < Checkpoints::GetTotalBlocksEstimate(chainParams.Checkpoints()))
        {
            //fprintf(stderr,"IsNotInSync: checkpoint -> initialdownload chainActive.Height().%d GetTotalBlocksEstimate(chainParams.Checkpoints().%d\n", chainActive.Height(), Checkpoints::GetTotalBlocksEstimate(chainParams.Checkpoints()));
            return true;
        }
    }

    CBlockIndex *pbi = chainActive.Tip();
    int longestchain = komodo_longestchain();
    if ( !pbi ||
         (pindexBestHeader == 0) ||
         ((pindexBestHeader->GetHeight() - 1) > pbi->GetHeight()) ||
         (longestchain != 0 && longestchain > pbi->GetHeight()) )
    {
        return (pbi && pindexBestHeader && (pindexBestHeader->GetHeight() - 1) > pbi->GetHeight()) ?
                pindexBestHeader->GetHeight() - pbi->GetHeight() :
                true;
    }

    return false;
}

static bool fLargeWorkForkFound = false;
static bool fLargeWorkInvalidChainFound = false;
static CBlockIndex *pindexBestForkTip = NULL;
static CBlockIndex *pindexBestForkBase = NULL;

void CheckForkWarningConditions()
{
    AssertLockHeld(cs_main);
    // Before we get past initial download, we cannot reliably alert about forks
    // (we assume we don't get stuck on a fork before finishing our initial sync)
    if (IsInitialBlockDownload())
        return;

    // If our best fork is no longer within 288 blocks (+/- 12 hours if no one mines it)
    // of our head, drop it
    if (pindexBestForkTip && chainActive.Height() - pindexBestForkTip->GetHeight() >= 288)
        pindexBestForkTip = NULL;

    if (pindexBestForkTip || (pindexBestInvalid && pindexBestInvalid->chainPower > (chainActive.LastTip()->chainPower + (GetBlockProof(*chainActive.LastTip()) * 6))))
    {
        if (!fLargeWorkForkFound && pindexBestForkBase)
        {
            std::string warning = std::string("'Warning: Large-work fork detected, forking after block ") +
            pindexBestForkBase->phashBlock->ToString() + std::string("'");
            CAlert::Notify(warning, true);
        }
        if (pindexBestForkTip && pindexBestForkBase)
        {
            LogPrintf("%s: Warning: Large valid fork found\n  forking the chain at height %d (%s)\n  lasting to height %d (%s).\nChain state database corruption likely.\n", __func__,
                      pindexBestForkBase->GetHeight(), pindexBestForkBase->phashBlock->ToString(),
                      pindexBestForkTip->GetHeight(), pindexBestForkTip->phashBlock->ToString());
            fLargeWorkForkFound = true;
        }
        else
        {
            std::string warning = std::string("Warning: Found invalid chain at least ~6 blocks longer than our best chain.\nChain state database corruption likely.");
            LogPrintf("%s: %s\n", warning.c_str(), __func__);
            CAlert::Notify(warning, true);
            fLargeWorkInvalidChainFound = true;
        }
    }
    else
    {
        fLargeWorkForkFound = false;
        fLargeWorkInvalidChainFound = false;
    }
}

void CheckForkWarningConditionsOnNewFork(CBlockIndex* pindexNewForkTip)
{
    AssertLockHeld(cs_main);
    // If we are on a fork that is sufficiently large, set a warning flag
    CBlockIndex* pfork = pindexNewForkTip;
    CBlockIndex* plonger = chainActive.LastTip();
    while (pfork && pfork != plonger)
    {
        while (plonger && plonger->GetHeight() > pfork->GetHeight())
            plonger = plonger->pprev;
        if (pfork == plonger)
            break;
        pfork = pfork->pprev;
    }

    // We define a condition where we should warn the user about as a fork of at least 7 blocks
    // with a tip within 72 blocks (+/- 3 hours if no one mines it) of ours
    // We use 7 blocks rather arbitrarily as it represents just under 10% of sustained network
    // hash rate operating on the fork.
    // or a chain that is entirely longer than ours and invalid (note that this should be detected by both)
    // We define it this way because it allows us to only store the highest fork tip (+ base) which meets
    // the 7-block condition and from this always have the most-likely-to-cause-warning fork
    if (pfork && (!pindexBestForkTip || (pindexBestForkTip && pindexNewForkTip->GetHeight() > pindexBestForkTip->GetHeight())) &&
        pindexNewForkTip->chainPower - pfork->chainPower > (GetBlockProof(*pfork) * 7) &&
        chainActive.Height() - pindexNewForkTip->GetHeight() < 72)
    {
        pindexBestForkTip = pindexNewForkTip;
        pindexBestForkBase = pfork;
    }

    CheckForkWarningConditions();
}

// Requires cs_main.
void Misbehaving(NodeId pnode, int howmuch)
{
    if (howmuch == 0)
        return;

    CNodeState *state = State(pnode);
    if (state == NULL)
        return;

    state->nMisbehavior += howmuch;
    int banscore = GetArg("-banscore", 101);
    if (state->nMisbehavior >= banscore && state->nMisbehavior - howmuch < banscore)
    {
        LogPrintf("%s: %s (%d -> %d) BAN THRESHOLD EXCEEDED\n", __func__, state->name, state->nMisbehavior-howmuch, state->nMisbehavior);
        state->fShouldBan = true;
    } else
        LogPrintf("%s: %s (%d -> %d)\n", __func__, state->name, state->nMisbehavior-howmuch, state->nMisbehavior);
}

void static InvalidChainFound(CBlockIndex* pindexNew)
{
    if (!pindexBestInvalid || pindexNew->chainPower > pindexBestInvalid->chainPower)
        pindexBestInvalid = pindexNew;

    LogPrintf("%s: invalid block=%s  height=%d  log2_work=%.8g  log2_stake=%.8g  date=%s\n", __func__,
              pindexNew->GetBlockHash().ToString(), pindexNew->GetHeight(),
              log(pindexNew->chainPower.chainWork.getdouble())/log(2.0),
              log(pindexNew->chainPower.chainStake.getdouble())/log(2.0),
              DateTimeStrFormat("%Y-%m-%d %H:%M:%S", pindexNew->GetBlockTime()));
    CBlockIndex *tip = chainActive.LastTip();
    assert (tip);
    LogPrintf("%s:  current best=%s  height=%d  log2_work=%.8g  log2_stake=%.8g  date=%s\n", __func__,
              tip->GetBlockHash().ToString(), chainActive.Height(),
              log(tip->chainPower.chainWork.getdouble())/log(2.0),
              log(tip->chainPower.chainStake.getdouble())/log(2.0),
              DateTimeStrFormat("%Y-%m-%d %H:%M:%S", tip->GetBlockTime()));
    CheckForkWarningConditions();
}

void static InvalidBlockFound(CBlockIndex *pindex, const CValidationState &state) {
    int nDoS = 0;
    if (state.IsInvalid(nDoS)) {
        std::map<uint256, NodeId>::iterator it = mapBlockSource.find(pindex->GetBlockHash());
        if (it != mapBlockSource.end() && State(it->second)) {
            CBlockReject reject = {state.GetRejectCode(), state.GetRejectReason().substr(0, MAX_REJECT_MESSAGE_LENGTH), pindex->GetBlockHash()};
            State(it->second)->rejects.push_back(reject);
            if (nDoS > 0)
                Misbehaving(it->second, nDoS);
        }
    }
    if (!state.CorruptionPossible()) {
        pindex->nStatus |= BLOCK_FAILED_VALID;
        setDirtyBlockIndex.insert(pindex);
        setBlockIndexCandidates.erase(pindex);
        InvalidChainFound(pindex);
    }
}

void UpdateCoins(const CTransaction& tx, CCoinsViewCache& inputs, CTxUndo &txundo, int nHeight)
{
    if (!tx.IsMint()) // mark inputs spent
    {
        txundo.vprevout.reserve(tx.vin.size());
        BOOST_FOREACH(const CTxIn &txin, tx.vin) {
            CCoinsModifier coins = inputs.ModifyCoins(txin.prevout.hash);
            unsigned nPos = txin.prevout.n;

            if (nPos >= coins->vout.size() || coins->vout[nPos].IsNull())
                assert(false);
            // mark an outpoint spent, and construct undo information
            txundo.vprevout.push_back(CTxInUndo(coins->vout[nPos]));
            coins->Spend(nPos);
            if (coins->vout.size() == 0) {
                CTxInUndo& undo = txundo.vprevout.back();
                undo.nHeight = coins->nHeight;
                undo.fCoinBase = coins->fCoinBase;
                undo.nVersion = coins->nVersion;
            }
        }
    }

    // spend nullifiers
    inputs.SetNullifiers(tx, true);

    inputs.ModifyCoins(tx.GetHash())->FromTx(tx, nHeight); // add outputs

    // Unorthodox state
    if (tx.IsCoinImport()) {
        // add a tombstone for the burnTx
        AddImportTombstone(tx, inputs, nHeight);
    }
}

void UpdateCoins(const CTransaction& tx, CCoinsViewCache& inputs, int nHeight)
{
    CTxUndo txundo;
    UpdateCoins(tx, inputs, txundo, nHeight);
}

bool CScriptCheck::operator()() {
    const CScript &scriptSig = ptxTo->vin[nIn].scriptSig;
    ServerTransactionSignatureChecker checker(ptxTo, nIn, amount, cacheStore, *txdata);
    if (!VerifyScript(scriptSig, scriptPubKey, nFlags, checker, consensusBranchId, &error)) {
        return ::error("CScriptCheck(): %s:%d VerifySignature failed: %s", ptxTo->GetHash().ToString(), nIn, ScriptErrorString(error));
    }
    return true;
}

int GetSpendHeight(const CCoinsViewCache& inputs)
{
    LOCK(cs_main);
    CBlockIndex* pindexPrev = mapBlockIndex.find(inputs.GetBestBlock())->second;
    return pindexPrev->GetHeight() + 1;
}

namespace Consensus {
    bool CheckTxInputs(const CTransaction& tx, CValidationState& state, const CCoinsViewCache& inputs, int nSpendHeight, const Consensus::Params& consensusParams)
    {
        // This doesn't trigger the DoS code on purpose; if it did, it would make it easier
        // for an attacker to attempt to split the network.
        if (!inputs.HaveInputs(tx))
            return state.Invalid(error("CheckInputs(): %s inputs unavailable", tx.GetHash().ToString()));

        // are the JoinSplit's requirements met?
        if (!inputs.HaveJoinSplitRequirements(tx))
            return state.Invalid(error("CheckInputs(): %s JoinSplit requirements not met", tx.GetHash().ToString()));

        CAmount nValueIn = 0;
        CAmount nFees = 0;
        for (unsigned int i = 0; i < tx.vin.size(); i++)
        {
            const COutPoint &prevout = tx.vin[i].prevout;
            const CCoins *coins = inputs.AccessCoins(prevout.hash);
            assert(coins);

            if (coins->IsCoinBase()) {
                // ensure that output of coinbases are not still time locked
                if (coins->TotalTxValue() >= ASSETCHAINS_TIMELOCKGTE)
                {
                    uint64_t unlockTime = komodo_block_unlocktime(coins->nHeight);
                    if (nSpendHeight < unlockTime) {
                        return state.DoS(10,
                                        error("CheckInputs(): tried to spend coinbase that is timelocked until block %d", unlockTime),
                                        REJECT_INVALID, "bad-txns-premature-spend-of-coinbase");
                    }
                }

                // Ensure that coinbases are matured, no DoS as retry may work later
                if (nSpendHeight - coins->nHeight < COINBASE_MATURITY) {
                    return state.Invalid(
                                         error("CheckInputs(): tried to spend coinbase at depth %d/%d", nSpendHeight - coins->nHeight, (int32_t)COINBASE_MATURITY),
                                         REJECT_INVALID, "bad-txns-premature-spend-of-coinbase");
                }

                // Ensure that coinbases cannot be spent to transparent outputs
                // Disabled on regtest
                if (fCoinbaseEnforcedProtectionEnabled &&
                    consensusParams.fCoinbaseMustBeProtected &&
                    !(tx.vout.size() == 0 || (tx.vout.size() == 1 && tx.vout[0].nValue == 0)) &&
                    (strcmp(ASSETCHAINS_SYMBOL, "VRSC") != 0 || (nSpendHeight >= 12800 && coins->nHeight >= 12800))) {
                    return state.DoS(100,
                                     error("CheckInputs(): tried to spend coinbase with transparent outputs"),
                                     REJECT_INVALID, "bad-txns-coinbase-spend-has-transparent-outputs");
                }
            }

            // Check for negative or overflow input values
            nValueIn += coins->vout[prevout.n].nValue;
#ifdef KOMODO_ENABLE_INTEREST
            if ( ASSETCHAINS_SYMBOL[0] == 0 && nSpendHeight > 60000 )//chainActive.LastTip() != 0 && chainActive.LastTip()->GetHeight() >= 60000 )
            {
                if ( coins->vout[prevout.n].nValue >= 10*COIN )
                {
                    int64_t interest; int32_t txheight; uint32_t locktime;
                    if ( (interest= komodo_accrued_interest(&txheight,&locktime,prevout.hash,prevout.n,0,coins->vout[prevout.n].nValue,(int32_t)nSpendHeight-1)) != 0 )
                    {
                        //fprintf(stderr,"checkResult %.8f += val %.8f interest %.8f ht.%d lock.%u tip.%u\n",(double)nValueIn/COIN,(double)coins->vout[prevout.n].nValue/COIN,(double)interest/COIN,txheight,locktime,chainActive.LastTip()->nTime);
                        nValueIn += interest;
                    }
                }
            }
#endif
            if (!MoneyRange(coins->vout[prevout.n].nValue) || !MoneyRange(nValueIn))
                return state.DoS(100, error("CheckInputs(): txin values out of range"),
                                 REJECT_INVALID, "bad-txns-inputvalues-outofrange");

        }

        nValueIn += tx.GetShieldedValueIn();
        if (!MoneyRange(nValueIn))
            return state.DoS(100, error("CheckInputs(): shielded input to transparent value pool out of range"),
                             REJECT_INVALID, "bad-txns-inputvalues-outofrange");

        if (nValueIn < tx.GetValueOut())
        {
            fprintf(stderr,"spentheight.%d valuein %s vs %s error\n",nSpendHeight,FormatMoney(nValueIn).c_str(), FormatMoney(tx.GetValueOut()).c_str());
            return state.DoS(100, error("CheckInputs(): %s value in (%s) < value out (%s) diff %.8f",
                                        tx.GetHash().ToString(), FormatMoney(nValueIn), FormatMoney(tx.GetValueOut()),((double)nValueIn - tx.GetValueOut())/COIN),REJECT_INVALID, "bad-txns-in-belowout");
        }
        // Tally transaction fees
        CAmount nTxFee = nValueIn - tx.GetValueOut();
        if (nTxFee < 0)
            return state.DoS(100, error("CheckInputs(): %s nTxFee < 0", tx.GetHash().ToString()),
                             REJECT_INVALID, "bad-txns-fee-negative");
        nFees += nTxFee;
        if (!MoneyRange(nFees))
            return state.DoS(100, error("CheckInputs(): nFees out of range"),
                             REJECT_INVALID, "bad-txns-fee-outofrange");
        return true;
    }
}// namespace Consensus

bool ContextualCheckInputs(
                           const CTransaction& tx,
                           CValidationState &state,
                           const CCoinsViewCache &inputs,
                           bool fScriptChecks,
                           unsigned int flags,
                           bool cacheStore,
                           PrecomputedTransactionData& txdata,
                           const Consensus::Params& consensusParams,
                           uint32_t consensusBranchId,
                           std::vector<CScriptCheck> *pvChecks)
{
    if (!tx.IsMint())
    {
        if (!Consensus::CheckTxInputs(tx, state, inputs, GetSpendHeight(inputs), consensusParams)) {
            return false;
        }

        if (pvChecks)
            pvChecks->reserve(tx.vin.size());

        // The first loop above does all the inexpensive checks.
        // Only if ALL inputs pass do we perform expensive ECDSA signature checks.
        // Helps prevent CPU exhaustion attacks.

        // Skip ECDSA signature verification when connecting blocks
        // before the last block chain checkpoint. This is safe because block merkle hashes are
        // still computed and checked, and any change will be caught at the next checkpoint.
        if (fScriptChecks) {
            for (unsigned int i = 0; i < tx.vin.size(); i++) {
                const COutPoint &prevout = tx.vin[i].prevout;
                const CCoins* coins = inputs.AccessCoins(prevout.hash);
                assert(coins);

                // Verify signature
                CScriptCheck check(*coins, tx, i, flags, cacheStore, consensusBranchId, &txdata);
                if (pvChecks) {
                    pvChecks->push_back(CScriptCheck());
                    check.swap(pvChecks->back());
                } else if (!check()) {
                    if (flags & STANDARD_NOT_MANDATORY_VERIFY_FLAGS) {
                        // Check whether the failure was caused by a
                        // non-mandatory script verification check, such as
                        // non-standard DER encodings or non-null dummy
                        // arguments; if so, don't trigger DoS protection to
                        // avoid splitting the network between upgraded and
                        // non-upgraded nodes.
                        CScriptCheck check2(*coins, tx, i,
                                            flags & ~STANDARD_NOT_MANDATORY_VERIFY_FLAGS, cacheStore, consensusBranchId, &txdata);
                        if (check2())
                            return state.Invalid(false, REJECT_NONSTANDARD, strprintf("non-mandatory-script-verify-flag (%s)", ScriptErrorString(check.GetScriptError())));
                    }
                    // Failures of other flags indicate a transaction that is
                    // invalid in new blocks, e.g. a invalid P2SH. We DoS ban
                    // such nodes as they are not following the protocol. That
                    // said during an upgrade careful thought should be taken
                    // as to the correct behavior - we may want to continue
                    // peering with non-upgraded nodes even after a soft-fork
                    // super-majority vote has passed.
                    return state.DoS(100,false, REJECT_INVALID, strprintf("mandatory-script-verify-flag-failed (%s)", ScriptErrorString(check.GetScriptError())));
                }
            }
        }
    }

    if (tx.IsCoinImport())
    {
        ServerTransactionSignatureChecker checker(&tx, 0, 0, false, txdata);
        return VerifyCoinImport(tx.vin[0].scriptSig, checker, state);
    }

    return true;
}


/*bool ContextualCheckInputs(const CTransaction& tx, CValidationState &state, const CCoinsViewCache &inputs, bool fScriptChecks, unsigned int flags, bool cacheStore, const Consensus::Params& consensusParams, std::vector<CScriptCheck> *pvChecks)
 {
 if (!NonContextualCheckInputs(tx, state, inputs, fScriptChecks, flags, cacheStore, consensusParams, pvChecks)) {
 fprintf(stderr,"ContextualCheckInputs failure.0\n");
 return false;
 }

 if (!tx.IsCoinBase())
 {
 // While checking, GetBestBlock() refers to the parent block.
 // This is also true for mempool checks.
 CBlockIndex *pindexPrev = mapBlockIndex.find(inputs.GetBestBlock())->second;
 int nSpendHeight = pindexPrev->GetHeight() + 1;
 for (unsigned int i = 0; i < tx.vin.size(); i++)
 {
 const COutPoint &prevout = tx.vin[i].prevout;
 const CCoins *coins = inputs.AccessCoins(prevout.hash);
 // Assertion is okay because NonContextualCheckInputs ensures the inputs
 // are available.
 assert(coins);

 // If prev is coinbase, check that it's matured
 if (coins->IsCoinBase()) {
 if ( ASSETCHAINS_SYMBOL[0] == 0 )
 COINBASE_MATURITY = _COINBASE_MATURITY;
 if (nSpendHeight - coins->nHeight < COINBASE_MATURITY) {
 fprintf(stderr,"ContextualCheckInputs failure.1 i.%d of %d\n",i,(int32_t)tx.vin.size());

 return state.Invalid(
 error("CheckInputs(): tried to spend coinbase at depth %d", nSpendHeight - coins->nHeight),REJECT_INVALID, "bad-txns-premature-spend-of-coinbase");
 }
 }
 }
 }

 return true;
 }*/

namespace {

    bool UndoWriteToDisk(const CBlockUndo& blockundo, CDiskBlockPos& pos, const uint256& hashBlock, const CMessageHeader::MessageStartChars& messageStart)
    {
        // Open history file to append
        CAutoFile fileout(OpenUndoFile(pos), SER_DISK, CLIENT_VERSION);
        if (fileout.IsNull())
            return error("%s: OpenUndoFile failed", __func__);

        // Write index header
        unsigned int nSize = GetSerializeSize(fileout, blockundo);
        fileout << FLATDATA(messageStart) << nSize;

        // Write undo data
        long fileOutPos = ftell(fileout.Get());
        if (fileOutPos < 0)
            return error("%s: ftell failed", __func__);
        pos.nPos = (unsigned int)fileOutPos;
        fileout << blockundo;

        // calculate & write checksum
        CHashWriter hasher(SER_GETHASH, PROTOCOL_VERSION);
        hasher << hashBlock;
        hasher << blockundo;
        fileout << hasher.GetHash();

        return true;
    }

    bool UndoReadFromDisk(CBlockUndo& blockundo, const CDiskBlockPos& pos, const uint256& hashBlock)
    {
        // Open history file to read
        CAutoFile filein(OpenUndoFile(pos, true), SER_DISK, CLIENT_VERSION);
        if (filein.IsNull())
            return error("%s: OpenBlockFile failed", __func__);

        // Read block
        uint256 hashChecksum;
        try {
            filein >> blockundo;
            filein >> hashChecksum;
        }
        catch (const std::exception& e) {
            return error("%s: Deserialize or I/O error - %s", __func__, e.what());
        }
        // Verify checksum
        CHashWriter hasher(SER_GETHASH, PROTOCOL_VERSION);
        hasher << hashBlock;
        hasher << blockundo;
        if (hashChecksum != hasher.GetHash())
            return error("%s: Checksum mismatch", __func__);

        return true;
    }

    /** Abort with a message */
    bool AbortNode(const std::string& strMessage, const std::string& userMessage="")
    {
        strMiscWarning = strMessage;
        LogPrintf("*** %s\n", strMessage);
        uiInterface.ThreadSafeMessageBox(
                                         userMessage.empty() ? _("Error: A fatal internal error occurred, see debug.log for details") : userMessage,
                                         "", CClientUIInterface::MSG_ERROR);
        StartShutdown();
        return false;
    }

    bool AbortNode(CValidationState& state, const std::string& strMessage, const std::string& userMessage="")
    {
        AbortNode(strMessage, userMessage);
        return state.Error(strMessage);
    }

} // anon namespace

/**
 * Apply the undo operation of a CTxInUndo to the given chain state.
 * @param undo The undo object.
 * @param view The coins view to which to apply the changes.
 * @param out The out point that corresponds to the tx input.
 * @return True on success.
 */
static bool ApplyTxInUndo(const CTxInUndo& undo, CCoinsViewCache& view, const COutPoint& out)
{
    bool fClean = true;

    CCoinsModifier coins = view.ModifyCoins(out.hash);
    if (undo.nHeight != 0) {
        // undo data contains height: this is the last output of the prevout tx being spent
        if (!coins->IsPruned())
            fClean = fClean && error("%s: undo data overwriting existing transaction", __func__);
        coins->Clear();
        coins->fCoinBase = undo.fCoinBase;
        coins->nHeight = undo.nHeight;
        coins->nVersion = undo.nVersion;
    } else {
        if (coins->IsPruned())
            fClean = fClean && error("%s: undo data adding output to missing transaction", __func__);
    }
    if (coins->IsAvailable(out.n))
        fClean = fClean && error("%s: undo data overwriting existing output", __func__);
    if (coins->vout.size() < out.n+1)
        coins->vout.resize(out.n+1);
    coins->vout[out.n] = undo.txout;

    return fClean;
}


void ConnectNotarisations(const CBlock &block, int height)
{
    // Record Notarisations
    NotarisationsInBlock notarisations = ScanBlockNotarisations(block, height);
    if (notarisations.size() > 0) {
        CDBBatch batch = CDBBatch(*pnotarisations);
        batch.Write(block.GetHash(), notarisations);
        WriteBackNotarisations(notarisations, batch);
        pnotarisations->WriteBatch(batch, true);
        LogPrintf("ConnectBlock: wrote %i block notarisations in block: %s\n",
                notarisations.size(), block.GetHash().GetHex().data());
    }
}


void DisconnectNotarisations(const CBlock &block)
{
    // Delete from notarisations cache
    NotarisationsInBlock nibs;
    if (GetBlockNotarisations(block.GetHash(), nibs)) {
        CDBBatch batch = CDBBatch(*pnotarisations);
        batch.Erase(block.GetHash());
        EraseBackNotarisations(nibs, batch);
        pnotarisations->WriteBatch(batch, true);
        LogPrintf("DisconnectTip: deleted %i block notarisations in block: %s\n",
            nibs.size(), block.GetHash().GetHex().data());
    }
}


bool DisconnectBlock(CBlock& block, CValidationState& state, CBlockIndex* pindex, CCoinsViewCache& view, bool* pfClean)
{
    assert(pindex->GetBlockHash() == view.GetBestBlock());

    if (pfClean)
        *pfClean = false;

    bool fClean = true;
    komodo_disconnect(pindex,block);
    CBlockUndo blockUndo;
    CDiskBlockPos pos = pindex->GetUndoPos();
    if (pos.IsNull())
        return error("DisconnectBlock(): no undo data available");
    if (!UndoReadFromDisk(blockUndo, pos, pindex->pprev->GetBlockHash()))
        return error("DisconnectBlock(): failure reading undo data");

    if (blockUndo.vtxundo.size() + 1 != block.vtx.size())
        return error("DisconnectBlock(): block and undo data inconsistent");
    std::vector<std::pair<CAddressIndexKey, CAmount> > addressIndex;
    std::vector<std::pair<CAddressUnspentKey, CAddressUnspentValue> > addressUnspentIndex;
    std::vector<std::pair<CSpentIndexKey, CSpentIndexValue> > spentIndex;

    // undo transactions in reverse order
    for (int i = block.vtx.size() - 1; i >= 0; i--) {
        const CTransaction &tx = block.vtx[i];
        uint256 hash = tx.GetHash();
        if (fAddressIndex) {

            for (unsigned int k = tx.vout.size(); k-- > 0;) {
                const CTxOut &out = tx.vout[k];

                vector<vector<unsigned char>> vSols;
                CTxDestination vDest;
                txnouttype txType = TX_PUBKEYHASH;
                int keyType = 1;
                if ((Solver(out.scriptPubKey, txType, vSols) || ExtractDestination(out.scriptPubKey, vDest)) && txType != TX_MULTISIG) {
                    if (vDest.which())
                    {
                        CKeyID kid;
                        if (CBitcoinAddress(vDest).GetKeyID(kid))
                        {
                            vSols.push_back(vector<unsigned char>(kid.begin(), kid.end()));
                        }
                    }
                    else if (txType == TX_SCRIPTHASH)
                    {
                        keyType =  2;
                    }
                    for (auto addr : vSols)
                    {
                        uint160 addrHash = addr.size() == 20 ? uint160(addr) : Hash160(addr);
                        addressIndex.push_back(make_pair(CAddressIndexKey(keyType, addrHash, pindex->GetHeight(), i, hash, k, false), out.nValue));
                        addressUnspentIndex.push_back(make_pair(CAddressUnspentKey(keyType, addrHash, hash, k), CAddressUnspentValue()));
                    }
                }
            }
        }

        // Check that all outputs are available and match the outputs in the block itself
        // exactly.
        {
            CCoinsModifier outs = view.ModifyCoins(hash);
            outs->ClearUnspendable();

            CCoins outsBlock(tx, pindex->GetHeight());
            // The CCoins serialization does not serialize negative numbers.
            // No network rules currently depend on the version here, so an inconsistency is harmless
            // but it must be corrected before txout nversion ever influences a network rule.
            if (outsBlock.nVersion < 0)
                outs->nVersion = outsBlock.nVersion;
            if (*outs != outsBlock)
                fClean = fClean && error("DisconnectBlock(): added transaction mismatch? database corrupted");

            // remove outputs
            outs->Clear();
        }

        // unspend nullifiers
        view.SetNullifiers(tx, false);

        // restore inputs
        if (!tx.IsMint()) {
            const CTxUndo &txundo = blockUndo.vtxundo[i-1];
            if (txundo.vprevout.size() != tx.vin.size())
                return error("DisconnectBlock(): transaction and undo data inconsistent");
            for (unsigned int j = tx.vin.size(); j-- > 0;) {
                const COutPoint &out = tx.vin[j].prevout;
                const CTxInUndo &undo = txundo.vprevout[j];
                if (!ApplyTxInUndo(undo, view, out))
                    fClean = false;

                const CTxIn input = tx.vin[j];

                if (fSpentIndex) {
                    // undo and delete the spent index
                    spentIndex.push_back(make_pair(CSpentIndexKey(input.prevout.hash, input.prevout.n), CSpentIndexValue()));
                }

                if (fAddressIndex) {
                    const CTxOut &prevout = view.GetOutputFor(tx.vin[j]);

                    vector<vector<unsigned char>> vSols;
                    CTxDestination vDest;
                    txnouttype txType = TX_PUBKEYHASH;
                    int keyType = 1;
                    // some non-standard types, like time lock coinbases, don't solve, but do extract
                    if ((Solver(prevout.scriptPubKey, txType, vSols) || ExtractDestination(prevout.scriptPubKey, vDest)))
                    {
                        // if we failed to solve, and got a vDest, assume P2PKH or P2PK address returned
                        if (vDest.which())
                        {
                            CKeyID kid;
                            if (CBitcoinAddress(vDest).GetKeyID(kid))
                            {
                                vSols.push_back(vector<unsigned char>(kid.begin(), kid.end()));
                            }
                        }
                        else if (txType == TX_SCRIPTHASH)
                        {
                            keyType =  2;
                        }
                        for (auto addr : vSols)
                        {
                            uint160 addrHash = addr.size() == 20 ? uint160(addr) : Hash160(addr);
                            // undo spending activity
                            addressIndex.push_back(make_pair(CAddressIndexKey(keyType, addrHash, pindex->GetHeight(), i, hash, j, true), prevout.nValue * -1));

                            // restore unspent index
                            addressUnspentIndex.push_back(make_pair(CAddressUnspentKey(keyType, addrHash, input.prevout.hash, input.prevout.n), CAddressUnspentValue(prevout.nValue, prevout.scriptPubKey, undo.nHeight)));
                        }
                    }
                }
            }
        }
        else if (tx.IsCoinImport())
        {
            RemoveImportTombstone(tx, view);
        }
    }

    // set the old best Sprout anchor back
    view.PopAnchor(blockUndo.old_sprout_tree_root, SPROUT);

    // set the old best Sapling anchor back
    // We can get this from the `hashFinalSaplingRoot` of the last block
    // However, this is only reliable if the last block was on or after
    // the Sapling activation height. Otherwise, the last anchor was the
    // empty root.
    if (NetworkUpgradeActive(pindex->pprev->GetHeight(), Params().GetConsensus(), Consensus::UPGRADE_SAPLING)) {
        view.PopAnchor(pindex->pprev->hashFinalSaplingRoot, SAPLING);
    } else {
        view.PopAnchor(SaplingMerkleTree::empty_root(), SAPLING);
    }

    // move best block pointer to prevout block
    view.SetBestBlock(pindex->pprev->GetBlockHash());

    if (pfClean) {
        *pfClean = fClean;
        return true;
    }

    if (fAddressIndex) {
        if (!pblocktree->EraseAddressIndex(addressIndex)) {
            return AbortNode(state, "Failed to delete address index");
        }
        if (!pblocktree->UpdateAddressUnspentIndex(addressUnspentIndex)) {
            return AbortNode(state, "Failed to write address unspent index");
        }
    }

    return fClean;
}

void static FlushBlockFile(bool fFinalize = false)
{
    LOCK(cs_LastBlockFile);

    CDiskBlockPos posOld(nLastBlockFile, 0);

    FILE *fileOld = OpenBlockFile(posOld);
    if (fileOld) {
        if (fFinalize)
            TruncateFile(fileOld, vinfoBlockFile[nLastBlockFile].nSize);
        FileCommit(fileOld);
        fclose(fileOld);
    }

    fileOld = OpenUndoFile(posOld);
    if (fileOld) {
        if (fFinalize)
            TruncateFile(fileOld, vinfoBlockFile[nLastBlockFile].nUndoSize);
        FileCommit(fileOld);
        fclose(fileOld);
    }
}

bool FindUndoPos(CValidationState &state, int nFile, CDiskBlockPos &pos, unsigned int nAddSize);

static CCheckQueue<CScriptCheck> scriptcheckqueue(128);

void ThreadScriptCheck() {
    RenameThread("zcash-scriptch");
    scriptcheckqueue.Thread();
}

//
// Called periodically asynchronously; alerts if it smells like
// we're being fed a bad chain (blocks being generated much
// too slowly or too quickly).
//
void PartitionCheck(bool (*initialDownloadCheck)(), CCriticalSection& cs, const CBlockIndex *const &bestHeader,
                    int64_t nPowTargetSpacing)
{
    if (bestHeader == NULL || initialDownloadCheck()) return;

    static int64_t lastAlertTime = 0;
    int64_t now = GetAdjustedTime();
    if (lastAlertTime > now-60*60*24) return; // Alert at most once per day

    const int SPAN_HOURS=4;
    const int SPAN_SECONDS=SPAN_HOURS*60*60;
    int BLOCKS_EXPECTED = SPAN_SECONDS / nPowTargetSpacing;

    boost::math::poisson_distribution<double> poisson(BLOCKS_EXPECTED);

    std::string strWarning;
    int64_t startTime = GetAdjustedTime()-SPAN_SECONDS;

    LOCK(cs);
    const CBlockIndex* i = bestHeader;
    int nBlocks = 0;
    while (i->GetBlockTime() >= startTime) {
        ++nBlocks;
        i = i->pprev;
        if (i == NULL) return; // Ran out of chain, we must not be fully synced
    }

    // How likely is it to find that many by chance?
    double p = boost::math::pdf(poisson, nBlocks);

    LogPrint("partitioncheck", "%s : Found %d blocks in the last %d hours\n", __func__, nBlocks, SPAN_HOURS);
    LogPrint("partitioncheck", "%s : likelihood: %g\n", __func__, p);

    // Aim for one false-positive about every fifty years of normal running:
    const int FIFTY_YEARS = 50*365*24*60*60;
    double alertThreshold = 1.0 / (FIFTY_YEARS / SPAN_SECONDS);

    if (bestHeader->GetHeight() > BLOCKS_EXPECTED)
    {
        if (p <= alertThreshold && nBlocks < BLOCKS_EXPECTED)
        {
            // Many fewer blocks than expected: alert!
            strWarning = strprintf(_("WARNING: check your network connection, %d blocks received in the last %d hours (%d expected)"),
                                nBlocks, SPAN_HOURS, BLOCKS_EXPECTED);
        }
        else if (p <= alertThreshold && nBlocks > BLOCKS_EXPECTED)
        {
            // Many more blocks than expected: alert!
            strWarning = strprintf(_("WARNING: abnormally high number of blocks generated, %d blocks received in the last %d hours (%d expected)"),
                                nBlocks, SPAN_HOURS, BLOCKS_EXPECTED);
        }
    }
    if (!strWarning.empty())
    {
        strMiscWarning = strWarning;
        CAlert::Notify(strWarning, true);
        lastAlertTime = now;
    }
}


static int64_t nTimeVerify = 0;
static int64_t nTimeConnect = 0;
static int64_t nTimeIndex = 0;
static int64_t nTimeCallbacks = 0;
static int64_t nTimeTotal = 0;

bool ConnectBlock(const CBlock& block, CValidationState& state, CBlockIndex* pindex, CCoinsViewCache& view, bool fJustCheck,bool fCheckPOW)
{
    const CChainParams& chainparams = Params();
    if ( KOMODO_STOPAT != 0 && pindex->GetHeight() > KOMODO_STOPAT )
        return(false);
    //fprintf(stderr,"connectblock ht.%d\n",(int32_t)pindex->GetHeight());
    AssertLockHeld(cs_main);
    bool fExpensiveChecks = true;
    if (fCheckpointsEnabled) {
        CBlockIndex *pindexLastCheckpoint = Checkpoints::GetLastCheckpoint(chainparams.Checkpoints());
        if (pindexLastCheckpoint && pindexLastCheckpoint->GetAncestor(pindex->GetHeight()) == pindex) {
            // This block is an ancestor of a checkpoint: disable script checks
            fExpensiveChecks = false;
        }
    }
    auto verifier = libzcash::ProofVerifier::Strict();
    auto disabledVerifier = libzcash::ProofVerifier::Disabled();
    int32_t futureblock;
    // Check it again to verify JoinSplit proofs, and in case a previous version let a bad block in
    if (!CheckBlock(&futureblock,pindex->GetHeight(),pindex,block, state, fExpensiveChecks ? verifier : disabledVerifier, fCheckPOW, !fJustCheck) || futureblock != 0 )
    {
        //fprintf(stderr,"checkblock failure in connectblock futureblock.%d\n",futureblock);
        return false;
    }

    // verify that the view's current state corresponds to the previous block
    uint256 hashPrevBlock = pindex->pprev == NULL ? uint256() : pindex->pprev->GetBlockHash();
    if ( hashPrevBlock != view.GetBestBlock() )
    {
        fprintf(stderr,"ConnectBlock(): hashPrevBlock != view.GetBestBlock()\n");
        return state.DoS(1, error("ConnectBlock(): hashPrevBlock != view.GetBestBlock()"),
                         REJECT_INVALID, "hashPrevBlock-not-bestblock");
    }
    assert(hashPrevBlock == view.GetBestBlock());

    // Special case for the genesis block, skipping connection of its transactions
    // (its coinbase is unspendable)
    if (block.GetHash() == chainparams.GetConsensus().hashGenesisBlock) {
        if (!fJustCheck) {
            view.SetBestBlock(pindex->GetBlockHash());
            // Before the genesis block, there was an empty tree
            SproutMerkleTree tree;
            pindex->hashSproutAnchor = tree.root();
            // The genesis block contained no JoinSplits
            pindex->hashFinalSproutRoot = pindex->hashSproutAnchor;
        }
        return true;
    }

    bool fScriptChecks = (!fCheckpointsEnabled || pindex->GetHeight() >= Checkpoints::GetTotalBlocksEstimate(chainparams.Checkpoints()));
    //if ( KOMODO_TESTNET_EXPIRATION != 0 && pindex->GetHeight() > KOMODO_TESTNET_EXPIRATION ) // "testnet"
    //    return(false);
    // Do not allow blocks that contain transactions which 'overwrite' older transactions,
    // unless those are already completely spent.
    BOOST_FOREACH(const CTransaction& tx, block.vtx) {
        const CCoins* coins = view.AccessCoins(tx.GetHash());
        if (coins && !coins->IsPruned())
            return state.DoS(100, error("ConnectBlock(): tried to overwrite transaction"),
                             REJECT_INVALID, "bad-txns-BIP30");
    }

    unsigned int flags = SCRIPT_VERIFY_P2SH | SCRIPT_VERIFY_CHECKLOCKTIMEVERIFY;

    // DERSIG (BIP66) is also always enforced, but does not have a flag.

    CBlockUndo blockundo;

    if ( ASSETCHAINS_CC != 0 )
    {
        if ( scriptcheckqueue.IsIdle() == 0 )
        {
            fprintf(stderr,"scriptcheckqueue isnt idle\n");
            sleep(1);
        }
    }
    CCheckQueueControl<CScriptCheck> control(fExpensiveChecks && nScriptCheckThreads ? &scriptcheckqueue : NULL);

    int64_t nTimeStart = GetTimeMicros();
    CAmount nFees = 0;
    int nInputs = 0;
    int64_t interest,sum = 0;
    unsigned int nSigOps = 0;
    CDiskTxPos pos(pindex->GetBlockPos(), GetSizeOfCompactSize(block.vtx.size()));
    std::vector<std::pair<uint256, CDiskTxPos> > vPos;
    vPos.reserve(block.vtx.size());
    blockundo.vtxundo.reserve(block.vtx.size() - 1);
    std::vector<std::pair<CAddressIndexKey, CAmount> > addressIndex;
    std::vector<std::pair<CAddressUnspentKey, CAddressUnspentValue> > addressUnspentIndex;
    std::vector<std::pair<CSpentIndexKey, CSpentIndexValue> > spentIndex;
    // Construct the incremental merkle tree at the current
    // block position,
    auto old_sprout_tree_root = view.GetBestAnchor(SPROUT);
    // saving the top anchor in the block index as we go.
    if (!fJustCheck) {
        pindex->hashSproutAnchor = old_sprout_tree_root;
    }

    SproutMerkleTree sprout_tree;

    // This should never fail: we should always be able to get the root
    // that is on the tip of our chain
    assert(view.GetSproutAnchorAt(old_sprout_tree_root, sprout_tree));

    {
        // Consistency check: the root of the tree we're given should
        // match what we asked for.
        assert(sprout_tree.root() == old_sprout_tree_root);
    }

    SaplingMerkleTree sapling_tree;
    assert(view.GetSaplingAnchorAt(view.GetBestAnchor(SAPLING), sapling_tree));

    // Grab the consensus branch ID for the block's height
    auto consensusBranchId = CurrentEpochBranchId(pindex->GetHeight(), Params().GetConsensus());

    std::vector<PrecomputedTransactionData> txdata;
    txdata.reserve(block.vtx.size()); // Required so that pointers to individual PrecomputedTransactionData don't get invalidated
    for (unsigned int i = 0; i < block.vtx.size(); i++)
    {
        const CTransaction &tx = block.vtx[i];
        const uint256 txhash = tx.GetHash();
        nInputs += tx.vin.size();
        nSigOps += GetLegacySigOpCount(tx);
        if (nSigOps > MAX_BLOCK_SIGOPS)
            return state.DoS(100, error("ConnectBlock(): too many sigops"),
                             REJECT_INVALID, "bad-blk-sigops");
        //fprintf(stderr,"ht.%d vout0 t%u\n",pindex->GetHeight(),tx.nLockTime);
        if (!tx.IsMint())
        {
            if (!view.HaveInputs(tx))
            {
                return state.DoS(100, error("ConnectBlock(): inputs missing/spent %s",tx.GetHash().ToString().c_str()),
                                 REJECT_INVALID, "bad-txns-inputs-missingorspent");
            }
            // are the JoinSplit's requirements met?
            if (!view.HaveJoinSplitRequirements(tx))
                return state.DoS(100, error("ConnectBlock(): JoinSplit requirements not met"),
                                 REJECT_INVALID, "bad-txns-joinsplit-requirements-not-met");

            if (fAddressIndex || fSpentIndex)
            {
                for (size_t j = 0; j < tx.vin.size(); j++) {

                    const CTxIn input = tx.vin[j];
                    const CTxOut &prevout = view.GetOutputFor(tx.vin[j]);

                    vector<vector<unsigned char>> vSols;
                    CTxDestination vDest;
                    txnouttype txType = TX_PUBKEYHASH;
                    uint160 addrHash;
                    int keyType = 0;
                    // some non-standard types, like time lock coinbases, don't solve, but do extract
                    if ((Solver(prevout.scriptPubKey, txType, vSols) || ExtractDestination(prevout.scriptPubKey, vDest)))
                    {
                        keyType = 1;

                        // if we failed to solve, and got a vDest, assume P2PKH or P2PK address returned
                        if (vDest.which())
                        {
                            CKeyID kid;
                            if (CBitcoinAddress(vDest).GetKeyID(kid))
                            {
                                vSols.push_back(vector<unsigned char>(kid.begin(), kid.end()));
                            }
                        }
                        else if (txType == TX_SCRIPTHASH)
                        {
                            keyType =  2;
                        }
                        for (auto addr : vSols)
                        {
                            addrHash = addr.size() == 20 ? uint160(addr) : Hash160(addr);
                            // record spending activity
                            addressIndex.push_back(make_pair(CAddressIndexKey(keyType, addrHash, pindex->GetHeight(), i, txhash, j, true), prevout.nValue * -1));

                            // remove address from unspent index
                            addressUnspentIndex.push_back(make_pair(CAddressUnspentKey(keyType, addrHash, input.prevout.hash, input.prevout.n), CAddressUnspentValue()));
                        }
                    }

                    if (fSpentIndex) {
                        // add the spent index to determine the txid and input that spent an output
                        // and to find the amount and address from an input
                        spentIndex.push_back(make_pair(CSpentIndexKey(input.prevout.hash, input.prevout.n), CSpentIndexValue(txhash, j, pindex->GetHeight(), prevout.nValue, keyType, addrHash)));
                    }
                }
            }
            // Add in sigops done by pay-to-script-hash inputs;
            // this is to prevent a "rogue miner" from creating
            // an incredibly-expensive-to-validate block.
            nSigOps += GetP2SHSigOpCount(tx, view);
            if (nSigOps > MAX_BLOCK_SIGOPS)
                return state.DoS(100, error("ConnectBlock(): too many sigops"),
                                 REJECT_INVALID, "bad-blk-sigops");
        }

        txdata.emplace_back(tx);

        if (!tx.IsCoinBase())
        {
            nFees += view.GetValueIn(chainActive.LastTip()->GetHeight(),&interest,tx,chainActive.LastTip()->nTime) - tx.GetValueOut();
            sum += interest;

            std::vector<CScriptCheck> vChecks;
            if (!ContextualCheckInputs(tx, state, view, fExpensiveChecks, flags, false, txdata[i], chainparams.GetConsensus(), consensusBranchId, nScriptCheckThreads ? &vChecks : NULL))
                return false;
            control.Add(vChecks);
        }

        if (fAddressIndex) {
            for (unsigned int k = 0; k < tx.vout.size(); k++) {
                const CTxOut &out = tx.vout[k];

                uint160 addrHash;

                vector<vector<unsigned char>> vSols;
                CTxDestination vDest;
                txnouttype txType = TX_PUBKEYHASH;
                int keyType = 1;
                // some non-standard types, like time lock coinbases, don't solve, but do extract
                if ((Solver(out.scriptPubKey, txType, vSols) || ExtractDestination(out.scriptPubKey, vDest)) && txType != TX_MULTISIG)
                {
                    // if we failed to solve, and got a vDest, assume P2PKH or P2PK address returned
                    if (vDest.which())
                    {
                        CKeyID kid;
                        if (CBitcoinAddress(vDest).GetKeyID(kid))
                        {
                            vSols.push_back(vector<unsigned char>(kid.begin(), kid.end()));
                        }
                    }
                    else if (txType == TX_SCRIPTHASH)
                    {
                        keyType =  2;
                    }
                    for (auto addr : vSols)
                    {
                        addrHash = addr.size() == 20 ? uint160(addr) : Hash160(addr);
                        // record receiving activity
                        addressIndex.push_back(make_pair(CAddressIndexKey(keyType, addrHash, pindex->GetHeight(), i, txhash, k, false), out.nValue));

                        // record unspent output
                        addressUnspentIndex.push_back(make_pair(CAddressUnspentKey(keyType, addrHash, txhash, k), CAddressUnspentValue(out.nValue, out.scriptPubKey, pindex->GetHeight())));
                    }
                }
            }
        }

        //if ( ASSETCHAINS_SYMBOL[0] == 0 )
        //    komodo_earned_interest(pindex->GetHeight(),sum);
        CTxUndo undoDummy;
        if (i > 0) {
            blockundo.vtxundo.push_back(CTxUndo());
        }
        UpdateCoins(tx, view, i == 0 ? undoDummy : blockundo.vtxundo.back(), pindex->GetHeight());

        BOOST_FOREACH(const JSDescription &joinsplit, tx.vjoinsplit) {
            BOOST_FOREACH(const uint256 &note_commitment, joinsplit.commitments) {
                // Insert the note commitments into our temporary tree.

                sprout_tree.append(note_commitment);
            }
        }

        BOOST_FOREACH(const OutputDescription &outputDescription, tx.vShieldedOutput) {
            sapling_tree.append(outputDescription.cm);
        }

        vPos.push_back(std::make_pair(tx.GetHash(), pos));
        pos.nTxOffset += ::GetSerializeSize(tx, SER_DISK, CLIENT_VERSION);
    }

    view.PushAnchor(sprout_tree);
    view.PushAnchor(sapling_tree);
    if (!fJustCheck) {
        pindex->hashFinalSproutRoot = sprout_tree.root();
    }
    blockundo.old_sprout_tree_root = old_sprout_tree_root;

    // If Sapling is active, block.hashFinalSaplingRoot must be the
    // same as the root of the Sapling tree
    if (NetworkUpgradeActive(pindex->GetHeight(), chainparams.GetConsensus(), Consensus::UPGRADE_SAPLING)) {
        if (block.hashFinalSaplingRoot != sapling_tree.root()) {
            return state.DoS(100,
                         error("ConnectBlock(): block's hashFinalSaplingRoot is incorrect"),
                               REJECT_INVALID, "bad-sapling-root-in-block");
        }
    }
    int64_t nTime1 = GetTimeMicros(); nTimeConnect += nTime1 - nTimeStart;
    LogPrint("bench", "      - Connect %u transactions: %.2fms (%.3fms/tx, %.3fms/txin) [%.2fs]\n", (unsigned)block.vtx.size(), 0.001 * (nTime1 - nTimeStart), 0.001 * (nTime1 - nTimeStart) / block.vtx.size(), nInputs <= 1 ? 0 : 0.001 * (nTime1 - nTimeStart) / (nInputs-1), nTimeConnect * 0.000001);

    CAmount blockReward = nFees + GetBlockSubsidy(pindex->GetHeight(), chainparams.GetConsensus()) + sum;
    if ( ASSETCHAINS_COMMISSION != 0 ) //ASSETCHAINS_OVERRIDE_PUBKEY33[0] != 0 &&
    {
        uint64_t checktoshis;
        if ( (checktoshis= komodo_commission((CBlock *)&block,(int32_t)pindex->GetHeight())) != 0 )
        {
            if ( block.vtx[0].vout.size() >= 2 && block.vtx[0].vout[1].nValue == checktoshis )
                blockReward += checktoshis;
            else fprintf(stderr,"checktoshis %.8f numvouts %d\n",dstr(checktoshis),(int32_t)block.vtx[0].vout.size());
        }
    }
    if (ASSETCHAINS_SYMBOL[0] != 0 && pindex->GetHeight() == 1 && block.vtx[0].GetValueOut() != blockReward)
    {
        return state.DoS(100, error("ConnectBlock(): coinbase for block 1 pays wrong amount (actual=%d vs correct=%d)", block.vtx[0].GetValueOut(), blockReward),
                            REJECT_INVALID, "bad-cb-amount");
    }
    if ( block.vtx[0].GetValueOut() > blockReward+KOMODO_EXTRASATOSHI )
    {
        if ( ASSETCHAINS_SYMBOL[0] != 0 || pindex->GetHeight() >= KOMODO_NOTARIES_HEIGHT1 || block.vtx[0].vout[0].nValue > blockReward )
        {
            return state.DoS(100,
                             error("ConnectBlock(): coinbase pays too much (actual=%d vs limit=%d)",
                                   block.vtx[0].GetValueOut(), blockReward),
                             REJECT_INVALID, "bad-cb-amount");
        } else if ( IS_KOMODO_NOTARY != 0 )
            fprintf(stderr,"allow nHeight.%d coinbase %.8f vs %.8f interest %.8f\n",(int32_t)pindex->GetHeight(),dstr(block.vtx[0].GetValueOut()),dstr(blockReward),dstr(sum));
    }
    if (!control.Wait())
        return state.DoS(100, false);
    int64_t nTime2 = GetTimeMicros(); nTimeVerify += nTime2 - nTimeStart;
    LogPrint("bench", "    - Verify %u txins: %.2fms (%.3fms/txin) [%.2fs]\n", nInputs - 1, 0.001 * (nTime2 - nTimeStart), nInputs <= 1 ? 0 : 0.001 * (nTime2 - nTimeStart) / (nInputs-1), nTimeVerify * 0.000001);

    if (fJustCheck)
        return true;

    // Write undo information to disk
    if (pindex->GetUndoPos().IsNull() || !pindex->IsValid(BLOCK_VALID_SCRIPTS))
    {
        if (pindex->GetUndoPos().IsNull()) {
            CDiskBlockPos pos;
            if (!FindUndoPos(state, pindex->nFile, pos, ::GetSerializeSize(blockundo, SER_DISK, CLIENT_VERSION) + 40))
                return error("ConnectBlock(): FindUndoPos failed");
            if (!UndoWriteToDisk(blockundo, pos, pindex->pprev->GetBlockHash(), chainparams.MessageStart()))
                return AbortNode(state, "Failed to write undo data");

            // update nUndoPos in block index
            pindex->nUndoPos = pos.nPos;
            pindex->nStatus |= BLOCK_HAVE_UNDO;
        }

        // Now that all consensus rules have been validated, set nCachedBranchId.
        // Move this if BLOCK_VALID_CONSENSUS is ever altered.
        static_assert(BLOCK_VALID_CONSENSUS == BLOCK_VALID_SCRIPTS,
                      "nCachedBranchId must be set after all consensus rules have been validated.");
        if (IsActivationHeightForAnyUpgrade(pindex->GetHeight(), Params().GetConsensus())) {
            pindex->nStatus |= BLOCK_ACTIVATES_UPGRADE;
            pindex->nCachedBranchId = CurrentEpochBranchId(pindex->GetHeight(), chainparams.GetConsensus());
        } else if (pindex->pprev) {
            pindex->nCachedBranchId = pindex->pprev->nCachedBranchId;
        }

        pindex->RaiseValidity(BLOCK_VALID_SCRIPTS);
        setDirtyBlockIndex.insert(pindex);
    }

    ConnectNotarisations(block, pindex->GetHeight());

    if (fTxIndex)
        if (!pblocktree->WriteTxIndex(vPos))
            return AbortNode(state, "Failed to write transaction index");
    if (fAddressIndex) {
        if (!pblocktree->WriteAddressIndex(addressIndex)) {
            return AbortNode(state, "Failed to write address index");
        }

        if (!pblocktree->UpdateAddressUnspentIndex(addressUnspentIndex)) {
            return AbortNode(state, "Failed to write address unspent index");
        }
    }

    if (fSpentIndex)
        if (!pblocktree->UpdateSpentIndex(spentIndex))
            return AbortNode(state, "Failed to write transaction index");

    if (fTimestampIndex)
    {
        unsigned int logicalTS = pindex->nTime;
        unsigned int prevLogicalTS = 0;

        // retrieve logical timestamp of the previous block
        if (pindex->pprev)
            if (!pblocktree->ReadTimestampBlockIndex(pindex->pprev->GetBlockHash(), prevLogicalTS))
                LogPrintf("%s: Failed to read previous block's logical timestamp\n", __func__);

        if (logicalTS <= prevLogicalTS) {
            logicalTS = prevLogicalTS + 1;
            LogPrintf("%s: Previous logical timestamp is newer Actual[%d] prevLogical[%d] Logical[%d]\n", __func__, pindex->nTime, prevLogicalTS, logicalTS);
        }

        if (!pblocktree->WriteTimestampIndex(CTimestampIndexKey(logicalTS, pindex->GetBlockHash())))
            return AbortNode(state, "Failed to write timestamp index");

        if (!pblocktree->WriteTimestampBlockIndex(CTimestampBlockIndexKey(pindex->GetBlockHash()), CTimestampBlockIndexValue(logicalTS)))
            return AbortNode(state, "Failed to write blockhash index");
    }

    // add this block to the view's block chain
    view.SetBestBlock(pindex->GetBlockHash());

    int64_t nTime3 = GetTimeMicros(); nTimeIndex += nTime3 - nTime2;
    LogPrint("bench", "    - Index writing: %.2fms [%.2fs]\n", 0.001 * (nTime3 - nTime2), nTimeIndex * 0.000001);

    // Watch for changes to the previous coinbase transaction.
    static uint256 hashPrevBestCoinBase;
    GetMainSignals().UpdatedTransaction(hashPrevBestCoinBase);
    hashPrevBestCoinBase = block.vtx[0].GetHash();

    int64_t nTime4 = GetTimeMicros(); nTimeCallbacks += nTime4 - nTime3;
    LogPrint("bench", "    - Callbacks: %.2fms [%.2fs]\n", 0.001 * (nTime4 - nTime3), nTimeCallbacks * 0.000001);

    //FlushStateToDisk();
    komodo_connectblock(pindex,*(CBlock *)&block);
    return true;
}

enum FlushStateMode {
    FLUSH_STATE_NONE,
    FLUSH_STATE_IF_NEEDED,
    FLUSH_STATE_PERIODIC,
    FLUSH_STATE_ALWAYS
};

/**
 * Update the on-disk chain state.
 * The caches and indexes are flushed depending on the mode we're called with
 * if they're too large, if it's been a while since the last write,
 * or always and in all cases if we're in prune mode and are deleting files.
 */
bool static FlushStateToDisk(CValidationState &state, FlushStateMode mode) {
    LOCK2(cs_main, cs_LastBlockFile);
    static int64_t nLastWrite = 0;
    static int64_t nLastFlush = 0;
    static int64_t nLastSetChain = 0;
    std::set<int> setFilesToPrune;
    bool fFlushForPrune = false;
    try {
        if (fPruneMode && fCheckForPruning && !fReindex) {
            FindFilesToPrune(setFilesToPrune);
            fCheckForPruning = false;
            if (!setFilesToPrune.empty()) {
                fFlushForPrune = true;
                if (!fHavePruned) {
                    pblocktree->WriteFlag("prunedblockfiles", true);
                    fHavePruned = true;
                }
            }
        }
        int64_t nNow = GetTimeMicros();
        // Avoid writing/flushing immediately after startup.
        if (nLastWrite == 0) {
            nLastWrite = nNow;
        }
        if (nLastFlush == 0) {
            nLastFlush = nNow;
        }
        if (nLastSetChain == 0) {
            nLastSetChain = nNow;
        }
        size_t cacheSize = pcoinsTip->DynamicMemoryUsage();
        // The cache is large and close to the limit, but we have time now (not in the middle of a block processing).
        bool fCacheLarge = mode == FLUSH_STATE_PERIODIC && cacheSize * (10.0/9) > nCoinCacheUsage;
        // The cache is over the limit, we have to write now.
        bool fCacheCritical = mode == FLUSH_STATE_IF_NEEDED && cacheSize > nCoinCacheUsage;
        // It's been a while since we wrote the block index to disk. Do this frequently, so we don't need to redownload after a crash.
        bool fPeriodicWrite = mode == FLUSH_STATE_PERIODIC && nNow > nLastWrite + (int64_t)DATABASE_WRITE_INTERVAL * 1000000;
        // It's been very long since we flushed the cache. Do this infrequently, to optimize cache usage.
        bool fPeriodicFlush = mode == FLUSH_STATE_PERIODIC && nNow > nLastFlush + (int64_t)DATABASE_FLUSH_INTERVAL * 1000000;
        // Combine all conditions that result in a full cache flush.
        bool fDoFullFlush = (mode == FLUSH_STATE_ALWAYS) || fCacheLarge || fCacheCritical || fPeriodicFlush || fFlushForPrune;
        // Write blocks and block index to disk.
        if (fDoFullFlush || fPeriodicWrite) {
            // Depend on nMinDiskSpace to ensure we can write block index
            if (!CheckDiskSpace(0))
                return state.Error("out of disk space");
            // First make sure all block and undo data is flushed to disk.
            FlushBlockFile();
            // Then update all block file information (which may refer to block and undo files).
            {
                std::vector<std::pair<int, const CBlockFileInfo*> > vFiles;
                vFiles.reserve(setDirtyFileInfo.size());
                for (set<int>::iterator it = setDirtyFileInfo.begin(); it != setDirtyFileInfo.end(); ) {
                    vFiles.push_back(make_pair(*it, &vinfoBlockFile[*it]));
                    setDirtyFileInfo.erase(it++);
                }
                std::vector<const CBlockIndex*> vBlocks;
                vBlocks.reserve(setDirtyBlockIndex.size());
                for (set<CBlockIndex*>::iterator it = setDirtyBlockIndex.begin(); it != setDirtyBlockIndex.end(); ) {
                    vBlocks.push_back(*it);
                    setDirtyBlockIndex.erase(it++);
                }
                if (!pblocktree->WriteBatchSync(vFiles, nLastBlockFile, vBlocks)) {
                    return AbortNode(state, "Files to write to block index database");
                }
            }
            // Finally remove any pruned files
            if (fFlushForPrune)
                UnlinkPrunedFiles(setFilesToPrune);
            nLastWrite = nNow;
        }
        // Flush best chain related state. This can only be done if the blocks / block index write was also done.
        if (fDoFullFlush) {
            // Typical CCoins structures on disk are around 128 bytes in size.
            // Pushing a new one to the database can cause it to be written
            // twice (once in the log, and once in the tables). This is already
            // an overestimation, as most will delete an existing entry or
            // overwrite one. Still, use a conservative safety factor of 2.
            if (!CheckDiskSpace(128 * 2 * 2 * pcoinsTip->GetCacheSize()))
                return state.Error("out of disk space");
            // Flush the chainstate (which may refer to block index entries).
            if (!pcoinsTip->Flush())
                return AbortNode(state, "Failed to write to coin database");
            nLastFlush = nNow;
        }
        if ((mode == FLUSH_STATE_ALWAYS || mode == FLUSH_STATE_PERIODIC) && nNow > nLastSetChain + (int64_t)DATABASE_WRITE_INTERVAL * 1000000) {
            // Update best block in wallet (so we can detect restored wallets).
            GetMainSignals().SetBestChain(chainActive.GetLocator());
            nLastSetChain = nNow;
        }
    } catch (const std::runtime_error& e) {
        return AbortNode(state, std::string("System error while flushing: ") + e.what());
    }
    return true;
}

void FlushStateToDisk() {
    CValidationState state;
    FlushStateToDisk(state, FLUSH_STATE_ALWAYS);
}

void PruneAndFlush() {
    CValidationState state;
    fCheckForPruning = true;
    FlushStateToDisk(state, FLUSH_STATE_NONE);
}

/** Update chainActive and related internal data structures. */
void static UpdateTip(CBlockIndex *pindexNew) {
    const CChainParams& chainParams = Params();
    chainActive.SetTip(pindexNew);

    // New best block
    nTimeBestReceived = GetTime();
    mempool.AddTransactionsUpdated(1);
    KOMODO_NEWBLOCKS++;
    double progress;
    if ( ASSETCHAINS_SYMBOL[0] == 0 ) {
        progress = Checkpoints::GuessVerificationProgress(chainParams.Checkpoints(), chainActive.LastTip());
    } else {
	int32_t longestchain = komodo_longestchain();
	progress = (longestchain > 0 ) ? (double) chainActive.Height() / longestchain : 1.0;
    }

    LogPrintf("%s: new best=%s  height=%d  log2_work=%.8g  log2_stake=%.8g  tx=%lu  date=%s progress=%f  cache=%.1fMiB(%utx)\n", __func__,
              chainActive.LastTip()->GetBlockHash().ToString(), chainActive.Height(),
              log(chainActive.Tip()->chainPower.chainWork.getdouble())/log(2.0),
              log(chainActive.Tip()->chainPower.chainStake.getdouble())/log(2.0),
              (unsigned long)chainActive.LastTip()->nChainTx,
              DateTimeStrFormat("%Y-%m-%d %H:%M:%S", chainActive.LastTip()->GetBlockTime()), progress,
              pcoinsTip->DynamicMemoryUsage() * (1.0 / (1<<20)), pcoinsTip->GetCacheSize());

    cvBlockChange.notify_all();

    // Check the version of the last 100 blocks to see if we need to upgrade:
    static bool fWarned = false;
    if (!IsInitialBlockDownload() && !fWarned)
    {
        int nUpgraded = 0;
        const CBlockIndex* pindex = chainActive.Tip();
        for (int i = 0; i < 100 && pindex != NULL; i++)
        {
            if (pindex->nVersion > CBlock::CURRENT_VERSION)
                ++nUpgraded;
            pindex = pindex->pprev;
        }
        if (nUpgraded > 0)
            LogPrintf("%s: %d of last 100 blocks above version %d\n", __func__, nUpgraded, (int)CBlock::CURRENT_VERSION);
        if (nUpgraded > 100/2)
        {
            // strMiscWarning is read by GetWarnings(), called by the JSON-RPC code to warn the user:
            strMiscWarning = _("Warning: This version is obsolete; upgrade required!");
            CAlert::Notify(strMiscWarning, true);
            fWarned = true;
        }
    }
}

/**
 * Disconnect chainActive's tip. You probably want to call mempool.removeForReorg and
 * mempool.removeWithoutBranchId after this, with cs_main held.
 */
bool static DisconnectTip(CValidationState &state, bool fBare = false) {
    CBlockIndex *pindexDelete = chainActive.Tip();
    assert(pindexDelete);
    // Read block from disk.
    CBlock block;
    if (!ReadBlockFromDisk(block, pindexDelete,1))
        return AbortNode(state, "Failed to read block");
    //if ( ASSETCHAINS_SYMBOL[0] != 0 || pindexDelete->GetHeight() > 1400000 )
    {
        int32_t prevMoMheight; uint256 notarizedhash,txid;
        komodo_notarized_height(&prevMoMheight,&notarizedhash,&txid);
        if ( block.GetHash() == notarizedhash )
        {
            fprintf(stderr,"DisconnectTip trying to disconnect notarized block at ht.%d\n",(int32_t)pindexDelete->GetHeight());
            return(false);
        }
    }
    // Apply the block atomically to the chain state.
    uint256 sproutAnchorBeforeDisconnect = pcoinsTip->GetBestAnchor(SPROUT);
    uint256 saplingAnchorBeforeDisconnect = pcoinsTip->GetBestAnchor(SAPLING);
    int64_t nStart = GetTimeMicros();
    {
        CCoinsViewCache view(pcoinsTip);
        if (!DisconnectBlock(block, state, pindexDelete, view))
            return error("DisconnectTip(): DisconnectBlock %s failed", pindexDelete->GetBlockHash().ToString());
        assert(view.Flush());
        DisconnectNotarisations(block);
    }
    pindexDelete->segid = -2;
    pindexDelete->newcoins = 0;
    pindexDelete->zfunds = 0;

    LogPrint("bench", "- Disconnect block: %.2fms\n", (GetTimeMicros() - nStart) * 0.001);
    uint256 sproutAnchorAfterDisconnect = pcoinsTip->GetBestAnchor(SPROUT);
    uint256 saplingAnchorAfterDisconnect = pcoinsTip->GetBestAnchor(SAPLING);
    // Write the chain state to disk, if necessary.
    if (!FlushStateToDisk(state, FLUSH_STATE_IF_NEEDED))
        return false;

    if (!fBare) {
        // resurrect mempool transactions from the disconnected block.
        for (int i = 0; i < block.vtx.size(); i++)
        {
            // ignore validation errors in resurrected transactions
            CTransaction &tx = block.vtx[i];
            list<CTransaction> removed;
            CValidationState stateDummy;

            // don't keep staking or invalid transactions
            if (tx.IsCoinBase() || ((i == (block.vtx.size() - 1)) && (ASSETCHAINS_STAKED && komodo_isPoS((CBlock *)&block) != 0)) || !AcceptToMemoryPool(mempool, stateDummy, tx, false, NULL))
            {
                mempool.remove(tx, removed, true);
            }
        }
        if (sproutAnchorBeforeDisconnect != sproutAnchorAfterDisconnect) {
            // The anchor may not change between block disconnects,
            // in which case we don't want to evict from the mempool yet!
            mempool.removeWithAnchor(sproutAnchorBeforeDisconnect, SPROUT);
        }
        if (saplingAnchorBeforeDisconnect != saplingAnchorAfterDisconnect) {
            // The anchor may not change between block disconnects,
            // in which case we don't want to evict from the mempool yet!
            mempool.removeWithAnchor(saplingAnchorBeforeDisconnect, SAPLING);
        }
    }

    // Update chainActive and related variables.
    UpdateTip(pindexDelete->pprev);

    // Get the current commitment tree
    SproutMerkleTree newSproutTree;
    SaplingMerkleTree newSaplingTree;
    assert(pcoinsTip->GetSproutAnchorAt(pcoinsTip->GetBestAnchor(SPROUT), newSproutTree));
    assert(pcoinsTip->GetSaplingAnchorAt(pcoinsTip->GetBestAnchor(SAPLING), newSaplingTree));
    // Let wallets know transactions went from 1-confirmed to
    // 0-confirmed or conflicted:
    std::vector<uint256> TxToRemove;
    for (int i = 0; i < block.vtx.size(); i++)
    {
        CTransaction &tx = block.vtx[i];
        //if ((i == (block.vtx.size() - 1)) && ((ASSETCHAINS_LWMAPOS && block.IsVerusPOSBlock()) || (ASSETCHAINS_STAKED != 0 && (komodo_isPoS((CBlock *)&block) != 0))))
        if ((i == (block.vtx.size() - 1)) && (ASSETCHAINS_STAKED != 0 && (komodo_isPoS((CBlock *)&block) != 0)))
        {
#ifdef ENABLE_WALLET
            pwalletMain->EraseFromWallet(tx.GetHash());
#endif
        }
        else
        {
            SyncWithWallets(tx, NULL);
        }
    }
    // Update cached incremental witnesses
    GetMainSignals().ChainTip(pindexDelete, &block, newSproutTree, newSaplingTree, false);
    return true;
}

int32_t komodo_activate_sapling(CBlockIndex *pindex)
{
    uint32_t blocktime,prevtime; CBlockIndex *prev; int32_t i,transition=0,height,prevht,activation = 0;
    if ( pindex == 0 )
    {
        fprintf(stderr,"komodo_activate_sapling null pindex\n");
        return(0);
    }
    height = pindex->GetHeight();
    blocktime = (uint32_t)pindex->nTime;
    //fprintf(stderr,"komodo_activate_sapling.%d starting blocktime %u cmp.%d\n",height,blocktime,blocktime > KOMODO_SAPLING_ACTIVATION);

    // avoid trying unless we have at least 30 blocks
    if (height < 30)
        return(0);

    for (i=0; i<30; i++)
    {
        if ( (prev= pindex->pprev) == 0 )
            break;
        pindex = prev;
    }
    if ( i != 30 )
    {
        fprintf(stderr,"couldnt go backwards 30 blocks\n");
        return(0);
    }
    height = pindex->GetHeight();
    blocktime = (uint32_t)pindex->nTime;
    //fprintf(stderr,"starting blocktime %u cmp.%d\n",blocktime,blocktime > KOMODO_SAPLING_ACTIVATION);
    if ( blocktime > KOMODO_SAPLING_ACTIVATION ) // find the earliest transition
    {
        while ( (prev= pindex->pprev) != 0 )
        {
            prevht = prev->GetHeight();
            prevtime = (uint32_t)prev->nTime;
            //fprintf(stderr,"(%d, %u).%d -> (%d, %u).%d\n",prevht,prevtime,prevtime > KOMODO_SAPLING_ACTIVATION,height,blocktime,blocktime > KOMODO_SAPLING_ACTIVATION);
            if ( prevht+1 != height )
            {
                fprintf(stderr,"komodo_activate_sapling: unexpected non-contiguous ht %d vs %d\n",prevht,height);
                return(0);
            }
            if ( prevtime <= KOMODO_SAPLING_ACTIVATION && blocktime > KOMODO_SAPLING_ACTIVATION )
            {
                activation = height + 60;
                fprintf(stderr,"%s transition at %d (%d, %u) -> (%d, %u)\n",ASSETCHAINS_SYMBOL,height,prevht,prevtime,height,blocktime);
            }
            if ( prevtime < KOMODO_SAPLING_ACTIVATION-3600*24 )
                break;
            pindex = prev;
            height = prevht;
            blocktime = prevtime;
        }
    }
    if ( activation != 0 )
    {
        komodo_setactivation(activation);
        fprintf(stderr,"%s sapling activation at %d\n",ASSETCHAINS_SYMBOL,activation);
        ASSETCHAINS_SAPLING = activation;
    }
}

static int64_t nTimeReadFromDisk = 0;
static int64_t nTimeConnectTotal = 0;
static int64_t nTimeFlush = 0;
static int64_t nTimeChainState = 0;
static int64_t nTimePostConnect = 0;

/**
 * Connect a new block to chainActive. pblock is either NULL or a pointer to a CBlock
 * corresponding to pindexNew, to bypass loading it again from disk.
 * You probably want to call mempool.removeWithoutBranchId after this, with cs_main held.
 */
bool static ConnectTip(CValidationState &state, CBlockIndex *pindexNew, CBlock *pblock) {

    assert(pindexNew->pprev == chainActive.Tip());
    // Read block from disk.
    int64_t nTime1 = GetTimeMicros();
    CBlock block;
    if (!pblock) {
        if (!ReadBlockFromDisk(block, pindexNew,1))
            return AbortNode(state, "Failed to read block");
        pblock = &block;
    }
    KOMODO_CONNECTING = (int32_t)pindexNew->GetHeight();
    //fprintf(stderr,"%s connecting ht.%d maxsize.%d vs %d\n",ASSETCHAINS_SYMBOL,(int32_t)pindexNew->GetHeight(),MAX_BLOCK_SIZE(pindexNew->GetHeight()),(int32_t)::GetSerializeSize(*pblock, SER_NETWORK, PROTOCOL_VERSION));
    // Get the current commitment tree
    SproutMerkleTree oldSproutTree;
    SaplingMerkleTree oldSaplingTree;
    assert(pcoinsTip->GetSproutAnchorAt(pcoinsTip->GetBestAnchor(SPROUT), oldSproutTree));
    assert(pcoinsTip->GetSaplingAnchorAt(pcoinsTip->GetBestAnchor(SAPLING), oldSaplingTree));
    // Apply the block atomically to the chain state.
    int64_t nTime2 = GetTimeMicros(); nTimeReadFromDisk += nTime2 - nTime1;
    int64_t nTime3;
    LogPrint("bench", "  - Load block from disk: %.2fms [%.2fs]\n", (nTime2 - nTime1) * 0.001, nTimeReadFromDisk * 0.000001);
    {
        CCoinsViewCache view(pcoinsTip);
        bool rv = ConnectBlock(*pblock, state, pindexNew, view, false, true);
        KOMODO_CONNECTING = -1;
        GetMainSignals().BlockChecked(*pblock, state);
        if (!rv) {
            if (state.IsInvalid())
                InvalidBlockFound(pindexNew, state);
            return error("ConnectTip(): ConnectBlock %s failed", pindexNew->GetBlockHash().ToString());
        }
        mapBlockSource.erase(pindexNew->GetBlockHash());
        nTime3 = GetTimeMicros(); nTimeConnectTotal += nTime3 - nTime2;
        LogPrint("bench", "  - Connect total: %.2fms [%.2fs]\n", (nTime3 - nTime2) * 0.001, nTimeConnectTotal * 0.000001);
        assert(view.Flush());
    }
    int64_t nTime4 = GetTimeMicros(); nTimeFlush += nTime4 - nTime3;
    LogPrint("bench", "  - Flush: %.2fms [%.2fs]\n", (nTime4 - nTime3) * 0.001, nTimeFlush * 0.000001);
    // Write the chain state to disk, if necessary.
    if (!FlushStateToDisk(state, FLUSH_STATE_IF_NEEDED))
        return false;
    int64_t nTime5 = GetTimeMicros(); nTimeChainState += nTime5 - nTime4;
    LogPrint("bench", "  - Writing chainstate: %.2fms [%.2fs]\n", (nTime5 - nTime4) * 0.001, nTimeChainState * 0.000001);
    // Remove conflicting transactions from the mempool.
    list<CTransaction> txConflicted;
    mempool.removeForBlock(pblock->vtx, pindexNew->GetHeight(), txConflicted, !IsInitialBlockDownload());

    // Remove transactions that expire at new block height from mempool
    mempool.removeExpired(pindexNew->GetHeight());

    // Update chainActive & related variables.
    UpdateTip(pindexNew);
    // Tell wallet about transactions that went from mempool
    // to conflicted:
    BOOST_FOREACH(const CTransaction &tx, txConflicted) {
        SyncWithWallets(tx, NULL);
    }
    // ... and about transactions that got confirmed:
    BOOST_FOREACH(const CTransaction &tx, pblock->vtx) {
        SyncWithWallets(tx, pblock);
    }
    // Update cached incremental witnesses
    GetMainSignals().ChainTip(pindexNew, pblock, oldSproutTree, oldSaplingTree, true);

    EnforceNodeDeprecation(pindexNew->GetHeight());

    int64_t nTime6 = GetTimeMicros(); nTimePostConnect += nTime6 - nTime5; nTimeTotal += nTime6 - nTime1;
    LogPrint("bench", "  - Connect postprocess: %.2fms [%.2fs]\n", (nTime6 - nTime5) * 0.001, nTimePostConnect * 0.000001);
    LogPrint("bench", "- Connect block: %.2fms [%.2fs]\n", (nTime6 - nTime1) * 0.001, nTimeTotal * 0.000001);
    if ( KOMODO_LONGESTCHAIN != 0 && (pindexNew->GetHeight() == KOMODO_LONGESTCHAIN || pindexNew->GetHeight() == KOMODO_LONGESTCHAIN+1) )
        KOMODO_INSYNC = (int32_t)pindexNew->GetHeight();
    else KOMODO_INSYNC = 0;
    //fprintf(stderr,"connect.%d insync.%d ASSETCHAINS_SAPLING.%d\n",(int32_t)pindexNew->GetHeight(),KOMODO_INSYNC,ASSETCHAINS_SAPLING);
    if ( KOMODO_INSYNC != 0 ) //ASSETCHAINS_SYMBOL[0] == 0 &&
        komodo_broadcast(pblock,8);
    else if ( ASSETCHAINS_SYMBOL[0] != 0 )
        komodo_broadcast(pblock,4);
    if ( ASSETCHAINS_SAPLING <= 0 && pindexNew->nTime > KOMODO_SAPLING_ACTIVATION - 24*3600 )
        komodo_activate_sapling(pindexNew);
    return true;
}

/**
 * Return the tip of the chain with the most work in it, that isn't
 * known to be invalid (it's however far from certain to be valid).
 */
static CBlockIndex* FindMostWorkChain() {
    do {
        CBlockIndex *pindexNew = NULL;

        // Find the best candidate header.
        {
            std::set<CBlockIndex*, CBlockIndexWorkComparator>::reverse_iterator it = setBlockIndexCandidates.rbegin();
            if (it == setBlockIndexCandidates.rend())
                return NULL;
            pindexNew = *it;
        }

        // Check whether all blocks on the path between the currently active chain and the candidate are valid.
        // Just going until the active chain is an optimization, as we know all blocks in it are valid already.
        CBlockIndex *pindexTest = pindexNew;
        bool fInvalidAncestor = false;
        while (pindexTest && !chainActive.Contains(pindexTest)) {
            assert(pindexTest->nChainTx || pindexTest->GetHeight() == 0);

            // Pruned nodes may have entries in setBlockIndexCandidates for
            // which block files have been deleted.  Remove those as candidates
            // for the most work chain if we come across them; we can't switch
            // to a chain unless we have all the non-active-chain parent blocks.
            bool fFailedChain = pindexTest->nStatus & BLOCK_FAILED_MASK;
            bool fMissingData = !(pindexTest->nStatus & BLOCK_HAVE_DATA);
            if (fFailedChain || fMissingData) {
                // Candidate chain is not usable (either invalid or missing data)
                if (fFailedChain && (pindexBestInvalid == NULL || pindexNew->chainPower > pindexBestInvalid->chainPower))
                    pindexBestInvalid = pindexNew;
                CBlockIndex *pindexFailed = pindexNew;
                // Remove the entire chain from the set.
                while (pindexTest != pindexFailed) {
                    if (fFailedChain) {
                        pindexFailed->nStatus |= BLOCK_FAILED_CHILD;
                    } else if (fMissingData) {
                        // If we're missing data, then add back to mapBlocksUnlinked,
                        // so that if the block arrives in the future we can try adding
                        // to setBlockIndexCandidates again.
                        mapBlocksUnlinked.insert(std::make_pair(pindexFailed->pprev, pindexFailed));
                    }
                    setBlockIndexCandidates.erase(pindexFailed);
                    pindexFailed = pindexFailed->pprev;
                }
                setBlockIndexCandidates.erase(pindexTest);
                fInvalidAncestor = true;
                break;
            }
            pindexTest = pindexTest->pprev;
        }
        if (!fInvalidAncestor)
            return pindexNew;
    } while(true);
}

/** Delete all entries in setBlockIndexCandidates that are worse than the current tip. */
static void PruneBlockIndexCandidates() {
    // Note that we can't delete the current block itself, as we may need to return to it later in case a
    // reorganization to a better block fails.
    std::set<CBlockIndex*, CBlockIndexWorkComparator>::iterator it = setBlockIndexCandidates.begin();
    while (it != setBlockIndexCandidates.end() && setBlockIndexCandidates.value_comp()(*it, chainActive.LastTip())) {
        setBlockIndexCandidates.erase(it++);
    }
    // Either the current tip or a successor of it we're working towards is left in setBlockIndexCandidates.
    assert(!setBlockIndexCandidates.empty());
}

/**
 * Try to make some progress towards making pindexMostWork the active block.
 * pblock is either NULL or a pointer to a CBlock corresponding to pindexMostWork.
 */
static bool ActivateBestChainStep(CValidationState &state, CBlockIndex *pindexMostWork, CBlock *pblock) {
    AssertLockHeld(cs_main);
    bool fInvalidFound = false;
    const CBlockIndex *pindexOldTip = chainActive.Tip();
    const CBlockIndex *pindexFork = chainActive.FindFork(pindexMostWork);

    // - On ChainDB initialization, pindexOldTip will be null, so there are no removable blocks.
    // - If pindexMostWork is in a chain that doesn't have the same genesis block as our chain,
    //   then pindexFork will be null, and we would need to remove the entire chain including
    //   our genesis block. In practice this (probably) won't happen because of checks elsewhere.
    auto reorgLength = pindexOldTip ? pindexOldTip->GetHeight() - (pindexFork ? pindexFork->GetHeight() : -1) : 0;
    static_assert(MAX_REORG_LENGTH > 0, "We must be able to reorg some distance");
    if (reorgLength > MAX_REORG_LENGTH)
    {
        int32_t notarizedht,prevMoMheight; uint256 notarizedhash,txid;
        notarizedht = komodo_notarized_height(&prevMoMheight,&notarizedhash,&txid);
        if ( pindexFork->GetHeight() < notarizedht )
        {
            fprintf(stderr,"pindexFork->GetHeight().%d is < notarizedht %d, so ignore it\n",(int32_t)pindexFork->GetHeight(),notarizedht);
            pindexFork = pindexOldTip;
        }
        else
        {
            auto msg = strprintf(_(
                                   "A block chain reorganization has been detected that would roll back %d blocks! "
                                   "This is larger than the maximum of %d blocks, and so the node is shutting down for your safety."
                                   ), reorgLength, MAX_REORG_LENGTH) + "\n\n" +
            _("Reorganization details") + ":\n" +
            "- " + strprintf(_("Current tip: %s, height %d, work %s\nstake %s"),
                             pindexOldTip->phashBlock->GetHex(), pindexOldTip->GetHeight(), pindexOldTip->chainPower.chainWork.GetHex(),
                             pindexOldTip->chainPower.chainStake.GetHex()) + "\n" +
            "- " + strprintf(_("New tip:     %s, height %d, work %s\nstake %s"),
                             pindexMostWork->phashBlock->GetHex(), pindexMostWork->GetHeight(), pindexMostWork->chainPower.chainWork.GetHex(),
                             pindexMostWork->chainPower.chainStake.GetHex()) + "\n" +
            "- " + strprintf(_("Fork point:  %s %s, height %d"),
                             ASSETCHAINS_SYMBOL,pindexFork->phashBlock->GetHex(), pindexFork->GetHeight()) + "\n\n" +
            _("Please help, human!");
            LogPrintf("*** %s\n", msg);
            uiInterface.ThreadSafeMessageBox(msg, "", CClientUIInterface::MSG_ERROR);
            StartShutdown();
            return false;
        }
    }

    // Disconnect active blocks which are no longer in the best chain.
    bool fBlocksDisconnected = false;

    while (chainActive.Tip() && chainActive.Tip() != pindexFork) {
        if (!DisconnectTip(state))
            return false;
        fBlocksDisconnected = true;
    }
    if ( KOMODO_REWIND != 0 )
    {
        CBlockIndex *tipindex;
        fprintf(stderr,">>>>>>>>>>> rewind start ht.%d -> KOMODO_REWIND.%d\n",chainActive.LastTip()->GetHeight(),KOMODO_REWIND);
        while ( KOMODO_REWIND > 0 && (tipindex= chainActive.LastTip()) != 0 && tipindex->GetHeight() > KOMODO_REWIND )
        {
            fBlocksDisconnected = true;
            fprintf(stderr,"%d ",(int32_t)tipindex->GetHeight());
            InvalidateBlock(state,tipindex);
            if ( !DisconnectTip(state) )
                break;
        }
        fprintf(stderr,"reached rewind.%d, best to do: ./komodo-cli -ac_name=%s stop\n",KOMODO_REWIND,ASSETCHAINS_SYMBOL);
        sleep(20);
        fprintf(stderr,"resuming normal operations\n");
        KOMODO_REWIND = 0;
        //return(true);
    }
    // Build list of new blocks to connect.
    std::vector<CBlockIndex*> vpindexToConnect;
    bool fContinue = true;
    int nHeight = pindexFork ? pindexFork->GetHeight() : -1;
    while (fContinue && nHeight != pindexMostWork->GetHeight()) {
        // Don't iterate the entire list of potential improvements toward the best tip, as we likely only need
        // a few blocks along the way.
        int nTargetHeight = std::min(nHeight + 32, pindexMostWork->GetHeight());
        vpindexToConnect.clear();
        vpindexToConnect.reserve(nTargetHeight - nHeight);
        CBlockIndex *pindexIter = pindexMostWork->GetAncestor(nTargetHeight);
        while (pindexIter && pindexIter->GetHeight() != nHeight) {
            vpindexToConnect.push_back(pindexIter);
            pindexIter = pindexIter->pprev;
        }
        nHeight = nTargetHeight;

        // Connect new blocks.
        BOOST_REVERSE_FOREACH(CBlockIndex *pindexConnect, vpindexToConnect) {
            if (!ConnectTip(state, pindexConnect, pindexConnect == pindexMostWork ? pblock : NULL)) {
                if (state.IsInvalid()) {
                    // The block violates a consensus rule.
                    if (!state.CorruptionPossible())
                        InvalidChainFound(vpindexToConnect.back());
                    state = CValidationState();
                    fInvalidFound = true;
                    fContinue = false;
                    break;
                } else {
                    // A system error occurred (disk space, database error, ...).
                    return false;
                }
            } else {
                PruneBlockIndexCandidates();
                if (!pindexOldTip || chainActive.Tip()->chainPower > pindexOldTip->chainPower) {
                    // We're in a better position than we were. Return temporarily to release the lock.
                    fContinue = false;
                    break;
                }
            }
        }
    }

    if (fBlocksDisconnected) {
        mempool.removeForReorg(pcoinsTip, chainActive.Tip()->GetHeight() + 1, STANDARD_LOCKTIME_VERIFY_FLAGS);
    }
    mempool.removeWithoutBranchId(
                                  CurrentEpochBranchId(chainActive.Tip()->GetHeight() + 1, Params().GetConsensus()));
    mempool.check(pcoinsTip);

    // Callbacks/notifications for a new best chain.
    if (fInvalidFound)
        CheckForkWarningConditionsOnNewFork(vpindexToConnect.back());
    else
        CheckForkWarningConditions();

    return true;
}

/**
 * Make the best chain active, in multiple steps. The result is either failure
 * or an activated best chain. pblock is either NULL or a pointer to a block
 * that is already loaded (to avoid loading it again from disk).
 */
bool ActivateBestChain(CValidationState &state, CBlock *pblock) {
    CBlockIndex *pindexNewTip = NULL;
    CBlockIndex *pindexMostWork = NULL;
    const CChainParams& chainParams = Params();
    do {
        boost::this_thread::interruption_point();

        bool fInitialDownload;
        {
            LOCK(cs_main);
            pindexMostWork = FindMostWorkChain();

            // Whether we have anything to do at all.
            if (pindexMostWork == NULL || pindexMostWork == chainActive.Tip())
                return true;

            if (!ActivateBestChainStep(state, pindexMostWork, pblock && pblock->GetHash() == pindexMostWork->GetBlockHash() ? pblock : NULL))
                return false;
            pindexNewTip = chainActive.Tip();
            fInitialDownload = IsInitialBlockDownload();
        }
        // When we reach this point, we switched to a new tip (stored in pindexNewTip).

        // Notifications/callbacks that can run without cs_main
        if (!fInitialDownload) {
            uint256 hashNewTip = pindexNewTip->GetBlockHash();
            // Relay inventory, but don't relay old inventory during initial block download.
            int nBlockEstimate = 0;
            if (fCheckpointsEnabled)
                nBlockEstimate = Checkpoints::GetTotalBlocksEstimate(chainParams.Checkpoints());
            // Don't relay blocks if pruning -- could cause a peer to try to download, resulting
            // in a stalled download if the block file is pruned before the request.
            if (nLocalServices & NODE_NETWORK) {
                LOCK(cs_vNodes);
                BOOST_FOREACH(CNode* pnode, vNodes)
                if (chainActive.Height() > (pnode->nStartingHeight != -1 ? pnode->nStartingHeight - 2000 : nBlockEstimate))
                    pnode->PushInventory(CInv(MSG_BLOCK, hashNewTip));
            }
            // Notify external listeners about the new tip.
            GetMainSignals().UpdatedBlockTip(pindexNewTip);
            uiInterface.NotifyBlockTip(hashNewTip);
        } //else fprintf(stderr,"initial download skips propagation\n");
    } while(pindexMostWork != chainActive.Tip());
    CheckBlockIndex();

    // Write changes periodically to disk, after relay.
    if (!FlushStateToDisk(state, FLUSH_STATE_PERIODIC)) {
        return false;
    }

    return true;
}

bool InvalidateBlock(CValidationState& state, CBlockIndex *pindex) {
    AssertLockHeld(cs_main);

    // Mark the block itself as invalid.
    pindex->nStatus |= BLOCK_FAILED_VALID;
    setDirtyBlockIndex.insert(pindex);
    setBlockIndexCandidates.erase(pindex);

    while (chainActive.Contains(pindex)) {
        CBlockIndex *pindexWalk = chainActive.Tip();
        pindexWalk->nStatus |= BLOCK_FAILED_CHILD;
        setDirtyBlockIndex.insert(pindexWalk);
        setBlockIndexCandidates.erase(pindexWalk);
        // ActivateBestChain considers blocks already in chainActive
        // unconditionally valid already, so force disconnect away from it.
        if (!DisconnectTip(state)) {
            mempool.removeForReorg(pcoinsTip, chainActive.Tip()->GetHeight() + 1, STANDARD_LOCKTIME_VERIFY_FLAGS);
            mempool.removeWithoutBranchId(
                                          CurrentEpochBranchId(chainActive.Tip()->GetHeight() + 1, Params().GetConsensus()));
            return false;
        }
    }
    //LimitMempoolSize(mempool, GetArg("-maxmempool", DEFAULT_MAX_MEMPOOL_SIZE) * 1000000, GetArg("-mempoolexpiry", DEFAULT_MEMPOOL_EXPIRY) * 60 * 60);

    // The resulting new best tip may not be in setBlockIndexCandidates anymore, so
    // add it again.
    BlockMap::iterator it = mapBlockIndex.begin();
    while (it != mapBlockIndex.end()) {
        if ((it->second != 0) && it->second->IsValid(BLOCK_VALID_TRANSACTIONS) && it->second->nChainTx && !setBlockIndexCandidates.value_comp()(it->second, chainActive.Tip())) {
            setBlockIndexCandidates.insert(it->second);
        }
        it++;
    }

    InvalidChainFound(pindex);
    mempool.removeForReorg(pcoinsTip, chainActive.Tip()->GetHeight() + 1, STANDARD_LOCKTIME_VERIFY_FLAGS);
    mempool.removeWithoutBranchId(
                                  CurrentEpochBranchId(chainActive.Tip()->GetHeight() + 1, Params().GetConsensus()));
    return true;
}

bool ReconsiderBlock(CValidationState& state, CBlockIndex *pindex) {
    AssertLockHeld(cs_main);

    int nHeight = pindex->GetHeight();

    // Remove the invalidity flag from this block and all its descendants.
    BlockMap::iterator it = mapBlockIndex.begin();
    while (it != mapBlockIndex.end()) {
        if ((it->second != 0) && !it->second->IsValid() && it->second->GetAncestor(nHeight) == pindex) {
            it->second->nStatus &= ~BLOCK_FAILED_MASK;
            setDirtyBlockIndex.insert(it->second);
            if (it->second->IsValid(BLOCK_VALID_TRANSACTIONS) && it->second->nChainTx && setBlockIndexCandidates.value_comp()(chainActive.Tip(), it->second)) {
                setBlockIndexCandidates.insert(it->second);
            }
            if (it->second == pindexBestInvalid) {
                // Reset invalid block marker if it was pointing to one of those.
                pindexBestInvalid = NULL;
            }
        }
        it++;
    }

    // Remove the invalidity flag from all ancestors too.
    while (pindex != NULL) {
        if (pindex->nStatus & BLOCK_FAILED_MASK) {
            pindex->nStatus &= ~BLOCK_FAILED_MASK;
            setDirtyBlockIndex.insert(pindex);
        }
        pindex = pindex->pprev;
    }
    return true;
}

CBlockIndex* AddToBlockIndex(const CBlockHeader& block)
{
    // Check for duplicate
    uint256 hash = block.GetHash();
    BlockMap::iterator it = mapBlockIndex.find(hash);
    BlockMap::iterator miPrev = mapBlockIndex.find(block.hashPrevBlock);

    // the following block is for debugging, comment when not needed
    /*
    std::vector<BlockMap::iterator> vrit;
    for (BlockMap::iterator bit = mapBlockIndex.begin(); bit != mapBlockIndex.end(); bit++)
    {
        if (bit->second == NULL)
            vrit.push_back(bit);
    }
    if (!vrit.empty())
    {
        printf("found %d NULL blocks in mapBlockIndex\n", vrit.size());
    }
    */

    if (it != mapBlockIndex.end())
    {
        if ( it->second != 0 ) // vNodes.size() >= KOMODO_LIMITED_NETWORKSIZE, change behavior to allow komodo_ensure to work
        {
            // this is the strange case where somehow the hash is in the mapBlockIndex via as yet undetermined process, but the pindex for the hash is not there. Theoretically it is due to processing the block headers, but I have seen it get this case without having received it from the block headers or anywhere else... jl777
            //fprintf(stderr,"addtoblockindex already there %p\n",it->second);
            return it->second;
        }
        if ( miPrev != mapBlockIndex.end() && (*miPrev).second == 0 )
        {
            //fprintf(stderr,"edge case of both block and prevblock in the strange state\n");
            return(0); // return here to avoid the state of pindex->GetHeight() not set and pprev NULL
        }
    }
    // Construct new block index object
    CBlockIndex* pindexNew = new CBlockIndex(block);
    assert(pindexNew);
    // We assign the sequence id to blocks only when the full data is available,
    // to avoid miners withholding blocks but broadcasting headers, to get a
    // competitive advantage.
    pindexNew->nSequenceId = 0;
    BlockMap::iterator mi = mapBlockIndex.insert(make_pair(hash, pindexNew)).first;
    pindexNew->phashBlock = &((*mi).first);
    if (miPrev != mapBlockIndex.end())
    {
        if ( (pindexNew->pprev = (*miPrev).second) != 0 )
            pindexNew->SetHeight(pindexNew->pprev->GetHeight() + 1);
        else fprintf(stderr,"unexpected null pprev %s\n",hash.ToString().c_str());
        pindexNew->BuildSkip();
    }
    pindexNew->chainPower = (pindexNew->pprev ? CChainPower(pindexNew) + pindexNew->pprev->chainPower : CChainPower(pindexNew)) + GetBlockProof(*pindexNew);
    pindexNew->RaiseValidity(BLOCK_VALID_TREE);
    if (pindexBestHeader == NULL || pindexBestHeader->chainPower < pindexNew->chainPower)
        pindexBestHeader = pindexNew;

    setDirtyBlockIndex.insert(pindexNew);
    //fprintf(stderr,"added to block index %s %p\n",hash.ToString().c_str(),pindexNew);
    mi->second = pindexNew;
    return pindexNew;
}

/** Mark a block as having its data received and checked (up to BLOCK_VALID_TRANSACTIONS). */
bool ReceivedBlockTransactions(const CBlock &block, CValidationState& state, CBlockIndex *pindexNew, const CDiskBlockPos& pos)
{
    pindexNew->nTx = block.vtx.size();
    pindexNew->nChainTx = 0;
    CAmount sproutValue = 0;
    CAmount saplingValue = 0;
    for (auto tx : block.vtx) {
        // Negative valueBalance "takes" money from the transparent value pool
        // and adds it to the Sapling value pool. Positive valueBalance "gives"
        // money to the transparent value pool, removing from the Sapling value
        // pool. So we invert the sign here.
        saplingValue += -tx.valueBalance;

        for (auto js : tx.vjoinsplit) {
            sproutValue += js.vpub_old;
            sproutValue -= js.vpub_new;
        }
    }
    pindexNew->nSproutValue = sproutValue;
    pindexNew->nChainSproutValue = boost::none;
    pindexNew->nSaplingValue = saplingValue;
    pindexNew->nChainSaplingValue = boost::none;
    pindexNew->nFile = pos.nFile;
    pindexNew->nDataPos = pos.nPos;
    pindexNew->nUndoPos = 0;
    pindexNew->nStatus |= BLOCK_HAVE_DATA;
    pindexNew->RaiseValidity(BLOCK_VALID_TRANSACTIONS);
    setDirtyBlockIndex.insert(pindexNew);

    if (pindexNew->pprev == NULL || pindexNew->pprev->nChainTx) {
        // If pindexNew is the genesis block or all parents are BLOCK_VALID_TRANSACTIONS.
        deque<CBlockIndex*> queue;
        queue.push_back(pindexNew);

        // Recursively process any descendant blocks that now may be eligible to be connected.
        while (!queue.empty()) {
            CBlockIndex *pindex = queue.front();
            queue.pop_front();
            pindex->nChainTx = (pindex->pprev ? pindex->pprev->nChainTx : 0) + pindex->nTx;
            if (pindex->pprev) {
                if (pindex->pprev->nChainSproutValue && pindex->nSproutValue) {
                    pindex->nChainSproutValue = *pindex->pprev->nChainSproutValue + *pindex->nSproutValue;
                } else {
                    pindex->nChainSproutValue = boost::none;
                }
                if (pindex->pprev->nChainSaplingValue) {
                    pindex->nChainSaplingValue = *pindex->pprev->nChainSaplingValue + pindex->nSaplingValue;
                } else {
                    pindex->nChainSaplingValue = boost::none;
                }
            } else {
                pindex->nChainSproutValue = pindex->nSproutValue;
                pindex->nChainSaplingValue = pindex->nSaplingValue;
            }
            {
                LOCK(cs_nBlockSequenceId);
                pindex->nSequenceId = nBlockSequenceId++;
            }
            if (chainActive.Tip() == NULL || !setBlockIndexCandidates.value_comp()(pindex, chainActive.Tip())) {
                setBlockIndexCandidates.insert(pindex);
            }
            std::pair<std::multimap<CBlockIndex*, CBlockIndex*>::iterator, std::multimap<CBlockIndex*, CBlockIndex*>::iterator> range = mapBlocksUnlinked.equal_range(pindex);
            while (range.first != range.second) {
                std::multimap<CBlockIndex*, CBlockIndex*>::iterator it = range.first;
                queue.push_back(it->second);
                range.first++;
                mapBlocksUnlinked.erase(it);
            }
        }
    } else {
        if (pindexNew->pprev && pindexNew->pprev->IsValid(BLOCK_VALID_TREE)) {
            mapBlocksUnlinked.insert(std::make_pair(pindexNew->pprev, pindexNew));
        }
    }

    return true;
}

bool FindBlockPos(CValidationState &state, CDiskBlockPos &pos, unsigned int nAddSize, unsigned int nHeight, uint64_t nTime, bool fKnown = false)
{
    LOCK(cs_LastBlockFile);

    unsigned int nFile = fKnown ? pos.nFile : nLastBlockFile;
    if (vinfoBlockFile.size() <= nFile) {
        vinfoBlockFile.resize(nFile + 1);
    }

    if (!fKnown) {
        while (vinfoBlockFile[nFile].nSize + nAddSize >= MAX_BLOCKFILE_SIZE) {
            nFile++;
            if (vinfoBlockFile.size() <= nFile) {
                vinfoBlockFile.resize(nFile + 1);
            }
        }
        pos.nFile = nFile;
        pos.nPos = vinfoBlockFile[nFile].nSize;
    }

    if (nFile != nLastBlockFile) {
        if (!fKnown) {
            LogPrintf("Leaving block file %i: %s\n", nFile, vinfoBlockFile[nFile].ToString());
        }
        FlushBlockFile(!fKnown);
        nLastBlockFile = nFile;
    }

    vinfoBlockFile[nFile].AddBlock(nHeight, nTime);
    if (fKnown)
        vinfoBlockFile[nFile].nSize = std::max(pos.nPos + nAddSize, vinfoBlockFile[nFile].nSize);
    else
        vinfoBlockFile[nFile].nSize += nAddSize;

    if (!fKnown) {
        unsigned int nOldChunks = (pos.nPos + BLOCKFILE_CHUNK_SIZE - 1) / BLOCKFILE_CHUNK_SIZE;
        unsigned int nNewChunks = (vinfoBlockFile[nFile].nSize + BLOCKFILE_CHUNK_SIZE - 1) / BLOCKFILE_CHUNK_SIZE;
        if (nNewChunks > nOldChunks) {
            if (fPruneMode)
                fCheckForPruning = true;
            if (CheckDiskSpace(nNewChunks * BLOCKFILE_CHUNK_SIZE - pos.nPos)) {
                FILE *file = OpenBlockFile(pos);
                if (file) {
                    LogPrintf("Pre-allocating up to position 0x%x in blk%05u.dat\n", nNewChunks * BLOCKFILE_CHUNK_SIZE, pos.nFile);
                    AllocateFileRange(file, pos.nPos, nNewChunks * BLOCKFILE_CHUNK_SIZE - pos.nPos);
                    fclose(file);
                }
            }
            else
                return state.Error("out of disk space");
        }
    }

    setDirtyFileInfo.insert(nFile);
    return true;
}

bool FindUndoPos(CValidationState &state, int nFile, CDiskBlockPos &pos, unsigned int nAddSize)
{
    pos.nFile = nFile;

    LOCK(cs_LastBlockFile);

    unsigned int nNewSize;
    pos.nPos = vinfoBlockFile[nFile].nUndoSize;
    nNewSize = vinfoBlockFile[nFile].nUndoSize += nAddSize;
    setDirtyFileInfo.insert(nFile);

    unsigned int nOldChunks = (pos.nPos + UNDOFILE_CHUNK_SIZE - 1) / UNDOFILE_CHUNK_SIZE;
    unsigned int nNewChunks = (nNewSize + UNDOFILE_CHUNK_SIZE - 1) / UNDOFILE_CHUNK_SIZE;
    if (nNewChunks > nOldChunks) {
        if (fPruneMode)
            fCheckForPruning = true;
        if (CheckDiskSpace(nNewChunks * UNDOFILE_CHUNK_SIZE - pos.nPos)) {
            FILE *file = OpenUndoFile(pos);
            if (file) {
                LogPrintf("Pre-allocating up to position 0x%x in rev%05u.dat\n", nNewChunks * UNDOFILE_CHUNK_SIZE, pos.nFile);
                AllocateFileRange(file, pos.nPos, nNewChunks * UNDOFILE_CHUNK_SIZE - pos.nPos);
                fclose(file);
            }
        }
        else
            return state.Error("out of disk space");
    }

    return true;
}

bool CheckBlockHeader(int32_t *futureblockp,int32_t height,CBlockIndex *pindex, const CBlockHeader& blockhdr, CValidationState& state, bool fCheckPOW)
{
    // Check timestamp
    if ( 0 )
    {
        uint256 hash; int32_t i;
        hash = blockhdr.GetHash();
        for (i=31; i>=0; i--)
            fprintf(stderr,"%02x",((uint8_t *)&hash)[i]);
        fprintf(stderr," <- CheckBlockHeader\n");
        if ( chainActive.LastTip() != 0 )
        {
            hash = chainActive.LastTip()->GetBlockHash();
            for (i=31; i>=0; i--)
                fprintf(stderr,"%02x",((uint8_t *)&hash)[i]);
            fprintf(stderr," <- chainTip\n");
        }
    }
    *futureblockp = 0;
    if (blockhdr.GetBlockTime() > GetAdjustedTime() + 60)
    {
        CBlockIndex *tipindex;
        //fprintf(stderr,"ht.%d future block %u vs time.%u + 60\n",height,(uint32_t)blockhdr.GetBlockTime(),(uint32_t)GetAdjustedTime());
        if ( (tipindex= chainActive.Tip()) != 0 && tipindex->GetBlockHash() == blockhdr.hashPrevBlock && blockhdr.GetBlockTime() < GetAdjustedTime() + 60 + 5 )
        {
            //fprintf(stderr,"it is the next block, let's wait for %d seconds\n",GetAdjustedTime() + 60 - blockhdr.GetBlockTime());
            while ( blockhdr.GetBlockTime() > GetAdjustedTime() + 60 )
                sleep(1);
            //fprintf(stderr,"now its valid\n");
        }
        else
        {
            if (blockhdr.GetBlockTime() < GetAdjustedTime() + 600)
                *futureblockp = 1;
            //LogPrintf("CheckBlockHeader block from future %d error",blockhdr.GetBlockTime() - GetAdjustedTime());
            return false; //state.Invalid(error("CheckBlockHeader(): block timestamp too far in the future"),REJECT_INVALID, "time-too-new");
        }
    }
    // Check block version
    if (height > 0 && blockhdr.nVersion < MIN_BLOCK_VERSION)
        return state.DoS(100, error("CheckBlockHeader(): block version too low"),REJECT_INVALID, "version-too-low");

    // Check Equihash solution is valid
    if ( fCheckPOW )
    {
        if ( !CheckEquihashSolution(&blockhdr, Params()) )
            return state.DoS(100, error("CheckBlockHeader(): Equihash solution invalid"),REJECT_INVALID, "invalid-solution");
    }
    // Check proof of work matches claimed amount
    /*komodo_index2pubkey33(pubkey33,pindex,height);
     if ( fCheckPOW && !CheckProofOfWork(height,pubkey33,blockhdr.GetHash(), blockhdr.nBits, Params().GetConsensus(),blockhdr.nTime) )
     return state.DoS(50, error("CheckBlockHeader(): proof of work failed"),REJECT_INVALID, "high-hash");*/
    return true;
}

int32_t komodo_check_deposit(int32_t height,const CBlock& block,uint32_t prevtime);
int32_t komodo_checkPOW(int32_t slowflag,CBlock *pblock,int32_t height);

bool CheckBlock(int32_t *futureblockp,int32_t height,CBlockIndex *pindex,const CBlock& block, CValidationState& state,
                libzcash::ProofVerifier& verifier,
                bool fCheckPOW, bool fCheckMerkleRoot)
{
    uint8_t pubkey33[33]; uint256 hash; uint32_t tiptime = (uint32_t)block.nTime;
    // These are checks that are independent of context.
    hash = block.GetHash();
    // Check that the header is valid (particularly PoW).  This is mostly redundant with the call in AcceptBlockHeader.
    if (!CheckBlockHeader(futureblockp,height,pindex,block,state,fCheckPOW))
    {
        if ( *futureblockp == 0 )
        {
            LogPrintf("CheckBlock header error");
            return false;
        }
    }
    if ( pindex != 0 && pindex->pprev != 0 )
        tiptime = (uint32_t)pindex->pprev->nTime;
    if ( fCheckPOW )
    {
        //if ( !CheckEquihashSolution(&block, Params()) )
        //    return state.DoS(100, error("CheckBlock: Equihash solution invalid"),REJECT_INVALID, "invalid-solution");
        komodo_block2pubkey33(pubkey33,(CBlock *)&block);
        if ( !CheckProofOfWork(block,pubkey33,height,Params().GetConsensus()) )
        {
            int32_t z; for (z=31; z>=0; z--)
                fprintf(stderr,"%02x",((uint8_t *)&hash)[z]);
            fprintf(stderr," failed hash ht.%d\n",height);
            return state.DoS(50, error("CheckBlock: proof of work failed"),REJECT_INVALID, "high-hash");
        }
        if ( komodo_checkPOW(1,(CBlock *)&block,height) < 0 ) // checks Equihash
            return state.DoS(100, error("CheckBlock: failed slow_checkPOW"),REJECT_INVALID, "failed-slow_checkPOW");
    }
    // Check the merkle root.
    if (fCheckMerkleRoot) {
        bool mutated;
        uint256 hashMerkleRoot2 = block.BuildMerkleTree(&mutated);
        if (block.hashMerkleRoot != hashMerkleRoot2)
            return state.DoS(100, error("CheckBlock: hashMerkleRoot mismatch"),
                             REJECT_INVALID, "bad-txnmrklroot", true);

        // Check for merkle tree malleability (CVE-2012-2459): repeating sequences
        // of transactions in a block without affecting the merkle root of a block,
        // while still invalidating it.
        if (mutated)
            return state.DoS(100, error("CheckBlock: duplicate transaction"),
                             REJECT_INVALID, "bad-txns-duplicate", true);
    }

    // All potential-corruption validation must be done before we do any
    // transaction validation, as otherwise we may mark the header as invalid
    // because we receive the wrong transactions for it.

    // Size limits
    //fprintf(stderr,"%s checkblock %d -> %d vs blocksize.%d\n",ASSETCHAINS_SYMBOL,height,MAX_BLOCK_SIZE(height),(int32_t)::GetSerializeSize(block, SER_NETWORK, PROTOCOL_VERSION));
    if (block.vtx.empty() || block.vtx.size() > MAX_BLOCK_SIZE(height) || ::GetSerializeSize(block, SER_NETWORK, PROTOCOL_VERSION) > MAX_BLOCK_SIZE(height))
        return state.DoS(100, error("CheckBlock: size limits failed"),
                         REJECT_INVALID, "bad-blk-length");

    // First transaction must be coinbase, the rest must not be
    if (block.vtx.empty() || !block.vtx[0].IsCoinBase())
        return state.DoS(100, error("CheckBlock: first tx is not coinbase"),
                         REJECT_INVALID, "bad-cb-missing");

    for (unsigned int i = 1; i < block.vtx.size(); i++)
        if (block.vtx[i].IsCoinBase())
            return state.DoS(100, error("CheckBlock: more than one coinbase"),
                             REJECT_INVALID, "bad-cb-multiple");

    // Check transactions
    CTransaction sTx;
    CTransaction *ptx = NULL;
    if ( ASSETCHAINS_CC != 0 ) // CC contracts might refer to transactions in the current block, from a CC spend within the same block and out of order
    {
        int32_t i,j,rejects=0,lastrejects=0;
        //fprintf(stderr,"put block's tx into mempool\n");
        // Copy all non Z-txs in mempool to temporary mempool because there can be tx in local mempool that make the block invalid.
        LOCK2(cs_main,mempool.cs);
        //fprintf(stderr, "starting... mempoolsize.%ld\n",mempool.size());
        list<CTransaction> transactionsToRemove;
        BOOST_FOREACH(const CTxMemPoolEntry& e, mempool.mapTx) {
            const CTransaction &tx = e.GetTx();
            const uint256 &hash = tx.GetHash();
            if ( tx.vjoinsplit.empty() && tx.vShieldedSpend.empty()) {
                transactionsToRemove.push_back(tx);
                tmpmempool.addUnchecked(hash,e,true);
            }
        }
        BOOST_FOREACH(const CTransaction& tx, transactionsToRemove) {
            list<CTransaction> removed;
            mempool.remove(tx, removed, false);
        }
        // add all the txs in the block to the empty mempool.
        // CC validation shouldnt (cant) depend on the state of mempool!
        while ( 1 )
        {
            list<CTransaction> removed;
            for (i=0; i<block.vtx.size(); i++)
            {
                CValidationState state;
                CTransaction Tx;
                const CTransaction &tx = (CTransaction)block.vtx[i];
                if (tx.IsCoinBase() || (!tx.vjoinsplit.empty() && !tx.vShieldedSpend.empty()) || ((i == (block.vtx.size() - 1)) && (ASSETCHAINS_STAKED && komodo_isPoS((CBlock *)&block) != 0)))
                    continue;
                Tx = tx;
                if ( myAddtomempool(Tx, &state, true) == false ) // happens with out of order tx in block on resync
                {
                    //LogPrintf("Rejected by mempool, reason: .%s.\n", state.GetRejectReason().c_str());
                    // take advantage of other checks, but if we were only rejected because it is a valid staking
                    // transaction, sync with wallets and don't mark as a reject
                    if (i == (block.vtx.size() - 1) && ASSETCHAINS_LWMAPOS && block.IsVerusPOSBlock() && state.GetRejectReason() == "staking")
                    {
                        sTx = Tx;
                        ptx = &sTx;
                    } else rejects++;
                }
                // here we remove any txs in the temp mempool that were included in the block.
                tmpmempool.remove(tx, removed, false);
            }
            //fprintf(stderr, "removed.%ld\n",removed.size());
            if ( rejects == 0 || rejects == lastrejects )
            {
                if ( 0 && lastrejects != 0 )
                    fprintf(stderr,"lastrejects.%d -> all tx in mempool\n",lastrejects);
                break;
            }
            //fprintf(stderr,"addtomempool ht.%d for CC checking: n.%d rejects.%d last.%d\n",height,(int32_t)block.vtx.size(),rejects,lastrejects);
            lastrejects = rejects;
            rejects = 0;
        }
        //fprintf(stderr,"done putting block's tx into mempool\n");
    }

    for (uint32_t i = 0; i < block.vtx.size(); i++)
    {
        const CTransaction& tx = block.vtx[i];
        if ( komodo_validate_interest(tx,height == 0 ? komodo_block2height((CBlock *)&block) : height,block.nTime,0) < 0 )
            return error("CheckBlock: komodo_validate_interest failed");
        if (!CheckTransaction(tiptime,tx, state, verifier))
            return error("CheckBlock: CheckTransaction failed");
    }
    unsigned int nSigOps = 0;
    BOOST_FOREACH(const CTransaction& tx, block.vtx)
    {
        nSigOps += GetLegacySigOpCount(tx);
    }
    if (nSigOps > MAX_BLOCK_SIGOPS)
        return state.DoS(100, error("CheckBlock: out-of-bounds SigOpCount"),
                         REJECT_INVALID, "bad-blk-sigops", true);
    if ( komodo_check_deposit(height,block,(pindex==0||pindex->pprev==0)?0:pindex->pprev->nTime) < 0 )
    {
        //static uint32_t counter;
        //if ( counter++ < 100 && ASSETCHAINS_STAKED == 0 )
        //    fprintf(stderr,"check deposit rejection\n");
        LogPrintf("CheckBlockHeader komodo_check_deposit error");
        return(false);
    }

    if (ptx)
    {
        SyncWithWallets(*ptx, &block);
    }

    if ( ASSETCHAINS_CC != 0 )
    {
        // here we add back all txs from the temp mempool to the main mempool.
        BOOST_FOREACH(const CTxMemPoolEntry& e, tmpmempool.mapTx)
        {
            const CTransaction &tx = e.GetTx();
            const uint256 &hash = tx.GetHash();
            mempool.addUnchecked(hash,e,true);
        }
        //fprintf(stderr, "finished adding back. mempoolsize.%ld\n",mempool.size());
        // empty the temp mempool for next time.
        tmpmempool.clear();
    }
    return true;
}

bool ContextualCheckBlockHeader(const CBlockHeader& block, CValidationState& state, CBlockIndex * const pindexPrev)
{
    const CChainParams& chainParams = Params();
    const Consensus::Params& consensusParams = chainParams.GetConsensus();
    uint256 hash = block.GetHash();
    if (hash == consensusParams.hashGenesisBlock)
        return true;

    assert(pindexPrev);

    int nHeight = pindexPrev->GetHeight()+1;

    // Check proof of work
    if ( (ASSETCHAINS_SYMBOL[0] != 0 || nHeight < 235300 || nHeight > 236000) && block.nBits != GetNextWorkRequired(pindexPrev, &block, consensusParams))
    {
        cout << block.nBits << " block.nBits vs. calc " << GetNextWorkRequired(pindexPrev, &block, consensusParams) <<
                               " for block #" << nHeight << endl;
        return state.DoS(100, error("%s: incorrect proof of work", __func__),
                        REJECT_INVALID, "bad-diffbits");
    }

    // Check timestamp against prev
    if (block.GetBlockTime() <= pindexPrev->GetMedianTimePast())
    {
        return state.Invalid(error("%s: block's timestamp is too early", __func__),
                        REJECT_INVALID, "time-too-old");
    }

    // Check that timestamp is not too far in the future
    if (block.GetBlockTime() > GetAdjustedTime() + consensusParams.nMaxFutureBlockTime)
    {
        return state.Invalid(error("%s: block timestamp too far in the future", __func__),
                        REJECT_INVALID, "time-too-new");
    }

    if (fCheckpointsEnabled)
    {
        // Check that the block chain matches the known block chain up to a checkpoint
        if (!Checkpoints::CheckBlock(chainParams.Checkpoints(), nHeight, hash))
        {
            /*CBlockIndex *heightblock = chainActive[nHeight];
            if ( heightblock != 0 && heightblock->GetBlockHash() == hash )
            {
                //fprintf(stderr,"got a pre notarization block that matches height.%d\n",(int32_t)nHeight);
                return true;
            }*/
            return state.DoS(100, error("%s: rejected by checkpoint lock-in at %d", __func__, nHeight),REJECT_CHECKPOINT, "checkpoint mismatch");
        }
        // Don't accept any forks from the main chain prior to last checkpoint
        CBlockIndex* pcheckpoint = Checkpoints::GetLastCheckpoint(chainParams.Checkpoints());
        int32_t notarized_height;
        if ( nHeight == 1 && chainActive.LastTip() != 0 && chainActive.LastTip()->GetHeight() > 1 )
        {
            CBlockIndex *heightblock = chainActive[nHeight];
            if ( heightblock != 0 && heightblock->GetBlockHash() == hash )
                return true;
            return state.DoS(1, error("%s: trying to change height 1 forbidden", __func__));
        }
        if ( nHeight != 0 )
        {
            if ( pcheckpoint != 0 && nHeight < pcheckpoint->GetHeight() )
                return state.DoS(1, error("%s: forked chain older than last checkpoint (height %d) vs %d", __func__, nHeight,pcheckpoint->GetHeight()));
            if ( komodo_checkpoint(&notarized_height,nHeight,hash) < 0 )
            {
                CBlockIndex *heightblock = chainActive[nHeight];
                if ( heightblock != 0 && heightblock->GetBlockHash() == hash )
                {
                    //fprintf(stderr,"got a pre notarization block that matches height.%d\n",(int32_t)nHeight);
                    return true;
                } else return state.DoS(1, error("%s: forked chain %d older than last notarized (height %d) vs %d", __func__,nHeight, notarized_height));
            }
        }
    }
    // Reject block.nVersion < 4 blocks
    if (block.nVersion < 4)
        return state.Invalid(error("%s : rejected nVersion<4 block", __func__),
                             REJECT_OBSOLETE, "bad-version");

    return true;
}

bool ContextualCheckBlock(const CBlock& block, CValidationState& state, CBlockIndex * const pindexPrev)
{
    const int nHeight = pindexPrev == NULL ? 0 : pindexPrev->GetHeight() + 1;
    const Consensus::Params& consensusParams = Params().GetConsensus();
    bool sapling = NetworkUpgradeActive(nHeight, consensusParams, Consensus::UPGRADE_SAPLING);

    // Check that all transactions are finalized
    for (uint32_t i = 0; i < block.vtx.size(); i++) {
        const CTransaction& tx = block.vtx[i];

        // Check transaction contextually against consensus rules at block height
        if (!ContextualCheckTransaction(tx, state, nHeight, 100)) {
            return false; // Failure reason has been set in validation state object
        }

        int nLockTimeFlags = 0;
        int64_t nLockTimeCutoff = (nLockTimeFlags & LOCKTIME_MEDIAN_TIME_PAST)
        ? pindexPrev->GetMedianTimePast()
        : block.GetBlockTime();
        if (!IsFinalTx(tx, nHeight, nLockTimeCutoff)) {
            return state.DoS(10, error("%s: contains a non-final transaction", __func__), REJECT_INVALID, "bad-txns-nonfinal");
        }
    }

    // Enforce BIP 34 rule that the coinbase starts with serialized block height.
    // In Zcash this has been enforced since launch, except that the genesis
    // block didn't include the height in the coinbase (see Zcash protocol spec
    // section '6.8 Bitcoin Improvement Proposals').
    if (nHeight > 0)
    {
        CScript expect = CScript() << nHeight;
        if (block.vtx[0].vin[0].scriptSig.size() < expect.size() ||
            !std::equal(expect.begin(), expect.end(), block.vtx[0].vin[0].scriptSig.begin())) {
            return state.DoS(100, error("%s: block height mismatch in coinbase", __func__), REJECT_INVALID, "bad-cb-height");
        }
    }
    return true;
}

bool AcceptBlockHeader(int32_t *futureblockp,const CBlockHeader& block, CValidationState& state, CBlockIndex** ppindex)
{
    static uint256 zero;
    const CChainParams& chainparams = Params();
    AssertLockHeld(cs_main);

    // Check for duplicate
    uint256 hash = block.GetHash();
    BlockMap::iterator miSelf = mapBlockIndex.find(hash);
    CBlockIndex *pindex = NULL;
    if (miSelf != mapBlockIndex.end())
    {
        // Block header is already known.
        if ( (pindex = miSelf->second) == 0 )
            miSelf->second = pindex = AddToBlockIndex(block);
        if (ppindex)
            *ppindex = pindex;
        if ( pindex != 0 && pindex->nStatus & BLOCK_FAILED_MASK )
        {
            if ( ASSETCHAINS_CC == 0 )//&& (ASSETCHAINS_PRIVATE == 0 || KOMODO_INSYNC >= Params().GetConsensus().vUpgrades[Consensus::UPGRADE_SAPLING].nActivationHeight) )
                return state.Invalid(error("%s: block is marked invalid", __func__), 0, "duplicate");
            else
            {
                fprintf(stderr,"reconsider block %s\n",hash.GetHex().c_str());
                pindex->nStatus &= ~BLOCK_FAILED_MASK;
            }
        }
        /*if ( pindex != 0 && hash == komodo_requestedhash )
        {
            fprintf(stderr,"AddToBlockIndex A komodo_requestedhash %s\n",komodo_requestedhash.ToString().c_str());
            memset(&komodo_requestedhash,0,sizeof(komodo_requestedhash));
            komodo_requestedcount = 0;
        }*/

        //if ( pindex == 0 )
        //    fprintf(stderr,"accepthdr %s already known but no pindex\n",hash.ToString().c_str());
        return true;
    }
    if (!CheckBlockHeader(futureblockp,*ppindex!=0?(*ppindex)->GetHeight():0,*ppindex, block, state,0))
    {
        if ( *futureblockp == 0 )
        {
            LogPrintf("AcceptBlockHeader CheckBlockHeader error\n");
            return false;
        }
    }
    // Get prev block index
    CBlockIndex* pindexPrev = NULL;
    if (hash != chainparams.GetConsensus().hashGenesisBlock)
    {
        BlockMap::iterator mi = mapBlockIndex.find(block.hashPrevBlock);
        if (mi == mapBlockIndex.end())
        {
            LogPrintf("AcceptBlockHeader hashPrevBlock %s not found\n",block.hashPrevBlock.ToString().c_str());
            //*futureblockp = 1;
            return(false);
            //return state.DoS(10, error("%s: prev block not found", __func__), 0, "bad-prevblk");
        }
        pindexPrev = (*mi).second;
        if (pindexPrev == 0 )
        {
            LogPrintf("AcceptBlockHeader hashPrevBlock %s no pindexPrev\n",block.hashPrevBlock.ToString().c_str());
            return(false);
        }
        if ( (pindexPrev->nStatus & BLOCK_FAILED_MASK) )
            return state.DoS(100, error("%s: prev block invalid", __func__), REJECT_INVALID, "bad-prevblk");
    }
    if (!ContextualCheckBlockHeader(block, state, pindexPrev))
    {
        //fprintf(stderr,"AcceptBlockHeader ContextualCheckBlockHeader failed\n");
        LogPrintf("AcceptBlockHeader ContextualCheckBlockHeader failed\n");
        return false;
    }
    if (pindex == NULL)
    {
        if ( (pindex= AddToBlockIndex(block)) != 0 )
        {
            miSelf = mapBlockIndex.find(hash);
            if (miSelf != mapBlockIndex.end())
                miSelf->second = pindex;
            //fprintf(stderr,"AcceptBlockHeader couldnt add to block index\n");
        }
    }
    if (ppindex)
        *ppindex = pindex;
    /*if ( pindex != 0 && hash == komodo_requestedhash )
    {
        fprintf(stderr,"AddToBlockIndex komodo_requestedhash %s\n",komodo_requestedhash.ToString().c_str());
        memset(&komodo_requestedhash,0,sizeof(komodo_requestedhash));
        komodo_requestedcount = 0;
    }*/
    return true;
}

bool AcceptBlock(int32_t *futureblockp,CBlock& block, CValidationState& state, CBlockIndex** ppindex, bool fRequested, CDiskBlockPos* dbp)
{
    const CChainParams& chainparams = Params();
    AssertLockHeld(cs_main);

    CBlockIndex *&pindex = *ppindex;
    if (!AcceptBlockHeader(futureblockp, block, state, &pindex))
    {
        if ( *futureblockp == 0 )
        {
            LogPrintf("AcceptBlock AcceptBlockHeader error\n");
            return false;
        }
    }
    if ( pindex == 0 )
    {
        LogPrintf("AcceptBlock null pindex\n");
        *futureblockp = true;
        return false;
    }
    //fprintf(stderr,"acceptblockheader passed\n");
    // Try to process all requested blocks that we don't have, but only
    // process an unrequested block if it's new and has enough work to
    // advance our tip, and isn't too many blocks ahead.
    bool fAlreadyHave = pindex->nStatus & BLOCK_HAVE_DATA;
    bool fHasMoreWork = (chainActive.Tip() ? pindex->chainPower > chainActive.Tip()->chainPower : true);
    // Blocks that are too out-of-order needlessly limit the effectiveness of
    // pruning, because pruning will not delete block files that contain any
    // blocks which are too close in height to the tip.  Apply this test
    // regardless of whether pruning is enabled; it should generally be safe to
    // not process unrequested blocks.
    bool fTooFarAhead = (pindex->GetHeight() > int(chainActive.Height() + BLOCK_DOWNLOAD_WINDOW)); //MIN_BLOCKS_TO_KEEP));

    // TODO: deal better with return value and error conditions for duplicate
    // and unrequested blocks.
    //fprintf(stderr,"Accept %s flags already.%d requested.%d morework.%d farahead.%d\n",pindex->GetBlockHash().ToString().c_str(),fAlreadyHave,fRequested,fHasMoreWork,fTooFarAhead);
    if (fAlreadyHave) return true;
    if (!fRequested) {  // If we didn't ask for it:
        if (pindex->nTx != 0) return true;  // This is a previously-processed block that was pruned
        if (!fHasMoreWork) return true;     // Don't process less-work chains
        if (fTooFarAhead) return true;      // Block height is too high
    }

    // See method docstring for why this is always disabled
    auto verifier = libzcash::ProofVerifier::Disabled();
    if ((!CheckBlock(futureblockp,pindex->GetHeight(),pindex,block, state, verifier,0)) || !ContextualCheckBlock(block, state, pindex->pprev))
    {
        static int32_t saplinght = -1;
        CBlockIndex *tmpptr;
        if ( saplinght == -1 )
            saplinght = Params().GetConsensus().vUpgrades[Consensus::UPGRADE_SAPLING].nActivationHeight;
        if ( saplinght < 0 )
            *futureblockp = 1;
        // the problem is when a future sapling block comes in before we detected saplinght
        if ( saplinght > 0 && (tmpptr= chainActive.LastTip()) != 0 )
        {
            fprintf(stderr,"saplinght.%d tipht.%d blockht.%d cmp.%d\n",saplinght,(int32_t)tmpptr->GetHeight(),pindex->GetHeight(),pindex->GetHeight() < 0 || pindex->GetHeight() >= saplinght || (tmpptr->GetHeight() > saplinght-720 && tmpptr->GetHeight() < saplinght+720));
            if ( pindex->GetHeight() < 0 || pindex->GetHeight() >= saplinght || (tmpptr->GetHeight() > saplinght-720 && tmpptr->GetHeight() < saplinght+720) )
                *futureblockp = 1;
        }
        if ( *futureblockp == 0 )
        {
            if (state.IsInvalid() && !state.CorruptionPossible()) {
                pindex->nStatus |= BLOCK_FAILED_VALID;
                setDirtyBlockIndex.insert(pindex);
            }
            LogPrintf("AcceptBlock CheckBlock or ContextualCheckBlock error\n");
            return false;
        }
    }

    int nHeight = pindex->GetHeight();
    // Write block to history file
    try {
        unsigned int nBlockSize = ::GetSerializeSize(block, SER_DISK, CLIENT_VERSION);
        CDiskBlockPos blockPos;
        if (dbp != NULL)
            blockPos = *dbp;
        if (!FindBlockPos(state, blockPos, nBlockSize+8, nHeight, block.GetBlockTime(), dbp != NULL))
            return error("AcceptBlock(): FindBlockPos failed");
        if (dbp == NULL)
            if (!WriteBlockToDisk(block, blockPos, chainparams.MessageStart()))
                AbortNode(state, "Failed to write block");
        if (!ReceivedBlockTransactions(block, state, pindex, blockPos))
            return error("AcceptBlock(): ReceivedBlockTransactions failed");
    } catch (const std::runtime_error& e) {
        return AbortNode(state, std::string("System error: ") + e.what());
    }

    if (fCheckForPruning)
        FlushStateToDisk(state, FLUSH_STATE_NONE); // we just allocated more disk space for block files
    if ( *futureblockp == 0 )
        return true;
    LogPrintf("AcceptBlock block from future error\n");
    return false;
}

static bool IsSuperMajority(int minVersion, const CBlockIndex* pstart, unsigned nRequired, const Consensus::Params& consensusParams)
{
    unsigned int nFound = 0;
    for (int i = 0; i < consensusParams.nMajorityWindow && nFound < nRequired && pstart != NULL; i++)
    {
        if (pstart->nVersion >= minVersion)
            ++nFound;
        pstart = pstart->pprev;
    }
    return (nFound >= nRequired);
}

void komodo_currentheight_set(int32_t height);

CBlockIndex *komodo_ensure(CBlock *pblock, uint256 hash)
{
    CBlockIndex *pindex = 0;
    BlockMap::iterator miSelf = mapBlockIndex.find(hash);
    if ( miSelf != mapBlockIndex.end() )
    {
        if ( (pindex = miSelf->second) == 0 ) // create pindex so first Accept block doesnt fail
        {
            miSelf->second = AddToBlockIndex(*pblock);
            //fprintf(stderr,"Block header %s is already known, but without pindex -> ensured %p\n",hash.ToString().c_str(),miSelf->second);
        }
        /*if ( hash != Params().GetConsensus().hashGenesisBlock )
        {
            miSelf = mapBlockIndex.find(pblock->hashPrevBlock);
            if ( miSelf != mapBlockIndex.end() )
            {
                if ( miSelf->second == 0 )
                {
                    miSelf->second = InsertBlockIndex(pblock->hashPrevBlock);
                    fprintf(stderr,"autocreate previndex %s\n",pblock->hashPrevBlock.ToString().c_str());
                }
            }
        }*/
    }
    return(pindex);
}

CBlockIndex *oldkomodo_ensure(CBlock *pblock, uint256 hash)
{
    CBlockIndex *pindex=0,*previndex=0;
    if ( (pindex = komodo_getblockindex(hash)) == 0 )
    {
        pindex = new CBlockIndex();
        if (!pindex)
            throw runtime_error("komodo_ensure: new CBlockIndex failed");
        BlockMap::iterator mi = mapBlockIndex.insert(make_pair(hash, pindex)).first;
        pindex->phashBlock = &((*mi).first);
    }
    BlockMap::iterator miSelf = mapBlockIndex.find(hash);
    if ( miSelf == mapBlockIndex.end() )
    {
        LogPrintf("komodo_ensure unexpected missing hash %s\n",hash.ToString().c_str());
        return(0);
    }
    if ( miSelf->second == 0 ) // create pindex so first Accept block doesnt fail
    {
        if ( pindex == 0 )
        {
            pindex = AddToBlockIndex(*pblock);
            fprintf(stderr,"ensure call addtoblockindex, got %p\n",pindex);
        }
        if ( pindex != 0 )
        {
            miSelf->second = pindex;
            LogPrintf("Block header %s is already known, but without pindex -> ensured %p\n",hash.ToString().c_str(),miSelf->second);
        } else LogPrintf("komodo_ensure unexpected null pindex\n");
    }
    /*if ( hash != Params().GetConsensus().hashGenesisBlock )
        {
            miSelf = mapBlockIndex.find(pblock->hashPrevBlock);
            if ( miSelf == mapBlockIndex.end() )
                previndex = InsertBlockIndex(pblock->hashPrevBlock);
            if ( (miSelf= mapBlockIndex.find(pblock->hashPrevBlock)) != mapBlockIndex.end() )
            {
                if ( miSelf->second == 0 ) // create pindex so first Accept block doesnt fail
                {
                    if ( previndex == 0 )
                        previndex = InsertBlockIndex(pblock->hashPrevBlock);
                    if ( previndex != 0 )
                    {
                        miSelf->second = previndex;
                        LogPrintf("autocreate previndex %s\n",pblock->hashPrevBlock.ToString().c_str());
                    } else LogPrintf("komodo_ensure unexpected null previndex\n");
                }
            } else LogPrintf("komodo_ensure unexpected null miprev\n");
        }
     }*/
    return(pindex);
}

bool ProcessNewBlock(bool from_miner,int32_t height,CValidationState &state, CNode* pfrom, CBlock* pblock, bool fForceProcessing, CDiskBlockPos *dbp)
{
    // Preliminary checks
    bool checked; uint256 hash; int32_t futureblock=0;
    auto verifier = libzcash::ProofVerifier::Disabled();
    hash = pblock->GetHash();
    //fprintf(stderr,"ProcessBlock %d\n",(int32_t)chainActive.LastTip()->GetHeight());
    {
        LOCK(cs_main);
        if ( chainActive.LastTip() != 0 )
            komodo_currentheight_set(chainActive.LastTip()->GetHeight());
        checked = CheckBlock(&futureblock,height!=0?height:komodo_block2height(pblock),0,*pblock, state, verifier,0);
        bool fRequested = MarkBlockAsReceived(hash);
        fRequested |= fForceProcessing;
        if ( checked != 0 && komodo_checkPOW(0,pblock,height) < 0 ) //from_miner && ASSETCHAINS_STAKED == 0
        {
            checked = 0;
            //fprintf(stderr,"passed checkblock but failed checkPOW.%d\n",from_miner && ASSETCHAINS_STAKED == 0);
        }
        if (!checked && futureblock == 0)
        {
            if ( pfrom != 0 )
            {
                Misbehaving(pfrom->GetId(), 1);
            }
            return error("%s: CheckBlock FAILED", __func__);
        }
        // Store to disk
        CBlockIndex *pindex = NULL;

        bool ret = AcceptBlock(&futureblock,*pblock, state, &pindex, fRequested, dbp);
        if (pindex && pfrom) {
            mapBlockSource[pindex->GetBlockHash()] = pfrom->GetId();
        }
        CheckBlockIndex();
        if (!ret && futureblock == 0)
        {
            /*if ( ASSETCHAINS_SYMBOL[0] == 0 )
            {
                //fprintf(stderr,"request headers from failed process block peer\n");
                pfrom->PushMessage("getheaders", chainActive.GetLocator(chainActive.LastTip()), uint256());
            }*/
            komodo_longestchain();
            return error("%s: AcceptBlock FAILED", __func__);
        }
        //else fprintf(stderr,"added block %s %p\n",pindex->GetBlockHash().ToString().c_str(),pindex->pprev);
    }

    if (futureblock == 0 && !ActivateBestChain(state, pblock))
        return error("%s: ActivateBestChain failed", __func__);
    //fprintf(stderr,"finished ProcessBlock %d\n",(int32_t)chainActive.LastTip()->GetHeight());

    return true;
}

bool TestBlockValidity(CValidationState &state, const CBlock& block, CBlockIndex * const pindexPrev, bool fCheckPOW, bool fCheckMerkleRoot)
{
    AssertLockHeld(cs_main);
    assert(pindexPrev == chainActive.Tip());

    CCoinsViewCache viewNew(pcoinsTip);
    CBlockIndex indexDummy(block);
    indexDummy.pprev = pindexPrev;
    indexDummy.SetHeight(pindexPrev->GetHeight() + 1);
    // JoinSplit proofs are verified in ConnectBlock
    auto verifier = libzcash::ProofVerifier::Disabled();
    // NOTE: CheckBlockHeader is called by CheckBlock
    if (!ContextualCheckBlockHeader(block, state, pindexPrev))
    {
        //fprintf(stderr,"TestBlockValidity failure A checkPOW.%d\n",fCheckPOW);
        return false;
    }
    int32_t futureblock;
    if (!CheckBlock(&futureblock,indexDummy.GetHeight(),0,block, state, verifier, fCheckPOW, fCheckMerkleRoot))
    {
        //fprintf(stderr,"TestBlockValidity failure B checkPOW.%d\n",fCheckPOW);
        return false;
    }
    if (!ContextualCheckBlock(block, state, pindexPrev))
    {
        //fprintf(stderr,"TestBlockValidity failure C checkPOW.%d\n",fCheckPOW);
        return false;
    }
    if (!ConnectBlock(block, state, &indexDummy, viewNew, true,fCheckPOW))
    {
        //fprintf(stderr,"TestBlockValidity failure D checkPOW.%d\n",fCheckPOW);
        return false;
    }
    assert(state.IsValid());
    if ( futureblock != 0 )
        return(false);
    return true;
}

/**
 * BLOCK PRUNING CODE
 */

/* Calculate the amount of disk space the block & undo files currently use */
uint64_t CalculateCurrentUsage()
{
    uint64_t retval = 0;
    BOOST_FOREACH(const CBlockFileInfo &file, vinfoBlockFile) {
        retval += file.nSize + file.nUndoSize;
    }
    return retval;
}

/* Prune a block file (modify associated database entries)*/
void PruneOneBlockFile(const int fileNumber)
{
    for (BlockMap::iterator it = mapBlockIndex.begin(); it != mapBlockIndex.end(); ++it) {
        CBlockIndex* pindex = it->second;
        if (pindex && pindex->nFile == fileNumber) {
            pindex->nStatus &= ~BLOCK_HAVE_DATA;
            pindex->nStatus &= ~BLOCK_HAVE_UNDO;
            pindex->nFile = 0;
            pindex->nDataPos = 0;
            pindex->nUndoPos = 0;
            setDirtyBlockIndex.insert(pindex);

            // Prune from mapBlocksUnlinked -- any block we prune would have
            // to be downloaded again in order to consider its chain, at which
            // point it would be considered as a candidate for
            // mapBlocksUnlinked or setBlockIndexCandidates.
            std::pair<std::multimap<CBlockIndex*, CBlockIndex*>::iterator, std::multimap<CBlockIndex*, CBlockIndex*>::iterator> range = mapBlocksUnlinked.equal_range(pindex->pprev);
            while (range.first != range.second) {
                std::multimap<CBlockIndex *, CBlockIndex *>::iterator it = range.first;
                range.first++;
                if (it->second == pindex) {
                    mapBlocksUnlinked.erase(it);
                }
            }
        }
    }

    vinfoBlockFile[fileNumber].SetNull();
    setDirtyFileInfo.insert(fileNumber);
}


void UnlinkPrunedFiles(std::set<int>& setFilesToPrune)
{
    for (set<int>::iterator it = setFilesToPrune.begin(); it != setFilesToPrune.end(); ++it) {
        CDiskBlockPos pos(*it, 0);
        boost::filesystem::remove(GetBlockPosFilename(pos, "blk"));
        boost::filesystem::remove(GetBlockPosFilename(pos, "rev"));
        LogPrintf("Prune: %s deleted blk/rev (%05u)\n", __func__, *it);
    }
}

/* Calculate the block/rev files that should be deleted to remain under target*/
void FindFilesToPrune(std::set<int>& setFilesToPrune)
{
    LOCK2(cs_main, cs_LastBlockFile);
    if (chainActive.Tip() == NULL || nPruneTarget == 0) {
        return;
    }
    if (chainActive.Tip()->GetHeight() <= Params().PruneAfterHeight()) {
        return;
    }
    unsigned int nLastBlockWeCanPrune = chainActive.Tip()->GetHeight() - MIN_BLOCKS_TO_KEEP;
    uint64_t nCurrentUsage = CalculateCurrentUsage();
    // We don't check to prune until after we've allocated new space for files
    // So we should leave a buffer under our target to account for another allocation
    // before the next pruning.
    uint64_t nBuffer = BLOCKFILE_CHUNK_SIZE + UNDOFILE_CHUNK_SIZE;
    uint64_t nBytesToPrune;
    int count=0;

    if (nCurrentUsage + nBuffer >= nPruneTarget) {
        for (int fileNumber = 0; fileNumber < nLastBlockFile; fileNumber++) {
            nBytesToPrune = vinfoBlockFile[fileNumber].nSize + vinfoBlockFile[fileNumber].nUndoSize;

            if (vinfoBlockFile[fileNumber].nSize == 0)
                continue;

            if (nCurrentUsage + nBuffer < nPruneTarget)  // are we below our target?
                break;

            // don't prune files that could have a block within MIN_BLOCKS_TO_KEEP of the main chain's tip but keep scanning
            if (vinfoBlockFile[fileNumber].nHeightLast > nLastBlockWeCanPrune)
                continue;

            PruneOneBlockFile(fileNumber);
            // Queue up the files for removal
            setFilesToPrune.insert(fileNumber);
            nCurrentUsage -= nBytesToPrune;
            count++;
        }
    }

    LogPrint("prune", "Prune: target=%dMiB actual=%dMiB diff=%dMiB max_prune_height=%d removed %d blk/rev pairs\n",
             nPruneTarget/1024/1024, nCurrentUsage/1024/1024,
             ((int64_t)nPruneTarget - (int64_t)nCurrentUsage)/1024/1024,
             nLastBlockWeCanPrune, count);
}

bool CheckDiskSpace(uint64_t nAdditionalBytes)
{
    uint64_t nFreeBytesAvailable = boost::filesystem::space(GetDataDir()).available;

    // Check for nMinDiskSpace bytes (currently 50MB)
    if (nFreeBytesAvailable < nMinDiskSpace + nAdditionalBytes)
        return AbortNode("Disk space is low!", _("Error: Disk space is low!"));

    return true;
}

FILE* OpenDiskFile(const CDiskBlockPos &pos, const char *prefix, bool fReadOnly)
{
    static int32_t didinit[64];
    if (pos.IsNull())
        return NULL;
    boost::filesystem::path path = GetBlockPosFilename(pos, prefix);
    boost::filesystem::create_directories(path.parent_path());
    FILE* file = fopen(path.string().c_str(), "rb+");
    if (!file && !fReadOnly)
        file = fopen(path.string().c_str(), "wb+");
    if (!file) {
        LogPrintf("Unable to open file %s\n", path.string());
        return NULL;
    }
    if ( pos.nFile < sizeof(didinit)/sizeof(*didinit) && didinit[pos.nFile] == 0 && strcmp(prefix,(char *)"blk") == 0 )
    {
        komodo_prefetch(file);
        didinit[pos.nFile] = 1;
    }
    if (pos.nPos) {
        if (fseek(file, pos.nPos, SEEK_SET)) {
            LogPrintf("Unable to seek to position %u of %s\n", pos.nPos, path.string());
            fclose(file);
            return NULL;
        }
    }
    return file;
}

FILE* OpenBlockFile(const CDiskBlockPos &pos, bool fReadOnly) {
    return OpenDiskFile(pos, "blk", fReadOnly);
}

FILE* OpenUndoFile(const CDiskBlockPos &pos, bool fReadOnly) {
    return OpenDiskFile(pos, "rev", fReadOnly);
}

boost::filesystem::path GetBlockPosFilename(const CDiskBlockPos &pos, const char *prefix)
{
    return GetDataDir() / "blocks" / strprintf("%s%05u.dat", prefix, pos.nFile);
}

CBlockIndex * InsertBlockIndex(uint256 hash)
{
    if (hash.IsNull())
        return NULL;

    // Return existing
    BlockMap::iterator mi = mapBlockIndex.find(hash);
    if (mi != mapBlockIndex.end() && mi->second != NULL)
        return (*mi).second;

    // Create new
    CBlockIndex* pindexNew = new CBlockIndex();
    if (!pindexNew)
        throw runtime_error("LoadBlockIndex(): new CBlockIndex failed");
    mi = mapBlockIndex.insert(make_pair(hash, pindexNew)).first;
    pindexNew->phashBlock = &((*mi).first);
    //fprintf(stderr,"inserted to block index %s\n",hash.ToString().c_str());

    return pindexNew;
}

//void komodo_pindex_init(CBlockIndex *pindex,int32_t height);

bool static LoadBlockIndexDB()
{
    const CChainParams& chainparams = Params();
    LogPrintf("%s: start loading guts\n", __func__);
    if (!pblocktree->LoadBlockIndexGuts())
        return false;
    LogPrintf("%s: loaded guts\n", __func__);
    boost::this_thread::interruption_point();

    // Calculate chainPower
    vector<pair<int, CBlockIndex*> > vSortedByHeight;
    vSortedByHeight.reserve(mapBlockIndex.size());
    BOOST_FOREACH(const PAIRTYPE(uint256, CBlockIndex*)& item, mapBlockIndex)
    {
        CBlockIndex* pindex = item.second;
        vSortedByHeight.push_back(make_pair(pindex->GetHeight(), pindex));
        //komodo_pindex_init(pindex,(int32_t)pindex->GetHeight());
    }
    //fprintf(stderr,"load blockindexDB paired %u\n",(uint32_t)time(NULL));
    sort(vSortedByHeight.begin(), vSortedByHeight.end());
    //fprintf(stderr,"load blockindexDB sorted %u\n",(uint32_t)time(NULL));
    BOOST_FOREACH(const PAIRTYPE(int, CBlockIndex*)& item, vSortedByHeight)
    {
        CBlockIndex* pindex = item.second;
        pindex->chainPower = (pindex->pprev ? CChainPower(pindex) + pindex->pprev->chainPower : CChainPower(pindex)) + GetBlockProof(*pindex);
        // We can link the chain of blocks for which we've received transactions at some point.
        // Pruned nodes may have deleted the block.
        if (pindex->nTx > 0) {
            if (pindex->pprev) {
                if (pindex->pprev->nChainTx) {
                    pindex->nChainTx = pindex->pprev->nChainTx + pindex->nTx;
                    if (pindex->pprev->nChainSproutValue && pindex->nSproutValue) {
                        pindex->nChainSproutValue = *pindex->pprev->nChainSproutValue + *pindex->nSproutValue;
                    } else {
                        pindex->nChainSproutValue = boost::none;
                    }
                    if (pindex->pprev->nChainSaplingValue) {
                        pindex->nChainSaplingValue = *pindex->pprev->nChainSaplingValue + pindex->nSaplingValue;
                    } else {
                        pindex->nChainSaplingValue = boost::none;
                    }
                } else {
                    pindex->nChainTx = 0;
                    pindex->nChainSproutValue = boost::none;
                    pindex->nChainSaplingValue = boost::none;
                    mapBlocksUnlinked.insert(std::make_pair(pindex->pprev, pindex));
                }
            } else {
                pindex->nChainTx = pindex->nTx;
                pindex->nChainSproutValue = pindex->nSproutValue;
                pindex->nChainSaplingValue = pindex->nSaplingValue;
            }
        }
        // Construct in-memory chain of branch IDs.
        // Relies on invariant: a block that does not activate a network upgrade
        // will always be valid under the same consensus rules as its parent.
        // Genesis block has a branch ID of zero by definition, but has no
        // validity status because it is side-loaded into a fresh chain.
        // Activation blocks will have branch IDs set (read from disk).
        if (pindex->pprev) {
            if (pindex->IsValid(BLOCK_VALID_CONSENSUS) && !pindex->nCachedBranchId) {
                pindex->nCachedBranchId = pindex->pprev->nCachedBranchId;
            }
        } else {
            pindex->nCachedBranchId = SPROUT_BRANCH_ID;
        }
        if (pindex->IsValid(BLOCK_VALID_TRANSACTIONS) && (pindex->nChainTx || pindex->pprev == NULL))
            setBlockIndexCandidates.insert(pindex);
        if (pindex->nStatus & BLOCK_FAILED_MASK && (!pindexBestInvalid || pindex->chainPower > pindexBestInvalid->chainPower))
            pindexBestInvalid = pindex;
        if (pindex->pprev)
            pindex->BuildSkip();
        if (pindex->IsValid(BLOCK_VALID_TREE) && (pindexBestHeader == NULL || CBlockIndexWorkComparator()(pindexBestHeader, pindex)))
            pindexBestHeader = pindex;
        //komodo_pindex_init(pindex,(int32_t)pindex->GetHeight());
    }
    //fprintf(stderr,"load blockindexDB chained %u\n",(uint32_t)time(NULL));

    // Load block file info
    pblocktree->ReadLastBlockFile(nLastBlockFile);
    vinfoBlockFile.resize(nLastBlockFile + 1);
    LogPrintf("%s: last block file = %i\n", __func__, nLastBlockFile);
    for (int nFile = 0; nFile <= nLastBlockFile; nFile++) {
        pblocktree->ReadBlockFileInfo(nFile, vinfoBlockFile[nFile]);
    }
    LogPrintf("%s: last block file info: %s\n", __func__, vinfoBlockFile[nLastBlockFile].ToString());
    for (int nFile = nLastBlockFile + 1; true; nFile++) {
        CBlockFileInfo info;
        if (pblocktree->ReadBlockFileInfo(nFile, info)) {
            vinfoBlockFile.push_back(info);
        } else {
            break;
        }
    }

    // Check presence of blk files
    LogPrintf("Checking all blk files are present...\n");
    set<int> setBlkDataFiles;
    BOOST_FOREACH(const PAIRTYPE(uint256, CBlockIndex*)& item, mapBlockIndex)
    {
        CBlockIndex* pindex = item.second;
        if (pindex->nStatus & BLOCK_HAVE_DATA) {
            setBlkDataFiles.insert(pindex->nFile);
        }
        //komodo_pindex_init(pindex,(int32_t)pindex->GetHeight());
    }
    //fprintf(stderr,"load blockindexDB %u\n",(uint32_t)time(NULL));
    for (std::set<int>::iterator it = setBlkDataFiles.begin(); it != setBlkDataFiles.end(); it++)
    {
        CDiskBlockPos pos(*it, 0);
        if (CAutoFile(OpenBlockFile(pos, true), SER_DISK, CLIENT_VERSION).IsNull()) {
            return false;
        }
    }

    // Check whether we have ever pruned block & undo files
    pblocktree->ReadFlag("prunedblockfiles", fHavePruned);
    if (fHavePruned)
        LogPrintf("LoadBlockIndexDB(): Block files have previously been pruned\n");

    // Check whether we need to continue reindexing
    bool fReindexing = false;
    pblocktree->ReadReindexing(fReindexing);
    fReindex |= fReindexing;

    // Check whether we have a transaction index
    pblocktree->ReadFlag("txindex", fTxIndex);
    LogPrintf("%s: transaction index %s\n", __func__, fTxIndex ? "enabled" : "disabled");
    // Check whether we have an address index
    pblocktree->ReadFlag("addressindex", fAddressIndex);
    LogPrintf("%s: address index %s\n", __func__, fAddressIndex ? "enabled" : "disabled");

    // Check whether we have a timestamp index
    pblocktree->ReadFlag("timestampindex", fTimestampIndex);
    LogPrintf("%s: timestamp index %s\n", __func__, fTimestampIndex ? "enabled" : "disabled");

    // Check whether we have a spent index
    pblocktree->ReadFlag("spentindex", fSpentIndex);
    LogPrintf("%s: spent index %s\n", __func__, fSpentIndex ? "enabled" : "disabled");

    // Fill in-memory data
    BOOST_FOREACH(const PAIRTYPE(uint256, CBlockIndex*)& item, mapBlockIndex)
    {
        CBlockIndex* pindex = item.second;
        // - This relationship will always be true even if pprev has multiple
        //   children, because hashSproutAnchor is technically a property of pprev,
        //   not its children.
        // - This will miss chain tips; we handle the best tip below, and other
        //   tips will be handled by ConnectTip during a re-org.
        if (pindex->pprev) {
            pindex->pprev->hashFinalSproutRoot = pindex->hashSproutAnchor;
        }
        //komodo_pindex_init(pindex,(int32_t)pindex->GetHeight());
    }

    // Load pointer to end of best chain
    BlockMap::iterator it = mapBlockIndex.find(pcoinsTip->GetBestBlock());
    if (it == mapBlockIndex.end())
        return true;

    chainActive.SetTip(it->second);

    // Set hashFinalSproutRoot for the end of best chain
    it->second->hashFinalSproutRoot = pcoinsTip->GetBestAnchor(SPROUT);

    PruneBlockIndexCandidates();

    double progress;
    if ( ASSETCHAINS_SYMBOL[0] == 0 ) {
        progress = Checkpoints::GuessVerificationProgress(chainparams.Checkpoints(), chainActive.LastTip());
    } else {
        int32_t longestchain = komodo_longestchain();
        // TODO: komodo_longestchain does not have the data it needs at the time LoadBlockIndexDB
        // runs, which makes it return 0, so we guess 50% for now
        progress = (longestchain > 0 ) ? (double) chainActive.Height() / longestchain : 0.5;
    }
    LogPrintf("%s: hashBestChain=%s height=%d date=%s progress=%f\n", __func__,
              chainActive.LastTip()->GetBlockHash().ToString(), chainActive.Height(),
              DateTimeStrFormat("%Y-%m-%d %H:%M:%S", chainActive.LastTip()->GetBlockTime()),
	      progress);

    EnforceNodeDeprecation(chainActive.Height(), true);
    CBlockIndex *pindex;
    if ( (pindex= chainActive.LastTip()) != 0 )
    {
        if ( ASSETCHAINS_SAPLING <= 0 )
        {
            fprintf(stderr,"set sapling height, if possible from ht.%d %u\n",(int32_t)pindex->GetHeight(),(uint32_t)pindex->nTime);
            komodo_activate_sapling(pindex);
        }
    }
    return true;
}

CVerifyDB::CVerifyDB()
{
    uiInterface.ShowProgress(_("Verifying blocks..."), 0);
}

CVerifyDB::~CVerifyDB()
{
    uiInterface.ShowProgress("", 100);
}

bool CVerifyDB::VerifyDB(CCoinsView *coinsview, int nCheckLevel, int nCheckDepth)
{
    LOCK(cs_main);
    if (chainActive.Tip() == NULL || chainActive.Tip()->pprev == NULL)
        return true;

    // Verify blocks in the best chain
    if (nCheckDepth <= 0)
        nCheckDepth = 1000000000; // suffices until the year 19000
    if (nCheckDepth > chainActive.Height())
        nCheckDepth = chainActive.Height();
    nCheckLevel = std::max(0, std::min(4, nCheckLevel));
    LogPrintf("Verifying last %i blocks at level %i\n", nCheckDepth, nCheckLevel);
    CCoinsViewCache coins(coinsview);
    CBlockIndex* pindexState = chainActive.Tip();
    CBlockIndex* pindexFailure = NULL;
    int nGoodTransactions = 0;
    CValidationState state;
    // No need to verify JoinSplits twice
    auto verifier = libzcash::ProofVerifier::Disabled();
    //fprintf(stderr,"start VerifyDB %u\n",(uint32_t)time(NULL));
    for (CBlockIndex* pindex = chainActive.Tip(); pindex && pindex->pprev; pindex = pindex->pprev)
    {
        boost::this_thread::interruption_point();
        uiInterface.ShowProgress(_("Verifying blocks..."), std::max(1, std::min(99, (int)(((double)(chainActive.Height() - pindex->GetHeight())) / (double)nCheckDepth * (nCheckLevel >= 4 ? 50 : 100)))));
        if (pindex->GetHeight() < chainActive.Height()-nCheckDepth)
            break;
        CBlock block;
        // check level 0: read from disk
        if (!ReadBlockFromDisk(block, pindex,0))
            return error("VerifyDB(): *** ReadBlockFromDisk failed at %d, hash=%s", pindex->GetHeight(), pindex->GetBlockHash().ToString());
        // check level 1: verify block validity
        int32_t futureblock;
        if (nCheckLevel >= 1 && !CheckBlock(&futureblock,pindex->GetHeight(),pindex,block, state, verifier,0) )
            return error("VerifyDB(): *** found bad block at %d, hash=%s\n", pindex->GetHeight(), pindex->GetBlockHash().ToString());
        // check level 2: verify undo validity
        if (nCheckLevel >= 2 && pindex) {
            CBlockUndo undo;
            CDiskBlockPos pos = pindex->GetUndoPos();
            if (!pos.IsNull()) {
                if (!UndoReadFromDisk(undo, pos, pindex->pprev->GetBlockHash()))
                    return error("VerifyDB(): *** found bad undo data at %d, hash=%s\n", pindex->GetHeight(), pindex->GetBlockHash().ToString());
            }
        }
        // check level 3: check for inconsistencies during memory-only disconnect of tip blocks
        if (nCheckLevel >= 3 && pindex == pindexState && (coins.DynamicMemoryUsage() + pcoinsTip->DynamicMemoryUsage()) <= nCoinCacheUsage) {
            bool fClean = true;
            if (!DisconnectBlock(block, state, pindex, coins, &fClean))
                return error("VerifyDB(): *** irrecoverable inconsistency in block data at %d, hash=%s", pindex->GetHeight(), pindex->GetBlockHash().ToString());
            pindexState = pindex->pprev;
            if (!fClean) {
                nGoodTransactions = 0;
                pindexFailure = pindex;
            } else
                nGoodTransactions += block.vtx.size();
        }
        if (ShutdownRequested())
            return true;
    }
    //fprintf(stderr,"end VerifyDB %u\n",(uint32_t)time(NULL));
    if (pindexFailure)
        return error("VerifyDB(): *** coin database inconsistencies found (last %i blocks, %i good transactions before that)\n", chainActive.Height() - pindexFailure->GetHeight() + 1, nGoodTransactions);

    // check level 4: try reconnecting blocks
    if (nCheckLevel >= 4) {
        CBlockIndex *pindex = pindexState;
        while (pindex != chainActive.Tip()) {
            boost::this_thread::interruption_point();
            uiInterface.ShowProgress(_("Verifying blocks..."), std::max(1, std::min(99, 100 - (int)(((double)(chainActive.Height() - pindex->GetHeight())) / (double)nCheckDepth * 50))));
            pindex = chainActive.Next(pindex);
            CBlock block;
            if (!ReadBlockFromDisk(block, pindex,0))
                return error("VerifyDB(): *** ReadBlockFromDisk failed at %d, hash=%s", pindex->GetHeight(), pindex->GetBlockHash().ToString());
            if (!ConnectBlock(block, state, pindex, coins,false, true))
                return error("VerifyDB(): *** found unconnectable block at %d, hash=%s", pindex->GetHeight(), pindex->GetBlockHash().ToString());
        }
    }

    LogPrintf("No coin database inconsistencies in last %i blocks (%i transactions)\n", chainActive.Height() - pindexState->GetHeight(), nGoodTransactions);

    return true;
}

bool RewindBlockIndex(const CChainParams& params, bool& clearWitnessCaches)
{
    LOCK(cs_main);

    // RewindBlockIndex is called after LoadBlockIndex, so at this point every block
    // index will have nCachedBranchId set based on the values previously persisted
    // to disk. By definition, a set nCachedBranchId means that the block was
    // fully-validated under the corresponding consensus rules. Thus we can quickly
    // identify whether the current active chain matches our expected sequence of
    // consensus rule changes, with two checks:
    //
    // - BLOCK_ACTIVATES_UPGRADE is set only on blocks that activate upgrades.
    // - nCachedBranchId for each block matches what we expect.
    auto sufficientlyValidated = [&params](const CBlockIndex* pindex) {
        auto consensus = params.GetConsensus();
        bool fFlagSet = pindex->nStatus & BLOCK_ACTIVATES_UPGRADE;
        bool fFlagExpected = IsActivationHeightForAnyUpgrade(pindex->GetHeight(), consensus);
        return fFlagSet == fFlagExpected &&
        pindex->nCachedBranchId &&
        *pindex->nCachedBranchId == CurrentEpochBranchId(pindex->GetHeight(), consensus);
    };

    int nHeight = 1;
    while (nHeight <= chainActive.Height()) {
        if (!sufficientlyValidated(chainActive[nHeight])) {
            break;
        }
        nHeight++;
    }

    // nHeight is now the height of the first insufficiently-validated block, or tipheight + 1
    auto rewindLength = chainActive.Height() - nHeight;
    if (rewindLength > 0 && rewindLength > MAX_REORG_LENGTH)
    {
        auto pindexOldTip = chainActive.Tip();
        auto pindexRewind = chainActive[nHeight - 1];
        auto msg = strprintf(_(
                               "A block chain rewind has been detected that would roll back %d blocks! "
                               "This is larger than the maximum of %d blocks, and so the node is shutting down for your safety."
                               ), rewindLength, MAX_REORG_LENGTH) + "\n\n" +
        _("Rewind details") + ":\n" +
        "- " + strprintf(_("Current tip:   %s, height %d"),
                         pindexOldTip->phashBlock->GetHex(), pindexOldTip->GetHeight()) + "\n" +
        "- " + strprintf(_("Rewinding to:  %s, height %d"),
                         pindexRewind->phashBlock->GetHex(), pindexRewind->GetHeight()) + "\n\n" +
        _("Please help, human!");
        LogPrintf("*** %s\n", msg);
        uiInterface.ThreadSafeMessageBox(msg, "", CClientUIInterface::MSG_ERROR);
        StartShutdown();
        return false;
    }

    CValidationState state;
    CBlockIndex* pindex = chainActive.Tip();
    while (chainActive.Height() >= nHeight) {
        if (fPruneMode && !(chainActive.Tip()->nStatus & BLOCK_HAVE_DATA)) {
            // If pruning, don't try rewinding past the HAVE_DATA point;
            // since older blocks can't be served anyway, there's
            // no need to walk further, and trying to DisconnectTip()
            // will fail (and require a needless reindex/redownload
            // of the blockchain).
            break;
        }
        if (!DisconnectTip(state, true)) {
            return error("RewindBlockIndex: unable to disconnect block at height %i", pindex->GetHeight());
        }
        // Occasionally flush state to disk.
        if (!FlushStateToDisk(state, FLUSH_STATE_PERIODIC))
            return false;
    }

    // Reduce validity flag and have-data flags.

    // Collect blocks to be removed (blocks in mapBlockIndex must be at least BLOCK_VALID_TREE).
    // We do this after actual disconnecting, otherwise we'll end up writing the lack of data
    // to disk before writing the chainstate, resulting in a failure to continue if interrupted.
    std::vector<const CBlockIndex*> vBlocks;
    for (BlockMap::iterator it = mapBlockIndex.begin(); it != mapBlockIndex.end(); it++) {
        CBlockIndex* pindexIter = it->second;

        // Note: If we encounter an insufficiently validated block that
        // is on chainActive, it must be because we are a pruning node, and
        // this block or some successor doesn't HAVE_DATA, so we were unable to
        // rewind all the way.  Blocks remaining on chainActive at this point
        // must not have their validity reduced.
        if (pindexIter && !sufficientlyValidated(pindexIter) && !chainActive.Contains(pindexIter)) {
            // Reduce validity
            pindexIter->nStatus =
            std::min<unsigned int>(pindexIter->nStatus & BLOCK_VALID_MASK, BLOCK_VALID_TREE) |
            (pindexIter->nStatus & ~BLOCK_VALID_MASK);
            // Remove have-data flags
            pindexIter->nStatus &= ~(BLOCK_HAVE_DATA | BLOCK_HAVE_UNDO);
            // Remove branch ID
            pindexIter->nStatus &= ~BLOCK_ACTIVATES_UPGRADE;
            pindexIter->nCachedBranchId = boost::none;
            // Remove storage location
            pindexIter->nFile = 0;
            pindexIter->nDataPos = 0;
            pindexIter->nUndoPos = 0;
            // Remove various other things
            pindexIter->nTx = 0;
            pindexIter->nChainTx = 0;
            pindexIter->nSproutValue = boost::none;
            pindexIter->nChainSproutValue = boost::none;
            pindexIter->nSaplingValue = 0;
            pindexIter->nChainSaplingValue = boost::none;
            pindexIter->nSequenceId = 0;

            // Make sure it gets written
            /* corresponds to commented out block below as an alternative to setDirtyBlockIndex
            vBlocks.push_back(pindexIter);
            */
            setDirtyBlockIndex.insert(pindexIter);
            if (pindexIter == pindexBestInvalid)
            {
                //fprintf(stderr,"Reset invalid block marker if it was pointing to this block\n");
                pindexBestInvalid = NULL;
            }

            // Update indices
            setBlockIndexCandidates.erase(pindexIter);
            auto ret = mapBlocksUnlinked.equal_range(pindexIter->pprev);
            while (ret.first != ret.second) {
                if (ret.first->second == pindexIter) {
                    mapBlocksUnlinked.erase(ret.first++);
                } else {
                    ++ret.first;
                }
            }
        } else if (pindexIter->IsValid(BLOCK_VALID_TRANSACTIONS) && pindexIter->nChainTx) {
            setBlockIndexCandidates.insert(pindexIter);
        }
    }

    PruneBlockIndexCandidates();

    CheckBlockIndex();

    if (!FlushStateToDisk(state, FLUSH_STATE_ALWAYS)) {
        return false;
    }

    return true;
}

void UnloadBlockIndex()
{
    LOCK(cs_main);
    setBlockIndexCandidates.clear();
    chainActive.SetTip(NULL);
    pindexBestInvalid = NULL;
    pindexBestHeader = NULL;
    mempool.clear();
    mapOrphanTransactions.clear();
    mapOrphanTransactionsByPrev.clear();
    nSyncStarted = 0;
    mapBlocksUnlinked.clear();
    vinfoBlockFile.clear();
    nLastBlockFile = 0;
    nBlockSequenceId = 1;
    mapBlockSource.clear();
    mapBlocksInFlight.clear();
    nQueuedValidatedHeaders = 0;
    nPreferredDownload = 0;
    setDirtyBlockIndex.clear();
    setDirtyFileInfo.clear();
    mapNodeState.clear();
    recentRejects.reset(NULL);

    BOOST_FOREACH(BlockMap::value_type& entry, mapBlockIndex) {
        delete entry.second;
    }
    mapBlockIndex.clear();
    fHavePruned = false;
}

bool LoadBlockIndex()
{
    // Load block index from databases
    KOMODO_LOADINGBLOCKS = 1;
    if (!fReindex && !LoadBlockIndexDB())
    {
        KOMODO_LOADINGBLOCKS = 0;
        return false;
    }
    fprintf(stderr,"finished loading blocks %s\n",ASSETCHAINS_SYMBOL);
    return true;
}


bool InitBlockIndex() {
    const CChainParams& chainparams = Params();
    LOCK(cs_main);

    // Initialize global variables that cannot be constructed at startup.
    recentRejects.reset(new CRollingBloomFilter(120000, 0.000001));
    // Check whether we're already initialized
    if (chainActive.Genesis() != NULL)
    {
        return true;
    }
    // Use the provided setting for -txindex in the new database
    fTxIndex = GetBoolArg("-txindex", true);
    pblocktree->WriteFlag("txindex", fTxIndex);
    // Use the provided setting for -addressindex in the new database
    fAddressIndex = GetBoolArg("-addressindex", DEFAULT_ADDRESSINDEX);
    pblocktree->WriteFlag("addressindex", fAddressIndex);

    // Use the provided setting for -timestampindex in the new database
    fTimestampIndex = GetBoolArg("-timestampindex", DEFAULT_TIMESTAMPINDEX);
    pblocktree->WriteFlag("timestampindex", fTimestampIndex);

    fSpentIndex = GetBoolArg("-spentindex", DEFAULT_SPENTINDEX);
    pblocktree->WriteFlag("spentindex", fSpentIndex);
    fprintf(stderr,"fAddressIndex.%d/%d fSpentIndex.%d/%d\n",fAddressIndex,DEFAULT_ADDRESSINDEX,fSpentIndex,DEFAULT_SPENTINDEX);
    LogPrintf("Initializing databases...\n");

    // Only add the genesis block if not reindexing (in which case we reuse the one already on disk)
    if (!fReindex) {
        try {
            CBlock &block = const_cast<CBlock&>(Params().GenesisBlock());
            // Start new block file
            unsigned int nBlockSize = ::GetSerializeSize(block, SER_DISK, CLIENT_VERSION);
            CDiskBlockPos blockPos;
            CValidationState state;
            if (!FindBlockPos(state, blockPos, nBlockSize+8, 0, block.GetBlockTime()))
                return error("LoadBlockIndex(): FindBlockPos failed");
            if (!WriteBlockToDisk(block, blockPos, chainparams.MessageStart()))
                return error("LoadBlockIndex(): writing genesis block to disk failed");
            CBlockIndex *pindex = AddToBlockIndex(block);
            if ( pindex == 0 )
                return error("LoadBlockIndex(): couldnt add to block index");
            if (!ReceivedBlockTransactions(block, state, pindex, blockPos))
                return error("LoadBlockIndex(): genesis block not accepted");
            if (!ActivateBestChain(state, &block))
                return error("LoadBlockIndex(): genesis block cannot be activated");
            // Force a chainstate write so that when we VerifyDB in a moment, it doesn't check stale data
            return FlushStateToDisk(state, FLUSH_STATE_ALWAYS);
        } catch (const std::runtime_error& e) {
            return error("LoadBlockIndex(): failed to initialize block database: %s", e.what());
        }
    }

    return true;
}



bool LoadExternalBlockFile(FILE* fileIn, CDiskBlockPos *dbp)
{
    const CChainParams& chainparams = Params();
    // Map of disk positions for blocks with unknown parent (only used for reindex)
    static std::multimap<uint256, CDiskBlockPos> mapBlocksUnknownParent;
    int64_t nStart = GetTimeMillis();

    int nLoaded = 0;
    try {
        // This takes over fileIn and calls fclose() on it in the CBufferedFile destructor
        //CBufferedFile blkdat(fileIn, 2*MAX_BLOCK_SIZE, MAX_BLOCK_SIZE+8, SER_DISK, CLIENT_VERSION);
        CBufferedFile blkdat(fileIn, 32*MAX_BLOCK_SIZE(10000000), MAX_BLOCK_SIZE(10000000)+8, SER_DISK, CLIENT_VERSION);
        uint64_t nRewind = blkdat.GetPos();
        while (!blkdat.eof()) {
            boost::this_thread::interruption_point();

            blkdat.SetPos(nRewind);
            nRewind++; // start one byte further next time, in case of failure
            blkdat.SetLimit(); // remove former limit
            unsigned int nSize = 0;
            try {
                // locate a header
                unsigned char buf[MESSAGE_START_SIZE];
                blkdat.FindByte(Params().MessageStart()[0]);
                nRewind = blkdat.GetPos()+1;
                blkdat >> FLATDATA(buf);
                if (memcmp(buf, Params().MessageStart(), MESSAGE_START_SIZE))
                    continue;
                // read size
                blkdat >> nSize;
                if (nSize < 80 || nSize > MAX_BLOCK_SIZE(10000000))
                    continue;
            } catch (const std::exception&) {
                // no valid block header found; don't complain
                break;
            }
            try {
                // read block
                uint64_t nBlockPos = blkdat.GetPos();
                if (dbp)
                    dbp->nPos = nBlockPos;
                blkdat.SetLimit(nBlockPos + nSize);
                blkdat.SetPos(nBlockPos);
                CBlock block;
                blkdat >> block;
                nRewind = blkdat.GetPos();

                // detect out of order blocks, and store them for later
                uint256 hash = block.GetHash();
                if (hash != chainparams.GetConsensus().hashGenesisBlock && mapBlockIndex.find(block.hashPrevBlock) == mapBlockIndex.end()) {
                    LogPrint("reindex", "%s: Out of order block %s, parent %s not known\n", __func__, hash.ToString(),
                             block.hashPrevBlock.ToString());
                    if (dbp)
                        mapBlocksUnknownParent.insert(std::make_pair(block.hashPrevBlock, *dbp));
                    continue;
                }

                // process in case the block isn't known yet
                if (mapBlockIndex.count(hash) == 0 || (mapBlockIndex[hash]->nStatus & BLOCK_HAVE_DATA) == 0) {
                    CValidationState state;
                    if (ProcessNewBlock(0,0,state, NULL, &block, true, dbp))
                        nLoaded++;
                    if (state.IsError())
                        break;
                } else if (hash != chainparams.GetConsensus().hashGenesisBlock && mapBlockIndex[hash]->GetHeight() % 1000 == 0) {
                    LogPrintf("Block Import: already had block %s at height %d\n", hash.ToString(), mapBlockIndex[hash]->GetHeight());
                }

                // Recursively process earlier encountered successors of this block
                deque<uint256> queue;
                queue.push_back(hash);
                while (!queue.empty()) {
                    uint256 head = queue.front();
                    queue.pop_front();
                    std::pair<std::multimap<uint256, CDiskBlockPos>::iterator, std::multimap<uint256, CDiskBlockPos>::iterator> range = mapBlocksUnknownParent.equal_range(head);
                    while (range.first != range.second) {
                        std::multimap<uint256, CDiskBlockPos>::iterator it = range.first;
                        if (ReadBlockFromDisk(mapBlockIndex.count(hash)!=0?mapBlockIndex[hash]->GetHeight():0,block, it->second,1))
                        {
                            LogPrintf("%s: Processing out of order child %s of %s\n", __func__, block.GetHash().ToString(),
                                      head.ToString());
                            CValidationState dummy;
                            if (ProcessNewBlock(0,0,dummy, NULL, &block, true, &it->second))
                            {
                                nLoaded++;
                                queue.push_back(block.GetHash());
                            }
                        }
                        range.first++;
                        mapBlocksUnknownParent.erase(it);
                    }
                }
            } catch (const std::exception& e) {
                LogPrintf("%s: Deserialize or I/O error - %s\n", __func__, e.what());
            }
        }
    } catch (const std::runtime_error& e) {
        AbortNode(std::string("System error: ") + e.what());
    }
    if (nLoaded > 0)
        LogPrintf("Loaded %i blocks from external file in %dms\n", nLoaded, GetTimeMillis() - nStart);
    return nLoaded > 0;
}

void static CheckBlockIndex()
{
    const Consensus::Params& consensusParams = Params().GetConsensus();
    if (!fCheckBlockIndex) {
        return;
    }

    LOCK(cs_main);

    // During a reindex, we read the genesis block and call CheckBlockIndex before ActivateBestChain,
    // so we have the genesis block in mapBlockIndex but no active chain.  (A few of the tests when
    // iterating the block tree require that chainActive has been initialized.)
    if (chainActive.Height() < 0) {
        assert(mapBlockIndex.size() <= 1);
        return;
    }

    // Build forward-pointing map of the entire block tree.
    std::multimap<CBlockIndex*,CBlockIndex*> forward;
    for (BlockMap::iterator it = mapBlockIndex.begin(); it != mapBlockIndex.end(); it++) {
        if ( it->second != 0 )
            forward.insert(std::make_pair(it->second->pprev, it->second));
    }
    if ( Params().NetworkIDString() != "regtest" )
        assert(forward.size() == mapBlockIndex.size());

    std::pair<std::multimap<CBlockIndex*,CBlockIndex*>::iterator,std::multimap<CBlockIndex*,CBlockIndex*>::iterator> rangeGenesis = forward.equal_range(NULL);
    CBlockIndex *pindex = rangeGenesis.first->second;
    rangeGenesis.first++;
    assert(rangeGenesis.first == rangeGenesis.second); // There is only one index entry with parent NULL.

    // Iterate over the entire block tree, using depth-first search.
    // Along the way, remember whether there are blocks on the path from genesis
    // block being explored which are the first to have certain properties.
    size_t nNodes = 0;
    int nHeight = 0;
    CBlockIndex* pindexFirstInvalid = NULL; // Oldest ancestor of pindex which is invalid.
    CBlockIndex* pindexFirstMissing = NULL; // Oldest ancestor of pindex which does not have BLOCK_HAVE_DATA.
    CBlockIndex* pindexFirstNeverProcessed = NULL; // Oldest ancestor of pindex for which nTx == 0.
    CBlockIndex* pindexFirstNotTreeValid = NULL; // Oldest ancestor of pindex which does not have BLOCK_VALID_TREE (regardless of being valid or not).
    CBlockIndex* pindexFirstNotTransactionsValid = NULL; // Oldest ancestor of pindex which does not have BLOCK_VALID_TRANSACTIONS (regardless of being valid or not).
    CBlockIndex* pindexFirstNotChainValid = NULL; // Oldest ancestor of pindex which does not have BLOCK_VALID_CHAIN (regardless of being valid or not).
    CBlockIndex* pindexFirstNotScriptsValid = NULL; // Oldest ancestor of pindex which does not have BLOCK_VALID_SCRIPTS (regardless of being valid or not).
    while (pindex != NULL) {
        nNodes++;
        if (pindexFirstInvalid == NULL && pindex->nStatus & BLOCK_FAILED_VALID) pindexFirstInvalid = pindex;
        if (pindexFirstMissing == NULL && !(pindex->nStatus & BLOCK_HAVE_DATA)) pindexFirstMissing = pindex;
        if (pindexFirstNeverProcessed == NULL && pindex->nTx == 0) pindexFirstNeverProcessed = pindex;
        if (pindex->pprev != NULL && pindexFirstNotTreeValid == NULL && (pindex->nStatus & BLOCK_VALID_MASK) < BLOCK_VALID_TREE) pindexFirstNotTreeValid = pindex;
        if (pindex->pprev != NULL && pindexFirstNotTransactionsValid == NULL && (pindex->nStatus & BLOCK_VALID_MASK) < BLOCK_VALID_TRANSACTIONS) pindexFirstNotTransactionsValid = pindex;
        if (pindex->pprev != NULL && pindexFirstNotChainValid == NULL && (pindex->nStatus & BLOCK_VALID_MASK) < BLOCK_VALID_CHAIN) pindexFirstNotChainValid = pindex;
        if (pindex->pprev != NULL && pindexFirstNotScriptsValid == NULL && (pindex->nStatus & BLOCK_VALID_MASK) < BLOCK_VALID_SCRIPTS) pindexFirstNotScriptsValid = pindex;

        // Begin: actual consistency checks.
        if (pindex->pprev == NULL) {
            // Genesis block checks.
            assert(pindex->GetBlockHash() == consensusParams.hashGenesisBlock); // Genesis block's hash must match.
            assert(pindex == chainActive.Genesis()); // The current active chain's genesis block must be this block.
        }
        if (pindex->nChainTx == 0) assert(pindex->nSequenceId == 0);  // nSequenceId can't be set for blocks that aren't linked
        // VALID_TRANSACTIONS is equivalent to nTx > 0 for all nodes (whether or not pruning has occurred).
        // HAVE_DATA is only equivalent to nTx > 0 (or VALID_TRANSACTIONS) if no pruning has occurred.
        if (!fHavePruned) {
            // If we've never pruned, then HAVE_DATA should be equivalent to nTx > 0
            assert(!(pindex->nStatus & BLOCK_HAVE_DATA) == (pindex->nTx == 0));
            assert(pindexFirstMissing == pindexFirstNeverProcessed);
        } else {
            // If we have pruned, then we can only say that HAVE_DATA implies nTx > 0
            if (pindex->nStatus & BLOCK_HAVE_DATA) assert(pindex->nTx > 0);
        }
        if (pindex->nStatus & BLOCK_HAVE_UNDO) assert(pindex->nStatus & BLOCK_HAVE_DATA);
        assert(((pindex->nStatus & BLOCK_VALID_MASK) >= BLOCK_VALID_TRANSACTIONS) == (pindex->nTx > 0)); // This is pruning-independent.
        // All parents having had data (at some point) is equivalent to all parents being VALID_TRANSACTIONS, which is equivalent to nChainTx being set.
        assert((pindexFirstNeverProcessed != NULL) == (pindex->nChainTx == 0)); // nChainTx != 0 is used to signal that all parent blocks have been processed (but may have been pruned).
        assert((pindexFirstNotTransactionsValid != NULL) == (pindex->nChainTx == 0));
        assert(pindex->GetHeight() == nHeight); // nHeight must be consistent.
        assert(pindex->pprev == NULL || pindex->chainPower >= pindex->pprev->chainPower); // For every block except the genesis block, the chainwork must be larger than the parent's.
        assert(nHeight < 2 || (pindex->pskip && (pindex->pskip->GetHeight() < nHeight))); // The pskip pointer must point back for all but the first 2 blocks.
        assert(pindexFirstNotTreeValid == NULL); // All mapBlockIndex entries must at least be TREE valid
        if ((pindex->nStatus & BLOCK_VALID_MASK) >= BLOCK_VALID_TREE) assert(pindexFirstNotTreeValid == NULL); // TREE valid implies all parents are TREE valid
        if ((pindex->nStatus & BLOCK_VALID_MASK) >= BLOCK_VALID_CHAIN) assert(pindexFirstNotChainValid == NULL); // CHAIN valid implies all parents are CHAIN valid
        if ((pindex->nStatus & BLOCK_VALID_MASK) >= BLOCK_VALID_SCRIPTS) assert(pindexFirstNotScriptsValid == NULL); // SCRIPTS valid implies all parents are SCRIPTS valid
        if (pindexFirstInvalid == NULL) {
            // Checks for not-invalid blocks.
            assert((pindex->nStatus & BLOCK_FAILED_MASK) == 0); // The failed mask cannot be set for blocks without invalid parents.
        }
        if (!CBlockIndexWorkComparator()(pindex, chainActive.Tip()) && pindexFirstNeverProcessed == NULL) {
            if (pindexFirstInvalid == NULL) {
                // If this block sorts at least as good as the current tip and
                // is valid and we have all data for its parents, it must be in
                // setBlockIndexCandidates.  chainActive.Tip() must also be there
                // even if some data has been pruned.
                if (pindexFirstMissing == NULL || pindex == chainActive.Tip()) {
                    assert(setBlockIndexCandidates.count(pindex));
                }
                // If some parent is missing, then it could be that this block was in
                // setBlockIndexCandidates but had to be removed because of the missing data.
                // In this case it must be in mapBlocksUnlinked -- see test below.
            }
        } else { // If this block sorts worse than the current tip or some ancestor's block has never been seen, it cannot be in setBlockIndexCandidates.
            assert(setBlockIndexCandidates.count(pindex) == 0);
        }
        // Check whether this block is in mapBlocksUnlinked.
        std::pair<std::multimap<CBlockIndex*,CBlockIndex*>::iterator,std::multimap<CBlockIndex*,CBlockIndex*>::iterator> rangeUnlinked = mapBlocksUnlinked.equal_range(pindex->pprev);
        bool foundInUnlinked = false;
        while (rangeUnlinked.first != rangeUnlinked.second) {
            assert(rangeUnlinked.first->first == pindex->pprev);
            if (rangeUnlinked.first->second == pindex) {
                foundInUnlinked = true;
                break;
            }
            rangeUnlinked.first++;
        }
        if (pindex->pprev && (pindex->nStatus & BLOCK_HAVE_DATA) && pindexFirstNeverProcessed != NULL && pindexFirstInvalid == NULL) {
            // If this block has block data available, some parent was never received, and has no invalid parents, it must be in mapBlocksUnlinked.
            assert(foundInUnlinked);
        }
        if (!(pindex->nStatus & BLOCK_HAVE_DATA)) assert(!foundInUnlinked); // Can't be in mapBlocksUnlinked if we don't HAVE_DATA
        if (pindexFirstMissing == NULL) assert(!foundInUnlinked); // We aren't missing data for any parent -- cannot be in mapBlocksUnlinked.
        if (pindex->pprev && (pindex->nStatus & BLOCK_HAVE_DATA) && pindexFirstNeverProcessed == NULL && pindexFirstMissing != NULL) {
            // We HAVE_DATA for this block, have received data for all parents at some point, but we're currently missing data for some parent.
            assert(fHavePruned); // We must have pruned.
            // This block may have entered mapBlocksUnlinked if:
            //  - it has a descendant that at some point had more work than the
            //    tip, and
            //  - we tried switching to that descendant but were missing
            //    data for some intermediate block between chainActive and the
            //    tip.
            // So if this block is itself better than chainActive.Tip() and it wasn't in
            // setBlockIndexCandidates, then it must be in mapBlocksUnlinked.
            if (!CBlockIndexWorkComparator()(pindex, chainActive.Tip()) && setBlockIndexCandidates.count(pindex) == 0) {
                if (pindexFirstInvalid == NULL) {
                    assert(foundInUnlinked);
                }
            }
        }
        // assert(pindex->GetBlockHash() == pindex->GetBlockHeader().GetHash()); // Perhaps too slow
        // End: actual consistency checks.

        // Try descending into the first subnode.
        std::pair<std::multimap<CBlockIndex*,CBlockIndex*>::iterator,std::multimap<CBlockIndex*,CBlockIndex*>::iterator> range = forward.equal_range(pindex);
        if (range.first != range.second) {
            // A subnode was found.
            pindex = range.first->second;
            nHeight++;
            continue;
        }
        // This is a leaf node.
        // Move upwards until we reach a node of which we have not yet visited the last child.
        while (pindex) {
            // We are going to either move to a parent or a sibling of pindex.
            // If pindex was the first with a certain property, unset the corresponding variable.
            if (pindex == pindexFirstInvalid) pindexFirstInvalid = NULL;
            if (pindex == pindexFirstMissing) pindexFirstMissing = NULL;
            if (pindex == pindexFirstNeverProcessed) pindexFirstNeverProcessed = NULL;
            if (pindex == pindexFirstNotTreeValid) pindexFirstNotTreeValid = NULL;
            if (pindex == pindexFirstNotTransactionsValid) pindexFirstNotTransactionsValid = NULL;
            if (pindex == pindexFirstNotChainValid) pindexFirstNotChainValid = NULL;
            if (pindex == pindexFirstNotScriptsValid) pindexFirstNotScriptsValid = NULL;
            // Find our parent.
            CBlockIndex* pindexPar = pindex->pprev;
            // Find which child we just visited.
            std::pair<std::multimap<CBlockIndex*,CBlockIndex*>::iterator,std::multimap<CBlockIndex*,CBlockIndex*>::iterator> rangePar = forward.equal_range(pindexPar);
            while (rangePar.first->second != pindex) {
                assert(rangePar.first != rangePar.second); // Our parent must have at least the node we're coming from as child.
                rangePar.first++;
            }
            // Proceed to the next one.
            rangePar.first++;
            if (rangePar.first != rangePar.second) {
                // Move to the sibling.
                pindex = rangePar.first->second;
                break;
            } else {
                // Move up further.
                pindex = pindexPar;
                nHeight--;
                continue;
            }
        }
    }

    // Check that we actually traversed the entire map.
    assert(nNodes == forward.size());
}

//////////////////////////////////////////////////////////////////////////////
//
// CAlert
//

std::string GetWarnings(const std::string& strFor)
{
    int nPriority = 0;
    string strStatusBar;
    string strRPC;

    if (!CLIENT_VERSION_IS_RELEASE)
        strStatusBar = _("This is a pre-release test build - use at your own risk - do not use for mining or merchant applications");

    if (GetBoolArg("-testsafemode", false))
        strStatusBar = strRPC = "testsafemode enabled";

    // Misc warnings like out of disk space and clock is wrong
    if (strMiscWarning != "")
    {
        nPriority = 1000;
        strStatusBar = strMiscWarning;
    }

    if (fLargeWorkForkFound)
    {
        nPriority = 2000;
        strStatusBar = strRPC = _("Warning: The network does not appear to fully agree! Some miners appear to be experiencing issues.");
    }
    else if (fLargeWorkInvalidChainFound)
    {
        nPriority = 2000;
        strStatusBar = strRPC = _("Warning: We do not appear to fully agree with our peers! You may need to upgrade, or other nodes may need to upgrade.");
    }

    // Alerts
    {
        LOCK(cs_mapAlerts);
        BOOST_FOREACH(PAIRTYPE(const uint256, CAlert)& item, mapAlerts)
        {
            const CAlert& alert = item.second;
            if (alert.AppliesToMe() && alert.nPriority > nPriority)
            {
                nPriority = alert.nPriority;
                strStatusBar = alert.strStatusBar;
                if (alert.nPriority >= ALERT_PRIORITY_SAFE_MODE) {
                    strRPC = alert.strRPCError;
                }
            }
        }
    }

    if (strFor == "statusbar")
        return strStatusBar;
    else if (strFor == "rpc")
        return strRPC;
    assert(!"GetWarnings(): invalid parameter");
    return "error";
}








//////////////////////////////////////////////////////////////////////////////
//
// Messages
//


bool static AlreadyHave(const CInv& inv) EXCLUSIVE_LOCKS_REQUIRED(cs_main)
{
    switch (inv.type)
    {
        case MSG_TX:
        {
            assert(recentRejects);
            if (chainActive.Tip()->GetBlockHash() != hashRecentRejectsChainTip)
            {
                // If the chain tip has changed previously rejected transactions
                // might be now valid, e.g. due to a nLockTime'd tx becoming valid,
                // or a double-spend. Reset the rejects filter and give those
                // txs a second chance.
                hashRecentRejectsChainTip = chainActive.Tip()->GetBlockHash();
                recentRejects->reset();
            }

            return recentRejects->contains(inv.hash) ||
            mempool.exists(inv.hash) ||
            mapOrphanTransactions.count(inv.hash) ||
            pcoinsTip->HaveCoins(inv.hash);
        }
        case MSG_BLOCK:
            return mapBlockIndex.count(inv.hash);
    }
    // Don't know what it is, just say we already got one
    return true;
}

void static ProcessGetData(CNode* pfrom)
{
    std::deque<CInv>::iterator it = pfrom->vRecvGetData.begin();

    vector<CInv> vNotFound;

    LOCK(cs_main);

    while (it != pfrom->vRecvGetData.end()) {
        // Don't bother if send buffer is too full to respond anyway
        if (pfrom->nSendSize >= SendBufferSize())
            break;

        const CInv &inv = *it;
        {
            boost::this_thread::interruption_point();
            it++;

            if (inv.type == MSG_BLOCK || inv.type == MSG_FILTERED_BLOCK)
            {
                bool send = false;
                BlockMap::iterator mi = mapBlockIndex.find(inv.hash);
                if (mi != mapBlockIndex.end())
                {
                    if (chainActive.Contains(mi->second)) {
                        send = true;
                    } else {
                        static const int nOneMonth = 30 * 24 * 60 * 60;
                        // To prevent fingerprinting attacks, only send blocks outside of the active
                        // chain if they are valid, and no more than a month older (both in time, and in
                        // best equivalent proof of work) than the best header chain we know about.
                        send = mi->second->IsValid(BLOCK_VALID_SCRIPTS) && (pindexBestHeader != NULL) &&
                        (pindexBestHeader->GetBlockTime() - mi->second->GetBlockTime() < nOneMonth) &&
                        (GetBlockProofEquivalentTime(*pindexBestHeader, *mi->second, *pindexBestHeader, Params().GetConsensus()) < nOneMonth);
                        if (!send) {
                            LogPrintf("%s: ignoring request from peer=%i for old block that isn't in the main chain\n", __func__, pfrom->GetId());
                        }
                    }
                }
                // Pruned nodes may have deleted the block, so check whether
                // it's available before trying to send.
                if (send && (mi->second->nStatus & BLOCK_HAVE_DATA))
                {
                    // Send block from disk
                    CBlock block;
                    if (!ReadBlockFromDisk(block, (*mi).second,1))
                    {
                        assert(!"cannot load block from disk");
                    }
                    else
                    {
                        if (inv.type == MSG_BLOCK)
                        {
                            //uint256 hash; int32_t z;
                            //hash = block.GetHash();
                            //for (z=31; z>=0; z--)
                            //    fprintf(stderr,"%02x",((uint8_t *)&hash)[z]);
                            //fprintf(stderr," send block %d\n",komodo_block2height(&block));
                            pfrom->PushMessage("block", block);
                        }
                        else // MSG_FILTERED_BLOCK)
                        {
                            LOCK(pfrom->cs_filter);
                            if (pfrom->pfilter)
                            {
                                CMerkleBlock merkleBlock(block, *pfrom->pfilter);
                                pfrom->PushMessage("merkleblock", merkleBlock);
                                // CMerkleBlock just contains hashes, so also push any transactions in the block the client did not see
                                // This avoids hurting performance by pointlessly requiring a round-trip
                                // Note that there is currently no way for a node to request any single transactions we didn't send here -
                                // they must either disconnect and retry or request the full block.
                                // Thus, the protocol spec specified allows for us to provide duplicate txn here,
                                // however we MUST always provide at least what the remote peer needs
                                typedef std::pair<unsigned int, uint256> PairType;
                                BOOST_FOREACH(PairType& pair, merkleBlock.vMatchedTxn)
                                if (!pfrom->setInventoryKnown.count(CInv(MSG_TX, pair.second)))
                                    pfrom->PushMessage("tx", block.vtx[pair.first]);
                            }
                            // else
                            // no response
                        }
                    }
                    // Trigger the peer node to send a getblocks request for the next batch of inventory
                    if (inv.hash == pfrom->hashContinue)
                    {
                        // Bypass PushInventory, this must send even if redundant,
                        // and we want it right after the last block so they don't
                        // wait for other stuff first.
                        vector<CInv> vInv;
                        vInv.push_back(CInv(MSG_BLOCK, chainActive.Tip()->GetBlockHash()));
                        pfrom->PushMessage("inv", vInv);
                        pfrom->hashContinue.SetNull();
                    }
                }
            }
            else if (inv.IsKnownType())
            {
                // Send stream from relay memory
                bool pushed = false;
                {
                    LOCK(cs_mapRelay);
                    map<CInv, CDataStream>::iterator mi = mapRelay.find(inv);
                    if (mi != mapRelay.end()) {
                        pfrom->PushMessage(inv.GetCommand(), (*mi).second);
                        pushed = true;
                    }
                }
                if (!pushed && inv.type == MSG_TX) {
                    CTransaction tx;
                    if (mempool.lookup(inv.hash, tx)) {
                        CDataStream ss(SER_NETWORK, PROTOCOL_VERSION);
                        ss.reserve(1000);
                        ss << tx;
                        pfrom->PushMessage("tx", ss);
                        pushed = true;
                    }
                }
                if (!pushed) {
                    vNotFound.push_back(inv);
                }
            }

            // Track requests for our stuff.
            GetMainSignals().Inventory(inv.hash);

            if (inv.type == MSG_BLOCK || inv.type == MSG_FILTERED_BLOCK)
                break;
        }
    }

    pfrom->vRecvGetData.erase(pfrom->vRecvGetData.begin(), it);

    if (!vNotFound.empty()) {
        // Let the peer know that we didn't find what it asked for, so it doesn't
        // have to wait around forever. Currently only SPV clients actually care
        // about this message: it's needed when they are recursively walking the
        // dependencies of relevant unconfirmed transactions. SPV clients want to
        // do that because they want to know about (and store and rebroadcast and
        // risk analyze) the dependencies of transactions relevant to them, without
        // having to download the entire memory pool.
        pfrom->PushMessage("notfound", vNotFound);
    }
}

bool static ProcessMessage(CNode* pfrom, string strCommand, CDataStream& vRecv, int64_t nTimeReceived)
{
    const CChainParams& chainparams = Params();
    LogPrint("net", "received: %s (%u bytes) peer=%d\n", SanitizeString(strCommand), vRecv.size(), pfrom->id);
    //fprintf(stderr, "recv: %s peer=%d\n", SanitizeString(strCommand).c_str(), (int32_t)pfrom->GetId());
    if (mapArgs.count("-dropmessagestest") && GetRand(atoi(mapArgs["-dropmessagestest"])) == 0)
    {
        LogPrintf("dropmessagestest DROPPING RECV MESSAGE\n");
        return true;
    }

    //fprintf(stderr,"netmsg: %s\n", strCommand.c_str());

    if (strCommand == "version")
    {
        // Each connection can only send one version message
        if (pfrom->nVersion != 0)
        {
            pfrom->PushMessage("reject", strCommand, REJECT_DUPLICATE, string("Duplicate version message"));
            Misbehaving(pfrom->GetId(), 1);
            return false;
        }

        int64_t nTime;
        CAddress addrMe;
        CAddress addrFrom;
        uint64_t nNonce = 1;
        int nVersion;           // use temporary for version, don't set version number until validated as connected
        int minVersion = MIN_PEER_PROTO_VERSION;
        if ( is_STAKED(ASSETCHAINS_SYMBOL) != 0 )
            minVersion = STAKEDMIN_PEER_PROTO_VERSION;
        vRecv >> nVersion >> pfrom->nServices >> nTime >> addrMe;
        if (nVersion == 10300)
            nVersion = 300;
        if (nVersion < minVersion)
        {
            // disconnect from peers older than this proto version
            LogPrintf("peer=%d using obsolete version %i; disconnecting\n", pfrom->id, pfrom->nVersion);
            pfrom->PushMessage("reject", strCommand, REJECT_OBSOLETE,
                            strprintf("Version must be %d or greater", minVersion));
            pfrom->fDisconnect = true;
            return false;
        }

        // Reject incoming connections from nodes that don't know about the current epoch
        const Consensus::Params& params = Params().GetConsensus();
        auto currentEpoch = CurrentEpoch(GetHeight(), params);
        if (nVersion < params.vUpgrades[currentEpoch].nProtocolVersion)
        {
            LogPrintf("peer=%d using obsolete version %i; disconnecting\n", pfrom->id, nVersion);
            pfrom->PushMessage("reject", strCommand, REJECT_OBSOLETE,
                            strprintf("Version must be %d or greater",
                            params.vUpgrades[currentEpoch].nProtocolVersion));
            pfrom->fDisconnect = true;
            return false;
        }

        if (!vRecv.empty())
            vRecv >> addrFrom >> nNonce;
        if (!vRecv.empty()) {
            vRecv >> LIMITED_STRING(pfrom->strSubVer, MAX_SUBVERSION_LENGTH);
            pfrom->cleanSubVer = SanitizeString(pfrom->strSubVer);
        }
        if (!vRecv.empty())
            vRecv >> pfrom->nStartingHeight;
        if (!vRecv.empty())
            vRecv >> pfrom->fRelayTxes; // set to true after we get the first filter* message
        else
            pfrom->fRelayTxes = true;

        // Disconnect if we connected to ourself
        if (nNonce == nLocalHostNonce && nNonce > 1)
        {
            LogPrintf("connected to self at %s, disconnecting\n", pfrom->addr.ToString());
            pfrom->fDisconnect = true;
            return true;
        }

        pfrom->nVersion = nVersion;

        pfrom->addrLocal = addrMe;
        if (pfrom->fInbound && addrMe.IsRoutable())
        {
            SeenLocal(addrMe);
        }

        // Be shy and don't send version until we hear
        if (pfrom->fInbound)
            pfrom->PushVersion();

        pfrom->fClient = !(pfrom->nServices & NODE_NETWORK);

        // Potentially mark this peer as a preferred download peer.
        UpdatePreferredDownload(pfrom, State(pfrom->GetId()));

        // Change version
        pfrom->PushMessage("verack");
        pfrom->ssSend.SetVersion(min(pfrom->nVersion, PROTOCOL_VERSION));

        if (!pfrom->fInbound)
        {
            // Advertise our address
            if (fListen && !IsInitialBlockDownload())
            {
                CAddress addr = GetLocalAddress(&pfrom->addr);
                if (addr.IsRoutable())
                {
                    LogPrintf("ProcessMessages: advertizing address %s\n", addr.ToString());
                    pfrom->PushAddress(addr);
                } else if (IsPeerAddrLocalGood(pfrom)) {
                    addr.SetIP(pfrom->addrLocal);
                    LogPrintf("ProcessMessages: advertizing address %s\n", addr.ToString());
                    pfrom->PushAddress(addr);
                }
            }

            // Get recent addresses
            if (pfrom->fOneShot || pfrom->nVersion >= CADDR_TIME_VERSION || addrman.size() < 1000)
            {
                pfrom->PushMessage("getaddr");
                pfrom->fGetAddr = true;
            }
            addrman.Good(pfrom->addr);
        } else {
            if (((CNetAddr)pfrom->addr) == (CNetAddr)addrFrom)
            {
                addrman.Add(addrFrom, addrFrom);
                addrman.Good(addrFrom);
            }
        }

        // Relay alerts
        {
            LOCK(cs_mapAlerts);
            BOOST_FOREACH(PAIRTYPE(const uint256, CAlert)& item, mapAlerts)
            item.second.RelayTo(pfrom);
        }

        pfrom->fSuccessfullyConnected = true;

        string remoteAddr;
        if (fLogIPs)
            remoteAddr = ", peeraddr=" + pfrom->addr.ToString();

        LogPrintf("receive version message: %s: version %d, blocks=%d, us=%s, peer=%d%s\n",
                  pfrom->cleanSubVer, pfrom->nVersion,
                  pfrom->nStartingHeight, addrMe.ToString(), pfrom->id,
                  remoteAddr);

        int64_t nTimeOffset = nTime - GetTime();
        pfrom->nTimeOffset = nTimeOffset;
        AddTimeData(pfrom->addr, nTimeOffset);
    }


    else if (pfrom->nVersion == 0)
    {
        // Must have a version message before anything else
        Misbehaving(pfrom->GetId(), 1);
        return false;
    }


    else if (strCommand == "verack")
    {
        pfrom->SetRecvVersion(min(pfrom->nVersion, PROTOCOL_VERSION));

        // Mark this node as currently connected, so we update its timestamp later.
        if (pfrom->fNetworkNode) {
            LOCK(cs_main);
            State(pfrom->GetId())->fCurrentlyConnected = true;
        }
    }


    // Disconnect existing peer connection when:
    // 1. The version message has been received
    // 2. Peer version is below the minimum version for the current epoch
    else if (pfrom->nVersion < chainparams.GetConsensus().vUpgrades[
        CurrentEpoch(GetHeight(), chainparams.GetConsensus())].nProtocolVersion)
    {
        LogPrintf("peer=%d using obsolete version %i; disconnecting\n", pfrom->id, pfrom->nVersion);
        pfrom->PushMessage("reject", strCommand, REJECT_OBSOLETE,
                            strprintf("Version must be %d or greater",
                            chainparams.GetConsensus().vUpgrades[
                                CurrentEpoch(GetHeight(), chainparams.GetConsensus())].nProtocolVersion));
        pfrom->fDisconnect = true;
        return false;
    }


    else if (strCommand == "addr")
    {
        vector<CAddress> vAddr;
        vRecv >> vAddr;

        // Don't want addr from older versions unless seeding
        if (pfrom->nVersion < CADDR_TIME_VERSION && addrman.size() > 1000)
            return true;
        if (vAddr.size() > 1000)
        {
            Misbehaving(pfrom->GetId(), 20);
            return error("message addr size() = %u", vAddr.size());
        }

        // Store the new addresses
        vector<CAddress> vAddrOk;
        int64_t nNow = GetAdjustedTime();
        int64_t nSince = nNow - 10 * 60;
        BOOST_FOREACH(CAddress& addr, vAddr)
        {
            boost::this_thread::interruption_point();

            if (addr.nTime <= 100000000 || addr.nTime > nNow + 10 * 60)
                addr.nTime = nNow - 5 * 24 * 60 * 60;
            pfrom->AddAddressKnown(addr);
            bool fReachable = IsReachable(addr);
            if (addr.nTime > nSince && !pfrom->fGetAddr && vAddr.size() <= 10 && addr.IsRoutable())
            {
                // Relay to a limited number of other nodes
                {
                    LOCK(cs_vNodes);
                    // Use deterministic randomness to send to the same nodes for 24 hours
                    // at a time so the addrKnowns of the chosen nodes prevent repeats
                    static uint256 hashSalt;
                    if (hashSalt.IsNull())
                        hashSalt = GetRandHash();
                    uint64_t hashAddr = addr.GetHash();
                    uint256 hashRand = ArithToUint256(UintToArith256(hashSalt) ^ (hashAddr<<32) ^ ((GetTime()+hashAddr)/(24*60*60)));
                    hashRand = Hash(BEGIN(hashRand), END(hashRand));
                    multimap<uint256, CNode*> mapMix;
                    BOOST_FOREACH(CNode* pnode, vNodes)
                    {
                        if (pnode->nVersion < CADDR_TIME_VERSION)
                            continue;
                        unsigned int nPointer;
                        memcpy(&nPointer, &pnode, sizeof(nPointer));
                        uint256 hashKey = ArithToUint256(UintToArith256(hashRand) ^ nPointer);
                        hashKey = Hash(BEGIN(hashKey), END(hashKey));
                        mapMix.insert(make_pair(hashKey, pnode));
                    }
                    int nRelayNodes = fReachable ? 2 : 1; // limited relaying of addresses outside our network(s)
                    for (multimap<uint256, CNode*>::iterator mi = mapMix.begin(); mi != mapMix.end() && nRelayNodes-- > 0; ++mi)
                        ((*mi).second)->PushAddress(addr);
                }
            }
            // Do not store addresses outside our network
            if (fReachable)
                vAddrOk.push_back(addr);
        }
        addrman.Add(vAddrOk, pfrom->addr, 2 * 60 * 60);
        if (vAddr.size() < 1000)
            pfrom->fGetAddr = false;
        if (pfrom->fOneShot)
            pfrom->fDisconnect = true;
    }


    else if (strCommand == "inv")
    {
        vector<CInv> vInv;
        vRecv >> vInv;
        if (vInv.size() > MAX_INV_SZ)
        {
            Misbehaving(pfrom->GetId(), 20);
            return error("message inv size() = %u", vInv.size());
        }

        LOCK(cs_main);

        std::vector<CInv> vToFetch;

        for (unsigned int nInv = 0; nInv < vInv.size(); nInv++)
        {
            const CInv &inv = vInv[nInv];

            boost::this_thread::interruption_point();
            pfrom->AddInventoryKnown(inv);

            bool fAlreadyHave = AlreadyHave(inv);
            LogPrint("net", "got inv: %s  %s peer=%d\n", inv.ToString(), fAlreadyHave ? "have" : "new", pfrom->id);

            if (!fAlreadyHave && !fImporting && !fReindex && inv.type != MSG_BLOCK)
                pfrom->AskFor(inv);

            if (inv.type == MSG_BLOCK) {
                UpdateBlockAvailability(pfrom->GetId(), inv.hash);
                if (!fAlreadyHave && !fImporting && !fReindex && !mapBlocksInFlight.count(inv.hash)) {
                    // First request the headers preceding the announced block. In the normal fully-synced
                    // case where a new block is announced that succeeds the current tip (no reorganization),
                    // there are no such headers.
                    // Secondly, and only when we are close to being synced, we request the announced block directly,
                    // to avoid an extra round-trip. Note that we must *first* ask for the headers, so by the
                    // time the block arrives, the header chain leading up to it is already validated. Not
                    // doing this will result in the received block being rejected as an orphan in case it is
                    // not a direct successor.
                    pfrom->PushMessage("getheaders", chainActive.GetLocator(pindexBestHeader), inv.hash);
                    CNodeState *nodestate = State(pfrom->GetId());
                    if (chainActive.Tip()->GetBlockTime() > GetAdjustedTime() - chainparams.GetConsensus().nPowTargetSpacing * 20 &&
                        nodestate->nBlocksInFlight < MAX_BLOCKS_IN_TRANSIT_PER_PEER) {
                        vToFetch.push_back(inv);
                        // Mark block as in flight already, even though the actual "getdata" message only goes out
                        // later (within the same cs_main lock, though).
                        MarkBlockAsInFlight(pfrom->GetId(), inv.hash, chainparams.GetConsensus());
                    }
                    LogPrint("net", "getheaders (%d) %s to peer=%d\n", pindexBestHeader->GetHeight(), inv.hash.ToString(), pfrom->id);
                }
            }

            // Track requests for our stuff
            GetMainSignals().Inventory(inv.hash);

            if (pfrom->nSendSize > (SendBufferSize() * 2)) {
                Misbehaving(pfrom->GetId(), 50);
                return error("send buffer size() = %u", pfrom->nSendSize);
            }
        }

        if (!vToFetch.empty())
            pfrom->PushMessage("getdata", vToFetch);
    }


    else if (strCommand == "getdata")
    {
        vector<CInv> vInv;
        vRecv >> vInv;
        if (vInv.size() > MAX_INV_SZ)
        {
            Misbehaving(pfrom->GetId(), 20);
            return error("message getdata size() = %u", vInv.size());
        }

        if (fDebug || (vInv.size() != 1))
            LogPrint("net", "received getdata (%u invsz) peer=%d\n", vInv.size(), pfrom->id);

        if ((fDebug && vInv.size() > 0) || (vInv.size() == 1))
            LogPrint("net", "received getdata for: %s peer=%d\n", vInv[0].ToString(), pfrom->id);

        pfrom->vRecvGetData.insert(pfrom->vRecvGetData.end(), vInv.begin(), vInv.end());
        ProcessGetData(pfrom);
    }


    else if (strCommand == "getblocks")
    {
        CBlockLocator locator;
        uint256 hashStop;
        vRecv >> locator >> hashStop;

        LOCK(cs_main);

        // Find the last block the caller has in the main chain
        CBlockIndex* pindex = FindForkInGlobalIndex(chainActive, locator);

        // Send the rest of the chain
        if (pindex)
            pindex = chainActive.Next(pindex);
        int nLimit = 500;
        LogPrint("net", "getblocks %d to %s limit %d from peer=%d\n", (pindex ? pindex->GetHeight() : -1), hashStop.IsNull() ? "end" : hashStop.ToString(), nLimit, pfrom->id);
        for (; pindex; pindex = chainActive.Next(pindex))
        {
            if (pindex->GetBlockHash() == hashStop)
            {
                LogPrint("net", "  getblocks stopping at %d %s\n", pindex->GetHeight(), pindex->GetBlockHash().ToString());
                break;
            }
            pfrom->PushInventory(CInv(MSG_BLOCK, pindex->GetBlockHash()));
            if (--nLimit <= 0)
            {
                // When this block is requested, we'll send an inv that'll
                // trigger the peer to getblocks the next batch of inventory.
                LogPrint("net", "  getblocks stopping at limit %d %s\n", pindex->GetHeight(), pindex->GetBlockHash().ToString());
                pfrom->hashContinue = pindex->GetBlockHash();
                break;
            }
        }
    }


    else if (strCommand == "getheaders")
    {
        CBlockLocator locator;
        uint256 hashStop;
        vRecv >> locator >> hashStop;

        LOCK(cs_main);

        if (chainActive.LastTip() != 0 && chainActive.LastTip()->GetHeight() > 100000 && IsInitialBlockDownload())
        {
            //fprintf(stderr,"dont process getheaders during initial download\n");
            return true;
        }
        CBlockIndex* pindex = NULL;
        if (locator.IsNull())
        {
            // If locator is null, return the hashStop block
            BlockMap::iterator mi = mapBlockIndex.find(hashStop);
            if (mi == mapBlockIndex.end())
            {
                //fprintf(stderr,"mi == end()\n");
                return true;
            }
            pindex = (*mi).second;
        }
        else
        {
            // Find the last block the caller has in the main chain
            pindex = FindForkInGlobalIndex(chainActive, locator);
            if (pindex)
                pindex = chainActive.Next(pindex);
        }

        // we must use CNetworkBlockHeader, as CBlockHeader won't include the 0x00 nTx count at the end for compatibility
        vector<CNetworkBlockHeader> vHeaders;
        int nLimit = MAX_HEADERS_RESULTS;
        LogPrint("net", "getheaders %d to %s from peer=%d\n", (pindex ? pindex->GetHeight() : -1), hashStop.ToString(), pfrom->id);
        //if ( pfrom->lasthdrsreq >= chainActive.Height()-MAX_HEADERS_RESULTS || pfrom->lasthdrsreq != (int32_t)(pindex ? pindex->GetHeight() : -1) )// no need to ever suppress this
        {
            pfrom->lasthdrsreq = (int32_t)(pindex ? pindex->GetHeight() : -1);
            for (; pindex; pindex = chainActive.Next(pindex))
            {
                CBlockHeader h = pindex->GetBlockHeader();
                //printf("size.%i, solution size.%i\n", (int)sizeof(h), (int)h.nSolution.size());
                //printf("hash.%s prevhash.%s nonce.%s\n", h.GetHash().ToString().c_str(), h.hashPrevBlock.ToString().c_str(), h.nNonce.ToString().c_str());
                vHeaders.push_back(pindex->GetBlockHeader());
                if (--nLimit <= 0 || pindex->GetBlockHash() == hashStop)
                    break;
            }
            pfrom->PushMessage("headers", vHeaders);
        }
        /*else if ( IS_KOMODO_NOTARY != 0 )
        {
            static uint32_t counter;
            if ( counter++ < 3 )
                fprintf(stderr,"you can ignore redundant getheaders from peer.%d %d prev.%d\n",(int32_t)pfrom->id,(int32_t)(pindex ? pindex->GetHeight() : -1),pfrom->lasthdrsreq);
        }*/
    }


    else if (strCommand == "tx")
    {
        vector<uint256> vWorkQueue;
        vector<uint256> vEraseQueue;
        CTransaction tx;
        vRecv >> tx;

        CInv inv(MSG_TX, tx.GetHash());
        pfrom->AddInventoryKnown(inv);

        LOCK(cs_main);

        bool fMissingInputs = false;
        CValidationState state;

        pfrom->setAskFor.erase(inv.hash);
        mapAlreadyAskedFor.erase(inv);

        if (!AlreadyHave(inv) && AcceptToMemoryPool(mempool, state, tx, true, &fMissingInputs))
        {
            mempool.check(pcoinsTip);
            RelayTransaction(tx);
            vWorkQueue.push_back(inv.hash);

            LogPrint("mempool", "AcceptToMemoryPool: peer=%d %s: accepted %s (poolsz %u)\n",
                     pfrom->id, pfrom->cleanSubVer,
                     tx.GetHash().ToString(),
                     mempool.mapTx.size());

            // Recursively process any orphan transactions that depended on this one
            set<NodeId> setMisbehaving;
            for (unsigned int i = 0; i < vWorkQueue.size(); i++)
            {
                map<uint256, set<uint256> >::iterator itByPrev = mapOrphanTransactionsByPrev.find(vWorkQueue[i]);
                if (itByPrev == mapOrphanTransactionsByPrev.end())
                    continue;
                for (set<uint256>::iterator mi = itByPrev->second.begin();
                     mi != itByPrev->second.end();
                     ++mi)
                {
                    const uint256& orphanHash = *mi;
                    const CTransaction& orphanTx = mapOrphanTransactions[orphanHash].tx;
                    NodeId fromPeer = mapOrphanTransactions[orphanHash].fromPeer;
                    bool fMissingInputs2 = false;
                    // Use a dummy CValidationState so someone can't setup nodes to counter-DoS based on orphan
                    // resolution (that is, feeding people an invalid transaction based on LegitTxX in order to get
                    // anyone relaying LegitTxX banned)
                    CValidationState stateDummy;


                    if (setMisbehaving.count(fromPeer))
                        continue;
                    if (AcceptToMemoryPool(mempool, stateDummy, orphanTx, true, &fMissingInputs2))
                    {
                        LogPrint("mempool", "   accepted orphan tx %s\n", orphanHash.ToString());
                        RelayTransaction(orphanTx);
                        vWorkQueue.push_back(orphanHash);
                        vEraseQueue.push_back(orphanHash);
                    }
                    else if (!fMissingInputs2)
                    {
                        int nDos = 0;
                        if (stateDummy.IsInvalid(nDos) && nDos > 0)
                        {
                            // Punish peer that gave us an invalid orphan tx
                            Misbehaving(fromPeer, nDos);
                            setMisbehaving.insert(fromPeer);
                            LogPrint("mempool", "   invalid orphan tx %s\n", orphanHash.ToString());
                        }
                        // Has inputs but not accepted to mempool
                        // Probably non-standard or insufficient fee/priority
                        LogPrint("mempool", "   removed orphan tx %s\n", orphanHash.ToString());
                        vEraseQueue.push_back(orphanHash);
                        assert(recentRejects);
                        recentRejects->insert(orphanHash);
                    }
                    mempool.check(pcoinsTip);
                }
            }

            BOOST_FOREACH(uint256 hash, vEraseQueue)
            EraseOrphanTx(hash);
        }
        // TODO: currently, prohibit joinsplits and shielded spends/outputs from entering mapOrphans
        else if (fMissingInputs &&
                 tx.vjoinsplit.empty() &&
                 tx.vShieldedSpend.empty() &&
                 tx.vShieldedOutput.empty())
        {
            // valid stake transactions end up in the orphan tx bin
            AddOrphanTx(tx, pfrom->GetId());

            // DoS prevention: do not allow mapOrphanTransactions to grow unbounded
            unsigned int nMaxOrphanTx = (unsigned int)std::max((int64_t)0, GetArg("-maxorphantx", DEFAULT_MAX_ORPHAN_TRANSACTIONS));
            unsigned int nEvicted = LimitOrphanTxSize(nMaxOrphanTx);
            if (nEvicted > 0)
                LogPrint("mempool", "mapOrphan overflow, removed %u tx\n", nEvicted);
        } else {
            assert(recentRejects);
            recentRejects->insert(tx.GetHash());

            if (pfrom->fWhitelisted) {
                // Always relay transactions received from whitelisted peers, even
                // if they were already in the mempool or rejected from it due
                // to policy, allowing the node to function as a gateway for
                // nodes hidden behind it.
                //
                // Never relay transactions that we would assign a non-zero DoS
                // score for, as we expect peers to do the same with us in that
                // case.
                int nDoS = 0;
                if (!state.IsInvalid(nDoS) || nDoS == 0) {
                    LogPrintf("Force relaying tx %s from whitelisted peer=%d\n", tx.GetHash().ToString(), pfrom->id);
                    RelayTransaction(tx);
                } else {
                    LogPrintf("Not relaying invalid transaction %s from whitelisted peer=%d (%s (code %d))\n",
                              tx.GetHash().ToString(), pfrom->id, state.GetRejectReason(), state.GetRejectCode());
                }
            }
        }
        int nDoS = 0;
        if (state.IsInvalid(nDoS))
        {
            LogPrint("mempool", "%s from peer=%d %s was not accepted into the memory pool: %s\n", tx.GetHash().ToString(),
                     pfrom->id, pfrom->cleanSubVer,
                     state.GetRejectReason());
            pfrom->PushMessage("reject", strCommand, state.GetRejectCode(),
                               state.GetRejectReason().substr(0, MAX_REJECT_MESSAGE_LENGTH), inv.hash);
            if (nDoS > 0)
                Misbehaving(pfrom->GetId(), nDoS);
        }
    }

    else if (strCommand == "headers" && !fImporting && !fReindex) // Ignore headers received while importing
    {
        std::vector<CBlockHeader> headers;

        // Bypass the normal CBlock deserialization, as we don't want to risk deserializing 2000 full blocks.
        unsigned int nCount = ReadCompactSize(vRecv);
        if (nCount > MAX_HEADERS_RESULTS) {
            Misbehaving(pfrom->GetId(), 20);
            return error("headers message size = %u", nCount);
        }
        headers.resize(nCount);
        for (unsigned int n = 0; n < nCount; n++) {
            vRecv >> headers[n];
            ReadCompactSize(vRecv); // ignore tx count; assume it is 0.
        }

        LOCK(cs_main);

        if (nCount == 0) {
            // Nothing interesting. Stop asking this peers for more headers.
            return true;
        }

        CBlockIndex *pindexLast = NULL;
        BOOST_FOREACH(const CBlockHeader& header, headers) {
            //printf("size.%i, solution size.%i\n", (int)sizeof(header), (int)header.nSolution.size());
            //printf("hash.%s prevhash.%s nonce.%s\n", header.GetHash().ToString().c_str(), header.hashPrevBlock.ToString().c_str(), header.nNonce.ToString().c_str());

            CValidationState state;
            if (pindexLast != NULL && header.hashPrevBlock != pindexLast->GetBlockHash()) {
                Misbehaving(pfrom->GetId(), 20);
                return error("non-continuous headers sequence");
            }
            int32_t futureblock;
            if (!AcceptBlockHeader(&futureblock,header, state, &pindexLast)) {
                int nDoS;
                if (state.IsInvalid(nDoS) && futureblock == 0)
                {
                    if (nDoS > 0 && futureblock == 0)
                        Misbehaving(pfrom->GetId(), nDoS/nDoS);
                    return error("invalid header received");
                }
            }
        }

        if (pindexLast)
            UpdateBlockAvailability(pfrom->GetId(), pindexLast->GetBlockHash());

        if (nCount == MAX_HEADERS_RESULTS && pindexLast) {
            // Headers message had its maximum size; the peer may have more headers.
            // TODO: optimize: if pindexLast is an ancestor of chainActive.Tip or pindexBestHeader, continue
            // from there instead.
            if ( pfrom->sendhdrsreq >= chainActive.Height()-MAX_HEADERS_RESULTS || pindexLast->GetHeight() != pfrom->sendhdrsreq )
            {
                pfrom->sendhdrsreq = (int32_t)pindexLast->GetHeight();
                LogPrint("net", "more getheaders (%d) to end to peer=%d (startheight:%d)\n", pindexLast->GetHeight(), pfrom->id, pfrom->nStartingHeight);
                pfrom->PushMessage("getheaders", chainActive.GetLocator(pindexLast), uint256());
            }
        }

        CheckBlockIndex();
    }

    else if (strCommand == "block" && !fImporting && !fReindex) // Ignore blocks received while importing
    {
        CBlock block;
        vRecv >> block;

        CInv inv(MSG_BLOCK, block.GetHash());
        LogPrint("net", "received block %s peer=%d\n", inv.hash.ToString(), pfrom->id);

        pfrom->AddInventoryKnown(inv);

        CValidationState state;
        // Process all blocks from whitelisted peers, even if not requested,
        // unless we're still syncing with the network.
        // Such an unrequested block may still be processed, subject to the
        // conditions in AcceptBlock().
        bool forceProcessing = pfrom->fWhitelisted && !IsInitialBlockDownload();
        ProcessNewBlock(0,0,state, pfrom, &block, forceProcessing, NULL);
        int nDoS;
        if (state.IsInvalid(nDoS)) {
            pfrom->PushMessage("reject", strCommand, state.GetRejectCode(),
                               state.GetRejectReason().substr(0, MAX_REJECT_MESSAGE_LENGTH), inv.hash);
            if (nDoS > 0) {
                LOCK(cs_main);
                Misbehaving(pfrom->GetId(), nDoS);
            }
        }

    }


    // This asymmetric behavior for inbound and outbound connections was introduced
    // to prevent a fingerprinting attack: an attacker can send specific fake addresses
    // to users' AddrMan and later request them by sending getaddr messages.
    // Making nodes which are behind NAT and can only make outgoing connections ignore
    // the getaddr message mitigates the attack.
    else if ((strCommand == "getaddr") && (pfrom->fInbound))
    {
        // Only send one GetAddr response per connection to reduce resource waste
        //  and discourage addr stamping of INV announcements.
        if (pfrom->fSentAddr) {
            LogPrint("net", "Ignoring repeated \"getaddr\". peer=%d\n", pfrom->id);
            return true;
        }
        pfrom->fSentAddr = true;

        pfrom->vAddrToSend.clear();
        vector<CAddress> vAddr = addrman.GetAddr();
        BOOST_FOREACH(const CAddress &addr, vAddr)
        pfrom->PushAddress(addr);
    }


    else if (strCommand == "mempool")
    {
        LOCK2(cs_main, pfrom->cs_filter);

        std::vector<uint256> vtxid;
        mempool.queryHashes(vtxid);
        vector<CInv> vInv;
        BOOST_FOREACH(uint256& hash, vtxid) {
            CInv inv(MSG_TX, hash);
            if (pfrom->pfilter) {
                CTransaction tx;
                bool fInMemPool = mempool.lookup(hash, tx);
                if (!fInMemPool) continue; // another thread removed since queryHashes, maybe...
                if (!pfrom->pfilter->IsRelevantAndUpdate(tx)) continue;
            }
            vInv.push_back(inv);
            if (vInv.size() == MAX_INV_SZ) {
                pfrom->PushMessage("inv", vInv);
                vInv.clear();
            }
        }
        if (vInv.size() > 0)
            pfrom->PushMessage("inv", vInv);
    }


    else if (strCommand == "ping")
    {
        if (pfrom->nVersion > BIP0031_VERSION)
        {
            uint64_t nonce = 0;
            vRecv >> nonce;
            // Echo the message back with the nonce. This allows for two useful features:
            //
            // 1) A remote node can quickly check if the connection is operational
            // 2) Remote nodes can measure the latency of the network thread. If this node
            //    is overloaded it won't respond to pings quickly and the remote node can
            //    avoid sending us more work, like chain download requests.
            //
            // The nonce stops the remote getting confused between different pings: without
            // it, if the remote node sends a ping once per second and this node takes 5
            // seconds to respond to each, the 5th ping the remote sends would appear to
            // return very quickly.
            pfrom->PushMessage("pong", nonce);
        }
    }


    else if (strCommand == "pong")
    {
        int64_t pingUsecEnd = nTimeReceived;
        uint64_t nonce = 0;
        size_t nAvail = vRecv.in_avail();
        bool bPingFinished = false;
        std::string sProblem;

        if (nAvail >= sizeof(nonce)) {
            vRecv >> nonce;

            // Only process pong message if there is an outstanding ping (old ping without nonce should never pong)
            if (pfrom->nPingNonceSent != 0) {
                if (nonce == pfrom->nPingNonceSent) {
                    // Matching pong received, this ping is no longer outstanding
                    bPingFinished = true;
                    int64_t pingUsecTime = pingUsecEnd - pfrom->nPingUsecStart;
                    if (pingUsecTime > 0) {
                        // Successful ping time measurement, replace previous
                        pfrom->nPingUsecTime = pingUsecTime;
                        pfrom->nMinPingUsecTime = std::min(pfrom->nMinPingUsecTime, pingUsecTime);
                    } else {
                        // This should never happen
                        sProblem = "Timing mishap";
                    }
                } else {
                    // Nonce mismatches are normal when pings are overlapping
                    sProblem = "Nonce mismatch";
                    if (nonce == 0) {
                        // This is most likely a bug in another implementation somewhere; cancel this ping
                        bPingFinished = true;
                        sProblem = "Nonce zero";
                    }
                }
            } else {
                sProblem = "Unsolicited pong without ping";
            }
        } else {
            // This is most likely a bug in another implementation somewhere; cancel this ping
            bPingFinished = true;
            sProblem = "Short payload";
        }

        if (!(sProblem.empty())) {
            LogPrint("net", "pong peer=%d %s: %s, %x expected, %x received, %u bytes\n",
                     pfrom->id,
                     pfrom->cleanSubVer,
                     sProblem,
                     pfrom->nPingNonceSent,
                     nonce,
                     nAvail);
        }
        if (bPingFinished) {
            pfrom->nPingNonceSent = 0;
        }
    }


    else if (fAlerts && strCommand == "alert")
    {
        CAlert alert;
        vRecv >> alert;

        uint256 alertHash = alert.GetHash();
        if (pfrom->setKnown.count(alertHash) == 0)
        {
            if (alert.ProcessAlert(Params().AlertKey()))
            {
                // Relay
                pfrom->setKnown.insert(alertHash);
                {
                    LOCK(cs_vNodes);
                    BOOST_FOREACH(CNode* pnode, vNodes)
                    alert.RelayTo(pnode);
                }
            }
            else {
                // Small DoS penalty so peers that send us lots of
                // duplicate/expired/invalid-signature/whatever alerts
                // eventually get banned.
                // This isn't a Misbehaving(100) (immediate ban) because the
                // peer might be an older or different implementation with
                // a different signature key, etc.
                Misbehaving(pfrom->GetId(), 10);
            }
        }
    }

    else if (!(nLocalServices & NODE_BLOOM) &&
              (strCommand == "filterload" ||
               strCommand == "filteradd"))
    {
        if (pfrom->nVersion >= NO_BLOOM_VERSION) {
            Misbehaving(pfrom->GetId(), 100);
            return false;
        } else if (GetBoolArg("-enforcenodebloom", false)) {
            pfrom->fDisconnect = true;
            return false;
        }
    }


    else if (strCommand == "filterload")
    {
        CBloomFilter filter;
        vRecv >> filter;

        if (!filter.IsWithinSizeConstraints())
            // There is no excuse for sending a too-large filter
            Misbehaving(pfrom->GetId(), 100);
        else
        {
            LOCK(pfrom->cs_filter);
            delete pfrom->pfilter;
            pfrom->pfilter = new CBloomFilter(filter);
            pfrom->pfilter->UpdateEmptyFull();
        }
        pfrom->fRelayTxes = true;
    }


    else if (strCommand == "filteradd")
    {
        vector<unsigned char> vData;
        vRecv >> vData;

        // Nodes must NEVER send a data item > 520 bytes (the max size for a script data object,
        // and thus, the maximum size any matched object can have) in a filteradd message
        if (vData.size() > MAX_SCRIPT_ELEMENT_SIZE)
        {
            Misbehaving(pfrom->GetId(), 100);
        } else {
            LOCK(pfrom->cs_filter);
            if (pfrom->pfilter)
                pfrom->pfilter->insert(vData);
            else
                Misbehaving(pfrom->GetId(), 100);
        }
    }


    else if (strCommand == "filterclear")
    {
        LOCK(pfrom->cs_filter);
        if (nLocalServices & NODE_BLOOM) {
            delete pfrom->pfilter;
            pfrom->pfilter = new CBloomFilter();
        }
        pfrom->fRelayTxes = true;
    }


    else if (strCommand == "reject")
    {
        if (fDebug) {
            try {
                string strMsg; unsigned char ccode; string strReason;
                vRecv >> LIMITED_STRING(strMsg, CMessageHeader::COMMAND_SIZE) >> ccode >> LIMITED_STRING(strReason, MAX_REJECT_MESSAGE_LENGTH);

                ostringstream ss;
                ss << strMsg << " code " << itostr(ccode) << ": " << strReason;

                if (strMsg == "block" || strMsg == "tx")
                {
                    uint256 hash;
                    vRecv >> hash;
                    ss << ": hash " << hash.ToString();
                }
                LogPrint("net", "Reject %s\n", SanitizeString(ss.str()));
            } catch (const std::ios_base::failure&) {
                // Avoid feedback loops by preventing reject messages from triggering a new reject message.
                LogPrint("net", "Unparseable reject message received\n");
            }
        }
    }
    else if (strCommand == "notfound") {
        // We do not care about the NOTFOUND message, but logging an Unknown Command
        // message would be undesirable as we transmit it ourselves.
    }

    else {
        // Ignore unknown commands for extensibility
        LogPrint("net", "Unknown command \"%s\" from peer=%d\n", SanitizeString(strCommand), pfrom->id);
    }



    return true;
}

// requires LOCK(cs_vRecvMsg)
bool ProcessMessages(CNode* pfrom)
{
    //if (fDebug)
    //    LogPrintf("%s(%u messages)\n", __func__, pfrom->vRecvMsg.size());

    //
    // Message format
    //  (4) message start
    //  (12) command
    //  (4) size
    //  (4) checksum
    //  (x) data
    //
    bool fOk = true;

    if (!pfrom->vRecvGetData.empty())
        ProcessGetData(pfrom);

    // this maintains the order of responses
    if (!pfrom->vRecvGetData.empty()) return fOk;

    std::deque<CNetMessage>::iterator it = pfrom->vRecvMsg.begin();
    while (!pfrom->fDisconnect && it != pfrom->vRecvMsg.end()) {
        // Don't bother if send buffer is too full to respond anyway
        if (pfrom->nSendSize >= SendBufferSize())
            break;

        // get next message
        CNetMessage& msg = *it;

        //if (fDebug)
        //    LogPrintf("%s(message %u msgsz, %u bytes, complete:%s)\n", __func__,
        //            msg.hdr.nMessageSize, msg.vRecv.size(),
        //            msg.complete() ? "Y" : "N");

        // end, if an incomplete message is found
        if (!msg.complete())
            break;

        // at this point, any failure means we can delete the current message
        it++;

        // Scan for message start
        if (memcmp(msg.hdr.pchMessageStart, Params().MessageStart(), MESSAGE_START_SIZE) != 0) {
            LogPrintf("PROCESSMESSAGE: INVALID MESSAGESTART %s peer=%d\n", SanitizeString(msg.hdr.GetCommand()), pfrom->id);
            fOk = false;
            break;
        }

        // Read header
        CMessageHeader& hdr = msg.hdr;
        if (!hdr.IsValid(Params().MessageStart()))
        {
            LogPrintf("PROCESSMESSAGE: ERRORS IN HEADER %s peer=%d\n", SanitizeString(hdr.GetCommand()), pfrom->id);
            continue;
        }
        string strCommand = hdr.GetCommand();

        // Message size
        unsigned int nMessageSize = hdr.nMessageSize;

        // Checksum
        CDataStream& vRecv = msg.vRecv;
        uint256 hash = Hash(vRecv.begin(), vRecv.begin() + nMessageSize);
        unsigned int nChecksum = ReadLE32((unsigned char*)&hash);
        if (nChecksum != hdr.nChecksum)
        {
            LogPrintf("%s(%s, %u bytes): CHECKSUM ERROR nChecksum=%08x hdr.nChecksum=%08x\n", __func__,
                      SanitizeString(strCommand), nMessageSize, nChecksum, hdr.nChecksum);
            continue;
        }

        // Process message
        bool fRet = false;
        try
        {
            fRet = ProcessMessage(pfrom, strCommand, vRecv, msg.nTime);
            boost::this_thread::interruption_point();
        }
        catch (const std::ios_base::failure& e)
        {
            pfrom->PushMessage("reject", strCommand, REJECT_MALFORMED, string("error parsing message"));
            if (strstr(e.what(), "end of data"))
            {
                // Allow exceptions from under-length message on vRecv
                LogPrintf("%s(%s, %u bytes): Exception '%s' caught, normally caused by a message being shorter than its stated length\n", __func__, SanitizeString(strCommand), nMessageSize, e.what());
            }
            else if (strstr(e.what(), "size too large"))
            {
                // Allow exceptions from over-long size
                LogPrintf("%s(%s, %u bytes): Exception '%s' caught\n", __func__, SanitizeString(strCommand), nMessageSize, e.what());
            }
            else
            {
                //PrintExceptionContinue(&e, "ProcessMessages()");
            }
        }
        catch (const boost::thread_interrupted&) {
            throw;
        }
        catch (const std::exception& e) {
            PrintExceptionContinue(&e, "ProcessMessages()");
        } catch (...) {
            PrintExceptionContinue(NULL, "ProcessMessages()");
        }

        if (!fRet)
            LogPrintf("%s(%s, %u bytes) FAILED peer=%d\n", __func__, SanitizeString(strCommand), nMessageSize, pfrom->id);

        break;
    }

    // In case the connection got shut down, its receive buffer was wiped
    if (!pfrom->fDisconnect)
        pfrom->vRecvMsg.erase(pfrom->vRecvMsg.begin(), it);

    return fOk;
}


bool SendMessages(CNode* pto, bool fSendTrickle)
{
    const Consensus::Params& consensusParams = Params().GetConsensus();
    {
        // Don't send anything until we get its version message
        if (pto->nVersion == 0)
            return true;

        //
        // Message: ping
        //
        bool pingSend = false;
        if (pto->fPingQueued) {
            // RPC ping request by user
            pingSend = true;
        }
        if (pto->nPingNonceSent == 0 && pto->nPingUsecStart + PING_INTERVAL * 1000000 < GetTimeMicros()) {
            // Ping automatically sent as a latency probe & keepalive.
            pingSend = true;
        }
        if (pingSend) {
            uint64_t nonce = 0;
            while (nonce == 0) {
                GetRandBytes((unsigned char*)&nonce, sizeof(nonce));
            }
            pto->fPingQueued = false;
            pto->nPingUsecStart = GetTimeMicros();
            if (pto->nVersion > BIP0031_VERSION) {
                pto->nPingNonceSent = nonce;
                pto->PushMessage("ping", nonce);
            } else {
                // Peer is too old to support ping command with nonce, pong will never arrive.
                pto->nPingNonceSent = 0;
                pto->PushMessage("ping");
            }
        }

        TRY_LOCK(cs_main, lockMain); // Acquire cs_main for IsInitialBlockDownload() and CNodeState()
        if (!lockMain)
            return true;

        // Address refresh broadcast
        static int64_t nLastRebroadcast;
        if (!IsInitialBlockDownload() && (GetTime() - nLastRebroadcast > 24 * 60 * 60))
        {
            LOCK(cs_vNodes);
            BOOST_FOREACH(CNode* pnode, vNodes)
            {
                // Periodically clear addrKnown to allow refresh broadcasts
                if (nLastRebroadcast)
                    pnode->addrKnown.reset();

                // Rebroadcast our address
                AdvertizeLocal(pnode);
            }
            if (!vNodes.empty())
                nLastRebroadcast = GetTime();
        }

        //
        // Message: addr
        //
        if (fSendTrickle)
        {
            vector<CAddress> vAddr;
            vAddr.reserve(pto->vAddrToSend.size());
            BOOST_FOREACH(const CAddress& addr, pto->vAddrToSend)
            {
                if (!pto->addrKnown.contains(addr.GetKey()))
                {
                    pto->addrKnown.insert(addr.GetKey());
                    vAddr.push_back(addr);
                    // receiver rejects addr messages larger than 1000
                    if (vAddr.size() >= 1000)
                    {
                        pto->PushMessage("addr", vAddr);
                        vAddr.clear();
                    }
                }
            }
            pto->vAddrToSend.clear();
            if (!vAddr.empty())
                pto->PushMessage("addr", vAddr);
        }

        CNodeState &state = *State(pto->GetId());
        if (state.fShouldBan) {
            if (pto->fWhitelisted)
                LogPrintf("Warning: not punishing whitelisted peer %s!\n", pto->addr.ToString());
            else {
                pto->fDisconnect = true;
                if (pto->addr.IsLocal())
                    LogPrintf("Warning: not banning local peer %s!\n", pto->addr.ToString());
                else
                {
                    CNode::Ban(pto->addr);
                }
            }
            state.fShouldBan = false;
        }

        BOOST_FOREACH(const CBlockReject& reject, state.rejects)
        pto->PushMessage("reject", (string)"block", reject.chRejectCode, reject.strRejectReason, reject.hashBlock);
        state.rejects.clear();

        // Start block sync
        if (pindexBestHeader == NULL)
            pindexBestHeader = chainActive.Tip();
        bool fFetch = state.fPreferredDownload || (nPreferredDownload == 0 && !pto->fClient && !pto->fOneShot); // Download if this is a nice peer, or we have no nice peers and this one might do.
        if (!state.fSyncStarted && !pto->fClient && !fImporting && !fReindex) {
            // Only actively request headers from a single peer, unless we're close to today.
            if ((nSyncStarted == 0 && fFetch) || pindexBestHeader->GetBlockTime() > GetAdjustedTime() - 24 * 60 * 60) {
                state.fSyncStarted = true;
                nSyncStarted++;
                CBlockIndex *pindexStart = pindexBestHeader->pprev ? pindexBestHeader->pprev : pindexBestHeader;
                LogPrint("net", "initial getheaders (%d) to peer=%d (startheight:%d)\n", pindexStart->GetHeight(), pto->id, pto->nStartingHeight);
                pto->PushMessage("getheaders", chainActive.GetLocator(pindexStart), uint256());
            }
        }

        // Resend wallet transactions that haven't gotten in a block yet
        // Except during reindex, importing and IBD, when old wallet
        // transactions become unconfirmed and spams other nodes.
        if (!fReindex && !fImporting && !IsInitialBlockDownload())
        {
            GetMainSignals().Broadcast(nTimeBestReceived);
        }

        //
        // Message: inventory
        //
        vector<CInv> vInv;
        vector<CInv> vInvWait;
        {
            LOCK(pto->cs_inventory);
            vInv.reserve(pto->vInventoryToSend.size());
            vInvWait.reserve(pto->vInventoryToSend.size());
            BOOST_FOREACH(const CInv& inv, pto->vInventoryToSend)
            {
                if (pto->setInventoryKnown.count(inv))
                    continue;

                // trickle out tx inv to protect privacy
                if (inv.type == MSG_TX && !fSendTrickle)
                {
                    // 1/4 of tx invs blast to all immediately
                    static uint256 hashSalt;
                    if (hashSalt.IsNull())
                        hashSalt = GetRandHash();
                    uint256 hashRand = ArithToUint256(UintToArith256(inv.hash) ^ UintToArith256(hashSalt));
                    hashRand = Hash(BEGIN(hashRand), END(hashRand));
                    bool fTrickleWait = ((UintToArith256(hashRand) & 3) != 0);

                    if (fTrickleWait)
                    {
                        vInvWait.push_back(inv);
                        continue;
                    }
                }

                // returns true if wasn't already contained in the set
                if (pto->setInventoryKnown.insert(inv).second)
                {
                    vInv.push_back(inv);
                    if (vInv.size() >= 1000)
                    {
                        pto->PushMessage("inv", vInv);
                        vInv.clear();
                    }
                }
            }
            pto->vInventoryToSend = vInvWait;
        }
        if (!vInv.empty())
            pto->PushMessage("inv", vInv);

        // Detect whether we're stalling
        int64_t nNow = GetTimeMicros();
        if (!pto->fDisconnect && state.nStallingSince && state.nStallingSince < nNow - 1000000 * BLOCK_STALLING_TIMEOUT) {
            // Stalling only triggers when the block download window cannot move. During normal steady state,
            // the download window should be much larger than the to-be-downloaded set of blocks, so disconnection
            // should only happen during initial block download.
            LogPrintf("Peer=%d is stalling block download, disconnecting\n", pto->id);
            pto->fDisconnect = true;
        }
        // In case there is a block that has been in flight from this peer for (2 + 0.5 * N) times the block interval
        // (with N the number of validated blocks that were in flight at the time it was requested), disconnect due to
        // timeout. We compensate for in-flight blocks to prevent killing off peers due to our own downstream link
        // being saturated. We only count validated in-flight blocks so peers can't advertise non-existing block hashes
        // to unreasonably increase our timeout.
        // We also compare the block download timeout originally calculated against the time at which we'd disconnect
        // if we assumed the block were being requested now (ignoring blocks we've requested from this peer, since we're
        // only looking at this peer's oldest request).  This way a large queue in the past doesn't result in a
        // permanently large window for this block to be delivered (ie if the number of blocks in flight is decreasing
        // more quickly than once every 5 minutes, then we'll shorten the download window for this block).
        if (!pto->fDisconnect && state.vBlocksInFlight.size() > 0) {
            QueuedBlock &queuedBlock = state.vBlocksInFlight.front();
            int64_t nTimeoutIfRequestedNow = GetBlockTimeout(nNow, nQueuedValidatedHeaders - state.nBlocksInFlightValidHeaders, consensusParams);
            if (queuedBlock.nTimeDisconnect > nTimeoutIfRequestedNow) {
                LogPrint("net", "Reducing block download timeout for peer=%d block=%s, orig=%d new=%d\n", pto->id, queuedBlock.hash.ToString(), queuedBlock.nTimeDisconnect, nTimeoutIfRequestedNow);
                queuedBlock.nTimeDisconnect = nTimeoutIfRequestedNow;
            }
            if (queuedBlock.nTimeDisconnect < nNow) {
                LogPrintf("Timeout downloading block %s from peer=%d, disconnecting\n", queuedBlock.hash.ToString(), pto->id);
                pto->fDisconnect = true;
            }
        }

        //
        // Message: getdata (blocks)
        //
        static uint256 zero;
        vector<CInv> vGetData;
        if (!pto->fDisconnect && !pto->fClient && (fFetch || !IsInitialBlockDownload()) && state.nBlocksInFlight < MAX_BLOCKS_IN_TRANSIT_PER_PEER) {
            vector<CBlockIndex*> vToDownload;
            NodeId staller = -1;
            FindNextBlocksToDownload(pto->GetId(), MAX_BLOCKS_IN_TRANSIT_PER_PEER - state.nBlocksInFlight, vToDownload, staller);
            BOOST_FOREACH(CBlockIndex *pindex, vToDownload) {
                vGetData.push_back(CInv(MSG_BLOCK, pindex->GetBlockHash()));
                MarkBlockAsInFlight(pto->GetId(), pindex->GetBlockHash(), consensusParams, pindex);
                LogPrint("net", "Requesting block %s (%d) peer=%d\n", pindex->GetBlockHash().ToString(),
                         pindex->GetHeight(), pto->id);
            }
            if (state.nBlocksInFlight == 0 && staller != -1) {
                if (State(staller)->nStallingSince == 0) {
                    State(staller)->nStallingSince = nNow;
                    LogPrint("net", "Stall started peer=%d\n", staller);
                }
            }
        }
        /*CBlockIndex *pindex;
        if ( komodo_requestedhash != zero && komodo_requestedcount < 16 && (pindex= komodo_getblockindex(komodo_requestedhash)) != 0 )
        {
            LogPrint("net","komodo_requestedhash.%d request %s to nodeid.%d\n",komodo_requestedcount,komodo_requestedhash.ToString().c_str(),pto->GetId());
            fprintf(stderr,"komodo_requestedhash.%d request %s to nodeid.%d\n",komodo_requestedcount,komodo_requestedhash.ToString().c_str(),pto->GetId());
            vGetData.push_back(CInv(MSG_BLOCK, komodo_requestedhash));
            MarkBlockAsInFlight(pto->GetId(), komodo_requestedhash, consensusParams, pindex);
            komodo_requestedcount++;
            if ( komodo_requestedcount > 16 )
            {
                memset(&komodo_requestedhash,0,sizeof(komodo_requestedhash));
                komodo_requestedcount = 0;
            }
        }*/

        //
        // Message: getdata (non-blocks)
        //
        while (!pto->fDisconnect && !pto->mapAskFor.empty() && (*pto->mapAskFor.begin()).first <= nNow)
        {
            const CInv& inv = (*pto->mapAskFor.begin()).second;
            if (!AlreadyHave(inv))
            {
                if (fDebug)
                    LogPrint("net", "Requesting %s peer=%d\n", inv.ToString(), pto->id);
                vGetData.push_back(inv);
                if (vGetData.size() >= 1000)
                {
                    pto->PushMessage("getdata", vGetData);
                    vGetData.clear();
                }
            } else {
                //If we're not going to ask, don't expect a response.
                pto->setAskFor.erase(inv.hash);
            }
            pto->mapAskFor.erase(pto->mapAskFor.begin());
        }
        if (!vGetData.empty())
            pto->PushMessage("getdata", vGetData);

    }
    return true;
}

std::string CBlockFileInfo::ToString() const {
    return strprintf("CBlockFileInfo(blocks=%u, size=%u, heights=%u...%u, time=%s...%s)", nBlocks, nSize, nHeightFirst, nHeightLast, DateTimeStrFormat("%Y-%m-%d", nTimeFirst), DateTimeStrFormat("%Y-%m-%d", nTimeLast));
}



static class CMainCleanup
{
public:
    CMainCleanup() {}
    ~CMainCleanup() {
        // block headers
        BlockMap::iterator it1 = mapBlockIndex.begin();
        for (; it1 != mapBlockIndex.end(); it1++)
            delete (*it1).second;
        mapBlockIndex.clear();

        // orphan transactions
        mapOrphanTransactions.clear();
        mapOrphanTransactionsByPrev.clear();
    }
} instance_of_cmaincleanup;

extern "C" const char* getDataDir()
{
    return GetDataDir().string().c_str();
}


// Set default values of new CMutableTransaction based on consensus rules at given height.
CMutableTransaction CreateNewContextualCMutableTransaction(const Consensus::Params& consensusParams, int nHeight)
{
    CMutableTransaction mtx;

    bool isOverwintered = NetworkUpgradeActive(nHeight, consensusParams, Consensus::UPGRADE_OVERWINTER);
    if (isOverwintered) {
        mtx.fOverwintered = true;
        mtx.nExpiryHeight = nHeight + expiryDelta;

        if (NetworkUpgradeActive(nHeight, consensusParams, Consensus::UPGRADE_SAPLING)) {
            mtx.nVersionGroupId = SAPLING_VERSION_GROUP_ID;
            mtx.nVersion = SAPLING_TX_VERSION;
        } else {
            mtx.nVersionGroupId = OVERWINTER_VERSION_GROUP_ID;
            mtx.nVersion = OVERWINTER_TX_VERSION;
            mtx.nExpiryHeight = std::min(
                mtx.nExpiryHeight,
                static_cast<uint32_t>(consensusParams.vUpgrades[Consensus::UPGRADE_SAPLING].nActivationHeight - 1));
        }
    }
    return mtx;
}<|MERGE_RESOLUTION|>--- conflicted
+++ resolved
@@ -1080,17 +1080,11 @@
     if (overwinterActive)
     {
         // Reject transactions intended for Sprout
-<<<<<<< HEAD
-        if (!tx.fOverwintered) {
-            int32_t ht = Params().GetConsensus().vUpgrades[Consensus::UPGRADE_OVERWINTER].nActivationHeight;
-            return state.DoS((ht < 0 || nHeight < ht) ? 0 : dosLevel, error("ContextualCheckTransaction: overwinter is active"),REJECT_INVALID, "tx-overwinter-active");
-=======
         if (!tx.fOverwintered)
         {
             int32_t ht = Params().GetConsensus().vUpgrades[Consensus::UPGRADE_OVERWINTER].nActivationHeight;
             fprintf(stderr,"overwinter is active tx.%s not, ht.%d vs %d\n",tx.GetHash().ToString().c_str(),nHeight,ht);
             return state.DoS((ASSETCHAINS_PRIVATE != 0 || ht < 0 || nHeight < ht) ? 0 : dosLevel, error("ContextualCheckTransaction: overwinter is active"),REJECT_INVALID, "tx-overwinter-active");
->>>>>>> a2d19fee
         }
 
         // Check that all transactions are unexpired

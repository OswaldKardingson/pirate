--- conflicted
+++ resolved
@@ -6565,20 +6565,12 @@
     fHavePruned = false;
 }
 
-<<<<<<< HEAD
 /******
  * @brief Load the block tree and coins database from disk
  * @param reindex true if we will be reindexing (will skip the load if we are)
  * @returns true on success
  */
 bool LoadBlockIndex(bool reindex)
-=======
-/***
- * Load block index
- * @returns true on success
- */
-bool LoadBlockIndex()
->>>>>>> 56590a4d
 {
     // Load block index from databases
     KOMODO_LOADINGBLOCKS = true;

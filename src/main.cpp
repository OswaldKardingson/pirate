// Copyright (c) 2009-2010 Satoshi Nakamoto
// Copyright (c) 2009-2014 The Bitcoin Core developers
// Copyright (c) 2015-2020 The Zcash developers
// Copyright (c) 2015-2020 The Komodo Platform developers
// Distributed under the MIT software license, see the accompanying
// file COPYING or http://www.opensource.org/licenses/mit-license.php.

/******************************************************************************
 * Copyright © 2014-2019 The SuperNET Developers.                             *
 *                                                                            *
 * See the AUTHORS, DEVELOPER-AGREEMENT and LICENSE files at                  *
 * the top-level directory of this distribution for the individual copyright  *
 * holder information and the developer policies on copyright and licensing.  *
 *                                                                            *
 * Unless otherwise agreed in a custom licensing agreement, no part of the    *
 * SuperNET software, including this file may be copied, modified, propagated *
 * or distributed except according to the terms contained in the LICENSE file *
 *                                                                            *
 * Removal or modification of this copyright notice is prohibited.            *
 *                                                                            *
 ******************************************************************************/

#include "main.h"
#include "sodium.h"

#include "addrman.h"
#include "alert.h"
#include "arith_uint256.h"
#include "importcoin.h"
#include "chainparams.h"
#include "checkpoints.h"
#include "checkqueue.h"
#include "consensus/upgrades.h"
#include "consensus/validation.h"
#include "deprecation.h"
#include "init.h"
#include "merkleblock.h"
#include "metrics.h"
#include "notarisationdb.h"
#include "net.h"
#include "pow.h"
#include "script/interpreter.h"
#include "txdb.h"
#include "txmempool.h"
#include "ui_interface.h"
#include "undo.h"
#include "util.h"
#include "utilmoneystr.h"
#include "validationinterface.h"
#include "wallet/asyncrpcoperation_sendmany.h"
#include "wallet/asyncrpcoperation_shieldcoinbase.h"
#include "notaries_staked.h"
<<<<<<< HEAD
#include "komodo_globals.h"
#include "komodo_utils.h"
#include "rpc/net.h"
#include "komodo_gateway.h"
#include "komodo_bitcoind.h"
#include "komodo_notary.h"
#include "cc/CCinclude.h"
=======
#include "komodo_extern_globals.h"
#include "komodo_gateway.h"
#include "komodo.h"
#include "komodo_notary.h"
#include "key_io.h"
#include "komodo_utils.h"
#include "komodo_bitcoind.h"
#include "komodo_interest.h"
#include "rpc/net.h"
>>>>>>> 0fd2cc27

#include <cstring>
#include <algorithm>
#include <atomic>
#include <sstream>
#include <map>
#include <unordered_map>
#include <vector>

#include <boost/algorithm/string/replace.hpp>
#include <boost/filesystem.hpp>
#include <boost/filesystem/fstream.hpp>
#include <boost/math/distributions/poisson.hpp>
#include <boost/thread.hpp>
#include <boost/static_assert.hpp>

using namespace std;

#if defined(NDEBUG)
# error "Zcash cannot be compiled without assertions."
#endif

#include "librustzcash.h"

/**
 * Global state
 */

#define TMPFILE_START 100000000
CCriticalSection cs_main;
int32_t KOMODO_NEWBLOCKS;
<<<<<<< HEAD
=======
int32_t komodo_block2pubkey33(uint8_t *pubkey33,CBlock *block);
//void komodo_broadcast(CBlock *pblock,int32_t limit);
bool Getscriptaddress(char *destaddr,const CScript &scriptPubKey);
void komodo_setactivation(int32_t height);
>>>>>>> 0fd2cc27

BlockMap mapBlockIndex;
#ifdef DEBUG_LOCKORDER
MultithreadedCChain<CCriticalSection> chainActive(cs_main);
#else
CChain chainActive;
#endif
CBlockIndex *pindexBestHeader = NULL;
static int64_t nTimeBestReceived = 0;
CWaitableCriticalSection csBestBlock;
CConditionVariable cvBlockChange;
int nScriptCheckThreads = 0;
bool fExperimentalMode = true;
bool fImporting = false;
bool fReindex = false;
bool fTxIndex = false;
bool fAddressIndex = false;
bool fTimestampIndex = false;
bool fSpentIndex = false;
bool fHavePruned = false;
bool fPruneMode = false;
bool fIsBareMultisigStd = true;
bool fCheckBlockIndex = false;
bool fCheckpointsEnabled = true;
bool fCoinbaseEnforcedProtectionEnabled = true;
size_t nCoinCacheUsage = 5000 * 300;
uint64_t nPruneTarget = 0;
bool fAlerts = DEFAULT_ALERTS;
/* If the tip is older than this (in seconds), the node is considered to be in initial block download.
 */
int64_t nMaxTipAge = DEFAULT_MAX_TIP_AGE;

unsigned int expiryDelta = DEFAULT_TX_EXPIRY_DELTA;

/** Fees smaller than this (in satoshi) are considered zero fee (for relaying and mining) */
CFeeRate minRelayTxFee = CFeeRate(DEFAULT_MIN_RELAY_TX_FEE);

CTxMemPool mempool(::minRelayTxFee);
CTxMemPool tmpmempool(::minRelayTxFee);

struct COrphanTx {
    CTransaction tx;
    NodeId fromPeer;
};
map<uint256, COrphanTx> mapOrphanTransactions GUARDED_BY(cs_main);;
map<uint256, set<uint256> > mapOrphanTransactionsByPrev GUARDED_BY(cs_main);;
void EraseOrphansFor(NodeId peer) REQUIRES(cs_main);

/**
 * Returns true if there are nRequired or more blocks of minVersion or above
 * in the last Consensus::Params::nMajorityWindow blocks, starting at pstart and going backwards.
 */
static bool IsSuperMajority(int minVersion, const CBlockIndex* pstart, unsigned nRequired, const Consensus::Params& consensusParams);
static void CheckBlockIndex();

/** Constant stuff for coinbase transactions we create: */
CScript COINBASE_FLAGS;

const string strMessageMagic = "Komodo Signed Message:\n";

// Internal stuff
namespace {

    struct CBlockIndexWorkComparator
    {
        bool operator()(CBlockIndex *pa, const CBlockIndex *pb) const {
            // First sort by most total work, ...
            if (pa->nChainWork > pb->nChainWork) return false;
            if (pa->nChainWork < pb->nChainWork) return true;

            // ... then by earliest time received, ...
            if (pa->nSequenceId < pb->nSequenceId) return false;
            if (pa->nSequenceId > pb->nSequenceId) return true;

            // Use pointer address as tie breaker (should only happen with blocks
            // loaded from disk, as those all have id 0).
            if (pa < pb) return false;
            if (pa > pb) return true;

            // Identical blocks.
            return false;
        }
    };

    CBlockIndex *pindexBestInvalid;

    /**
     * The set of all CBlockIndex entries with BLOCK_VALID_TRANSACTIONS (for itself and all ancestors) and
     * as good as our current tip or better. Entries may be failed, though, and pruning nodes may be
     * missing the data for the block.
     */
    
    //set<CBlockIndex*, CBlockIndexWorkComparator, std::allocator<CBlockIndex*>> setBlockIndexCandidates;
    set<CBlockIndex*, CBlockIndexWorkComparator> setBlockIndexCandidates;
    
    /** Number of nodes with fSyncStarted. */
    int nSyncStarted = 0;

    /** All pairs A->B, where A (or one if its ancestors) misses transactions, but B has transactions.
     * Pruned nodes may have entries where B is missing data.
     */
    multimap<CBlockIndex*, CBlockIndex*> mapBlocksUnlinked;

    CCriticalSection cs_LastBlockFile;
    std::vector<CBlockFileInfo> vinfoBlockFile,tmpBlockFiles;
    int nLastBlockFile = 0;
    int nLastTmpFile = 0;
    unsigned int maxTempFileSize0 = MAX_TEMPFILE_SIZE;
    unsigned int maxTempFileSize1 = MAX_TEMPFILE_SIZE;
    /** Global flag to indicate we should check to see if there are
     *  block/undo files that should be deleted.  Set on startup
     *  or if we allocate more file space when we're in prune mode
     */
    bool fCheckForPruning = false;

    /**
     * Every received block is assigned a unique and increasing identifier, so we
     * know which one to give priority in case of a fork.
     */
    CCriticalSection cs_nBlockSequenceId;
    /** Blocks loaded from disk are assigned id 0, so start the counter at 1. */
    uint32_t nBlockSequenceId = 1;

    /**
     * Sources of received blocks, saved to be able to send them reject
     * messages or ban them when processing happens afterwards. Protected by
     * cs_main.
     */
    map<uint256, NodeId> mapBlockSource;

    /**
     * Filter for transactions that were recently rejected by
     * AcceptToMemoryPool. These are not rerequested until the chain tip
     * changes, at which point the entire filter is reset. Protected by
     * cs_main.
     *
     * Without this filter we'd be re-requesting txs from each of our peers,
     * increasing bandwidth consumption considerably. For instance, with 100
     * peers, half of which relay a tx we don't accept, that might be a 50x
     * bandwidth increase. A flooding attacker attempting to roll-over the
     * filter using minimum-sized, 60byte, transactions might manage to send
     * 1000/sec if we have fast peers, so we pick 120,000 to give our peers a
     * two minute window to send invs to us.
     *
     * Decreasing the false positive rate is fairly cheap, so we pick one in a
     * million to make it highly unlikely for users to have issues with this
     * filter.
     *
     * Memory used: 1.7MB
     */
    std::unique_ptr<CRollingBloomFilter> recentRejects;
    uint256 hashRecentRejectsChainTip;

    /** Blocks that are in flight, and that are in the queue to be downloaded. Protected by cs_main. */
    struct QueuedBlock {
        uint256 hash;
        CBlockIndex *pindex;  //! Optional.
        int64_t nTime;  //! Time of "getdata" request in microseconds.
        bool fValidatedHeaders;  //! Whether this block has validated headers at the time of request.
        int64_t nTimeDisconnect; //! The timeout for this block request (for disconnecting a slow peer)
    };
    map<uint256, pair<NodeId, list<QueuedBlock>::iterator> > mapBlocksInFlight;

    /** Number of blocks in flight with validated headers. */
    int nQueuedValidatedHeaders = 0;

    /** Number of preferable block download peers. */
    int nPreferredDownload = 0;

    /** Dirty block index entries. */
    set<CBlockIndex*> setDirtyBlockIndex;

    /** Dirty block file entries. */
    set<int> setDirtyFileInfo;
} // anon namespace

//////////////////////////////////////////////////////////////////////////////
//
// Registration of network node signals.
//

namespace {

    struct CBlockReject {
        unsigned char chRejectCode;
        string strRejectReason;
        uint256 hashBlock;
    };

    /**
     * Maintain validation-specific state about nodes, protected by cs_main, instead
     * by CNode's own locks. This simplifies asynchronous operation, where
     * processing of incoming data is done after the ProcessMessage call returns,
     * and we're no longer holding the node's locks.
     */
    struct CNodeState {
        //! The peer's address
        CService address;
        //! Whether we have a fully established connection.
        bool fCurrentlyConnected;
        //! Accumulated misbehaviour score for this peer.
        int nMisbehavior;
        //! Whether this peer should be disconnected and banned (unless whitelisted).
        bool fShouldBan;
        //! String name of this peer (debugging/logging purposes).
        std::string name;
        //! List of asynchronously-determined block rejections to notify this peer about.
        std::vector<CBlockReject> rejects;
        //! The best known block we know this peer has announced.
        CBlockIndex *pindexBestKnownBlock;
        //! The hash of the last unknown block this peer has announced.
        uint256 hashLastUnknownBlock;
        //! The last full block we both have.
        CBlockIndex *pindexLastCommonBlock;
        //! Whether we've started headers synchronization with this peer.
        bool fSyncStarted;
        //! Since when we're stalling block download progress (in microseconds), or 0.
        int64_t nStallingSince;
        list<QueuedBlock> vBlocksInFlight;
        int nBlocksInFlight;
        int nBlocksInFlightValidHeaders;
        //! Whether we consider this a preferred download peer.
        bool fPreferredDownload;

        CNodeState() {
            fCurrentlyConnected = false;
            nMisbehavior = 0;
            fShouldBan = false;
            pindexBestKnownBlock = NULL;
            hashLastUnknownBlock.SetNull();
            pindexLastCommonBlock = NULL;
            fSyncStarted = false;
            nStallingSince = 0;
            nBlocksInFlight = 0;
            nBlocksInFlightValidHeaders = 0;
            fPreferredDownload = false;
        }
    };

    /** Map maintaining per-node state. Requires cs_main. */
    map<NodeId, CNodeState> mapNodeState;

    // Requires cs_main.
    CNodeState *State(NodeId pnode) {
        map<NodeId, CNodeState>::iterator it = mapNodeState.find(pnode);
        if (it == mapNodeState.end())
            return NULL;
        return &it->second;
    }

    int GetHeight()
    {
        CBlockIndex *pindex = nullptr;
        {
            LOCK(cs_main);
            pindex = chainActive.Tip();
        }
        if ( pindex != nullptr )
            return pindex->nHeight;
        return 0;
    }

    void UpdatePreferredDownload(CNode* node, CNodeState* state)
    {
        nPreferredDownload -= state->fPreferredDownload;

        // Whether this node should be marked as a preferred download node.
        state->fPreferredDownload = (!node->fInbound || node->fWhitelisted) && !node->fOneShot && !node->fClient;

        nPreferredDownload += state->fPreferredDownload;
    }

    // Returns time at which to timeout block request (nTime in microseconds)
    int64_t GetBlockTimeout(int64_t nTime, int nValidatedQueuedBefore, const Consensus::Params &consensusParams)
    {
        return nTime + 500000 * consensusParams.nPowTargetSpacing * (4 + nValidatedQueuedBefore);
    }

    void InitializeNode(NodeId nodeid, const CNode *pnode) {
        LOCK(cs_main);
        CNodeState &state = mapNodeState.insert(std::make_pair(nodeid, CNodeState())).first->second;
        state.name = pnode->addrName;
        state.address = pnode->addr;
    }

    void FinalizeNode(NodeId nodeid) {
        LOCK(cs_main);
        CNodeState *state = State(nodeid);

        if (state->fSyncStarted)
            nSyncStarted--;

        if (state->nMisbehavior == 0 && state->fCurrentlyConnected) {
            AddressCurrentlyConnected(state->address);
        }

        BOOST_FOREACH(const QueuedBlock& entry, state->vBlocksInFlight)
        mapBlocksInFlight.erase(entry.hash);
        EraseOrphansFor(nodeid);
        nPreferredDownload -= state->fPreferredDownload;

        mapNodeState.erase(nodeid);
    }

    void LimitMempoolSize(CTxMemPool& pool, size_t limit, unsigned long age)
    {
        /*    int expired = pool.Expire(GetTime() - age);
         if (expired != 0)
         LogPrint("mempool", "Expired %i transactions from the memory pool\n", expired);

         std::vector<uint256> vNoSpendsRemaining;
         pool.TrimToSize(limit, &vNoSpendsRemaining);
         BOOST_FOREACH(const uint256& removed, vNoSpendsRemaining)
         pcoinsTip->Uncache(removed);*/
    }

    // Requires cs_main.
    // Returns a bool indicating whether we requested this block.
    bool MarkBlockAsReceived(const uint256& hash) {
        map<uint256, pair<NodeId, list<QueuedBlock>::iterator> >::iterator itInFlight = mapBlocksInFlight.find(hash);
        if (itInFlight != mapBlocksInFlight.end()) {
            CNodeState *state = State(itInFlight->second.first);
            nQueuedValidatedHeaders -= itInFlight->second.second->fValidatedHeaders;
            state->nBlocksInFlightValidHeaders -= itInFlight->second.second->fValidatedHeaders;
            state->vBlocksInFlight.erase(itInFlight->second.second);
            state->nBlocksInFlight--;
            state->nStallingSince = 0;
            mapBlocksInFlight.erase(itInFlight);
            return true;
        }
        return false;
    }

    // Requires cs_main.
    void MarkBlockAsInFlight(NodeId nodeid, const uint256& hash, const Consensus::Params& consensusParams, CBlockIndex *pindex = NULL) {
        CNodeState *state = State(nodeid);
        assert(state != NULL);

        // Make sure it's not listed somewhere already.
        MarkBlockAsReceived(hash);

        int64_t nNow = GetTimeMicros();
        QueuedBlock newentry = {hash, pindex, nNow, pindex != NULL, GetBlockTimeout(nNow, nQueuedValidatedHeaders, consensusParams)};
        nQueuedValidatedHeaders += newentry.fValidatedHeaders;
        list<QueuedBlock>::iterator it = state->vBlocksInFlight.insert(state->vBlocksInFlight.end(), newentry);
        state->nBlocksInFlight++;
        state->nBlocksInFlightValidHeaders += newentry.fValidatedHeaders;
        mapBlocksInFlight[hash] = std::make_pair(nodeid, it);
    }

    /** Check whether the last unknown block a peer advertized is not yet known. */
    void ProcessBlockAvailability(NodeId nodeid) {
        CNodeState *state = State(nodeid);
        assert(state != NULL);

        if (!state->hashLastUnknownBlock.IsNull()) {
            BlockMap::iterator itOld = mapBlockIndex.find(state->hashLastUnknownBlock);
            if (itOld != mapBlockIndex.end() && itOld->second != 0 && (itOld->second->nChainWork > 0))
            {
                if (state->pindexBestKnownBlock == NULL || itOld->second->nChainWork >= state->pindexBestKnownBlock->nChainWork)
                    state->pindexBestKnownBlock = itOld->second;
                state->hashLastUnknownBlock.SetNull();
            }
        }
    }

    /** Update tracking information about which blocks a peer is assumed to have. */
    void UpdateBlockAvailability(NodeId nodeid, const uint256 &hash) {
        CNodeState *state = State(nodeid);
        assert(state != NULL);

        /*ProcessBlockAvailability(nodeid);

         BlockMap::iterator it = mapBlockIndex.find(hash);
         if (it != mapBlockIndex.end() && it->second->nChainWork > 0) {
         // An actually better block was announced.
         if (state->pindexBestKnownBlock == NULL || it->second->nChainWork >= state->pindexBestKnownBlock->nChainWork)
         state->pindexBestKnownBlock = it->second;
         } else*/
        {
            // An unknown block was announced; just assume that the latest one is the best one.
            state->hashLastUnknownBlock = hash;
        }
    }

    /** Find the last common ancestor two blocks have.
     *  Both pa and pb must be non-NULL. */
    CBlockIndex* LastCommonAncestor(CBlockIndex* pa, CBlockIndex* pb) {
        if (pa->nHeight > pb->nHeight) {
            pa = pa->GetAncestor(pb->nHeight);
        } else if (pb->nHeight > pa->nHeight) {
            pb = pb->GetAncestor(pa->nHeight);
        }

        while (pa != pb && pa && pb) {
            pa = pa->pprev;
            pb = pb->pprev;
        }

        // Eventually all chain branches meet at the genesis block.
        assert(pa == pb);
        return pa;
    }

    /** Update pindexLastCommonBlock and add not-in-flight missing successors to vBlocks, until it has
     *  at most count entries. */
    void FindNextBlocksToDownload(NodeId nodeid, unsigned int count, std::vector<CBlockIndex*>& vBlocks, NodeId& nodeStaller) {
        if (count == 0)
            return;

        vBlocks.reserve(vBlocks.size() + count);
        CNodeState *state = State(nodeid);
        assert(state != NULL);

        // Make sure pindexBestKnownBlock is up to date, we'll need it.
        ProcessBlockAvailability(nodeid);

        if (state->pindexBestKnownBlock == NULL || state->pindexBestKnownBlock->nChainWork < chainActive.Tip()->nChainWork) {
            // This peer has nothing interesting.
            return;
        }

        if (state->pindexLastCommonBlock == NULL) {
            // Bootstrap quickly by guessing a parent of our best tip is the forking point.
            // Guessing wrong in either direction is not a problem.
            state->pindexLastCommonBlock = chainActive[std::min(state->pindexBestKnownBlock->nHeight, chainActive.Height())];
        }

        // If the peer reorganized, our previous pindexLastCommonBlock may not be an ancestor
        // of its current tip anymore. Go back enough to fix that.
        state->pindexLastCommonBlock = LastCommonAncestor(state->pindexLastCommonBlock, state->pindexBestKnownBlock);
        if (state->pindexLastCommonBlock == state->pindexBestKnownBlock)
            return;

        std::vector<CBlockIndex*> vToFetch;
        CBlockIndex *pindexWalk = state->pindexLastCommonBlock;
        // Never fetch further than the best block we know the peer has, or more than BLOCK_DOWNLOAD_WINDOW + 1 beyond the last
        // linked block we have in common with this peer. The +1 is so we can detect stalling, namely if we would be able to
        // download that next block if the window were 1 larger.
        int nWindowEnd = state->pindexLastCommonBlock->nHeight + BLOCK_DOWNLOAD_WINDOW;
        int nMaxHeight = std::min<int>(state->pindexBestKnownBlock->nHeight, nWindowEnd + 1);
        NodeId waitingfor = -1;
        while (pindexWalk->nHeight < nMaxHeight) {
            // Read up to 128 (or more, if more blocks than that are needed) successors of pindexWalk (towards
            // pindexBestKnownBlock) into vToFetch. We fetch 128, because CBlockIndex::GetAncestor may be as expensive
            // as iterating over ~100 CBlockIndex* entries anyway.
            int nToFetch = std::min(nMaxHeight - pindexWalk->nHeight, std::max<int>(count - vBlocks.size(), 128));
            vToFetch.resize(nToFetch);
            pindexWalk = state->pindexBestKnownBlock->GetAncestor(pindexWalk->nHeight + nToFetch);
            vToFetch[nToFetch - 1] = pindexWalk;
            for (unsigned int i = nToFetch - 1; i > 0; i--) {
                vToFetch[i - 1] = vToFetch[i]->pprev;
            }

            // Iterate over those blocks in vToFetch (in forward direction), adding the ones that
            // are not yet downloaded and not in flight to vBlocks. In the meantime, update
            // pindexLastCommonBlock as long as all ancestors are already downloaded, or if it's
            // already part of our chain (and therefore don't need it even if pruned).
            BOOST_FOREACH(CBlockIndex* pindex, vToFetch) {
                if (!pindex->IsValid(BLOCK_VALID_TREE)) {
                    // We consider the chain that this peer is on invalid.
                    return;
                }
                if (pindex->nStatus & BLOCK_HAVE_DATA || chainActive.Contains(pindex)) {
                    if (pindex->nChainTx)
                        state->pindexLastCommonBlock = pindex;
                } else if (mapBlocksInFlight.count(pindex->GetBlockHash()) == 0) {
                    // The block is not already downloaded, and not yet in flight.
                    if (pindex->nHeight > nWindowEnd) {
                        // We reached the end of the window.
                        if (vBlocks.size() == 0 && waitingfor != nodeid) {
                            // We aren't able to fetch anything, but we would be if the download window was one larger.
                            nodeStaller = waitingfor;
                        }
                        return;
                    }
                    vBlocks.push_back(pindex);
                    if (vBlocks.size() == count) {
                        return;
                    }
                } else if (waitingfor == -1) {
                    // This is the first already-in-flight block.
                    waitingfor = mapBlocksInFlight[pindex->GetBlockHash()].first;
                }
            }
        }
    }

} // anon namespace

bool GetNodeStateStats(NodeId nodeid, CNodeStateStats &stats) {
    LOCK(cs_main);
    CNodeState *state = State(nodeid);
    if (state == NULL)
        return false;
    stats.nMisbehavior = state->nMisbehavior;
    stats.nSyncHeight = state->pindexBestKnownBlock ? state->pindexBestKnownBlock->nHeight : -1;
    stats.nCommonHeight = state->pindexLastCommonBlock ? state->pindexLastCommonBlock->nHeight : -1;
    BOOST_FOREACH(const QueuedBlock& queue, state->vBlocksInFlight) {
        if (queue.pindex)
            stats.vHeightInFlight.push_back(queue.pindex->nHeight);
    }
    return true;
}

void RegisterNodeSignals(CNodeSignals& nodeSignals)
{
    nodeSignals.GetHeight.connect(&GetHeight);
    nodeSignals.ProcessMessages.connect(&ProcessMessages);
    nodeSignals.SendMessages.connect(&SendMessages);
    nodeSignals.InitializeNode.connect(&InitializeNode);
    nodeSignals.FinalizeNode.connect(&FinalizeNode);
}

void UnregisterNodeSignals(CNodeSignals& nodeSignals)
{
    nodeSignals.GetHeight.disconnect(&GetHeight);
    nodeSignals.ProcessMessages.disconnect(&ProcessMessages);
    nodeSignals.SendMessages.disconnect(&SendMessages);
    nodeSignals.InitializeNode.disconnect(&InitializeNode);
    nodeSignals.FinalizeNode.disconnect(&FinalizeNode);
}

CBlockIndex* FindForkInGlobalIndex(const CChain& chain, const CBlockLocator& locator)
{
    // Find the first block the caller has in the main chain
    BOOST_FOREACH(const uint256& hash, locator.vHave) {
        BlockMap::iterator mi = mapBlockIndex.find(hash);
        if (mi != mapBlockIndex.end())
        {
            CBlockIndex* pindex = (*mi).second;
            if (pindex != 0 && chain.Contains(pindex))
                return pindex;
            if (pindex != 0 && pindex->GetAncestor(chain.Height()) == chain.Tip()) {
                return chain.Tip();
            }
        }
    }
    return chain.Genesis();
}

CCoinsViewCache *pcoinsTip = nullptr;
CBlockTreeDB *pblocktree = nullptr;

// Komodo globals

#include "komodo.h"

UniValue komodo_snapshot(int top)
{
    LOCK(cs_main);
    int64_t total = -1;
    UniValue result(UniValue::VOBJ);

    if (fAddressIndex) {
	    if ( pblocktree != nullptr ) {
		result = pblocktree->Snapshot(top);
	    } else {
		fprintf(stderr,"null pblocktree start with -addressindex=1\n");
	    }
    } else {
	    fprintf(stderr,"getsnapshot requires -addressindex=1\n");
    }
    return(result);
}

bool komodo_snapshot2(std::map <std::string, CAmount> &addressAmounts)
{
    if ( fAddressIndex && pblocktree != nullptr ) 
    {
		return pblocktree->Snapshot2(addressAmounts, 0);
    }
    else return false;
}

int32_t lastSnapShotHeight = 0;
std::vector <std::pair<CAmount, CTxDestination>> vAddressSnapshot;

bool komodo_dailysnapshot(int32_t height)
{
    int reorglimit = 100; 
    uint256 notarized_hash,notarized_desttxid; int32_t prevMoMheight,notarized_height,undo_height,extraoffset;
    // NOTE: To make this 100% safe under all sync conditions, it should be using a notarized notarization, from the DB. 
    // Under heavy reorg attack, its possible `komodo_notarized_height` can return a height that can't be found on chain sync.
    // However, the DB can reorg the last notarization. By using 2 deep, we know 100% that the previous notarization cannot be 
    // reorged by online nodes, and as such will always be notarizing the same height. May need to check heights on scan back 
    // to make sure they are confirmed in correct order.
    if ( (extraoffset= height % KOMODO_SNAPSHOT_INTERVAL) != 0 )
    {
        // we are on chain init, and need to scan all the way back to the correct height, other wise our node will have a diffrent snapshot to online nodes.
        // use the notarizationsDB to scan back from the consesnus height to get the offset we need.
        Notarisation nota;
        if ( ScanNotarisationsDB(height-extraoffset, chainName.symbol(), 100, nota) == 0 )
            undo_height = height-extraoffset-reorglimit; 
        else 
            undo_height = nota.second.height;
    }
    else 
    {
        // we are at the right height in connect block to scan back to last notarized height. 
        notarized_height = komodo_notarized_height(&prevMoMheight,&notarized_hash,&notarized_desttxid);
        notarized_height > height-reorglimit ? undo_height = notarized_height : undo_height = height-reorglimit; 
    }
    fprintf(stderr, "doing snapshot for height.%i undo_height.%i\n", height, undo_height);
    // if we already did this height dont bother doing it again, this is just a reorg. The actual snapshot height cannot be reorged.
    if ( undo_height == lastSnapShotHeight )
        return true;
    std::map <std::string, int64_t> addressAmounts;
    if ( !komodo_snapshot2(addressAmounts) )
        return false;

    // undo blocks in reverse order
    for (int32_t n = height; n > undo_height; n--) 
    {
        CBlockIndex *pindex; CBlock block;
        if ( (pindex= komodo_chainactive(n)) == 0 || komodo_blockload(block, pindex) != 0 ) 
            return false;
        // undo transactions in reverse order
        for (int32_t i = block.vtx.size() - 1; i >= 0; i--) 
        {
            const CTransaction &tx = block.vtx[i];
            CTxDestination vDest; 
            // loop vouts reverse order, remove value recieved.
            for (unsigned int k = tx.vout.size(); k-- > 0;) 
            {
                const CTxOut &out = tx.vout[k];
                if ( ExtractDestination(out.scriptPubKey, vDest) )
                {
                    addressAmounts[CBitcoinAddress(vDest).ToString()] -= out.nValue;
                    if ( addressAmounts[CBitcoinAddress(vDest).ToString()] < 1 )
                        addressAmounts.erase(CBitcoinAddress(vDest).ToString());
                } 
            }
            // loop vins in reverse order, get prevout and return the sent balance.
            for (unsigned int j = tx.vin.size(); j-- > 0;) 
            {
                uint256 blockhash; CTransaction txin;
                if (tx.IsPegsImport() && j==0) continue;
                if ( !tx.IsCoinImport() && !tx.IsCoinBase() && myGetTransaction(tx.vin[j].prevout.hash,txin,blockhash) ) 
                {
                    int vout = tx.vin[j].prevout.n;
                    if ( ExtractDestination(txin.vout[vout].scriptPubKey, vDest) )
                    {
                        addressAmounts[CBitcoinAddress(vDest).ToString()] += txin.vout[vout].nValue;
                    }
                }
            }
        }
    }
    vAddressSnapshot.clear(); // clear existing snapshot
    // convert address string to destination for easier conversion to what ever is required, eg, scriptPubKey. 
    for ( auto element : addressAmounts)
        vAddressSnapshot.push_back(make_pair(element.second, DecodeDestination(element.first)));
    // sort the vector by amount, highest at top.
    std::sort(vAddressSnapshot.rbegin(), vAddressSnapshot.rend());
    // include only top 3999 address.
    if ( vAddressSnapshot.size() > 3999 ) vAddressSnapshot.resize(3999);
    lastSnapShotHeight = undo_height; 
    fprintf(stderr, "vAddressSnapshot.size.%d\n", (int32_t)vAddressSnapshot.size());
    return true;
}

//////////////////////////////////////////////////////////////////////////////
//
// mapOrphanTransactions
//

bool AddOrphanTx(const CTransaction& tx, NodeId peer) REQUIRES(cs_main)
{
    uint256 hash = tx.GetHash();
    if (mapOrphanTransactions.count(hash))
        return false;

    // Ignore big transactions, to avoid a
    // send-big-orphans memory exhaustion attack. If a peer has a legitimate
    // large transaction with a missing parent then we assume
    // it will rebroadcast it later, after the parent transaction(s)
    // have been mined or received.
    // 10,000 orphans, each of which is at most 5,000 bytes big is
    // at most 500 megabytes of orphans:
    unsigned int sz = GetSerializeSize(tx, SER_NETWORK, tx.nVersion);
    if (sz > 5000)
    {
        LogPrint("mempool", "ignoring large orphan tx (size: %u, hash: %s)\n", sz, hash.ToString());
        return false;
    }

    mapOrphanTransactions[hash].tx = tx;
    mapOrphanTransactions[hash].fromPeer = peer;
    BOOST_FOREACH(const CTxIn& txin, tx.vin)
    mapOrphanTransactionsByPrev[txin.prevout.hash].insert(hash);

    LogPrint("mempool", "stored orphan tx %s (mapsz %u prevsz %u)\n", hash.ToString(),
             mapOrphanTransactions.size(), mapOrphanTransactionsByPrev.size());
    return true;
}

void static EraseOrphanTx(uint256 hash) REQUIRES(cs_main)
{
    map<uint256, COrphanTx>::iterator it = mapOrphanTransactions.find(hash);
    if (it == mapOrphanTransactions.end())
        return;
    BOOST_FOREACH(const CTxIn& txin, it->second.tx.vin)
    {
        map<uint256, set<uint256> >::iterator itPrev = mapOrphanTransactionsByPrev.find(txin.prevout.hash);
        if (itPrev == mapOrphanTransactionsByPrev.end())
            continue;
        itPrev->second.erase(hash);
        if (itPrev->second.empty())
            mapOrphanTransactionsByPrev.erase(itPrev);
    }
    mapOrphanTransactions.erase(it);
}

void EraseOrphansFor(NodeId peer)
{
    int nErased = 0;
    map<uint256, COrphanTx>::iterator iter = mapOrphanTransactions.begin();
    while (iter != mapOrphanTransactions.end())
    {
        map<uint256, COrphanTx>::iterator maybeErase = iter++; // increment to avoid iterator becoming invalid
        if (maybeErase->second.fromPeer == peer)
        {
            EraseOrphanTx(maybeErase->second.tx.GetHash());
            ++nErased;
        }
    }
    if (nErased > 0) LogPrint("mempool", "Erased %d orphan tx from peer %d\n", nErased, peer);
}


unsigned int LimitOrphanTxSize(unsigned int nMaxOrphans) REQUIRES(cs_main)
{
    unsigned int nEvicted = 0;
    while (mapOrphanTransactions.size() > nMaxOrphans)
    {
        // Evict a random orphan:
        uint256 randomhash = GetRandHash();
        map<uint256, COrphanTx>::iterator it = mapOrphanTransactions.lower_bound(randomhash);
        if (it == mapOrphanTransactions.end())
            it = mapOrphanTransactions.begin();
            EraseOrphanTx(it->first);
            ++nEvicted;
    }
    return nEvicted;
}


bool IsStandardTx(const CTransaction& tx, string& reason, const int nHeight)
{
    bool overwinterActive = NetworkUpgradeActive(nHeight, Params().GetConsensus(), Consensus::UPGRADE_OVERWINTER);
    bool saplingActive = NetworkUpgradeActive(nHeight, Params().GetConsensus(), Consensus::UPGRADE_SAPLING);

    if (saplingActive) {
        // Sapling standard rules apply
        if (tx.nVersion > CTransaction::SAPLING_MAX_CURRENT_VERSION || tx.nVersion < CTransaction::SAPLING_MIN_CURRENT_VERSION) {
            reason = "sapling-version";
            return false;
        }
    } else if (overwinterActive) {
        // Overwinter standard rules apply
        if (tx.nVersion > CTransaction::OVERWINTER_MAX_CURRENT_VERSION || tx.nVersion < CTransaction::OVERWINTER_MIN_CURRENT_VERSION) {
            reason = "overwinter-version";
            return false;
        }
    } else {
        // Sprout standard rules apply
        if (tx.nVersion > CTransaction::SPROUT_MAX_CURRENT_VERSION || tx.nVersion < CTransaction::SPROUT_MIN_CURRENT_VERSION) {
            reason = "version";
            return false;
        }
    }

    BOOST_FOREACH(const CTxIn& txin, tx.vin)
    {
        // Biggest 'standard' txin is a 15-of-15 P2SH multisig with compressed
        // keys. (remember the 520 byte limit on redeemScript size) That works
        // out to a (15*(33+1))+3=513 byte redeemScript, 513+1+15*(73+1)+3=1627
        // bytes of scriptSig, which we round off to 1650 bytes for some minor
        // future-proofing. That's also enough to spend a 20-of-20
        // CHECKMULTISIG scriptPubKey, though such a scriptPubKey is not
        // considered standard)
        if (txin.scriptSig.size() > 1650) {
            reason = "scriptsig-size";
            return false;
        }
        if (!txin.scriptSig.IsPushOnly()) {
            reason = "scriptsig-not-pushonly";
            return false;
        }
    }

    unsigned int v=0,nDataOut = 0;
    txnouttype whichType;
    BOOST_FOREACH(const CTxOut& txout, tx.vout)
    {
        if (!::IsStandard(txout.scriptPubKey, whichType))
        {
            reason = "scriptpubkey";
            //fprintf(stderr,">>>>>>>>>>>>>>> vout.%d nDataout.%d\n",v,nDataOut);
            return false;
        }

        if (whichType == TX_NULL_DATA)
        {
            if ( txout.scriptPubKey.size() > IGUANA_MAXSCRIPTSIZE )
            {
                reason = "opreturn too big";
                return(false);
            }
            nDataOut++;
            //fprintf(stderr,"is OP_RETURN\n");
        }
        else if ((whichType == TX_MULTISIG) && (!fIsBareMultisigStd)) {
            reason = "bare-multisig";
            return false;
        } else if (whichType != TX_CRYPTOCONDITION && txout.IsDust(::minRelayTxFee)) {
            reason = "dust";
            return false;
        }
        v++;
    }

    // only one OP_RETURN txout is permitted
    if (nDataOut > 1) {
        reason = "multi-op-return";
        return false;
    }

    return true;
}

bool IsFinalTx(const CTransaction &tx, int nBlockHeight, int64_t nBlockTime)
{
     if (tx.nLockTime == 0)
        return true;
    if ((int64_t)tx.nLockTime < ((int64_t)tx.nLockTime < LOCKTIME_THRESHOLD ? (int64_t)nBlockHeight : nBlockTime))
        return true;
    BOOST_FOREACH(const CTxIn& txin, tx.vin)
    {
        if ( !komodo_hardfork_active(nBlockTime) && txin.nSequence == 0xfffffffe &&
        //if ( (nBlockTime <= ASSETCHAINS_STAKED_HF_TIMESTAMP ) && txin.nSequence == 0xfffffffe &&
            (
                ((int64_t)tx.nLockTime >= LOCKTIME_THRESHOLD && (int64_t)tx.nLockTime > nBlockTime) ||
                ((int64_t)tx.nLockTime <  LOCKTIME_THRESHOLD && (int64_t)tx.nLockTime > nBlockHeight)
            )
        )
        {

        }
        //else if ( nBlockTime > ASSETCHAINS_STAKED_HF_TIMESTAMP && txin.nSequence == 0xfffffffe &&
        else if ( komodo_hardfork_active(nBlockTime) && txin.nSequence == 0xfffffffe &&
            (
                ((int64_t)tx.nLockTime >= LOCKTIME_THRESHOLD && (int64_t)tx.nLockTime <= nBlockTime) ||
                ((int64_t)tx.nLockTime <  LOCKTIME_THRESHOLD && (int64_t)tx.nLockTime <= nBlockHeight))
            )
        {

        }
        else if (!txin.IsFinal())
        {
            LogPrintf("non-final txin seq.%x locktime.%u vs nTime.%u\n",txin.nSequence,(uint32_t)tx.nLockTime,(uint32_t)nBlockTime);
            return false;
        }
    }
    return true;
}

/**
 * Check if transaction is expired and can be included in a block with the
 * specified height. Consensus critical.
 * @param tx the transaction
 * @param nBlockHeight the current block height
 * @returns true if transaction is expired (mainly tx.expiryHeight > nBlockHeight)
 */
bool IsExpiredTx(const CTransaction &tx, int nBlockHeight)
{
    if (tx.nExpiryHeight == 0 || tx.IsCoinBase()) {
        return false;
    }
    return static_cast<uint32_t>(nBlockHeight) > tx.nExpiryHeight;
}

bool CheckFinalTx(const CTransaction &tx, int flags)
{
    AssertLockHeld(cs_main);

    // By convention a negative value for flags indicates that the
    // current network-enforced consensus rules should be used. In
    // a future soft-fork scenario that would mean checking which
    // rules would be enforced for the next block and setting the
    // appropriate flags. At the present time no soft-forks are
    // scheduled, so no flags are set.
    flags = std::max(flags, 0);

    // CheckFinalTx() uses chainActive.Height()+1 to evaluate
    // nLockTime because when IsFinalTx() is called within
    // CBlock::AcceptBlock(), the height of the block *being*
    // evaluated is what is used. Thus if we want to know if a
    // transaction can be part of the *next* block, we need to call
    // IsFinalTx() with one more than chainActive.Height().
    const int nBlockHeight = chainActive.Height() + 1;

    // Timestamps on the other hand don't get any special treatment,
    // because we can't know what timestamp the next block will have,
    // and there aren't timestamp applications where it matters.
    // However this changes once median past time-locks are enforced:
    const int64_t nBlockTime = (flags & LOCKTIME_MEDIAN_TIME_PAST)
    ? chainActive.Tip()->GetMedianTimePast()
    : GetTime();

    return IsFinalTx(tx, nBlockHeight, nBlockTime);
}

/**
 * Check transaction inputs to mitigate two
 * potential denial-of-service attacks:
 *
 * 1. scriptSigs with extra data stuffed into them,
 *    not consumed by scriptPubKey (or P2SH script)
 * 2. P2SH scripts with a crazy number of expensive
 *    CHECKSIG/CHECKMULTISIG operations
 */
bool AreInputsStandard(const CTransaction& tx, const CCoinsViewCache& mapInputs, uint32_t consensusBranchId)
{
    if (tx.IsCoinBase())
        return true; // Coinbases don't use vin normally

    if (tx.IsCoinImport())
        return tx.vin[0].scriptSig.IsCoinImport();

    for (unsigned int i = 0; i < tx.vin.size(); i++)
    {
        if (tx.IsPegsImport() && i==0) continue;
        const CTxOut& prev = mapInputs.GetOutputFor(tx.vin[i]);

        vector<vector<unsigned char> > vSolutions;
        txnouttype whichType;
        // get the scriptPubKey corresponding to this input:
        const CScript& prevScript = prev.scriptPubKey;
        //printf("Previous script: %s\n", prevScript.ToString().c_str());

        if (!Solver(prevScript, whichType, vSolutions))
            return false;
        int nArgsExpected = ScriptSigArgsExpected(whichType, vSolutions);
        if (nArgsExpected < 0)
            return false;

        // Transactions with extra stuff in their scriptSigs are
        // non-standard. Note that this EvalScript() call will
        // be quick, because if there are any operations
        // beside "push data" in the scriptSig
        // IsStandardTx() will have already returned false
        // and this method isn't called.
        vector<vector<unsigned char> > stack;
        //printf("Checking script: %s\n", tx.vin[i].scriptSig.ToString().c_str());
        if (!EvalScript(stack, tx.vin[i].scriptSig, SCRIPT_VERIFY_NONE, BaseSignatureChecker(), consensusBranchId))
            return false;

        if (whichType == TX_SCRIPTHASH)
        {
            if (stack.empty())
                return false;
            CScript subscript(stack.back().begin(), stack.back().end());
            vector<vector<unsigned char> > vSolutions2;
            txnouttype whichType2;
            if (Solver(subscript, whichType2, vSolutions2))
            {
                int tmpExpected = ScriptSigArgsExpected(whichType2, vSolutions2);
                if (tmpExpected < 0)
                    return false;
                nArgsExpected += tmpExpected;
            }
            else
            {
                // Any other Script with less than 15 sigops OK:
                unsigned int sigops = subscript.GetSigOpCount(true);
                // ... extra data left on the stack after execution is OK, too:
                return (sigops <= MAX_P2SH_SIGOPS);
            }
        }

        if (stack.size() != (unsigned int)nArgsExpected)
            return false;
    }

    return true;
}

unsigned int GetLegacySigOpCount(const CTransaction& tx)
{
    unsigned int nSigOps = 0;
    BOOST_FOREACH(const CTxIn& txin, tx.vin)
    {
        nSigOps += txin.scriptSig.GetSigOpCount(false);
    }
    BOOST_FOREACH(const CTxOut& txout, tx.vout)
    {
        nSigOps += txout.scriptPubKey.GetSigOpCount(false);
    }
    return nSigOps;
}

unsigned int GetP2SHSigOpCount(const CTransaction& tx, const CCoinsViewCache& inputs)
{
    if (tx.IsCoinBase() || tx.IsCoinImport())
        return 0;

    unsigned int nSigOps = 0;
    for (unsigned int i = 0; i < tx.vin.size(); i++)
    {
        if (tx.IsPegsImport() && i==0) continue;
        const CTxOut &prevout = inputs.GetOutputFor(tx.vin[i]);
        if (prevout.scriptPubKey.IsPayToScriptHash())
            nSigOps += prevout.scriptPubKey.GetSigOpCount(tx.vin[i].scriptSig);
    }
    return nSigOps;
}

/**
 * Ensure that a coinbase transaction is structured according to the consensus rules of the
 * chain
 */
bool ContextualCheckCoinbaseTransaction(int32_t slowflag,const CBlock *block,CBlockIndex * const previndex,const CTransaction& tx, const int nHeight,int32_t validateprices)
{
    // if time locks are on, ensure that this coin base is time locked exactly as it should be
    if (((uint64_t)(tx.GetValueOut()) >= ASSETCHAINS_TIMELOCKGTE) || (komodo_ac_block_subsidy(nHeight) >= ASSETCHAINS_TIMELOCKGTE))
    {
        CScriptID scriptHash;

        // to be valid, it must be a P2SH transaction and have an op_return in vout[1] that
        // holds the full output script, which may include multisig, etc., but starts with
        // the time lock verify of the correct time lock for this block height
        if (tx.vout.size() == 2 &&
            CScriptExt(tx.vout[0].scriptPubKey).IsPayToScriptHash(&scriptHash) &&
            tx.vout[1].scriptPubKey.size() >= 7 && // minimum for any possible future to prevent out of bounds
            tx.vout[1].scriptPubKey[0] == OP_RETURN)
        {
            opcodetype op;
            std::vector<uint8_t> opretData = std::vector<uint8_t>();
            CScript::const_iterator it = tx.vout[1].scriptPubKey.begin() + 1;
            if (tx.vout[1].scriptPubKey.GetOp2(it, op, &opretData))
            {
                if (opretData.size() > 0 && opretData.data()[0] == OPRETTYPE_TIMELOCK)
                {
                    int64_t unlocktime;
                    CScriptExt opretScript = CScriptExt(&opretData[1], &opretData[opretData.size()]);

                    if (CScriptID(opretScript) == scriptHash &&
                        opretScript.IsCheckLockTimeVerify(&unlocktime) &&
                        komodo_block_unlocktime(nHeight) == unlocktime)
                    {
                        return(true);
                    }
                }
            }
        }
        return(false);
    }
    return(true);
}

/**
 * Check a transaction contextually against a set of consensus rules valid at a given block height.
 *
 * Notes:
 * 1. AcceptToMemoryPool calls CheckTransaction and this function.
 * 2. ProcessNewBlock calls AcceptBlock, which calls CheckBlock (which calls CheckTransaction)
 *    and ContextualCheckBlock (which calls this function).
 * 3. The isInitBlockDownload argument is only to assist with testing.
 */
bool ContextualCheckTransaction(int32_t slowflag,const CBlock *block, CBlockIndex * const previndex,
        const CTransaction& tx,
        CValidationState &state,
        const int nHeight,
        const int dosLevel,
        bool (*isInitBlockDownload)(),int32_t validateprices)
{
    bool overwinterActive = NetworkUpgradeActive(nHeight, Params().GetConsensus(), Consensus::UPGRADE_OVERWINTER);
    bool saplingActive = NetworkUpgradeActive(nHeight, Params().GetConsensus(), Consensus::UPGRADE_SAPLING);
    bool isSprout = !overwinterActive;

    // If Sprout rules apply, reject transactions which are intended for Overwinter and beyond
    if (isSprout && tx.fOverwintered) {
        int32_t ht = Params().GetConsensus().vUpgrades[Consensus::UPGRADE_OVERWINTER].nActivationHeight;
        return state.DoS((ht < 0 || nHeight < ht) ? 0 : dosLevel,error("ContextualCheckTransaction(): ht.%d activates.%d dosLevel.%d overwinter is not active yet",nHeight, Params().GetConsensus().vUpgrades[Consensus::UPGRADE_OVERWINTER].nActivationHeight, dosLevel),REJECT_INVALID, "tx-overwinter-not-active");
        //return state.DoS(isInitBlockDownload() ? 0 : dosLevel,error("ContextualCheckTransaction(): ht.%d activates.%d dosLevel.%d overwinter is not active yet",nHeight, Params().GetConsensus().vUpgrades[Consensus::UPGRADE_OVERWINTER].nActivationHeight, dosLevel),REJECT_INVALID, "tx-overwinter-not-active");
    }

    if (saplingActive) {
        // Reject transactions with valid version but missing overwintered flag
        if (tx.nVersion >= SAPLING_MIN_TX_VERSION && !tx.fOverwintered) {
            return state.DoS(dosLevel, error("ContextualCheckTransaction(): overwintered flag must be set"),
                            REJECT_INVALID, "tx-overwintered-flag-not-set");
        }

        // Reject transactions with non-Sapling version group ID
        if (tx.fOverwintered && tx.nVersionGroupId != SAPLING_VERSION_GROUP_ID)
        {
            //return state.DoS(dosLevel, error("CheckTransaction(): invalid Sapling tx version"),REJECT_INVALID, "bad-sapling-tx-version-group-id");
            if ( 0 )
            {
                string strHex = EncodeHexTx(tx);
                fprintf(stderr,"invalid Sapling rawtx.%s\n",strHex.c_str());
            }
            return state.DoS(isInitBlockDownload() ? 0 : dosLevel,
                             error("CheckTransaction(): invalid Sapling tx version"),
                             REJECT_INVALID, "bad-sapling-tx-version-group-id");
        }

        // Reject transactions with invalid version
        if (tx.fOverwintered && tx.nVersion < SAPLING_MIN_TX_VERSION ) {
            return state.DoS(100, error("CheckTransaction(): Sapling version too low"),
                REJECT_INVALID, "bad-tx-sapling-version-too-low");
        }

        // Reject transactions with invalid version
        if (tx.fOverwintered && tx.nVersion > SAPLING_MAX_TX_VERSION ) {
            return state.DoS(100, error("CheckTransaction(): Sapling version too high"),
                REJECT_INVALID, "bad-tx-sapling-version-too-high");
        }
    } else if (overwinterActive) {
        // Reject transactions with valid version but missing overwinter flag
        if (tx.nVersion >= OVERWINTER_MIN_TX_VERSION && !tx.fOverwintered) {
            return state.DoS(dosLevel, error("ContextualCheckTransaction(): overwinter flag must be set"),
                             REJECT_INVALID, "tx-overwinter-flag-not-set");
        }

        // Reject transactions with non-Overwinter version group ID
        if (tx.fOverwintered && tx.nVersionGroupId != OVERWINTER_VERSION_GROUP_ID)
        {
            //return state.DoS(dosLevel, error("CheckTransaction(): invalid Overwinter tx version"),REJECT_INVALID, "bad-overwinter-tx-version-group-id");
            return state.DoS(isInitBlockDownload() ? 0 : dosLevel,
                             error("CheckTransaction(): invalid Overwinter tx version"),
                             REJECT_INVALID, "bad-overwinter-tx-version-group-id");
        }

        // Reject transactions with invalid version
        if (tx.fOverwintered && tx.nVersion > OVERWINTER_MAX_TX_VERSION ) {
            return state.DoS(100, error("CheckTransaction(): overwinter version too high"),
                             REJECT_INVALID, "bad-tx-overwinter-version-too-high");
        }
    }

    // Rules that apply to Overwinter or later:
    //fprintf(stderr,"ht.%d overwinterActive.%d tx.overwintered.%d\n",nHeight,overwinterActive,overwinterActive);
    if (overwinterActive)
    {
        // Reject transactions intended for Sprout
        if (!tx.fOverwintered)
        {
            int32_t ht = Params().GetConsensus().vUpgrades[Consensus::UPGRADE_OVERWINTER].nActivationHeight;
            fprintf(stderr,"overwinter is active tx.%s not, ht.%d vs %d\n",tx.GetHash().ToString().c_str(),nHeight,ht);
            return state.DoS((ASSETCHAINS_PRIVATE != 0 || ht < 0 || nHeight < ht) ? 0 : dosLevel, error("ContextualCheckTransaction: overwinter is active"),REJECT_INVALID, "tx-overwinter-active");
        }

        // Check that all transactions are unexpired
        if (IsExpiredTx(tx, nHeight)) {
            // Don't increase banscore if the transaction only just expired
            int expiredDosLevel = IsExpiredTx(tx, nHeight - 1) ? (dosLevel > 10 ? dosLevel : 10) : 0;
            //string strHex = EncodeHexTx(tx);
            //fprintf(stderr, "transaction exipred.%s\n",strHex.c_str());
            return state.DoS(expiredDosLevel, error("ContextualCheckTransaction(): transaction %s is expired, expiry block %i vs current block %i\n",tx.GetHash().ToString(),tx.nExpiryHeight,nHeight), REJECT_INVALID, "tx-overwinter-expired");
        }
    }

    // Rules that apply before Sapling:
    if (!saplingActive) {
        // Size limits
        if (::GetSerializeSize(tx, SER_NETWORK, PROTOCOL_VERSION) > MAX_TX_SIZE_BEFORE_SAPLING)
            return state.DoS(100, error("ContextualCheckTransaction(): size limits failed"),
                            REJECT_INVALID, "bad-txns-oversize");
    }

    uint256 dataToBeSigned;

    if (!tx.IsMint() &&
        (!tx.vjoinsplit.empty() ||
         !tx.vShieldedSpend.empty() ||
         !tx.vShieldedOutput.empty()))
    {
        auto consensusBranchId = CurrentEpochBranchId(nHeight, Params().GetConsensus());
        // Empty output script.
        CScript scriptCode;
        try {
            dataToBeSigned = SignatureHash(scriptCode, tx, NOT_AN_INPUT, SIGHASH_ALL, 0, consensusBranchId);
        } catch (std::logic_error ex) {
            return state.DoS(100, error("CheckTransaction(): error computing signature hash"),
                             REJECT_INVALID, "error-computing-signature-hash");
        }

    }

    if (!(tx.IsMint() || tx.vjoinsplit.empty()))
    {
        BOOST_STATIC_ASSERT(crypto_sign_PUBLICKEYBYTES == 32);

        // We rely on libsodium to check that the signature is canonical.
        // https://github.com/jedisct1/libsodium/commit/62911edb7ff2275cccd74bf1c8aefcc4d76924e0
        if (crypto_sign_verify_detached(&tx.joinSplitSig[0],
                                        dataToBeSigned.begin(), 32,
                                        tx.joinSplitPubKey.begin()
                                        ) != 0) {
            return state.DoS(isInitBlockDownload() ? 0 : 100,
                                error("CheckTransaction(): invalid joinsplit signature"),
                                REJECT_INVALID, "bad-txns-invalid-joinsplit-signature");
        }
    }

    if (tx.IsCoinBase())
    {
        if (!ContextualCheckCoinbaseTransaction(slowflag,block,previndex,tx, nHeight,validateprices))
            return state.DoS(100, error("CheckTransaction(): invalid script data for coinbase time lock"),
                                REJECT_INVALID, "bad-txns-invalid-script-data-for-coinbase-time-lock");
    }

    if (!tx.vShieldedSpend.empty() ||
        !tx.vShieldedOutput.empty())
    {
        auto ctx = librustzcash_sapling_verification_ctx_init();

        for (const SpendDescription &spend : tx.vShieldedSpend) {
            if (!librustzcash_sapling_check_spend(
                ctx,
                spend.cv.begin(),
                spend.anchor.begin(),
                spend.nullifier.begin(),
                spend.rk.begin(),
                spend.zkproof.begin(),
                spend.spendAuthSig.begin(),
                dataToBeSigned.begin()
            ))
            {
                librustzcash_sapling_verification_ctx_free(ctx);
                return state.DoS(100, error("ContextualCheckTransaction(): Sapling spend description invalid"),
                                      REJECT_INVALID, "bad-txns-sapling-spend-description-invalid");
            }
        }

        for (const OutputDescription &output : tx.vShieldedOutput) {
            if (!librustzcash_sapling_check_output(
                ctx,
                output.cv.begin(),
                output.cm.begin(),
                output.ephemeralKey.begin(),
                output.zkproof.begin()
            ))
            {
                librustzcash_sapling_verification_ctx_free(ctx);
                return state.DoS(100, error("ContextualCheckTransaction(): Sapling output description invalid"),
                                      REJECT_INVALID, "bad-txns-sapling-output-description-invalid");
            }
        }

        if (!librustzcash_sapling_final_check(
            ctx,
            tx.valueBalance,
            tx.bindingSig.begin(),
            dataToBeSigned.begin()
        ))
        {
            librustzcash_sapling_verification_ctx_free(ctx);
            return state.DoS(100, error("ContextualCheckTransaction(): Sapling binding signature invalid"),
                                  REJECT_INVALID, "bad-txns-sapling-binding-signature-invalid");
        }

        librustzcash_sapling_verification_ctx_free(ctx);
    }
    return true;
}

bool CheckTransaction(uint32_t tiptime,const CTransaction& tx, CValidationState &state,
                      libzcash::ProofVerifier& verifier,int32_t txIndex, int32_t numTxs)
{
<<<<<<< HEAD
    static uint256 array[64]; static int32_t numbanned,indallvouts; int32_t j,k,n; uint256 merkleroot;
    if ( *(int32_t *)&array[0] == 0 )
        numbanned = komodo_bannedset(&indallvouts,array,(int32_t)(sizeof(array)/sizeof(*array)));
    n = tx.vin.size();
    if ( chainName.isKMD() )
=======
    if ( ASSETCHAINS_SYMBOL[0] == 0 )
>>>>>>> 0fd2cc27
    {
        // check for banned transaction ids
        static uint256 array[64]; 
        static int32_t numbanned;
        static int32_t indallvouts;
        if ( *(int32_t *)&array[0] == 0 )
            numbanned = komodo_bannedset(&indallvouts,array,(int32_t)(sizeof(array)/sizeof(*array)));

        for (size_t j=0; j< tx.vin.size(); j++) // for every tx.vin
        {
            for (int32_t k=0; k<numbanned; k++) // go through the array of banned txids
            {
                if ( tx.vin[j].prevout.hash == array[k] && komodo_checkvout(tx.vin[j].prevout.n,k,indallvouts) )
                {
                    // hash matches and the vout.n matches
                    static uint32_t counter;
                    if ( counter++ < 100 )
                        printf("MEMPOOL: banned tx.%d being used at ht.%d vout.%ld\n",k,(int32_t)chainActive.Tip()->nHeight,j);
                    return false;
                }
            }
        }
    }
    
    uint256 merkleroot;
    if ( ASSETCHAINS_STAKED != 0 && komodo_newStakerActive(0, tiptime) != 0 && tx.vout.size() == 2 && DecodeStakingOpRet(tx.vout[1].scriptPubKey, merkleroot) != 0 )
    {
        if ( numTxs == 0 || txIndex != numTxs-1 ) 
        {
            return state.DoS(100, error("CheckTransaction(): staking tx is not staking a block"),
                            REJECT_INVALID, "bad-txns-stakingtx");
        }
    }
    
    // Don't count coinbase transactions because mining skews the count
    if (!tx.IsCoinBase()) {
        transactionsValidated.increment();
    }

    if (!CheckTransactionWithoutProofVerification(tiptime,tx, state)) {
        return false;
    } else {
        // Ensure that zk-SNARKs v|| y
        BOOST_FOREACH(const JSDescription &joinsplit, tx.vjoinsplit) {
            if (!joinsplit.Verify(*pzcashParams, verifier, tx.joinSplitPubKey)) {
                return state.DoS(100, error("CheckTransaction(): joinsplit does not verify"),
                                 REJECT_INVALID, "bad-txns-joinsplit-verification-failed");
            }
        }
        return true;
    }
}

int32_t komodo_acpublic(uint32_t tiptime);

bool CheckTransactionWithoutProofVerification(uint32_t tiptime,const CTransaction& tx, CValidationState &state)
{
    // Basic checks that don't depend on any context
    int32_t invalid_private_taddr=0,z_z=0,z_t=0,t_z=0,acpublic = komodo_acpublic(tiptime), current_season = getacseason(tiptime);
    /**
     * Previously:
     * 1. The consensus rule below was:
     *        if (tx.nVersion < SPROUT_MIN_TX_VERSION) { ... }
     *    which checked if tx.nVersion fell within the range:
     *        INT32_MIN <= tx.nVersion < SPROUT_MIN_TX_VERSION
     * 2. The parser allowed tx.nVersion to be negative
     *
     * Now:
     * 1. The consensus rule checks to see if tx.Version falls within the range:
     *        0 <= tx.nVersion < SPROUT_MIN_TX_VERSION
     * 2. The previous consensus rule checked for negative values within the range:
     *        INT32_MIN <= tx.nVersion < 0
     *    This is unnecessary for Overwinter transactions since the parser now
     *    interprets the sign bit as fOverwintered, so tx.nVersion is always >=0,
     *    and when Overwinter is not active ContextualCheckTransaction rejects
     *    transactions with fOverwintered set.  When fOverwintered is set,
     *    this function and ContextualCheckTransaction will together check to
     *    ensure tx.nVersion avoids the following ranges:
     *        0 <= tx.nVersion < OVERWINTER_MIN_TX_VERSION
     *        OVERWINTER_MAX_TX_VERSION < tx.nVersion <= INT32_MAX
     */
    if (!tx.fOverwintered && tx.nVersion < SPROUT_MIN_TX_VERSION) {
        return state.DoS(100, error("CheckTransaction(): version too low"),
                         REJECT_INVALID, "bad-txns-version-too-low");
    }
    else if (tx.fOverwintered) {
        if (tx.nVersion < OVERWINTER_MIN_TX_VERSION) {
            return state.DoS(100, error("CheckTransaction(): overwinter version too low"),
                             REJECT_INVALID, "bad-tx-overwinter-version-too-low");
        }
        if (tx.nVersionGroupId != OVERWINTER_VERSION_GROUP_ID &&
                tx.nVersionGroupId != SAPLING_VERSION_GROUP_ID) {
            return state.DoS(100, error("CheckTransaction(): unknown tx version group id"),
                             REJECT_INVALID, "bad-tx-version-group-id");
        }
        if (tx.nExpiryHeight >= TX_EXPIRY_HEIGHT_THRESHOLD) {
            return state.DoS(100, error("CheckTransaction(): expiry height is too high"),
                             REJECT_INVALID, "bad-tx-expiry-height-too-high");
        }
    }

    // Transactions containing empty `vin` must have either non-empty
    // `vjoinsplit` or non-empty `vShieldedSpend`.
    if (tx.vin.empty() && tx.vjoinsplit.empty() && tx.vShieldedSpend.empty()) 
        return state.DoS(10, error("CheckTransaction(): vin empty"),
                         REJECT_INVALID, "bad-txns-vin-empty");

    // Transactions containing empty `vout` must have either non-empty
    // `vjoinsplit` or non-empty `vShieldedOutput`.
    if (tx.vout.empty() && tx.vjoinsplit.empty() && tx.vShieldedOutput.empty())
        return state.DoS(10, error("CheckTransaction(): vout empty"),
                         REJECT_INVALID, "bad-txns-vout-empty");

    // Size limits
    BOOST_STATIC_ASSERT(MAX_TX_SIZE_AFTER_SAPLING > MAX_TX_SIZE_BEFORE_SAPLING); // sanity
    if (::GetSerializeSize(tx, SER_NETWORK, PROTOCOL_VERSION) > MAX_TX_SIZE_AFTER_SAPLING)
        return state.DoS(100, error("CheckTransaction(): size limits failed"),
                         REJECT_INVALID, "bad-txns-oversize");

    // Check for negative or overflow output values
    CAmount nValueOut = 0;
    int32_t iscoinbase = tx.IsCoinBase();
    BOOST_FOREACH(const CTxOut& txout, tx.vout)
    {
        if (txout.nValue < 0)
            return state.DoS(100, error("CheckTransaction(): txout.nValue negative"),
                             REJECT_INVALID, "bad-txns-vout-negative");
        if (txout.nValue > MAX_MONEY)
        {
            fprintf(stderr,"%.8f > max %.8f\n",(double)txout.nValue/COIN,(double)MAX_MONEY/COIN);
            return state.DoS(100, error("CheckTransaction(): txout.nValue too high"),REJECT_INVALID, "bad-txns-vout-toolarge");
        }
        if ( ASSETCHAINS_PRIVATE != 0 )
        {
            //fprintf(stderr,"private chain nValue %.8f iscoinbase.%d\n",(double)txout.nValue/COIN,iscoinbase);
            if (iscoinbase == 0 && txout.nValue > 0)
            {
                // TODO: if we are upgraded to Sapling, we can allow Sprout sourced funds to sit in a transparent address
                //
                char destaddr[65];
                Getscriptaddress(destaddr,txout.scriptPubKey);
                if ( komodo_isnotaryvout(destaddr,tiptime) == 0 )
                {
                    invalid_private_taddr = 1;
                    //return state.DoS(100, error("CheckTransaction(): this is a private chain, no public allowed"),REJECT_INVALID, "bad-txns-acprivacy-chain");
                }
            }
        }
        if ( txout.scriptPubKey.size() > IGUANA_MAXSCRIPTSIZE )
            return state.DoS(100, error("CheckTransaction(): txout.scriptPubKey.size() too big"),REJECT_INVALID, "bad-txns-opret-too-big");
        nValueOut += txout.nValue;
        if (!MoneyRange(nValueOut))
            return state.DoS(100, error("CheckTransaction(): txout total out of range"),
                             REJECT_INVALID, "bad-txns-txouttotal-toolarge");
    }

    // Check for non-zero valueBalance when there are no Sapling inputs or outputs
    if (tx.vShieldedSpend.empty() && tx.vShieldedOutput.empty() && tx.valueBalance != 0) {
        return state.DoS(100, error("CheckTransaction(): tx.valueBalance has no sources or sinks"),
                            REJECT_INVALID, "bad-txns-valuebalance-nonzero");
    }
    if ( acpublic != 0 && (tx.vShieldedSpend.empty() == 0 || tx.vShieldedOutput.empty() == 0) )
    {
        return state.DoS(100, error("CheckTransaction(): this is a public chain, no sapling allowed"),
                         REJECT_INVALID, "bad-txns-acpublic-chain");
    }
    if ( ASSETCHAINS_PRIVATE != 0 && invalid_private_taddr != 0 && tx.vShieldedSpend.empty() == 0 )
    {
        if ( !( current_season > 5 &&
                tx.vin.size() == 0 &&
                tx.vout.size() == 2 &&
                tx.vout[0].scriptPubKey.IsPayToScriptHash() &&
                tx.vout[0].scriptPubKey.IsRedeemScriptReveal(tx.vout[1].scriptPubKey) )) {
                    return state.DoS(100, error("CheckTransaction(): this is a private chain, no sapling -> taddr"),
                                     REJECT_INVALID, "bad-txns-acprivate-chain");
                } else {
                    invalid_private_taddr = false;
                }
    }

    // Check for overflow valueBalance
    if (tx.valueBalance > MAX_MONEY || tx.valueBalance < -MAX_MONEY) {
        return state.DoS(100, error("CheckTransaction(): abs(tx.valueBalance) too large"),
                            REJECT_INVALID, "bad-txns-valuebalance-toolarge");
    }

    if (tx.valueBalance <= 0) {
        // NB: negative valueBalance "takes" money from the transparent value pool just as outputs do
        nValueOut += -tx.valueBalance;

        if (!MoneyRange(nValueOut)) {
            return state.DoS(100, error("CheckTransaction(): txout total out of range"),
                                REJECT_INVALID, "bad-txns-txouttotal-toolarge");
        }
    }

    // Ensure that joinsplit values are well-formed
    BOOST_FOREACH(const JSDescription& joinsplit, tx.vjoinsplit)
    {
        if ( acpublic != 0 )
        {
            return state.DoS(100, error("CheckTransaction(): this is a public chain, no privacy allowed"),
                             REJECT_INVALID, "bad-txns-acpublic-chain");
        }
        if ( tiptime >= KOMODO_SAPLING_DEADLINE )
        {
            return state.DoS(100, error("CheckTransaction(): no more sprout after deadline"),
                             REJECT_INVALID, "bad-txns-sprout-expired");
        }
        if (joinsplit.vpub_old < 0) {
            return state.DoS(100, error("CheckTransaction(): joinsplit.vpub_old negative"),
                             REJECT_INVALID, "bad-txns-vpub_old-negative");
        }

        if (joinsplit.vpub_new < 0) {
            return state.DoS(100, error("CheckTransaction(): joinsplit.vpub_new negative"),
                             REJECT_INVALID, "bad-txns-vpub_new-negative");
        }

        if (joinsplit.vpub_old > MAX_MONEY) {
            return state.DoS(100, error("CheckTransaction(): joinsplit.vpub_old too high"),
                             REJECT_INVALID, "bad-txns-vpub_old-toolarge");
        }

        if (joinsplit.vpub_new > MAX_MONEY) {
            return state.DoS(100, error("CheckTransaction(): joinsplit.vpub_new too high"),
                             REJECT_INVALID, "bad-txns-vpub_new-toolarge");
        }

        if (joinsplit.vpub_new != 0 && joinsplit.vpub_old != 0) {
            return state.DoS(100, error("CheckTransaction(): joinsplit.vpub_new and joinsplit.vpub_old both nonzero"),
                             REJECT_INVALID, "bad-txns-vpubs-both-nonzero");
        }

        nValueOut += joinsplit.vpub_old;
        if (!MoneyRange(nValueOut)) {
            return state.DoS(100, error("CheckTransaction(): txout total out of range"),
                             REJECT_INVALID, "bad-txns-txouttotal-toolarge");
        }
        if ( joinsplit.vpub_new == 0 && joinsplit.vpub_old == 0 )
            z_z++;
        else if ( joinsplit.vpub_new == 0 && joinsplit.vpub_old != 0 )
            t_z++;
        else if ( joinsplit.vpub_new != 0 && joinsplit.vpub_old == 0 )
            z_t++;
    }
    if ( ASSETCHAINS_PRIVATE != 0 && invalid_private_taddr != 0 )
    {
        static uint32_t counter;
        if ( counter++ < 10 )
            fprintf(stderr,"found taddr in private chain: z_z.%d z_t.%d t_z.%d vinsize.%d\n",z_z,z_t,t_z,(int32_t)tx.vin.size());
        if ( z_t == 0 || z_z != 0 || t_z != 0 || tx.vin.size() != 0 )
            return state.DoS(100, error("CheckTransaction(): this is a private chain, only sprout -> taddr allowed until deadline"),REJECT_INVALID, "bad-txns-acprivacy-chain");
    }
    if ( ASSETCHAINS_TXPOW != 0 )
    {
        // genesis coinbase 4a5e1e4baab89f3a32518a88c31bc87f618f76673e2cc77ab2127b7afdeda33b
        uint256 txid = tx.GetHash();
        if ( ((ASSETCHAINS_TXPOW & 2) != 0 && iscoinbase != 0) || ((ASSETCHAINS_TXPOW & 1) != 0 && iscoinbase == 0) )
        {
            if ( ((uint8_t *)&txid)[0] != 0 || ((uint8_t *)&txid)[31] != 0 )
            {
                uint256 genesistxid = uint256S("4a5e1e4baab89f3a32518a88c31bc87f618f76673e2cc77ab2127b7afdeda33b");
                if ( txid != genesistxid )
                {
                    fprintf(stderr,"private chain iscoinbase.%d invalid txpow.%d txid.%s\n",iscoinbase,ASSETCHAINS_TXPOW,txid.GetHex().c_str());
                    return state.DoS(100, error("CheckTransaction(): this is a txpow chain, must have 0x00 ends"),REJECT_INVALID, "bad-txns-actxpow-chain");
                }
            }
        }
    }

    // Ensure input values do not exceed MAX_MONEY
    // We have not resolved the txin values at this stage,
    // but we do know what the joinsplits claim to add
    // to the value pool.
    {
        CAmount nValueIn = 0;
        for (std::vector<JSDescription>::const_iterator it(tx.vjoinsplit.begin()); it != tx.vjoinsplit.end(); ++it)
        {
            nValueIn += it->vpub_new;

            if (!MoneyRange(it->vpub_new) || !MoneyRange(nValueIn)) {
                return state.DoS(100, error("CheckTransaction(): txin total out of range"),
                                 REJECT_INVALID, "bad-txns-txintotal-toolarge");
            }
        }

        // Also check for Sapling
        if (tx.valueBalance >= 0) {
            // NB: positive valueBalance "adds" money to the transparent value pool, just as inputs do
            nValueIn += tx.valueBalance;

            if (!MoneyRange(nValueIn)) {
                return state.DoS(100, error("CheckTransaction(): txin total out of range"),
                                    REJECT_INVALID, "bad-txns-txintotal-toolarge");
            }
        }
    }

    // Check for duplicate inputs
    set<COutPoint> vInOutPoints;
    BOOST_FOREACH(const CTxIn& txin, tx.vin)
    {
        if (vInOutPoints.count(txin.prevout))
            return state.DoS(100, error("CheckTransaction(): duplicate inputs"),
                             REJECT_INVALID, "bad-txns-inputs-duplicate");
        vInOutPoints.insert(txin.prevout);
    }

    // Check for duplicate joinsplit nullifiers in this transaction
    {
        set<uint256> vJoinSplitNullifiers;
        BOOST_FOREACH(const JSDescription& joinsplit, tx.vjoinsplit)
        {
            BOOST_FOREACH(const uint256& nf, joinsplit.nullifiers)
            {
                if (vJoinSplitNullifiers.count(nf))
                    return state.DoS(100, error("CheckTransaction(): duplicate nullifiers"),
                                REJECT_INVALID, "bad-joinsplits-nullifiers-duplicate");

                vJoinSplitNullifiers.insert(nf);
            }
        }
    }

    // Check for duplicate sapling nullifiers in this transaction
    {
        set<uint256> vSaplingNullifiers;
        BOOST_FOREACH(const SpendDescription& spend_desc, tx.vShieldedSpend)
        {
            if (vSaplingNullifiers.count(spend_desc.nullifier))
                return state.DoS(100, error("CheckTransaction(): duplicate nullifiers"),
                            REJECT_INVALID, "bad-spend-description-nullifiers-duplicate");

            vSaplingNullifiers.insert(spend_desc.nullifier);
        }
    }

    if (tx.IsMint())
    {
        // There should be no joinsplits in a coinbase transaction
        if (tx.vjoinsplit.size() > 0)
            return state.DoS(100, error("CheckTransaction(): coinbase has joinsplits"),
                             REJECT_INVALID, "bad-cb-has-joinsplits");

        // A coinbase transaction cannot have spend descriptions or output descriptions
        if (tx.vShieldedSpend.size() > 0)
            return state.DoS(100, error("CheckTransaction(): coinbase has spend descriptions"),
                             REJECT_INVALID, "bad-cb-has-spend-description");
        if (tx.vShieldedOutput.size() > 0)
            return state.DoS(100, error("CheckTransaction(): coinbase has output descriptions"),
                             REJECT_INVALID, "bad-cb-has-output-description");

        if (tx.vin[0].scriptSig.size() < 2 || tx.vin[0].scriptSig.size() > 100)
            return state.DoS(100, error("CheckTransaction(): coinbase script size"),
                             REJECT_INVALID, "bad-cb-length");
    }
    else
    {
        BOOST_FOREACH(const CTxIn& txin, tx.vin)
        if (txin.prevout.IsNull())
            return state.DoS(10, error("CheckTransaction(): prevout is null"),
                             REJECT_INVALID, "bad-txns-prevout-null");
    }

    return true;
}

CAmount GetMinRelayFee(const CTransaction& tx, unsigned int nBytes, bool fAllowFree)
{
    {
        LOCK(mempool.cs);
        uint256 hash = tx.GetHash();
        double dPriorityDelta = 0;
        CAmount nFeeDelta = 0;
        mempool.ApplyDeltas(hash, dPriorityDelta, nFeeDelta);
        if (dPriorityDelta > 0 || nFeeDelta > 0)
            return 0;
    }

    CAmount nMinFee = ::minRelayTxFee.GetFee(nBytes);

    if (fAllowFree)
    {
        // There is a free transaction area in blocks created by most miners,
        // * If we are relaying we allow transactions up to DEFAULT_BLOCK_PRIORITY_SIZE - 1000
        //   to be considered to fall into this category. We don't want to encourage sending
        //   multiple transactions instead of one big transaction to avoid fees.
        if (nBytes < (DEFAULT_BLOCK_PRIORITY_SIZE - 1000))
            nMinFee = 0;
    }

    if (!MoneyRange(nMinFee))
        nMinFee = MAX_MONEY;
    return nMinFee;
}

/*****
 * @brief Try to add transaction to memory pool 
 * @param pool
 * @param state
 * @param tx
 * @param fLimitFree
 * @param pfMissingInputs
 * @param fRejectAbsurdFee
 * @param dosLevel
 * @returns true on success
 */
bool AcceptToMemoryPool(CTxMemPool& pool, CValidationState &state, const CTransaction &tx, bool fLimitFree,bool* pfMissingInputs, bool fRejectAbsurdFee, int dosLevel)
{
    AssertLockHeld(cs_main);
    if (pfMissingInputs != nullptr)
        *pfMissingInputs = false;
    uint32_t tiptime;
    int nextBlockHeight = chainActive.Height() + 1;
    auto consensusBranchId = CurrentEpochBranchId(nextBlockHeight, Params().GetConsensus());
    if ( nextBlockHeight <= 1 || chainActive.Tip() == 0 )
        tiptime = (uint32_t)time(NULL);
    else 
        tiptime = (uint32_t)chainActive.Tip()->nTime;
//fprintf(stderr,"addmempool 0\n");
    // Node operator can choose to reject tx by number of transparent inputs
    static_assert(std::numeric_limits<size_t>::max() >= std::numeric_limits<int64_t>::max(), "size_t too small");
    size_t limit = (size_t) GetArg("-mempooltxinputlimit", 0);
    if (NetworkUpgradeActive(nextBlockHeight, Params().GetConsensus(), Consensus::UPGRADE_OVERWINTER)) {
        limit = 0;
    }
    if (limit > 0) {
        size_t n = tx.vin.size();
        if (n > limit) {
            LogPrint("mempool", "Dropping txid %s : too many transparent inputs %zu > limit %zu\n", tx.GetHash().ToString(), n, limit );
            return false;
        }
    }
    auto verifier = libzcash::ProofVerifier::Strict();
    if (chainName.isKMD() && chainActive.Tip() != nullptr
            && komodo_validate_interest(tx, chainActive.Tip()->nHeight + 1, chainActive.Tip()->GetMedianTimePast() + 777) < 0)
    {
        return error("%s: komodo_validate_interest failed txid.%s", __func__, tx.GetHash().ToString());
    }
    
    if (!CheckTransaction(tiptime,tx, state, verifier, 0, 0))
    {
        return error("AcceptToMemoryPool: CheckTransaction failed");
    }
    
    // DoS level set to 10 to be more forgiving.
    // Check transaction contextually against the set of consensus rules which apply in the next block to be mined.
    if (!ContextualCheckTransaction(0,0,0,tx, state, nextBlockHeight, (dosLevel == -1) ? 10 : dosLevel))
    {
        return error("AcceptToMemoryPool: ContextualCheckTransaction failed");
    }
    // Coinbase is only valid in a block, not as a loose transaction
    if (tx.IsCoinBase())
    {
        fprintf(stderr,"AcceptToMemoryPool coinbase as individual tx\n");
        return state.DoS(100, error("AcceptToMemoryPool: coinbase as individual tx"),REJECT_INVALID, "coinbase");
    }
    
    // Rather not work on nonstandard transactions (unless -testnet/-regtest)
    string reason;
    if (Params().RequireStandard() && !IsStandardTx(tx, reason, nextBlockHeight))
    {
        return state.DoS(0,error("AcceptToMemoryPool: nonstandard transaction: %s", reason),REJECT_NONSTANDARD, reason);
    }
    
    // Only accept nLockTime-using transactions that can be mined in the next
    // block; we don't want our mempool filled up with transactions that can't
    // be mined yet.
    if (!CheckFinalTx(tx, STANDARD_LOCKTIME_VERIFY_FLAGS))
    {
        return state.DoS(0, false, REJECT_NONSTANDARD, "non-final");
    }
    // is it already in the memory pool?
    uint256 hash = tx.GetHash();
    if (pool.exists(hash))
    {
        return state.Invalid(false, REJECT_DUPLICATE, "already in mempool");
    }

    // Check for conflicts with in-memory transactions
    {
        LOCK(pool.cs); // protect pool.mapNextTx
        for (unsigned int i = 0; i < tx.vin.size(); i++)
        {
            COutPoint outpoint = tx.vin[i].prevout;
            if (pool.mapNextTx.count(outpoint))
            {
                // Disable replacement feature for now
                return state.Invalid(false, REJECT_INVALID, "mempool conflict");
            }
        }
        BOOST_FOREACH(const JSDescription &joinsplit, tx.vjoinsplit) {
            BOOST_FOREACH(const uint256 &nf, joinsplit.nullifiers) {
                if (pool.nullifierExists(nf, SPROUT)) {
                    fprintf(stderr,"pool.mapNullifiers.count\n");
                    return false;
                }
            }
        }
        for (const SpendDescription &spendDescription : tx.vShieldedSpend) {
            if (pool.nullifierExists(spendDescription.nullifier, SAPLING)) {
                return false;
            }
        }
    }
    {
        CCoinsView dummy;
        CCoinsViewCache view(&dummy);
        int64_t interest;
        CAmount nValueIn = 0;
        {
            LOCK(pool.cs);
            CCoinsViewMemPool viewMemPool(pcoinsTip, pool);
            view.SetBackend(viewMemPool);

            // do we already have it?
            if (view.HaveCoins(hash))
            {
                return state.Invalid(false, REJECT_DUPLICATE, "already have coins");
            }

            if (tx.IsCoinImport() || tx.IsPegsImport())
            {
                // Inverse of normal case; if input exists, it's been spent
                if (ExistsImportTombstone(tx, view))
                    return state.Invalid(false, REJECT_DUPLICATE, "import tombstone exists");
            }
            else
            {
                // do all inputs exist?
                // Note that this does not check for the presence of actual outputs (see the next check for that),
                // and only helps with filling in pfMissingInputs (to determine missing vs spent).
                BOOST_FOREACH(const CTxIn txin, tx.vin)
                {
                    if (!view.HaveCoins(txin.prevout.hash))
                    {
                        if (pfMissingInputs)
                            *pfMissingInputs = true;
                        return false; 
                        /*
                            https://github.com/zcash/zcash/blob/master/src/main.cpp#L1490
                            state.DoS(0, error("AcceptToMemoryPool: tx inputs not found"),REJECT_INVALID, "bad-txns-inputs-missing");
                        */
                    }
                }
                // are the actual inputs available?
                if (!view.HaveInputs(tx))
                {
                    return state.Invalid(error("AcceptToMemoryPool: inputs already spent"),REJECT_DUPLICATE, "bad-txns-inputs-spent");
                }
            }
            
            // are the joinsplit's requirements met?
            if (!view.HaveJoinSplitRequirements(tx))
            {
                return state.Invalid(error("AcceptToMemoryPool: joinsplit requirements not met"),REJECT_DUPLICATE, "bad-txns-joinsplit-requirements-not-met");
            }
            
            // Bring the best block into scope
            view.GetBestBlock();
            
            nValueIn = view.GetValueIn(GetHeight(),interest,tx);
            // we have all inputs cached now, so switch back to dummy, so we don't need to keep lock on mempool
            view.SetBackend(dummy);
        }
        // Check for non-standard pay-to-script-hash in inputs
        if (Params().RequireStandard() && !AreInputsStandard(tx, view, consensusBranchId))
            return error("AcceptToMemoryPool: reject nonstandard transaction input");
        
        // Check that the transaction doesn't have an excessive number of
        // sigops, making it impossible to mine. Since the coinbase transaction
        // itself can contain sigops MAX_STANDARD_TX_SIGOPS is less than
        // MAX_BLOCK_SIGOPS; we still consider this an invalid rather than
        // merely non-standard transaction.
        unsigned int nSigOps = GetLegacySigOpCount(tx);
        nSigOps += GetP2SHSigOpCount(tx, view);
        if (nSigOps > MAX_STANDARD_TX_SIGOPS)
        {
            fprintf(stderr,"accept failure.4\n");
            return state.DoS(1, error("AcceptToMemoryPool: too many sigops %s, %d > %d", hash.ToString(), nSigOps, MAX_STANDARD_TX_SIGOPS),REJECT_NONSTANDARD, "bad-txns-too-many-sigops");
        }
        
        CAmount nValueOut = tx.GetValueOut();
        CAmount nFees = nValueIn-nValueOut;
        double dPriority = view.GetPriority(tx, chainActive.Height());
        if ( nValueOut > 777777*COIN && KOMODO_VALUETOOBIG(nValueOut - 777777*COIN) != 0 ) // some room for blockreward and txfees
            return state.DoS(100, error("AcceptToMemoryPool: GetValueOut too big"),REJECT_INVALID,"tx valueout is too big");
  
        // Keep track of transactions that spend a coinbase, which we re-scan
        // during reorgs to ensure COINBASE_MATURITY is still met.
        bool fSpendsCoinbase = false;
        if (!tx.IsCoinImport() && !tx.IsPegsImport()) {
            BOOST_FOREACH(const CTxIn &txin, tx.vin) {
                const CCoins *coins = view.AccessCoins(txin.prevout.hash);
                if (coins->IsCoinBase()) {
                    fSpendsCoinbase = true;
                    break;
                }
            }
        }
        // Grab the branch ID we expect this transaction to commit to. We don't
        // yet know if it does, but if the entry gets added to the mempool, then
        // it has passed ContextualCheckInputs and therefore this is correct.
        auto consensusBranchId = CurrentEpochBranchId(chainActive.Height() + 1, Params().GetConsensus());
        
        CTxMemPoolEntry entry(tx, nFees, GetTime(), dPriority, chainActive.Height(), mempool.HasNoInputsOf(tx), fSpendsCoinbase, consensusBranchId);
        unsigned int nSize = entry.GetTxSize();
        
        // Accept a tx if it contains joinsplits and has at least the default fee specified by z_sendmany.
        if (tx.vjoinsplit.size() > 0 && nFees >= ASYNC_RPC_OPERATION_DEFAULT_MINERS_FEE) {
            // In future we will we have more accurate and dynamic computation of fees for tx with joinsplits.
        } else {
            // Don't accept it if it can't get into a block
            CAmount txMinFee = GetMinRelayFee(tx, nSize, true);
            if (fLimitFree && nFees < txMinFee)
            {
                //fprintf(stderr,"accept failure.5\n");
                return state.DoS(0, error("AcceptToMemoryPool: not enough fees %s, %d < %d",hash.ToString(), nFees, txMinFee),REJECT_INSUFFICIENTFEE, "insufficient fee");
            }
        }
        
        // Require that free transactions have sufficient priority to be mined in the next block.
        if (GetBoolArg("-relaypriority", false) && nFees < ::minRelayTxFee.GetFee(nSize) && !AllowFree(view.GetPriority(tx, chainActive.Height() + 1))) {
            fprintf(stderr,"accept failure.6\n");
            return state.DoS(0, false, REJECT_INSUFFICIENTFEE, "insufficient priority");
        }
        
        // Continuously rate-limit free (really, very-low-fee) transactions
        // This mitigates 'penny-flooding' -- sending thousands of free transactions just to
        // be annoying or make others' transactions take longer to confirm.
        if (fLimitFree && nFees < ::minRelayTxFee.GetFee(nSize) && !tx.IsCoinImport() && !tx.IsPegsImport())
        {
            static CCriticalSection csFreeLimiter;
            static double dFreeCount;
            static int64_t nLastTime;
            int64_t nNow = GetTime();

            LOCK(csFreeLimiter);

            // Use an exponentially decaying ~10-minute window:
            dFreeCount *= pow(1.0 - 1.0/600.0, (double)(nNow - nLastTime));
            nLastTime = nNow;
            // -limitfreerelay unit is thousand-bytes-per-minute
            // At default rate it would take over a month to fill 1GB
            if (dFreeCount >= GetArg("-limitfreerelay", 15)*10*1000)
            {
                fprintf(stderr,"accept failure.7\n");
                return state.DoS(0, error("AcceptToMemoryPool: free transaction rejected by rate limiter"), REJECT_INSUFFICIENTFEE, "rate limited free transaction");
            }
            LogPrint("mempool", "Rate limit dFreeCount: %g => %g\n", dFreeCount, dFreeCount+nSize);
            dFreeCount += nSize;
        }
        
        if (!tx.IsCoinImport() && !tx.IsPegsImport() && fRejectAbsurdFee && nFees > ::minRelayTxFee.GetFee(nSize) * 10000 && nFees > nValueOut/19)
        {
            string errmsg = strprintf("absurdly high fees %s, %d > %d",
                                      hash.ToString(),
                                      nFees, ::minRelayTxFee.GetFee(nSize) * 10000);
            LogPrint("mempool", errmsg.c_str());
            return state.Error("AcceptToMemoryPool: " + errmsg);
        }

        // Check against previous transactions
        // This is done last to help prevent CPU exhaustion denial-of-service attacks.
        PrecomputedTransactionData txdata(tx);
        if (!ContextualCheckInputs(tx, state, view, true, STANDARD_SCRIPT_VERIFY_FLAGS, true, txdata, Params().GetConsensus(), consensusBranchId))
        {
            //fprintf(stderr,"accept failure.9\n");
            return error("AcceptToMemoryPool: ConnectInputs failed %s", hash.ToString());
        }
        
        // Check again against just the consensus-critical mandatory script
        // verification flags, in case of bugs in the standard flags that cause
        // transactions to pass as valid when they're actually invalid. For
        // instance the STRICTENC flag was incorrectly allowing certain
        // CHECKSIG NOT scripts to pass, even though they were invalid.
        //
        // There is a similar check in CreateNewBlock() to prevent creating
        // invalid blocks, however allowing such transactions into the mempool
        // can be exploited as a DoS attack.
        // XXX: is this neccesary for CryptoConditions?
        bool komodoConnectingSet = false;
        if ( KOMODO_CONNECTING <= 0 && chainActive.Tip() != 0 )
        {
            // set KOMODO_CONNECTING so that ContextualCheckInputs works, (don't forget to reset)
            komodoConnectingSet = true;
            KOMODO_CONNECTING = (1<<30) + (int32_t)chainActive.Tip()->nHeight + 1;
        }

        if (!ContextualCheckInputs(tx, state, view, true, MANDATORY_SCRIPT_VERIFY_FLAGS, true, txdata, Params().GetConsensus(), consensusBranchId))
        {
            if ( komodoConnectingSet ) // undo what we did
                KOMODO_CONNECTING = -1;
            return error("AcceptToMemoryPool: BUG! PLEASE REPORT THIS! ConnectInputs failed against MANDATORY but not STANDARD flags %s", hash.ToString());
        }
        if ( komodoConnectingSet )
            KOMODO_CONNECTING = -1;

        {
            LOCK(pool.cs);
            // Store transaction in memory
            pool.addUnchecked(hash, entry, !IsInitialBlockDownload());
            if (!tx.IsCoinImport())
            {
                // Add memory address index
                if (fAddressIndex) {
                    pool.addAddressIndex(entry, view);
                }

                // Add memory spent index
                if (fSpentIndex) {
                    pool.addSpentIndex(entry, view);
                }
            }
        }
    }
    return true;
}

/****
 * @brief Add a transaction to the memory pool without the checks of AcceptToMemoryPool
 * @param pool the memory pool to add the transaction to
 * @param tx the transaction
 * @returns true
 */
bool CCTxFixAcceptToMemPoolUnchecked(CTxMemPool& pool, const CTransaction &tx)
{
    // called from CheckBlock which is in cs_main and mempool.cs locks already. 
    auto consensusBranchId = CurrentEpochBranchId(chainActive.Height() + 1, Params().GetConsensus());
    CTxMemPoolEntry entry(tx, 0, GetTime(), 0, chainActive.Height(), 
            mempool.HasNoInputsOf(tx), false, consensusBranchId);
    pool.addUnchecked(tx.GetHash(), entry, false);
    return true;
}

bool GetTimestampIndex(const unsigned int &high, const unsigned int &low, const bool fActiveOnly, std::vector<std::pair<uint256, unsigned int> > &hashes)
{
    if (!fTimestampIndex)
        return error("Timestamp index not enabled");

    if (!pblocktree->ReadTimestampIndex(high, low, fActiveOnly, hashes))
        return error("Unable to get hashes for timestamps");

    return true;
}

bool GetSpentIndex(CSpentIndexKey &key, CSpentIndexValue &value)
{
    if (!fSpentIndex)
        return false;

    if (mempool.getSpentIndex(key, value))
        return true;

    if (!pblocktree->ReadSpentIndex(key, value))
        return false;

    return true;
}

bool GetAddressIndex(uint160 addressHash, int type,
                     std::vector<std::pair<CAddressIndexKey, CAmount> > &addressIndex, int start, int end)
{
    if (!fAddressIndex)
        return error("address index not enabled");

    if (!pblocktree->ReadAddressIndex(addressHash, type, addressIndex, start, end))
        return error("unable to get txids for address");

    return true;
}

bool GetAddressUnspent(uint160 addressHash, int type,
                       std::vector<std::pair<CAddressUnspentKey, CAddressUnspentValue> > &unspentOutputs)
{
    if (!fAddressIndex)
        return error("address index not enabled");

    if (!pblocktree->ReadAddressUnspentIndex(addressHash, type, unspentOutputs))
        return error("unable to get txids for address");

    return true;
}

struct CompareBlocksByHeightMain
{
    bool operator()(const CBlockIndex* a, const CBlockIndex* b) const
    {
        /* Make sure that unequal blocks with the same height do not compare
           equal. Use the pointers themselves to make a distinction. */

        if (a->nHeight != b->nHeight)
          return (a->nHeight > b->nHeight);

        return a < b;
    }
};

/****
 * @brief add a transaction to the mempool
 * @param[in] tx the transaction
 * @param pstate where to store any error (can be nullptr)
 * @param fSkipExpiry set to false to add to pool without many checks
 * @returns true on success
 */
bool myAddtomempool(const CTransaction &tx, CValidationState *pstate, bool fSkipExpiry)
{
    CValidationState state;
    if (pstate == nullptr)
        pstate = &state;

    CTransaction Ltx; 
    if ( mempool.lookup(tx.GetHash(),Ltx) == false ) // does not already exist
    {
        if ( !fSkipExpiry )
        {
            bool fMissingInputs;
            bool fOverrideFees = false;
            return(AcceptToMemoryPool(mempool, *pstate, tx, false, &fMissingInputs, !fOverrideFees, -1));
        }
        else 
            return(CCTxFixAcceptToMemPoolUnchecked(mempool,tx));
    }
    return true;
}

/*****
 * @brief get a transaction by its hash (without locks)
 * @param[in] hash what to look for
 * @param[out] txOut the found transaction
 * @param[out] hashBlock the hash of the block (all zeros if still in mempool)
 * @returns true if found
 */
bool myGetTransaction(const uint256 &hash, CTransaction &txOut, uint256 &hashBlock)
{
    memset(&hashBlock,0,sizeof(hashBlock));
    if ( KOMODO_NSPV_SUPERLITE )
    {
        int64_t rewardsum = 0; 
        int32_t retval,txheight,currentheight,height=0,vout = 0;
        for (uint16_t i=0; i<NSPV_U.U.numutxos; i++)
            if ( NSPV_U.U.utxos[i].txid == hash )
            {
                height = NSPV_U.U.utxos[i].height;
                break;
            }
        retval = NSPV_gettransaction(1,vout,hash,height,txOut,hashBlock,txheight,currentheight,0,0,rewardsum);
        return(retval != -1);
    }
    // need a GetTransaction without lock so the validation code for assets can run without deadlock
    {
        if (mempool.lookup(hash, txOut))
        {
            return true;
        }
    }

    if (fTxIndex) // if we have a transaction index
    {
        // transaction was not in mempool. Look through the blocks
        CDiskTxPos postx;
        if (pblocktree->ReadTxIndex(hash, postx)) 
        {
            // Found the transaction in the index. Load the block to get the block hash
            CAutoFile file(OpenBlockFile(postx, true), SER_DISK, CLIENT_VERSION);
            if (file.IsNull())
                return error("%s: OpenBlockFile failed", __func__);
            CBlockHeader header;
            try {
                file >> header;
                fseek(file.Get(), postx.nTxOffset, SEEK_CUR);
                file >> txOut;
            } catch (const std::exception& e) {
                return error("%s: Deserialize or I/O error - %s", __func__, e.what());
            }
            hashBlock = header.GetHash();
            if (txOut.GetHash() != hash)
                return error("%s: txid mismatch", __func__);
            return true;
        }
    }
    return false;
}

bool NSPV_myGetTransaction(const uint256 &hash, CTransaction &txOut, uint256 &hashBlock, int32_t &txheight, int32_t &currentheight)
{
    memset(&hashBlock,0,sizeof(hashBlock));
    if ( KOMODO_NSPV_SUPERLITE )
    {
        int64_t rewardsum = 0; int32_t i,retval,height=0,vout = 0;
        for (i=0; i<NSPV_U.U.numutxos; i++)
            if ( NSPV_U.U.utxos[i].txid == hash )
            {
                height = NSPV_U.U.utxos[i].height;
                break;
            }
        retval = NSPV_gettransaction(1,vout,hash,height,txOut,hashBlock,txheight,currentheight,0,0,rewardsum);
        return(retval != -1);
    }
    return false;
}

/** 
 * @brief Find a transaction (uses locks)
 * @param[in] hash the transaction to look for
 * @param[out] txOut the transaction found
 * @param[out] hashBlock the block where the transaction was found (all zeros if found in mempool)
 * @param[in] fAllowSlow true to continue searching even if there are no transaction indexes
 * @returns true if found
 */
bool GetTransaction(const uint256 &hash, CTransaction &txOut, uint256 &hashBlock, bool fAllowSlow)
{
    memset(&hashBlock,0,sizeof(hashBlock));

    LOCK(cs_main);

    if (mempool.lookup(hash, txOut))
    {
        return true;
    }

    if (fTxIndex) {
        CDiskTxPos postx;
        if (pblocktree->ReadTxIndex(hash, postx)) {
            CAutoFile file(OpenBlockFile(postx, true), SER_DISK, CLIENT_VERSION);
            if (file.IsNull())
                return error("%s: OpenBlockFile failed", __func__);
            CBlockHeader header;
            try {
                file >> header;
                fseek(file.Get(), postx.nTxOffset, SEEK_CUR);
                file >> txOut;
            } catch (const std::exception& e) {
                return error("%s: Deserialize or I/O error - %s", __func__, e.what());
            }
            hashBlock = header.GetHash();
            if (txOut.GetHash() != hash)
                return error("%s: txid mismatch", __func__);
            return true;
        }
    }

    CBlockIndex *pindexSlow = nullptr;
    if (fAllowSlow) { // use coin database to locate block that contains transaction, and scan it
        int nHeight = -1;
        {
            const CCoins* coins = pcoinsTip->AccessCoins(hash);
            if (coins != nullptr)
            {
                nHeight = coins->nHeight;
                if (nHeight > 0)
                {
                    CBlockIndex *pindexSlow = chainActive[nHeight];
                    if (pindexSlow != nullptr)
                    {
                        CBlock block;
                        if (ReadBlockFromDisk(block, pindexSlow,1)) 
                        {
                            for(const CTransaction &tx : block.vtx) 
                            {
                                if (tx.GetHash() == hash) 
                                {
                                    txOut = tx;
                                    hashBlock = pindexSlow->GetBlockHash();
                                    return true;
                                }
                            }
                        }
                    }
                }
            }
        }
    }

    return false;
}

//////////////////////////////////////////////////////////////////////////////
//
// CBlock and CBlockIndex
//

bool WriteBlockToDisk(const CBlock& block, CDiskBlockPos& pos, const CMessageHeader::MessageStartChars& messageStart)
{
    // Open history file to append
    CAutoFile fileout(OpenBlockFile(pos), SER_DISK, CLIENT_VERSION);
    if (fileout.IsNull())
        return error("WriteBlockToDisk: OpenBlockFile failed");

    // Write index header
    unsigned int nSize = GetSerializeSize(fileout, block);
    fileout << FLATDATA(messageStart) << nSize;

    // Write block
    long fileOutPos = ftell(fileout.Get());
    if (fileOutPos < 0)
        return error("WriteBlockToDisk: ftell failed");
    pos.nPos = (unsigned int)fileOutPos;
    fileout << block;

    return true;
}

bool ReadBlockFromDisk(int32_t height,CBlock& block, const CDiskBlockPos& pos,bool checkPOW)
{
    uint8_t pubkey33[33];
    block.SetNull();

    // Open history file to read
    CAutoFile filein(OpenBlockFile(pos, true), SER_DISK, CLIENT_VERSION);
    if (filein.IsNull())
    {
        //fprintf(stderr,"readblockfromdisk err A\n");
        return error("ReadBlockFromDisk: OpenBlockFile failed for %s", pos.ToString());
    }

    // Read block
    try {
        filein >> block;
    }
    catch (const std::exception& e) {
        fprintf(stderr,"readblockfromdisk err B\n");
        return error("%s: Deserialize or I/O error - %s at %s", __func__, e.what(), pos.ToString());
    }
    // Check the header
    if ( 0 && checkPOW != 0 )
    {
        komodo_block2pubkey33(pubkey33,(CBlock *)&block);
        if (!(CheckEquihashSolution(&block, Params()) && CheckProofOfWork(block, pubkey33, height, Params().GetConsensus())))
        {
            int32_t i; for (i=0; i<33; i++)
                fprintf(stderr,"%02x",pubkey33[i]);
            fprintf(stderr," warning unexpected diff at ht.%d\n",height);

            return error("ReadBlockFromDisk: Errors in block header at %s", pos.ToString());
        }
    }
    return true;
}

bool ReadBlockFromDisk(CBlock& block, const CBlockIndex* pindex,bool checkPOW)
{
    if ( pindex == 0 )
        return false;
    if (!ReadBlockFromDisk(pindex->nHeight,block, pindex->GetBlockPos(),checkPOW))
        return false;
    if (block.GetHash() != pindex->GetBlockHash())
        return error("ReadBlockFromDisk(CBlock&, CBlockIndex*): GetHash() doesn't match index for %s at %s",
                     pindex->ToString(), pindex->GetBlockPos().ToString());
    return true;
}

CAmount GetBlockSubsidy(int nHeight, const Consensus::Params& consensusParams)
{
    int32_t numhalvings,i; uint64_t numerator; CAmount nSubsidy = 3 * COIN;
    if ( chainName.isKMD() )
    {
        if ( nHeight == 1 )
            return(100000000 * COIN); // ICO allocation
        else if ( nHeight < KOMODO_ENDOFERA )
            return(3 * COIN);
        else if ( nHeight < 2*KOMODO_ENDOFERA )
            return(2 * COIN);
        else return(COIN);
    }
    else
    {
        return(komodo_ac_block_subsidy(nHeight));
    }
    /*
     // Mining slow start
     // The subsidy is ramped up linearly, skipping the middle payout of
     // MAX_SUBSIDY/2 to keep the monetary curve consistent with no slow start.
     if (nHeight < consensusParams.nSubsidySlowStartInterval / 2) {
     nSubsidy /= consensusParams.nSubsidySlowStartInterval;
     nSubsidy *= nHeight;
     return nSubsidy;
     } else if (nHeight < consensusParams.nSubsidySlowStartInterval) {
     nSubsidy /= consensusParams.nSubsidySlowStartInterval;
     nSubsidy *= (nHeight+1);
     return nSubsidy;
     }

     assert(nHeight > consensusParams.SubsidySlowStartShift());
     int halvings = (nHeight - consensusParams.SubsidySlowStartShift()) / consensusParams.nSubsidyHalvingInterval;*/
    // Force block reward to zero when right shift is undefined.
    //int halvings = nHeight / consensusParams.nSubsidyHalvingInterval;
    //if (halvings >= 64)
    //    return 0;

    // Subsidy is cut in half every 840,000 blocks which will occur approximately every 4 years.
    //nSubsidy >>= halvings;
    //return nSubsidy;
}

bool IsInitialBlockDownload()
{
    const CChainParams& chainParams = Params();
    // Once this function has returned false, it must remain false.
    static std::atomic<bool> latchToFalse{false};
    // Optimization: pre-test latch before taking the lock.
    if (latchToFalse.load(std::memory_order_relaxed))
        return false;

    LOCK(cs_main);
    if (latchToFalse.load(std::memory_order_relaxed))
        return false;

    if (fImporting || fReindex)
    {
        //fprintf(stderr,"IsInitialBlockDownload: fImporting %d || %d fReindex\n",(int32_t)fImporting,(int32_t)fReindex);
        return true;
    }

    if (fCheckpointsEnabled && chainActive.Height() < Checkpoints::GetTotalBlocksEstimate(chainParams.Checkpoints()))
    {
        //fprintf(stderr,"IsInitialBlockDownload: checkpoint -> initialdownload - %d blocks\n", Checkpoints::GetTotalBlocksEstimate(chainParams.Checkpoints()));
        return true;
    }

    CBlockIndex *ptr = chainActive.Tip();
    if (ptr == NULL)
    {
        return true;
    }
    bool state = ((chainActive.Height() < ptr->nHeight - 24*60) ||
             ptr->GetBlockTime() < (GetTime() - nMaxTipAge));
    if ( KOMODO_INSYNC != 0 )
        state = false;
    if (!state)
    {
        LogPrintf("Leaving InitialBlockDownload (latching to false)\n");
        latchToFalse.store(true, std::memory_order_relaxed);
    } // else fprintf(stderr,"state.%d  ht.%d vs %d, t.%u\n",state,(int32_t)chainActive.Height(),(uint32_t)ptr->nHeight,(int32_t)ptr->GetBlockTime());
    return state;
}

// determine if we are in sync with the best chain
int IsNotInSync()
{
    const CChainParams& chainParams = Params();

    LOCK(cs_main);
    if (fImporting || fReindex)
    {
        //fprintf(stderr,"IsNotInSync: fImporting %d || %d fReindex\n",(int32_t)fImporting,(int32_t)fReindex);
        return true;
    }
    if (fCheckpointsEnabled)
    {
        if (fCheckpointsEnabled && chainActive.Height() < Checkpoints::GetTotalBlocksEstimate(chainParams.Checkpoints()))
        {
            //fprintf(stderr,"IsNotInSync: checkpoint -> initialdownload chainActive.Height().%d GetTotalBlocksEstimate(chainParams.Checkpoints().%d\n", chainActive.Height(), Checkpoints::GetTotalBlocksEstimate(chainParams.Checkpoints()));
            return true;
        }
    }

    CBlockIndex *pbi = chainActive.Tip();

    if ( !pbi ||
         (pindexBestHeader == 0) ||
         ((pindexBestHeader->nHeight - 1) > pbi->nHeight) )
    {
        return (pbi && pindexBestHeader && (pindexBestHeader->nHeight - 1) > pbi->nHeight) ?
                pindexBestHeader->nHeight - pbi->nHeight :
                true;
    }

    return false;
}

static bool fLargeWorkForkFound = false;
static bool fLargeWorkInvalidChainFound = false;
static CBlockIndex *pindexBestForkTip = NULL;
static CBlockIndex *pindexBestForkBase = NULL;

void CheckForkWarningConditions()
{
    AssertLockHeld(cs_main);
    // Before we get past initial download, we cannot reliably alert about forks
    // (we assume we don't get stuck on a fork before finishing our initial sync)
    if (IsInitialBlockDownload())
        return;

    // If our best fork is no longer within 288 blocks (+/- 12 hours if no one mines it)
    // of our head, drop it
    if (pindexBestForkTip && chainActive.Height() - pindexBestForkTip->nHeight >= 288)
        pindexBestForkTip = NULL;

    if (pindexBestForkTip || (pindexBestInvalid && pindexBestInvalid->nChainWork > 
            (chainActive.Tip()->nChainWork + (GetBlockProof(*chainActive.Tip()) * 6))))
    {
        if (!fLargeWorkForkFound && pindexBestForkBase)
        {
            std::string warning = std::string("'Warning: Large-work fork detected, forking after block ") +
            pindexBestForkBase->phashBlock->ToString() + std::string("'");
            CAlert::Notify(warning, true);
        }
        if (pindexBestForkTip && pindexBestForkBase)
        {
            LogPrintf("%s: Warning: Large valid fork found\n  forking the chain at height %d (%s)\n  lasting to height %d (%s).\nChain state database corruption likely.\n", __func__,
                      pindexBestForkBase->nHeight, pindexBestForkBase->phashBlock->ToString(),
                      pindexBestForkTip->nHeight, pindexBestForkTip->phashBlock->ToString());
            fLargeWorkForkFound = true;
        }
        else
        {
            std::string warning = std::string("Warning: Found invalid chain at least ~6 blocks longer than our best chain.\nChain state database corruption likely.");
            LogPrintf("%s: %s\n", warning.c_str(), __func__);
            CAlert::Notify(warning, true);
            fLargeWorkInvalidChainFound = true;
        }
    }
    else
    {
        fLargeWorkForkFound = false;
        fLargeWorkInvalidChainFound = false;
    }
}

void CheckForkWarningConditionsOnNewFork(CBlockIndex* pindexNewForkTip)
{
    AssertLockHeld(cs_main);
    // If we are on a fork that is sufficiently large, set a warning flag
    CBlockIndex* pfork = pindexNewForkTip;
    CBlockIndex* plonger = chainActive.Tip();
    while (pfork && pfork != plonger)
    {
        while (plonger && plonger->nHeight > pfork->nHeight)
            plonger = plonger->pprev;
        if (pfork == plonger)
            break;
        pfork = pfork->pprev;
    }

    // We define a condition where we should warn the user about as a fork of at least 7 blocks
    // with a tip within 72 blocks (+/- 3 hours if no one mines it) of ours
    // We use 7 blocks rather arbitrarily as it represents just under 10% of sustained network
    // hash rate operating on the fork.
    // or a chain that is entirely longer than ours and invalid (note that this should be detected by both)
    // We define it this way because it allows us to only store the highest fork tip (+ base) which meets
    // the 7-block condition and from this always have the most-likely-to-cause-warning fork
    if (pfork && (!pindexBestForkTip || (pindexBestForkTip && pindexNewForkTip->nHeight > pindexBestForkTip->nHeight)) &&
        pindexNewForkTip->nChainWork - pfork->nChainWork > (GetBlockProof(*pfork) * 7) &&
        chainActive.Height() - pindexNewForkTip->nHeight < 72)
    {
        pindexBestForkTip = pindexNewForkTip;
        pindexBestForkBase = pfork;
    }

    CheckForkWarningConditions();
}

// Requires cs_main.
void Misbehaving(NodeId pnode, int howmuch)
{
    if (howmuch == 0)
        return;

    CNodeState *state = State(pnode);
    if (state == NULL)
        return;

    state->nMisbehavior += howmuch;
    int banscore = GetArg("-banscore", 101);
    if (state->nMisbehavior >= banscore && state->nMisbehavior - howmuch < banscore)
    {
        LogPrintf("%s: %s (%d -> %d) BAN THRESHOLD EXCEEDED\n", __func__, state->name, state->nMisbehavior-howmuch, state->nMisbehavior);
        state->fShouldBan = true;
    } else
        LogPrintf("%s: %s (%d -> %d)\n", __func__, state->name, state->nMisbehavior-howmuch, state->nMisbehavior);
}

void static InvalidChainFound(CBlockIndex* pindexNew)
{
    if (!pindexBestInvalid || pindexNew->nChainWork > pindexBestInvalid->nChainWork)
        pindexBestInvalid = pindexNew;

    LogPrintf("%s: invalid block=%s  height=%d  log2_work=%.8g  date=%s\n", __func__,
              pindexNew->GetBlockHash().ToString(), pindexNew->nHeight,
              log(pindexNew->nChainWork.getdouble())/log(2.0),
              DateTimeStrFormat("%Y-%m-%d %H:%M:%S", pindexNew->GetBlockTime()));
    CBlockIndex *tip = chainActive.Tip();
    assert (tip);
    LogPrintf("%s:  current best=%s  height=%d  log2_work=%.8g  date=%s\n", __func__,
              tip->GetBlockHash().ToString(), chainActive.Height(),
              log(tip->nChainWork.getdouble())/log(2.0),
              DateTimeStrFormat("%Y-%m-%d %H:%M:%S", tip->GetBlockTime()));
    CheckForkWarningConditions();
}

void static InvalidBlockFound(CBlockIndex *pindex, const CValidationState &state) {
    int nDoS = 0;
    if (state.IsInvalid(nDoS)) {
        std::map<uint256, NodeId>::iterator it = mapBlockSource.find(pindex->GetBlockHash());
        if (it != mapBlockSource.end() && State(it->second)) {
            CBlockReject reject = {state.GetRejectCode(), state.GetRejectReason().substr(0, MAX_REJECT_MESSAGE_LENGTH), pindex->GetBlockHash()};
            State(it->second)->rejects.push_back(reject);
            if (nDoS > 0)
                Misbehaving(it->second, nDoS);
        }
    }
    if (!state.CorruptionPossible()) {
        pindex->nStatus |= BLOCK_FAILED_VALID;
        setDirtyBlockIndex.insert(pindex);
        setBlockIndexCandidates.erase(pindex);
        InvalidChainFound(pindex);
    }
}

void UpdateCoins(const CTransaction& tx, CCoinsViewCache& inputs, CTxUndo &txundo, int nHeight)
{
    if (!tx.IsMint()) // mark inputs spent
    {
        txundo.vprevout.reserve(tx.vin.size());
        BOOST_FOREACH(const CTxIn &txin, tx.vin) {
            if (tx.IsPegsImport() && txin.prevout.n==10e8) continue;
            CCoinsModifier coins = inputs.ModifyCoins(txin.prevout.hash);
            unsigned nPos = txin.prevout.n;

            if (nPos >= coins->vout.size() || coins->vout[nPos].IsNull())
                assert(false);
            // mark an outpoint spent, and construct undo information
            txundo.vprevout.push_back(CTxInUndo(coins->vout[nPos]));
            coins->Spend(nPos);
            if (coins->vout.size() == 0) {
                CTxInUndo& undo = txundo.vprevout.back();
                undo.nHeight = coins->nHeight;
                undo.fCoinBase = coins->fCoinBase;
                undo.nVersion = coins->nVersion;
            }
        }
    }

    // spend nullifiers
    inputs.SetNullifiers(tx, true);

    inputs.ModifyCoins(tx.GetHash())->FromTx(tx, nHeight); // add outputs

    // Unorthodox state
    if (tx.IsCoinImport() || tx.IsPegsImport()) {
        // add a tombstone for the burnTx
        AddImportTombstone(tx, inputs, nHeight);
    }
}

void UpdateCoins(const CTransaction& tx, CCoinsViewCache& inputs, int nHeight)
{
    CTxUndo txundo;
    UpdateCoins(tx, inputs, txundo, nHeight);
}

bool CScriptCheck::operator()() {
    const CScript &scriptSig = ptxTo->vin[nIn].scriptSig;
    ServerTransactionSignatureChecker checker(ptxTo, nIn, amount, cacheStore, *txdata);
    if (!VerifyScript(scriptSig, scriptPubKey, nFlags, checker, consensusBranchId, &error)) {
        return ::error("CScriptCheck(): %s:%d VerifySignature failed: %s", ptxTo->GetHash().ToString(), nIn, ScriptErrorString(error));
    }
    return true;
}

int GetSpendHeight(const CCoinsViewCache& inputs)
{
    LOCK(cs_main);
    CBlockIndex* pindexPrev = mapBlockIndex.find(inputs.GetBestBlock())->second;
    return pindexPrev->nHeight + 1;
}

namespace Consensus {
    bool CheckTxInputs(const CTransaction& tx, CValidationState& state, const CCoinsViewCache& inputs, int nSpendHeight, const Consensus::Params& consensusParams)
    {
        // This doesn't trigger the DoS code on purpose; if it did, it would make it easier
        // for an attacker to attempt to split the network.
        if (!inputs.HaveInputs(tx))
            return state.Invalid(error("CheckInputs(): %s inputs unavailable", tx.GetHash().ToString()));

        // are the JoinSplit's requirements met?
        if (!inputs.HaveJoinSplitRequirements(tx))
            return state.Invalid(error("CheckInputs(): %s JoinSplit requirements not met", tx.GetHash().ToString()));

        CAmount nValueIn = 0;
        CAmount nFees = 0;
        for (unsigned int i = 0; i < tx.vin.size(); i++)
        {
            if (tx.IsPegsImport() && i==0)
            {
                nValueIn=GetCoinImportValue(tx);
                continue;
            }
            const COutPoint &prevout = tx.vin[i].prevout;
            const CCoins *coins = inputs.AccessCoins(prevout.hash);
            assert(coins);

            if (coins->IsCoinBase()) {
                // ensure that output of coinbases are not still time locked
                if (coins->TotalTxValue() >= ASSETCHAINS_TIMELOCKGTE)
                {
                    uint64_t unlockTime = komodo_block_unlocktime(coins->nHeight);
                    if (nSpendHeight < unlockTime) {
                        return state.DoS(10,
                                        error("CheckInputs(): tried to spend coinbase that is timelocked until block %d", unlockTime),
                                        REJECT_INVALID, "bad-txns-premature-spend-of-coinbase");
                    }
                }

                // Ensure that coinbases are matured, no DoS as retry may work later
                if (nSpendHeight - coins->nHeight < ::Params().CoinbaseMaturity()) {
                    return state.Invalid(
                                         error("CheckInputs(): tried to spend coinbase at depth %d/%d", nSpendHeight - coins->nHeight, (int32_t)::Params().CoinbaseMaturity()),
                                         REJECT_INVALID, "bad-txns-premature-spend-of-coinbase");
                }

                // Ensure that coinbases cannot be spent to transparent outputs
                // Disabled on regtest
                if (fCoinbaseEnforcedProtectionEnabled &&
                    consensusParams.fCoinbaseMustBeProtected &&
                    !tx.vout.empty()) {
                    return state.DoS(100,
                                     error("CheckInputs(): tried to spend coinbase with transparent outputs"),
                                     REJECT_INVALID, "bad-txns-coinbase-spend-has-transparent-outputs");
                }
            }

            // Check for negative or overflow input values
            nValueIn += coins->vout[prevout.n].nValue;
#ifdef KOMODO_ENABLE_INTEREST
            if ( chainName.isKMD() && nSpendHeight > 60000 )//chainActive.LastTip() != 0 && chainActive.LastTip()->GetHeight() >= 60000 )
            {
                if ( coins->vout[prevout.n].nValue >= 10*COIN )
                {
                    int64_t interest; int32_t txheight; uint32_t locktime;
                    if ( (interest= komodo_accrued_interest(&txheight,&locktime,prevout.hash,prevout.n,0,coins->vout[prevout.n].nValue,(int32_t)nSpendHeight-1)) != 0 )
                    {
<<<<<<< HEAD
                        //fprintf(stderr,"checkResult %.8f += val %.8f interest %.8f ht.%d lock.%u tip.%u\n",(double)nValueIn/COIN,(double)coins->vout[prevout.n].nValue/COIN,(double)interest/COIN,txheight,locktime,chainActive.Tip()->nTime);
=======
>>>>>>> 0fd2cc27
                        nValueIn += interest;
                    }
                }
            }
#endif
            if (!MoneyRange(coins->vout[prevout.n].nValue) || !MoneyRange(nValueIn))
                return state.DoS(100, error("CheckInputs(): txin values out of range"),
                                 REJECT_INVALID, "bad-txns-inputvalues-outofrange");

        }

        nValueIn += tx.GetShieldedValueIn();
        if (!MoneyRange(nValueIn))
            return state.DoS(100, error("CheckInputs(): shielded input to transparent value pool out of range"),
                             REJECT_INVALID, "bad-txns-inputvalues-outofrange");

        if (nValueIn < tx.GetValueOut())
        {
            fprintf(stderr,"spentheight.%d valuein %s vs %s error\n",nSpendHeight,FormatMoney(nValueIn).c_str(), FormatMoney(tx.GetValueOut()).c_str());
            return state.DoS(100, error("CheckInputs(): %s value in (%s) < value out (%s) diff %.8f",
                                        tx.GetHash().ToString(), FormatMoney(nValueIn), FormatMoney(tx.GetValueOut()),((double)nValueIn - tx.GetValueOut())/COIN),REJECT_INVALID, "bad-txns-in-belowout");
        }
        // Tally transaction fees
        CAmount nTxFee = nValueIn - tx.GetValueOut();
        if (nTxFee < 0)
            return state.DoS(100, error("CheckInputs(): %s nTxFee < 0", tx.GetHash().ToString()),
                             REJECT_INVALID, "bad-txns-fee-negative");
        nFees += nTxFee;
        if (!MoneyRange(nFees))
            return state.DoS(100, error("CheckInputs(): nFees out of range"),
                             REJECT_INVALID, "bad-txns-fee-outofrange");
        return true;
    }
}// namespace Consensus

bool ContextualCheckInputs(
                           const CTransaction& tx,
                           CValidationState &state,
                           const CCoinsViewCache &inputs,
                           bool fScriptChecks,
                           unsigned int flags,
                           bool cacheStore,
                           PrecomputedTransactionData& txdata,
                           const Consensus::Params& consensusParams,
                           uint32_t consensusBranchId,
                           std::vector<CScriptCheck> *pvChecks)
{
    if (!tx.IsMint())
    {
        if (!Consensus::CheckTxInputs(tx, state, inputs, GetSpendHeight(inputs), consensusParams)) {
            return false;
        }

        if (pvChecks)
            pvChecks->reserve(tx.vin.size());

        // The first loop above does all the inexpensive checks.
        // Only if ALL inputs pass do we perform expensive ECDSA signature checks.
        // Helps prevent CPU exhaustion attacks.

        // Skip ECDSA signature verification when connecting blocks
        // before the last block chain checkpoint. This is safe because block merkle hashes are
        // still computed and checked, and any change will be caught at the next checkpoint.
        if (fScriptChecks) {
            for (unsigned int i = 0; i < tx.vin.size(); i++) {
                if (tx.IsPegsImport() && i==0) continue;
                const COutPoint &prevout = tx.vin[i].prevout;
                const CCoins* coins = inputs.AccessCoins(prevout.hash);
                assert(coins);

                // Verify signature
                CScriptCheck check(*coins, tx, i, flags, cacheStore, consensusBranchId, &txdata);
                if (pvChecks) {
                    pvChecks->push_back(CScriptCheck());
                    check.swap(pvChecks->back());
                } else if (!check()) {
                    if (flags & STANDARD_NOT_MANDATORY_VERIFY_FLAGS) {
                        // Check whether the failure was caused by a
                        // non-mandatory script verification check, such as
                        // non-standard DER encodings or non-null dummy
                        // arguments; if so, don't trigger DoS protection to
                        // avoid splitting the network between upgraded and
                        // non-upgraded nodes.
                        CScriptCheck check2(*coins, tx, i,
                                            flags & ~STANDARD_NOT_MANDATORY_VERIFY_FLAGS, cacheStore, consensusBranchId, &txdata);
                        if (check2())
                            return state.Invalid(false, REJECT_NONSTANDARD, strprintf("non-mandatory-script-verify-flag (%s)", ScriptErrorString(check.GetScriptError())));
                    }
                    // Failures of other flags indicate a transaction that is
                    // invalid in new blocks, e.g. a invalid P2SH. We DoS ban
                    // such nodes as they are not following the protocol. That
                    // said during an upgrade careful thought should be taken
                    // as to the correct behavior - we may want to continue
                    // peering with non-upgraded nodes even after a soft-fork
                    // super-majority vote has passed.
                    return state.DoS(100,false, REJECT_INVALID, strprintf("mandatory-script-verify-flag-failed (%s)", ScriptErrorString(check.GetScriptError())));
                }
            }
        }
    }

    if (tx.IsCoinImport() || tx.IsPegsImport())
    {
        LOCK(cs_main);
        ServerTransactionSignatureChecker checker(&tx, 0, 0, false, txdata);
        return VerifyCoinImport(tx.vin[0].scriptSig, checker, state);
    }

    return true;
}

namespace {

    bool UndoWriteToDisk(const CBlockUndo& blockundo, CDiskBlockPos& pos, const uint256& hashBlock, const CMessageHeader::MessageStartChars& messageStart)
    {
        // Open history file to append
        CAutoFile fileout(OpenUndoFile(pos), SER_DISK, CLIENT_VERSION);
        if (fileout.IsNull())
            return error("%s: OpenUndoFile failed", __func__);

        // Write index header
        unsigned int nSize = GetSerializeSize(fileout, blockundo);
        fileout << FLATDATA(messageStart) << nSize;

        // Write undo data
        long fileOutPos = ftell(fileout.Get());
        if (fileOutPos < 0)
            return error("%s: ftell failed", __func__);
        pos.nPos = (unsigned int)fileOutPos;
        fileout << blockundo;

        // calculate & write checksum
        CHashWriter hasher(SER_GETHASH, PROTOCOL_VERSION);
        hasher << hashBlock;
        hasher << blockundo;
        fileout << hasher.GetHash();
        return true;
    }

    bool UndoReadFromDisk(CBlockUndo& blockundo, const CDiskBlockPos& pos, const uint256& hashBlock)
    {
        // Open history file to read
        CAutoFile filein(OpenUndoFile(pos, true), SER_DISK, CLIENT_VERSION);
        if (filein.IsNull())
            return error("%s: OpenBlockFile failed", __func__);

        // Read block
        uint256 hashChecksum;
        try {
            filein >> blockundo;
            filein >> hashChecksum;
        }
        catch (const std::exception& e) {
            return error("%s: Deserialize or I/O error - %s", __func__, e.what());
        }
        // Verify checksum
        CHashWriter hasher(SER_GETHASH, PROTOCOL_VERSION);
        hasher << hashBlock;
        hasher << blockundo;
        if (hashChecksum != hasher.GetHash())
            return error("%s: %s Checksum mismatch %s vs %s", __func__,hashBlock.GetHex().c_str(),hashChecksum.GetHex().c_str(),hasher.GetHash().GetHex().c_str());

        return true;
    }

    /** Abort with a message */
    bool AbortNode(const std::string& strMessage, const std::string& userMessage="")
    {
        strMiscWarning = strMessage;
        LogPrintf("*** %s\n", strMessage);
        uiInterface.ThreadSafeMessageBox(
                                         userMessage.empty() ? _("Error: A fatal internal error occurred, see debug.log for details") : userMessage,
                                         "", CClientUIInterface::MSG_ERROR);
        StartShutdown();
        return false;
    }

    bool AbortNode(CValidationState& state, const std::string& strMessage, const std::string& userMessage="")
    {
        AbortNode(strMessage, userMessage);
        return state.Error(strMessage);
    }

} // anon namespace

/**
 * Apply the undo operation of a CTxInUndo to the given chain state.
 * @param undo The undo object.
 * @param view The coins view to which to apply the changes.
 * @param out The out point that corresponds to the tx input.
 * @return True on success.
 */
static bool ApplyTxInUndo(const CTxInUndo& undo, CCoinsViewCache& view, const COutPoint& out)
{
    bool fClean = true;

    CCoinsModifier coins = view.ModifyCoins(out.hash);
    if (undo.nHeight != 0) {
        // undo data contains height: this is the last output of the prevout tx being spent
        if (!coins->IsPruned())
            fClean = fClean && error("%s: undo data overwriting existing transaction", __func__);
        coins->Clear();
        coins->fCoinBase = undo.fCoinBase;
        coins->nHeight = undo.nHeight;
        coins->nVersion = undo.nVersion;
    } else {
        if (coins->IsPruned())
            fClean = fClean && error("%s: undo data adding output to missing transaction", __func__);
    }
    if (coins->IsAvailable(out.n))
        fClean = fClean && error("%s: undo data overwriting existing output", __func__);
    if (coins->vout.size() < out.n+1)
        coins->vout.resize(out.n+1);
    coins->vout[out.n] = undo.txout;

    return fClean;
}


void ConnectNotarisations(const CBlock &block, int height)
{
    // Record Notarisations
    NotarisationsInBlock notarisations = ScanBlockNotarisations(block, height);
    if (notarisations.size() > 0) {
        CDBBatch batch = CDBBatch(*pnotarisations);
        batch.Write(block.GetHash(), notarisations);
        WriteBackNotarisations(notarisations, batch);
        pnotarisations->WriteBatch(batch, true);
        LogPrintf("ConnectBlock: wrote %i block notarisations in block: %s\n",
                notarisations.size(), block.GetHash().GetHex().data());
    }
}


void DisconnectNotarisations(const CBlock &block)
{
    // Delete from notarisations cache
    NotarisationsInBlock nibs;
    if (GetBlockNotarisations(block.GetHash(), nibs)) {
        CDBBatch batch = CDBBatch(*pnotarisations);
        batch.Erase(block.GetHash());
        EraseBackNotarisations(nibs, batch);
        pnotarisations->WriteBatch(batch, true);
        LogPrintf("DisconnectTip: deleted %i block notarisations in block: %s\n",
            nibs.size(), block.GetHash().GetHex().data());
    }
}

int8_t GetAddressType(const CScript &scriptPubKey, CTxDestination &vDest, txnouttype &txType, vector<vector<unsigned char>> &vSols)
{
    int8_t keyType = 0;
    // some non-standard types, like time lock coinbases, don't solve, but do extract
    if ( (Solver(scriptPubKey, txType, vSols) || ExtractDestination(scriptPubKey, vDest)) )
    {
        keyType = 1;
        if (vDest.which())
        {
            // if we failed to solve, and got a vDest, assume P2PKH or P2PK address returned
            CKeyID kid;
            if (CBitcoinAddress(vDest).GetKeyID(kid))
            {
                vSols.push_back(vector<unsigned char>(kid.begin(), kid.end()));
            }
        }
        else if (txType == TX_SCRIPTHASH)
        {
            keyType = 2;
        }
        else if (txType == TX_CRYPTOCONDITION )
        {
            keyType = 3;
        }
    }
    return keyType;
}

bool DisconnectBlock(CBlock& block, CValidationState& state, CBlockIndex* pindex, CCoinsViewCache& view, bool* pfClean)
{
    assert(pindex->GetBlockHash() == view.GetBestBlock());

    if (pfClean)
        *pfClean = false;

    bool fClean = true;
    CBlockUndo blockUndo;
    CDiskBlockPos pos = pindex->GetUndoPos();
    if (pos.IsNull())
        return error("DisconnectBlock(): no undo data available");
    if (!UndoReadFromDisk(blockUndo, pos, pindex->pprev->GetBlockHash()))
        return error("DisconnectBlock(): failure reading undo data");

    if (blockUndo.vtxundo.size() + 1 != block.vtx.size())
        return error("DisconnectBlock(): block and undo data inconsistent");
    std::vector<std::pair<CAddressIndexKey, CAmount> > addressIndex;
    std::vector<std::pair<CAddressUnspentKey, CAddressUnspentValue> > addressUnspentIndex;
    std::vector<std::pair<CSpentIndexKey, CSpentIndexValue> > spentIndex;

    // undo transactions in reverse order
    for (int i = block.vtx.size() - 1; i >= 0; i--) {
        const CTransaction &tx = block.vtx[i];
        uint256 hash = tx.GetHash();
        if (fAddressIndex) {

            for (unsigned int k = tx.vout.size(); k-- > 0;) {
                const CTxOut &out = tx.vout[k];

                vector<vector<unsigned char>> vSols;
                CTxDestination vDest;
                txnouttype txType = TX_PUBKEYHASH;
                int keyType = GetAddressType(out.scriptPubKey, vDest, txType, vSols);
                if ( keyType != 0 )
                {
                    for (auto addr : vSols)
                    {
                        uint160 addrHash = addr.size() == 20 ? uint160(addr) : Hash160(addr);
                        addressIndex.push_back(make_pair(CAddressIndexKey(keyType, addrHash, pindex->nHeight, i, hash, k, false), out.nValue));
                        addressUnspentIndex.push_back(make_pair(CAddressUnspentKey(keyType, addrHash, hash, k), CAddressUnspentValue()));
                    }
                }
            }
        }

        // Check that all outputs are available and match the outputs in the block itself
        // exactly.
        {
            CCoinsModifier outs = view.ModifyCoins(hash);
            outs->ClearUnspendable();

            CCoins outsBlock(tx, pindex->nHeight);
            // The CCoins serialization does not serialize negative numbers.
            // No network rules currently depend on the version here, so an inconsistency is harmless
            // but it must be corrected before txout nversion ever influences a network rule.
            if (outsBlock.nVersion < 0)
                outs->nVersion = outsBlock.nVersion;
            if (*outs != outsBlock)
                fClean = fClean && error("DisconnectBlock(): added transaction mismatch? database corrupted");

            // remove outputs
            outs->Clear();
        }

        // unspend nullifiers
        view.SetNullifiers(tx, false);

        // restore inputs
        if (!tx.IsMint()) {
            CTxUndo &txundo = blockUndo.vtxundo[i-1];
            if (tx.IsPegsImport()) txundo.vprevout.insert(txundo.vprevout.begin(),CTxInUndo());
            if (txundo.vprevout.size() != tx.vin.size())
                return error("DisconnectBlock(): transaction and undo data inconsistent");
            for (unsigned int j = tx.vin.size(); j-- > 0;) {
                if (tx.IsPegsImport() && j==0)  continue;
                const COutPoint &out = tx.vin[j].prevout;
                const CTxInUndo &undo = txundo.vprevout[j];
                if (!ApplyTxInUndo(undo, view, out))
                    fClean = false;

                const CTxIn input = tx.vin[j];

                if (fSpentIndex) {
                    // undo and delete the spent index
                    spentIndex.push_back(make_pair(CSpentIndexKey(input.prevout.hash, input.prevout.n), CSpentIndexValue()));
                }

                if (fAddressIndex) {
                    const CTxOut &prevout = view.GetOutputFor(tx.vin[j]);

                    vector<vector<unsigned char>> vSols;
                    CTxDestination vDest;
                    txnouttype txType = TX_PUBKEYHASH;
                    int keyType = GetAddressType(prevout.scriptPubKey, vDest, txType, vSols);
                    if ( keyType != 0 )
                    {
                        for (auto addr : vSols)
                        {
                            uint160 addrHash = addr.size() == 20 ? uint160(addr) : Hash160(addr);
                            // undo spending activity
                            addressIndex.push_back(make_pair(CAddressIndexKey(keyType, addrHash, pindex->nHeight, i, hash, j, true), prevout.nValue * -1));
                            // restore unspent index
                            addressUnspentIndex.push_back(make_pair(CAddressUnspentKey(keyType, addrHash, input.prevout.hash, input.prevout.n), CAddressUnspentValue(prevout.nValue, prevout.scriptPubKey, undo.nHeight)));
                        }
                    }
                }
            }
        }
        else if (tx.IsCoinImport() || tx.IsPegsImport())
        {
            RemoveImportTombstone(tx, view);
        }
    }

    // set the old best Sprout anchor back
    view.PopAnchor(blockUndo.old_sprout_tree_root, SPROUT);

    // set the old best Sapling anchor back
    // We can get this from the `hashFinalSaplingRoot` of the last block
    // However, this is only reliable if the last block was on or after
    // the Sapling activation height. Otherwise, the last anchor was the
    // empty root.
    if (NetworkUpgradeActive(pindex->pprev->nHeight, Params().GetConsensus(), Consensus::UPGRADE_SAPLING)) {
        view.PopAnchor(pindex->pprev->hashFinalSaplingRoot, SAPLING);
    } else {
        view.PopAnchor(SaplingMerkleTree::empty_root(), SAPLING);
    }

    // move best block pointer to prevout block
    view.SetBestBlock(pindex->pprev->GetBlockHash());

    if (pfClean) {
        *pfClean = fClean;
        return true;
    }

    if (fAddressIndex) {
        if (!pblocktree->EraseAddressIndex(addressIndex)) {
            return AbortNode(state, "Failed to delete address index");
        }
        if (!pblocktree->UpdateAddressUnspentIndex(addressUnspentIndex)) {
            return AbortNode(state, "Failed to write address unspent index");
        }
    }

    return fClean;
}

void static FlushBlockFile(bool fFinalize = false)
{
    LOCK(cs_LastBlockFile);

    CDiskBlockPos posOld(nLastBlockFile, 0);

    FILE *fileOld = OpenBlockFile(posOld);
    if (fileOld) {
        if (fFinalize)
            TruncateFile(fileOld, vinfoBlockFile[nLastBlockFile].nSize);
        FileCommit(fileOld);
        fclose(fileOld);
    }

    fileOld = OpenUndoFile(posOld);
    if (fileOld) {
        if (fFinalize)
            TruncateFile(fileOld, vinfoBlockFile[nLastBlockFile].nUndoSize);
        FileCommit(fileOld);
        fclose(fileOld);
    }
}

bool FindUndoPos(CValidationState &state, int nFile, CDiskBlockPos &pos, unsigned int nAddSize);

static CCheckQueue<CScriptCheck> scriptcheckqueue(128);

void ThreadScriptCheck() {
    RenameThread("zcash-scriptch");
    scriptcheckqueue.Thread();
}

//
// Called periodically asynchronously; alerts if it smells like
// we're being fed a bad chain (blocks being generated much
// too slowly or too quickly).
//
void PartitionCheck(bool (*initialDownloadCheck)(), CCriticalSection& cs, const CBlockIndex *const &bestHeader,
                    int64_t nPowTargetSpacing)
{
    if (bestHeader == NULL || initialDownloadCheck()) return;

    static int64_t lastAlertTime = 0;
    int64_t now = GetTime();
    if (lastAlertTime > now-60*60*24) return; // Alert at most once per day

    const int SPAN_HOURS=4;
    const int SPAN_SECONDS=SPAN_HOURS*60*60;
    int BLOCKS_EXPECTED = SPAN_SECONDS / nPowTargetSpacing;

    boost::math::poisson_distribution<double> poisson(BLOCKS_EXPECTED);

    std::string strWarning;
    int64_t startTime = GetTime()-SPAN_SECONDS;

    LOCK(cs);
    const CBlockIndex* i = bestHeader;
    int nBlocks = 0;
    while (i->GetBlockTime() >= startTime) {
        ++nBlocks;
        i = i->pprev;
        if (i == NULL) return; // Ran out of chain, we must not be fully synced
    }

    // How likely is it to find that many by chance?
    double p = boost::math::pdf(poisson, nBlocks);

    LogPrint("partitioncheck", "%s : Found %d blocks in the last %d hours\n", __func__, nBlocks, SPAN_HOURS);
    LogPrint("partitioncheck", "%s : likelihood: %g\n", __func__, p);

    // Aim for one false-positive about every fifty years of normal running:
    const int FIFTY_YEARS = 50*365*24*60*60;
    double alertThreshold = 1.0 / (FIFTY_YEARS / SPAN_SECONDS);

    if (bestHeader->nHeight > BLOCKS_EXPECTED)
    {
        if (p <= alertThreshold && nBlocks < BLOCKS_EXPECTED)
        {
            // Many fewer blocks than expected: alert!
            strWarning = strprintf(_("WARNING: check your network connection, %d blocks received in the last %d hours (%d expected)"),
                                nBlocks, SPAN_HOURS, BLOCKS_EXPECTED);
        }
        else if (p <= alertThreshold && nBlocks > BLOCKS_EXPECTED)
        {
            // Many more blocks than expected: alert!
            strWarning = strprintf(_("WARNING: abnormally high number of blocks generated, %d blocks received in the last %d hours (%d expected)"),
                                nBlocks, SPAN_HOURS, BLOCKS_EXPECTED);
        }
    }
    if (!strWarning.empty())
    {
        strMiscWarning = strWarning;
        CAlert::Notify(strWarning, true);
        lastAlertTime = now;
    }
}


static int64_t nTimeVerify = 0;
static int64_t nTimeConnect = 0;
static int64_t nTimeIndex = 0;
static int64_t nTimeCallbacks = 0;
static int64_t nTimeTotal = 0;
bool FindBlockPos(int32_t tmpflag,CValidationState &state, CDiskBlockPos &pos, unsigned int nAddSize, unsigned int nHeight, uint64_t nTime, bool fKnown = false);
bool ReceivedBlockTransactions(const CBlock &block, CValidationState& state, CBlockIndex *pindexNew, const CDiskBlockPos& pos);

/*****
 * Only for testing, DO NOT USE
 * @returns the cs_main mutex
 */
CCriticalSection& get_cs_main()
{
    return cs_main;
}

/*****
 * @brief Apply the effects of this block (with given index) on the UTXO set represented by coins
 * @param block the block to add
 * @param state the result status
 * @param pindex where to insert the block
 * @param view the chain
 * @param fJustCheck do not actually modify, only do checks
 * @param fcheckPOW
 * @returns true on success
 */
bool ConnectBlock(const CBlock& block, CValidationState& state, CBlockIndex* pindex, CCoinsViewCache& view, bool fJustCheck,bool fCheckPOW)
{
    CDiskBlockPos blockPos;
    const CChainParams& chainparams = Params();
    if ( KOMODO_NSPV_SUPERLITE )
        return(true);
    if ( KOMODO_STOPAT != 0 && pindex->nHeight > KOMODO_STOPAT )
        return(false);
    AssertLockHeld(cs_main);
    bool fExpensiveChecks = true;
    if (fCheckpointsEnabled) {
        CBlockIndex *pindexLastCheckpoint = Checkpoints::GetLastCheckpoint(chainparams.Checkpoints());
        if (pindexLastCheckpoint && pindexLastCheckpoint->GetAncestor(pindex->nHeight) == pindex) {
            // This block is an ancestor of a checkpoint: disable script checks
            fExpensiveChecks = false;
        }
    }
    auto verifier = libzcash::ProofVerifier::Strict();
    auto disabledVerifier = libzcash::ProofVerifier::Disabled();
    int32_t futureblock;
    CAmount blockReward = GetBlockSubsidy(pindex->nHeight, chainparams.GetConsensus());
    uint64_t notarypaycheque = 0;
    // Check it again to verify JoinSplit proofs, and in case a previous version let a bad block in
    if ( !CheckBlock(&futureblock,pindex->nHeight,pindex,block, state, fExpensiveChecks ? verifier : disabledVerifier, fCheckPOW, !fJustCheck) || futureblock != 0 )
    {
        return false;
    }
    if ( fCheckPOW != 0 && (pindex->nStatus & BLOCK_VALID_CONTEXT) != BLOCK_VALID_CONTEXT ) // Activate Jan 15th, 2019
    {
        if ( !ContextualCheckBlock(1,block, state, pindex->pprev) )
        {
            fprintf(stderr,"ContextualCheckBlock failed ht.%d\n",(int32_t)pindex->nHeight);
            if ( pindex->nTime > 1547510400 )
                return false;
            fprintf(stderr,"grandfathered exception, until jan 15th 2019\n");
        } else pindex->nStatus |= BLOCK_VALID_CONTEXT;
    }
    
    // Do this here before the block is moved to the main block files.
    if ( ASSETCHAINS_NOTARY_PAY[0] != 0 && pindex->nHeight > 10 )
    {
        // do a full block scan to get notarisation position and to enforce a valid notarization is in position 1.
        // if notarisation in the block, must be position 1 and the coinbase must pay notaries.
        int32_t notarisationTx = komodo_connectblock(true,pindex,*(CBlock *)&block);  
        // -1 means that the valid notarization isnt in position 1 or there are too many notarizations in this block.
        if ( notarisationTx == -1 )
            return state.DoS(100, error("ConnectBlock(): Notarization is not in TX position 1 or block contains more than 1 notarization! Invalid Block!"),
                        REJECT_INVALID, "bad-notarization-position");
        // 1 means this block contains a valid notarisation and its in position 1.
        // its no longer possible for any attempted notarization to be in a block with a valid one!
        // if notaries create a notarisation even if its not in this chain it will need to be mined inside its own block! 
        if ( notarisationTx == 1 )
        {
            // Check if the notaries have been paid.
            if ( block.vtx[0].vout.size() == 1 )
                return state.DoS(100, error("ConnectBlock(): Notaries have not been paid!"),
                                REJECT_INVALID, "bad-cb-amount");
            // calculate the notaries compensation and validate the amounts and pubkeys are correct.
            notarypaycheque = komodo_checknotarypay((CBlock *)&block,(int32_t)pindex->nHeight);
            if ( notarypaycheque > 0 )
                blockReward += notarypaycheque;
            else
                return state.DoS(100, error("ConnectBlock(): Notary pay validation failed!"),
                                REJECT_INVALID, "bad-cb-amount");
        }
    }
    // Move the block to the main block file, we need this to create the TxIndex in the following loop.
    if ( (pindex->nStatus & BLOCK_IN_TMPFILE) != 0 )
    {
        unsigned int nBlockSize = ::GetSerializeSize(block, SER_DISK, CLIENT_VERSION);
        if (!FindBlockPos(0,state, blockPos, nBlockSize+8, pindex->nHeight, block.GetBlockTime(),false))
            return error("ConnectBlock(): FindBlockPos failed");
        if (!WriteBlockToDisk(block, blockPos, chainparams.MessageStart()))
            return error("ConnectBlock(): FindBlockPos failed");
        pindex->nStatus &= (~BLOCK_IN_TMPFILE);
        pindex->nFile = blockPos.nFile;
        pindex->nDataPos = blockPos.nPos;
        if (!ReceivedBlockTransactions(block, state, pindex, blockPos))
            return error("AcceptBlock(): ReceivedBlockTransactions failed");
        setDirtyFileInfo.insert(blockPos.nFile);
    }
    // verify that the view's current state corresponds to the previous block
    uint256 hashPrevBlock = pindex->pprev == NULL ? uint256() : pindex->pprev->GetBlockHash();
    if ( hashPrevBlock != view.GetBestBlock() )
    {
        fprintf(stderr,"ConnectBlock(): hashPrevBlock != view.GetBestBlock()\n");
        return state.DoS(1, error("ConnectBlock(): hashPrevBlock != view.GetBestBlock()"),
                         REJECT_INVALID, "hashPrevBlock-not-bestblock");
    }
    assert(hashPrevBlock == view.GetBestBlock());

    // Special case for the genesis block, skipping connection of its transactions
    // (its coinbase is unspendable)
    if (block.GetHash() == chainparams.GetConsensus().hashGenesisBlock) {
        if (!fJustCheck) {
            view.SetBestBlock(pindex->GetBlockHash());
            // Before the genesis block, there was an empty tree
            SproutMerkleTree tree;
            pindex->hashSproutAnchor = tree.root();
            // The genesis block contained no JoinSplits
            pindex->hashFinalSproutRoot = pindex->hashSproutAnchor;
        }
        return true;
    }

    bool fScriptChecks = (!fCheckpointsEnabled || pindex->nHeight >= Checkpoints::GetTotalBlocksEstimate(chainparams.Checkpoints()));
    // Do not allow blocks that contain transactions which 'overwrite' older transactions,
    // unless those are already completely spent.
    BOOST_FOREACH(const CTransaction& tx, block.vtx) {
        const CCoins* coins = view.AccessCoins(tx.GetHash());
        if (coins && !coins->IsPruned())
            return state.DoS(100, error("ConnectBlock(): tried to overwrite transaction"),
                             REJECT_INVALID, "bad-txns-BIP30");
    }

    unsigned int flags = SCRIPT_VERIFY_P2SH | SCRIPT_VERIFY_CHECKLOCKTIMEVERIFY;

    // DERSIG (BIP66) is also always enforced, but does not have a flag.

    CBlockUndo blockundo;
    /*
    if ( ASSETCHAINS_CC != 0 )
    {
        if ( scriptcheckqueue.IsIdle() == 0 )
        {
            fprintf(stderr,"scriptcheckqueue isnt idle\n");
            sleep(1);
        }
    }
    */
    CCheckQueueControl<CScriptCheck> control(fExpensiveChecks && nScriptCheckThreads ? &scriptcheckqueue : NULL);

    int64_t nTimeStart = GetTimeMicros();
    CAmount nFees = 0;
    int nInputs = 0;
    uint64_t valueout;
    int64_t voutsum = 0, prevsum = 0, interest, sum = 0, stakeTxValue = 0;
    unsigned int nSigOps = 0;
    CDiskTxPos pos(pindex->GetBlockPos(), GetSizeOfCompactSize(block.vtx.size()));
    std::vector<std::pair<uint256, CDiskTxPos> > vPos;
    vPos.reserve(block.vtx.size());
    blockundo.vtxundo.reserve(block.vtx.size() - 1);
    std::vector<std::pair<CAddressIndexKey, CAmount> > addressIndex;
    std::vector<std::pair<CAddressUnspentKey, CAddressUnspentValue> > addressUnspentIndex;
    std::vector<std::pair<CSpentIndexKey, CSpentIndexValue> > spentIndex;
    // Construct the incremental merkle tree at the current
    // block position,
    auto old_sprout_tree_root = view.GetBestAnchor(SPROUT);
    // saving the top anchor in the block index as we go.
    if (!fJustCheck) {
        pindex->hashSproutAnchor = old_sprout_tree_root;
    }

    SproutMerkleTree sprout_tree;

    // This should never fail: we should always be able to get the root
    // that is on the tip of our chain
    assert(view.GetSproutAnchorAt(old_sprout_tree_root, sprout_tree));

    {
        // Consistency check: the root of the tree we're given should
        // match what we asked for.
        assert(sprout_tree.root() == old_sprout_tree_root);
    }

    SaplingMerkleTree sapling_tree;
    assert(view.GetSaplingAnchorAt(view.GetBestAnchor(SAPLING), sapling_tree));

    // Grab the consensus branch ID for the block's height
    auto consensusBranchId = CurrentEpochBranchId(pindex->nHeight, Params().GetConsensus());

    std::vector<PrecomputedTransactionData> txdata;
    txdata.reserve(block.vtx.size()); // Required so that pointers to individual PrecomputedTransactionData don't get invalidated
    for (unsigned int i = 0; i < block.vtx.size(); i++)
    {
        const CTransaction &tx = block.vtx[i];
        const uint256 txhash = tx.GetHash();
        nInputs += tx.vin.size();
        nSigOps += GetLegacySigOpCount(tx);
        if (nSigOps > MAX_BLOCK_SIGOPS)
            return state.DoS(100, error("ConnectBlock(): too many sigops"),
                             REJECT_INVALID, "bad-blk-sigops");
        if (!tx.IsMint())
        {
            if (!view.HaveInputs(tx))
            {
                fprintf(stderr, "Connect Block missing inputs tx_number.%d \nvin txid.%s vout.%d \n",i,tx.vin[0].prevout.hash.ToString().c_str(),tx.vin[0].prevout.n);
                return state.DoS(100, error("ConnectBlock(): inputs missing/spent"),
                                 REJECT_INVALID, "bad-txns-inputs-missingorspent");
            }
            // are the JoinSplit's requirements met?
            if (!view.HaveJoinSplitRequirements(tx))
                return state.DoS(100, error("ConnectBlock(): JoinSplit requirements not met"),
                                 REJECT_INVALID, "bad-txns-joinsplit-requirements-not-met");

            if (fAddressIndex || fSpentIndex)
            {
                for (size_t j = 0; j < tx.vin.size(); j++) 
                {
                    if (tx.IsPegsImport() && j==0) continue;
                    const CTxIn input = tx.vin[j];
                    const CTxOut &prevout = view.GetOutputFor(tx.vin[j]);

                    vector<vector<unsigned char>> vSols;
                    CTxDestination vDest;
                    txnouttype txType = TX_PUBKEYHASH;
                    uint160 addrHash;
                    int keyType = GetAddressType(prevout.scriptPubKey, vDest, txType, vSols);
                    if ( keyType != 0 )
                    {
                        for (auto addr : vSols)
                        {
                            addrHash = addr.size() == 20 ? uint160(addr) : Hash160(addr);
                            // record spending activity
                            addressIndex.push_back(make_pair(CAddressIndexKey(keyType, addrHash, pindex->nHeight, i, txhash, j, true), prevout.nValue * -1));

                            // remove address from unspent index
                            addressUnspentIndex.push_back(make_pair(CAddressUnspentKey(keyType, addrHash, input.prevout.hash, input.prevout.n), CAddressUnspentValue()));
                        }

                        if (fSpentIndex) {
                            // add the spent index to determine the txid and input that spent an output
                            // and to find the amount and address from an input
                            spentIndex.push_back(make_pair(CSpentIndexKey(input.prevout.hash, input.prevout.n), CSpentIndexValue(txhash, j, pindex->nHeight, prevout.nValue, keyType, addrHash)));
                        }
                    }
                }
            }
            // Add in sigops done by pay-to-script-hash inputs;
            // this is to prevent a "rogue miner" from creating
            // an incredibly-expensive-to-validate block.
            nSigOps += GetP2SHSigOpCount(tx, view);
            if (nSigOps > MAX_BLOCK_SIGOPS)
                return state.DoS(100, error("ConnectBlock(): too many sigops"),
                                 REJECT_INVALID, "bad-blk-sigops");
        }

        txdata.emplace_back(tx);

        valueout = tx.GetValueOut();
        if ( KOMODO_VALUETOOBIG(valueout) != 0 )
        {
            fprintf(stderr,"valueout %.8f too big\n",(double)valueout/COIN);
            return state.DoS(100, error("ConnectBlock(): GetValueOut too big"),REJECT_INVALID,"tx valueout is too big");
        }
        if (!tx.IsCoinBase())
        {
            nFees += (stakeTxValue= view.GetValueIn(chainActive.Tip()->nHeight,interest,tx) - valueout);
            sum += interest;

            std::vector<CScriptCheck> vChecks;
            if (!ContextualCheckInputs(tx, state, view, fExpensiveChecks, flags, false, txdata[i], chainparams.GetConsensus(), consensusBranchId, nScriptCheckThreads ? &vChecks : NULL))
                return false;
            control.Add(vChecks);
        }

        if (fAddressIndex) {
            for (unsigned int k = 0; k < tx.vout.size(); k++) {
                const CTxOut &out = tx.vout[k];

                uint160 addrHash;

                vector<vector<unsigned char>> vSols;
                CTxDestination vDest;
                txnouttype txType = TX_PUBKEYHASH;
                int keyType = GetAddressType(out.scriptPubKey, vDest, txType, vSols);
                if ( keyType != 0 )
                {
                    for (auto addr : vSols)
                    {
                        addrHash = addr.size() == 20 ? uint160(addr) : Hash160(addr);
                        // record receiving activity
                        addressIndex.push_back(make_pair(CAddressIndexKey(keyType, addrHash, pindex->nHeight, i, txhash, k, false), out.nValue));

                        // record unspent output
                        addressUnspentIndex.push_back(make_pair(CAddressUnspentKey(keyType, addrHash, txhash, k), CAddressUnspentValue(out.nValue, out.scriptPubKey, pindex->nHeight)));
                    }
                }
            }
        }

        CTxUndo undoDummy;
        if (i > 0) {
            blockundo.vtxundo.push_back(CTxUndo());
        }
        UpdateCoins(tx, view, i == 0 ? undoDummy : blockundo.vtxundo.back(), pindex->nHeight);

        BOOST_FOREACH(const JSDescription &joinsplit, tx.vjoinsplit) {
            BOOST_FOREACH(const uint256 &note_commitment, joinsplit.commitments) {
                // Insert the note commitments into our temporary tree.
                sprout_tree.append(note_commitment);
            }
        }

        BOOST_FOREACH(const OutputDescription &outputDescription, tx.vShieldedOutput) {
            sapling_tree.append(outputDescription.cm);
        }

        vPos.push_back(std::make_pair(tx.GetHash(), pos));
        pos.nTxOffset += ::GetSerializeSize(tx, SER_DISK, CLIENT_VERSION);
    }
    
    // This is moved from CheckBlock for staking chains, so we can enforce the staking tx value was indeed paid to the coinbase.
    if ( ASSETCHAINS_STAKED != 0 && fCheckPOW && komodo_checkPOW(blockReward+stakeTxValue-notarypaycheque,1,(CBlock *)&block,pindex->nHeight) < 0 ) 
        return state.DoS(100, error("ConnectBlock: ac_staked chain failed slow komodo_checkPOW"),REJECT_INVALID, "failed-slow_checkPOW");

    view.PushAnchor(sprout_tree);
    view.PushAnchor(sapling_tree);
    if (!fJustCheck) {
        pindex->hashFinalSproutRoot = sprout_tree.root();
    }
    blockundo.old_sprout_tree_root = old_sprout_tree_root;

    // If Sapling is active, block.hashFinalSaplingRoot must be the
    // same as the root of the Sapling tree
    if (NetworkUpgradeActive(pindex->nHeight, chainparams.GetConsensus(), Consensus::UPGRADE_SAPLING)) {
        if (block.hashFinalSaplingRoot != sapling_tree.root()) {
            return state.DoS(100,
                         error("ConnectBlock(): block's hashFinalSaplingRoot is incorrect"),
                               REJECT_INVALID, "bad-sapling-root-in-block");
        }
    }
    int64_t nTime1 = GetTimeMicros(); nTimeConnect += nTime1 - nTimeStart;
    LogPrint("bench", "      - Connect %u transactions: %.2fms (%.3fms/tx, %.3fms/txin) [%.2fs]\n", (unsigned)block.vtx.size(), 0.001 * (nTime1 - nTimeStart), 0.001 * (nTime1 - nTimeStart) / block.vtx.size(), nInputs <= 1 ? 0 : 0.001 * (nTime1 - nTimeStart) / (nInputs-1), nTimeConnect * 0.000001);

    blockReward += nFees + sum;
    if ( chainName.isKMD() && pindex->nHeight >= KOMODO_NOTARIES_HEIGHT2)
        blockReward -= sum;

    if ( ASSETCHAINS_COMMISSION != 0 || ASSETCHAINS_FOUNDERS_REWARD != 0 ) //ASSETCHAINS_OVERRIDE_PUBKEY33[0] != 0 &&
    {
        uint64_t checktoshis;
        if ( (checktoshis= komodo_commission((CBlock *)&block,(int32_t)pindex->nHeight)) != 0 )
        {
            if ( block.vtx[0].vout.size() >= 2 && block.vtx[0].vout[1].nValue == checktoshis )
                blockReward += checktoshis;
            else if ( pindex->nHeight > 1 )
                fprintf(stderr,"checktoshis %.8f vs %.8f numvouts %d\n",dstr(checktoshis),dstr(block.vtx[0].vout[1].nValue),(int32_t)block.vtx[0].vout.size());
        }
    }
    if ( !chainName.isKMD() && pindex->nHeight == 1 && block.vtx[0].GetValueOut() != blockReward)
    {
        return state.DoS(100, error("ConnectBlock(): coinbase for block 1 pays wrong amount (actual=%d vs correct=%d)", block.vtx[0].GetValueOut(), blockReward),
                            REJECT_INVALID, "bad-cb-amount");
    }
    if ( block.vtx[0].GetValueOut() > blockReward+KOMODO_EXTRASATOSHI )
    {
        if ( !chainName.isKMD() || pindex->nHeight >= KOMODO_NOTARIES_HEIGHT1 || block.vtx[0].vout[0].nValue > blockReward )
        {
            return state.DoS(100,
                             error("ConnectBlock(): coinbase pays too much (actual=%d vs limit=%d)",
                                   block.vtx[0].GetValueOut(), blockReward),
                             REJECT_INVALID, "bad-cb-amount");
        } else if ( IS_KOMODO_NOTARY )
            fprintf(stderr,"allow nHeight.%d coinbase %.8f vs %.8f interest %.8f\n",(int32_t)pindex->nHeight,dstr(block.vtx[0].GetValueOut()),dstr(blockReward),dstr(sum));
    }
    if (!control.Wait())
        return state.DoS(100, false);
    int64_t nTime2 = GetTimeMicros(); nTimeVerify += nTime2 - nTimeStart;
    LogPrint("bench", "    - Verify %u txins: %.2fms (%.3fms/txin) [%.2fs]\n", nInputs - 1, 0.001 * (nTime2 - nTimeStart), nInputs <= 1 ? 0 : 0.001 * (nTime2 - nTimeStart) / (nInputs-1), nTimeVerify * 0.000001);

    if (fJustCheck)
        return true;

    // Write undo information to disk
    if (pindex->GetUndoPos().IsNull() || !pindex->IsValid(BLOCK_VALID_SCRIPTS))
    {
        if (pindex->GetUndoPos().IsNull())
        {
            CDiskBlockPos pos;
            if (!FindUndoPos(state, pindex->nFile, pos, ::GetSerializeSize(blockundo, SER_DISK, CLIENT_VERSION) + 40))
                return error("ConnectBlock(): FindUndoPos failed");
            if ( pindex->pprev == 0 )
                fprintf(stderr,"ConnectBlock: unexpected null pprev\n");
            if (!UndoWriteToDisk(blockundo, pos, pindex->pprev->GetBlockHash(), chainparams.MessageStart()))
                return AbortNode(state, "Failed to write undo data");
            // update nUndoPos in block index
            pindex->nUndoPos = pos.nPos;
            pindex->nStatus |= BLOCK_HAVE_UNDO;
        }
        
        // Now that all consensus rules have been validated, set nCachedBranchId.
        // Move this if BLOCK_VALID_CONSENSUS is ever altered.
        static_assert(BLOCK_VALID_CONSENSUS == BLOCK_VALID_SCRIPTS,
                      "nCachedBranchId must be set after all consensus rules have been validated.");
        if (IsActivationHeightForAnyUpgrade(pindex->nHeight, Params().GetConsensus())) {
            pindex->nStatus |= BLOCK_ACTIVATES_UPGRADE;
            pindex->nCachedBranchId = CurrentEpochBranchId(pindex->nHeight, chainparams.GetConsensus());
        } else if (pindex->pprev) {
            pindex->nCachedBranchId = pindex->pprev->nCachedBranchId;
        }
        
        pindex->RaiseValidity(BLOCK_VALID_SCRIPTS);
        setDirtyBlockIndex.insert(pindex);
    }

    ConnectNotarisations(block, pindex->nHeight); // MoMoM notarisation DB.

    if (fTxIndex)
        if (!pblocktree->WriteTxIndex(vPos))
            return AbortNode(state, "Failed to write transaction index");
    if (fAddressIndex) {
        if (!pblocktree->WriteAddressIndex(addressIndex)) {
            return AbortNode(state, "Failed to write address index");
        }

        if (!pblocktree->UpdateAddressUnspentIndex(addressUnspentIndex)) {
            return AbortNode(state, "Failed to write address unspent index");
        }
    }

    if (fSpentIndex)
        if (!pblocktree->UpdateSpentIndex(spentIndex))
            return AbortNode(state, "Failed to write transaction index");

    if (fTimestampIndex)
    {
        unsigned int logicalTS = pindex->nTime;
        unsigned int prevLogicalTS = 0;

        // retrieve logical timestamp of the previous block
        if (pindex->pprev)
            if (!pblocktree->ReadTimestampBlockIndex(pindex->pprev->GetBlockHash(), prevLogicalTS))
                LogPrintf("%s: Failed to read previous block's logical timestamp\n", __func__);

        if (logicalTS <= prevLogicalTS) {
            logicalTS = prevLogicalTS + 1;
            LogPrintf("%s: Previous logical timestamp is newer Actual[%d] prevLogical[%d] Logical[%d]\n", __func__, pindex->nTime, prevLogicalTS, logicalTS);
        }

        if (!pblocktree->WriteTimestampIndex(CTimestampIndexKey(logicalTS, pindex->GetBlockHash())))
            return AbortNode(state, "Failed to write timestamp index");

        if (!pblocktree->WriteTimestampBlockIndex(CTimestampBlockIndexKey(pindex->GetBlockHash()), CTimestampBlockIndexValue(logicalTS)))
            return AbortNode(state, "Failed to write blockhash index");
    }

    // add this block to the view's block chain
    view.SetBestBlock(pindex->GetBlockHash());

    int64_t nTime3 = GetTimeMicros(); nTimeIndex += nTime3 - nTime2;
    LogPrint("bench", "    - Index writing: %.2fms [%.2fs]\n", 0.001 * (nTime3 - nTime2), nTimeIndex * 0.000001);

    // Watch for changes to the previous coinbase transaction.
    static uint256 hashPrevBestCoinBase;
    GetMainSignals().UpdatedTransaction(hashPrevBestCoinBase);
    hashPrevBestCoinBase = block.vtx[0].GetHash();

    int64_t nTime4 = GetTimeMicros(); nTimeCallbacks += nTime4 - nTime3;
    LogPrint("bench", "    - Callbacks: %.2fms [%.2fs]\n", 0.001 * (nTime4 - nTime3), nTimeCallbacks * 0.000001);

    komodo_connectblock(false,pindex,*(CBlock *)&block);  // dPoW state update.
    if ( ASSETCHAINS_NOTARY_PAY[0] != 0 )
    {
      // Update the notary pay with the latest payment.
      pindex->nNotaryPay = pindex->pprev->nNotaryPay + notarypaycheque;
    }
    return true;
}

enum FlushStateMode {
    FLUSH_STATE_NONE,
    FLUSH_STATE_IF_NEEDED,
    FLUSH_STATE_PERIODIC,
    FLUSH_STATE_ALWAYS
};

/**
 * Update the on-disk chain state.
 * The caches and indexes are flushed depending on the mode we're called with
 * if they're too large, if it's been a while since the last write,
 * or always and in all cases if we're in prune mode and are deleting files.
 */
bool static FlushStateToDisk(CValidationState &state, FlushStateMode mode) {
    LOCK2(cs_main, cs_LastBlockFile);
    static int64_t nLastWrite = 0;
    static int64_t nLastFlush = 0;
    static int64_t nLastSetChain = 0;
    std::set<int> setFilesToPrune;
    bool fFlushForPrune = false;
    try {
        if (fPruneMode && fCheckForPruning && !fReindex) {
            FindFilesToPrune(setFilesToPrune);
            fCheckForPruning = false;
            if (!setFilesToPrune.empty()) {
                fFlushForPrune = true;
                if (!fHavePruned) {
                    pblocktree->WriteFlag("prunedblockfiles", true);
                    fHavePruned = true;
                }
            }
        }
        int64_t nNow = GetTimeMicros();
        // Avoid writing/flushing immediately after startup.
        if (nLastWrite == 0) {
            nLastWrite = nNow;
        }
        if (nLastFlush == 0) {
            nLastFlush = nNow;
        }
        if (nLastSetChain == 0) {
            nLastSetChain = nNow;
        }
        size_t cacheSize = pcoinsTip->DynamicMemoryUsage();
        // The cache is large and close to the limit, but we have time now (not in the middle of a block processing).
        bool fCacheLarge = mode == FLUSH_STATE_PERIODIC && cacheSize * (10.0/9) > nCoinCacheUsage;
        // The cache is over the limit, we have to write now.
        bool fCacheCritical = mode == FLUSH_STATE_IF_NEEDED && cacheSize > nCoinCacheUsage;
        // It's been a while since we wrote the block index to disk. Do this frequently, so we don't need to redownload after a crash.
        bool fPeriodicWrite = mode == FLUSH_STATE_PERIODIC && nNow > nLastWrite + (int64_t)DATABASE_WRITE_INTERVAL * 1000000;
        // It's been very long since we flushed the cache. Do this infrequently, to optimize cache usage.
        bool fPeriodicFlush = mode == FLUSH_STATE_PERIODIC && nNow > nLastFlush + (int64_t)DATABASE_FLUSH_INTERVAL * 1000000;
        // Combine all conditions that result in a full cache flush.
        bool fDoFullFlush = (mode == FLUSH_STATE_ALWAYS) || fCacheLarge || fCacheCritical || fPeriodicFlush || fFlushForPrune;
        // Write blocks and block index to disk.
        if (fDoFullFlush || fPeriodicWrite) {
            // Depend on nMinDiskSpace to ensure we can write block index
            if (!CheckDiskSpace(0))
                return state.Error("out of disk space");
            // First make sure all block and undo data is flushed to disk.
            FlushBlockFile();
            // Then update all block file information (which may refer to block and undo files).
            {
                std::vector<std::pair<int, const CBlockFileInfo*> > vFiles;
                vFiles.reserve(setDirtyFileInfo.size());
                for (set<int>::iterator it = setDirtyFileInfo.begin(); it != setDirtyFileInfo.end(); ) {
                    if ( *it < TMPFILE_START )
                        vFiles.push_back(make_pair(*it, &vinfoBlockFile[*it]));
                    setDirtyFileInfo.erase(it++);
                }
                std::vector<const CBlockIndex*> vBlocks;
                vBlocks.reserve(setDirtyBlockIndex.size());
                for (set<CBlockIndex*>::iterator it = setDirtyBlockIndex.begin(); it != setDirtyBlockIndex.end(); ) {
                    vBlocks.push_back(*it);
                    setDirtyBlockIndex.erase(it++);
                }
                if (!pblocktree->WriteBatchSync(vFiles, nLastBlockFile, vBlocks)) {
                    return AbortNode(state, "Files to write to block index database");
                }
            }
            // Finally remove any pruned files
            if (fFlushForPrune)
                UnlinkPrunedFiles(setFilesToPrune);
            nLastWrite = nNow;
        }
        // Flush best chain related state. This can only be done if the blocks / block index write was also done.
        if (fDoFullFlush) {
            // Typical CCoins structures on disk are around 128 bytes in size.
            // Pushing a new one to the database can cause it to be written
            // twice (once in the log, and once in the tables). This is already
            // an overestimation, as most will delete an existing entry or
            // overwrite one. Still, use a conservative safety factor of 2.
            if (!CheckDiskSpace(128 * 2 * 2 * pcoinsTip->GetCacheSize()))
                return state.Error("out of disk space");
            // Flush the chainstate (which may refer to block index entries).
            if (!pcoinsTip->Flush())
                return AbortNode(state, "Failed to write to coin database");
            nLastFlush = nNow;
        }
        if ((mode == FLUSH_STATE_ALWAYS || mode == FLUSH_STATE_PERIODIC) && nNow > nLastSetChain + (int64_t)DATABASE_WRITE_INTERVAL * 1000000) {
            // Update best block in wallet (so we can detect restored wallets).
            GetMainSignals().SetBestChain(chainActive.GetLocator());
            nLastSetChain = nNow;
        }
    } catch (const std::runtime_error& e) {
        return AbortNode(state, std::string("System error while flushing: ") + e.what());
    }
    return true;
}

void FlushStateToDisk() {
    CValidationState state;
    if ( KOMODO_NSPV_FULLNODE )
        FlushStateToDisk(state, FLUSH_STATE_ALWAYS);
}

void PruneAndFlush() {
    CValidationState state;
    fCheckForPruning = true;
    FlushStateToDisk(state, FLUSH_STATE_NONE);
}

/** Update chainActive and related internal data structures. */
void static UpdateTip(CBlockIndex *pindexNew) {
    const CChainParams& chainParams = Params();
    chainActive.SetTip(pindexNew);

    // New best block
    nTimeBestReceived = GetTime();
    mempool.AddTransactionsUpdated(1);
    KOMODO_NEWBLOCKS++;
    double progress;
    if ( chainName.isKMD() ) {
        progress = Checkpoints::GuessVerificationProgress(chainParams.Checkpoints(), chainActive.Tip());
    } else {
	    int32_t longestchain = komodo_longestchain();
	    progress = (longestchain > 0 ) ? (double) chainActive.Height() / longestchain : 1.0;
    }

    LogPrintf("%s: new best=%s  height=%d  log2_work=%.8g  tx=%lu  date=%s progress=%f  cache=%.1fMiB(%utx)\n", __func__,
              chainActive.Tip()->GetBlockHash().ToString(), chainActive.Height(),
              log(chainActive.Tip()->nChainWork.getdouble())/log(2.0),
              (unsigned long)chainActive.Tip()->nChainTx,
              DateTimeStrFormat("%Y-%m-%d %H:%M:%S", chainActive.Tip()->GetBlockTime()), progress,
              pcoinsTip->DynamicMemoryUsage() * (1.0 / (1<<20)), pcoinsTip->GetCacheSize());

    cvBlockChange.notify_all();
    
    /*
    // https://github.com/zcash/zcash/issues/3992 -> https://github.com/zcash/zcash/commit/346d11d3eb2f8162df0cb00b1d1f49d542495198

    // Check the version of the last 100 blocks to see if we need to upgrade:
    static bool fWarned = false;
    if (!IsInitialBlockDownload() && !fWarned)
    {
        int nUpgraded = 0;
        const CBlockIndex* pindex = chainActive.Tip();
        for (int i = 0; i < 100 && pindex != NULL; i++)
        {
            if (pindex->nVersion > CBlock::CURRENT_VERSION)
                ++nUpgraded;
            pindex = pindex->pprev;
        }
        if (nUpgraded > 0)
            LogPrintf("%s: %d of last 100 blocks above version %d\n", __func__, nUpgraded, (int)CBlock::CURRENT_VERSION);
        if (nUpgraded > 100/2)
        {
            // strMiscWarning is read by GetWarnings(), called by the JSON-RPC code to warn the user:
            strMiscWarning = _("Warning: This version is obsolete; upgrade required!");
            CAlert::Notify(strMiscWarning, true);
            fWarned = true;
        }
    }
    */
}

/**
 * Disconnect chainActive's tip. You probably want to call mempool.removeForReorg and
 * mempool.removeWithoutBranchId after this, with cs_main held.
 */
bool static DisconnectTip(CValidationState &state, bool fBare = false) {
    CBlockIndex *pindexDelete = chainActive.Tip();
    assert(pindexDelete);
    // Read block from disk.
    CBlock block;
    if (!ReadBlockFromDisk(block, pindexDelete,1))
        return AbortNode(state, "Failed to read block");
    {
        int32_t notarizedht,prevMoMheight; uint256 notarizedhash,txid;
        notarizedht = komodo_notarized_height(&prevMoMheight,&notarizedhash,&txid);
        if ( block.GetHash() == notarizedhash )
        {
            fprintf(stderr,"DisconnectTip trying to disconnect notarized block at ht.%d\n",(int32_t)pindexDelete->nHeight);
            return state.DoS(100, error("AcceptBlock(): DisconnectTip trying to disconnect notarized blockht.%d",(int32_t)pindexDelete->nHeight),
                        REJECT_INVALID, "past-notarized-height");
        }
    }
    // Apply the block atomically to the chain state.
    uint256 sproutAnchorBeforeDisconnect = pcoinsTip->GetBestAnchor(SPROUT);
    uint256 saplingAnchorBeforeDisconnect = pcoinsTip->GetBestAnchor(SAPLING);
    int64_t nStart = GetTimeMicros();
    {
        CCoinsViewCache view(pcoinsTip);
        if (!DisconnectBlock(block, state, pindexDelete, view))
            return error("DisconnectTip(): DisconnectBlock %s failed", pindexDelete->GetBlockHash().ToString());
        assert(view.Flush());
        DisconnectNotarisations(block);
    }
    pindexDelete->segid = -2;
    pindexDelete->nNotaryPay = 0; 
    pindexDelete->newcoins = 0;
    pindexDelete->zfunds = 0;

    LogPrint("bench", "- Disconnect block: %.2fms\n", (GetTimeMicros() - nStart) * 0.001);
    uint256 sproutAnchorAfterDisconnect = pcoinsTip->GetBestAnchor(SPROUT);
    uint256 saplingAnchorAfterDisconnect = pcoinsTip->GetBestAnchor(SAPLING);
    // Write the chain state to disk, if necessary.
    if (!FlushStateToDisk(state, FLUSH_STATE_IF_NEEDED))
        return false;

    if (!fBare) {
        // resurrect mempool transactions from the disconnected block.
        for (int i = 0; i < block.vtx.size(); i++)
        {
            // ignore validation errors in resurrected transactions
            CTransaction &tx = block.vtx[i];
            list<CTransaction> removed;
            CValidationState stateDummy;
            
            // don't keep staking or invalid transactions
            if (tx.IsCoinBase() || (i == block.vtx.size()-1 && komodo_newStakerActive(0, pindexDelete->nTime) == 0 && komodo_isPoS((CBlock *)&block,pindexDelete->nHeight,0) != 0) || !AcceptToMemoryPool(mempool, stateDummy, tx, false, NULL))
            {
                mempool.remove(tx, removed, true);
            }
        }
        if (sproutAnchorBeforeDisconnect != sproutAnchorAfterDisconnect) {
            // The anchor may not change between block disconnects,
            // in which case we don't want to evict from the mempool yet!
            mempool.removeWithAnchor(sproutAnchorBeforeDisconnect, SPROUT);
        }
        if (saplingAnchorBeforeDisconnect != saplingAnchorAfterDisconnect) {
            // The anchor may not change between block disconnects,
            // in which case we don't want to evict from the mempool yet!
            mempool.removeWithAnchor(saplingAnchorBeforeDisconnect, SAPLING);
        }
    }

    // Update chainActive and related variables.
    UpdateTip(pindexDelete->pprev);

    // Get the current commitment tree
    SproutMerkleTree newSproutTree;
    SaplingMerkleTree newSaplingTree;
    assert(pcoinsTip->GetSproutAnchorAt(pcoinsTip->GetBestAnchor(SPROUT), newSproutTree));
    assert(pcoinsTip->GetSaplingAnchorAt(pcoinsTip->GetBestAnchor(SAPLING), newSaplingTree));
    // Let wallets know transactions went from 1-confirmed to
    // 0-confirmed or conflicted:
    std::vector<uint256> TxToRemove;
    for (int i = 0; i < block.vtx.size(); i++)
    {
        CTransaction &tx = block.vtx[i];
        //if ((i == (block.vtx.size() - 1)) && ((ASSETCHAINS_STAKED != 0 && (komodo_isPoS((CBlock *)&block) != 0))))
        if ( komodo_newStakerActive(0, pindexDelete->nTime) == 0 && i == block.vtx.size()-1 && komodo_isPoS((CBlock *)&block,pindexDelete->nHeight,0) != 0 )
        {
#ifdef ENABLE_WALLET
             // new staking tx cannot be accepted to mempool and expires in 1 block, so no need for this! :D
             if ( !GetBoolArg("-disablewallet", false) && KOMODO_NSPV_FULLNODE )
                 pwalletMain->EraseFromWallet(tx.GetHash());
#endif
        } else SyncWithWallets(tx, NULL);
    }
    // Update cached incremental witnesses
    GetMainSignals().ChainTip(pindexDelete, &block, newSproutTree, newSaplingTree, false);
    return true;
}

int32_t komodo_activate_sapling(CBlockIndex *pindex)
{
    uint32_t blocktime,prevtime; CBlockIndex *prev; int32_t i,transition=0,height,prevht;
    int32_t activation = 0;
    if ( pindex == 0 )
    {
        fprintf(stderr,"komodo_activate_sapling null pindex\n");
        return(0);
    }
    height = pindex->nHeight;
    blocktime = (uint32_t)pindex->nTime;
    //fprintf(stderr,"komodo_activate_sapling.%d starting blocktime %u cmp.%d\n",height,blocktime,blocktime > KOMODO_SAPLING_ACTIVATION);

    // avoid trying unless we have at least 30 blocks
    if (height < 30)
        return(0);

    for (i=0; i<30; i++)
    {
        if ( (prev= pindex->pprev) == 0 )
            break;
        pindex = prev;
    }
    if ( i != 30 )
    {
        fprintf(stderr,"couldnt go backwards 30 blocks\n");
        return(0);
    }
    height = pindex->nHeight;
    blocktime = (uint32_t)pindex->nTime;
    //fprintf(stderr,"starting blocktime %u cmp.%d\n",blocktime,blocktime > KOMODO_SAPLING_ACTIVATION);
    if ( blocktime > KOMODO_SAPLING_ACTIVATION ) // find the earliest transition
    {
        while ( (prev= pindex->pprev) != 0 )
        {
            prevht = prev->nHeight;
            prevtime = (uint32_t)prev->nTime;
            //fprintf(stderr,"(%d, %u).%d -> (%d, %u).%d\n",prevht,prevtime,prevtime > KOMODO_SAPLING_ACTIVATION,height,blocktime,blocktime > KOMODO_SAPLING_ACTIVATION);
            if ( prevht+1 != height )
            {
                fprintf(stderr,"komodo_activate_sapling: unexpected non-contiguous ht %d vs %d\n",prevht,height);
                return(0);
            }
            if ( prevtime <= KOMODO_SAPLING_ACTIVATION && blocktime > KOMODO_SAPLING_ACTIVATION )
            {
                activation = height + 60;
                fprintf(stderr,"%s transition at %d (%d, %u) -> (%d, %u)\n",chainName.symbol().c_str(),height,prevht,prevtime,height,blocktime);
            }
            if ( prevtime < KOMODO_SAPLING_ACTIVATION-3600*24 )
                break;
            pindex = prev;
            height = prevht;
            blocktime = prevtime;
        }
    }
    if ( activation != 0 )
    {
        komodo_setactivation(activation);
        fprintf(stderr,"%s sapling activation at %d\n",chainName.symbol().c_str(),activation);
        ASSETCHAINS_SAPLING = activation;
    }
    return activation;
}

static int64_t nTimeReadFromDisk = 0;
static int64_t nTimeConnectTotal = 0;
static int64_t nTimeFlush = 0;
static int64_t nTimeChainState = 0;
static int64_t nTimePostConnect = 0;

/***
 * @brief Connect a new block to chainActive.
 * @note You probably want to call mempool.removeWithoutBranchId after this, with cs_main held.
 * @param[out] state holds the state
 * @param pindexNew the new index
 * @param pblock a pointer to a CBlock (nullptr will load it from disk)
 * @returns true on success
 */
bool ConnectTip(CValidationState &state, CBlockIndex *pindexNew, CBlock *pblock) 
{
    assert(pindexNew->pprev == chainActive.Tip());
    // Read block from disk.
    int64_t nTime1 = GetTimeMicros();
    CBlock block;
    if (!pblock) {
        if (!ReadBlockFromDisk(block, pindexNew,1))
            return AbortNode(state, "Failed to read block");
        pblock = &block;
    }
    KOMODO_CONNECTING = (int32_t)pindexNew->nHeight;
    // Get the current commitment tree
    SproutMerkleTree oldSproutTree;
    SaplingMerkleTree oldSaplingTree;
    if ( KOMODO_NSPV_FULLNODE )
    {
        assert(pcoinsTip->GetSproutAnchorAt(pcoinsTip->GetBestAnchor(SPROUT), oldSproutTree));
        assert(pcoinsTip->GetSaplingAnchorAt(pcoinsTip->GetBestAnchor(SAPLING), oldSaplingTree));
    }
    // Apply the block atomically to the chain state.
    int64_t nTime2 = GetTimeMicros(); 
    nTimeReadFromDisk += nTime2 - nTime1;
    LogPrint("bench", "  - Load block from disk: %.2fms [%.2fs]\n", (nTime2 - nTime1) * 0.001, nTimeReadFromDisk * 0.000001);
    int64_t nTime3;
    {
        CCoinsViewCache view(pcoinsTip);
        bool rv = ConnectBlock(*pblock, state, pindexNew, view, false, true);
        KOMODO_CONNECTING = -1;
        GetMainSignals().BlockChecked(*pblock, state);
        if (!rv) {
            if (state.IsInvalid())
            {
                InvalidBlockFound(pindexNew, state);
            }
            return error("ConnectTip(): ConnectBlock %s failed", pindexNew->GetBlockHash().ToString());
        }
        mapBlockSource.erase(pindexNew->GetBlockHash());
        nTime3 = GetTimeMicros(); nTimeConnectTotal += nTime3 - nTime2;
        LogPrint("bench", "  - Connect total: %.2fms [%.2fs]\n", (nTime3 - nTime2) * 0.001, nTimeConnectTotal * 0.000001);
        if ( KOMODO_NSPV_FULLNODE )
            assert(view.Flush());
    }
    int64_t nTime4 = GetTimeMicros(); nTimeFlush += nTime4 - nTime3;
    LogPrint("bench", "  - Flush: %.2fms [%.2fs]\n", (nTime4 - nTime3) * 0.001, nTimeFlush * 0.000001);
    // Write the chain state to disk, if necessary.
    if ( KOMODO_NSPV_FULLNODE )
    {
        if (!FlushStateToDisk(state, FLUSH_STATE_IF_NEEDED))
            return false;
    }
    int64_t nTime5 = GetTimeMicros(); nTimeChainState += nTime5 - nTime4;
    LogPrint("bench", "  - Writing chainstate: %.2fms [%.2fs]\n", (nTime5 - nTime4) * 0.001, nTimeChainState * 0.000001);
    // Remove conflicting transactions from the mempool.
    list<CTransaction> txConflicted;
    mempool.removeForBlock(pblock->vtx, pindexNew->nHeight, txConflicted, !IsInitialBlockDownload());

    // Remove transactions that expire at new block height from mempool
    mempool.removeExpired(pindexNew->nHeight);

    // Update chainActive & related variables.
    UpdateTip(pindexNew);
    if ( KOMODO_NSPV_FULLNODE )
    {
        // Tell wallet about transactions that went from mempool
        // to conflicted:
        BOOST_FOREACH(const CTransaction &tx, txConflicted) {
            SyncWithWallets(tx, NULL);
        }
        // ... and about transactions that got confirmed:
        BOOST_FOREACH(const CTransaction &tx, pblock->vtx) {
            SyncWithWallets(tx, pblock);
        }
    }
    // Update cached incremental witnesses
    GetMainSignals().ChainTip(pindexNew, pblock, oldSproutTree, oldSaplingTree, true);

    EnforceNodeDeprecation(pindexNew->nHeight);

    int64_t nTime6 = GetTimeMicros(); nTimePostConnect += nTime6 - nTime5; nTimeTotal += nTime6 - nTime1;
    LogPrint("bench", "  - Connect postprocess: %.2fms [%.2fs]\n", (nTime6 - nTime5) * 0.001, nTimePostConnect * 0.000001);
    LogPrint("bench", "- Connect block: %.2fms [%.2fs]\n", (nTime6 - nTime1) * 0.001, nTimeTotal * 0.000001);
    if ( KOMODO_LONGESTCHAIN != 0 && (pindexNew->nHeight == KOMODO_LONGESTCHAIN || pindexNew->nHeight == KOMODO_LONGESTCHAIN+1) )
        KOMODO_INSYNC = (int32_t)pindexNew->nHeight;
    else KOMODO_INSYNC = 0;
    if ( KOMODO_NSPV_FULLNODE )
    {
        if ( ASSETCHAINS_SAPLING <= 0 && pindexNew->nTime > KOMODO_SAPLING_ACTIVATION - 24*3600 )
            komodo_activate_sapling(pindexNew);
        if ( ASSETCHAINS_CC != 0 && KOMODO_SNAPSHOT_INTERVAL != 0 && (pindexNew->nHeight % KOMODO_SNAPSHOT_INTERVAL) == 0 && pindexNew->nHeight >= KOMODO_SNAPSHOT_INTERVAL )
        {
            uint64_t start = time(NULL);
            if ( !komodo_dailysnapshot(pindexNew->nHeight) )
            {
                fprintf(stderr, "daily snapshot failed, please reindex your chain\n");
                StartShutdown();
            }
            fprintf(stderr, "snapshot completed in: %d seconds\n", (int32_t)(time(NULL)-start));
        }
    }
    return true;
}

/**
 * Return the tip of the chain with the most work in it, that isn't
 * known to be invalid (it's however far from certain to be valid).
 */
static CBlockIndex* FindMostWorkChain() {
    do {
        CBlockIndex *pindexNew = NULL;

        // Find the best candidate header.
        {
            std::set<CBlockIndex*, CBlockIndexWorkComparator>::reverse_iterator it = setBlockIndexCandidates.rbegin();
            if (it == setBlockIndexCandidates.rend())
                return NULL;
            pindexNew = *it;
        }

        // Check whether all blocks on the path between the currently active chain and the candidate are valid.
        // Just going until the active chain is an optimization, as we know all blocks in it are valid already.
        CBlockIndex *pindexTest = pindexNew;
        bool fInvalidAncestor = false;
        while (pindexTest && !chainActive.Contains(pindexTest)) {
            assert(pindexTest->nChainTx || pindexTest->nHeight == 0);

            // Pruned nodes may have entries in setBlockIndexCandidates for
            // which block files have been deleted.  Remove those as candidates
            // for the most work chain if we come across them; we can't switch
            // to a chain unless we have all the non-active-chain parent blocks.
            bool fFailedChain = pindexTest->nStatus & BLOCK_FAILED_MASK;
            bool fMissingData = !(pindexTest->nStatus & BLOCK_HAVE_DATA);
            if (fFailedChain || fMissingData) {
                // Candidate chain is not usable (either invalid or missing data)
                if (fFailedChain && (pindexBestInvalid == NULL || pindexNew->nChainWork > pindexBestInvalid->nChainWork))
                    pindexBestInvalid = pindexNew;
                CBlockIndex *pindexFailed = pindexNew;
                // Remove the entire chain from the set.
                while (pindexTest != pindexFailed) {
                    if (fFailedChain) {
                        pindexFailed->nStatus |= BLOCK_FAILED_CHILD;
                    } else if (fMissingData) {
                        // If we're missing data, then add back to mapBlocksUnlinked,
                        // so that if the block arrives in the future we can try adding
                        // to setBlockIndexCandidates again.
                        mapBlocksUnlinked.insert(std::make_pair(pindexFailed->pprev, pindexFailed));
                    }
                    setBlockIndexCandidates.erase(pindexFailed);
                    pindexFailed = pindexFailed->pprev;
                }
                setBlockIndexCandidates.erase(pindexTest);
                fInvalidAncestor = true;
                break;
            }
            pindexTest = pindexTest->pprev;
        }
        if (!fInvalidAncestor)
            return pindexNew;
    } while(true);
}

/** Delete all entries in setBlockIndexCandidates that are worse than the current tip. */
static void PruneBlockIndexCandidates() {
    // Note that we can't delete the current block itself, as we may need to return to it later in case a
    // reorganization to a better block fails.
    std::set<CBlockIndex*, CBlockIndexWorkComparator>::iterator it = setBlockIndexCandidates.begin();
    while (it != setBlockIndexCandidates.end() && setBlockIndexCandidates.value_comp()(*it, chainActive.Tip())) {
        setBlockIndexCandidates.erase(it++);
    }
    // Either the current tip or a successor of it we're working towards is left in setBlockIndexCandidates.
    assert(!setBlockIndexCandidates.empty());
}

/**
 * Try to make some progress towards making pindexMostWork the active block.
 * pblock is either NULL or a pointer to a CBlock corresponding to pindexMostWork.
 */
static bool ActivateBestChainStep(bool fSkipdpow, CValidationState &state, CBlockIndex *pindexMostWork, CBlock *pblock) {
    AssertLockHeld(cs_main);
    bool fInvalidFound = false;
    const CBlockIndex *pindexOldTip = chainActive.Tip();
    const CBlockIndex *pindexFork = chainActive.FindFork(pindexMostWork);

    // stop trying to reorg if the reorged chain is before last notarized height. 
    // stay on the same chain tip! 
    int32_t notarizedht,prevMoMheight; uint256 notarizedhash,txid;
    notarizedht = komodo_notarized_height(&prevMoMheight,&notarizedhash,&txid);
    if ( !fSkipdpow && pindexFork != 0 && pindexOldTip->nHeight > notarizedht && pindexFork->nHeight < notarizedht )
    {
        LogPrintf("pindexOldTip->nHeight.%d > notarizedht %d && pindexFork->nHeight.%d is < notarizedht %d, so ignore it\n",(int32_t)pindexOldTip->nHeight,notarizedht,(int32_t)pindexFork->nHeight,notarizedht);
        // *** DEBUG ***
        if (1)
        {
            const CBlockIndex *pindexLastNotarized = mapBlockIndex[notarizedhash];
            auto msg = "- " + strprintf(_("Current tip : %s, height %d, work %s"),
                                pindexOldTip->phashBlock->GetHex(), pindexOldTip->nHeight, pindexOldTip->nChainWork.GetHex()) + "\n" +
                "- " + strprintf(_("New tip     : %s, height %d, work %s"),
                                pindexMostWork->phashBlock->GetHex(), pindexMostWork->nHeight, pindexMostWork->nChainWork.GetHex()) + "\n" +
                "- " + strprintf(_("Fork point  : %s, height %d"),
                                pindexFork->phashBlock->GetHex(), pindexFork->nHeight) + "\n" +
                "- " + strprintf(_("Last ntrzd  : %s, height %d"),
                                pindexLastNotarized->phashBlock->GetHex(), pindexLastNotarized->nHeight);
            LogPrintf("[ Debug ]\n%s\n",msg);

            int nHeight = pindexFork ? pindexFork->nHeight : -1;
            int nTargetHeight = std::min(nHeight + 32, pindexMostWork->nHeight);
            
            LogPrintf("[ Debug ] nHeight = %d, nTargetHeight = %d\n", nHeight, nTargetHeight);

            CBlockIndex *pindexIter = pindexMostWork->GetAncestor(nTargetHeight);
            while (pindexIter && pindexIter->nHeight != nHeight) {
                LogPrintf("[ Debug -> New blocks list ] %s, height %d\n", pindexIter->phashBlock->GetHex(), pindexIter->nHeight);
                pindexIter = pindexIter->pprev;
            }
        }

        CValidationState tmpstate;
        InvalidateBlock(tmpstate,pindexMostWork); // trying to invalidate longest chain, which tried to reorg notarized chain (in case of fork point below last notarized block)
        return state.DoS(100, error("ActivateBestChainStep(): pindexOldTip->nHeight.%d > notarizedht %d && pindexFork->nHeight.%d is < notarizedht %d, so ignore it",(int32_t)pindexOldTip->nHeight,notarizedht,(int32_t)pindexFork->nHeight,notarizedht),
                REJECT_INVALID, "past-notarized-height");
    }
    // - On ChainDB initialization, pindexOldTip will be null, so there are no removable blocks.
    // - If pindexMostWork is in a chain that doesn't have the same genesis block as our chain,
    //   then pindexFork will be null, and we would need to remove the entire chain including
    //   our genesis block. In practice this (probably) won't happen because of checks elsewhere.
    auto reorgLength = pindexOldTip ? pindexOldTip->nHeight - (pindexFork ? pindexFork->nHeight : -1) : 0;
    assert(MAX_REORG_LENGTH > 0);//, "We must be able to reorg some distance");
    if ( reorgLength > MAX_REORG_LENGTH)
    {
        auto msg = strprintf(_(
                               "A block chain reorganization has been detected that would roll back %d blocks! "
                               "This is larger than the maximum of %d blocks, and so the node is shutting down for your safety."
                               ), reorgLength, MAX_REORG_LENGTH) + "\n\n" +
        _("Reorganization details") + ":\n" +
        "- " + strprintf(_("Current tip: %s, height %d, work %s\n"),
                         pindexOldTip->phashBlock->GetHex(), pindexOldTip->nHeight, pindexOldTip->nChainWork.GetHex()) +
        "- " + strprintf(_("New tip:     %s, height %d, work %s\n"),
                         pindexMostWork->phashBlock->GetHex(), pindexMostWork->nHeight, pindexMostWork->nChainWork.GetHex()) +
        "- " + strprintf(_("Fork point:  %s %s, height %d"),
                         chainName.symbol().c_str(),pindexFork->phashBlock->GetHex(), pindexFork->nHeight) + "\n\n" +
        _("Please help, human!");
        LogPrintf("*** %s\nif you launch with -maxreorg=%d it might be able to resolve this automatically", msg,reorgLength+10);
        fprintf(stderr,"*** %s\nif you launch with -maxreorg=%d it might be able to resolve this automatically", msg.c_str(),reorgLength+10);
        uiInterface.ThreadSafeMessageBox(msg, "", CClientUIInterface::MSG_ERROR);
        StartShutdown();
        return false;
    }

    // Disconnect active blocks which are no longer in the best chain.
    bool fBlocksDisconnected = false;

    while (chainActive.Tip() && chainActive.Tip() != pindexFork) {
        if (!DisconnectTip(state))
            return false;
        fBlocksDisconnected = true;
    }
    if ( KOMODO_REWIND != 0 )
    {
        CBlockIndex *tipindex;
        fprintf(stderr,">>>>>>>>>>> rewind start ht.%d -> KOMODO_REWIND.%d\n",chainActive.Tip()->nHeight,KOMODO_REWIND);
        while ( KOMODO_REWIND > 0 && (tipindex= chainActive.Tip()) != 0 && tipindex->nHeight > KOMODO_REWIND )
        {
            fBlocksDisconnected = true;
            fprintf(stderr,"%d ",(int32_t)tipindex->nHeight);
            InvalidateBlock(state,tipindex);
            if ( !DisconnectTip(state) )
                break;
        }
        fprintf(stderr,"reached rewind.%d, best to do: ./komodo-cli -ac_name=%s stop\n",KOMODO_REWIND,chainName.symbol().c_str());
        sleep(20);
        fprintf(stderr,"resuming normal operations\n");
        KOMODO_REWIND = 0;
        //return(true);
    }
    // Build list of new blocks to connect.
    std::vector<CBlockIndex*> vpindexToConnect;
    bool fContinue = true;
    int nHeight = pindexFork ? pindexFork->nHeight : -1;
    while (fContinue && nHeight != pindexMostWork->nHeight) {
        // Don't iterate the entire list of potential improvements toward the best tip, as we likely only need
        // a few blocks along the way.
        int nTargetHeight = std::min(nHeight + 32, pindexMostWork->nHeight);
        vpindexToConnect.clear();
        vpindexToConnect.reserve(nTargetHeight - nHeight);
        CBlockIndex *pindexIter = pindexMostWork->GetAncestor(nTargetHeight);
        while (pindexIter && pindexIter->nHeight != nHeight) {
            vpindexToConnect.push_back(pindexIter);
            pindexIter = pindexIter->pprev;
        }
        nHeight = nTargetHeight;

        // Connect new blocks.
        BOOST_REVERSE_FOREACH(CBlockIndex *pindexConnect, vpindexToConnect) 
        {
            if (!ConnectTip(state, pindexConnect, pindexConnect == pindexMostWork ? pblock : NULL)) 
            {
                if (state.IsInvalid()) {
                    // The block violates a consensus rule.
                    if (!state.CorruptionPossible())
                        InvalidChainFound(vpindexToConnect.back());
                    state = CValidationState();
                    fInvalidFound = true;
                    fContinue = false;
                    break;
                } else {
                    // A system error occurred (disk space, database error, ...).
                    return false;
                }
            } else {
                PruneBlockIndexCandidates();
                if (!pindexOldTip || chainActive.Tip()->nChainWork > pindexOldTip->nChainWork) {
                    // We're in a better position than we were. Return temporarily to release the lock.
                    fContinue = false;
                    break;
                }
            }
        }
    }

    if (fBlocksDisconnected) {
        mempool.removeForReorg(pcoinsTip, chainActive.Tip()->nHeight + 1, STANDARD_LOCKTIME_VERIFY_FLAGS);
    }
    mempool.removeWithoutBranchId(
                                  CurrentEpochBranchId(chainActive.Tip()->nHeight + 1, Params().GetConsensus()));
    mempool.check(pcoinsTip);

    // Callbacks/notifications for a new best chain.
    if (fInvalidFound)
        CheckForkWarningConditionsOnNewFork(vpindexToConnect.back());
    else
        CheckForkWarningConditions();

    return true;
}

/**
 * Make the best chain active, in multiple steps. The result is either failure
 * or an activated best chain. pblock is either NULL or a pointer to a block
 * that is already loaded (to avoid loading it again from disk).
 */
bool ActivateBestChain(bool fSkipdpow, CValidationState &state, CBlock *pblock) {
    CBlockIndex *pindexNewTip = NULL;
    CBlockIndex *pindexMostWork = NULL;
    const CChainParams& chainParams = Params();
    do {
        boost::this_thread::interruption_point();

        bool fInitialDownload;
        {
            LOCK(cs_main);
            pindexMostWork = FindMostWorkChain();

            // Whether we have anything to do at all.
            if (pindexMostWork == NULL || pindexMostWork == chainActive.Tip())
                return true;

            if (!ActivateBestChainStep(fSkipdpow, state, pindexMostWork, pblock && pblock->GetHash() == pindexMostWork->GetBlockHash() ? pblock : NULL))
                return false;
            pindexNewTip = chainActive.Tip();
            fInitialDownload = IsInitialBlockDownload();
        }
        // When we reach this point, we switched to a new tip (stored in pindexNewTip).

        // Notifications/callbacks that can run without cs_main
        if (!fInitialDownload) {
            uint256 hashNewTip = pindexNewTip->GetBlockHash();
            // Relay inventory, but don't relay old inventory during initial block download.
            int nBlockEstimate = 0;
            if (fCheckpointsEnabled)
                nBlockEstimate = Checkpoints::GetTotalBlocksEstimate(chainParams.Checkpoints());
            // Don't relay blocks if pruning -- could cause a peer to try to download, resulting
            // in a stalled download if the block file is pruned before the request.
            if (nLocalServices & NODE_NETWORK) 
            {
                int ht = 0;
                {
                    LOCK(cs_main);
                    ht = chainActive.Height();
                }
                LOCK(cs_vNodes);
                for(CNode* pnode : vNodes)
                    if (ht > (pnode->nStartingHeight != -1 ? pnode->nStartingHeight - 2000 : nBlockEstimate))
                        pnode->PushInventory(CInv(MSG_BLOCK, hashNewTip));
            }
            // Notify external listeners about the new tip.
            GetMainSignals().UpdatedBlockTip(pindexNewTip);
            uiInterface.NotifyBlockTip(hashNewTip);
        } //else fprintf(stderr,"initial download skips propagation\n");
    } while(pindexMostWork != pindexNewTip);
    CheckBlockIndex();

    // Write changes periodically to disk, after relay.
    if (!FlushStateToDisk(state, FLUSH_STATE_PERIODIC)) {
        return false;
    }

    return true;
}

bool InvalidateBlock(CValidationState& state, CBlockIndex *pindex) {
    AssertLockHeld(cs_main);

    // Mark the block itself as invalid.
    pindex->nStatus |= BLOCK_FAILED_VALID;
    setDirtyBlockIndex.insert(pindex);
    setBlockIndexCandidates.erase(pindex);

    while (chainActive.Contains(pindex)) {
        CBlockIndex *pindexWalk = chainActive.Tip();
        pindexWalk->nStatus |= BLOCK_FAILED_CHILD;
        setDirtyBlockIndex.insert(pindexWalk);
        setBlockIndexCandidates.erase(pindexWalk);
        // ActivateBestChain considers blocks already in chainActive
        // unconditionally valid already, so force disconnect away from it.
        if (!DisconnectTip(state)) {
            mempool.removeForReorg(pcoinsTip, chainActive.Tip()->nHeight + 1, STANDARD_LOCKTIME_VERIFY_FLAGS);
            mempool.removeWithoutBranchId(
                                          CurrentEpochBranchId(chainActive.Tip()->nHeight + 1, Params().GetConsensus()));
            return false;
        }
    }
    //LimitMempoolSize(mempool, GetArg("-maxmempool", DEFAULT_MAX_MEMPOOL_SIZE) * 1000000, GetArg("-mempoolexpiry", DEFAULT_MEMPOOL_EXPIRY) * 60 * 60);

    // The resulting new best tip may not be in setBlockIndexCandidates anymore, so
    // add it again.
    BlockMap::iterator it = mapBlockIndex.begin();
    while (it != mapBlockIndex.end()) {
        if ((it->second != 0) && it->second->IsValid(BLOCK_VALID_TRANSACTIONS) && it->second->nChainTx && !setBlockIndexCandidates.value_comp()(it->second, chainActive.Tip())) {
            setBlockIndexCandidates.insert(it->second);
        }
        it++;
    }

    InvalidChainFound(pindex);
    mempool.removeForReorg(pcoinsTip, chainActive.Tip()->nHeight + 1, STANDARD_LOCKTIME_VERIFY_FLAGS);
    mempool.removeWithoutBranchId(
                                  CurrentEpochBranchId(chainActive.Tip()->nHeight + 1, Params().GetConsensus()));
    return true;
}

bool ReconsiderBlock(CValidationState& state, CBlockIndex *pindex) {
    AssertLockHeld(cs_main);

    int nHeight = pindex->nHeight;

    // Remove the invalidity flag from this block and all its descendants.
    BlockMap::iterator it = mapBlockIndex.begin();
    while (it != mapBlockIndex.end()) {
        if ((it->second != 0) && !it->second->IsValid() && it->second->GetAncestor(nHeight) == pindex) {
            it->second->nStatus &= ~BLOCK_FAILED_MASK;
            setDirtyBlockIndex.insert(it->second);
            if (it->second->IsValid(BLOCK_VALID_TRANSACTIONS) && it->second->nChainTx && setBlockIndexCandidates.value_comp()(chainActive.Tip(), it->second)) {
                setBlockIndexCandidates.insert(it->second);
            }
            if (it->second == pindexBestInvalid) {
                // Reset invalid block marker if it was pointing to one of those.
                pindexBestInvalid = NULL;
            }
        }
        it++;
    }

    // Remove the invalidity flag from all ancestors too.
    while (pindex != NULL) {
        if (pindex->nStatus & BLOCK_FAILED_MASK) {
            pindex->nStatus &= ~BLOCK_FAILED_MASK;
            setDirtyBlockIndex.insert(pindex);
        }
        pindex = pindex->pprev;
    }
    return true;
}

CBlockIndex* AddToBlockIndex(const CBlockHeader& block)
{
    // Check for duplicate
    uint256 hash = block.GetHash();
    BlockMap::iterator it = mapBlockIndex.find(hash);
    BlockMap::iterator miPrev = mapBlockIndex.find(block.hashPrevBlock);

    // the following block is for debugging, comment when not needed
    /*
    std::vector<BlockMap::iterator> vrit;
    for (BlockMap::iterator bit = mapBlockIndex.begin(); bit != mapBlockIndex.end(); bit++)
    {
        if (bit->second == NULL)
            vrit.push_back(bit);
    }
    if (!vrit.empty())
    {
        printf("found %d NULL blocks in mapBlockIndex\n", vrit.size());
    }
    */

    if (it != mapBlockIndex.end())
    {
        if ( it->second != 0 ) // vNodes.size() >= KOMODO_LIMITED_NETWORKSIZE, change behavior to allow komodo_ensure to work
        {
            // this is the strange case where somehow the hash is in the mapBlockIndex via as yet undetermined process, but the pindex for the hash is not there. Theoretically it is due to processing the block headers, but I have seen it get this case without having received it from the block headers or anywhere else... jl777
            //fprintf(stderr,"addtoblockindex already there %p\n",it->second);
            return it->second;
        }
        if ( miPrev != mapBlockIndex.end() && (*miPrev).second == 0 )
        {
            //fprintf(stderr,"edge case of both block and prevblock in the strange state\n");
            return(0); // return here to avoid the state of pindex->nHeight not set and pprev NULL
        }
    }
    // Construct new block index object
    CBlockIndex* pindexNew = new CBlockIndex(block);
    assert(pindexNew);
    // We assign the sequence id to blocks only when the full data is available,
    // to avoid miners withholding blocks but broadcasting headers, to get a
    // competitive advantage.
    pindexNew->nSequenceId = 0;
    BlockMap::iterator mi = mapBlockIndex.insert(make_pair(hash, pindexNew)).first;
    pindexNew->phashBlock = &((*mi).first);
    if (miPrev != mapBlockIndex.end())
    {
        if ( (pindexNew->pprev = (*miPrev).second) != 0 )
            pindexNew->nHeight = pindexNew->pprev->nHeight + 1;
        else fprintf(stderr,"unexpected null pprev %s\n",hash.ToString().c_str());
        pindexNew->BuildSkip();
    }
    pindexNew->nChainWork = (pindexNew->pprev ? pindexNew->pprev->nChainWork : 0) + GetBlockProof(*pindexNew);
    pindexNew->RaiseValidity(BLOCK_VALID_TREE);
    if (pindexBestHeader == NULL || pindexBestHeader->nChainWork < pindexNew->nChainWork)
        pindexBestHeader = pindexNew;

    setDirtyBlockIndex.insert(pindexNew);
    //fprintf(stderr,"added to block index %s %p\n",hash.ToString().c_str(),pindexNew);
    mi->second = pindexNew;
    return pindexNew;
}

/** Mark a block as having its data received and checked (up to BLOCK_VALID_TRANSACTIONS). */
bool ReceivedBlockTransactions(const CBlock &block, CValidationState& state, CBlockIndex *pindexNew, const CDiskBlockPos& pos)
{
    pindexNew->nTx = block.vtx.size();
    pindexNew->nChainTx = 0;
    CAmount sproutValue = 0;
    CAmount saplingValue = 0;
    for (auto tx : block.vtx) {
        // Negative valueBalance "takes" money from the transparent value pool
        // and adds it to the Sapling value pool. Positive valueBalance "gives"
        // money to the transparent value pool, removing from the Sapling value
        // pool. So we invert the sign here.
        saplingValue += -tx.valueBalance;

        for (auto js : tx.vjoinsplit) {
            sproutValue += js.vpub_old;
            sproutValue -= js.vpub_new;
        }
    }
    pindexNew->nSproutValue = sproutValue;
    pindexNew->nChainSproutValue = boost::none;
    pindexNew->nSaplingValue = saplingValue;
    pindexNew->nChainSaplingValue = boost::none;
    pindexNew->nFile = pos.nFile;
    pindexNew->nDataPos = pos.nPos;
    pindexNew->nUndoPos = 0;
    pindexNew->nStatus |= BLOCK_HAVE_DATA;
    pindexNew->RaiseValidity(BLOCK_VALID_TRANSACTIONS);
    setDirtyBlockIndex.insert(pindexNew);

    if (pindexNew->pprev == NULL || pindexNew->pprev->nChainTx) {
        // If pindexNew is the genesis block or all parents are BLOCK_VALID_TRANSACTIONS.
        deque<CBlockIndex*> queue;
        queue.push_back(pindexNew);

        // Recursively process any descendant blocks that now may be eligible to be connected.
        while (!queue.empty()) {
            CBlockIndex *pindex = queue.front();
            queue.pop_front();
            pindex->nChainTx = (pindex->pprev ? pindex->pprev->nChainTx : 0) + pindex->nTx;
            if (pindex->pprev) {
                if (pindex->pprev->nChainSproutValue && pindex->nSproutValue) {
                    pindex->nChainSproutValue = *pindex->pprev->nChainSproutValue + *pindex->nSproutValue;
                } else {
                    pindex->nChainSproutValue = boost::none;
                }
                if (pindex->pprev->nChainSaplingValue) {
                    pindex->nChainSaplingValue = *pindex->pprev->nChainSaplingValue + pindex->nSaplingValue;
                } else {
                    pindex->nChainSaplingValue = boost::none;
                }
            } else {
                pindex->nChainSproutValue = pindex->nSproutValue;
                pindex->nChainSaplingValue = pindex->nSaplingValue;
            }
            {
                LOCK(cs_nBlockSequenceId);
                pindex->nSequenceId = nBlockSequenceId++;
            }
            if (chainActive.Tip() == NULL || !setBlockIndexCandidates.value_comp()(pindex, chainActive.Tip())) {
                setBlockIndexCandidates.insert(pindex);
            }
            std::pair<std::multimap<CBlockIndex*, CBlockIndex*>::iterator, std::multimap<CBlockIndex*, CBlockIndex*>::iterator> range = mapBlocksUnlinked.equal_range(pindex);
            while (range.first != range.second) {
                std::multimap<CBlockIndex*, CBlockIndex*>::iterator it = range.first;
                queue.push_back(it->second);
                range.first++;
                mapBlocksUnlinked.erase(it);
            }
        }
    } else {
        if (pindexNew->pprev && pindexNew->pprev->IsValid(BLOCK_VALID_TREE)) {
            mapBlocksUnlinked.insert(std::make_pair(pindexNew->pprev, pindexNew));
        }
    }

    return true;
}

bool FindBlockPos(int32_t tmpflag,CValidationState &state, CDiskBlockPos &pos, unsigned int nAddSize, unsigned int nHeight, uint64_t nTime, bool fKnown)
{
    std::vector<CBlockFileInfo> *ptr; int *lastfilep;
    LOCK(cs_LastBlockFile);

    unsigned int nFile,maxTempFileSize;
    
    if ( tmpflag != 0 )
    {
        ptr = &tmpBlockFiles;
        nFile = nLastTmpFile;
        lastfilep = &nLastTmpFile;
        if (tmpBlockFiles.size() <= nFile) {
            tmpBlockFiles.resize(nFile + 1);
        }
        if ( nFile == 0 )
            maxTempFileSize = maxTempFileSize0;
        else if ( nFile == 1 )
            maxTempFileSize = maxTempFileSize1;
    }
    else
    {
        ptr = &vinfoBlockFile;
        lastfilep = &nLastBlockFile;
        nFile = fKnown ? pos.nFile : nLastBlockFile;
        if (vinfoBlockFile.size() <= nFile) {
            vinfoBlockFile.resize(nFile + 1);
        }
    }
    
    if (!fKnown) {
        bool tmpfileflag = false;
        while ( (*ptr)[nFile].nSize + nAddSize >= ((tmpflag != 0) ? maxTempFileSize : MAX_BLOCKFILE_SIZE) ) {
            if ( tmpflag != 0 && tmpfileflag )
                break;
            nFile++;
            if ((*ptr).size() <= nFile) {
                (*ptr).resize(nFile + 1);
            }
            tmpfileflag = true;
        }
        pos.nFile = nFile + tmpflag*TMPFILE_START;
        pos.nPos = (*ptr)[nFile].nSize;
    }
    if (nFile != *lastfilep) {
        if (!fKnown) {
            LogPrintf("Leaving block file %i: %s\n", nFile, (*ptr)[nFile].ToString());
        }
        FlushBlockFile(!fKnown);
        //fprintf(stderr, "nFile = %i size.%li maxTempFileSize0.%u maxTempFileSize1.%u\n",nFile,tmpBlockFiles.size(),maxTempFileSize0,maxTempFileSize1);
        if ( tmpflag != 0 && tmpBlockFiles.size() >= 3 )
        {
            if ( nFile == 1 ) // Trying to get to second temp file.
            {
                if (!PruneOneBlockFile(true,TMPFILE_START+1)) 
                {
                    // file 1 is not ready to be used yet increase file 0's size.
                    fprintf(stderr, "Cant clear file 1!\n");
                    // We will reset the position to the end of the first file, even if its over max size.
                    nFile = 0;
                    pos.nFile = TMPFILE_START;
                    pos.nPos = (*ptr)[0].nSize;
                    // Increase temp file one's max size by a chunk, so we wait a reasonable time to recheck the other file.
                    maxTempFileSize0 += BLOCKFILE_CHUNK_SIZE;
                }
                else 
                {
                    // The file 1 is able to be used now. Reset max size, and set nfile to use file 1.
                    fprintf(stderr, "CLEARED file 1!\n");
                    maxTempFileSize0 = MAX_TEMPFILE_SIZE;
                    nFile = 1;
                    tmpBlockFiles[1].SetNull();
                    pos.nFile = TMPFILE_START+1;
                    pos.nPos = (*ptr)[1].nSize;
                    boost::filesystem::remove(GetBlockPosFilename(pos, "blk"));
                    LogPrintf("Prune: deleted temp blk (%05u)\n",nFile);    
                }
                if ( 0 && tmpflag != 0 )
                    fprintf(stderr,"pos.nFile %d nPos %u\n",pos.nFile,pos.nPos);
            }
            else if ( nFile == 2 ) // Trying to get to third temp file.
            {
                if (!PruneOneBlockFile(true,TMPFILE_START)) 
                {
                    fprintf(stderr, "Cant clear file 0!\n");
                    // We will reset the position to the end of the second block file, even if its over max size.
                    nFile = 1;
                    pos.nFile = TMPFILE_START+1;
                    pos.nPos = (*ptr)[1].nSize;
                    // Increase temp file one's max size by a chunk, so we wait a reasonable time to recheck the other file.
                    maxTempFileSize1 += BLOCKFILE_CHUNK_SIZE;
                }
                else 
                {
                    // The file 0 is able to be used now. Reset max size, and set nfile to use file 0.
                    fprintf(stderr, "CLEARED file 0!\n");
                    maxTempFileSize1 = MAX_TEMPFILE_SIZE;
                    nFile = 0;
                    tmpBlockFiles[0].SetNull();
                    pos.nFile = TMPFILE_START;
                    pos.nPos = (*ptr)[0].nSize;
                    boost::filesystem::remove(GetBlockPosFilename(pos, "blk"));
                    LogPrintf("Prune: deleted temp blk (%05u)\n",nFile);  
                }
                if ( 0 && tmpflag != 0 )
                    fprintf(stderr,"pos.nFile %d nPos %u\n",pos.nFile,pos.nPos);
            }
            //sleep(30);
        }
        //fprintf(stderr, "nFile = %i size.%li maxTempFileSize0.%u maxTempFileSize1.%u\n",nFile,tmpBlockFiles.size(),maxTempFileSize0,maxTempFileSize1); sleep(30);
        *lastfilep = nFile;
        //fprintf(stderr, "*lastfilep = %i\n",*lastfilep);
    }

    (*ptr)[nFile].AddBlock(nHeight, nTime);
    if (fKnown)
        (*ptr)[nFile].nSize = std::max(pos.nPos + nAddSize, (*ptr)[nFile].nSize);
    else
        (*ptr)[nFile].nSize += nAddSize;

    if (!fKnown) {
        unsigned int nOldChunks = (pos.nPos + BLOCKFILE_CHUNK_SIZE - 1) / BLOCKFILE_CHUNK_SIZE;
        unsigned int nNewChunks = ((*ptr)[nFile].nSize + BLOCKFILE_CHUNK_SIZE - 1) / BLOCKFILE_CHUNK_SIZE;
        if (nNewChunks > nOldChunks) {
            if (fPruneMode)
                fCheckForPruning = true;
            if (CheckDiskSpace(nNewChunks * BLOCKFILE_CHUNK_SIZE - pos.nPos)) {
                FILE *file = OpenBlockFile(pos);
                if (file) {
                    LogPrintf("Pre-allocating up to position 0x%x in blk%05u.dat\n", nNewChunks * BLOCKFILE_CHUNK_SIZE, pos.nFile);
                    AllocateFileRange(file, pos.nPos, nNewChunks * BLOCKFILE_CHUNK_SIZE - pos.nPos);
                    fclose(file);
                }
            }
            else
                return state.Error("out of disk space");
        }
    }

    setDirtyFileInfo.insert(nFile + tmpflag*TMPFILE_START);
    return true;
}

bool FindUndoPos(CValidationState &state, int nFile, CDiskBlockPos &pos, unsigned int nAddSize)
{
    std::vector<CBlockFileInfo> *ptr; int *lastfilep;
    LOCK(cs_LastBlockFile);
    pos.nFile = nFile;
    if ( nFile >= TMPFILE_START )
    {
        fprintf(stderr,"skip tmp undo\n");
        return(false);
        nFile %= TMPFILE_START;
        ptr = &tmpBlockFiles;
    } else ptr = &vinfoBlockFile;

    unsigned int nNewSize;
    pos.nPos = (*ptr)[nFile].nUndoSize;
    nNewSize = (*ptr)[nFile].nUndoSize += nAddSize;
    setDirtyFileInfo.insert(nFile);

    unsigned int nOldChunks = (pos.nPos + UNDOFILE_CHUNK_SIZE - 1) / UNDOFILE_CHUNK_SIZE;
    unsigned int nNewChunks = (nNewSize + UNDOFILE_CHUNK_SIZE - 1) / UNDOFILE_CHUNK_SIZE;
    if (nNewChunks > nOldChunks) {
        if (fPruneMode)
            fCheckForPruning = true;
        if (CheckDiskSpace(nNewChunks * UNDOFILE_CHUNK_SIZE - pos.nPos)) {
            FILE *file = OpenUndoFile(pos);
            if (file) {
                LogPrintf("Pre-allocating up to position 0x%x in rev%05u.dat\n", nNewChunks * UNDOFILE_CHUNK_SIZE, pos.nFile);
                AllocateFileRange(file, pos.nPos, nNewChunks * UNDOFILE_CHUNK_SIZE - pos.nPos);
                fclose(file);
            }
        }
        else
            return state.Error("out of disk space");
    }

    return true;
}

bool CheckBlockHeader(int32_t *futureblockp,int32_t height,CBlockIndex *pindex, const CBlockHeader& blockhdr, CValidationState& state, bool fCheckPOW)
{
    // Check timestamp
    if ( 0 )
    {
        uint256 hash; int32_t i;
        hash = blockhdr.GetHash();
        for (i=31; i>=0; i--)
            fprintf(stderr,"%02x",((uint8_t *)&hash)[i]);
        fprintf(stderr," <- CheckBlockHeader\n");
        if ( chainActive.Tip() != 0 )
        {
            hash = chainActive.Tip()->GetBlockHash();
            for (i=31; i>=0; i--)
                fprintf(stderr,"%02x",((uint8_t *)&hash)[i]);
            fprintf(stderr," <- chainTip\n");
        }
    }
    *futureblockp = 0;
    if ( ASSETCHAINS_ADAPTIVEPOW > 0 )
    {
        if (blockhdr.GetBlockTime() > GetTime() + 4)
        {
            //LogPrintf("CheckBlockHeader block from future %d error",blockhdr.GetBlockTime() - GetAdjustedTime());
            return false;
        }
    }
    else if (blockhdr.GetBlockTime() > GetTime() + 60)
    {
        /*CBlockIndex *tipindex;
        //fprintf(stderr,"ht.%d future block %u vs time.%u + 60\n",height,(uint32_t)blockhdr.GetBlockTime(),(uint32_t)GetAdjustedTime());
        if ( (tipindex= chainActive.Tip()) != 0 && tipindex->GetBlockHash() == blockhdr.hashPrevBlock && blockhdr.GetBlockTime() < GetAdjustedTime() + 60 + 5 )
        {
            //fprintf(stderr,"it is the next block, let's wait for %d seconds\n",GetAdjustedTime() + 60 - blockhdr.GetBlockTime());
            while ( blockhdr.GetBlockTime() > GetAdjustedTime() + 60 )
                sleep(1);
            //fprintf(stderr,"now its valid\n");
        }
        else*/
        {
            if (blockhdr.GetBlockTime() < GetTime() + 300)
                *futureblockp = 1;
            //LogPrintf("CheckBlockHeader block from future %d error",blockhdr.GetBlockTime() - GetAdjustedTime());
            return false; //state.Invalid(error("CheckBlockHeader(): block timestamp too far in the future"),REJECT_INVALID, "time-too-new");
        }
    }
    // Check block version
    if (height > 0 && blockhdr.nVersion < MIN_BLOCK_VERSION)
        return state.DoS(100, error("CheckBlockHeader(): block version too low"),REJECT_INVALID, "version-too-low");

    // Check Equihash solution is valid
    if ( fCheckPOW )
    {
        if ( !CheckEquihashSolution(&blockhdr, Params()) )
            return state.DoS(100, error("CheckBlockHeader(): Equihash solution invalid"),REJECT_INVALID, "invalid-solution");
    }
    // Check proof of work matches claimed amount
    /*komodo_index2pubkey33(pubkey33,pindex,height);
     if ( fCheckPOW && !CheckProofOfWork(height,pubkey33,blockhdr.GetHash(), blockhdr.nBits, Params().GetConsensus(),blockhdr.nTime) )
     return state.DoS(50, error("CheckBlockHeader(): proof of work failed"),REJECT_INVALID, "high-hash");*/
    return true;
}

int32_t komodo_checkPOW(int64_t stakeTxValue,int32_t slowflag,CBlock *pblock,int32_t height);

/****
 * @brief various checks of block validity
 * @param[out] futureblockp pointer to the future block
 * @param[in] height the new height
 * @param[out] pindex the block index
 * @param[in] block the block to check
 * @param[out] state stores results
 * @param[in] verifier verification routine
 * @param[in] fCheckPOW pass true to check PoW
 * @param[in] fCheckMerkleRoot pass true to check merkle root
 * @returns true on success, on error, state will contain info
 */
bool CheckBlock(int32_t *futureblockp, int32_t height, CBlockIndex *pindex, const CBlock& block,
        CValidationState& state, libzcash::ProofVerifier& verifier, bool fCheckPOW, 
        bool fCheckMerkleRoot)
{
    uint8_t pubkey33[33]; 
    uint32_t tiptime = (uint32_t)block.nTime;
    // These are checks that are independent of context.
    uint256 hash = block.GetHash();
    // Check that the header is valid (particularly PoW).  This is mostly redundant with the call in AcceptBlockHeader.
    if (!CheckBlockHeader(futureblockp,height,pindex,block,state,fCheckPOW))
    {
        if ( *futureblockp == 0 )
        {
            LogPrintf("CheckBlock header error");
            return false;
        }
    }
    if ( pindex != nullptr && pindex->pprev != nullptr )
        tiptime = (uint32_t)pindex->pprev->nTime;
    if ( fCheckPOW )
    {
        komodo_block2pubkey33(pubkey33,(CBlock *)&block);
        if ( !CheckProofOfWork(block,pubkey33,height,Params().GetConsensus()) )
        {
            for (int32_t z = 31; z >= 0; z--)
                fprintf(stderr,"%02x",((uint8_t *)&hash)[z]);
            fprintf(stderr," failed hash ht.%d\n",height);
            return state.DoS(50, error("CheckBlock: proof of work failed"),REJECT_INVALID, "high-hash");
        }
        if ( ASSETCHAINS_STAKED == 0 && komodo_checkPOW(0,1,(CBlock *)&block,height) < 0 ) // checks Equihash
            return state.DoS(100, error("CheckBlock: failed slow_checkPOW"),REJECT_INVALID, 
                    "failed-slow_checkPOW");
    }
    if ( height > nDecemberHardforkHeight && chainName.isKMD() ) // December 2019 hardfork
    {
        int32_t notaryid;
        int32_t special = komodo_chosennotary(&notaryid,height,pubkey33,tiptime);
        if (notaryid > 0 || ( notaryid == 0 && height > nS5HardforkHeight ) ) {
            CScript merkleroot = CScript();
            CBlock blockcopy = block; // block shouldn't be changed below, so let's make it's copy
            CBlock *pblockcopy = (CBlock *)&blockcopy;
            if (!komodo_checkopret(pblockcopy, merkleroot)) {
                fprintf(stderr, "failed or missing merkleroot expected.%s != merkleroot.%s\n", 
                        komodo_makeopret(pblockcopy, false).ToString().c_str(), merkleroot.ToString().c_str());
                return state.DoS(100, error("CheckBlock: failed or missing merkleroot opret in easy-mined"),
                        REJECT_INVALID, "failed-merkle-opret-in-easy-mined");
            }
        }
    }
	
    // Check the merkle root.
    if (fCheckMerkleRoot) 
    {
        bool mutated;
        uint256 hashMerkleRoot2 = block.BuildMerkleTree(&mutated);
        if (block.hashMerkleRoot != hashMerkleRoot2)
            return state.DoS(100, error("CheckBlock: hashMerkleRoot mismatch"),
                             REJECT_INVALID, "bad-txnmrklroot", true);

        // Check for merkle tree malleability (CVE-2012-2459): repeating sequences
        // of transactions in a block without affecting the merkle root of a block,
        // while still invalidating it.
        if (mutated)
            return state.DoS(100, error("CheckBlock: duplicate transaction"),
                             REJECT_INVALID, "bad-txns-duplicate", true);
    }

    // All potential-corruption validation must be done before we do any
    // transaction validation, as otherwise we may mark the header as invalid
    // because we receive the wrong transactions for it.

    // Size limits
    if (block.vtx.empty() || block.vtx.size() > MAX_BLOCK_SIZE(height) 
            || ::GetSerializeSize(block, SER_NETWORK, PROTOCOL_VERSION) > MAX_BLOCK_SIZE(height))
        return state.DoS(100, error("CheckBlock: size limits failed"),
                         REJECT_INVALID, "bad-blk-length");

    // First transaction must be coinbase, the rest must not be
    if (block.vtx.empty() || !block.vtx[0].IsCoinBase())
        return state.DoS(100, error("CheckBlock: first tx is not coinbase"),
                         REJECT_INVALID, "bad-cb-missing");

    for (unsigned int i = 1; i < block.vtx.size(); i++)
        if (block.vtx[i].IsCoinBase())
            return state.DoS(100, error("CheckBlock: more than one coinbase"),
                             REJECT_INVALID, "bad-cb-multiple");

    // Check transactions
    if ( ASSETCHAINS_CC != 0 && !fCheckPOW )
        return true;

    CTransaction sTx;
    CTransaction *ptx = nullptr;

    // CC contracts might refer to transactions in the current block, from a 
    // CC spend within the same block and out of order
    if ( ASSETCHAINS_CC != 0 ) 
    {
        int32_t i,j,rejects=0,lastrejects=0;
        // Copy all non Z-txs in mempool to temporary mempool because there can 
        // be tx in local mempool that make the block invalid.
        LOCK2(cs_main,mempool.cs);
        list<CTransaction> transactionsToRemove;
        for(const CTxMemPoolEntry& e : mempool.mapTx) 
        {
            const CTransaction &tx = e.GetTx();
            if ( tx.vjoinsplit.empty() && tx.vShieldedSpend.empty()) 
            {
                transactionsToRemove.push_back(tx);
                tmpmempool.addUnchecked(tx.GetHash(),e,true);
            }
        }
        for(const CTransaction& tx : transactionsToRemove) {
            list<CTransaction> removed;
            mempool.remove(tx, removed, false);
        }
        // add all the txs in the block to the (somewhat) empty mempool.
        // CC validation shouldn't (can't) depend on the state of mempool!
        while ( true )
        {
            list<CTransaction> removed;
            for (i=0; i<block.vtx.size(); i++)
            {
                CValidationState state; CTransaction Tx; 
                const CTransaction &tx = (CTransaction)block.vtx[i];
                if ( tx.IsCoinBase() || !tx.vjoinsplit.empty() || !tx.vShieldedSpend.empty() 
                        || (i == block.vtx.size()-1 && komodo_isPoS((CBlock *)&block,height,0) != 0) )
                    continue;
                Tx = tx;
                if ( myAddtomempool(Tx, &state, true) == false ) 
                {
                    //LogPrintf("Rejected by mempool, reason: .%s.\n", state.GetRejectReason().c_str());
                    // take advantage of other checks, but if we were only rejected because it is a valid staking
                    // transaction, sync with wallets and don't mark as a reject
                    rejects++;
                }
                // here we remove any txs in the temp mempool that were included in the block.
                tmpmempool.remove(tx, removed, false);
            }
            if ( rejects == 0 || rejects == lastrejects )
            {
                break;
            }
            lastrejects = rejects;
            rejects = 0;
        }
    }

    for (uint32_t i = 0; i < block.vtx.size(); i++)
    {
        const CTransaction& tx = block.vtx[i];
        if (!CheckTransaction(tiptime,tx, state, verifier, i, (int32_t)block.vtx.size()))
            return error("CheckBlock: CheckTransaction failed");
    }

    unsigned int nSigOps = 0;
    for(const CTransaction& tx : block.vtx)
    {
        nSigOps += GetLegacySigOpCount(tx);
    }
    if (nSigOps > MAX_BLOCK_SIGOPS)
        return state.DoS(100, error("CheckBlock: out-of-bounds SigOpCount"),
                         REJECT_INVALID, "bad-blk-sigops", true);
    if ( fCheckPOW && komodo_check_deposit(height,block) < 0 )
    {
        LogPrintf("CheckBlockHeader komodo_check_deposit error");
        return(false);
    }

    if (ptx)
    {
        SyncWithWallets(*ptx, &block);
    }

    if ( ASSETCHAINS_CC != 0 )
    {
        LOCK2(cs_main,mempool.cs);
        // here we add back all txs from the temp mempool to the main mempool.
        for(const CTxMemPoolEntry& e : tmpmempool.mapTx)
        {
            const CTransaction &tx = e.GetTx();
            const uint256 &hash = tx.GetHash();
            mempool.addUnchecked(hash,e,true);
        }
        // empty the temp mempool for next time.
        tmpmempool.clear();
    }
    return true;
}

bool ContextualCheckBlockHeader(const CBlockHeader& block, CValidationState& state, CBlockIndex * const pindexPrev)
{
    const CChainParams& chainParams = Params();
    const Consensus::Params& consensusParams = chainParams.GetConsensus();
    uint256 hash = block.GetHash();
    if (hash == consensusParams.hashGenesisBlock)
        return true;

    assert(pindexPrev);

    int nHeight = pindexPrev->nHeight+1;

    // Check proof of work
    if ( (!chainName.isKMD() || nHeight < 235300 || nHeight > 236000) && block.nBits != GetNextWorkRequired(pindexPrev, &block, consensusParams))
    {
        cout << block.nBits << " block.nBits vs. calc " << GetNextWorkRequired(pindexPrev, &block, consensusParams) <<
                               " for block #" << nHeight << endl;
        return state.DoS(100, error("%s: incorrect proof of work", __func__),
                        REJECT_INVALID, "bad-diffbits");
    }

    // Check timestamp against prev
    if ( ASSETCHAINS_ADAPTIVEPOW <= 0 || nHeight < 30 )
    {
        if (block.GetBlockTime() <= pindexPrev->GetMedianTimePast() )
        {
            fprintf(stderr,"ht.%d too early %u vs %u\n",(int32_t)nHeight,(uint32_t)block.GetBlockTime(),(uint32_t)pindexPrev->GetMedianTimePast());
            return state.Invalid(error("%s: block's timestamp is too early", __func__),
                                 REJECT_INVALID, "time-too-old");
        }
    }
    else
    {
        if ( block.GetBlockTime() <= pindexPrev->nTime )
        {
            fprintf(stderr,"ht.%d too early2 %u vs %u\n",(int32_t)nHeight,(uint32_t)block.GetBlockTime(),(uint32_t)pindexPrev->nTime);
            return state.Invalid(error("%s: block's timestamp is too early2", __func__),
                                 REJECT_INVALID, "time-too-old");
        }
    }

    // Check that timestamp is not too far in the future
    if (block.GetBlockTime() > GetTime() + consensusParams.nMaxFutureBlockTime)
    {
        return state.Invalid(error("%s: block timestamp too far in the future", __func__),
                        REJECT_INVALID, "time-too-new");
    }

    if (fCheckpointsEnabled)
    {
        // Check that the block chain matches the known block chain up to a checkpoint
        if (!Checkpoints::CheckBlock(chainParams.Checkpoints(), nHeight, hash))
        {
            /*CBlockIndex *heightblock = chainActive[nHeight];
            if ( heightblock != 0 && heightblock->GetBlockHash() == hash )
            {
                //fprintf(stderr,"got a pre notarization block that matches height.%d\n",(int32_t)nHeight);
                return true;
            }*/
            return state.DoS(100, error("%s: rejected by checkpoint lock-in at %d", __func__, nHeight),REJECT_CHECKPOINT, "checkpoint mismatch");
        }
        // Don't accept any forks from the main chain prior to last checkpoint
        CBlockIndex* pcheckpoint = Checkpoints::GetLastCheckpoint(chainParams.Checkpoints());
        int32_t notarized_height;
        if ( nHeight == 1 && chainActive.Tip() != 0 && chainActive.Tip()->nHeight > 1 )
        {
            CBlockIndex *heightblock = chainActive[nHeight];
            if ( heightblock != 0 && heightblock->GetBlockHash() == hash )
                return true;
            return state.DoS(1, error("%s: trying to change height 1 forbidden", __func__));
        }
        if ( nHeight != 0 )
        {
            if ( pcheckpoint != 0 && nHeight < pcheckpoint->nHeight )
                return state.DoS(1, error("%s: forked chain older than last checkpoint (height %d) vs %d", __func__, nHeight,pcheckpoint->nHeight));
            if ( !komodo_checkpoint(&notarized_height,nHeight,hash) )
            {
                CBlockIndex *heightblock = chainActive[nHeight];
                if ( heightblock != 0 && heightblock->GetBlockHash() == hash )
                    return true;
                else 
                    return state.DoS(1, error("%s: forked chain %d older than last notarized (height %d) vs %d", __func__,
                            nHeight, notarized_height));
            }
        }
    }
    // Reject block.nVersion < 4 blocks
    if (block.nVersion < 4)
        return state.Invalid(error("%s : rejected nVersion<4 block", __func__),
                             REJECT_OBSOLETE, "bad-version");

    return true;
}

bool ContextualCheckBlock(int32_t slowflag,const CBlock& block, CValidationState& state, CBlockIndex * const pindexPrev)
{
    const int nHeight = pindexPrev == NULL ? 0 : pindexPrev->nHeight + 1;
    const Consensus::Params& consensusParams = Params().GetConsensus();
    bool sapling = NetworkUpgradeActive(nHeight, consensusParams, Consensus::UPGRADE_SAPLING);

    uint32_t cmptime = block.nTime;
    const int32_t txheight = nHeight == 0 ? komodo_block2height((CBlock *)&block) : nHeight;

    /* HF22 - check interest validation against pindexPrev->GetMedianTimePast() + 777 */
    if (chainName.isKMD() &&
        consensusParams.nHF22Height != boost::none && txheight > consensusParams.nHF22Height.get()
    ) {
        if (pindexPrev) {
            uint32_t cmptime_old = cmptime;
            cmptime = pindexPrev->GetMedianTimePast() + 777;
            LogPrint("hfnet","%s[%d]: cmptime.%lu -> %lu\n", __func__, __LINE__, cmptime_old, cmptime);
            LogPrint("hfnet","%s[%d]: ht.%ld, hash.%s\n", __func__, __LINE__, txheight, block.GetHash().ToString());
        } else
            LogPrint("hfnet","%s[%d]: STRANGE! pindexPrev == nullptr, ht.%ld, hash.%s!\n", __func__, __LINE__, txheight, block.GetHash().ToString());
    }

    // Check that all transactions are finalized, also validate interest in each tx
    for (uint32_t i = 0; i < block.vtx.size(); i++) {
        const CTransaction& tx = block.vtx[i];

        // Interest validation
        if (komodo_validate_interest(tx, txheight, cmptime) < 0)
        {
            fprintf(stderr, "validate intrest failed for txnum.%i tx.%s\n", i, tx.ToString().c_str());
            return error("%s: komodo_validate_interest failed", __func__);
        }

        // Check transaction contextually against consensus rules at block height
        if (!ContextualCheckTransaction(slowflag,&block,pindexPrev,tx, state, nHeight, 100)) {
            return false; // Failure reason has been set in validation state object
        }

        int nLockTimeFlags = 0;
        int64_t nLockTimeCutoff = (nLockTimeFlags & LOCKTIME_MEDIAN_TIME_PAST)
        ? pindexPrev->GetMedianTimePast()
        : block.GetBlockTime();
        if (!IsFinalTx(tx, nHeight, nLockTimeCutoff)) {
            return state.DoS(10, error("%s: contains a non-final transaction", __func__), REJECT_INVALID, "bad-txns-nonfinal");
        }
    }

    // Enforce BIP 34 rule that the coinbase starts with serialized block height.
    // In Zcash this has been enforced since launch, except that the genesis
    // block didn't include the height in the coinbase (see Zcash protocol spec
    // section '6.8 Bitcoin Improvement Proposals').
    if (nHeight > 0)
    {
        CScript expect = CScript() << nHeight;
        if (block.vtx[0].vin[0].scriptSig.size() < expect.size() ||
            !std::equal(expect.begin(), expect.end(), block.vtx[0].vin[0].scriptSig.begin())) {
            return state.DoS(100, error("%s: block height mismatch in coinbase", __func__), REJECT_INVALID, "bad-cb-height");
        }
    }
    return true;
}

bool AcceptBlockHeader(int32_t *futureblockp,const CBlockHeader& block, CValidationState& state, CBlockIndex** ppindex)
{
    static uint256 zero;
    const CChainParams& chainparams = Params();
    AssertLockHeld(cs_main);

    // Check for duplicate
    uint256 hash = block.GetHash();
    BlockMap::iterator miSelf = mapBlockIndex.find(hash);
    CBlockIndex *pindex = NULL;
    if (miSelf != mapBlockIndex.end())
    {
        // Block header is already known.
        if ( (pindex = miSelf->second) == 0 )
            miSelf->second = pindex = AddToBlockIndex(block);
        if (ppindex)
            *ppindex = pindex;
        if ( pindex != 0 && (pindex->nStatus & BLOCK_FAILED_MASK) != 0 )
        {
            if ( ASSETCHAINS_CC == 0 )//&& (ASSETCHAINS_PRIVATE == 0 || KOMODO_INSYNC >= Params().GetConsensus().vUpgrades[Consensus::UPGRADE_SAPLING].nActivationHeight) )
                return state.Invalid(error("%s: block is marked invalid", __func__), 0, "duplicate");
            else
            {
                fprintf(stderr,"reconsider block %s\n",hash.GetHex().c_str());
                pindex->nStatus &= ~BLOCK_FAILED_MASK;
            }
        }
        /*if ( pindex != 0 && hash == komodo_requestedhash )
        {
            fprintf(stderr,"AddToBlockIndex A komodo_requestedhash %s\n",komodo_requestedhash.ToString().c_str());
            memset(&komodo_requestedhash,0,sizeof(komodo_requestedhash));
            komodo_requestedcount = 0;
        }*/

        //if ( pindex == 0 )
        //    fprintf(stderr,"accepthdr %s already known but no pindex\n",hash.ToString().c_str());
        return true;
    }
    if (!CheckBlockHeader(futureblockp,*ppindex!=0?(*ppindex)->nHeight:0,*ppindex, block, state,0))
    {
        if ( *futureblockp == 0 )
        {
            LogPrintf("AcceptBlockHeader CheckBlockHeader error\n");
            return false;
        }
    }
    // Get prev block index
    CBlockIndex* pindexPrev = NULL;
    if (hash != chainparams.GetConsensus().hashGenesisBlock)
    {
        BlockMap::iterator mi = mapBlockIndex.find(block.hashPrevBlock);
        if (mi == mapBlockIndex.end())
        {
            LogPrintf("AcceptBlockHeader hashPrevBlock %s not found\n",block.hashPrevBlock.ToString().c_str());
            //*futureblockp = 1;
            return(false);
            //return state.DoS(10, error("%s: prev block not found", __func__), 0, "bad-prevblk");
        }
        pindexPrev = (*mi).second;
        if (pindexPrev == 0 )
        {
            LogPrintf("AcceptBlockHeader hashPrevBlock %s no pindexPrev\n",block.hashPrevBlock.ToString().c_str());
            return(false);
        }
        if ( (pindexPrev->nStatus & BLOCK_FAILED_MASK) )
            return state.DoS(100, error("%s: prev block invalid", __func__), REJECT_INVALID, "bad-prevblk");
    }
    if (!ContextualCheckBlockHeader(block, state, pindexPrev))
    {
        //fprintf(stderr,"AcceptBlockHeader ContextualCheckBlockHeader failed\n");
        LogPrintf("AcceptBlockHeader ContextualCheckBlockHeader failed\n");
        return false;
    }
    if (pindex == NULL)
    {
        if ( (pindex= AddToBlockIndex(block)) != 0 )
        {
            miSelf = mapBlockIndex.find(hash);
            if (miSelf != mapBlockIndex.end())
                miSelf->second = pindex;
            //fprintf(stderr,"AcceptBlockHeader couldnt add to block index\n");
        }
    }
    if (ppindex)
        *ppindex = pindex;
    /*if ( pindex != 0 && hash == komodo_requestedhash )
    {
        fprintf(stderr,"AddToBlockIndex komodo_requestedhash %s\n",komodo_requestedhash.ToString().c_str());
        memset(&komodo_requestedhash,0,sizeof(komodo_requestedhash));
        komodo_requestedcount = 0;
    }*/
    return true;
}

uint256 Queued_reconsiderblock;

/*****
 * @brief
 * @param futureblockp
 * @param block
 * @param state
 * @param ppindex
 * @param fRequested
 * @param dbp
 * @returns true if block accepted
 */
bool AcceptBlock(int32_t *futureblockp,CBlock& block, CValidationState& state, CBlockIndex** ppindex, 
        bool fRequested, CDiskBlockPos* dbp)
{
    const CChainParams& chainparams = Params();
    AssertLockHeld(cs_main);

    CBlockIndex *&pindex = *ppindex;
    if (!AcceptBlockHeader(futureblockp, block, state, &pindex))
    {
        if ( *futureblockp == 0 )
        {
            LogPrintf("AcceptBlock AcceptBlockHeader error\n");
            return false;
        }
    }
    if ( pindex == 0 )
    {
        LogPrintf("AcceptBlock null pindex\n");
        *futureblockp = true;
        return false;
    }
    // Try to process all requested blocks that we don't have, but only
    // process an unrequested block if it's new and has enough work to
    // advance our tip, and isn't too many blocks ahead.
    bool fAlreadyHave = pindex->nStatus & BLOCK_HAVE_DATA;
    bool fHasMoreWork = (chainActive.Tip() ? pindex->nChainWork > chainActive.Tip()->nChainWork : true);
    // Blocks that are too out-of-order needlessly limit the effectiveness of
    // pruning, because pruning will not delete block files that contain any
    // blocks which are too close in height to the tip.  Apply this test
    // regardless of whether pruning is enabled; it should generally be safe to
    // not process unrequested blocks.
    bool fTooFarAhead = (pindex->nHeight > int(chainActive.Height() + BLOCK_DOWNLOAD_WINDOW)); //MIN_BLOCKS_TO_KEEP));

    // TODO: deal better with return value and error conditions for duplicate
    // and unrequested blocks.
    //fprintf(stderr,"Accept %s flags already.%d requested.%d morework.%d farahead.%d\n",pindex->GetBlockHash().ToString().c_str(),fAlreadyHave,fRequested,fHasMoreWork,fTooFarAhead);
    if (fAlreadyHave) return true;
    if (!fRequested) {  // If we didn't ask for it:
        if (pindex->nTx != 0) return true;  // This is a previously-processed block that was pruned
        if (!fHasMoreWork) return true;     // Don't process less-work chains
        if (fTooFarAhead) return true;      // Block height is too high
    }

    // See method docstring for why this is always disabled
    auto verifier = libzcash::ProofVerifier::Disabled();
    bool fContextualCheckBlock = ContextualCheckBlock(0,block, state, pindex->pprev);
    if ( (!CheckBlock(futureblockp,pindex->nHeight,pindex,block, state, verifier,0)) || !fContextualCheckBlock )
    {
        static int32_t saplinght = -1;
        CBlockIndex *tmpptr;
        if ( saplinght == -1 )
            saplinght = Params().GetConsensus().vUpgrades[Consensus::UPGRADE_SAPLING].nActivationHeight;
        if ( saplinght < 0 )
            *futureblockp = 1;
        // the problem is when a future sapling block comes in before we detected saplinght
        if ( saplinght > 0 && (tmpptr= chainActive.Tip()) != 0 )
        {
            fprintf(stderr,"saplinght.%d tipht.%d blockht.%d cmp.%d\n",saplinght,(int32_t)tmpptr->nHeight,pindex->nHeight,pindex->nHeight < 0 || (pindex->nHeight >= saplinght && pindex->nHeight < saplinght+50000) || (tmpptr->nHeight > saplinght-720 && tmpptr->nHeight < saplinght+720));
            if ( pindex->nHeight < 0 || (pindex->nHeight >= saplinght && pindex->nHeight < saplinght+50000) || (tmpptr->nHeight > saplinght-720 && tmpptr->nHeight < saplinght+720) )
                *futureblockp = 1;
        }
        if ( *futureblockp == 0 )
        {
            if (state.IsInvalid() && !state.CorruptionPossible()) {
                pindex->nStatus |= BLOCK_FAILED_VALID;
                setDirtyBlockIndex.insert(pindex);
            }
            LogPrintf("AcceptBlock CheckBlock or ContextualCheckBlock error\n");
            return false;
        }
    }
    if ( fContextualCheckBlock )
        pindex->nStatus |= BLOCK_VALID_CONTEXT;

    int nHeight = pindex->nHeight;
    // Temp File fix. LABS has been using this for ages with no bad effects.
    // Disabled here. Set use tmp to whatever you need to use this for. 
    int32_t usetmp = 0;
    if ( IsInitialBlockDownload() )
        usetmp = 0;

    // Write block to history file
    try {
        unsigned int nBlockSize = ::GetSerializeSize(block, SER_DISK, CLIENT_VERSION);
        CDiskBlockPos blockPos;
        if (dbp != NULL)
            blockPos = *dbp;
        if (!FindBlockPos(usetmp,state, blockPos, nBlockSize+8, nHeight, block.GetBlockTime(), dbp != NULL))
            return error("AcceptBlock(): FindBlockPos failed");
        if (dbp == NULL)
            if (!WriteBlockToDisk(block, blockPos, chainparams.MessageStart()))
                AbortNode(state, "Failed to write block");
        if (!ReceivedBlockTransactions(block, state, pindex, blockPos))
            return error("AcceptBlock(): ReceivedBlockTransactions failed");
        if ( usetmp != 0 ) // not during initialdownload or if futureflag==0 and contextchecks ok
            pindex->nStatus |= BLOCK_IN_TMPFILE;
    } catch (const std::runtime_error& e) {
        return AbortNode(state, std::string("System error: ") + e.what());
    }

    if (fCheckForPruning)
        FlushStateToDisk(state, FLUSH_STATE_NONE); // we just allocated more disk space for block files
    if ( *futureblockp == 0 )
        return true;
    LogPrintf("AcceptBlock block from future error\n");
    return false;
}

static bool IsSuperMajority(int minVersion, const CBlockIndex* pstart, unsigned nRequired, const Consensus::Params& consensusParams)
{
    unsigned int nFound = 0;
    for (int i = 0; i < consensusParams.nMajorityWindow && nFound < nRequired && pstart != NULL; i++)
    {
        if (pstart->nVersion >= minVersion)
            ++nFound;
        pstart = pstart->pprev;
    }
    return (nFound >= nRequired);
}

CBlockIndex *komodo_ensure(CBlock *pblock, uint256 hash)
{
    CBlockIndex *pindex = 0;
    BlockMap::iterator miSelf = mapBlockIndex.find(hash);
    if ( miSelf != mapBlockIndex.end() )
    {
        if ( (pindex = miSelf->second) == 0 ) // create pindex so first Accept block doesnt fail
        {
            miSelf->second = AddToBlockIndex(*pblock);
            //fprintf(stderr,"Block header %s is already known, but without pindex -> ensured %p\n",hash.ToString().c_str(),miSelf->second);
        }
        /*if ( hash != Params().GetConsensus().hashGenesisBlock )
        {
            miSelf = mapBlockIndex.find(pblock->hashPrevBlock);
            if ( miSelf != mapBlockIndex.end() )
            {
                if ( miSelf->second == 0 )
                {
                    miSelf->second = InsertBlockIndex(pblock->hashPrevBlock);
                    fprintf(stderr,"autocreate previndex %s\n",pblock->hashPrevBlock.ToString().c_str());
                }
            }
        }*/
    }
    return(pindex);
}

CBlockIndex *oldkomodo_ensure(CBlock *pblock, uint256 hash)
{
    CBlockIndex *pindex=0,*previndex=0;
    if ( (pindex = komodo_getblockindex(hash)) == 0 )
    {
        pindex = new CBlockIndex();
        if (!pindex)
            throw runtime_error("komodo_ensure: new CBlockIndex failed");
        BlockMap::iterator mi = mapBlockIndex.insert(make_pair(hash, pindex)).first;
        pindex->phashBlock = &((*mi).first);
    }
    BlockMap::iterator miSelf = mapBlockIndex.find(hash);
    if ( miSelf == mapBlockIndex.end() )
    {
        LogPrintf("komodo_ensure unexpected missing hash %s\n",hash.ToString().c_str());
        return(0);
    }
    if ( miSelf->second == 0 ) // create pindex so first Accept block doesnt fail
    {
        if ( pindex == 0 )
        {
            pindex = AddToBlockIndex(*pblock);
            fprintf(stderr,"ensure call addtoblockindex, got %p\n",pindex);
        }
        if ( pindex != 0 )
        {
            miSelf->second = pindex;
            LogPrintf("Block header %s is already known, but without pindex -> ensured %p\n",hash.ToString().c_str(),miSelf->second);
        } else LogPrintf("komodo_ensure unexpected null pindex\n");
    }
    /*if ( hash != Params().GetConsensus().hashGenesisBlock )
        {
            miSelf = mapBlockIndex.find(pblock->hashPrevBlock);
            if ( miSelf == mapBlockIndex.end() )
                previndex = InsertBlockIndex(pblock->hashPrevBlock);
            if ( (miSelf= mapBlockIndex.find(pblock->hashPrevBlock)) != mapBlockIndex.end() )
            {
                if ( miSelf->second == 0 ) // create pindex so first Accept block doesnt fail
                {
                    if ( previndex == 0 )
                        previndex = InsertBlockIndex(pblock->hashPrevBlock);
                    if ( previndex != 0 )
                    {
                        miSelf->second = previndex;
                        LogPrintf("autocreate previndex %s\n",pblock->hashPrevBlock.ToString().c_str());
                    } else LogPrintf("komodo_ensure unexpected null previndex\n");
                }
            } else LogPrintf("komodo_ensure unexpected null miprev\n");
        }
     }*/
    return(pindex);
}

/*****
 * @brief Process a new block
 * @note can come from the network or locally mined
 * @note This only returns after the best known valid
 * block is made active. Note that it does not, however, guarantee that the
 * specific block passed to it has been checked for validity!
 * @param from_miner no longer used
 * @param height the new height
 * @param[out] state the results
 * @param pfrom the node that produced the block (nullptr for local)
 * @param pblock the block to process
 * @param fForceProcessing Process this block even if unrequested; used for non-network block sources and whitelisted peers.
 * @param[out] dbp set to position on disk for block
 * @returns true on success
 */
bool ProcessNewBlock(bool from_miner, int32_t height, CValidationState &state, CNode* pfrom, 
        CBlock* pblock, bool fForceProcessing, CDiskBlockPos *dbp)
{
    // Preliminary checks
    bool checked; 
    int32_t futureblock=0;
    auto verifier = libzcash::ProofVerifier::Disabled();
    uint256 hash = pblock->GetHash();
    {
        LOCK(cs_main);
        if ( chainActive.Tip() != 0 )
            komodo_currentheight_set(chainActive.Tip()->nHeight);
        checked = CheckBlock(&futureblock,height!=0?height:komodo_block2height(pblock),0,*pblock, state, verifier,0);
        bool fRequested = MarkBlockAsReceived(hash);
        fRequested |= fForceProcessing;
        if ( checked && komodo_checkPOW(0,0,pblock,height) < 0 )
        {
            checked = false;
        }
        if (!checked && futureblock == 0)
        {
            if ( pfrom != nullptr )
            {
                Misbehaving(pfrom->GetId(), 1);
            }
            return error("%s: CheckBlock FAILED", __func__);
        }
        // Store to disk
        CBlockIndex *pindex = NULL;

        bool accepted = AcceptBlock(&futureblock,*pblock, state, &pindex, fRequested, dbp);
        if (pindex && pfrom) {
            mapBlockSource[pindex->GetBlockHash()] = pfrom->GetId();
        }
        CheckBlockIndex();
        if (!accepted && futureblock == 0)
        {
            komodo_longestchain();
            return error("%s: AcceptBlock FAILED", __func__);
        }
    }

    if (futureblock == 0 && !ActivateBestChain(false, state, pblock))
        return error("%s: ActivateBestChain failed", __func__);

    return true;
}

bool TestBlockValidity(CValidationState &state, const CBlock& block, CBlockIndex * const pindexPrev, bool fCheckPOW, bool fCheckMerkleRoot)
{
    AssertLockHeld(cs_main);
    assert(pindexPrev == chainActive.Tip());

    CCoinsViewCache viewNew(pcoinsTip);
    CBlockIndex indexDummy(block);
    indexDummy.pprev = pindexPrev;
    indexDummy.nHeight = pindexPrev->nHeight + 1;
    // JoinSplit proofs are verified in ConnectBlock
    auto verifier = libzcash::ProofVerifier::Disabled();
    // NOTE: CheckBlockHeader is called by CheckBlock
    if (!ContextualCheckBlockHeader(block, state, pindexPrev))
    {
        return false;
    }
    int32_t futureblock;
    if (!CheckBlock(&futureblock,indexDummy.nHeight,0,block, state, verifier, fCheckPOW, fCheckMerkleRoot))
    {
        return false;
    }
    if (!ContextualCheckBlock(0,block, state, pindexPrev))
    {
        return false;
    }
    if (!ConnectBlock(block, state, &indexDummy, viewNew, true,fCheckPOW))
    {
        return false;
    }
    assert(state.IsValid());
    if ( futureblock != 0 )
        return(false);
    return true;
}

/**
 * BLOCK PRUNING CODE
 */

/* Calculate the amount of disk space the block & undo files currently use */
uint64_t CalculateCurrentUsage()
{
    uint64_t retval = 0;
    BOOST_FOREACH(const CBlockFileInfo &file, vinfoBlockFile) {
        retval += file.nSize + file.nUndoSize;
    }
    return retval;
}

/* Prune a block file (modify associated database entries)*/
bool PruneOneBlockFile(bool tempfile, const int fileNumber)
{
    uint256 notarized_hash,notarized_desttxid; int32_t prevMoMheight,notarized_height;
    notarized_height = komodo_notarized_height(&prevMoMheight,&notarized_hash,&notarized_desttxid);
    //fprintf(stderr, "pruneblockfile.%i\n",fileNumber); sleep(15);
    for (BlockMap::iterator it = mapBlockIndex.begin(); it != mapBlockIndex.end(); ++it) 
    {
        CBlockIndex* pindex = it->second;
        if (pindex && pindex->nFile == fileNumber) 
        {
            if ( tempfile && ( (pindex->nStatus & BLOCK_IN_TMPFILE) != 0) )
            {    
                if ( chainActive.Contains(pindex) )
                {
                    // Block is in main chain so we cant clear this file!
                    return(false);
                }
                fprintf(stderr, "pindex height.%i notarized height.%i \n", pindex->nHeight, notarized_height);
                if ( pindex->nHeight > notarized_height ) // Need to check this, does an invalid block have a height?
                {
                    // This blocks height is not older than last notarization so it can be reorged into the main chain.
                    // We cant clear this file!
                    return(false);
                }
                else 
                {
                    // Block is not in main chain and is older than last notarised block so its safe for removal.
                    fprintf(stderr, "Block [%i] in tempfile.%i We can clear this block!\n",pindex->nHeight,fileNumber);
                    // Add index to list and remove after loop? 
                }            
            }
            pindex->nStatus &= ~BLOCK_HAVE_DATA;
            pindex->nStatus &= ~BLOCK_HAVE_UNDO;
            pindex->nFile = 0;
            pindex->nDataPos = 0;
            pindex->nUndoPos = 0;
            setDirtyBlockIndex.insert(pindex);
            // Prune from mapBlocksUnlinked -- any block we prune would have
            // to be downloaded again in order to consider its chain, at which
            // point it would be considered as a candidate for
            // mapBlocksUnlinked or setBlockIndexCandidates.
            std::pair<std::multimap<CBlockIndex*, CBlockIndex*>::iterator, std::multimap<CBlockIndex*, CBlockIndex*>::iterator> range = mapBlocksUnlinked.equal_range(pindex->pprev);
            while (range.first != range.second) 
            {
                std::multimap<CBlockIndex *, CBlockIndex *>::iterator it = range.first;
                range.first++;
                if (it->second == pindex) 
                {
                    mapBlocksUnlinked.erase(it);
                }
            }
        }
    }
    if (!tempfile)
        vinfoBlockFile[fileNumber].SetNull();
    setDirtyFileInfo.insert(fileNumber);
    return(true);
}


void UnlinkPrunedFiles(std::set<int>& setFilesToPrune)
{
    for (set<int>::iterator it = setFilesToPrune.begin(); it != setFilesToPrune.end(); ++it) {
        CDiskBlockPos pos(*it, 0);
        boost::filesystem::remove(GetBlockPosFilename(pos, "blk"));
        boost::filesystem::remove(GetBlockPosFilename(pos, "rev"));
        LogPrintf("Prune: %s deleted blk/rev (%05u)\n", __func__, *it);
    }
}

/* Calculate the block/rev files that should be deleted to remain under target*/
void FindFilesToPrune(std::set<int>& setFilesToPrune)
{
    LOCK2(cs_main, cs_LastBlockFile);
    if (chainActive.Tip() == NULL || nPruneTarget == 0) {
        return;
    }
    if (chainActive.Tip()->nHeight <= Params().PruneAfterHeight()) {
        return;
    }
    unsigned int nLastBlockWeCanPrune = chainActive.Tip()->nHeight - MIN_BLOCKS_TO_KEEP;
    uint64_t nCurrentUsage = CalculateCurrentUsage();
    // We don't check to prune until after we've allocated new space for files
    // So we should leave a buffer under our target to account for another allocation
    // before the next pruning.
    uint64_t nBuffer = BLOCKFILE_CHUNK_SIZE + UNDOFILE_CHUNK_SIZE;
    uint64_t nBytesToPrune;
    int count=0;

    if (nCurrentUsage + nBuffer >= nPruneTarget) {
        for (int fileNumber = 0; fileNumber < nLastBlockFile; fileNumber++) {
            nBytesToPrune = vinfoBlockFile[fileNumber].nSize + vinfoBlockFile[fileNumber].nUndoSize;

            if (vinfoBlockFile[fileNumber].nSize == 0)
                continue;

            if (nCurrentUsage + nBuffer < nPruneTarget)  // are we below our target?
                break;

            // don't prune files that could have a block within MIN_BLOCKS_TO_KEEP of the main chain's tip but keep scanning
            if (vinfoBlockFile[fileNumber].nHeightLast > nLastBlockWeCanPrune)
                continue;

            PruneOneBlockFile(false, fileNumber);
            // Queue up the files for removal
            setFilesToPrune.insert(fileNumber);
            nCurrentUsage -= nBytesToPrune;
            count++;
        }
    }

    LogPrint("prune", "Prune: target=%dMiB actual=%dMiB diff=%dMiB max_prune_height=%d removed %d blk/rev pairs\n",
             nPruneTarget/1024/1024, nCurrentUsage/1024/1024,
             ((int64_t)nPruneTarget - (int64_t)nCurrentUsage)/1024/1024,
             nLastBlockWeCanPrune, count);
}

bool CheckDiskSpace(uint64_t nAdditionalBytes)
{
    uint64_t nFreeBytesAvailable = boost::filesystem::space(GetDataDir()).available;

    // Check for nMinDiskSpace bytes (currently 50MB)
    if (nFreeBytesAvailable < nMinDiskSpace + nAdditionalBytes)
        return AbortNode("Disk space is low!", _("Error: Disk space is low!"));

    return true;
}

/****
 * Open a file
 * @param pos where to position for the next read
 * @param prefix the type of file ("blk" or "rev")
 * @param fReadOnly open in read only mode
 * @returns the file pointer with the position set to pos.nPos, or NULL on error
 */
FILE* OpenDiskFile(const CDiskBlockPos &pos, const char *prefix, bool fReadOnly)
{
    static int32_t didinit[256]; // keeps track of which files have been initialized
    if (pos.IsNull())
        return NULL;
    boost::filesystem::path path = GetBlockPosFilename(pos, prefix);
    boost::filesystem::create_directories(path.parent_path()); // create directory if necessary
    FILE* file = fopen(path.string().c_str(), "rb+"); // open existing file for reading and writing
    if (!file && !fReadOnly) // problem. Try opening read only if that is what was requested
        file = fopen(path.string().c_str(), "wb+"); // create an empty file for reading and writing
    if (!file) {
        LogPrintf("Unable to open file %s\n", path.string());
        return NULL;
    }
    // the file was successfully opened
    if ( pos.nFile < sizeof(didinit)/sizeof(*didinit) // if pos.nFile doesn't go beyond our array
            && didinit[pos.nFile] == 0 // we have not initialized this file
            && strcmp(prefix,(char *)"blk") == 0 ) // we are attempting to read a block file
    {
        komodo_prefetch(file);
        didinit[pos.nFile] = 1;
    }

    if (pos.nPos) // it has been asked to move to a specific location within the file
    {
        if (fseek(file, pos.nPos, SEEK_SET)) {
            LogPrintf("Unable to seek to position %u of %s\n", pos.nPos, path.string());
            fclose(file);
            return NULL;
        }
    }
    return file;
}

/***
 * Open a block file
 * @param pos where to position for the next read
 * @param fReadOnly true to open the file in read only mode
 * @returns the file pointer or NULL on error
 */
FILE* OpenBlockFile(const CDiskBlockPos &pos, bool fReadOnly) {
    return OpenDiskFile(pos, "blk", fReadOnly);
}

/***
 * Open an undo ("rev") file
 * @param pos where to position for the next read
 * @param fReadOnly true to open the file in read only mode
 * @returns the file pointer or NULL on error
 */
FILE* OpenUndoFile(const CDiskBlockPos &pos, bool fReadOnly) {
    return OpenDiskFile(pos, "rev", fReadOnly);
}

/***
 * Get the full filename (including path) or a specific .dat file
 * @param pos the block position
 * @param prefix the prefix (i.e. "blk" or "rev")
 * @returns the filename with the complete path
 */
boost::filesystem::path GetBlockPosFilename(const CDiskBlockPos &pos, const char *prefix)
{
    return GetDataDir() / "blocks" / strprintf("%s%05u.dat", prefix, pos.nFile);
}

CBlockIndex * InsertBlockIndex(uint256 hash)
{
    if (hash.IsNull())
        return NULL;

    // Return existing
    BlockMap::iterator mi = mapBlockIndex.find(hash);
    if (mi != mapBlockIndex.end() && mi->second != NULL)
        return (*mi).second;

    // Create new
    CBlockIndex* pindexNew = new CBlockIndex();
    if (!pindexNew)
        throw runtime_error("LoadBlockIndex(): new CBlockIndex failed");
    mi = mapBlockIndex.insert(make_pair(hash, pindexNew)).first;
    pindexNew->phashBlock = &((*mi).first);
    //fprintf(stderr,"inserted to block index %s\n",hash.ToString().c_str());

    return pindexNew;
}

/****
 * Load the block index database
 * @returns true on success
 */
bool static LoadBlockIndexDB()
{
    const CChainParams& chainparams = Params();
    LogPrintf("%s: start loading guts\n", __func__);
    {
        LOCK(cs_main);
        if (!pblocktree->LoadBlockIndexGuts())
            return false;
    }
    LogPrintf("%s: loaded guts\n", __func__);
    boost::this_thread::interruption_point();

    // Calculate nChainWork
    vector<pair<int, CBlockIndex*> > vSortedByHeight;
    vSortedByHeight.reserve(mapBlockIndex.size());
    for(const auto& item : mapBlockIndex)
    {
        CBlockIndex* pindex = item.second;
        vSortedByHeight.push_back(make_pair(pindex->nHeight, pindex));
    }
    sort(vSortedByHeight.begin(), vSortedByHeight.end());

    for(const auto& item : vSortedByHeight)
    {
        CBlockIndex* pindex = item.second;
        pindex->nChainWork = (pindex->pprev ? pindex->pprev->nChainWork : 0) + GetBlockProof(*pindex);
        // We can link the chain of blocks for which we've received transactions at some point.
        // Pruned nodes may have deleted the block.
        if (pindex->nTx > 0) {
            if (pindex->pprev) {
                if (pindex->pprev->nChainTx) {
                    pindex->nChainTx = pindex->pprev->nChainTx + pindex->nTx;
                    if (pindex->pprev->nChainSproutValue && pindex->nSproutValue) {
                        pindex->nChainSproutValue = *pindex->pprev->nChainSproutValue + *pindex->nSproutValue;
                    } else {
                        pindex->nChainSproutValue = boost::none;
                    }
                    if (pindex->pprev->nChainSaplingValue) {
                        pindex->nChainSaplingValue = *pindex->pprev->nChainSaplingValue + pindex->nSaplingValue;
                    } else {
                        pindex->nChainSaplingValue = boost::none;
                    }
                } else {
                    pindex->nChainTx = 0;
                    pindex->nChainSproutValue = boost::none;
                    pindex->nChainSaplingValue = boost::none;
                    mapBlocksUnlinked.insert(std::make_pair(pindex->pprev, pindex));
                }
            } else {
                pindex->nChainTx = pindex->nTx;
                pindex->nChainSproutValue = pindex->nSproutValue;
                pindex->nChainSaplingValue = pindex->nSaplingValue;
            }
        }
        // Construct in-memory chain of branch IDs.
        // Relies on invariant: a block that does not activate a network upgrade
        // will always be valid under the same consensus rules as its parent.
        // Genesis block has a branch ID of zero by definition, but has no
        // validity status because it is side-loaded into a fresh chain.
        // Activation blocks will have branch IDs set (read from disk).
        if (pindex->pprev) {
            if (pindex->IsValid(BLOCK_VALID_CONSENSUS) && !pindex->nCachedBranchId) {
                pindex->nCachedBranchId = pindex->pprev->nCachedBranchId;
            }
        } else {
            pindex->nCachedBranchId = SPROUT_BRANCH_ID;
        }
        if (pindex->IsValid(BLOCK_VALID_TRANSACTIONS) && (pindex->nChainTx || pindex->pprev == NULL))
            setBlockIndexCandidates.insert(pindex);
        if (pindex->nStatus & BLOCK_FAILED_MASK && (!pindexBestInvalid || pindex->nChainWork > pindexBestInvalid->nChainWork))
            pindexBestInvalid = pindex;
        if (pindex->pprev)
            pindex->BuildSkip();
        if (pindex->IsValid(BLOCK_VALID_TREE) && (pindexBestHeader == NULL || CBlockIndexWorkComparator()(pindexBestHeader, pindex)))
            pindexBestHeader = pindex;
    }

    // Load block file info
    pblocktree->ReadLastBlockFile(nLastBlockFile);
    vinfoBlockFile.resize(nLastBlockFile + 1);
    tmpBlockFiles.resize(nLastTmpFile + 1);
    LogPrintf("%s: last block file = %i\n", __func__, nLastBlockFile);
    for (int nFile = 0; nFile <= nLastBlockFile; nFile++) {
        pblocktree->ReadBlockFileInfo(nFile, vinfoBlockFile[nFile]);
    }
    LogPrintf("%s: last block file info: %s\n", __func__, vinfoBlockFile[nLastBlockFile].ToString());
    for (int nFile = nLastBlockFile + 1; true; nFile++) {
        CBlockFileInfo info;
        if (pblocktree->ReadBlockFileInfo(nFile, info)) {
            vinfoBlockFile.push_back(info);
        } else {
            break;
        }
    }

    // Check presence of blk files
    LogPrintf("Checking all blk files are present...\n");
    set<int> setBlkDataFiles;
    for(const auto& item : mapBlockIndex)
    {
        CBlockIndex* pindex = item.second;
        if (pindex->nStatus & BLOCK_HAVE_DATA) {
            setBlkDataFiles.insert(pindex->nFile);
        }
    }
    for (std::set<int>::iterator it = setBlkDataFiles.begin(); it != setBlkDataFiles.end(); it++)
    {
        CDiskBlockPos pos(*it, 0);
        if (CAutoFile(OpenBlockFile(pos, true), SER_DISK, CLIENT_VERSION).IsNull()) {
            return false;
        }
    }

    // Check whether we have ever pruned block & undo files
    pblocktree->ReadFlag("prunedblockfiles", fHavePruned);
    if (fHavePruned)
        LogPrintf("LoadBlockIndexDB(): Block files have previously been pruned\n");

    // Check whether we need to continue reindexing
    bool fReindexing = false;
    pblocktree->ReadReindexing(fReindexing);
    fReindex |= fReindexing;

    // Check whether we have a transaction index
    pblocktree->ReadFlag("txindex", fTxIndex);
    LogPrintf("%s: transaction index %s\n", __func__, fTxIndex ? "enabled" : "disabled");
    // Check whether we have an address index
    pblocktree->ReadFlag("addressindex", fAddressIndex);
    LogPrintf("%s: address index %s\n", __func__, fAddressIndex ? "enabled" : "disabled");

    // Check whether we have a timestamp index
    pblocktree->ReadFlag("timestampindex", fTimestampIndex);
    LogPrintf("%s: timestamp index %s\n", __func__, fTimestampIndex ? "enabled" : "disabled");

    // Check whether we have a spent index
    pblocktree->ReadFlag("spentindex", fSpentIndex);
    LogPrintf("%s: spent index %s\n", __func__, fSpentIndex ? "enabled" : "disabled");

    // Fill in-memory data
    for(const auto& item : mapBlockIndex)
    {
        CBlockIndex* pindex = item.second;
        // - This relationship will always be true even if pprev has multiple
        //   children, because hashSproutAnchor is technically a property of pprev,
        //   not its children.
        // - This will miss chain tips; we handle the best tip below, and other
        //   tips will be handled by ConnectTip during a re-org.
        if (pindex->pprev) {
            pindex->pprev->hashFinalSproutRoot = pindex->hashSproutAnchor;
        }
    }

    // Load pointer to end of best chain
    BlockMap::iterator it = mapBlockIndex.find(pcoinsTip->GetBestBlock());
    if (it == mapBlockIndex.end())
        return true;

    LOCK(cs_main);
    chainActive.SetTip(it->second);

    // Set hashFinalSproutRoot for the end of best chain
    it->second->hashFinalSproutRoot = pcoinsTip->GetBestAnchor(SPROUT);

    PruneBlockIndexCandidates();

    double progress;
    if ( chainName.isKMD() ) {
        progress = Checkpoints::GuessVerificationProgress(chainparams.Checkpoints(), chainActive.Tip());
    } else {
        int32_t longestchain = komodo_longestchain();
        // TODO: komodo_longestchain does not have the data it needs at the time LoadBlockIndexDB
        // runs, which makes it return 0, so we guess 50% for now
        progress = (longestchain > 0 ) ? (double) chainActive.Height() / longestchain : 0.5;
    }
    LogPrintf("%s: hashBestChain=%s height=%d date=%s progress=%f\n", __func__,
              chainActive.Tip()->GetBlockHash().ToString(), chainActive.Height(),
              DateTimeStrFormat("%Y-%m-%d %H:%M:%S", chainActive.Tip()->GetBlockTime()),
	      progress);

    EnforceNodeDeprecation(chainActive.Height(), true);
    CBlockIndex *pindex;
    if ( (pindex= chainActive.Tip()) != 0 )
    {
        if ( ASSETCHAINS_SAPLING <= 0 )
        {
            fprintf(stderr,"set sapling height, if possible from ht.%d %u\n",(int32_t)pindex->nHeight,(uint32_t)pindex->nTime);
            komodo_activate_sapling(pindex);
        }
    }
    return true;
}

CVerifyDB::CVerifyDB()
{
    uiInterface.ShowProgress(_("Verifying blocks..."), 0);
}

CVerifyDB::~CVerifyDB()
{
    uiInterface.ShowProgress("", 100);
}

bool CVerifyDB::VerifyDB(CCoinsView *coinsview, int nCheckLevel, int nCheckDepth)
{
    LOCK(cs_main);
    if (chainActive.Tip() == NULL || chainActive.Tip()->pprev == NULL)
        return true;

    // Verify blocks in the best chain
    if (nCheckDepth <= 0)
        nCheckDepth = 1000000000; // suffices until the year 19000
    if (nCheckDepth > chainActive.Height())
        nCheckDepth = chainActive.Height();
    nCheckLevel = std::max(0, std::min(4, nCheckLevel));
    LogPrintf("Verifying last %i blocks at level %i\n", nCheckDepth, nCheckLevel);
    CCoinsViewCache coins(coinsview);
    CBlockIndex* pindexState = chainActive.Tip();
    CBlockIndex* pindexFailure = NULL;
    int nGoodTransactions = 0;
    CValidationState state;
    // No need to verify JoinSplits twice
    auto verifier = libzcash::ProofVerifier::Disabled();
    //fprintf(stderr,"start VerifyDB %u\n",(uint32_t)time(NULL));
    for (CBlockIndex* pindex = chainActive.Tip(); pindex && pindex->pprev; pindex = pindex->pprev)
    {
        boost::this_thread::interruption_point();
        uiInterface.ShowProgress(_("Verifying blocks..."), std::max(1, std::min(99, (int)(((double)(chainActive.Height() - pindex->nHeight)) / (double)nCheckDepth * (nCheckLevel >= 4 ? 50 : 100)))));
        if (pindex->nHeight < chainActive.Height()-nCheckDepth)
            break;
        CBlock block;
        // check level 0: read from disk
        if (!ReadBlockFromDisk(block, pindex,0))
            return error("VerifyDB(): *** ReadBlockFromDisk failed at %d, hash=%s", pindex->nHeight, pindex->GetBlockHash().ToString());
        // check level 1: verify block validity
        int32_t futureblock;
        if (nCheckLevel >= 1 && !CheckBlock(&futureblock,pindex->nHeight,pindex,block, state, verifier,0) )
            return error("VerifyDB(): *** found bad block at %d, hash=%s\n", pindex->nHeight, pindex->GetBlockHash().ToString());
        // check level 2: verify undo validity
        if (nCheckLevel >= 2 && pindex) {
            CBlockUndo undo;
            CDiskBlockPos pos = pindex->GetUndoPos();
            if (!pos.IsNull()) {
                if (!UndoReadFromDisk(undo, pos, pindex->pprev->GetBlockHash()))
                    return error("VerifyDB(): *** found bad undo data at %d, hash=%s\n", pindex->nHeight, pindex->GetBlockHash().ToString());
            }
        }
        // check level 3: check for inconsistencies during memory-only disconnect of tip blocks
        if (nCheckLevel >= 3 && pindex == pindexState && (coins.DynamicMemoryUsage() + pcoinsTip->DynamicMemoryUsage()) <= nCoinCacheUsage) {
            bool fClean = true;
            if (!DisconnectBlock(block, state, pindex, coins, &fClean))
                return error("VerifyDB(): *** irrecoverable inconsistency in block data at %d, hash=%s", pindex->nHeight, pindex->GetBlockHash().ToString());
            pindexState = pindex->pprev;
            if (!fClean) {
                nGoodTransactions = 0;
                pindexFailure = pindex;
            } else
                nGoodTransactions += block.vtx.size();
        }
        if (ShutdownRequested())
            return true;
    }
    //fprintf(stderr,"end VerifyDB %u\n",(uint32_t)time(NULL));
    if (pindexFailure)
        return error("VerifyDB(): *** coin database inconsistencies found (last %i blocks, %i good transactions before that)\n", chainActive.Height() - pindexFailure->nHeight + 1, nGoodTransactions);

    // check level 4: try reconnecting blocks
    if (nCheckLevel >= 4) {
        CBlockIndex *pindex = pindexState;
        while (pindex != chainActive.Tip()) {
            boost::this_thread::interruption_point();
            uiInterface.ShowProgress(_("Verifying blocks..."), std::max(1, std::min(99, 100 - (int)(((double)(chainActive.Height() - pindex->nHeight)) / (double)nCheckDepth * 50))));
            pindex = chainActive.Next(pindex);
            CBlock block;
            if (!ReadBlockFromDisk(block, pindex,0))
                return error("VerifyDB(): *** ReadBlockFromDisk failed at %d, hash=%s", pindex->nHeight, pindex->GetBlockHash().ToString());
            if (!ConnectBlock(block, state, pindex, coins,false, true))
                return error("VerifyDB(): *** found unconnectable block at %d, hash=%s", pindex->nHeight, pindex->GetBlockHash().ToString());
        }
    }

    LogPrintf("No coin database inconsistencies in last %i blocks (%i transactions)\n", chainActive.Height() - pindexState->nHeight, nGoodTransactions);
    
    return true;
}

/**
 * When there are blocks in the active chain with missing data (e.g. if the
 * activation height and branch ID of a particular upgrade have been altered),
 * rewind the chainstate and remove them from the block index.
 * @param params the chain parameters
 * @returns true on success
 */
bool RewindBlockIndex(const CChainParams& params)
{
    LOCK(cs_main);

    // RewindBlockIndex is called after LoadBlockIndex, so at this point every block
    // index will have nCachedBranchId set based on the values previously persisted
    // to disk. By definition, a set nCachedBranchId means that the block was
    // fully-validated under the corresponding consensus rules. Thus we can quickly
    // identify whether the current active chain matches our expected sequence of
    // consensus rule changes, with two checks:
    //
    // - BLOCK_ACTIVATES_UPGRADE is set only on blocks that activate upgrades.
    // - nCachedBranchId for each block matches what we expect.
    auto sufficientlyValidated = [&params](const CBlockIndex* pindex) {
        auto consensus = params.GetConsensus();
        bool fFlagSet = pindex->nStatus & BLOCK_ACTIVATES_UPGRADE;
        bool fFlagExpected = IsActivationHeightForAnyUpgrade(pindex->nHeight, consensus);
        return fFlagSet == fFlagExpected &&
        pindex->nCachedBranchId &&
        *pindex->nCachedBranchId == CurrentEpochBranchId(pindex->nHeight, consensus);
    };

    int nHeight = 1;
    while (nHeight <= chainActive.Height()) {
        if (!sufficientlyValidated(chainActive[nHeight])) {
            break;
        }
        nHeight++;
    }

    // nHeight is now the height of the first insufficiently-validated block, or tipheight + 1
    auto rewindLength = chainActive.Height() - nHeight;
    if (rewindLength > 0 && rewindLength > MAX_REORG_LENGTH)
    {
        auto pindexOldTip = chainActive.Tip();
        auto pindexRewind = chainActive[nHeight - 1];
        auto msg = strprintf(_(
                               "A block chain rewind has been detected that would roll back %d blocks! "
                               "This is larger than the maximum of %d blocks, and so the node is shutting down for your safety."
                               ), rewindLength, MAX_REORG_LENGTH) + "\n\n" +
        _("Rewind details") + ":\n" +
        "- " + strprintf(_("Current tip:   %s, height %d"),
                         pindexOldTip->phashBlock->GetHex(), pindexOldTip->nHeight) + "\n" +
        "- " + strprintf(_("Rewinding to:  %s, height %d"),
                         pindexRewind->phashBlock->GetHex(), pindexRewind->nHeight) + "\n\n" +
        _("Please help, human!");
        LogPrintf("*** %s\n", msg);
        uiInterface.ThreadSafeMessageBox(msg, "", CClientUIInterface::MSG_ERROR);
        StartShutdown();
        return false;
    }

    CValidationState state;
    CBlockIndex* pindex = chainActive.Tip();
    while (chainActive.Height() >= nHeight) {
        if (fPruneMode && !(chainActive.Tip()->nStatus & BLOCK_HAVE_DATA)) {
            // If pruning, don't try rewinding past the HAVE_DATA point;
            // since older blocks can't be served anyway, there's
            // no need to walk further, and trying to DisconnectTip()
            // will fail (and require a needless reindex/redownload
            // of the blockchain).
            break;
        }
        if (!DisconnectTip(state, true)) {
            return error("RewindBlockIndex: unable to disconnect block at height %i", pindex->nHeight);
        }
        // Occasionally flush state to disk.
        if (!FlushStateToDisk(state, FLUSH_STATE_PERIODIC))
            return false;
    }

    // Reduce validity flag and have-data flags.

    // Collect blocks to be removed (blocks in mapBlockIndex must be at least BLOCK_VALID_TREE).
    // We do this after actual disconnecting, otherwise we'll end up writing the lack of data
    // to disk before writing the chainstate, resulting in a failure to continue if interrupted.
    std::vector<const CBlockIndex*> vBlocks;
    for (BlockMap::iterator it = mapBlockIndex.begin(); it != mapBlockIndex.end(); it++) {
        CBlockIndex* pindexIter = it->second;

        // Note: If we encounter an insufficiently validated block that
        // is on chainActive, it must be because we are a pruning node, and
        // this block or some successor doesn't HAVE_DATA, so we were unable to
        // rewind all the way.  Blocks remaining on chainActive at this point
        // must not have their validity reduced.
        if (pindexIter && !sufficientlyValidated(pindexIter) && !chainActive.Contains(pindexIter)) {
            // Reduce validity
            pindexIter->nStatus =
            std::min<unsigned int>(pindexIter->nStatus & BLOCK_VALID_MASK, BLOCK_VALID_TREE) |
            (pindexIter->nStatus & ~BLOCK_VALID_MASK);
            // Remove have-data flags
            pindexIter->nStatus &= ~(BLOCK_HAVE_DATA | BLOCK_HAVE_UNDO);
            // Remove branch ID
            pindexIter->nStatus &= ~BLOCK_ACTIVATES_UPGRADE;
            pindexIter->nCachedBranchId = boost::none;
            // Remove storage location
            pindexIter->nFile = 0;
            pindexIter->nDataPos = 0;
            pindexIter->nUndoPos = 0;
            // Remove various other things
            pindexIter->nTx = 0;
            pindexIter->nChainTx = 0;
            pindexIter->nSproutValue = boost::none;
            pindexIter->nChainSproutValue = boost::none;
            pindexIter->nSaplingValue = 0;
            pindexIter->nChainSaplingValue = boost::none;
            pindexIter->nSequenceId = 0;

            // Make sure it gets written
            /* corresponds to commented out block below as an alternative to setDirtyBlockIndex
            vBlocks.push_back(pindexIter);
            */
            setDirtyBlockIndex.insert(pindexIter);
            if (pindexIter == pindexBestInvalid)
            {
                //fprintf(stderr,"Reset invalid block marker if it was pointing to this block\n");
                pindexBestInvalid = NULL;
            }

            // Update indices
            setBlockIndexCandidates.erase(pindexIter);
            auto ret = mapBlocksUnlinked.equal_range(pindexIter->pprev);
            while (ret.first != ret.second) {
                if (ret.first->second == pindexIter) {
                    mapBlocksUnlinked.erase(ret.first++);
                } else {
                    ++ret.first;
                }
            }
        } else if (pindexIter->IsValid(BLOCK_VALID_TRANSACTIONS) && pindexIter->nChainTx) {
            setBlockIndexCandidates.insert(pindexIter);
        }
    }

    PruneBlockIndexCandidates();

    CheckBlockIndex();

    if (!FlushStateToDisk(state, FLUSH_STATE_ALWAYS)) {
        return false;
    }

    return true;
}

/***
 * Clear all values related to the block index
 */
void UnloadBlockIndex()
{
    LOCK(cs_main);
    setBlockIndexCandidates.clear();
    chainActive.SetTip(NULL);
    pindexBestInvalid = NULL;
    pindexBestHeader = NULL;
    mempool.clear();
    mapOrphanTransactions.clear();
    mapOrphanTransactionsByPrev.clear();
    nSyncStarted = 0;
    mapBlocksUnlinked.clear();
    vinfoBlockFile.clear();
    tmpBlockFiles.clear();
    nLastBlockFile = 0;
    nBlockSequenceId = 1;
    mapBlockSource.clear();
    mapBlocksInFlight.clear();
    nQueuedValidatedHeaders = 0;
    nPreferredDownload = 0;
    setDirtyBlockIndex.clear();
    setDirtyFileInfo.clear();
    mapNodeState.clear();
    recentRejects.reset(NULL);

    for(BlockMap::value_type& entry : mapBlockIndex) 
    {
        delete entry.second;
    }
    mapBlockIndex.clear();
    fHavePruned = false;
}

/******
 * @brief Load the block tree and coins database from disk
 * @param reindex true if we will be reindexing (will skip the load if we are)
 * @returns true on success
 */
bool LoadBlockIndex(bool reindex)
{
    // Load block index from databases
    KOMODO_LOADINGBLOCKS = true;
    if (!reindex && !LoadBlockIndexDB())
    {
        KOMODO_LOADINGBLOCKS = false;
        return false;
    }
    fprintf(stderr,"finished loading blocks %s\n",chainName.symbol().c_str());
    return true;
}

/** 
 * Initialize a new block tree database + block data on disk 
 * @returns true on success
 */
bool InitBlockIndex() 
{
    const CChainParams& chainparams = Params();
    LOCK(cs_main);
    tmpBlockFiles.clear();

    // Initialize global variables that cannot be constructed at startup.
    recentRejects.reset(new CRollingBloomFilter(120000, 0.000001));
    // Check whether we're already initialized
    if (chainActive.Genesis() != NULL)
    {
        return true;
    }
    if ( pblocktree != 0 )
    {
        // Use the provided setting for -txindex in the new database
        fTxIndex = GetBoolArg("-txindex", true);
        pblocktree->WriteFlag("txindex", fTxIndex);
        // Use the provided setting for -addressindex in the new database
        fAddressIndex = GetBoolArg("-addressindex", DEFAULT_ADDRESSINDEX);
        pblocktree->WriteFlag("addressindex", fAddressIndex);
        
        // Use the provided setting for -timestampindex in the new database
        fTimestampIndex = GetBoolArg("-timestampindex", DEFAULT_TIMESTAMPINDEX);
        pblocktree->WriteFlag("timestampindex", fTimestampIndex);
        
        fSpentIndex = GetBoolArg("-spentindex", DEFAULT_SPENTINDEX);
        pblocktree->WriteFlag("spentindex", fSpentIndex);
        fprintf(stderr,"fAddressIndex.%d/%d fSpentIndex.%d/%d\n",fAddressIndex,DEFAULT_ADDRESSINDEX,fSpentIndex,DEFAULT_SPENTINDEX);
        LogPrintf("Initializing databases...\n");
    }
    // Only add the genesis block if not reindexing (in which case we reuse the one already on disk)
    if (!fReindex) {
        try {
            CBlock &block = const_cast<CBlock&>(Params().GenesisBlock());
            // Start new block file
            unsigned int nBlockSize = ::GetSerializeSize(block, SER_DISK, CLIENT_VERSION);
            CDiskBlockPos blockPos;
            CValidationState state;
            if (!FindBlockPos(0,state, blockPos, nBlockSize+8, 0, block.GetBlockTime()))
                return error("LoadBlockIndex(): FindBlockPos failed");
            if (!WriteBlockToDisk(block, blockPos, chainparams.MessageStart()))
                return error("LoadBlockIndex(): writing genesis block to disk failed");
            CBlockIndex *pindex = AddToBlockIndex(block);
            if ( pindex == 0 )
                return error("LoadBlockIndex(): couldnt add to block index");
            if (!ReceivedBlockTransactions(block, state, pindex, blockPos))
                return error("LoadBlockIndex(): genesis block not accepted");
            if (!ActivateBestChain(true, state, &block))
                return error("LoadBlockIndex(): genesis block cannot be activated");
            // Force a chainstate write so that when we VerifyDB in a moment, it doesn't check stale data
            if ( KOMODO_NSPV_FULLNODE )
                return FlushStateToDisk(state, FLUSH_STATE_ALWAYS);
            else return(true);
        } catch (const std::runtime_error& e) {
            return error("LoadBlockIndex(): failed to initialize block database: %s", e.what());
        }
    }

    return true;
}

bool LoadExternalBlockFile(FILE* fileIn, CDiskBlockPos *dbp)
{
    const CChainParams& chainparams = Params();
    // Map of disk positions for blocks with unknown parent (only used for reindex)
    static std::multimap<uint256, CDiskBlockPos> mapBlocksUnknownParent;
    int64_t nStart = GetTimeMillis();

    int nLoaded = 0;
    try {
        // This takes over fileIn and calls fclose() on it in the CBufferedFile destructor
        //CBufferedFile blkdat(fileIn, 2*MAX_BLOCK_SIZE, MAX_BLOCK_SIZE+8, SER_DISK, CLIENT_VERSION);
        CBufferedFile blkdat(fileIn, 2*MAX_BLOCK_SIZE(10000000), MAX_BLOCK_SIZE(10000000)+8, SER_DISK, CLIENT_VERSION);
        uint64_t nRewind = blkdat.GetPos();
        while (!blkdat.eof()) {
            boost::this_thread::interruption_point();

            blkdat.SetPos(nRewind);
            nRewind++; // start one byte further next time, in case of failure
            blkdat.SetLimit(); // remove former limit
            unsigned int nSize = 0;
            try {
                // locate a header
                unsigned char buf[MESSAGE_START_SIZE];
                blkdat.FindByte(Params().MessageStart()[0]);
                nRewind = blkdat.GetPos()+1;
                blkdat >> FLATDATA(buf);
                if (memcmp(buf, Params().MessageStart(), MESSAGE_START_SIZE))
                    continue;
                // read size
                blkdat >> nSize;
                if (nSize < 80 || nSize > MAX_BLOCK_SIZE(10000000))
                    continue;
            } catch (const std::exception&) {
                // no valid block header found; don't complain
                break;
            }
            try {
                // read block
                CBlock block;
                uint64_t nBlockPos = blkdat.GetPos();
                if (dbp)
                    dbp->nPos = nBlockPos;
                blkdat.SetLimit(nBlockPos + nSize);
                blkdat.SetPos(nBlockPos);
                blkdat >> block;
                
                nRewind = blkdat.GetPos();
                // detect out of order blocks, and store them for later
                uint256 hash = block.GetHash();
                if (hash != chainparams.GetConsensus().hashGenesisBlock && mapBlockIndex.find(block.hashPrevBlock) == mapBlockIndex.end()) {
                    LogPrint("reindex", "%s: Out of order block %s, parent %s not known\n", __func__, hash.ToString(),
                             block.hashPrevBlock.ToString());
                    if (dbp)
                        mapBlocksUnknownParent.insert(std::make_pair(block.hashPrevBlock, *dbp));
                    continue;
                }

                // process in case the block isn't known yet
                if (mapBlockIndex.count(hash) == 0 || (mapBlockIndex[hash]->nStatus & BLOCK_HAVE_DATA) == 0) {
                    CValidationState state;
                    if (ProcessNewBlock(0,0,state, NULL, &block, true, dbp))
                        nLoaded++;
                    if (state.IsError())
                        break;
                } else if (hash != chainparams.GetConsensus().hashGenesisBlock && komodo_blockheight(hash) % 1000 == 0) {
                    LogPrintf("Block Import: already had block %s at height %d\n", hash.ToString(), komodo_blockheight(hash));
                }

                // Recursively process earlier encountered successors of this block
                deque<uint256> queue;
                queue.push_back(hash);
                while (!queue.empty()) {
                    uint256 head = queue.front();
                    queue.pop_front();
                    std::pair<std::multimap<uint256, CDiskBlockPos>::iterator, std::multimap<uint256, CDiskBlockPos>::iterator> range = mapBlocksUnknownParent.equal_range(head);
                    while (range.first != range.second) {
                        std::multimap<uint256, CDiskBlockPos>::iterator it = range.first;
                        
                        if (ReadBlockFromDisk(mapBlockIndex.count(hash)!=0?mapBlockIndex[hash]->nHeight:0,block, it->second,1))
                        {
                            LogPrintf("%s: Processing out of order child %s of %s\n", __func__, block.GetHash().ToString(),
                                      head.ToString());
                            CValidationState dummy;
                            if (ProcessNewBlock(0,0,dummy, NULL, &block, true, &it->second))
                            {
                                nLoaded++;
                                queue.push_back(block.GetHash());
                            }
                        }
                        range.first++;
                        mapBlocksUnknownParent.erase(it);
                    }
                }
            } catch (const std::exception& e) {
                LogPrintf("%s: Deserialize or I/O error - %s\n", __func__, e.what());
            }
        }
    } catch (const std::runtime_error& e) {
        AbortNode(std::string("System error: ") + e.what());
    }
    if (nLoaded > 0)
        LogPrintf("Loaded %i blocks from external file in %dms\n", nLoaded, GetTimeMillis() - nStart);
    return nLoaded > 0;
}

void static CheckBlockIndex()
{
    const Consensus::Params& consensusParams = Params().GetConsensus();
    if (!fCheckBlockIndex) {
        return;
    }

    LOCK(cs_main);

    // During a reindex, we read the genesis block and call CheckBlockIndex before ActivateBestChain,
    // so we have the genesis block in mapBlockIndex but no active chain.  (A few of the tests when
    // iterating the block tree require that chainActive has been initialized.)
    if (chainActive.Height() < 0) {
        assert(mapBlockIndex.size() <= 1);
        return;
    }

    // Build forward-pointing map of the entire block tree.
    std::multimap<CBlockIndex*,CBlockIndex*> forward;
    for (BlockMap::iterator it = mapBlockIndex.begin(); it != mapBlockIndex.end(); it++) {
        if ( it->second != 0 )
            forward.insert(std::make_pair(it->second->pprev, it->second));
    }
    if ( Params().NetworkIDString() != "regtest" )
        assert(forward.size() == mapBlockIndex.size());

    std::pair<std::multimap<CBlockIndex*,CBlockIndex*>::iterator,std::multimap<CBlockIndex*,CBlockIndex*>::iterator> rangeGenesis = forward.equal_range(NULL);
    CBlockIndex *pindex = rangeGenesis.first->second;
    rangeGenesis.first++;
    assert(rangeGenesis.first == rangeGenesis.second); // There is only one index entry with parent NULL.

    // Iterate over the entire block tree, using depth-first search.
    // Along the way, remember whether there are blocks on the path from genesis
    // block being explored which are the first to have certain properties.
    size_t nNodes = 0;
    int nHeight = 0;
    CBlockIndex* pindexFirstInvalid = NULL; // Oldest ancestor of pindex which is invalid.
    CBlockIndex* pindexFirstMissing = NULL; // Oldest ancestor of pindex which does not have BLOCK_HAVE_DATA.
    CBlockIndex* pindexFirstNeverProcessed = NULL; // Oldest ancestor of pindex for which nTx == 0.
    CBlockIndex* pindexFirstNotTreeValid = NULL; // Oldest ancestor of pindex which does not have BLOCK_VALID_TREE (regardless of being valid or not).
    CBlockIndex* pindexFirstNotTransactionsValid = NULL; // Oldest ancestor of pindex which does not have BLOCK_VALID_TRANSACTIONS (regardless of being valid or not).
    CBlockIndex* pindexFirstNotChainValid = NULL; // Oldest ancestor of pindex which does not have BLOCK_VALID_CHAIN (regardless of being valid or not).
    CBlockIndex* pindexFirstNotScriptsValid = NULL; // Oldest ancestor of pindex which does not have BLOCK_VALID_SCRIPTS (regardless of being valid or not).
    while (pindex != NULL) {
        nNodes++;
        if (pindexFirstInvalid == NULL && pindex->nStatus & BLOCK_FAILED_VALID) pindexFirstInvalid = pindex;
        if (pindexFirstMissing == NULL && !(pindex->nStatus & BLOCK_HAVE_DATA)) pindexFirstMissing = pindex;
        if (pindexFirstNeverProcessed == NULL && pindex->nTx == 0) pindexFirstNeverProcessed = pindex;
        if (pindex->pprev != NULL && pindexFirstNotTreeValid == NULL && (pindex->nStatus & BLOCK_VALID_MASK) < BLOCK_VALID_TREE) pindexFirstNotTreeValid = pindex;
        if (pindex->pprev != NULL && pindexFirstNotTransactionsValid == NULL && (pindex->nStatus & BLOCK_VALID_MASK) < BLOCK_VALID_TRANSACTIONS) pindexFirstNotTransactionsValid = pindex;
        if (pindex->pprev != NULL && pindexFirstNotChainValid == NULL && (pindex->nStatus & BLOCK_VALID_MASK) < BLOCK_VALID_CHAIN) pindexFirstNotChainValid = pindex;
        if (pindex->pprev != NULL && pindexFirstNotScriptsValid == NULL && (pindex->nStatus & BLOCK_VALID_MASK) < BLOCK_VALID_SCRIPTS) pindexFirstNotScriptsValid = pindex;

        // Begin: actual consistency checks.
        if (pindex->pprev == NULL) {
            // Genesis block checks.
            assert(pindex->GetBlockHash() == consensusParams.hashGenesisBlock); // Genesis block's hash must match.
            assert(pindex == chainActive.Genesis()); // The current active chain's genesis block must be this block.
        }
        if (pindex->nChainTx == 0) assert(pindex->nSequenceId == 0);  // nSequenceId can't be set for blocks that aren't linked
        // VALID_TRANSACTIONS is equivalent to nTx > 0 for all nodes (whether or not pruning has occurred).
        // HAVE_DATA is only equivalent to nTx > 0 (or VALID_TRANSACTIONS) if no pruning has occurred.
        if (!fHavePruned) {
            // If we've never pruned, then HAVE_DATA should be equivalent to nTx > 0
            assert(!(pindex->nStatus & BLOCK_HAVE_DATA) == (pindex->nTx == 0));
            assert(pindexFirstMissing == pindexFirstNeverProcessed);
        } else {
            // If we have pruned, then we can only say that HAVE_DATA implies nTx > 0
            if (pindex->nStatus & BLOCK_HAVE_DATA) assert(pindex->nTx > 0);
        }
        if (pindex->nStatus & BLOCK_HAVE_UNDO) assert(pindex->nStatus & BLOCK_HAVE_DATA);
        assert(((pindex->nStatus & BLOCK_VALID_MASK) >= BLOCK_VALID_TRANSACTIONS) == (pindex->nTx > 0)); // This is pruning-independent.
        // All parents having had data (at some point) is equivalent to all parents being VALID_TRANSACTIONS, which is equivalent to nChainTx being set.
        assert((pindexFirstNeverProcessed != NULL) == (pindex->nChainTx == 0)); // nChainTx != 0 is used to signal that all parent blocks have been processed (but may have been pruned).
        assert((pindexFirstNotTransactionsValid != NULL) == (pindex->nChainTx == 0));
        assert(pindex->nHeight == nHeight); // nHeight must be consistent.
        assert(pindex->pprev == NULL || pindex->nChainWork >= pindex->pprev->nChainWork); // For every block except the genesis block, the chainwork must be larger than the parent's.
        assert(nHeight < 2 || (pindex->pskip && (pindex->pskip->nHeight < nHeight))); // The pskip pointer must point back for all but the first 2 blocks.
        assert(pindexFirstNotTreeValid == NULL); // All mapBlockIndex entries must at least be TREE valid
        if ((pindex->nStatus & BLOCK_VALID_MASK) >= BLOCK_VALID_TREE) assert(pindexFirstNotTreeValid == NULL); // TREE valid implies all parents are TREE valid
        if ((pindex->nStatus & BLOCK_VALID_MASK) >= BLOCK_VALID_CHAIN) assert(pindexFirstNotChainValid == NULL); // CHAIN valid implies all parents are CHAIN valid
        if ((pindex->nStatus & BLOCK_VALID_MASK) >= BLOCK_VALID_SCRIPTS) assert(pindexFirstNotScriptsValid == NULL); // SCRIPTS valid implies all parents are SCRIPTS valid
        if (pindexFirstInvalid == NULL) {
            // Checks for not-invalid blocks.
            assert((pindex->nStatus & BLOCK_FAILED_MASK) == 0); // The failed mask cannot be set for blocks without invalid parents.
        }
        if (!CBlockIndexWorkComparator()(pindex, chainActive.Tip()) && pindexFirstNeverProcessed == NULL) {
            if (pindexFirstInvalid == NULL) {
                // If this block sorts at least as good as the current tip and
                // is valid and we have all data for its parents, it must be in
                // setBlockIndexCandidates.  chainActive.Tip() must also be there
                // even if some data has been pruned.
                if (pindexFirstMissing == NULL || pindex == chainActive.Tip()) {
                    assert(setBlockIndexCandidates.count(pindex));
                }
                // If some parent is missing, then it could be that this block was in
                // setBlockIndexCandidates but had to be removed because of the missing data.
                // In this case it must be in mapBlocksUnlinked -- see test below.
            }
        } else { // If this block sorts worse than the current tip or some ancestor's block has never been seen, it cannot be in setBlockIndexCandidates.
            assert(setBlockIndexCandidates.count(pindex) == 0);
        }
        // Check whether this block is in mapBlocksUnlinked.
        std::pair<std::multimap<CBlockIndex*,CBlockIndex*>::iterator,std::multimap<CBlockIndex*,CBlockIndex*>::iterator> rangeUnlinked = mapBlocksUnlinked.equal_range(pindex->pprev);
        bool foundInUnlinked = false;
        while (rangeUnlinked.first != rangeUnlinked.second) {
            assert(rangeUnlinked.first->first == pindex->pprev);
            if (rangeUnlinked.first->second == pindex) {
                foundInUnlinked = true;
                break;
            }
            rangeUnlinked.first++;
        }
        if (pindex->pprev && (pindex->nStatus & BLOCK_HAVE_DATA) && pindexFirstNeverProcessed != NULL && pindexFirstInvalid == NULL) {
            // If this block has block data available, some parent was never received, and has no invalid parents, it must be in mapBlocksUnlinked.
            assert(foundInUnlinked);
        }
        if (!(pindex->nStatus & BLOCK_HAVE_DATA)) assert(!foundInUnlinked); // Can't be in mapBlocksUnlinked if we don't HAVE_DATA
        if (pindexFirstMissing == NULL) assert(!foundInUnlinked); // We aren't missing data for any parent -- cannot be in mapBlocksUnlinked.
        if (pindex->pprev && (pindex->nStatus & BLOCK_HAVE_DATA) && pindexFirstNeverProcessed == NULL && pindexFirstMissing != NULL) {
            // We HAVE_DATA for this block, have received data for all parents at some point, but we're currently missing data for some parent.
            assert(fHavePruned); // We must have pruned.
            // This block may have entered mapBlocksUnlinked if:
            //  - it has a descendant that at some point had more work than the
            //    tip, and
            //  - we tried switching to that descendant but were missing
            //    data for some intermediate block between chainActive and the
            //    tip.
            // So if this block is itself better than chainActive.Tip() and it wasn't in
            // setBlockIndexCandidates, then it must be in mapBlocksUnlinked.
            if (!CBlockIndexWorkComparator()(pindex, chainActive.Tip()) && setBlockIndexCandidates.count(pindex) == 0) {
                if (pindexFirstInvalid == NULL) {
                    assert(foundInUnlinked);
                }
            }
        }
        // assert(pindex->GetBlockHash() == pindex->GetBlockHeader().GetHash()); // Perhaps too slow
        // End: actual consistency checks.

        // Try descending into the first subnode.
        std::pair<std::multimap<CBlockIndex*,CBlockIndex*>::iterator,std::multimap<CBlockIndex*,CBlockIndex*>::iterator> range = forward.equal_range(pindex);
        if (range.first != range.second) {
            // A subnode was found.
            pindex = range.first->second;
            nHeight++;
            continue;
        }
        // This is a leaf node.
        // Move upwards until we reach a node of which we have not yet visited the last child.
        while (pindex) {
            // We are going to either move to a parent or a sibling of pindex.
            // If pindex was the first with a certain property, unset the corresponding variable.
            if (pindex == pindexFirstInvalid) pindexFirstInvalid = NULL;
            if (pindex == pindexFirstMissing) pindexFirstMissing = NULL;
            if (pindex == pindexFirstNeverProcessed) pindexFirstNeverProcessed = NULL;
            if (pindex == pindexFirstNotTreeValid) pindexFirstNotTreeValid = NULL;
            if (pindex == pindexFirstNotTransactionsValid) pindexFirstNotTransactionsValid = NULL;
            if (pindex == pindexFirstNotChainValid) pindexFirstNotChainValid = NULL;
            if (pindex == pindexFirstNotScriptsValid) pindexFirstNotScriptsValid = NULL;
            // Find our parent.
            CBlockIndex* pindexPar = pindex->pprev;
            // Find which child we just visited.
            std::pair<std::multimap<CBlockIndex*,CBlockIndex*>::iterator,std::multimap<CBlockIndex*,CBlockIndex*>::iterator> rangePar = forward.equal_range(pindexPar);
            while (rangePar.first->second != pindex) {
                assert(rangePar.first != rangePar.second); // Our parent must have at least the node we're coming from as child.
                rangePar.first++;
            }
            // Proceed to the next one.
            rangePar.first++;
            if (rangePar.first != rangePar.second) {
                // Move to the sibling.
                pindex = rangePar.first->second;
                break;
            } else {
                // Move up further.
                pindex = pindexPar;
                nHeight--;
                continue;
            }
        }
    }

    // Check that we actually traversed the entire map.
    assert(nNodes == forward.size());
}

//////////////////////////////////////////////////////////////////////////////
//
// CAlert
//

std::string GetWarnings(const std::string& strFor)
{
    int nPriority = 0;
    string strStatusBar;
    string strRPC;

    if (!CLIENT_VERSION_IS_RELEASE)
        strStatusBar = _("This is a pre-release test build - use at your own risk - do not use for mining or merchant applications");

    if (GetBoolArg("-testsafemode", false))
        strStatusBar = strRPC = "testsafemode enabled";

    // Misc warnings like out of disk space and clock is wrong
    if (strMiscWarning != "")
    {
        nPriority = 1000;
        strStatusBar = strMiscWarning;
    }

    if (fLargeWorkForkFound)
    {
        nPriority = 2000;
        strStatusBar = strRPC = _("Warning: The network does not appear to fully agree! Some miners appear to be experiencing issues.");
    }
    else if (fLargeWorkInvalidChainFound)
    {
        nPriority = 2000;
        strStatusBar = strRPC = _("Warning: We do not appear to fully agree with our peers! You may need to upgrade, or other nodes may need to upgrade.");
    }

    // Alerts
    {
        LOCK(cs_mapAlerts);
        BOOST_FOREACH(PAIRTYPE(const uint256, CAlert)& item, mapAlerts)
        {
            const CAlert& alert = item.second;
            if (alert.AppliesToMe() && alert.nPriority > nPriority)
            {
                nPriority = alert.nPriority;
                strStatusBar = alert.strStatusBar;
                if (alert.nPriority >= ALERT_PRIORITY_SAFE_MODE) {
                    strRPC = alert.strRPCError;
                }
            }
        }
    }

    if (strFor == "statusbar")
        return strStatusBar;
    else if (strFor == "rpc")
        return strRPC;
    assert(!"GetWarnings(): invalid parameter");
    return "error";
}








//////////////////////////////////////////////////////////////////////////////
//
// Messages
//


bool static AlreadyHave(const CInv& inv) REQUIRES(cs_main)
{
    switch (inv.type)
    {
        case MSG_TX:
        {
            assert(recentRejects);
            if (chainActive.Tip()->GetBlockHash() != hashRecentRejectsChainTip)
            {
                // If the chain tip has changed previously rejected transactions
                // might be now valid, e.g. due to a nLockTime'd tx becoming valid,
                // or a double-spend. Reset the rejects filter and give those
                // txs a second chance.
                hashRecentRejectsChainTip = chainActive.Tip()->GetBlockHash();
                recentRejects->reset();
            }

            return recentRejects->contains(inv.hash) ||
            mempool.exists(inv.hash) ||
            mapOrphanTransactions.count(inv.hash) ||
            pcoinsTip->HaveCoins(inv.hash);
        }
        case MSG_BLOCK:
            return mapBlockIndex.count(inv.hash);
    }
    // Don't know what it is, just say we already got one
    return true;
}

void static ProcessGetData(CNode* pfrom)
{
    std::deque<CInv>::iterator it = pfrom->vRecvGetData.begin();

    vector<CInv> vNotFound;

    LOCK(cs_main);

    while (it != pfrom->vRecvGetData.end()) {
        // Don't bother if send buffer is too full to respond anyway
        if (pfrom->nSendSize >= SendBufferSize())
            break;

        const CInv &inv = *it;
        {
            boost::this_thread::interruption_point();
            it++;

            if (inv.type == MSG_BLOCK || inv.type == MSG_FILTERED_BLOCK)
            {
                bool send = false;
                BlockMap::iterator mi = mapBlockIndex.find(inv.hash);
                if (mi != mapBlockIndex.end())
                {
                    if (chainActive.Contains(mi->second)) {
                        send = true;
                    } else {
                        static const int nOneMonth = 30 * 24 * 60 * 60;
                        // To prevent fingerprinting attacks, only send blocks outside of the active
                        // chain if they are valid, and no more than a month older (both in time, and in
                        // best equivalent proof of work) than the best header chain we know about.
                        send = mi->second->IsValid(BLOCK_VALID_SCRIPTS) && (pindexBestHeader != NULL) &&
                        (pindexBestHeader->GetBlockTime() - mi->second->GetBlockTime() < nOneMonth) &&
                        (GetBlockProofEquivalentTime(*pindexBestHeader, *mi->second, *pindexBestHeader, Params().GetConsensus()) < nOneMonth);
                        if (!send) {
                            LogPrintf("%s: ignoring request from peer=%i for old block that isn't in the main chain\n", __func__, pfrom->GetId());
                        }
                    }
                }
                // Pruned nodes may have deleted the block, so check whether
                // it's available before trying to send.
                if (send && (mi->second->nStatus & BLOCK_HAVE_DATA))
                {
                    // Send block from disk
                    CBlock block;
                    if (!ReadBlockFromDisk(block, (*mi).second,1))
                    {
                        assert(!"cannot load block from disk");
                    }
                    else
                    {
                        if (inv.type == MSG_BLOCK)
                        {
                            //uint256 hash; int32_t z;
                            //hash = block.GetHash();
                            //for (z=31; z>=0; z--)
                            //    fprintf(stderr,"%02x",((uint8_t *)&hash)[z]);
                            //fprintf(stderr," send block %d\n",komodo_block2height(&block));
                            pfrom->PushMessage("block", block);
                        }
                        else // MSG_FILTERED_BLOCK)
                        {
                            LOCK(pfrom->cs_filter);
                            if (pfrom->pfilter)
                            {
                                CMerkleBlock merkleBlock(block, *pfrom->pfilter);
                                pfrom->PushMessage("merkleblock", merkleBlock);
                                // CMerkleBlock just contains hashes, so also push any transactions in the block the client did not see
                                // This avoids hurting performance by pointlessly requiring a round-trip
                                // Note that there is currently no way for a node to request any single transactions we didn't send here -
                                // they must either disconnect and retry or request the full block.
                                // Thus, the protocol spec specified allows for us to provide duplicate txn here,
                                // however we MUST always provide at least what the remote peer needs
                                typedef std::pair<unsigned int, uint256> PairType;
                                BOOST_FOREACH(PairType& pair, merkleBlock.vMatchedTxn)
                                if (!pfrom->setInventoryKnown.count(CInv(MSG_TX, pair.second)))
                                    pfrom->PushMessage("tx", block.vtx[pair.first]);
                            }
                            // else
                            // no response
                        }
                    }
                    // Trigger the peer node to send a getblocks request for the next batch of inventory
                    if (inv.hash == pfrom->hashContinue)
                    {
                        // Bypass PushInventory, this must send even if redundant,
                        // and we want it right after the last block so they don't
                        // wait for other stuff first.
                        vector<CInv> vInv;
                        vInv.push_back(CInv(MSG_BLOCK, chainActive.Tip()->GetBlockHash()));
                        pfrom->PushMessage("inv", vInv);
                        pfrom->hashContinue.SetNull();
                    }
                }
            }
            else if (inv.IsKnownType())
            {
                // Send stream from relay memory
                bool pushed = false;
                {
                    LOCK(cs_mapRelay);
                    map<CInv, CDataStream>::iterator mi = mapRelay.find(inv);
                    if (mi != mapRelay.end()) {
                        pfrom->PushMessage(inv.GetCommand(), (*mi).second);
                        pushed = true;
                    }
                }
                if (!pushed && inv.type == MSG_TX) {
                    CTransaction tx;
                    if (mempool.lookup(inv.hash, tx)) {
                        CDataStream ss(SER_NETWORK, PROTOCOL_VERSION);
                        ss.reserve(1000);
                        ss << tx;
                        pfrom->PushMessage("tx", ss);
                        pushed = true;
                    }
                }
                if (!pushed) {
                    vNotFound.push_back(inv);
                }
            }

            // Track requests for our stuff.
            GetMainSignals().Inventory(inv.hash);

            if (inv.type == MSG_BLOCK || inv.type == MSG_FILTERED_BLOCK)
                break;
        }
    }

    pfrom->vRecvGetData.erase(pfrom->vRecvGetData.begin(), it);

    if (!vNotFound.empty()) {
        // Let the peer know that we didn't find what it asked for, so it doesn't
        // have to wait around forever. Currently only SPV clients actually care
        // about this message: it's needed when they are recursively walking the
        // dependencies of relevant unconfirmed transactions. SPV clients want to
        // do that because they want to know about (and store and rebroadcast and
        // risk analyze) the dependencies of transactions relevant to them, without
        // having to download the entire memory pool.
        pfrom->PushMessage("notfound", vNotFound);
    }
}

#include "komodo_nSPV_defs.h"
#include "komodo_nSPV.h"            // shared defines, structs, serdes, purge functions
#include "komodo_nSPV_fullnode.h"   // nSPV fullnode handling of the getnSPV request messages
#include "komodo_nSPV_superlite.h"  // nSPV superlite client, issuing requests and handling nSPV responses
#include "komodo_nSPV_wallet.h"     // nSPV_send and support functions, really all the rest is to support this

void komodo_netevent(std::vector<uint8_t> payload);

bool static ProcessMessage(CNode* pfrom, string strCommand, CDataStream& vRecv, int64_t nTimeReceived)
{
    int32_t nProtocolVersion;
    const CChainParams& chainparams = Params();
    LogPrint("net", "received: %s (%u bytes) peer=%d\n", SanitizeString(strCommand), vRecv.size(), pfrom->id);
    //if ( KOMODO_NSPV_SUPERLITE )
    //if ( strCommand != "version" && strCommand != "verack" )
    //    fprintf(stderr, "recv: %s (%u bytes) peer=%d\n", SanitizeString(strCommand).c_str(), (int32_t)vRecv.size(), (int32_t)pfrom->GetId());
    if (mapArgs.count("-dropmessagestest") && GetRand(atoi(mapArgs["-dropmessagestest"])) == 0)
    {
        LogPrintf("dropmessagestest DROPPING RECV MESSAGE\n");
        return true;
    }

    //fprintf(stderr,"netmsg: %s\n", strCommand.c_str());

    if (strCommand == "version")
    {
        // Each connection can only send one version message
        if (pfrom->nVersion != 0)
        {
            pfrom->PushMessage("reject", strCommand, REJECT_DUPLICATE, string("Duplicate version message"));
            Misbehaving(pfrom->GetId(), 1);
            return false;
        }

        int64_t nTime;
        CAddress addrMe;
        CAddress addrFrom;
        uint64_t nNonce = 1;
        int nVersion;           // use temporary for version, don't set version number until validated as connected
        int minVersion = MIN_PEER_PROTO_VERSION;
        if ( is_STAKED(chainName.symbol()) != 0 )
            minVersion = STAKEDMIN_PEER_PROTO_VERSION;
        vRecv >> nVersion >> pfrom->nServices >> nTime >> addrMe;
        if (nVersion == 10300)
            nVersion = 300;
        if (nVersion < minVersion)
        {
            // disconnect from peers older than this proto version
            LogPrintf("peer=%d using obsolete version %i; disconnecting\n", pfrom->id, pfrom->nVersion);
            pfrom->PushMessage("reject", strCommand, REJECT_OBSOLETE,
                            strprintf("Version must be %d or greater", minVersion));
            pfrom->fDisconnect = true;
            return false;
        }

        // Reject incoming connections from nodes that don't know about the current epoch
        const Consensus::Params& params = Params().GetConsensus();
        auto currentEpoch = CurrentEpoch(GetHeight(), params);
        if (nVersion < params.vUpgrades[currentEpoch].nProtocolVersion)
        {
            LogPrintf("peer=%d using obsolete version %i; disconnecting\n", pfrom->id, nVersion);
            pfrom->PushMessage("reject", strCommand, REJECT_OBSOLETE,
                            strprintf("Version must be %d or greater",
                            params.vUpgrades[currentEpoch].nProtocolVersion));
            pfrom->fDisconnect = true;
            return false;
        }
        
        if (!vRecv.empty())
            vRecv >> addrFrom >> nNonce;
        if (!vRecv.empty()) {
            vRecv >> LIMITED_STRING(pfrom->strSubVer, MAX_SUBVERSION_LENGTH);
            pfrom->cleanSubVer = SanitizeString(pfrom->strSubVer);
        }
        if (!vRecv.empty())
            vRecv >> pfrom->nStartingHeight;
        if (!vRecv.empty())
            vRecv >> pfrom->fRelayTxes; // set to true after we get the first filter* message
        else
            pfrom->fRelayTxes = true;

        // Disconnect if we connected to ourself
        if (nNonce == nLocalHostNonce && nNonce > 1)
        {
            LogPrintf("connected to self at %s, disconnecting\n", pfrom->addr.ToString());
            pfrom->fDisconnect = true;
            return true;
        }

        pfrom->nVersion = nVersion;

        pfrom->addrLocal = addrMe;
        if (pfrom->fInbound && addrMe.IsRoutable())
        {
            SeenLocal(addrMe);
        }

        // Be shy and don't send version until we hear
        if (pfrom->fInbound)
            pfrom->PushVersion();

        pfrom->fClient = !(pfrom->nServices & NODE_NETWORK);

        // Potentially mark this peer as a preferred download peer.
        UpdatePreferredDownload(pfrom, State(pfrom->GetId()));

        // Change version
        pfrom->PushMessage("verack");
        pfrom->ssSend.SetVersion(min(pfrom->nVersion, PROTOCOL_VERSION));

        if (!pfrom->fInbound)
        {
            // Advertise our address
            if (fListen && !IsInitialBlockDownload())
            {
                CAddress addr = GetLocalAddress(&pfrom->addr);
                if (addr.IsRoutable())
                {
                    LogPrintf("ProcessMessages: advertizing address %s\n", addr.ToString());
                    pfrom->PushAddress(addr);
                } else if (IsPeerAddrLocalGood(pfrom)) {
                    addr.SetIP(pfrom->addrLocal);
                    LogPrintf("ProcessMessages: advertizing address %s\n", addr.ToString());
                    pfrom->PushAddress(addr);
                }
            }

            // Get recent addresses
            if (pfrom->fOneShot || pfrom->nVersion >= CADDR_TIME_VERSION || addrman.size() < 1000)
            {
                pfrom->PushMessage("getaddr");
                pfrom->fGetAddr = true;
            }
            addrman.Good(pfrom->addr);
        } else {
            if (((CNetAddr)pfrom->addr) == (CNetAddr)addrFrom)
            {
                addrman.Add(addrFrom, addrFrom);
                addrman.Good(addrFrom);
            }
        }

        // Relay alerts
        {
            LOCK(cs_mapAlerts);
            BOOST_FOREACH(PAIRTYPE(const uint256, CAlert)& item, mapAlerts)
            item.second.RelayTo(pfrom);
        }

        pfrom->fSuccessfullyConnected = true;

        string remoteAddr;
        if (fLogIPs)
            remoteAddr = ", peeraddr=" + pfrom->addr.ToString();

        LogPrintf("receive version message: %s: version %d, blocks=%d, us=%s, peer=%d%s\n",
                  pfrom->cleanSubVer, pfrom->nVersion,
                  pfrom->nStartingHeight, addrMe.ToString(), pfrom->id,
                  remoteAddr);

        pfrom->nTimeOffset = timeWarning.AddTimeData(pfrom->addr, nTime, GetTime());
    }


    else if (pfrom->nVersion == 0)
    {
        // Must have a version message before anything else
        Misbehaving(pfrom->GetId(), 1);
        return false;
    }
    else if ( strCommand == "events" )
    {
        if ( ASSETCHAINS_CCLIB != "gamescc" )
        {
            Misbehaving(pfrom->GetId(), 1);
            return false;
        }
        std::vector<uint8_t> payload;
        vRecv >> payload;
        komodo_netevent(payload);
        return(true);
    }
    else if (strCommand == "verack")
    {
        pfrom->SetRecvVersion(min(pfrom->nVersion, PROTOCOL_VERSION));

        if ( KOMODO_NSPV_SUPERLITE )
        {
            if ( (pfrom->nServices & NODE_NSPV) == 0 )
            {
                // fprintf(stderr,"invalid nServices.%llx nSPV peer.%d\n",(long long)pfrom->nServices,pfrom->id);
                pfrom->fDisconnect = true;
                return false;
            }
        }
        // Mark this node as currently connected, so we update its timestamp later.
        if (pfrom->fNetworkNode) {
            LOCK(cs_main);
            State(pfrom->GetId())->fCurrentlyConnected = true;
        }
    }


    // Disconnect existing peer connection when:
    // 1. The version message has been received
    // 2. Peer version is below the minimum version for the current epoch
    else if (pfrom->nVersion < chainparams.GetConsensus().vUpgrades[
        CurrentEpoch(GetHeight(), chainparams.GetConsensus())].nProtocolVersion)
    {
        LogPrintf("peer=%d using obsolete version %i vs %d; disconnecting\n", 
                pfrom->id, pfrom->nVersion,(int32_t)chainparams.GetConsensus().vUpgrades[
                CurrentEpoch(GetHeight(), chainparams.GetConsensus())].nProtocolVersion);
        pfrom->PushMessage("reject", strCommand, REJECT_OBSOLETE,
                strprintf("Version must be %d or greater", chainparams.GetConsensus().vUpgrades[
                CurrentEpoch(GetHeight(), chainparams.GetConsensus())].nProtocolVersion));
        pfrom->fDisconnect = true;
        return false;
    }


    else if (strCommand == "addr")
    {
        vector<CAddress> vAddr;
        vRecv >> vAddr;

        // Don't want addr from older versions unless seeding
        if (pfrom->nVersion < CADDR_TIME_VERSION && addrman.size() > 1000)
            return true;
        if (vAddr.size() > 1000)
        {
            Misbehaving(pfrom->GetId(), 20);
            return error("message addr size() = %u", vAddr.size());
        }

        // Store the new addresses
        vector<CAddress> vAddrOk;
        int64_t nNow = GetTime();
        int64_t nSince = nNow - 10 * 60;
        BOOST_FOREACH(CAddress& addr, vAddr)
        {
            boost::this_thread::interruption_point();

            if (addr.nTime <= 100000000 || addr.nTime > nNow + 10 * 60)
                addr.nTime = nNow - 5 * 24 * 60 * 60;
            pfrom->AddAddressKnown(addr);
            bool fReachable = IsReachable(addr);
            if (addr.nTime > nSince && !pfrom->fGetAddr && vAddr.size() <= 10 && addr.IsRoutable())
            {
                // Relay to a limited number of other nodes
                {
                    LOCK(cs_vNodes);
                    // Use deterministic randomness to send to the same nodes for 24 hours
                    // at a time so the addrKnowns of the chosen nodes prevent repeats
                    static uint256 hashSalt;
                    if (hashSalt.IsNull())
                        hashSalt = GetRandHash();
                    uint64_t hashAddr = addr.GetHash();
                    uint256 hashRand = ArithToUint256(UintToArith256(hashSalt) ^ (hashAddr<<32) ^ ((GetTime()+hashAddr)/(24*60*60)));
                    hashRand = Hash(BEGIN(hashRand), END(hashRand));
                    multimap<uint256, CNode*> mapMix;
                    BOOST_FOREACH(CNode* pnode, vNodes)
                    {
                        if (pnode->nVersion < CADDR_TIME_VERSION)
                            continue;
                        unsigned int nPointer;
                        memcpy(&nPointer, &pnode, sizeof(nPointer));
                        uint256 hashKey = ArithToUint256(UintToArith256(hashRand) ^ nPointer);
                        hashKey = Hash(BEGIN(hashKey), END(hashKey));
                        mapMix.insert(make_pair(hashKey, pnode));
                    }
                    int nRelayNodes = fReachable ? 2 : 1; // limited relaying of addresses outside our network(s)
                    for (multimap<uint256, CNode*>::iterator mi = mapMix.begin(); mi != mapMix.end() && nRelayNodes-- > 0; ++mi)
                        ((*mi).second)->PushAddress(addr);
                }
            }
            // Do not store addresses outside our network
            if (fReachable)
                vAddrOk.push_back(addr);
        }
        addrman.Add(vAddrOk, pfrom->addr, 2 * 60 * 60);
        if (vAddr.size() < 1000)
            pfrom->fGetAddr = false;
        if (pfrom->fOneShot)
            pfrom->fDisconnect = true;
    }
    else if (strCommand == "ping")
    {
        if (pfrom->nVersion > BIP0031_VERSION)
        {
            uint64_t nonce = 0;
            vRecv >> nonce;
            // Echo the message back with the nonce. This allows for two useful features:
            //
            // 1) A remote node can quickly check if the connection is operational
            // 2) Remote nodes can measure the latency of the network thread. If this node
            //    is overloaded it won't respond to pings quickly and the remote node can
            //    avoid sending us more work, like chain download requests.
            //
            // The nonce stops the remote getting confused between different pings: without
            // it, if the remote node sends a ping once per second and this node takes 5
            // seconds to respond to each, the 5th ping the remote sends would appear to
            // return very quickly.
            pfrom->PushMessage("pong", nonce);
        }
    }
    
    
    else if (strCommand == "pong")
    {
        int64_t pingUsecEnd = nTimeReceived;
        uint64_t nonce = 0;
        size_t nAvail = vRecv.in_avail();
        bool bPingFinished = false;
        std::string sProblem;
        
        if (nAvail >= sizeof(nonce)) {
            vRecv >> nonce;
            
            // Only process pong message if there is an outstanding ping (old ping without nonce should never pong)
            if (pfrom->nPingNonceSent != 0) {
                if (nonce == pfrom->nPingNonceSent) {
                    // Matching pong received, this ping is no longer outstanding
                    bPingFinished = true;
                    int64_t pingUsecTime = pingUsecEnd - pfrom->nPingUsecStart;
                    if (pingUsecTime > 0) {
                        // Successful ping time measurement, replace previous
                        pfrom->nPingUsecTime = pingUsecTime;
                        pfrom->nMinPingUsecTime = std::min(pfrom->nMinPingUsecTime, pingUsecTime);
                    } else {
                        // This should never happen
                        sProblem = "Timing mishap";
                    }
                } else {
                    // Nonce mismatches are normal when pings are overlapping
                    sProblem = "Nonce mismatch";
                    if (nonce == 0) {
                        // This is most likely a bug in another implementation somewhere; cancel this ping
                        bPingFinished = true;
                        sProblem = "Nonce zero";
                    }
                }
            } else {
                sProblem = "Unsolicited pong without ping";
            }
        } else {
            // This is most likely a bug in another implementation somewhere; cancel this ping
            bPingFinished = true;
            sProblem = "Short payload";
        }
        
        if (!(sProblem.empty())) {
            LogPrint("net", "pong peer=%d %s: %s, %x expected, %x received, %u bytes\n",
                     pfrom->id,
                     pfrom->cleanSubVer,
                     sProblem,
                     pfrom->nPingNonceSent,
                     nonce,
                     nAvail);
        }
        if (bPingFinished) {
            pfrom->nPingNonceSent = 0;
        }
    }

    // This asymmetric behavior for inbound and outbound connections was introduced
    // to prevent a fingerprinting attack: an attacker can send specific fake addresses
    // to users' AddrMan and later request them by sending getaddr messages.
    // Making nodes which are behind NAT and can only make outgoing connections ignore
    // the getaddr message mitigates the attack.
    else if ((strCommand == "getaddr") && (pfrom->fInbound))
    {
        // Only send one GetAddr response per connection to reduce resource waste
        //  and discourage addr stamping of INV announcements.
        if (pfrom->fSentAddr) {
            LogPrint("net", "Ignoring repeated \"getaddr\". peer=%d\n", pfrom->id);
            return true;
        }
        pfrom->fSentAddr = true;
        
        pfrom->vAddrToSend.clear();
        vector<CAddress> vAddr = addrman.GetAddr();
        BOOST_FOREACH(const CAddress &addr, vAddr)
        pfrom->PushAddress(addr);
    }
    // temporary optional nspv message processing
    else if (GetBoolArg("-nspv_msg", DEFAULT_NSPV_PROCESSING) &&
            (strCommand == "getnSPV" || strCommand == "nSPV")) {

        std::vector<uint8_t> payload;
        vRecv >> payload;

        if (strCommand == "getnSPV" && KOMODO_NSPV == 0) {
            komodo_nSPVreq(pfrom, payload);
        } else if (strCommand == "nSPV" && KOMODO_NSPV_SUPERLITE) {
            komodo_nSPVresp(pfrom, payload);
        }
        return (true);
    }
    else if ( KOMODO_NSPV_SUPERLITE )
        return(true);
    else if (strCommand == "inv")
    {
        vector<CInv> vInv;
        vRecv >> vInv;
        if (vInv.size() > MAX_INV_SZ)
        {
            Misbehaving(pfrom->GetId(), 20);
            return error("message inv size() = %u", vInv.size());
        }

        LOCK(cs_main);

        std::vector<CInv> vToFetch;

        for (unsigned int nInv = 0; nInv < vInv.size(); nInv++)
        {
            const CInv &inv = vInv[nInv];

            boost::this_thread::interruption_point();
            pfrom->AddInventoryKnown(inv);

            bool fAlreadyHave = AlreadyHave(inv);
            LogPrint("net", "got inv: %s  %s peer=%d\n", inv.ToString(), fAlreadyHave ? "have" : "new", pfrom->id);

            if (!fAlreadyHave && !fImporting && !fReindex && inv.type != MSG_BLOCK)
                pfrom->AskFor(inv);

            if (inv.type == MSG_BLOCK) {
                UpdateBlockAvailability(pfrom->GetId(), inv.hash);
                if (!fAlreadyHave && !fImporting && !fReindex && !mapBlocksInFlight.count(inv.hash)) {
                    // First request the headers preceding the announced block. In the normal fully-synced
                    // case where a new block is announced that succeeds the current tip (no reorganization),
                    // there are no such headers.
                    // Secondly, and only when we are close to being synced, we request the announced block directly,
                    // to avoid an extra round-trip. Note that we must *first* ask for the headers, so by the
                    // time the block arrives, the header chain leading up to it is already validated. Not
                    // doing this will result in the received block being rejected as an orphan in case it is
                    // not a direct successor.
                    pfrom->PushMessage("getheaders", chainActive.GetLocator(pindexBestHeader), inv.hash);
                    CNodeState *nodestate = State(pfrom->GetId());
                    if (chainActive.Tip()->GetBlockTime() > GetTime() - chainparams.GetConsensus().nPowTargetSpacing * 20 &&
                        nodestate->nBlocksInFlight < MAX_BLOCKS_IN_TRANSIT_PER_PEER) {
                        vToFetch.push_back(inv);
                        // Mark block as in flight already, even though the actual "getdata" message only goes out
                        // later (within the same cs_main lock, though).
                        MarkBlockAsInFlight(pfrom->GetId(), inv.hash, chainparams.GetConsensus());
                    }
                    LogPrint("net", "getheaders (%d) %s to peer=%d\n", pindexBestHeader->nHeight, inv.hash.ToString(), pfrom->id);
                }
            }

            // Track requests for our stuff
            GetMainSignals().Inventory(inv.hash);

            if (pfrom->nSendSize > (SendBufferSize() * 2)) {
                Misbehaving(pfrom->GetId(), 50);
                return error("send buffer size() = %u", pfrom->nSendSize);
            }
        }

        if (!vToFetch.empty())
            pfrom->PushMessage("getdata", vToFetch);
    }


    else if (strCommand == "getdata")
    {
        vector<CInv> vInv;
        vRecv >> vInv;
        if (vInv.size() > MAX_INV_SZ)
        {
            Misbehaving(pfrom->GetId(), 20);
            return error("message getdata size() = %u", vInv.size());
        }

        if (fDebug || (vInv.size() != 1))
            LogPrint("net", "received getdata (%u invsz) peer=%d\n", vInv.size(), pfrom->id);

        if ((fDebug && vInv.size() > 0) || (vInv.size() == 1))
            LogPrint("net", "received getdata for: %s peer=%d\n", vInv[0].ToString(), pfrom->id);

        pfrom->vRecvGetData.insert(pfrom->vRecvGetData.end(), vInv.begin(), vInv.end());
        ProcessGetData(pfrom);
    }


    else if (strCommand == "getblocks")
    {
        CBlockLocator locator;
        uint256 hashStop;
        vRecv >> locator >> hashStop;

        LOCK(cs_main);

        // Find the last block the caller has in the main chain
        CBlockIndex* pindex = FindForkInGlobalIndex(chainActive, locator);

        // Send the rest of the chain
        if (pindex)
            pindex = chainActive.Next(pindex);
        int nLimit = 500;
        LogPrint("net", "getblocks %d to %s limit %d from peer=%d\n", (pindex ? pindex->nHeight : -1), hashStop.IsNull() ? "end" : hashStop.ToString(), nLimit, pfrom->id);
        for (; pindex; pindex = chainActive.Next(pindex))
        {
            if (pindex->GetBlockHash() == hashStop)
            {
                LogPrint("net", "  getblocks stopping at %d %s\n", pindex->nHeight, pindex->GetBlockHash().ToString());
                break;
            }
            pfrom->PushInventory(CInv(MSG_BLOCK, pindex->GetBlockHash()));
            if (--nLimit <= 0)
            {
                // When this block is requested, we'll send an inv that'll
                // trigger the peer to getblocks the next batch of inventory.
                LogPrint("net", "  getblocks stopping at limit %d %s\n", pindex->nHeight, pindex->GetBlockHash().ToString());
                pfrom->hashContinue = pindex->GetBlockHash();
                break;
            }
        }
    }


    else if (strCommand == "getheaders")
    {
        CBlockLocator locator;
        uint256 hashStop;
        vRecv >> locator >> hashStop;

        LOCK(cs_main);

        if (chainActive.Tip() != 0 && chainActive.Tip()->nHeight > 100000 && IsInitialBlockDownload())
        {
            //fprintf(stderr,"dont process getheaders during initial download\n");
            return true;
        }
        CBlockIndex* pindex = NULL;
        if (locator.IsNull())
        {
            // If locator is null, return the hashStop block
            BlockMap::iterator mi = mapBlockIndex.find(hashStop);
            if (mi == mapBlockIndex.end())
            {
                //fprintf(stderr,"mi == end()\n");
                return true;
            }
            pindex = (*mi).second;
        }
        else
        {
            // Find the last block the caller has in the main chain
            pindex = FindForkInGlobalIndex(chainActive, locator);
            if (pindex)
                pindex = chainActive.Next(pindex);
        }

        // we must use CNetworkBlockHeader, as CBlockHeader won't include the 0x00 nTx count at the end for compatibility
        vector<CNetworkBlockHeader> vHeaders;
        int nLimit = MAX_HEADERS_RESULTS;
        LogPrint("net", "getheaders %d to %s from peer=%d\n", (pindex ? pindex->nHeight : -1), hashStop.ToString(), pfrom->id);
        //if ( pfrom->lasthdrsreq >= chainActive.Height()-MAX_HEADERS_RESULTS || pfrom->lasthdrsreq != (int32_t)(pindex ? pindex->nHeight : -1) )// no need to ever suppress this
        {
            pfrom->lasthdrsreq = (int32_t)(pindex ? pindex->nHeight : -1);
            for (; pindex; pindex = chainActive.Next(pindex))
            {
                CBlockHeader h = pindex->GetBlockHeader();
                //printf("size.%i, solution size.%i\n", (int)sizeof(h), (int)h.nSolution.size());
                //printf("hash.%s prevhash.%s nonce.%s\n", h.GetHash().ToString().c_str(), h.hashPrevBlock.ToString().c_str(), h.nNonce.ToString().c_str());
                vHeaders.push_back(pindex->GetBlockHeader());
                if (--nLimit <= 0 || pindex->GetBlockHash() == hashStop)
                    break;
            }
            pfrom->PushMessage("headers", vHeaders);
        }
    }


    else if (strCommand == "tx")
    {
        if (IsInitialBlockDownload())
            return true;

        vector<uint256> vWorkQueue;
        vector<uint256> vEraseQueue;
        CTransaction tx;
        vRecv >> tx;

        CInv inv(MSG_TX, tx.GetHash());
        pfrom->AddInventoryKnown(inv);

        LOCK(cs_main);

        bool fMissingInputs = false;
        CValidationState state;

        pfrom->setAskFor.erase(inv.hash);
        mapAlreadyAskedFor.erase(inv);

        if (!AlreadyHave(inv) && AcceptToMemoryPool(mempool, state, tx, true, &fMissingInputs))
        {
            mempool.check(pcoinsTip);
            RelayTransaction(tx);
            vWorkQueue.push_back(inv.hash);

            LogPrint("mempool", "AcceptToMemoryPool: peer=%d %s: accepted %s (poolsz %u)\n",
                     pfrom->id, pfrom->cleanSubVer,
                     tx.GetHash().ToString(),
                     mempool.mapTx.size());

            // Recursively process any orphan transactions that depended on this one
            set<NodeId> setMisbehaving;
            for (unsigned int i = 0; i < vWorkQueue.size(); i++)
            {
                map<uint256, set<uint256> >::iterator itByPrev = mapOrphanTransactionsByPrev.find(vWorkQueue[i]);
                if (itByPrev == mapOrphanTransactionsByPrev.end())
                    continue;
                for (set<uint256>::iterator mi = itByPrev->second.begin();
                     mi != itByPrev->second.end();
                     ++mi)
                {
                    const uint256& orphanHash = *mi;
                    const CTransaction& orphanTx = mapOrphanTransactions[orphanHash].tx;
                    NodeId fromPeer = mapOrphanTransactions[orphanHash].fromPeer;
                    bool fMissingInputs2 = false;
                    // Use a dummy CValidationState so someone can't setup nodes to counter-DoS based on orphan
                    // resolution (that is, feeding people an invalid transaction based on LegitTxX in order to get
                    // anyone relaying LegitTxX banned)
                    CValidationState stateDummy;


                    if (setMisbehaving.count(fromPeer))
                        continue;
                    if (AcceptToMemoryPool(mempool, stateDummy, orphanTx, true, &fMissingInputs2))
                    {
                        LogPrint("mempool", "   accepted orphan tx %s\n", orphanHash.ToString());
                        RelayTransaction(orphanTx);
                        vWorkQueue.push_back(orphanHash);
                        vEraseQueue.push_back(orphanHash);
                    }
                    else if (!fMissingInputs2)
                    {
                        int nDos = 0;
                        if (stateDummy.IsInvalid(nDos) && nDos > 0)
                        {
                            // Punish peer that gave us an invalid orphan tx
                            Misbehaving(fromPeer, nDos);
                            setMisbehaving.insert(fromPeer);
                            LogPrint("mempool", "   invalid orphan tx %s\n", orphanHash.ToString());
                        }
                        // Has inputs but not accepted to mempool
                        // Probably non-standard or insufficient fee/priority
                        LogPrint("mempool", "   removed orphan tx %s\n", orphanHash.ToString());
                        vEraseQueue.push_back(orphanHash);
                        assert(recentRejects);
                        recentRejects->insert(orphanHash);
                    }
                    mempool.check(pcoinsTip);
                }
            }

            BOOST_FOREACH(uint256 hash, vEraseQueue)
            EraseOrphanTx(hash);
        }
        // TODO: currently, prohibit joinsplits and shielded spends/outputs from entering mapOrphans
        else if (fMissingInputs &&
                 tx.vjoinsplit.empty() &&
                 tx.vShieldedSpend.empty() &&
                 tx.vShieldedOutput.empty())
        {
            // valid stake transactions end up in the orphan tx bin
            AddOrphanTx(tx, pfrom->GetId());

            // DoS prevention: do not allow mapOrphanTransactions to grow unbounded
            unsigned int nMaxOrphanTx = (unsigned int)std::max((int64_t)0, GetArg("-maxorphantx", DEFAULT_MAX_ORPHAN_TRANSACTIONS));
            unsigned int nEvicted = LimitOrphanTxSize(nMaxOrphanTx);
            if (nEvicted > 0)
                LogPrint("mempool", "mapOrphan overflow, removed %u tx\n", nEvicted);
        } else {
            assert(recentRejects);
            recentRejects->insert(tx.GetHash());

            if (pfrom->fWhitelisted) {
                // Always relay transactions received from whitelisted peers, even
                // if they were already in the mempool or rejected from it due
                // to policy, allowing the node to function as a gateway for
                // nodes hidden behind it.
                //
                // Never relay transactions that we would assign a non-zero DoS
                // score for, as we expect peers to do the same with us in that
                // case.
                int nDoS = 0;
                if (!state.IsInvalid(nDoS) || nDoS == 0) {
                    LogPrintf("Force relaying tx %s from whitelisted peer=%d\n", tx.GetHash().ToString(), pfrom->id);
                    RelayTransaction(tx);
                } else {
                    LogPrintf("Not relaying invalid transaction %s from whitelisted peer=%d (%s (code %d))\n",
                              tx.GetHash().ToString(), pfrom->id, state.GetRejectReason(), state.GetRejectCode());
                }
            }
        }
        int nDoS = 0;
        if (state.IsInvalid(nDoS))
        {
            LogPrint("mempool", "%s from peer=%d %s was not accepted into the memory pool: %s\n", tx.GetHash().ToString(),
                     pfrom->id, pfrom->cleanSubVer,
                     state.GetRejectReason());
            pfrom->PushMessage("reject", strCommand, state.GetRejectCode(),
                               state.GetRejectReason().substr(0, MAX_REJECT_MESSAGE_LENGTH), inv.hash);
            if (nDoS > 0)
                Misbehaving(pfrom->GetId(), nDoS);
        }
    }

    else if (strCommand == "headers" && !fImporting && !fReindex) // Ignore headers received while importing
    {
        std::vector<CBlockHeader> headers;

        // Bypass the normal CBlock deserialization, as we don't want to risk deserializing 2000 full blocks.
        unsigned int nCount = ReadCompactSize(vRecv);
        if (nCount > MAX_HEADERS_RESULTS) {
            Misbehaving(pfrom->GetId(), 20);
            return error("headers message size = %u", nCount);
        }
        headers.resize(nCount);
        for (unsigned int n = 0; n < nCount; n++) {
            vRecv >> headers[n];
            ReadCompactSize(vRecv); // ignore tx count; assume it is 0.
        }

        LOCK(cs_main);

        if (nCount == 0) {
            // Nothing interesting. Stop asking this peers for more headers.
            return true;
        }

        bool hasNewHeaders = true;

        // only KMD have checkpoints in sources, so, using IsInitialBlockDownload() here is
        // not applicable for assetchains (!)
        if (GetBoolArg("-fixibd", false) && chainName.isKMD() && IsInitialBlockDownload()) {

            /**
             * This is experimental feature avaliable only for KMD during initial block download running with
             * -fixibd arg. Fix was offered by domob1812 here:
             * https://github.com/bitcoin/bitcoin/pull/8054/files#diff-7ec3c68a81efff79b6ca22ac1f1eabbaR5099
             * but later it was reverted bcz of synchronization stuck issues.
             * Explanation:
             * https://github.com/bitcoin/bitcoin/pull/8306#issuecomment-231584578
             * Limiting this fix only to IBD and with special command line arg makes it safe, bcz
             * default behaviour is to request new headers anyway.
            */

            // If we already know the last header in the message, then it contains
            // no new information for us.  In this case, we do not request
            // more headers later.  This prevents multiple chains of redundant
            // getheader requests from running in parallel if triggered by incoming
            // blocks while the node is still in initial headers sync.
            hasNewHeaders = (mapBlockIndex.count(headers.back().GetHash()) == 0);
        }

        CBlockIndex *pindexLast = NULL;
        BOOST_FOREACH(const CBlockHeader& header, headers) {
            //printf("size.%i, solution size.%i\n", (int)sizeof(header), (int)header.nSolution.size());
            //printf("hash.%s prevhash.%s nonce.%s\n", header.GetHash().ToString().c_str(), header.hashPrevBlock.ToString().c_str(), header.nNonce.ToString().c_str());

            CValidationState state;
            if (pindexLast != NULL && header.hashPrevBlock != pindexLast->GetBlockHash()) {
                Misbehaving(pfrom->GetId(), 20);
                return error("non-continuous headers sequence");
            }
            int32_t futureblock;
            if (!AcceptBlockHeader(&futureblock,header, state, &pindexLast)) {
                int nDoS;
                if (state.IsInvalid(nDoS) && futureblock == 0)
                {
                    if (nDoS > 0 && futureblock == 0)
                        Misbehaving(pfrom->GetId(), nDoS/nDoS);
                    return error("invalid header received");
                }
            }
        }

        if (pindexLast)
            UpdateBlockAvailability(pfrom->GetId(), pindexLast->GetBlockHash());

        /* debug log */
        // if (!hasNewHeaders && nCount == MAX_HEADERS_RESULTS && pindexLast) {
        //         static int64_t bytes_saved;
        //         bytes_saved += MAX_HEADERS_RESULTS * (CBlockHeader::HEADER_SIZE + 1348);
        //         LogPrintf("[%d] don't request getheaders (%d) from peer=%d, bcz it's IBD and (%s) is already known!\n",
        //             bytes_saved, pindexLast->nHeight, pfrom->id, headers.back().GetHash().ToString());
        // }

        if (nCount == MAX_HEADERS_RESULTS && pindexLast && hasNewHeaders) {
            // Headers message had its maximum size; the peer may have more headers.
            // TODO: optimize: if pindexLast is an ancestor of chainActive.Tip or pindexBestHeader, continue
            // from there instead.
            if ( pfrom->sendhdrsreq >= chainActive.Height()-MAX_HEADERS_RESULTS || pindexLast->nHeight != pfrom->sendhdrsreq )
            {
                pfrom->sendhdrsreq = (int32_t)pindexLast->nHeight;
                LogPrint("net", "more getheaders (%d) to end to peer=%d (startheight:%d)\n", pindexLast->nHeight, pfrom->id, pfrom->nStartingHeight);
                pfrom->PushMessage("getheaders", chainActive.GetLocator(pindexLast), uint256());
            }
        }

        CheckBlockIndex();
    }

    else if (strCommand == "block" && !fImporting && !fReindex) // Ignore blocks received while importing
    {
        CBlock block;
        vRecv >> block;

        CInv inv(MSG_BLOCK, block.GetHash());
        LogPrint("net", "received block %s peer=%d\n", inv.hash.ToString(), pfrom->id);

        pfrom->AddInventoryKnown(inv);

        CValidationState state;
        // Process all blocks from whitelisted peers, even if not requested,
        // unless we're still syncing with the network.
        // Such an unrequested block may still be processed, subject to the
        // conditions in AcceptBlock().
        bool forceProcessing = pfrom->fWhitelisted && !IsInitialBlockDownload();
        ProcessNewBlock(0,0,state, pfrom, &block, forceProcessing, NULL);
        int nDoS;
        if (state.IsInvalid(nDoS)) {
            pfrom->PushMessage("reject", strCommand, state.GetRejectCode(),
                               state.GetRejectReason().substr(0, MAX_REJECT_MESSAGE_LENGTH), inv.hash);
            if (nDoS > 0) {
                LOCK(cs_main);
                Misbehaving(pfrom->GetId(), nDoS);
            }
        }

    }


    else if (strCommand == "mempool")
    {
        LOCK2(cs_main, pfrom->cs_filter);

        std::vector<uint256> vtxid;
        mempool.queryHashes(vtxid);
        vector<CInv> vInv;
        BOOST_FOREACH(uint256& hash, vtxid) {
            CInv inv(MSG_TX, hash);
            if (pfrom->pfilter) {
                CTransaction tx;
                bool fInMemPool = mempool.lookup(hash, tx);
                if (!fInMemPool) continue; // another thread removed since queryHashes, maybe...
                if (!pfrom->pfilter->IsRelevantAndUpdate(tx)) continue;
            }
            vInv.push_back(inv);
            if (vInv.size() == MAX_INV_SZ) {
                pfrom->PushMessage("inv", vInv);
                vInv.clear();
            }
        }
        if (vInv.size() > 0)
            pfrom->PushMessage("inv", vInv);
    }
    else if (fAlerts && strCommand == "alert")
    {
        CAlert alert;
        vRecv >> alert;

        uint256 alertHash = alert.GetHash();
        if (pfrom->setKnown.count(alertHash) == 0)
        {
            if (alert.ProcessAlert(Params().AlertKey()))
            {
                // Relay
                pfrom->setKnown.insert(alertHash);
                {
                    LOCK(cs_vNodes);
                    BOOST_FOREACH(CNode* pnode, vNodes)
                    alert.RelayTo(pnode);
                }
            }
            else {
                // Small DoS penalty so peers that send us lots of
                // duplicate/expired/invalid-signature/whatever alerts
                // eventually get banned.
                // This isn't a Misbehaving(100) (immediate ban) because the
                // peer might be an older or different implementation with
                // a different signature key, etc.
                Misbehaving(pfrom->GetId(), 10);
            }
        }
    }

    else if (!(nLocalServices & NODE_BLOOM) &&
              (strCommand == "filterload" ||
               strCommand == "filteradd"))
    {
        if (pfrom->nVersion >= NO_BLOOM_VERSION) {
            Misbehaving(pfrom->GetId(), 100);
            return false;
        } else if (GetBoolArg("-enforcenodebloom", false)) {
            pfrom->fDisconnect = true;
            return false;
        }
    }


    else if (strCommand == "filterload")
    {
        CBloomFilter filter;
        vRecv >> filter;

        if (!filter.IsWithinSizeConstraints())
            // There is no excuse for sending a too-large filter
            Misbehaving(pfrom->GetId(), 100);
        else
        {
            LOCK(pfrom->cs_filter);
            delete pfrom->pfilter;
            pfrom->pfilter = new CBloomFilter(filter);
            pfrom->pfilter->UpdateEmptyFull();
        }
        pfrom->fRelayTxes = true;
    }


    else if (strCommand == "filteradd")
    {
        vector<unsigned char> vData;
        vRecv >> vData;

        // Nodes must NEVER send a data item > 520 bytes (the max size for a script data object,
        // and thus, the maximum size any matched object can have) in a filteradd message
        if (vData.size() > MAX_SCRIPT_ELEMENT_SIZE)
        {
            Misbehaving(pfrom->GetId(), 100);
        } else {
            LOCK(pfrom->cs_filter);
            if (pfrom->pfilter)
                pfrom->pfilter->insert(vData);
            else
                Misbehaving(pfrom->GetId(), 100);
        }
    }


    else if (strCommand == "filterclear")
    {
        LOCK(pfrom->cs_filter);
        if (nLocalServices & NODE_BLOOM) {
            delete pfrom->pfilter;
            pfrom->pfilter = new CBloomFilter();
        }
        pfrom->fRelayTxes = true;
    }


    else if (strCommand == "reject")
    {
        if (fDebug) {
            try {
                string strMsg; unsigned char ccode; string strReason;
                vRecv >> LIMITED_STRING(strMsg, CMessageHeader::COMMAND_SIZE) >> ccode >> LIMITED_STRING(strReason, MAX_REJECT_MESSAGE_LENGTH);

                ostringstream ss;
                ss << strMsg << " code " << itostr(ccode) << ": " << strReason;

                if (strMsg == "block" || strMsg == "tx")
                {
                    uint256 hash;
                    vRecv >> hash;
                    ss << ": hash " << hash.ToString();
                }
                LogPrint("net", "Reject %s\n", SanitizeString(ss.str()));
            } catch (const std::ios_base::failure&) {
                // Avoid feedback loops by preventing reject messages from triggering a new reject message.
                LogPrint("net", "Unparseable reject message received\n");
            }
        }
    }
    else if (strCommand == "notfound") {
        // We do not care about the NOTFOUND message, but logging an Unknown Command
        // message would be undesirable as we transmit it ourselves.
    }

    else {
        // Ignore unknown commands for extensibility
        LogPrint("net", "Unknown command \"%s\" from peer=%d\n", SanitizeString(strCommand), pfrom->id);
    }



    return true;
}

// requires LOCK(cs_vRecvMsg)
bool ProcessMessages(CNode* pfrom)
{
    //if (fDebug)
    //    LogPrintf("%s(%u messages)\n", __func__, pfrom->vRecvMsg.size());

    //
    // Message format
    //  (4) message start
    //  (12) command
    //  (4) size
    //  (4) checksum
    //  (x) data
    //
    bool fOk = true;

    if (!pfrom->vRecvGetData.empty())
        ProcessGetData(pfrom);

    // this maintains the order of responses
    if (!pfrom->vRecvGetData.empty()) return fOk;

    std::deque<CNetMessage>::iterator it = pfrom->vRecvMsg.begin();
    while (!pfrom->fDisconnect && it != pfrom->vRecvMsg.end()) {
        // Don't bother if send buffer is too full to respond anyway
        if (pfrom->nSendSize >= SendBufferSize())
            break;

        // get next message
        CNetMessage& msg = *it;

        //if (fDebug)
        //    LogPrintf("%s(message %u msgsz, %u bytes, complete:%s)\n", __func__,
        //            msg.hdr.nMessageSize, msg.vRecv.size(),
        //            msg.complete() ? "Y" : "N");

        // end, if an incomplete message is found
        if (!msg.complete())
            break;

        // at this point, any failure means we can delete the current message
        it++;

        // Scan for message start
        if (memcmp(msg.hdr.pchMessageStart, Params().MessageStart(), MESSAGE_START_SIZE) != 0) {
            LogPrintf("PROCESSMESSAGE: INVALID MESSAGESTART %s peer=%d\n", SanitizeString(msg.hdr.GetCommand()), pfrom->id);
            fOk = false;
            break;
        }

        // Read header
        CMessageHeader& hdr = msg.hdr;
        if (!hdr.IsValid(Params().MessageStart()))
        {
            LogPrintf("PROCESSMESSAGE: ERRORS IN HEADER %s peer=%d\n", SanitizeString(hdr.GetCommand()), pfrom->id);
            continue;
        }
        string strCommand = hdr.GetCommand();

        // Message size
        unsigned int nMessageSize = hdr.nMessageSize;

        // Checksum
        CDataStream& vRecv = msg.vRecv;
        uint256 hash = Hash(vRecv.begin(), vRecv.begin() + nMessageSize);
        unsigned int nChecksum = ReadLE32((unsigned char*)&hash);
        if (nChecksum != hdr.nChecksum)
        {
            LogPrintf("%s(%s, %u bytes): CHECKSUM ERROR nChecksum=%08x hdr.nChecksum=%08x\n", __func__,
                      SanitizeString(strCommand), nMessageSize, nChecksum, hdr.nChecksum);
            continue;
        }

        // Process message
        bool fRet = false;
        try
        {
            fRet = ProcessMessage(pfrom, strCommand, vRecv, msg.nTime);
            boost::this_thread::interruption_point();
        }
        catch (const std::ios_base::failure& e)
        {
            pfrom->PushMessage("reject", strCommand, REJECT_MALFORMED, string("error parsing message"));
            if (strstr(e.what(), "end of data"))
            {
                // Allow exceptions from under-length message on vRecv
                LogPrintf("%s(%s, %u bytes): Exception '%s' caught, normally caused by a message being shorter than its stated length\n", __func__, SanitizeString(strCommand), nMessageSize, e.what());
            }
            else if (strstr(e.what(), "size too large"))
            {
                // Allow exceptions from over-long size
                LogPrintf("%s(%s, %u bytes): Exception '%s' caught\n", __func__, SanitizeString(strCommand), nMessageSize, e.what());
            }
            else
            {
                //PrintExceptionContinue(&e, "ProcessMessages()");
            }
        }
        catch (const boost::thread_interrupted&) {
            throw;
        }
        catch (const std::exception& e) {
            PrintExceptionContinue(&e, "ProcessMessages()");
        } catch (...) {
            PrintExceptionContinue(NULL, "ProcessMessages()");
        }

        if (!fRet)
            LogPrintf("%s(%s, %u bytes) FAILED peer=%d\n", __func__, SanitizeString(strCommand), nMessageSize, pfrom->id);

        break;
    }

    // In case the connection got shut down, its receive buffer was wiped
    if (!pfrom->fDisconnect)
        pfrom->vRecvMsg.erase(pfrom->vRecvMsg.begin(), it);

    return fOk;
}


bool SendMessages(CNode* pto, bool fSendTrickle)
{
    const Consensus::Params& consensusParams = Params().GetConsensus();
    {
        // Don't send anything until we get its version message
        if (pto->nVersion == 0)
            return true;

        //
        // Message: ping
        //
        bool pingSend = false;
        if (pto->fPingQueued) {
            // RPC ping request by user
            pingSend = true;
        }
        if (pto->nPingNonceSent == 0 && pto->nPingUsecStart + PING_INTERVAL * 1000000 < GetTimeMicros()) {
            // Ping automatically sent as a latency probe & keepalive.
            pingSend = true;
        }
        if (pingSend) {
            uint64_t nonce = 0;
            while (nonce == 0) {
                GetRandBytes((unsigned char*)&nonce, sizeof(nonce));
            }
            pto->fPingQueued = false;
            pto->nPingUsecStart = GetTimeMicros();
            if (pto->nVersion > BIP0031_VERSION) {
                pto->nPingNonceSent = nonce;
                pto->PushMessage("ping", nonce);
            } else {
                // Peer is too old to support ping command with nonce, pong will never arrive.
                pto->nPingNonceSent = 0;
                pto->PushMessage("ping");
            }
        }

        TRY_LOCK(cs_main, lockMain); // Acquire cs_main for IsInitialBlockDownload() and CNodeState()
        if (!lockMain)
            return true;

        // Address refresh broadcast
        static int64_t nLastRebroadcast;
        if (!IsInitialBlockDownload() && (GetTime() - nLastRebroadcast > 24 * 60 * 60))
        {
            LOCK(cs_vNodes);
            BOOST_FOREACH(CNode* pnode, vNodes)
            {
                // Periodically clear addrKnown to allow refresh broadcasts
                if (nLastRebroadcast)
                    pnode->addrKnown.reset();

                // Rebroadcast our address
                AdvertizeLocal(pnode);
            }
            if (!vNodes.empty())
                nLastRebroadcast = GetTime();
        }

        //
        // Message: addr
        //
        if (fSendTrickle)
        {
            vector<CAddress> vAddr;
            vAddr.reserve(pto->vAddrToSend.size());
            BOOST_FOREACH(const CAddress& addr, pto->vAddrToSend)
            {
                if (!pto->addrKnown.contains(addr.GetKey()))
                {
                    pto->addrKnown.insert(addr.GetKey());
                    vAddr.push_back(addr);
                    // receiver rejects addr messages larger than 1000
                    if (vAddr.size() >= 1000)
                    {
                        pto->PushMessage("addr", vAddr);
                        vAddr.clear();
                    }
                }
            }
            pto->vAddrToSend.clear();
            if (!vAddr.empty())
                pto->PushMessage("addr", vAddr);
        }

        CNodeState &state = *State(pto->GetId());
        if (state.fShouldBan) {
            if (pto->fWhitelisted)
                LogPrintf("Warning: not punishing whitelisted peer %s!\n", pto->addr.ToString());
            else {
                pto->fDisconnect = true;
                if (pto->addr.IsLocal())
                    LogPrintf("Warning: not banning local peer %s!\n", pto->addr.ToString());
                else
                {
                    CNode::Ban(pto->addr);
                }
            }
            state.fShouldBan = false;
        }
        if ( KOMODO_NSPV_SUPERLITE )
        {
            komodo_nSPV(pto);
            return(true);
        }
        BOOST_FOREACH(const CBlockReject& reject, state.rejects)
        pto->PushMessage("reject", (string)"block", reject.chRejectCode, reject.strRejectReason, reject.hashBlock);
        state.rejects.clear();

        // Start block sync
        if (pindexBestHeader == NULL)
            pindexBestHeader = chainActive.Tip();
        bool fFetch = state.fPreferredDownload || (nPreferredDownload == 0 && !pto->fClient && !pto->fOneShot); // Download if this is a nice peer, or we have no nice peers and this one might do.
        if (!state.fSyncStarted && !pto->fClient && !fImporting && !fReindex && pindexBestHeader!=0) {
            // Only actively request headers from a single peer, unless we're close to today.
            if ((nSyncStarted == 0 && fFetch) || pindexBestHeader->GetBlockTime() > GetTime() - 24 * 60 * 60) {
                state.fSyncStarted = true;
                nSyncStarted++;
                CBlockIndex *pindexStart = pindexBestHeader->pprev ? pindexBestHeader->pprev : pindexBestHeader;
                LogPrint("net", "initial getheaders (%d) to peer=%d (startheight:%d)\n", pindexStart->nHeight, pto->id, pto->nStartingHeight);
                pto->PushMessage("getheaders", chainActive.GetLocator(pindexStart), uint256());
            }
        }

        // Resend wallet transactions that haven't gotten in a block yet
        // Except during reindex, importing and IBD, when old wallet
        // transactions become unconfirmed and spams other nodes.
        if (!fReindex && !fImporting && !IsInitialBlockDownload())
        {
            GetMainSignals().Broadcast(nTimeBestReceived);
        }

        //
        // Message: inventory
        //
        vector<CInv> vInv;
        vector<CInv> vInvWait;
        {
            LOCK(pto->cs_inventory);
            vInv.reserve(pto->vInventoryToSend.size());
            vInvWait.reserve(pto->vInventoryToSend.size());
            BOOST_FOREACH(const CInv& inv, pto->vInventoryToSend)
            {
                if (pto->setInventoryKnown.count(inv))
                    continue;

                // trickle out tx inv to protect privacy
                if (inv.type == MSG_TX && !fSendTrickle)
                {
                    // 1/4 of tx invs blast to all immediately
                    static uint256 hashSalt;
                    if (hashSalt.IsNull())
                        hashSalt = GetRandHash();
                    uint256 hashRand = ArithToUint256(UintToArith256(inv.hash) ^ UintToArith256(hashSalt));
                    hashRand = Hash(BEGIN(hashRand), END(hashRand));
                    bool fTrickleWait = ((UintToArith256(hashRand) & 3) != 0);

                    if (fTrickleWait)
                    {
                        vInvWait.push_back(inv);
                        continue;
                    }
                }

                // returns true if wasn't already contained in the set
                if (pto->setInventoryKnown.insert(inv).second)
                {
                    vInv.push_back(inv);
                    if (vInv.size() >= 1000)
                    {
                        pto->PushMessage("inv", vInv);
                        vInv.clear();
                    }
                }
            }
            pto->vInventoryToSend = vInvWait;
        }
        if (!vInv.empty())
            pto->PushMessage("inv", vInv);

        // Detect whether we're stalling
        int64_t nNow = GetTimeMicros();
        if (!pto->fDisconnect && state.nStallingSince && state.nStallingSince < nNow - 1000000 * BLOCK_STALLING_TIMEOUT) {
            // Stalling only triggers when the block download window cannot move. During normal steady state,
            // the download window should be much larger than the to-be-downloaded set of blocks, so disconnection
            // should only happen during initial block download.
            LogPrintf("Peer=%d is stalling block download, disconnecting\n", pto->id);
            pto->fDisconnect = true;
        }
        // In case there is a block that has been in flight from this peer for (2 + 0.5 * N) times the block interval
        // (with N the number of validated blocks that were in flight at the time it was requested), disconnect due to
        // timeout. We compensate for in-flight blocks to prevent killing off peers due to our own downstream link
        // being saturated. We only count validated in-flight blocks so peers can't advertise non-existing block hashes
        // to unreasonably increase our timeout.
        // We also compare the block download timeout originally calculated against the time at which we'd disconnect
        // if we assumed the block were being requested now (ignoring blocks we've requested from this peer, since we're
        // only looking at this peer's oldest request).  This way a large queue in the past doesn't result in a
        // permanently large window for this block to be delivered (ie if the number of blocks in flight is decreasing
        // more quickly than once every 5 minutes, then we'll shorten the download window for this block).
        if (!pto->fDisconnect && state.vBlocksInFlight.size() > 0) {
            QueuedBlock &queuedBlock = state.vBlocksInFlight.front();
            int64_t nTimeoutIfRequestedNow = GetBlockTimeout(nNow, nQueuedValidatedHeaders - state.nBlocksInFlightValidHeaders, consensusParams);
            if (queuedBlock.nTimeDisconnect > nTimeoutIfRequestedNow) {
                LogPrint("net", "Reducing block download timeout for peer=%d block=%s, orig=%d new=%d\n", pto->id, queuedBlock.hash.ToString(), queuedBlock.nTimeDisconnect, nTimeoutIfRequestedNow);
                queuedBlock.nTimeDisconnect = nTimeoutIfRequestedNow;
            }
            if (queuedBlock.nTimeDisconnect < nNow) {
                LogPrintf("Timeout downloading block %s from peer=%d, disconnecting\n", queuedBlock.hash.ToString(), pto->id);
                pto->fDisconnect = true;
            }
        }

        //
        // Message: getdata (blocks)
        //
        static uint256 zero;
        vector<CInv> vGetData;
        if (!pto->fDisconnect && !pto->fClient && (fFetch || !IsInitialBlockDownload()) && state.nBlocksInFlight < MAX_BLOCKS_IN_TRANSIT_PER_PEER) {
            vector<CBlockIndex*> vToDownload;
            NodeId staller = -1;
            FindNextBlocksToDownload(pto->GetId(), MAX_BLOCKS_IN_TRANSIT_PER_PEER - state.nBlocksInFlight, vToDownload, staller);
            BOOST_FOREACH(CBlockIndex *pindex, vToDownload) {
                vGetData.push_back(CInv(MSG_BLOCK, pindex->GetBlockHash()));
                MarkBlockAsInFlight(pto->GetId(), pindex->GetBlockHash(), consensusParams, pindex);
                LogPrint("net", "Requesting block %s (%d) peer=%d\n", pindex->GetBlockHash().ToString(),
                         pindex->nHeight, pto->id);
            }
            if (state.nBlocksInFlight == 0 && staller != -1) {
                if (State(staller)->nStallingSince == 0) {
                    State(staller)->nStallingSince = nNow;
                    LogPrint("net", "Stall started peer=%d\n", staller);
                }
            }
        }
        /*CBlockIndex *pindex;
        if ( komodo_requestedhash != zero && komodo_requestedcount < 16 && (pindex= komodo_getblockindex(komodo_requestedhash)) != 0 )
        {
            LogPrint("net","komodo_requestedhash.%d request %s to nodeid.%d\n",komodo_requestedcount,komodo_requestedhash.ToString().c_str(),pto->GetId());
            fprintf(stderr,"komodo_requestedhash.%d request %s to nodeid.%d\n",komodo_requestedcount,komodo_requestedhash.ToString().c_str(),pto->GetId());
            vGetData.push_back(CInv(MSG_BLOCK, komodo_requestedhash));
            MarkBlockAsInFlight(pto->GetId(), komodo_requestedhash, consensusParams, pindex);
            komodo_requestedcount++;
            if ( komodo_requestedcount > 16 )
            {
                memset(&komodo_requestedhash,0,sizeof(komodo_requestedhash));
                komodo_requestedcount = 0;
            }
        }*/

        //
        // Message: getdata (non-blocks)
        //
        while (!pto->fDisconnect && !pto->mapAskFor.empty() && (*pto->mapAskFor.begin()).first <= nNow)
        {
            const CInv& inv = (*pto->mapAskFor.begin()).second;
            if (!AlreadyHave(inv))
            {
                if (fDebug)
                    LogPrint("net", "Requesting %s peer=%d\n", inv.ToString(), pto->id);
                vGetData.push_back(inv);
                if (vGetData.size() >= 1000)
                {
                    pto->PushMessage("getdata", vGetData);
                    vGetData.clear();
                }
            } else {
                //If we're not going to ask, don't expect a response.
                pto->setAskFor.erase(inv.hash);
            }
            pto->mapAskFor.erase(pto->mapAskFor.begin());
        }
        if (!vGetData.empty())
            pto->PushMessage("getdata", vGetData);

    }
    return true;
}

std::string CBlockFileInfo::ToString() const {
    return strprintf("CBlockFileInfo(blocks=%u, size=%u, heights=%u...%u, time=%s...%s)", nBlocks, nSize, nHeightFirst, nHeightLast, DateTimeStrFormat("%Y-%m-%d", nTimeFirst), DateTimeStrFormat("%Y-%m-%d", nTimeLast));
}



static class CMainCleanup
{
public:
    CMainCleanup() {}
    ~CMainCleanup() {
        // block headers
        BlockMap::iterator it1 = mapBlockIndex.begin();
        for (; it1 != mapBlockIndex.end(); it1++)
            delete (*it1).second;
        mapBlockIndex.clear();

        // orphan transactions
        mapOrphanTransactions.clear();
        mapOrphanTransactionsByPrev.clear();
    }
} instance_of_cmaincleanup;

extern "C" const char* getDataDir()
{
    return GetDataDir().string().c_str();
}


// Set default values of new CMutableTransaction based on consensus rules at given height.
CMutableTransaction CreateNewContextualCMutableTransaction(const Consensus::Params& consensusParams, int nHeight)
{
    CMutableTransaction mtx;
    if ( KOMODO_NSPV_SUPERLITE )
    {
        mtx.fOverwintered = true;
        mtx.nExpiryHeight = 0;
        mtx.nVersionGroupId = SAPLING_VERSION_GROUP_ID;
        mtx.nVersion = SAPLING_TX_VERSION;
    }
    else
    {
        bool isOverwintered = NetworkUpgradeActive(nHeight, consensusParams, Consensus::UPGRADE_OVERWINTER);
        if (isOverwintered)
        {
            mtx.fOverwintered = true;
            mtx.nExpiryHeight = nHeight + expiryDelta;
            if (NetworkUpgradeActive(nHeight, consensusParams, Consensus::UPGRADE_SAPLING))
            {
                mtx.nVersionGroupId = SAPLING_VERSION_GROUP_ID;
                mtx.nVersion = SAPLING_TX_VERSION;
            }
            else
            {
                mtx.nVersionGroupId = OVERWINTER_VERSION_GROUP_ID;
                mtx.nVersion = OVERWINTER_TX_VERSION;
                mtx.nExpiryHeight = std::min(mtx.nExpiryHeight,static_cast<uint32_t>(consensusParams.vUpgrades[Consensus::UPGRADE_SAPLING].nActivationHeight - 1));
            }
        }
    }
    return mtx;
}<|MERGE_RESOLUTION|>--- conflicted
+++ resolved
@@ -50,15 +50,6 @@
 #include "wallet/asyncrpcoperation_sendmany.h"
 #include "wallet/asyncrpcoperation_shieldcoinbase.h"
 #include "notaries_staked.h"
-<<<<<<< HEAD
-#include "komodo_globals.h"
-#include "komodo_utils.h"
-#include "rpc/net.h"
-#include "komodo_gateway.h"
-#include "komodo_bitcoind.h"
-#include "komodo_notary.h"
-#include "cc/CCinclude.h"
-=======
 #include "komodo_extern_globals.h"
 #include "komodo_gateway.h"
 #include "komodo.h"
@@ -68,7 +59,7 @@
 #include "komodo_bitcoind.h"
 #include "komodo_interest.h"
 #include "rpc/net.h"
->>>>>>> 0fd2cc27
+#include "cc/CCinclude.h"
 
 #include <cstring>
 #include <algorithm>
@@ -100,13 +91,6 @@
 #define TMPFILE_START 100000000
 CCriticalSection cs_main;
 int32_t KOMODO_NEWBLOCKS;
-<<<<<<< HEAD
-=======
-int32_t komodo_block2pubkey33(uint8_t *pubkey33,CBlock *block);
-//void komodo_broadcast(CBlock *pblock,int32_t limit);
-bool Getscriptaddress(char *destaddr,const CScript &scriptPubKey);
-void komodo_setactivation(int32_t height);
->>>>>>> 0fd2cc27
 
 BlockMap mapBlockIndex;
 #ifdef DEBUG_LOCKORDER
@@ -1381,15 +1365,7 @@
 bool CheckTransaction(uint32_t tiptime,const CTransaction& tx, CValidationState &state,
                       libzcash::ProofVerifier& verifier,int32_t txIndex, int32_t numTxs)
 {
-<<<<<<< HEAD
-    static uint256 array[64]; static int32_t numbanned,indallvouts; int32_t j,k,n; uint256 merkleroot;
-    if ( *(int32_t *)&array[0] == 0 )
-        numbanned = komodo_bannedset(&indallvouts,array,(int32_t)(sizeof(array)/sizeof(*array)));
-    n = tx.vin.size();
-    if ( chainName.isKMD() )
-=======
-    if ( ASSETCHAINS_SYMBOL[0] == 0 )
->>>>>>> 0fd2cc27
+    if (chainName.isKMD())
     {
         // check for banned transaction ids
         static uint256 array[64]; 
@@ -2818,17 +2794,13 @@
             // Check for negative or overflow input values
             nValueIn += coins->vout[prevout.n].nValue;
 #ifdef KOMODO_ENABLE_INTEREST
-            if ( chainName.isKMD() && nSpendHeight > 60000 )//chainActive.LastTip() != 0 && chainActive.LastTip()->GetHeight() >= 60000 )
+            if ( chainName.isKMD() && nSpendHeight > 60000 )//chainActive.Tip() != 0 && chainActive.Tip()->nHeight >= 60000 )
             {
                 if ( coins->vout[prevout.n].nValue >= 10*COIN )
                 {
                     int64_t interest; int32_t txheight; uint32_t locktime;
                     if ( (interest= komodo_accrued_interest(&txheight,&locktime,prevout.hash,prevout.n,0,coins->vout[prevout.n].nValue,(int32_t)nSpendHeight-1)) != 0 )
                     {
-<<<<<<< HEAD
-                        //fprintf(stderr,"checkResult %.8f += val %.8f interest %.8f ht.%d lock.%u tip.%u\n",(double)nValueIn/COIN,(double)coins->vout[prevout.n].nValue/COIN,(double)interest/COIN,txheight,locktime,chainActive.Tip()->nTime);
-=======
->>>>>>> 0fd2cc27
                         nValueIn += interest;
                     }
                 }

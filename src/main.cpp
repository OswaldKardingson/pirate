--- conflicted
+++ resolved
@@ -1802,13 +1802,8 @@
     auto consensusBranchId = CurrentEpochBranchId(nextBlockHeight, Params().GetConsensus());
     if ( nextBlockHeight <= 1 || chainActive.Tip() == 0 )
         tiptime = (uint32_t)time(NULL);
-<<<<<<< HEAD
-    else 
-        tiptime = (uint32_t)chainActive.LastTip()->nTime;
-=======
     else tiptime = (uint32_t)chainActive.Tip()->nTime;
 //fprintf(stderr,"addmempool 0\n");
->>>>>>> 962d8a7b
     // Node operator can choose to reject tx by number of transparent inputs
     static_assert(std::numeric_limits<size_t>::max() >= std::numeric_limits<int64_t>::max(), "size_t too small");
     size_t limit = (size_t) GetArg("-mempooltxinputlimit", 0);
@@ -1823,14 +1818,9 @@
         }
     }
     auto verifier = libzcash::ProofVerifier::Strict();
-<<<<<<< HEAD
-    if ( ASSETCHAINS_SYMBOL[0] == 0 && chainActive.LastTip() != nullptr
-            && komodo_validate_interest(tx,chainActive.LastTip()->nHeight+1,
-            chainActive.LastTip()->GetMedianTimePast() + 777,0) < 0 )
-=======
-    if ( ASSETCHAINS_SYMBOL[0] == 0 && komodo_validate_interest(
-            tx,chainActive.Tip()->nHeight+1,chainActive.Tip()->GetMedianTimePast() + 777,0) < 0 )
->>>>>>> 962d8a7b
+    if ( ASSETCHAINS_SYMBOL[0] == 0 && chainActive.Tip() != nullptr
+            && komodo_validate_interest(tx,chainActive.Tip()->nHeight+1,
+            chainActive.Tip()->GetMedianTimePast() + 777,0) < 0 )
     {
         return error("%s: komodo_validate_interest failed txid.%s", __func__, tx.GetHash().ToString());
     }
@@ -1956,13 +1946,7 @@
             // Bring the best block into scope
             view.GetBestBlock();
             
-<<<<<<< HEAD
             nValueIn = view.GetValueIn(GetHeight(),interest,tx);
-=======
-            nValueIn = view.GetValueIn(chainActive.Tip()->nHeight,&interest,tx,chainActive.Tip()->nTime);
-            if ( 0 && interest != 0 )
-                fprintf(stderr,"add interest %.8f\n",(double)interest/COIN);
->>>>>>> 962d8a7b
             // we have all inputs cached now, so switch back to dummy, so we don't need to keep lock on mempool
             view.SetBackend(dummy);
         }
@@ -2082,17 +2066,11 @@
         // invalid blocks, however allowing such transactions into the mempool
         // can be exploited as a DoS attack.
         // XXX: is this neccesary for CryptoConditions?
-<<<<<<< HEAD
         bool komodoConnectingSet = false;
-        if ( KOMODO_CONNECTING <= 0 && chainActive.LastTip() != 0 )
+        if ( KOMODO_CONNECTING <= 0 && chainActive.Tip() != 0 )
         {
             // set KOMODO_CONNECTING so that ContextualCheckInputs works, (don't forget to reset)
             komodoConnectingSet = true;
-=======
-        if ( KOMODO_CONNECTING <= 0 && chainActive.Tip() != 0 )
-        {
-            flag = 1;
->>>>>>> 962d8a7b
             KOMODO_CONNECTING = (1<<30) + (int32_t)chainActive.Tip()->nHeight + 1;
         }
 
@@ -3686,12 +3664,7 @@
         }
         if (!tx.IsCoinBase())
         {
-<<<<<<< HEAD
-            nFees += (stakeTxValue= view.GetValueIn(chainActive.LastTip()->nHeight,interest,tx) - valueout);
-=======
-            nFees += (stakeTxValue= view.GetValueIn(chainActive.Tip()->nHeight,&interest,tx,
-                    chainActive.Tip()->nTime) - valueout);
->>>>>>> 962d8a7b
+            nFees += (stakeTxValue= view.GetValueIn(chainActive.Tip()->nHeight,interest,tx) - valueout);
             sum += interest;
 
             std::vector<CScriptCheck> vChecks;
@@ -5862,14 +5835,6 @@
         CheckBlockIndex();
         if (!accepted && futureblock == 0)
         {
-<<<<<<< HEAD
-=======
-            /*if ( ASSETCHAINS_SYMBOL[0] == 0 )
-            {
-                //fprintf(stderr,"request headers from failed process block peer\n");
-                pfrom->PushMessage("getheaders", chainActive.GetLocator(chainActive.Tip()), uint256());
-            }*/
->>>>>>> 962d8a7b
             komodo_longestchain();
             return error("%s: AcceptBlock FAILED", __func__);
         }

#include <gtest/gtest.h>
#include <memory>
#include <cstdio>
#include <cstdlib>
#include <iterator>
#include <boost/filesystem.hpp>
#include <komodo_structs.h>

int32_t komodo_faststateinit(struct komodo_state *sp,const char *fname,char *symbol,char *dest);
struct komodo_state *komodo_stateptrget(char *base);
extern int32_t KOMODO_EXTERNAL_NOTARIES;
template<class T>
size_t write_event(T& evt, FILE *fp);

namespace test_events {

uint256 fill_hash(uint8_t val)
{
    std::vector<uint8_t> bin(32);
    for(uint8_t i = 0; i < 32; ++i)
        bin[i] = val;
    return uint256(bin);
}

void write_p_record(std::FILE* fp)
{
    // a pubkey record with 2 keys
    char data[5+1+(33*2)] = {'P', 1, 0, 0, 0, 2}; // public key record identifier with height of 1 plus number of keys plus keys themselves
    memset(&data[6], 1, 33); // 1st key is all 1s
    memset(&data[39], 2, 33); // 2nd key is all 2s
    std::fwrite(data, sizeof(data), 1, fp);
}

void write_p_record_new(std::FILE* fp)
{
    komodo::event_pubkeys evt;
    evt.height = 1;
    evt.num = 2;
    memset(&evt.pubkeys[0], 1, 33);
    memset(&evt.pubkeys[1], 2, 33);
    write_event(evt, fp);
}

void write_n_record(std::FILE* fp)
{
    // a notarized record has
    // 5 byte header 
    // 4 bytes notarized_height
    // 32 bytes notarized hash( blockhash)
    // 32 bytes desttxid
    char data[73] = {'N', 1, 0, 0, 0, 2, 0, 0, 0};
    memset(&data[9], 1, 32); // notarized hash
    memset(&data[41], 2, 32); // desttxid
    std::fwrite(data, sizeof(data), 1, fp);
}
void write_n_record_new(std::FILE* fp)
{
    std::shared_ptr<komodo::event_notarized> evt = std::make_shared<komodo::event_notarized>();
    evt->height = 1;
    evt->notarizedheight = 2;
    evt->blockhash = fill_hash(1);
    evt->desttxid = fill_hash(2);
    write_event(evt, fp);
}

void write_m_record(std::FILE* fp)
{
    // a notarized M record has
    // 5 byte header 
    // 4 bytes notarized_height
    // 32 bytes notarized hash( blockhash)
    // 32 bytes desttxid
    // 32 bytes MoM
    // 4 bytes MoMdepth
    char data[109] = {'M', 1, 0, 0, 0, 3, 0, 0, 0};
    memset(&data[9], 1, 32); // notarized hash
    memset(&data[41], 2, 32); // desttxid
    memset(&data[73], 3, 32); // MoM
    memset(&data[105], 4, 4); // MoMdepth
    std::fwrite(data, sizeof(data), 1, fp);
}
void write_m_record_new(std::FILE* fp)
{
    std::shared_ptr<komodo::event_notarized> evt =
            std::make_shared<komodo::event_notarized>();
    evt->height = 1;
    evt->notarizedheight = 3;
    std::vector<unsigned char> bin(32);
    evt->blockhash = fill_hash(1);
    evt->desttxid = fill_hash(2);
    evt->MoM = fill_hash(3);
    evt->MoMdepth = 0x04040404;
    write_event(evt, fp);
}

void write_u_record(std::FILE* fp)
{
    // a U record has
    // 5 byte header 
    // 1 byte n and 1 byte nid
    // 8 bytes mask
    // 32 bytes hash
    char data[47] = {'U', 1, 0, 0, 0, 'N', 'I'};
    memset(&data[7], 1, 8); // mask
    memset(&data[15], 2, 32); // hash
    std::fwrite(data, sizeof(data), 1, fp);
}
void write_u_record_new(std::FILE* fp)
{
    std::shared_ptr<komodo::event_u> evt = std::make_shared<komodo::event_u>(1);
    evt->n = 'N';
    evt->nid = 'I';
    memset(&evt->mask[0], 1, 8);
    memset(&evt->hash[0], 2, 32);
    write_event(evt, fp);
}

void write_k_record(std::FILE* fp)
{
    // a K record has
    // 5 byte header 
    // 4 bytes height
    char data[9] = {'K', 1, 0, 0, 0 };
    memset(&data[5], 1, 4); // height
    std::fwrite(data, sizeof(data), 1, fp);
}
void write_k_record_new(std::FILE* fp)
{
    std::shared_ptr<komodo::event_kmdheight> evt = std::make_shared<komodo::event_kmdheight>(1);
    evt->kheight = 0x01010101;
    write_event(evt, fp);
}

void write_t_record(std::FILE* fp)
{
    // a T record has
    // 5 byte header 
    // 4 bytes height
    // 4 bytes timestamp
    char data[13] = {'T', 1, 0, 0, 0 };
    memset(&data[5], 1, 4); // height
    memset(&data[9], 2, 4); // timestamp
    std::fwrite(data, sizeof(data), 1, fp);
}
void write_t_record_new(std::FILE* fp)
{
    std::shared_ptr<komodo::event_kmdheight> evt = std::make_shared<komodo::event_kmdheight>(1);
    evt->kheight = 0x01010101;
    evt->timestamp = 0x02020202;
    write_event(evt, fp);
}

void write_r_record(std::FILE* fp)
{
    // an R record has
    // 5 byte header 
    // 32 byte txid
    // 2 byte v
    // 8 byte ovalue
    // 2 byte olen
    // olen bytes of data
    char data[50] = {'R', 1, 0, 0, 0 };
    memset(&data[5], 1, 32); // txid
    memset(&data[37], 2, 2); // v
    memset(&data[39], 3, 8); // ovalue
    unsigned char olen[2] = {1,0}; // 1
    memcpy(&data[47], olen, 2);
    memset(&data[49], 4, 1);
    std::fwrite(data, sizeof(data), 1, fp);
}
void write_r_record_new(std::FILE* fp)
{
    std::shared_ptr<komodo::event_opreturn> evt = std::make_shared<komodo::event_opreturn>(1);
    evt->txid = fill_hash(1);
    evt->vout = 0x0202; 
    evt->value = 0x0303030303030303;
    evt->opret = std::vector<uint8_t>{ 0x04 };
    write_event(evt, fp);
}

void write_v_record(std::FILE* fp)
{
    // a V record has
    // 5 byte header 
    // 1 byte counter
    // counter * 4 bytes of data
    char data[146] = {'V', 1, 0, 0, 0};
    memset(&data[5], 35, 1); // counter
    memset(&data[6], 1, 140); // data
    std::fwrite(data, sizeof(data), 1, fp);
}
void write_v_record_new(std::FILE* fp)
{
    std::shared_ptr<komodo::event_pricefeed> evt = std::make_shared<komodo::event_pricefeed>(1);
    evt->num = 35;
    memset(&evt->prices[0], 1, 140);
    write_event(evt, fp);
}

void write_b_record(std::FILE* fp)
{
    char data[] = {'B', 1, 0, 0, 0};
    std::fwrite(data, sizeof(data), 1, fp);
}
void write_b_record_new(std::FILE* fp)
{
    std::shared_ptr<komodo::event_rewind> evt = std::make_shared<komodo::event_rewind>(1);
    write_event(evt, fp);
}

template<class T>
bool compare_serialization(const std::string& filename, const T& in)
{
    // read contents of file
    std::ifstream s(filename, std::ios::binary);
    std::vector<char> file_contents((std::istreambuf_iterator<char>(s)), std::istreambuf_iterator<char>());
    // get contents of in
    std::stringstream ss;
    ss << in;
    std::vector<char> in_contents( (std::istreambuf_iterator<char>(ss)), std::istreambuf_iterator<char>()); 
    bool retval = file_contents == in_contents;
    if (!retval)
    {
        if (file_contents.size() != in_contents.size())
        {
            std::cout << "File has " << std::to_string( file_contents.size() ) << " bytes but serialized data has " << in_contents.size() << "\n";
        }
        else
        {
            for(size_t i = 0; i < file_contents.size(); ++i)
            {
                if (file_contents[i] != in_contents[i])
                {
                    std::cout << "Difference at position " << std::to_string(i) 
                            << " " << std::hex << std::setfill('0') << std::setw(2) << (int)file_contents[i] 
                            << " " << std::hex << std::setfill('0') << std::setw(2) << (int)in_contents[i] << "\n";
                    break;
                }
            }
        }
    }
    return retval;
}

bool compare_files(const std::string& file1, const std::string& file2)
{
    std::ifstream f1(file1, std::ifstream::binary|std::ifstream::ate);
    std::ifstream f2(file2, std::ifstream::binary|std::ifstream::ate);

    if (f1.fail() || f2.fail()) {
        std::cerr << "Unable to open file\n";
        return false; //file problem
    }

    if (f1.tellg() != f2.tellg()) {
        std::cerr << "Files not the same size\n";
        return false; //size mismatch
    }

    size_t sz = f1.tellg();
    f1.seekg(0, std::ifstream::beg);
    f2.seekg(0, std::ifstream::beg);
    for(size_t i = 0; i < sz; ++i)
    {
        char a;
        f1.read(&a, 1);
        char b;
        f2.read(&b, 1);
        if (a != b)
        {
            std::cerr << "Data mismatch at position " << i << std::endl;
            return false;
        }
    }
    return true;
}

void clear_state(const char* symbol)
{
    komodo_state* state = komodo_stateptrget((char*)symbol);
    EXPECT_NE(state, nullptr);
    state->events.clear();
}
/****
 * The main purpose of this test is to verify that
 * state files created continue to be readable despite logic
 * changes. Files need to be readable. The record format should 
 * not change without hardfork protection
 */
TEST(test_events, komodo_faststateinit_test)
{
    char symbol[] = "TST";
    strcpy(ASSETCHAINS_SYMBOL, symbol);
    KOMODO_EXTERNAL_NOTARIES = 1;

    clear_state(symbol);

    boost::filesystem::path temp = boost::filesystem::unique_path();
    boost::filesystem::create_directories(temp);
    try
    {
        // NOTE: header contains a 5 byte header that is make up of
        // an 8 bit identifier (i.e. 'P', 'N', etc.)
        // plus a 32 bit height. Everything else is record specific
        // pubkey record
        {
            // create a binary file that should be readable by komodo
            const std::string full_filename = (temp / "kstate.tmp").string();
            std::FILE* fp = std::fopen(full_filename.c_str(), "wb+");
            EXPECT_NE(fp, nullptr);
            write_p_record(fp);
            std::fclose(fp);
            // verify file still exists
            EXPECT_TRUE(boost::filesystem::exists(full_filename));
            // attempt to read the file
            komodo_state* state = komodo_stateptrget((char*)symbol);
            EXPECT_NE(state, nullptr);
            char* dest = nullptr;
            // attempt to read the file
            int32_t result = komodo_faststateinit( state, full_filename.c_str(), symbol, dest);
            // compare results
            EXPECT_EQ(result, 1);
            /* old way
            // The first and second event should be pub keys
            EXPECT_EQ(state->Komodo_numevents, 1);
            komodo_event* ev1 = state->Komodo_events[0];
            EXPECT_EQ(ev1->height, 1);
            EXPECT_EQ(ev1->type, 'P');
            */
            // check that the new way is the same
            EXPECT_EQ(state->events.size(), 1);
            komodo::event_pubkeys& ev2 = 
                    static_cast<komodo::event_pubkeys&>( *state->events.front() );
            EXPECT_EQ(ev2.height, 1);
            EXPECT_EQ(ev2.type, komodo::komodo_event_type::EVENT_PUBKEYS);
            // the serialized version should match the input
            EXPECT_TRUE(compare_serialization(full_filename, ev2));
        }
        // notarized record
        {
            const std::string full_filename = (temp / "notarized.tmp").string();
            std::FILE* fp = std::fopen(full_filename.c_str(), "wb+");
            EXPECT_NE(fp, nullptr);
            write_n_record(fp);
            std::fclose(fp);
            // verify file still exists
            EXPECT_TRUE(boost::filesystem::exists(full_filename));
            // attempt to read the file
            komodo_state* state = komodo_stateptrget((char*)symbol);
            EXPECT_NE(state, nullptr);
            char* dest = (char*)"123456789012345";
            // attempt to read the file
            int32_t result = komodo_faststateinit( state, full_filename.c_str(), symbol, dest);
            // compare results
            EXPECT_EQ(result, 1);
            /* old way
            EXPECT_EQ(state->Komodo_numevents, 2);
            komodo_event* ev = state->Komodo_events[1];
            EXPECT_EQ(ev->height, 1);
            EXPECT_EQ(ev->type, 'N');
            */
            // check that the new way is the same
            EXPECT_EQ(state->events.size(), 2);
            komodo::event_notarized& ev2 = 
                    static_cast<komodo::event_notarized&>( *(*(++state->events.begin())) );
            EXPECT_EQ(ev2.height, 1);
            EXPECT_EQ(ev2.type, komodo::komodo_event_type::EVENT_NOTARIZED);
            // the serialized version should match the input
            EXPECT_TRUE(compare_serialization(full_filename, ev2));
        }
        // notarized M record
        {
            const std::string full_filename = (temp / "notarized.tmp").string();
            std::FILE* fp = std::fopen(full_filename.c_str(), "wb+");
            EXPECT_NE(fp, nullptr);
            write_m_record(fp);
            std::fclose(fp);
            // verify file still exists
            EXPECT_TRUE(boost::filesystem::exists(full_filename));
            // attempt to read the file
            komodo_state* state = komodo_stateptrget((char*)symbol);
            EXPECT_NE(state, nullptr);
            char* dest = (char*)"123456789012345";
            // attempt to read the file
            int32_t result = komodo_faststateinit(state, full_filename.c_str(), symbol, dest);
            // compare results
            EXPECT_EQ(result, 1);
            /* old way
            EXPECT_EQ(state->Komodo_numevents, 3);
            komodo_event* ev = state->Komodo_events[2];
            EXPECT_EQ(ev->height, 1);
            EXPECT_EQ(ev->type, 'N'); // code converts "M" to "N"
            */
            // check that the new way is the same
            EXPECT_EQ(state->events.size(), 3);
            auto itr = state->events.begin();
            std::advance(itr, 2);
            komodo::event_notarized& ev2 = static_cast<komodo::event_notarized&>( *(*(itr)) );
            EXPECT_EQ(ev2.height, 1);
            EXPECT_EQ(ev2.type, komodo::komodo_event_type::EVENT_NOTARIZED);
            // the serialized version should match the input
            EXPECT_TRUE(compare_serialization(full_filename, ev2));
        }
        // record type "U" (deprecated)
        {
            const std::string full_filename = (temp / "type_u.tmp").string();
            std::FILE* fp = std::fopen(full_filename.c_str(), "wb+");
            EXPECT_NE(fp, nullptr);
            write_u_record(fp);
            std::fclose(fp);
            // verify file still exists
            EXPECT_TRUE(boost::filesystem::exists(full_filename));
            // attempt to read the file
            komodo_state* state = komodo_stateptrget((char*)symbol);
            EXPECT_NE(state, nullptr);
            char* dest = (char*)"123456789012345";
            // attempt to read the file
            int32_t result = komodo_faststateinit(state, full_filename.c_str(), symbol, dest);
            // compare results
            EXPECT_EQ(result, 1);
            /* old way
            EXPECT_EQ(state->Komodo_numevents, 3); // does not get added to state
            */
            // check that the new way is the same
            EXPECT_EQ(state->events.size(), 3);
            auto itr = state->events.begin();
            // this does not get added to state, so we need to serialize the object just
            // to verify serialization works as expected
            komodo::event_u ev2;
            ev2.height = 1;
            ev2.n = 'N';
            ev2.nid = 'I';
            memset(ev2.mask, 1, 8);
            memset(ev2.hash, 2, 32);
            EXPECT_TRUE(compare_serialization(full_filename, ev2));
        }
        // record type K (KMD height)
        {
            const std::string full_filename = (temp / "kmdtype.tmp").string();
            std::FILE* fp = std::fopen(full_filename.c_str(), "wb+");
            EXPECT_NE(fp, nullptr);
            write_k_record(fp);
            std::fclose(fp);
            // verify file still exists
            EXPECT_TRUE(boost::filesystem::exists(full_filename));
            // attempt to read the file
            komodo_state* state = komodo_stateptrget((char*)symbol);
            EXPECT_NE(state, nullptr);
            char* dest = (char*)"123456789012345";
            // attempt to read the file
            int32_t result = komodo_faststateinit(state, full_filename.c_str(), symbol, dest);
            // compare results
            EXPECT_EQ(result, 1);
            /* old way
            EXPECT_EQ(state->Komodo_numevents, 4);
            komodo_event* ev = state->Komodo_events[3];
            EXPECT_EQ(ev->height, 1);
            EXPECT_EQ(ev->type, 'K');            
            */
            // check that the new way is the same
            EXPECT_EQ(state->events.size(), 4);
            auto itr = state->events.begin();
            std::advance(itr, 3);
            komodo::event_kmdheight& ev2 = static_cast<komodo::event_kmdheight&>( *(*(itr)) );
            EXPECT_EQ(ev2.height, 1);
            EXPECT_EQ(ev2.type, komodo::komodo_event_type::EVENT_KMDHEIGHT);
            // the serialized version should match the input
            EXPECT_TRUE(compare_serialization(full_filename, ev2));
        }
        // record type T (KMD height with timestamp)
        {
            const std::string full_filename = (temp / "kmdtypet.tmp").string();
            std::FILE* fp = std::fopen(full_filename.c_str(), "wb+");
            EXPECT_NE(fp, nullptr);
            write_t_record(fp);
            std::fclose(fp);
            // verify file still exists
            EXPECT_TRUE(boost::filesystem::exists(full_filename));
            // attempt to read the file
            komodo_state* state = komodo_stateptrget((char*)symbol);
            EXPECT_NE(state, nullptr);
            char* dest = (char*)"123456789012345";
            // attempt to read the file
            int32_t result = komodo_faststateinit(state, full_filename.c_str(), symbol, dest);
            // compare results
            EXPECT_EQ(result, 1);
            /* old way
            EXPECT_EQ(state->Komodo_numevents, 5);
            komodo_event* ev = state->Komodo_events[4];
            EXPECT_EQ(ev->height, 1);
            EXPECT_EQ(ev->type, 'K'); // changed from T to K
            */
            // check that the new way is the same
            EXPECT_EQ(state->events.size(), 5);
            auto itr = state->events.begin();
            std::advance(itr, 4);
            komodo::event_kmdheight& ev2 = static_cast<komodo::event_kmdheight&>( *(*(itr)) );
            EXPECT_EQ(ev2.height, 1);
            EXPECT_EQ(ev2.type, komodo::komodo_event_type::EVENT_KMDHEIGHT);
            // the serialized version should match the input
            EXPECT_TRUE(compare_serialization(full_filename, ev2));
        }
        // record type R (opreturn)
        {
            const std::string full_filename = (temp / "kmdtypet.tmp").string();
            std::FILE* fp = std::fopen(full_filename.c_str(), "wb+");
            EXPECT_NE(fp, nullptr);
            write_r_record(fp);
            std::fclose(fp);
            // verify file still exists
            EXPECT_TRUE(boost::filesystem::exists(full_filename));
            // attempt to read the file
            komodo_state* state = komodo_stateptrget((char*)symbol);
            EXPECT_NE(state, nullptr);
            char* dest = (char*)"123456789012345";
            // attempt to read the file
            int32_t result = komodo_faststateinit(state, full_filename.c_str(), symbol, dest);
            // compare results
            EXPECT_EQ(result, 1);
            /* old way
            EXPECT_EQ(state->Komodo_numevents, 6);
            komodo_event* ev = state->Komodo_events[5];
            EXPECT_EQ(ev->height, 1);
            EXPECT_EQ(ev->type, 'R');
            */
            // check that the new way is the same
            EXPECT_EQ(state->events.size(), 6);
            auto itr = state->events.begin();
            std::advance(itr, 5);
            komodo::event_opreturn& ev2 = static_cast<komodo::event_opreturn&>( *(*(itr)) );
            EXPECT_EQ(ev2.height, 1);
            EXPECT_EQ(ev2.type, komodo::komodo_event_type::EVENT_OPRETURN);
            // the serialized version should match the input
            EXPECT_TRUE(compare_serialization(full_filename, ev2));
        }
        // record type V
        {
            const std::string full_filename = (temp / "kmdtypet.tmp").string();
            std::FILE* fp = std::fopen(full_filename.c_str(), "wb+");
            EXPECT_NE(fp, nullptr);
            write_v_record(fp);
            std::fclose(fp);
            // verify file still exists
            EXPECT_TRUE(boost::filesystem::exists(full_filename));
            // attempt to read the file
            komodo_state* state = komodo_stateptrget((char*)symbol);
            EXPECT_NE(state, nullptr);
            char* dest = (char*)"123456789012345";
            // attempt to read the file
            int32_t result = komodo_faststateinit(state, full_filename.c_str(), symbol, dest);
            // compare results
            EXPECT_EQ(result, 1);
            /* old way
            EXPECT_EQ(state->Komodo_numevents, 7);
            komodo_event* ev = state->Komodo_events[6];
            EXPECT_EQ(ev->height, 1);
            EXPECT_EQ(ev->type, 'V');
            */
            // check that the new way is the same
            EXPECT_EQ(state->events.size(), 7);
            auto itr = state->events.begin();
            std::advance(itr, 6);
            komodo::event_pricefeed& ev2 = static_cast<komodo::event_pricefeed&>( *(*(itr)) );
            EXPECT_EQ(ev2.height, 1);
            EXPECT_EQ(ev2.type, komodo::komodo_event_type::EVENT_PRICEFEED);
            // the serialized version should match the input
            EXPECT_TRUE(compare_serialization(full_filename, ev2));
        }
        // record type B (rewind)
        {
            const std::string full_filename = (temp / "kmdtypeb.tmp").string();
            std::FILE* fp = std::fopen(full_filename.c_str(), "wb+");
            EXPECT_NE(fp, nullptr);
            write_b_record(fp);
            std::fclose(fp);
            // verify file still exists
            EXPECT_TRUE(boost::filesystem::exists(full_filename));
            // attempt to read the file
            komodo_state* state = komodo_stateptrget((char*)symbol);
            EXPECT_NE(state, nullptr);
            char* dest = (char*)"123456789012345";
            // attempt to read the file
            // NOTE: B records are not read in. Unsure if this is on purpose or an oversight
            int32_t result = komodo_faststateinit(state, full_filename.c_str(), symbol, dest);
            // compare results
            EXPECT_EQ(result, 1);
            /* old way
            EXPECT_EQ(state->Komodo_numevents, 7);
            komodo_event* ev = state->Komodo_events[6];
            EXPECT_EQ(ev->height, 1);
            EXPECT_EQ(ev->type, 'B');
            */
            // check that the new way is the same
            EXPECT_EQ(state->events.size(), 7);
            /*
            auto itr = state->events.begin();
            std::advance(itr, 6);
            std::shared_ptr<komodo::event_rewind> ev2 = std::dynamic_pointer_cast<komodo::event_rewind>( *(itr) );
            EXPECT_NE(ev2, nullptr);
            EXPECT_EQ(ev2->height, 1);
            EXPECT_EQ(ev2->type, komodo::komodo_event_type::EVENT_REWIND);
            // the serialized version should match the input
            EXPECT_TRUE(compare_serialization(full_filename, ev2));
            */
        }        
        // all together in 1 file
        {
            const std::string full_filename = (temp / "combined_state.tmp").string();
            std::FILE* fp = std::fopen(full_filename.c_str(), "wb+");
            EXPECT_NE(fp, nullptr);
            write_p_record(fp);
            write_n_record(fp);
            write_m_record(fp);
            write_u_record(fp);
            write_k_record(fp);
            write_t_record(fp);
            write_r_record(fp);
            write_v_record(fp);
            std::fclose(fp);
            // attempt to read the file
            komodo_state* state = komodo_stateptrget((char*)symbol);
            EXPECT_NE(state, nullptr);
            char* dest = (char*)"123456789012345";
            // attempt to read the file
            int32_t result = komodo_faststateinit( state, full_filename.c_str(), symbol, dest);
            // compare results
            EXPECT_EQ(result, 1);
            /* old way
            EXPECT_EQ(state->Komodo_numevents, 14);
            komodo_event* ev1 = state->Komodo_events[7];
            EXPECT_EQ(ev1->height, 1);
            EXPECT_EQ(ev1->type, 'P');
            */
            // check that the new way is the same
            EXPECT_EQ(state->events.size(), 14);
            auto itr = state->events.begin();
            std::advance(itr, 7);
            {
                EXPECT_EQ( (**itr).height, 1);
                EXPECT_EQ( (**itr).type, komodo::komodo_event_type::EVENT_PUBKEYS);
                itr++;
            }
            {
                EXPECT_EQ( (**itr).height, 1);
                EXPECT_EQ( (**itr).type, komodo::komodo_event_type::EVENT_NOTARIZED);
                itr++;
            }
            {
                EXPECT_EQ( (**itr).height, 1);
                EXPECT_EQ( (**itr).type, komodo::komodo_event_type::EVENT_NOTARIZED);
                itr++;
            }
            {
                EXPECT_EQ( (**itr).height, 1);
                EXPECT_EQ( (**itr).type, komodo::komodo_event_type::EVENT_KMDHEIGHT);
                itr++;
            }
            {
                EXPECT_EQ( (**itr).height, 1);
                EXPECT_EQ( (**itr).type, komodo::komodo_event_type::EVENT_KMDHEIGHT);
                itr++;
            }
            {
                EXPECT_EQ( (**itr).height, 1);
                EXPECT_EQ( (**itr).type, komodo::komodo_event_type::EVENT_OPRETURN);
                itr++;
            }
            {
                EXPECT_EQ( (**itr).height, 1);
                EXPECT_EQ( (**itr).type, komodo::komodo_event_type::EVENT_PRICEFEED);
                itr++;
            }
        }
    } 
    catch(...)
    {
        FAIL() << "Exception thrown";
    }
    boost::filesystem::remove_all(temp);
}

TEST(test_events, komodo_faststateinit_test_kmd)
{
    // Nothing should be added to events if this is the komodo chain

    char symbol[] = "KMD";
    ASSETCHAINS_SYMBOL[0] = 0;
    KOMODO_EXTERNAL_NOTARIES = 0;

    clear_state(symbol);

    boost::filesystem::path temp = boost::filesystem::unique_path();
    boost::filesystem::create_directories(temp);
    try
    {
        // NOTE: header contains a 5 byte header that is make up of
        // an 8 bit identifier (i.e. 'P', 'N', etc.)
        // plus a 32 bit height. Everything else is record specific
        // pubkey record
        {
            // create a binary file that should be readable by komodo
            const std::string full_filename = (temp / "kstate.tmp").string();
            std::FILE* fp = std::fopen(full_filename.c_str(), "wb+");
            EXPECT_NE(fp, nullptr);
            write_p_record(fp);
            std::fclose(fp);
            // verify file still exists
            EXPECT_TRUE(boost::filesystem::exists(full_filename));
            // attempt to read the file
            komodo_state* state = komodo_stateptrget((char*)symbol);
            EXPECT_NE(state, nullptr);
            char* dest = nullptr;
            // attempt to read the file
            int32_t result = komodo_faststateinit( state, full_filename.c_str(), symbol, dest);
            // compare results
            EXPECT_EQ(result, 1);
            EXPECT_EQ(state->events.size(), 0);
        }
        // notarized record
        {
            const std::string full_filename = (temp / "notarized.tmp").string();
            std::FILE* fp = std::fopen(full_filename.c_str(), "wb+");
            EXPECT_NE(fp, nullptr);
            write_n_record(fp);
            std::fclose(fp);
            // verify file still exists
            EXPECT_TRUE(boost::filesystem::exists(full_filename));
            // attempt to read the file
            komodo_state* state = komodo_stateptrget((char*)symbol);
            EXPECT_NE(state, nullptr);
            char* dest = (char*)"123456789012345";
            // attempt to read the file
            int32_t result = komodo_faststateinit( state, full_filename.c_str(), symbol, dest);
            // compare results
            EXPECT_EQ(result, 1);
            EXPECT_EQ(state->events.size(), 0);
        }
        // notarized M record
        {
            const std::string full_filename = (temp / "notarized.tmp").string();
            std::FILE* fp = std::fopen(full_filename.c_str(), "wb+");
            EXPECT_NE(fp, nullptr);
            write_m_record(fp);
            std::fclose(fp);
            // verify file still exists
            EXPECT_TRUE(boost::filesystem::exists(full_filename));
            // attempt to read the file
            komodo_state* state = komodo_stateptrget((char*)symbol);
            EXPECT_NE(state, nullptr);
            char* dest = (char*)"123456789012345";
            // attempt to read the file
            int32_t result = komodo_faststateinit(state, full_filename.c_str(), symbol, dest);
            // compare results
            EXPECT_EQ(result, 1);
            EXPECT_EQ(state->events.size(), 0);
        }
        // record type "U" (deprecated)
        {
            const std::string full_filename = (temp / "type_u.tmp").string();
            std::FILE* fp = std::fopen(full_filename.c_str(), "wb+");
            EXPECT_NE(fp, nullptr);
            write_u_record(fp);
            std::fclose(fp);
            // verify file still exists
            EXPECT_TRUE(boost::filesystem::exists(full_filename));
            // attempt to read the file
            komodo_state* state = komodo_stateptrget((char*)symbol);
            EXPECT_NE(state, nullptr);
            char* dest = (char*)"123456789012345";
            // attempt to read the file
            int32_t result = komodo_faststateinit(state, full_filename.c_str(), symbol, dest);
            // compare results
            EXPECT_EQ(result, 1);
            EXPECT_EQ(state->events.size(), 0);
        }
        // record type K (KMD height)
        {
            const std::string full_filename = (temp / "kmdtype.tmp").string();
            std::FILE* fp = std::fopen(full_filename.c_str(), "wb+");
            EXPECT_NE(fp, nullptr);
            write_k_record(fp);
            std::fclose(fp);
            // verify file still exists
            EXPECT_TRUE(boost::filesystem::exists(full_filename));
            // attempt to read the file
            komodo_state* state = komodo_stateptrget((char*)symbol);
            EXPECT_NE(state, nullptr);
            char* dest = (char*)"123456789012345";
            // attempt to read the file
            int32_t result = komodo_faststateinit(state, full_filename.c_str(), symbol, dest);
            // compare results
            EXPECT_EQ(result, 1);
            EXPECT_EQ(state->events.size(), 0);
        }
        // record type T (KMD height with timestamp)
        {
            const std::string full_filename = (temp / "kmdtypet.tmp").string();
            std::FILE* fp = std::fopen(full_filename.c_str(), "wb+");
            EXPECT_NE(fp, nullptr);
            write_t_record(fp);
            std::fclose(fp);
            // verify file still exists
            EXPECT_TRUE(boost::filesystem::exists(full_filename));
            // attempt to read the file
            komodo_state* state = komodo_stateptrget((char*)symbol);
            EXPECT_NE(state, nullptr);
            char* dest = (char*)"123456789012345";
            // attempt to read the file
            int32_t result = komodo_faststateinit(state, full_filename.c_str(), symbol, dest);
            // compare results
            EXPECT_EQ(result, 1);
            EXPECT_EQ(state->events.size(), 0);
        }
        // record type R (opreturn)
        {
            const std::string full_filename = (temp / "kmdtypet.tmp").string();
            std::FILE* fp = std::fopen(full_filename.c_str(), "wb+");
            EXPECT_NE(fp, nullptr);
            write_r_record(fp);
            std::fclose(fp);
            // verify file still exists
            EXPECT_TRUE(boost::filesystem::exists(full_filename));
            // attempt to read the file
            komodo_state* state = komodo_stateptrget((char*)symbol);
            EXPECT_NE(state, nullptr);
            char* dest = (char*)"123456789012345";
            // attempt to read the file
            int32_t result = komodo_faststateinit(state, full_filename.c_str(), symbol, dest);
            // compare results
            EXPECT_EQ(result, 1);
            EXPECT_EQ(state->events.size(), 0);
        }
        // record type V
        {
            const std::string full_filename = (temp / "kmdtypet.tmp").string();
            std::FILE* fp = std::fopen(full_filename.c_str(), "wb+");
            EXPECT_NE(fp, nullptr);
            write_v_record(fp);
            std::fclose(fp);
            // verify file still exists
            EXPECT_TRUE(boost::filesystem::exists(full_filename));
            // attempt to read the file
            komodo_state* state = komodo_stateptrget((char*)symbol);
            EXPECT_NE(state, nullptr);
            char* dest = (char*)"123456789012345";
            // attempt to read the file
            int32_t result = komodo_faststateinit(state, full_filename.c_str(), symbol, dest);
            // compare results
            EXPECT_EQ(result, 1);
            EXPECT_EQ(state->events.size(), 0);
        }
        // record type B (rewind)
        {
            const std::string full_filename = (temp / "kmdtypeb.tmp").string();
            std::FILE* fp = std::fopen(full_filename.c_str(), "wb+");
            EXPECT_NE(fp, nullptr);
            write_b_record(fp);
            std::fclose(fp);
            // verify file still exists
            EXPECT_TRUE(boost::filesystem::exists(full_filename));
            // attempt to read the file
            komodo_state* state = komodo_stateptrget((char*)symbol);
            EXPECT_NE(state, nullptr);
            char* dest = (char*)"123456789012345";
            // attempt to read the file
            // NOTE: B records are not read in. Unsure if this is on purpose or an oversight
            int32_t result = komodo_faststateinit(state, full_filename.c_str(), symbol, dest);
            // compare results
            EXPECT_EQ(result, 1);
            EXPECT_EQ(state->events.size(), 0);
        }        
        // all together in 1 file
        {
            const std::string full_filename = (temp / "combined_state.tmp").string();
            std::FILE* fp = std::fopen(full_filename.c_str(), "wb+");
            EXPECT_NE(fp, nullptr);
            write_p_record(fp);
            write_n_record(fp);
            write_m_record(fp);
            write_u_record(fp);
            write_k_record(fp);
            write_t_record(fp);
            write_r_record(fp);
            write_v_record(fp);
            std::fclose(fp);
            // attempt to read the file
            komodo_state* state = komodo_stateptrget((char*)symbol);
            EXPECT_NE(state, nullptr);
            char* dest = (char*)"123456789012345";
            // attempt to read the file
            int32_t result = komodo_faststateinit( state, full_filename.c_str(), symbol, dest);
            // compare results
            EXPECT_EQ(result, 1);
            EXPECT_EQ(state->events.size(), 0);
        }
    } 
    catch(...)
    {
        FAIL() << "Exception thrown";
    }
    boost::filesystem::remove_all(temp);
}

TEST(test_events, write_test)
{
    // test serialization of the different event records
    char symbol[] = "TST";
    strcpy(ASSETCHAINS_SYMBOL, symbol);
    KOMODO_EXTERNAL_NOTARIES = 1;

    clear_state(symbol);

    boost::filesystem::path temp = boost::filesystem::unique_path();
    boost::filesystem::create_directories(temp);

    const std::string full_filename = (temp / "kstate.tmp").string();
    const std::string full_filename2 = (temp / "kstate2.tmp").string();
    try
    {
        {
            // old way
            std::FILE* fp = std::fopen(full_filename.c_str(), "wb+");
            EXPECT_NE(fp, nullptr);
            write_b_record(fp);
            write_k_record(fp);
            write_m_record(fp);
            write_n_record(fp);
            write_p_record(fp);
            write_r_record(fp);
            write_t_record(fp);
            write_u_record(fp);
            write_v_record(fp);
            std::fclose(fp);
            // verify files still exists
            EXPECT_TRUE(boost::filesystem::exists(full_filename));
<<<<<<< HEAD
=======
            // attempt to read the file
            komodo_state* state = komodo_stateptrget((char*)symbol);
            EXPECT_NE(state, nullptr);
            char* dest = nullptr;
            int32_t result = komodo_faststateinit( state, full_filename.c_str(), symbol, dest);
            // compare results
            EXPECT_EQ(result, 1);
            // check that the new way is the same
            EXPECT_EQ(state->events.size(), 1);
            komodo::event_pubkeys& ev = static_cast<komodo::event_pubkeys&>( *state->events.front() );
            EXPECT_EQ(ev.height, 1);
            EXPECT_EQ(ev.type, komodo::komodo_event_type::EVENT_PUBKEYS);
>>>>>>> d70d2a1d
        }
        {
            // new way
            std::FILE* fp = std::fopen(full_filename2.c_str(), "wb+");
            EXPECT_NE(fp, nullptr);
            write_b_record_new(fp);
            write_k_record_new(fp);
            write_m_record_new(fp);
            write_n_record_new(fp);
            write_p_record_new(fp);
            write_r_record_new(fp);
            write_t_record_new(fp);
            write_u_record_new(fp);
            write_v_record_new(fp);
            std::fclose(fp);
            EXPECT_TRUE(boost::filesystem::exists(full_filename2));
            // the two files should be binarily equal
            EXPECT_TRUE( compare_files(full_filename, full_filename2) );
        }
    }
    catch(...)
    {
        FAIL() << "Exception thrown";
    }
    boost::filesystem::remove_all(temp);
    //std::cout << full_filename << " " << full_filename2 << "\n";
}

} // namespace test_events<|MERGE_RESOLUTION|>--- conflicted
+++ resolved
@@ -9,8 +9,6 @@
 int32_t komodo_faststateinit(struct komodo_state *sp,const char *fname,char *symbol,char *dest);
 struct komodo_state *komodo_stateptrget(char *base);
 extern int32_t KOMODO_EXTERNAL_NOTARIES;
-template<class T>
-size_t write_event(T& evt, FILE *fp);
 
 namespace test_events {
 
@@ -55,11 +53,11 @@
 }
 void write_n_record_new(std::FILE* fp)
 {
-    std::shared_ptr<komodo::event_notarized> evt = std::make_shared<komodo::event_notarized>();
-    evt->height = 1;
-    evt->notarizedheight = 2;
-    evt->blockhash = fill_hash(1);
-    evt->desttxid = fill_hash(2);
+    komodo::event_notarized evt;
+    evt.height = 1;
+    evt.notarizedheight = 2;
+    evt.blockhash = fill_hash(1);
+    evt.desttxid = fill_hash(2);
     write_event(evt, fp);
 }
 
@@ -81,15 +79,14 @@
 }
 void write_m_record_new(std::FILE* fp)
 {
-    std::shared_ptr<komodo::event_notarized> evt =
-            std::make_shared<komodo::event_notarized>();
-    evt->height = 1;
-    evt->notarizedheight = 3;
+    komodo::event_notarized evt;
+    evt.height = 1;
+    evt.notarizedheight = 3;
     std::vector<unsigned char> bin(32);
-    evt->blockhash = fill_hash(1);
-    evt->desttxid = fill_hash(2);
-    evt->MoM = fill_hash(3);
-    evt->MoMdepth = 0x04040404;
+    evt.blockhash = fill_hash(1);
+    evt.desttxid = fill_hash(2);
+    evt.MoM = fill_hash(3);
+    evt.MoMdepth = 0x04040404;
     write_event(evt, fp);
 }
 
@@ -107,11 +104,11 @@
 }
 void write_u_record_new(std::FILE* fp)
 {
-    std::shared_ptr<komodo::event_u> evt = std::make_shared<komodo::event_u>(1);
-    evt->n = 'N';
-    evt->nid = 'I';
-    memset(&evt->mask[0], 1, 8);
-    memset(&evt->hash[0], 2, 32);
+    komodo::event_u evt(1);
+    evt.n = 'N';
+    evt.nid = 'I';
+    memset(&evt.mask[0], 1, 8);
+    memset(&evt.hash[0], 2, 32);
     write_event(evt, fp);
 }
 
@@ -126,8 +123,8 @@
 }
 void write_k_record_new(std::FILE* fp)
 {
-    std::shared_ptr<komodo::event_kmdheight> evt = std::make_shared<komodo::event_kmdheight>(1);
-    evt->kheight = 0x01010101;
+    komodo::event_kmdheight evt(1);
+    evt.kheight = 0x01010101;
     write_event(evt, fp);
 }
 
@@ -144,9 +141,9 @@
 }
 void write_t_record_new(std::FILE* fp)
 {
-    std::shared_ptr<komodo::event_kmdheight> evt = std::make_shared<komodo::event_kmdheight>(1);
-    evt->kheight = 0x01010101;
-    evt->timestamp = 0x02020202;
+    komodo::event_kmdheight evt(1);
+    evt.kheight = 0x01010101;
+    evt.timestamp = 0x02020202;
     write_event(evt, fp);
 }
 
@@ -170,11 +167,11 @@
 }
 void write_r_record_new(std::FILE* fp)
 {
-    std::shared_ptr<komodo::event_opreturn> evt = std::make_shared<komodo::event_opreturn>(1);
-    evt->txid = fill_hash(1);
-    evt->vout = 0x0202; 
-    evt->value = 0x0303030303030303;
-    evt->opret = std::vector<uint8_t>{ 0x04 };
+    komodo::event_opreturn evt(1);
+    evt.txid = fill_hash(1);
+    evt.vout = 0x0202; 
+    evt.value = 0x0303030303030303;
+    evt.opret = std::vector<uint8_t>{ 0x04 };
     write_event(evt, fp);
 }
 
@@ -191,9 +188,9 @@
 }
 void write_v_record_new(std::FILE* fp)
 {
-    std::shared_ptr<komodo::event_pricefeed> evt = std::make_shared<komodo::event_pricefeed>(1);
-    evt->num = 35;
-    memset(&evt->prices[0], 1, 140);
+    komodo::event_pricefeed evt(1);
+    evt.num = 35;
+    memset(&evt.prices[0], 1, 140);
     write_event(evt, fp);
 }
 
@@ -204,7 +201,7 @@
 }
 void write_b_record_new(std::FILE* fp)
 {
-    std::shared_ptr<komodo::event_rewind> evt = std::make_shared<komodo::event_rewind>(1);
+    komodo::event_rewind evt(1);
     write_event(evt, fp);
 }
 
@@ -933,21 +930,6 @@
             std::fclose(fp);
             // verify files still exists
             EXPECT_TRUE(boost::filesystem::exists(full_filename));
-<<<<<<< HEAD
-=======
-            // attempt to read the file
-            komodo_state* state = komodo_stateptrget((char*)symbol);
-            EXPECT_NE(state, nullptr);
-            char* dest = nullptr;
-            int32_t result = komodo_faststateinit( state, full_filename.c_str(), symbol, dest);
-            // compare results
-            EXPECT_EQ(result, 1);
-            // check that the new way is the same
-            EXPECT_EQ(state->events.size(), 1);
-            komodo::event_pubkeys& ev = static_cast<komodo::event_pubkeys&>( *state->events.front() );
-            EXPECT_EQ(ev.height, 1);
-            EXPECT_EQ(ev.type, komodo::komodo_event_type::EVENT_PUBKEYS);
->>>>>>> d70d2a1d
         }
         {
             // new way

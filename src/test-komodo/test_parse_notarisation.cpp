--- conflicted
+++ resolved
@@ -54,18 +54,16 @@
     ASSERT_TRUE(res);
 }
 
-<<<<<<< HEAD
-=======
 void clear_npoints(komodo_state *sp)
 {
-    if (sp->NPOINTS != nullptr)
-        free(sp->NPOINTS);
-    sp->NPOINTS = nullptr;
-    sp->NUM_NPOINTS = 0;
-    sp->last_NPOINTSi = 0;
-}
-
->>>>>>> d27b213e
+    sp->NPOINTS.clear();
+}
+
+size_t count_npoints(komodo_state *sp)
+{
+    return sp->NPOINTS.size();
+}
+
 TEST(TestParseNotarisation, test_notarized_update)
 {
     // get the komodo_state to play with
@@ -74,38 +72,21 @@
     komodo_state *sp = komodo_stateptr(src, dest);
     EXPECT_NE(sp, nullptr);
 
-<<<<<<< HEAD
-    // empty NPOINTS
-    sp->NPOINTS.clear();
+    clear_npoints(sp);
     // height lower than notarized_height
     komodo_notarized_update(sp, 9, 10, uint256(), uint256(), uint256(), 1);
-    EXPECT_EQ(sp->NPOINTS.size(), 0);
-=======
-    clear_npoints(sp);
-    // height lower than notarized_height
-    komodo_notarized_update(sp, 9, 10, uint256(), uint256(), uint256(), 1);
-    EXPECT_EQ(sp->NUM_NPOINTS, 0);
->>>>>>> d27b213e
+    EXPECT_EQ(0, count_npoints(sp));
     auto npptr = komodo_npptr(11);
     EXPECT_EQ(npptr, nullptr);
 
     // 1 inserted with height 10
     komodo_notarized_update(sp, 10, 8, uint256(), uint256(), uint256(), 2);
-<<<<<<< HEAD
-    EXPECT_EQ(sp->NPOINTS.size(), 1);
-    auto &tmp = *sp->NPOINTS.begin();
-    EXPECT_EQ(tmp.nHeight, 10);
-    EXPECT_EQ(tmp.notarized_height, 8);
-    EXPECT_EQ(tmp.MoMdepth, 2);
-    sp->NPOINTS.clear();
-=======
-    EXPECT_EQ(sp->NUM_NPOINTS, 1);
-    notarized_checkpoint *tmp = &sp->NPOINTS[0];
+    EXPECT_EQ(1, count_npoints(sp));
+    const notarized_checkpoint *tmp = &(*(--sp->NPOINTS.end()));
     EXPECT_EQ(tmp->nHeight, 10);
     EXPECT_EQ(tmp->notarized_height, 8);
     EXPECT_EQ(tmp->MoMdepth, 2);
     clear_npoints(sp);
->>>>>>> d27b213e
 }
 
 TEST(TestParseNotarisation, test_npptr)
@@ -117,33 +98,19 @@
     EXPECT_NE(sp, nullptr);
 
     // empty NPOINTS
-<<<<<<< HEAD
-    sp->NPOINTS.clear();
+    clear_npoints(sp);
     komodo_notarized_update(sp, 9, 10, uint256(), uint256(), uint256(), 1);
-    EXPECT_EQ(sp->NPOINTS.size(), 0);
-=======
-    clear_npoints(sp);
-    komodo_notarized_update(sp, 9, 10, uint256(), uint256(), uint256(), 1);
-    EXPECT_EQ(sp->NUM_NPOINTS, 0);
->>>>>>> d27b213e
+    EXPECT_EQ(0, count_npoints(sp));
     auto npptr = komodo_npptr(11);
     EXPECT_EQ(npptr, nullptr);
 
     // 1 inserted with height 10
     komodo_notarized_update(sp, 10, 8, uint256(), uint256(), uint256(), 2);
-<<<<<<< HEAD
-    EXPECT_EQ(sp->NPOINTS.size(), 1);
-    auto &tmp = *sp->NPOINTS.begin();
-    EXPECT_EQ(tmp.nHeight, 10);
-    EXPECT_EQ(tmp.notarized_height, 8);
-    EXPECT_EQ(tmp.MoMdepth, 2);
-=======
-    EXPECT_EQ(sp->NUM_NPOINTS, 1);
-    notarized_checkpoint *tmp = &sp->NPOINTS[0];
+    EXPECT_EQ(1, count_npoints(sp));
+    const notarized_checkpoint *tmp = &(*(--sp->NPOINTS.end()));
     EXPECT_EQ(tmp->nHeight, 10);
     EXPECT_EQ(tmp->notarized_height, 8);
     EXPECT_EQ(tmp->MoMdepth, 2);
->>>>>>> d27b213e
     // test komodo_npptr
     npptr = komodo_npptr(-1); // none found with a notarized_height so low
     EXPECT_EQ(npptr, nullptr);
@@ -163,11 +130,7 @@
 
     // add another with the same index
     komodo_notarized_update(sp, 10, 9, uint256(), uint256(), uint256(), 2);
-<<<<<<< HEAD
-    EXPECT_EQ(sp->NPOINTS.size(), 2); 
-=======
-    EXPECT_EQ(sp->NUM_NPOINTS, 2); 
->>>>>>> d27b213e
+    EXPECT_EQ(2, count_npoints(sp)); 
 
     npptr = komodo_npptr(-1); // none found with a notarized_height so low
     EXPECT_EQ(npptr, nullptr);
@@ -196,11 +159,7 @@
     EXPECT_EQ(npptr, nullptr);
     npptr = komodo_npptr(11); // none found with a notarized_height so high
     EXPECT_EQ(npptr, nullptr);
-<<<<<<< HEAD
-    sp->NPOINTS.clear();
-=======
-    clear_npoints(sp);
->>>>>>> d27b213e
+    clear_npoints(sp);
 }
 
 TEST(TestParseNotarisation, test_prevMoMheight)
@@ -212,11 +171,7 @@
     EXPECT_NE(sp, nullptr);
 
     // empty NPOINTS
-<<<<<<< HEAD
-    sp->NPOINTS.clear();
-=======
-    clear_npoints(sp);
->>>>>>> d27b213e
+    clear_npoints(sp);
     EXPECT_EQ(komodo_prevMoMheight(), 0);
     uint256 mom;
     mom.SetHex("A0");
@@ -224,14 +179,8 @@
     EXPECT_EQ(komodo_prevMoMheight(), 9);
     komodo_notarized_update(sp, 11, 10, uint256(), uint256(), mom, 1);
     EXPECT_EQ(komodo_prevMoMheight(), 10);
-<<<<<<< HEAD
-    komodo_notarized_update(sp, 9, 8, uint256(), uint256(), mom, 1); // we're sorted, so this shouldn't change the value
-    EXPECT_EQ(komodo_prevMoMheight(), 10);
-=======
     komodo_notarized_update(sp, 9, 8, uint256(), uint256(), mom, 1); // we're not sorted by anything other than chronological
     EXPECT_EQ(komodo_prevMoMheight(), 8);
->>>>>>> d27b213e
-
 }
 
 TEST(TestParseNotarisation, test_notarizeddata)
@@ -243,11 +192,7 @@
     EXPECT_NE(sp, nullptr);
 
     // empty NPOINTS
-<<<<<<< HEAD
-    sp->NPOINTS.clear();
-=======
-    clear_npoints(sp);
->>>>>>> d27b213e
+    clear_npoints(sp);
     uint256 hash;
     uint256 expected_hash;
     uint256 txid;
@@ -256,26 +201,6 @@
     EXPECT_EQ(rslt, 0);
     EXPECT_EQ(hash, expected_hash);
     EXPECT_EQ(txid, expected_txid);
-<<<<<<< HEAD
-
-    // now add a notarization
-    expected_hash.SetHex("0A");
-    expected_txid.SetHex("0B");
-    komodo_notarized_update(sp, 10, 9, expected_hash, expected_txid, uint256(), 1);
-    rslt = komodo_notarizeddata(0, &hash, &txid);
-    EXPECT_EQ(rslt, 0);
-    rslt = komodo_notarizeddata(9, &hash, &txid);
-    EXPECT_EQ(rslt, 0);
-    rslt = komodo_notarizeddata(10, &hash, &txid);
-    EXPECT_EQ(rslt, 9);
-    EXPECT_EQ(hash, expected_hash);
-    EXPECT_EQ(txid, expected_txid);
-    rslt = komodo_notarizeddata(11, &hash, &txid);
-    EXPECT_EQ(rslt, 9);
-    EXPECT_EQ(hash, expected_hash);
-    EXPECT_EQ(txid, expected_txid);
-
-=======
 
     // now add a notarization
     expected_hash.SetHex("0A");
@@ -291,7 +216,6 @@
     EXPECT_EQ(rslt, 9);
     EXPECT_EQ(hash, expected_hash);
     EXPECT_EQ(txid, expected_txid);
->>>>>>> d27b213e
  }
 
 // for l in `g 'parse notarisation' ~/.komodo/debug.log | pyline 'l.split()[8]'`; do hoek decodeTx '{"hex":"'`src/komodo-cli getrawtransaction "$l"`'"}' | jq '.outputs[1].script.op_return' | pyline 'import base64; print base64.b64decode(l).encode("hex")'; done

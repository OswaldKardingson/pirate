/******************************************************************************
 * Copyright © 2014-2019 The SuperNET Developers.                             *
 *                                                                            *
 * See the AUTHORS, DEVELOPER-AGREEMENT and LICENSE files at                  *
 * the top-level directory of this distribution for the individual copyright  *
 * holder information and the developer policies on copyright and licensing.  *
 *                                                                            *
 * Unless otherwise agreed in a custom licensing agreement, no part of the    *
 * SuperNET software, including this file may be copied, modified, propagated *
 * or distributed except according to the terms contained in the LICENSE file *
 *                                                                            *
 * Removal or modification of this copyright notice is prohibited.            *
 *                                                                            *
 ******************************************************************************/
#include "komodo_bitcoind.h"
#include "komodo_extern_globals.h"
#include "komodo_utils.h" // OS_milliseconds
#include "komodo_notary.h" // komodo_chosennotary()

/************************************************************************
 *
 * Initialize the string handler so that it is thread safe
 *
 ************************************************************************/

void init_string(struct return_string *s)
{
    s->len = 0;
    s->ptr = (char *)calloc(1,s->len+1);
    if ( s->ptr == NULL )
    {
        fprintf(stderr,"init_string malloc() failed\n");
        StartShutdown();
    }
    s->ptr[0] = '\0';
}

int tx_height( const uint256 &hash ){
    int nHeight = 0;
    CTransaction tx;
    uint256 hashBlock;
    if (!GetTransaction(hash, tx, hashBlock, true)) {
        fprintf(stderr,"tx hash %s does not exist!\n", hash.ToString().c_str() );
    }

    BlockMap::const_iterator it = mapBlockIndex.find(hashBlock);
    if (it != mapBlockIndex.end()) {
        nHeight = it->second->nHeight;
        //fprintf(stderr,"blockHash %s height %d\n",hashBlock.ToString().c_str(), nHeight);
    } else {
        // Unconfirmed xtns
        //fprintf(stderr,"block hash %s does not exist!\n", hashBlock.ToString().c_str() );
    }
    return nHeight;
}


/************************************************************************
 *
 * Use the "writer" to accumulate text until done
 *
 ************************************************************************/

size_t accumulatebytes(void *ptr,size_t size,size_t nmemb,struct return_string *s)
{
    size_t new_len = s->len + size*nmemb;
    s->ptr = (char *)realloc(s->ptr,new_len+1);
    if ( s->ptr == NULL )
    {
        fprintf(stderr, "accumulate realloc() failed\n");
        StartShutdown();
    }
    memcpy(s->ptr+s->len,ptr,size*nmemb);
    s->ptr[new_len] = '\0';
    s->len = new_len;
    return(size * nmemb);
}

/************************************************************************
 *
 * return the current system time in milliseconds
 *
 ************************************************************************/

#define EXTRACT_BITCOIND_RESULT  // if defined, ensures error is null and returns the "result" field
#ifdef EXTRACT_BITCOIND_RESULT

/************************************************************************
 *
 * perform post processing of the results
 *
 ************************************************************************/

char *post_process_bitcoind_RPC(char *debugstr,char *command,char *rpcstr,char *params)
{
    long i,j,len; char *retstr = 0; cJSON *json,*result,*error;
    //printf("<<<<<<<<<<< bitcoind_RPC: %s post_process_bitcoind_RPC.%s.[%s]\n",debugstr,command,rpcstr);
    if ( command == 0 || rpcstr == 0 || rpcstr[0] == 0 )
    {
        if ( strcmp(command,"signrawtransaction") != 0 )
            printf("<<<<<<<<<<< bitcoind_RPC: %s post_process_bitcoind_RPC.%s.[%s]\n",debugstr,command,rpcstr);
        return(rpcstr);
    }
    json = cJSON_Parse(rpcstr);
    if ( json == 0 )
    {
        printf("<<<<<<<<<<< bitcoind_RPC: %s post_process_bitcoind_RPC.%s can't parse.(%s) params.(%s)\n",debugstr,command,rpcstr,params);
        free(rpcstr);
        return(0);
    }
    result = cJSON_GetObjectItem(json,"result");
    error = cJSON_GetObjectItem(json,"error");
    if ( error != 0 && result != 0 )
    {
        if ( (error->type&0xff) == cJSON_NULL && (result->type&0xff) != cJSON_NULL )
        {
            retstr = cJSON_Print(result);
            len = strlen(retstr);
            if ( retstr[0] == '"' && retstr[len-1] == '"' )
            {
                for (i=1,j=0; i<len-1; i++,j++)
                    retstr[j] = retstr[i];
                retstr[j] = 0;
            }
        }
        else if ( (error->type&0xff) != cJSON_NULL || (result->type&0xff) != cJSON_NULL )
        {
            if ( strcmp(command,"signrawtransaction") != 0 )
                printf("<<<<<<<<<<< bitcoind_RPC: %s post_process_bitcoind_RPC (%s) error.%s\n",debugstr,command,rpcstr);
        }
        free(rpcstr);
    } else retstr = rpcstr;
    free_json(json);
    //fprintf(stderr,"<<<<<<<<<<< bitcoind_RPC: postprocess returns.(%s)\n",retstr);
    return(retstr);
}
#endif

/************************************************************************
 *
 * perform the query
 *
 ************************************************************************/

char *bitcoind_RPC(char **retstrp,char *debugstr,char *url,char *userpass,char *command,char *params)
{
    static int didinit,count,count2; static double elapsedsum,elapsedsum2;
    struct curl_slist *headers = NULL; struct return_string s; CURLcode res; CURL *curl_handle;
    char *bracket0,*bracket1,*databuf = 0; long len; int32_t specialcase,numretries; double starttime;
    if ( didinit == 0 )
    {
        didinit = 1;
        curl_global_init(CURL_GLOBAL_ALL); //init the curl session
    }
    numretries = 0;
    if ( debugstr != 0 && strcmp(debugstr,"BTCD") == 0 && command != 0 && strcmp(command,"SuperNET") ==  0 )
        specialcase = 1;
    else specialcase = 0;
    if ( url[0] == 0 )
        strcpy(url,"http://127.0.0.1:7876/nxt");
    if ( specialcase != 0 && 0 )
        printf("<<<<<<<<<<< bitcoind_RPC: debug.(%s) url.(%s) command.(%s) params.(%s)\n",debugstr,url,command,params);
try_again:
    if ( retstrp != 0 )
        *retstrp = 0;
    starttime = OS_milliseconds();
    curl_handle = curl_easy_init();
    init_string(&s);
    headers = curl_slist_append(0,"Expect:");

    curl_easy_setopt(curl_handle,CURLOPT_USERAGENT,"mozilla/4.0");//"Mozilla/4.0 (compatible; )");
    curl_easy_setopt(curl_handle,CURLOPT_HTTPHEADER,	headers);
    curl_easy_setopt(curl_handle,CURLOPT_URL,		url);
    curl_easy_setopt(curl_handle,CURLOPT_WRITEFUNCTION,	(void *)accumulatebytes); 		// send all data to this function
    curl_easy_setopt(curl_handle,CURLOPT_WRITEDATA,		&s); 			// we pass our 's' struct to the callback
    curl_easy_setopt(curl_handle,CURLOPT_NOSIGNAL,		1L);   			// supposed to fix "Alarm clock" and long jump crash
    curl_easy_setopt(curl_handle,CURLOPT_NOPROGRESS,	1L);			// no progress callback
    //curl_easy_setopt(curl_handle, CURLOPT_IPRESOLVE, CURL_IPRESOLVE_V4);
    //curl_easy_setopt(curl_handle, CURLOPT_SSLVERSION, 2);

    if ( strncmp(url,"https",5) == 0 )
    {
        
        /* printf("[ Decker ] SSL: %s\n", curl_version()); */
        curl_easy_setopt(curl_handle, CURLOPT_SSL_VERIFYPEER, 0L);
        curl_easy_setopt(curl_handle, CURLOPT_SSL_VERIFYHOST, 0L);
        //curl_easy_setopt(curl_handle, CURLOPT_VERBOSE, 1L); // this is useful for debug, but seems crash on libcurl/7.64.1 OpenSSL/1.1.1b zlib/1.2.8 librtmp/2.3
    }
    if ( userpass != 0 )
        curl_easy_setopt(curl_handle,CURLOPT_USERPWD,	userpass);
    databuf = 0;
    if ( params != 0 )
    {
        if ( command != 0 && specialcase == 0 )
        {
            len = strlen(params);
            if ( len > 0 && params[0] == '[' && params[len-1] == ']' ) {
                bracket0 = bracket1 = (char *)"";
            }
            else
            {
                bracket0 = (char *)"[";
                bracket1 = (char *)"]";
            }

            databuf = (char *)malloc(256 + strlen(command) + strlen(params));
            sprintf(databuf,"{\"id\":\"jl777\",\"method\":\"%s\",\"params\":%s%s%s}",command,bracket0,params,bracket1);
            //printf("url.(%s) userpass.(%s) databuf.(%s)\n",url,userpass,databuf);
            //
        } //else if ( specialcase != 0 ) fprintf(stderr,"databuf.(%s)\n",params);
        curl_easy_setopt(curl_handle,CURLOPT_POST,1L);
        if ( databuf != 0 )
            curl_easy_setopt(curl_handle,CURLOPT_POSTFIELDS,databuf);
        else curl_easy_setopt(curl_handle,CURLOPT_POSTFIELDS,params);
    }
    //laststart = milliseconds();
    res = curl_easy_perform(curl_handle);
    curl_slist_free_all(headers);
    curl_easy_cleanup(curl_handle);
    if ( databuf != 0 ) // clean up temporary buffer
    {
        free(databuf);
        databuf = 0;
    }
    if ( res != CURLE_OK )
    {
        numretries++;
        if ( specialcase != 0 )
        {
            fprintf(stderr,"<<<<<<<<<<< bitcoind_RPC.(%s): BTCD.%s timeout params.(%s) s.ptr.(%s) err.%d\n",url,command,params,s.ptr,res);
            free(s.ptr);
            return(0);
        }
        else if ( numretries >= 1 )
        {
            fprintf(stderr,"Maximum number of retries exceeded!\n");
            free(s.ptr);
            return(0);
        }
        if ( (rand() % 1000) == 0 )
            printf( "curl_easy_perform() failed: %s %s.(%s %s), retries: %d\n",curl_easy_strerror(res),debugstr,url,command,numretries);
        free(s.ptr);
        sleep((1<<numretries));
        goto try_again;

    }
    else
    {
        if ( command != 0 && specialcase == 0 )
        {
            count++;
            elapsedsum += (OS_milliseconds() - starttime);
            if ( (count % 1000000) == 0)
                printf("%d: ave %9.6f | elapsed %.3f millis | bitcoind_RPC.(%s) url.(%s)\n",count,elapsedsum/count,(OS_milliseconds() - starttime),command,url);
            if ( retstrp != 0 )
            {
                *retstrp = s.ptr;
                return(s.ptr);
            }
            return(post_process_bitcoind_RPC(debugstr,command,s.ptr,params));
        }
        else
        {
            if ( 0 && specialcase != 0 )
                fprintf(stderr,"<<<<<<<<<<< bitcoind_RPC: BTCD.(%s) -> (%s)\n",params,s.ptr);
            count2++;
            elapsedsum2 += (OS_milliseconds() - starttime);
            if ( (count2 % 10000) == 0)
                printf("%d: ave %9.6f | elapsed %.3f millis | NXT calls.(%s) cmd.(%s)\n",count2,elapsedsum2/count2,(double)(OS_milliseconds() - starttime),url,command);
            return(s.ptr);
        }
    }
    printf("bitcoind_RPC: impossible case\n");
    free(s.ptr);
    return(0);
}

static size_t WriteMemoryCallback(void *ptr,size_t size,size_t nmemb,void *data)
{
    size_t realsize = (size * nmemb);
    struct MemoryStruct *mem = (struct MemoryStruct *)data;
    mem->memory = (char *)((ptr != 0) ? realloc(mem->memory,mem->size + realsize + 1) : malloc(mem->size + realsize + 1));
    if ( mem->memory != 0 )
    {
        if ( ptr != 0 )
            memcpy(&(mem->memory[mem->size]),ptr,realsize);
        mem->size += realsize;
        mem->memory[mem->size] = 0;
    }
    //printf("got %d bytes\n",(int32_t)(size*nmemb));
    return(realsize);
}

char *curl_post(CURL **cHandlep,char *url,char *userpass,char *postfields,char *hdr0,char *hdr1,char *hdr2,char *hdr3)
{
    struct MemoryStruct chunk; CURL *cHandle; long code; struct curl_slist *headers = 0;
    if ( (cHandle= *cHandlep) == NULL )
        *cHandlep = cHandle = curl_easy_init();
    else curl_easy_reset(cHandle);
    //#ifdef DEBUG
    //curl_easy_setopt(cHandle,CURLOPT_VERBOSE, 1);
    //#endif
    curl_easy_setopt(cHandle,CURLOPT_USERAGENT,"mozilla/4.0");//"Mozilla/4.0 (compatible; )");
    curl_easy_setopt(cHandle,CURLOPT_SSL_VERIFYPEER,0);
    //curl_easy_setopt(cHandle,CURLOPT_SSLVERSION,1);
    curl_easy_setopt(cHandle,CURLOPT_URL,url);
    curl_easy_setopt(cHandle,CURLOPT_CONNECTTIMEOUT,10);
    if ( userpass != 0 && userpass[0] != 0 )
        curl_easy_setopt(cHandle,CURLOPT_USERPWD,userpass);
    if ( postfields != 0 && postfields[0] != 0 )
    {
        curl_easy_setopt(cHandle,CURLOPT_POST,1);
        curl_easy_setopt(cHandle,CURLOPT_POSTFIELDS,postfields);
    }
    if ( hdr0 != NULL && hdr0[0] != 0 )
    {
        //printf("HDR0.(%s) HDR1.(%s) HDR2.(%s) HDR3.(%s)\n",hdr0!=0?hdr0:"",hdr1!=0?hdr1:"",hdr2!=0?hdr2:"",hdr3!=0?hdr3:"");
        headers = curl_slist_append(headers,hdr0);
        if ( hdr1 != 0 && hdr1[0] != 0 )
            headers = curl_slist_append(headers,hdr1);
        if ( hdr2 != 0 && hdr2[0] != 0 )
            headers = curl_slist_append(headers,hdr2);
        if ( hdr3 != 0 && hdr3[0] != 0 )
            headers = curl_slist_append(headers,hdr3);
    } //headers = curl_slist_append(0,"Expect:");
    if ( headers != 0 )
        curl_easy_setopt(cHandle,CURLOPT_HTTPHEADER,headers);
    //res = curl_easy_perform(cHandle);
    memset(&chunk,0,sizeof(chunk));
    curl_easy_setopt(cHandle,CURLOPT_WRITEFUNCTION,WriteMemoryCallback);
    curl_easy_setopt(cHandle,CURLOPT_WRITEDATA,(void *)&chunk);
    curl_easy_perform(cHandle);
    curl_easy_getinfo(cHandle,CURLINFO_RESPONSE_CODE,&code);
    if ( headers != 0 )
        curl_slist_free_all(headers);
    if ( code != 200 )
        printf("(%s) server responded with code %ld (%s)\n",url,code,chunk.memory);
    return(chunk.memory);
}

char *komodo_issuemethod(char *userpass,char *method,char *params,uint16_t port)
{
    //static void *cHandle;
    char url[512],*retstr=0,*retstr2=0,postdata[8192];
    if ( params == 0 || params[0] == 0 )
        params = (char *)"[]";
    if ( strlen(params) < sizeof(postdata)-128 )
    {
        sprintf(url,(char *)"http://127.0.0.1:%u",port);
        sprintf(postdata,"{\"method\":\"%s\",\"params\":%s}",method,params);
        // printf("[%s] (%s) postdata.(%s) params.(%s) USERPASS.(%s)\n",ASSETCHAINS_SYMBOL,url,postdata,params,KMDUSERPASS);
        retstr2 = bitcoind_RPC(&retstr,(char *)"debug",url,userpass,method,params);
        //retstr = curl_post(&cHandle,url,USERPASS,postdata,0,0,0,0);
    }
    // fprintf(stderr, "RPC RESP: %s\n", retstr2);
    return(retstr2);
}

int32_t notarizedtxid_height(char *dest,char *txidstr,int32_t *kmdnotarized_heightp)
{
    char *jsonstr,params[256],*userpass; uint16_t port; cJSON *json,*item; int32_t height = 0,txid_height = 0,txid_confirmations = 0;
    params[0] = 0;
    *kmdnotarized_heightp = 0;
    if ( strcmp(dest,"KMD") == 0 )
    {
        port = KMD_PORT;
        userpass = KMDUSERPASS;
    }
    else if ( strcmp(dest,"BTC") == 0 ) // this is no longer strictly BTC; depends on -notary= path
    {
        port = DEST_PORT;
        userpass = BTCUSERPASS;
    }
    else return(0);
    if ( userpass[0] != 0 )
    {
        if ( strcmp("BTC",dest) != 0 )
        {
            if ( (jsonstr= komodo_issuemethod(userpass,(char *)"getinfo",params,port)) != 0 )
            {
                //printf("(%s)\n",jsonstr);
                if ( (json= cJSON_Parse(jsonstr)) != 0 )
                {
                    if ( (item= jobj(json,(char *)"result")) != 0 )
                    {
                        height = jint(item,(char *)"blocks");
                        *kmdnotarized_heightp = height;
                    }
                    free_json(json);
                }
                free(jsonstr);
            }
        } else {
            if ( (jsonstr= komodo_issuemethod(userpass,(char *)"getblockchaininfo",params,port)) != 0 )
            {
                //printf("(%s)\n",jsonstr);
                if ( (json= cJSON_Parse(jsonstr)) != 0 )
                {
                    if ( (item= jobj(json,(char *)"result")) != 0 )
                    {
                        height = jint(item,(char *)"blocks");
                        *kmdnotarized_heightp = strcmp(dest,"KMD") == 0 ? jint(item,(char *)"notarized") : height;
                    }
                    free_json(json);
                }
                free(jsonstr);
            }
        }
        sprintf(params,"[\"%s\", 1]",txidstr);
        if ( (jsonstr= komodo_issuemethod(userpass,(char *)"getrawtransaction",params,port)) != 0 )
        {
            //printf("(%s)\n",jsonstr);
            if ( (json= cJSON_Parse(jsonstr)) != 0 )
            {
                if ( (item= jobj(json,(char *)"result")) != 0 )
                {
                    txid_confirmations = jint(item,(char *)"rawconfirmations");
                    if ( txid_confirmations > 0 && height > txid_confirmations )
                        txid_height = height - txid_confirmations;
                    else txid_height = height;
                    //printf("height.%d tconfs.%d txid_height.%d\n",height,txid_confirmations,txid_height);
                }
                free_json(json);
            }
            free(jsonstr);
        }
    }
    return(txid_height);
}

int32_t komodo_verifynotarizedscript(int32_t height,uint8_t *script,int32_t len,uint256 NOTARIZED_HASH)
{
    int32_t i; uint256 hash; char params[256];
    for (i=0; i<32; i++)
        ((uint8_t *)&hash)[i] = script[2+i];
    if ( hash == NOTARIZED_HASH )
        return(1);
    for (i=0; i<32; i++)
        printf("%02x",((uint8_t *)&NOTARIZED_HASH)[i]);
    printf(" notarized, ");
    for (i=0; i<32; i++)
        printf("%02x",((uint8_t *)&hash)[i]);
    printf(" opreturn from [%s] ht.%d MISMATCHED\n",ASSETCHAINS_SYMBOL,height);
    return(-1);
}

void komodo_reconsiderblock(uint256 blockhash)
{
    char params[256],*jsonstr,*hexstr;
    sprintf(params,"[\"%s\"]",blockhash.ToString().c_str());
    if ( (jsonstr= komodo_issuemethod(ASSETCHAINS_USERPASS,(char *)"reconsiderblock",params,ASSETCHAINS_RPCPORT)) != 0 )
    {
        //fprintf(stderr,"komodo_reconsiderblock.(%s) (%s %u) -> (%s)\n",params,ASSETCHAINS_USERPASS,ASSETCHAINS_RPCPORT,jsonstr);
        free(jsonstr);
    }
    //fprintf(stderr,"komodo_reconsiderblock.(%s) (%s %u) -> NULL\n",params,ASSETCHAINS_USERPASS,ASSETCHAINS_RPCPORT);
}

int32_t komodo_verifynotarization(char *symbol,char *dest,int32_t height,int32_t NOTARIZED_HEIGHT,uint256 NOTARIZED_HASH,uint256 NOTARIZED_DESTTXID)
{
    char params[256],*jsonstr,*hexstr; uint8_t *script,_script[8192]; int32_t n,len,retval = -1; cJSON *json,*txjson,*vouts,*vout,*skey;
    script = _script;
    /*params[0] = '[';
     params[1] = '"';
     for (i=0; i<32; i++)
     sprintf(&params[i*2 + 2],"%02x",((uint8_t *)&NOTARIZED_DESTTXID)[31-i]);
     strcat(params,"\", 1]");*/
    sprintf(params,"[\"%s\", 1]",NOTARIZED_DESTTXID.ToString().c_str());
    if ( strcmp(symbol,ASSETCHAINS_SYMBOL[0]==0?(char *)"KMD":ASSETCHAINS_SYMBOL) != 0 )
        return(0);
    if ( 0 && ASSETCHAINS_SYMBOL[0] != 0 )
        printf("[%s] src.%s dest.%s params.[%s] ht.%d notarized.%d\n",ASSETCHAINS_SYMBOL,symbol,dest,params,height,NOTARIZED_HEIGHT);
    if ( strcmp(dest,"KMD") == 0 )
    {
        if ( KMDUSERPASS[0] != 0 )
        {
            if ( ASSETCHAINS_SYMBOL[0] != 0 )
            {
                jsonstr = komodo_issuemethod(KMDUSERPASS,(char *)"getrawtransaction",params,KMD_PORT);
                //printf("userpass.(%s) got (%s)\n",KMDUSERPASS,jsonstr);
            }
        }//else jsonstr = _dex_getrawtransaction();
        else return(0); // need universal way to issue DEX* API, since notaries mine most blocks, this ok
    }
    else if ( strcmp(dest,"BTC") == 0 )
    {
        if ( BTCUSERPASS[0] != 0 )
        {
            jsonstr = komodo_issuemethod(BTCUSERPASS,(char *)"getrawtransaction",params,DEST_PORT);
        }
        //else jsonstr = _dex_getrawtransaction();
        else return(0);
    }
    else
    {
        printf("[%s] verifynotarization error unexpected dest.(%s)\n",ASSETCHAINS_SYMBOL,dest);
        return(-1);
    }
    if ( jsonstr != 0 )
    {
        if ( (json= cJSON_Parse(jsonstr)) != 0 )
        {
            if ( (txjson= jobj(json,(char *)"result")) != 0 && (vouts= jarray(&n,txjson,(char *)"vout")) != 0 )
            {
                vout = jitem(vouts,n-1);
                if ( 0 && ASSETCHAINS_SYMBOL[0] != 0 )
                    printf("vout.(%s)\n",jprint(vout,0));
                if ( (skey= jobj(vout,(char *)"scriptPubKey")) != 0 )
                {
                    if ( (hexstr= jstr(skey,(char *)"hex")) != 0 )
                    {
                        //printf("HEX.(%s) vs hash.%s\n",hexstr,NOTARIZED_HASH.ToString().c_str());
                        len = strlen(hexstr) >> 1;
                        decode_hex(script,len,hexstr);
                        if ( script[1] == 0x4c )
                        {
                            script++;
                            len--;
                        }
                        else if ( script[1] == 0x4d )
                        {
                            script += 2;
                            len -= 2;
                        }
                        retval = komodo_verifynotarizedscript(height,script,len,NOTARIZED_HASH);
                    }
                }
            }
            free_json(txjson);
        }
        free(jsonstr);
    }
    return(retval);
}

CScript komodo_makeopret(CBlock *pblock, bool fNew)
{
    std::vector<uint256> vLeaves;
    vLeaves.push_back(pblock->hashPrevBlock); 
    for (int32_t i = 0; i < pblock->vtx.size()-(fNew ? 0 : 1); i++)
        vLeaves.push_back(pblock->vtx[i].GetHash());
    uint256 merkleroot = GetMerkleRoot(vLeaves);
    CScript opret;
    opret << OP_RETURN << E_MARSHAL(ss << merkleroot);
    return(opret);
}

uint64_t komodo_seed(int32_t height)
{
    uint64_t seed = 0;
    seed = (height << 13) ^ (height << 2);
    seed <<= 21;
    seed |= (height & 0xffffffff);
    seed ^= (seed << 17) ^ (seed << 1);
    return(seed);
}

uint32_t komodo_txtime(CScript &opret,uint64_t *valuep,uint256 hash, int32_t n, char *destaddr)
{
    CTxDestination address; CTransaction tx; uint256 hashBlock; int32_t numvouts;
    *valuep = 0;
    if (!GetTransaction(hash, tx, hashBlock, true))
    {
        //fprintf(stderr,"ERROR: %s/v%d locktime.%u\n",hash.ToString().c_str(),n,(uint32_t)tx.nLockTime);
        return(0);
    }
    numvouts = tx.vout.size();
    //fprintf(stderr,"%s/v%d locktime.%u\n",hash.ToString().c_str(),n,(uint32_t)tx.nLockTime);
    if ( n < numvouts )
    {
        *valuep = tx.vout[n].nValue;
        opret = tx.vout[numvouts-1].scriptPubKey;
        if (ExtractDestination(tx.vout[n].scriptPubKey, address))
            strcpy(destaddr,CBitcoinAddress(address).ToString().c_str());
    }
    return(tx.nLockTime);
}

CBlockIndex *komodo_getblockindex(uint256 hash)
{
    BlockMap::const_iterator it = mapBlockIndex.find(hash);
    return((it != mapBlockIndex.end()) ? it->second : NULL);
}

uint32_t komodo_txtime2(uint64_t *valuep,uint256 hash,int32_t n,char *destaddr)
{
    CTxDestination address; CBlockIndex *pindex; CTransaction tx; uint256 hashBlock; uint32_t txtime = 0;
    *valuep = 0;
    if (!GetTransaction(hash, tx, hashBlock, true))
    {
        //fprintf(stderr,"ERROR: %s/v%d locktime.%u\n",hash.ToString().c_str(),n,(uint32_t)tx.nLockTime);
        return(0);
    }
    if ( (pindex= komodo_getblockindex(hashBlock)) != 0 )
        txtime = pindex->nTime;
    else txtime = tx.nLockTime;
    //fprintf(stderr,"%s/v%d locktime.%u\n",hash.ToString().c_str(),n,(uint32_t)tx.nLockTime);
    if ( n < tx.vout.size() )
    {
        *valuep = tx.vout[n].nValue;
        if (ExtractDestination(tx.vout[n].scriptPubKey, address))
            strcpy(destaddr,CBitcoinAddress(address).ToString().c_str());
    }
    return(txtime);
}

CScript EncodeStakingOpRet(uint256 merkleroot)
{
    CScript opret; uint8_t evalcode = 77;
    opret << OP_RETURN << E_MARSHAL(ss << evalcode << merkleroot);
    return(opret);
}

uint8_t DecodeStakingOpRet(CScript scriptPubKey, uint256 &merkleroot)
{
    std::vector<uint8_t> vopret; uint8_t evalcode;
    GetOpReturnData(scriptPubKey, vopret);
    if ( vopret.size() > 2 && E_UNMARSHAL(vopret,ss >> evalcode; ss >> merkleroot) != 0 && evalcode == 77 )
    {
        //fprintf(stderr, "evalcode.%i merkleroot.%s\n",evalcode, merkleroot.GetHex().c_str() );
        return(1);
    }
    return(0);
}

int32_t komodo_newStakerActive(int32_t height, uint32_t timestamp)
{
    if ( timestamp > nStakedDecemberHardforkTimestamp || komodo_heightstamp(height) > nStakedDecemberHardforkTimestamp ) //December 2019 hardfork
        return(1);
    else return(0);
}

int32_t komodo_hasOpRet(int32_t height, uint32_t timestamp)
{    
    return komodo_newStakerActive(height, timestamp) == 1;
}

bool komodo_checkopret(CBlock *pblock, CScript &merkleroot)
{
    merkleroot = pblock->vtx.back().vout.back().scriptPubKey;
    return(merkleroot.IsOpReturn() && merkleroot == komodo_makeopret(pblock, false));
}

bool komodo_hardfork_active(uint32_t time)
{
    return ( (ASSETCHAINS_SYMBOL[0] == 0 && chainActive.Height() > nDecemberHardforkHeight) || (ASSETCHAINS_SYMBOL[0] != 0 && time > nStakedDecemberHardforkTimestamp) ); //December 2019 hardfork
}

uint256 komodo_calcmerkleroot(CBlock *pblock, uint256 prevBlockHash, int32_t nHeight, bool fNew, CScript scriptPubKey)
{
    std::vector<uint256> vLeaves;
    // rereate coinbase tx
    CMutableTransaction txNew = CreateNewContextualCMutableTransaction(Params().GetConsensus(), nHeight);
    txNew.vin.resize(1);
    txNew.vin[0].prevout.SetNull();
    txNew.vin[0].scriptSig = fNew ? (CScript() << nHeight << CScriptNum(1)) + COINBASE_FLAGS : pblock->vtx[0].vin[0].scriptSig;
    txNew.vout.resize(1);
    txNew.vout[0].scriptPubKey = scriptPubKey;
    txNew.vout[0].nValue = 0;
    txNew.nExpiryHeight = 0;
    txNew.nLockTime = 0; 
    //fprintf(stderr, "validation: coinbasetx.%s\n", EncodeHexTx(txNew).c_str());
    //fprintf(stderr, "txnew.%s\n", txNew.GetHash().ToString().c_str());
    vLeaves.push_back(txNew.GetHash()); 
    vLeaves.push_back(prevBlockHash); 
    for (int32_t i = 1; i < pblock->vtx.size()-(fNew ? 0 : 1); i++) 
        vLeaves.push_back(pblock->vtx[i].GetHash());
    return GetMerkleRoot(vLeaves);
}

int32_t komodo_isPoS(CBlock *pblock, int32_t height,CTxDestination *addressout)
{
    int32_t n,vout,numvouts,ret; uint32_t txtime; uint64_t value; char voutaddr[64],destaddr[64]; CTxDestination voutaddress; uint256 txid, merkleroot; CScript opret;
    if ( ASSETCHAINS_STAKED != 0 )
    {
        n = pblock->vtx.size();
        //fprintf(stderr,"ht.%d check for PoS numtx.%d numvins.%d numvouts.%d\n",height,n,(int32_t)pblock->vtx[n-1].vin.size(),(int32_t)pblock->vtx[n-1].vout.size());
        if ( n > 1 && pblock->vtx[n-1].vin.size() == 1 && pblock->vtx[n-1].vout.size() == 1+komodo_hasOpRet(height,pblock->nTime) )
        {
            txid = pblock->vtx[n-1].vin[0].prevout.hash;
            vout = pblock->vtx[n-1].vin[0].prevout.n;
            txtime = komodo_txtime(opret,&value,txid,vout,destaddr);
            if ( ExtractDestination(pblock->vtx[n-1].vout[0].scriptPubKey,voutaddress) )
            {
                if ( addressout != 0 ) *addressout = voutaddress;
                strcpy(voutaddr,CBitcoinAddress(voutaddress).ToString().c_str());
                //fprintf(stderr,"voutaddr.%s vs destaddr.%s\n",voutaddr,destaddr);
                if ( komodo_newStakerActive(height, pblock->nTime) != 0 ) 
                {
                    if ( DecodeStakingOpRet(pblock->vtx[n-1].vout[1].scriptPubKey, merkleroot) != 0 && komodo_calcmerkleroot(pblock, pblock->hashPrevBlock, height, false, pblock->vtx[0].vout[0].scriptPubKey) == merkleroot )
                    {
                        return(1);
                    }
                }
                else 
                {
                    if ( pblock->vtx[n-1].vout[0].nValue == value && strcmp(destaddr,voutaddr) == 0 )
                    {
                        return(1);
                    }
                }
            }
        }
    }
    return(0);
}

void komodo_disconnect(CBlockIndex *pindex,CBlock& block)
{
    char symbol[KOMODO_ASSETCHAIN_MAXLEN],dest[KOMODO_ASSETCHAIN_MAXLEN]; struct komodo_state *sp;
    //fprintf(stderr,"disconnect ht.%d\n",pindex->nHeight);
    komodo_init(pindex->nHeight);
    if ( (sp= komodo_stateptr(symbol,dest)) != 0 )
    {
        //sp->rewinding = pindex->nHeight;
        //fprintf(stderr,"-%d ",pindex->nHeight);
    } else printf("komodo_disconnect: ht.%d cant get komodo_state.(%s)\n",pindex->nHeight,ASSETCHAINS_SYMBOL);
}

int32_t komodo_is_notarytx(const CTransaction& tx)
{
    uint8_t *ptr; static uint8_t crypto777[33];
    if ( tx.vout.size() > 0 )
    {
        ptr = (uint8_t *)&tx.vout[0].scriptPubKey[0];
        if ( ptr != 0 )
        {
            if ( crypto777[0] == 0 )
                decode_hex(crypto777,33,(char *)CRYPTO777_PUBSECPSTR);
            if ( memcmp(ptr+1,crypto777,33) == 0 )
            {
                //printf("found notarytx\n");
                return(1);
            }
        }
    }
    return(0);
}

int32_t komodo_block2height(CBlock *block)
{
    static uint32_t match,mismatch;
    int32_t i,n,height2=-1,height = 0; uint8_t *ptr; CBlockIndex *pindex = NULL;
    BlockMap::const_iterator it = mapBlockIndex.find(block->GetHash());
    if ( it != mapBlockIndex.end() && (pindex = it->second) != 0 )
    {
        height2 = (int32_t)pindex->nHeight;
        if ( height2 >= 0 )
            return(height2);
    }
    if ( pindex && block != 0 && block->vtx[0].vin.size() > 0 )
    {
        ptr = (uint8_t *)&block->vtx[0].vin[0].scriptSig[0];
        if ( ptr != 0 && block->vtx[0].vin[0].scriptSig.size() > 5 )
        {
            //for (i=0; i<6; i++)
            //    printf("%02x",ptr[i]);
            n = ptr[0];
            for (i=0; i<n; i++) // looks strange but this works
            {
                //03bb81000101(bb 187) (81 48001) (00 12288256)  <- coinbase.6 ht.12288256
                height += ((uint32_t)ptr[i+1] << (i*8));
                //printf("(%02x %x %d) ",ptr[i+1],((uint32_t)ptr[i+1] << (i*8)),height);
            }
            //printf(" <- coinbase.%d ht.%d\n",(int32_t)block->vtx[0].vin[0].scriptSig.size(),height);
        }
    }
    if ( height != height2 )
    {
        //fprintf(stderr,"block2height height.%d vs height2.%d, match.%d mismatch.%d\n",height,height2,match,mismatch);
        mismatch++;
        if ( height2 >= 0 )
            height = height2;
    } else match++;
    return(height);
}

int32_t komodo_block2pubkey33(uint8_t *pubkey33,CBlock *block)
{
    int32_t n;
    if ( KOMODO_LOADINGBLOCKS == 0 )
        memset(pubkey33,0xff,33);
    else memset(pubkey33,0,33);
    if ( block->vtx[0].vout.size() > 0 )
    {
        txnouttype whichType;
        std::vector<std::vector<unsigned char>> vch;
        if (Solver(block->vtx[0].vout[0].scriptPubKey, whichType, vch) && whichType == TX_PUBKEY)
        {
            CPubKey pubKey(vch[0]);
            if (pubKey.IsValid())
            {
                memcpy(pubkey33,vch[0].data(),33);
                return true;
            }
            else memset(pubkey33,0,33);
        }
        else memset(pubkey33,0,33);
    }
    return(0);
}

int32_t komodo_blockload(CBlock& block,CBlockIndex *pindex)
{
    block.SetNull();
    // Open history file to read
    CAutoFile filein(OpenBlockFile(pindex->GetBlockPos(),true),SER_DISK,CLIENT_VERSION);
    if (filein.IsNull())
        return(-1);
    // Read block
    try { filein >> block; }
    catch (const std::exception& e)
    {
        fprintf(stderr,"readblockfromdisk err B\n");
        return(-1);
    }
    return(0);
}

uint32_t komodo_chainactive_timestamp()
{
    if ( chainActive.Tip() != 0 )
        return((uint32_t)chainActive.Tip()->GetBlockTime());
    else return(0);
}

CBlockIndex *komodo_chainactive(int32_t height)
{
    if ( chainActive.Tip() != 0 )
    {
<<<<<<< HEAD
        if ( height <= chainActive.Tip()->GetHeight() )
            return(chainActive[height]);
        // else fprintf(stderr,"komodo_chainactive height %d > active.%d\n",height,chainActive.Tip()->GetHeight());
=======
        if ( height <= chainActive.LastTip()->nHeight )
            return(chainActive[height]);
        // else fprintf(stderr,"komodo_chainactive height %d > active.%d\n",height,chainActive.LastTip()->nHeight);
>>>>>>> 0634e206
    }
    //fprintf(stderr,"komodo_chainactive null chainActive.Tip() height %d\n",height);
    return(0);
}

uint32_t komodo_heightstamp(int32_t height)
{
    CBlockIndex *ptr;
    if ( height > 0 && (ptr= komodo_chainactive(height)) != 0 )
        return(ptr->nTime);
    //else fprintf(stderr,"komodo_heightstamp null ptr for block.%d\n",height);
    return(0);
}

void komodo_index2pubkey33(uint8_t *pubkey33,CBlockIndex *pindex,int32_t height)
{
    int32_t num,i; CBlock block;
    memset(pubkey33,0,33);
    if ( pindex != 0 )
    {
        if ( komodo_blockload(block,pindex) == 0 )
            komodo_block2pubkey33(pubkey33,&block);
    }
}

int32_t komodo_eligiblenotary(uint8_t pubkeys[66][33],int32_t *mids,uint32_t blocktimes[66],int32_t *nonzpkeysp,int32_t height)
{
    // after the season HF block ALL new notaries instantly become elegible. 
    int32_t i,j,n,duplicate; CBlock block; CBlockIndex *pindex; uint8_t notarypubs33[64][33];
    memset(mids,-1,sizeof(*mids)*66);
    n = komodo_notaries(notarypubs33,height,0);
    for (i=duplicate=0; i<66; i++)
    {
        if ( (pindex= komodo_chainactive(height-i)) != 0 )
        {
            blocktimes[i] = pindex->nTime;
            if ( komodo_blockload(block,pindex) == 0 )
            {
                komodo_block2pubkey33(pubkeys[i],&block);
                for (j=0; j<n; j++)
                {
                    if ( memcmp(notarypubs33[j],pubkeys[i],33) == 0 )
                    {
                        mids[i] = j;
                        (*nonzpkeysp)++;
                        break;
                    }
                }
            } else fprintf(stderr,"couldnt load block.%d\n",height);
            if ( mids[0] >= 0 && i > 0 && mids[i] == mids[0] )
                duplicate++;
        }
    }
    if ( i == 66 && duplicate == 0 && (height > 186233 || *nonzpkeysp > 0) )
        return(1);
    else return(0);
}

int32_t komodo_minerids(uint8_t *minerids,int32_t height,int32_t width)
{
    int32_t i,j,nonz,numnotaries; CBlock block; CBlockIndex *pindex; uint8_t notarypubs33[64][33],pubkey33[33];
    numnotaries = komodo_notaries(notarypubs33,height,0);
    for (i=nonz=0; i<width; i++)
    {
        if ( height-i <= 0 )
            continue;
        if ( (pindex= komodo_chainactive(height-width+i+1)) != 0 )
        {
            if ( komodo_blockload(block,pindex) == 0 )
            {
                komodo_block2pubkey33(pubkey33,&block);
                for (j=0; j<numnotaries; j++)
                {
                    if ( memcmp(notarypubs33[j],pubkey33,33) == 0 )
                    {
                        minerids[nonz++] = j;
                        break;
                    }
                }
                if ( j == numnotaries )
                    minerids[nonz++] = j;
            } else fprintf(stderr,"couldnt load block.%d\n",height);
        }
    }
    return(nonz);
}

int32_t komodo_is_special(uint8_t pubkeys[66][33],int32_t mids[66],uint32_t blocktimes[66],int32_t height,uint8_t pubkey33[33],uint32_t blocktime)
{
    int32_t i,j,notaryid=0,minerid,limit,nid; uint8_t destpubkey33[33];
    komodo_chosennotary(&notaryid,height,pubkey33,blocktimes[0]);
    if ( height >= 82000 )
    {
        if ( notaryid >= 0 )
        {
            for (i=1; i<66; i++)
            {
                if ( mids[i] == notaryid )
                {
                    if ( height > 792000 )
                    {
                        for (j=0; j<66; j++)
                            fprintf(stderr,"%d ",mids[j]);
                        fprintf(stderr,"ht.%d repeat notaryid.%d in mids[%d]\n",height,notaryid,i);
                        return(-1);
                    } else break;
                }
            }
            if ( blocktime != 0 && blocktimes[1] != 0 && blocktime < blocktimes[1]+57 )
            {
                if ( height > 807000 )
                    return(-2);
            }
            return(1);
        } else return(0);
    }
    else
    {
        if ( height >= 34000 && notaryid >= 0 )
        {
            if ( height < 79693 )
                limit = 64;
            else if ( height < 82000 )
                limit = 8;
            else limit = 66;
            for (i=1; i<limit; i++)
            {
                komodo_chosennotary(&nid,height-i,pubkey33,blocktimes[i]);
                if ( nid == notaryid )
                {
                    //for (j=0; j<66; j++)
                    //    fprintf(stderr,"%d ",mids[j]);
                    //fprintf(stderr,"ht.%d repeat mids[%d] nid.%d notaryid.%d\n",height-i,i,nid,notaryid);
                    if ( height > 225000 )
                        return(-1);
                }
            }
            //fprintf(stderr,"special notaryid.%d ht.%d limit.%d\n",notaryid,height,limit);
            return(1);
        }
    }
    return(0);
}

int32_t komodo_MoM(int32_t *notarized_heightp,uint256 *MoMp,uint256 *kmdtxidp,int32_t nHeight,uint256 *MoMoMp,int32_t *MoMoMoffsetp,int32_t *MoMoMdepthp,int32_t *kmdstartip,int32_t *kmdendip)
{
    int32_t depth,notarized_ht; uint256 MoM,kmdtxid;
    depth = komodo_MoMdata(&notarized_ht,&MoM,&kmdtxid,nHeight,MoMoMp,MoMoMoffsetp,MoMoMdepthp,kmdstartip,kmdendip);
    memset(MoMp,0,sizeof(*MoMp));
    memset(kmdtxidp,0,sizeof(*kmdtxidp));
    *notarized_heightp = 0;
    if ( depth != 0 && notarized_ht > 0 && nHeight > notarized_ht-depth && nHeight <= notarized_ht )
    {
        *MoMp = MoM;
        *notarized_heightp = notarized_ht;
        *kmdtxidp = kmdtxid;
    }
    return(depth);
}

CBlockIndex *komodo_blockindex(uint256 hash)
{
    BlockMap::const_iterator it; CBlockIndex *pindex = 0;
    if ( (it = mapBlockIndex.find(hash)) != mapBlockIndex.end() )
        pindex = it->second;
    return(pindex);
}

int32_t komodo_blockheight(uint256 hash)
{
    BlockMap::const_iterator it; CBlockIndex *pindex = 0;
    if ( (it = mapBlockIndex.find(hash)) != mapBlockIndex.end() )
    {
        if ( (pindex= it->second) != 0 )
            return(pindex->nHeight);
    }
    return(0);
}

uint32_t komodo_blocktime(uint256 hash)
{
    BlockMap::const_iterator it; CBlockIndex *pindex = 0;
    if ( (it = mapBlockIndex.find(hash)) != mapBlockIndex.end() )
    {
        if ( (pindex= it->second) != 0 )
            return(pindex->nTime);
    }
    return(0);
}

/******
 * @brief Verify that a height and hash match the most recent (based on height) notarized_checkpoint
 * @param[out] notarized_heightp the notarized height found
 * @param[in] nHeight the height that should be greater than the notarized height
 * @param[in] hash the hash that should match the notarized hash
 * @returns true on success
 */
bool komodo_checkpoint(int32_t *notarized_heightp, int32_t nHeight, uint256 hash)
{
    CBlockIndex *pindex;
    if ( (pindex= chainActive.Tip()) == 0 )
        return false;

    // get the most recent (highest) notarized_checkpointdata
    uint256 notarized_hash;
    uint256 notarized_desttxid;
    int32_t notarized_height = komodo_notarizeddata(pindex->nHeight,&notarized_hash,&notarized_desttxid);
    *notarized_heightp = notarized_height;

    BlockMap::const_iterator it;
    CBlockIndex *notary;
    if ( notarized_height >= 0 && notarized_height <= pindex->nHeight 
            && (it = mapBlockIndex.find(notarized_hash)) != mapBlockIndex.end() && (notary = it->second) != nullptr )
    {
        //verify that the block info returned from komodo_notarizeddata matches the actual block
        if ( notary->nHeight == notarized_height ) // if notarized_hash not in chain, reorg
        {
            if ( nHeight < notarized_height )
                return false;
            else if ( nHeight == notarized_height && memcmp(&hash,&notarized_hash,sizeof(hash)) != 0 )
            {
                // the height matches, but the hash they passed us does not match the notarized_hash we found
                fprintf(stderr,"[%s] nHeight.%d == NOTARIZED_HEIGHT.%d, diff hash\n",ASSETCHAINS_SYMBOL,nHeight,notarized_height);
                return false;
            }
        }
    }
    return true;
}

uint32_t komodo_interest_args(uint32_t *txheighttimep,int32_t *txheightp,uint32_t *tiptimep,uint64_t *valuep,uint256 hash,int32_t n)
{
    LOCK(cs_main);
    CTransaction tx; uint256 hashBlock; CBlockIndex *pindex,*tipindex;
    *txheighttimep = *txheightp = *tiptimep = 0;
    *valuep = 0;
    if ( !GetTransaction(hash,tx,hashBlock,true) )
        return(0);
    uint32_t locktime = 0;
    if ( n < tx.vout.size() )
    {
        if ( (pindex= komodo_getblockindex(hashBlock)) != 0 )
        {
            *valuep = tx.vout[n].nValue;
            *txheightp = pindex->nHeight;
            *txheighttimep = pindex->nTime;
            if ( *tiptimep == 0 && (tipindex= chainActive.Tip()) != 0 )
                *tiptimep = (uint32_t)tipindex->nTime;
            locktime = tx.nLockTime;
            //fprintf(stderr,"tx locktime.%u %.8f height.%d | tiptime.%u\n",locktime,(double)*valuep/COIN,*txheightp,*tiptimep);
        }
    }
    return(locktime);
}

uint64_t komodo_interest(int32_t txheight,uint64_t nValue,uint32_t nLockTime,uint32_t tiptime);

uint64_t komodo_accrued_interest(int32_t *txheightp,uint32_t *locktimep,uint256 hash,int32_t n,int32_t checkheight,uint64_t checkvalue,int32_t tipheight)
{
    uint64_t value; uint32_t tiptime=0,txheighttimep; CBlockIndex *pindex;
    if ( (pindex= chainActive[tipheight]) != 0 )
        tiptime = (uint32_t)pindex->nTime;
    else fprintf(stderr,"cant find height[%d]\n",tipheight);
    if ( (*locktimep= komodo_interest_args(&txheighttimep,txheightp,&tiptime,&value,hash,n)) != 0 )
    {
        if ( (checkvalue == 0 || value == checkvalue) && (checkheight == 0 || *txheightp == checkheight) )
            return(komodo_interest(*txheightp,value,*locktimep,tiptime));
        //fprintf(stderr,"nValue %llu lock.%u:%u nTime.%u -> %llu\n",(long long)coins.vout[n].nValue,coins.nLockTime,timestamp,pindex->nTime,(long long)interest);
        else fprintf(stderr,"komodo_accrued_interest value mismatch %llu vs %llu or height mismatch %d vs %d\n",(long long)value,(long long)checkvalue,*txheightp,checkheight);
    }
    return(0);
}

int32_t komodo_nextheight()
{
    CBlockIndex *pindex; int32_t ht;
<<<<<<< HEAD
    if ( (pindex= chainActive.Tip()) != 0 && (ht= pindex->GetHeight()) > 0 )
=======
    if ( (pindex= chainActive.LastTip()) != 0 && (ht= pindex->nHeight) > 0 )
>>>>>>> 0634e206
        return(ht+1);
    else return(komodo_longestchain() + 1);
}

int32_t komodo_isrealtime(int32_t *kmdheightp)
{
    struct komodo_state *sp; CBlockIndex *pindex;
    if ( (sp= komodo_stateptrget((char *)"KMD")) != 0 )
        *kmdheightp = sp->CURRENT_HEIGHT;
    else *kmdheightp = 0;
<<<<<<< HEAD
    if ( (pindex= chainActive.Tip()) != 0 && pindex->GetHeight() >= (int32_t)komodo_longestchain() )
=======
    if ( (pindex= chainActive.LastTip()) != 0 && pindex->nHeight >= (int32_t)komodo_longestchain() )
>>>>>>> 0634e206
        return(1);
    else return(0);
}

int32_t komodo_validate_interest(const CTransaction &tx,int32_t txheight,uint32_t cmptime,int32_t dispflag)
{
    dispflag = 1;
    if ( KOMODO_REWIND == 0 && ASSETCHAINS_SYMBOL[0] == 0 && (int64_t)tx.nLockTime >= LOCKTIME_THRESHOLD ) //1473793441 )
    {
        if ( txheight > 246748 )
        {
            if ( txheight < 247205 )
                cmptime -= 16000;
            if ( (int64_t)tx.nLockTime < cmptime-KOMODO_MAXMEMPOOLTIME )
            {
                if ( tx.nLockTime != 1477258935 && dispflag != 0 )
                {
                    fprintf(stderr,"komodo_validate_interest.%d reject.%d [%d] locktime %u cmp2.%u\n",dispflag,txheight,(int32_t)(tx.nLockTime - (cmptime-KOMODO_MAXMEMPOOLTIME)),(uint32_t)tx.nLockTime,cmptime);
                }
                return(-1);
            }
            if ( 0 && dispflag != 0 )
                fprintf(stderr,"validateinterest.%d accept.%d [%d] locktime %u cmp2.%u\n",dispflag,(int32_t)txheight,(int32_t)(tx.nLockTime - (cmptime-KOMODO_MAXMEMPOOLTIME)),(int32_t)tx.nLockTime,cmptime);
        }
    }
    return(0);
}

/*
 komodo_checkPOW (fast) is called early in the process and should only refer to data immediately available. it is a filter to prevent bad blocks from going into the local DB. The more blocks we can filter out at this stage, the less junk in the local DB that will just get purged later on.

 komodo_checkPOW (slow) is called right before connecting blocks so all prior blocks can be assumed to be there and all checks must pass

 commission must be in coinbase.vout[1] and must be >= 10000 sats
 PoS stake must be without txfee and in the last tx in the block at vout[0]
 */

CAmount GetBlockSubsidy(int nHeight, const Consensus::Params& consensusParams);

uint64_t komodo_commission(const CBlock *pblock,int32_t height)
{
    static bool didinit = false,ishush3 = false;
    // LABS fungible chains, cannot have any block reward!
    if ( is_STAKED(ASSETCHAINS_SYMBOL) == 2 )
        return(0);

    if (!didinit) {
        ishush3 = strncmp(ASSETCHAINS_SYMBOL, "HUSH3",5) == 0 ? true : false;
        didinit = true;
    }

    int32_t i,j,n=0,txn_count; int64_t nSubsidy; uint64_t commission,total = 0;
    if ( ASSETCHAINS_FOUNDERS != 0 )
    {
        nSubsidy = GetBlockSubsidy(height,Params().GetConsensus());
        //fprintf(stderr,"ht.%d nSubsidy %.8f prod %llu\n",height,(double)nSubsidy/COIN,(long long)(nSubsidy * ASSETCHAINS_COMMISSION));
        commission = ((nSubsidy * ASSETCHAINS_COMMISSION) / COIN);

        if (ishush3) {
            int32_t starting_commission = 125000000, HALVING1 = 340000,  INTERVAL = 840000, TRANSITION = 129, BR_END = 5422111;
            // HUSH supply curve cannot be exactly represented via KMD AC CLI args, so we do it ourselves.
            // You specify the BR, and the FR % gets added so 10% of 12.5 is 1.25
            // but to tell the AC params, I need to say "11% of 11.25" is 1.25
            // 11% ie. 1/9th cannot be exactly represented and so the FR has tiny amounts of error unless done manually
            // Transition period of 128 blocks has BR=FR=0
            if (height < TRANSITION) {
                commission = 0;
            } else if (height < HALVING1) {
                commission = starting_commission;
            } else if (height < HALVING1+1*INTERVAL) {
                commission = starting_commission / 2;
            } else if (height < HALVING1+2*INTERVAL) {
                commission = starting_commission / 4;
            } else if (height < HALVING1+3*INTERVAL) {
                commission = starting_commission / 8;
            } else if (height < HALVING1+4*INTERVAL) {
                commission = starting_commission / 16;
            } else if (height < HALVING1+5*INTERVAL) {
                commission = starting_commission / 32;
            } else if (height < HALVING1+6*INTERVAL) { // Block 5380000
                // Block reward will go to zero between 7th+8th halvings, ac_end may need adjusting
                commission = starting_commission / 64;
            } else if (height < HALVING1+7*INTERVAL) {
                // Block reward will be zero before this is ever reached
                commission = starting_commission / 128; // Block 6220000
            }
        }

        if ( ASSETCHAINS_FOUNDERS > 1 )
        {
            if ( (height % ASSETCHAINS_FOUNDERS) == 0 )
            {
                if ( ASSETCHAINS_FOUNDERS_REWARD == 0 )
                    commission = commission * ASSETCHAINS_FOUNDERS;
                else
                    commission = ASSETCHAINS_FOUNDERS_REWARD;
            }
            else commission = 0;
        }
    }
    else if ( pblock != 0 )
    {
        txn_count = pblock->vtx.size();
        for (i=0; i<txn_count; i++)
        {
            n = pblock->vtx[i].vout.size();
            for (j=0; j<n; j++)
            {
                if ( height > 225000 && ASSETCHAINS_STAKED != 0 && txn_count > 1 && i == txn_count-1 && j == n-1 )
                    break;
                //fprintf(stderr,"(%d %.8f).%d ",i,dstr(pblock->vtx[i].vout[j].nValue),j);
                if ( i != 0 || j != 1 )
                    total += pblock->vtx[i].vout[j].nValue;
                if ( total > 1000000 * COIN )
                {
                    total = 1000000 * COIN;
                    break;
                }
            }
        }
        commission = ((total / 10000) * ASSETCHAINS_COMMISSION) / 10000;
        //commission = ((total * ASSETCHAINS_COMMISSION) / COIN);
    }
    if ( commission < 10000 )
        commission = 0;
    //fprintf(stderr,"-> %.8f\n",(double)commission/COIN);
    return(commission);
}

uint32_t komodo_segid32(char *coinaddr)
{
    bits256 addrhash;
    vcalc_sha256(0,(uint8_t *)&addrhash,(uint8_t *)coinaddr,(int32_t)strlen(coinaddr));
    return(addrhash.uints[0]);
}

int8_t komodo_segid(int32_t nocache,int32_t height)
{
    CTxDestination voutaddress; CBlock block; CBlockIndex *pindex; uint64_t value; uint32_t txtime; char voutaddr[64],destaddr[64]; int32_t txn_count,vout,newStakerActive; uint256 txid,merkleroot; CScript opret; int8_t segid = -1;
    if ( height > 0 && (pindex= komodo_chainactive(height)) != 0 )
    {
        if ( nocache == 0 && pindex->segid >= -1 )
            return(pindex->segid);
        if ( komodo_blockload(block,pindex) == 0 )
        {
            newStakerActive = komodo_newStakerActive(height, block.nTime);
            txn_count = block.vtx.size();
            if ( txn_count > 1 && block.vtx[txn_count-1].vin.size() == 1 && block.vtx[txn_count-1].vout.size() == 1+komodo_hasOpRet(height,pindex->nTime) )
            {
                txid = block.vtx[txn_count-1].vin[0].prevout.hash;
                vout = block.vtx[txn_count-1].vin[0].prevout.n;
                txtime = komodo_txtime(opret,&value,txid,vout,destaddr);
                if ( ExtractDestination(block.vtx[txn_count-1].vout[0].scriptPubKey,voutaddress) )
                {
                    strcpy(voutaddr,CBitcoinAddress(voutaddress).ToString().c_str());
                    if ( newStakerActive == 1 && block.vtx[txn_count-1].vout.size() == 2 && DecodeStakingOpRet(block.vtx[txn_count-1].vout[1].scriptPubKey, merkleroot) != 0 )
                        newStakerActive++;
                    if ( newStakerActive == 2 || (newStakerActive == 0 && strcmp(destaddr,voutaddr) == 0 && block.vtx[txn_count-1].vout[0].nValue == value) )
                    {
                        segid = komodo_segid32(voutaddr) & 0x3f;
                        //fprintf(stderr, "komodo_segid: ht.%i --> %i\n",height,pindex->segid);
                    }
                } //else fprintf(stderr,"komodo_segid ht.%d couldnt extract voutaddress\n",height);
            }
        }
        // The new staker sets segid in komodo_checkPOW, this persists after restart by being saved in the blockindex for blocks past the HF timestamp, to keep backwards compatibility.
        // PoW blocks cannot contain a staking tx. If segid has not yet been set, we can set it here accurately.
        if ( pindex->segid == -2 ) 
            pindex->segid = segid;
    }
    return(segid);
}

void komodo_segids(uint8_t *hashbuf,int32_t height,int32_t n)
{
    static uint8_t prevhashbuf[100]; static int32_t prevheight;
    int32_t i;
    if ( height == prevheight && n == 100 )
        memcpy(hashbuf,prevhashbuf,100);
    else
    {
        memset(hashbuf,0xff,n);
        for (i=0; i<n; i++)
        {
            hashbuf[i] = (uint8_t)komodo_segid(0,height+i);
            //fprintf(stderr,"%02x ",hashbuf[i]);
        }
        if ( n == 100 )
        {
            memcpy(prevhashbuf,hashbuf,100);
            prevheight = height;
            //fprintf(stderr,"prevsegids.%d\n",height+n);
        }
    }
}

uint32_t komodo_stakehash(uint256 *hashp,char *address,uint8_t *hashbuf,uint256 txid,int32_t vout)
{
    bits256 addrhash;
    vcalc_sha256(0,(uint8_t *)&addrhash,(uint8_t *)address,(int32_t)strlen(address));
    memcpy(&hashbuf[100],&addrhash,sizeof(addrhash));
    memcpy(&hashbuf[100+sizeof(addrhash)],&txid,sizeof(txid));
    memcpy(&hashbuf[100+sizeof(addrhash)+sizeof(txid)],&vout,sizeof(vout));
    vcalc_sha256(0,(uint8_t *)hashp,hashbuf,100 + (int32_t)sizeof(uint256)*2 + sizeof(vout));
    return(addrhash.uints[0]);
}

arith_uint256 komodo_adaptivepow_target(int32_t height,arith_uint256 bnTarget,uint32_t nTime)
{
    arith_uint256 origtarget,easy; int32_t diff,tipdiff; int64_t mult; bool fNegative,fOverflow; CBlockIndex *tipindex;
    if ( height > 10 && (tipindex= komodo_chainactive(height - 1)) != 0 ) // disable offchain diffchange
    {
        diff = (nTime - tipindex->GetMedianTimePast());
        tipdiff = (nTime - tipindex->nTime);
        if ( tipdiff > 13*ASSETCHAINS_BLOCKTIME )
            diff = tipdiff;
        if ( diff >= 13 * ASSETCHAINS_BLOCKTIME && (height < 30 || tipdiff > 2*ASSETCHAINS_BLOCKTIME) )
        {
            mult = diff - 12 * ASSETCHAINS_BLOCKTIME;
            mult = (mult / ASSETCHAINS_BLOCKTIME) * ASSETCHAINS_BLOCKTIME + ASSETCHAINS_BLOCKTIME / 2;
            origtarget = bnTarget;
            bnTarget = bnTarget * arith_uint256(mult * mult);
            easy.SetCompact(KOMODO_MINDIFF_NBITS,&fNegative,&fOverflow);
            if ( bnTarget < origtarget || bnTarget > easy ) // deal with overflow
            {
                bnTarget = easy;
                fprintf(stderr,"tipdiff.%d diff.%d height.%d miner overflowed mult.%lld, set to mindiff\n",tipdiff,diff,height,(long long)mult);
            } else fprintf(stderr,"tipdiff.%d diff.%d height.%d miner elapsed %d, adjust by factor of %lld\n",tipdiff,diff,height,diff,(long long)mult);
        } //else fprintf(stderr,"height.%d tipdiff.%d diff %d, vs %d\n",height,tipdiff,diff,13*ASSETCHAINS_BLOCKTIME);
    } else fprintf(stderr,"adaptive cant find height.%d\n",height);
    return(bnTarget);
}

arith_uint256 komodo_PoWtarget(int32_t *percPoSp,arith_uint256 target,int32_t height,int32_t goalperc,int32_t newStakerActive)
{
    int32_t oldflag = 0,dispflag = 0;
    CBlockIndex *pindex; arith_uint256 easydiff,bnTarget,hashval,sum,ave; bool fNegative,fOverflow; int32_t i,n,m,ht,percPoS,diff,val;
    *percPoSp = percPoS = 0;
    
    if ( newStakerActive == 0 && height <= 10 || (ASSETCHAINS_STAKED == 100 && height <= 100) ) 
        return(target);
    
    sum = arith_uint256(0);
    ave = sum;
    if ( newStakerActive != 0 )
    {
        easydiff.SetCompact(ASSETCHAINS_STAKED_MIN_POW_DIFF,&fNegative,&fOverflow);
        if ( height <= 10 )
            return(easydiff);
    }    
    else 
        easydiff.SetCompact(STAKING_MIN_DIFF,&fNegative,&fOverflow);
    for (i=n=m=0; i<100; i++)
    {
        ht = height - 100 + i;
        if ( ht <= 1 )
            continue;
        if ( (pindex= komodo_chainactive(ht)) != 0 )
        {
            if ( komodo_segid(0,ht) >= 0 )
            {
                n++;
                percPoS++;
                if ( dispflag != 0 && ASSETCHAINS_STAKED < 100 )
                    fprintf(stderr,"0");
            }
            else
            {
                if ( dispflag != 0 && ASSETCHAINS_STAKED < 100 )
                    fprintf(stderr,"1");
                sum += UintToArith256(pindex->GetBlockHash());
                m++;
            }
        } //else fprintf(stderr, "pindex returned null ht.%i\n",ht);
        if ( dispflag != 0 && ASSETCHAINS_STAKED < 100 && (i % 10) == 9 )
            fprintf(stderr," %d, ",percPoS);
    }
    if ( m+n < 100 )
    {
        // We do actual PoS % at the start. Requires coin distribution in first 10 blocks! 
        percPoS = ((percPoS * n) + (goalperc * (100-n))) / 100;
    } 
    if ( dispflag != 0 && ASSETCHAINS_STAKED < 100 )
        fprintf(stderr," -> %d%% percPoS vs goalperc.%d ht.%d\n",percPoS,goalperc,height);
    *percPoSp = percPoS;
    if ( m > 0 )
    {
        ave = (sum / arith_uint256(m));
        if ( ave > target )
            ave = target;
    } else ave = target; //easydiff; //else return(target);
    if ( percPoS == 0 )
        percPoS = 1;
    if ( percPoS < goalperc ) // increase PoW diff -> lower bnTarget
    {
        if ( oldflag != 0 )
            bnTarget = (ave / arith_uint256(goalperc * goalperc * goalperc)) * arith_uint256(percPoS * percPoS);
        else bnTarget = (ave / arith_uint256(goalperc * goalperc * goalperc * goalperc)) * arith_uint256(percPoS * percPoS);
        if ( dispflag != 0 && ASSETCHAINS_STAKED < 100 )
        {
            for (i=31; i>=24; i--)
                fprintf(stderr,"%02x",((uint8_t *)&ave)[i]);
            fprintf(stderr," increase diff -> ");
            for (i=31; i>=24; i--)
                fprintf(stderr,"%02x",((uint8_t *)&bnTarget)[i]);
            fprintf(stderr," floor diff ");
            for (i=31; i>=24; i--)
                fprintf(stderr,"%02x",((uint8_t *)&target)[i]);
            fprintf(stderr," ht.%d percPoS.%d vs goal.%d -> diff %d\n",height,percPoS,goalperc,goalperc - percPoS);
        }
    }
    else if ( percPoS > goalperc ) // decrease PoW diff -> raise bnTarget
    {
        if ( oldflag != 0 )
        {
            bnTarget = ((ave * arith_uint256(goalperc)) + (easydiff * arith_uint256(percPoS))) / arith_uint256(percPoS + goalperc);
            bnTarget = (bnTarget / arith_uint256(goalperc * goalperc)) * arith_uint256(percPoS * percPoS * percPoS);
        }
        else bnTarget = (ave / arith_uint256(goalperc * goalperc)) * arith_uint256(percPoS * percPoS * percPoS);
        if ( bnTarget > easydiff )
            bnTarget = easydiff;
        else if ( bnTarget < ave ) // overflow
        {
            bnTarget = ((ave * arith_uint256(goalperc)) + (easydiff * arith_uint256(percPoS))) / arith_uint256(percPoS + goalperc);
            if ( bnTarget < ave )
                bnTarget = ave;
        }
        if ( dispflag != 0 )
        {
            for (i=31; i>=24; i--)
                fprintf(stderr,"%02x",((uint8_t *)&ave)[i]);
            fprintf(stderr," decrease diff -> ");
            for (i=31; i>=24; i--)
                fprintf(stderr,"%02x",((uint8_t *)&bnTarget)[i]);
            fprintf(stderr," floor diff ");
            for (i=31; i>=24; i--)
                fprintf(stderr,"%02x",((uint8_t *)&target)[i]);
            fprintf(stderr," ht.%d percPoS.%d vs goal.%d -> diff %d\n",height,percPoS,goalperc,goalperc - percPoS);
        }
    }
    else
        bnTarget = ave; // recent ave is perfect
    if ( newStakerActive != 0 && bnTarget > easydiff )
        bnTarget = easydiff;
    return(bnTarget);
}

uint32_t komodo_stake(int32_t validateflag,arith_uint256 bnTarget,int32_t nHeight,uint256 txid,int32_t vout,uint32_t blocktime,uint32_t prevtime,char *destaddr,int32_t PoSperc)
{
    bool fNegative,fOverflow; uint8_t hashbuf[256]; char address[64]; bits256 addrhash; arith_uint256 hashval,mindiff,ratio,coinage256; uint256 hash,pasthash; int32_t segid,minage,i,iter=0; int64_t diff=0; uint32_t txtime,segid32,winner = 0 ; uint64_t value,coinage;
    txtime = komodo_txtime2(&value,txid,vout,address);
    if ( validateflag == 0 )
    {
        //fprintf(stderr,"blocktime.%u -> ",blocktime);
        if ( blocktime < prevtime+3 )
            blocktime = prevtime+3;
        if ( blocktime < GetTime()-60 )
            blocktime = GetTime()+30;
        //fprintf(stderr,"blocktime.%u txtime.%u\n",blocktime,txtime);
    }
    if ( value == 0 || txtime == 0 || blocktime == 0 || prevtime == 0 )
    {
        //fprintf(stderr,"komodo_stake null %.8f %u %u %u\n",dstr(value),txtime,blocktime,prevtime);
        return(0);
    }
    if ( value < SATOSHIDEN )
        return(0);
    value /= SATOSHIDEN;
    mindiff.SetCompact(STAKING_MIN_DIFF,&fNegative,&fOverflow);
    ratio = (mindiff / bnTarget);
    if ( (minage= nHeight*3) > 6000 ) // about 100 blocks
        minage = 6000;
    komodo_segids(hashbuf,nHeight-101,100);
    segid32 = komodo_stakehash(&hash,address,hashbuf,txid,vout);
    segid = ((nHeight + segid32) & 0x3f);
    for (iter=0; iter<600; iter++)
    {
        if ( blocktime+iter+segid*2 < txtime+minage )
            continue;
        diff = (iter + blocktime - txtime - minage);

        if ( diff < 0 )
            diff = 60;
        else if ( diff > 3600*24*30 )
        {
            //printf("diff.%d (iter.%d blocktime.%u txtime.%u minage.%d)\n",(int32_t)diff,iter,blocktime,txtime,(int32_t)minage);
            diff = 3600*24*30;
        }
        if ( iter > 0 )
            diff += segid*2;
        coinage = (value * diff);

        if ( blocktime+iter+segid*2 > prevtime+480 )
            coinage *= ((blocktime+iter+segid*2) - (prevtime+400));
        coinage256 = arith_uint256(coinage+1);
        hashval = ratio * (UintToArith256(hash) / coinage256);
        if ( hashval <= bnTarget )
        {
            winner = 1;
            if ( validateflag == 0 )
            {
                //fprintf(stderr,"winner blocktime.%u iter.%d segid.%d\n",blocktime,iter,segid);
                blocktime += iter;
                blocktime += segid * 2;
            }
            break;
        }
        if ( validateflag != 0 )
        {
            /*for (i=31; i>=24; i--)
                fprintf(stderr,"%02x",((uint8_t *)&hashval)[i]);
            fprintf(stderr," vs ");
            for (i=31; i>=24; i--)
                fprintf(stderr,"%02x",((uint8_t *)&bnTarget)[i]);
            fprintf(stderr," segid.%d iter.%d winner.%d coinage.%llu %d ht.%d t.%u v%d diff.%d\n",segid,iter,winner,(long long)coinage,(int32_t)(blocktime - txtime),nHeight,blocktime,(int32_t)value,(int32_t)diff); */
            break;
        }
    }
    //fprintf(stderr,"iterated until i.%d winner.%d\n",i,winner);
    if ( 0 && validateflag != 0 )
    {
        for (i=31; i>=24; i--)
            fprintf(stderr,"%02x",((uint8_t *)&hashval)[i]);
        fprintf(stderr," vs ");
        for (i=31; i>=24; i--)
            fprintf(stderr,"%02x",((uint8_t *)&bnTarget)[i]);
        fprintf(stderr," segid.%d iter.%d winner.%d coinage.%llu %d ht.%d t.%u v%d diff.%d ht.%d\n",segid,iter,winner,(long long)coinage,(int32_t)(blocktime - txtime),nHeight,blocktime,(int32_t)value,(int32_t)diff,nHeight);
    }
    if ( nHeight < 10 )
        return(blocktime);
    return(blocktime * winner);
}

int32_t komodo_is_PoSblock(int32_t slowflag,int32_t height,CBlock *pblock,arith_uint256 bnTarget,arith_uint256 bhash)
{
    CBlockIndex *previndex,*pindex; char voutaddr[64],destaddr[64]; uint256 txid, merkleroot; uint32_t txtime,prevtime=0; int32_t ret,vout,PoSperc,txn_count,eligible=0,isPoS = 0,segid; uint64_t value; arith_uint256 POWTarget;
    if ( ASSETCHAINS_STAKED == 100 && height <= 10 )
        return(1);
    BlockMap::const_iterator it = mapBlockIndex.find(pblock->GetHash());
    pindex = it != mapBlockIndex.end() ? it->second : NULL;    
    int32_t newStakerActive = komodo_newStakerActive(height, pblock->nTime);
    // Get PoSperc and POW Target. slowflag only here, calling it when blocks out of order causes problems.
    if ( slowflag != 0 )
    {
        POWTarget = komodo_PoWtarget(&PoSperc,bnTarget,height,ASSETCHAINS_STAKED,newStakerActive);
    }
    else 
    {
        // checks opret merkle root and existence of staking tx.
        return(komodo_isPoS(pblock,height,0));
    }
    txn_count = pblock->vtx.size();
    //fprintf(stderr,"checkblock n.%d vins.%d vouts.%d %.8f %.8f\n",txn_count,(int32_t)pblock->vtx[txn_count-1].vin.size(),(int32_t)pblock->vtx[txn_count-1].vout.size(),(double)pblock->vtx[txn_count-1].vout[0].nValue/COIN,(double)pblock->vtx[txn_count-1].vout[1].nValue/COIN);
    if ( txn_count > 1 && pblock->vtx[txn_count-1].vin.size() == 1 && pblock->vtx[txn_count-1].vout.size() == 1+komodo_hasOpRet(height,pblock->nTime) )
    {
        it = mapBlockIndex.find(pblock->hashPrevBlock);
        if ( it != mapBlockIndex.end() && (previndex = it->second) != NULL )
            prevtime = (uint32_t)previndex->nTime;

        txid = pblock->vtx[txn_count-1].vin[0].prevout.hash;
        vout = pblock->vtx[txn_count-1].vin[0].prevout.n;
        if ( slowflag != 0 && prevtime != 0 )
        {
            if ( komodo_isPoS(pblock,height,0) != 0 ) 
            {
                // checks utxo is eligible to stake this block
                eligible = komodo_stake(1,bnTarget,height,txid,vout,pblock->nTime,prevtime+ASSETCHAINS_STAKED_BLOCK_FUTURE_HALF,(char *)"",PoSperc); 
            }
            if ( eligible == 0 || eligible > pblock->nTime )
            {
                if ( 0 && ASSETCHAINS_STAKED < 100 ) 
                    fprintf(stderr,"komodo_is_PoSblock PoS failure ht.%d eligible.%u vs blocktime.%u, lag.%d -> check to see if it is PoW block\n",height,eligible,(uint32_t)pblock->nTime,(int32_t)(eligible - pblock->nTime));
            }
            else 
            {
                isPoS = 1;
                /*
                    If POWTarget is easydiff, then we have no possible way to detect a PoW block from a staking block! 
                    The simplest fix is to make the min diff for PoW blocks higher than the staking mindiff.
                    The logic here, is that all PoS equihash solutions MUST be under the POW target diff, 
                    The floor diff can be adjusted with ASSETCHAINS_STAKED_MIN_POW_DIFF, this is a hardforking change. 
                */
                if ( ASSETCHAINS_STAKED < 100 && bhash < POWTarget )
                {
                    fprintf(stderr,"[%s:%i] isPoS but meets PoW diff nBits.%u < target.%u\n", ASSETCHAINS_SYMBOL, height, bhash.GetCompact(), POWTarget.GetCompact());
                    isPoS = 0;
                }
            }
        } 
    }
    //fprintf(stderr,"slow.%d ht.%d isPoS.%d\n",slowflag,height,isPoS);
    return(isPoS != 0);
}

uint64_t komodo_notarypayamount(int32_t nHeight, int64_t notarycount)
{
    int8_t curEra = 0; int64_t ret = 0;
    // if we have an end block in the first era, find our current era
    if ( ASSETCHAINS_ENDSUBSIDY[0] > 1 )
    {
        for ( curEra = 0; curEra <= ASSETCHAINS_LASTERA; curEra++ )
        {
            if ( ASSETCHAINS_ENDSUBSIDY[curEra] > nHeight || ASSETCHAINS_ENDSUBSIDY[curEra] == 0 )
                break;
        }
    }
    if ( curEra > ASSETCHAINS_LASTERA )
        return(0);
    
    if ( notarycount == 0 )
    {
        fprintf(stderr, "komodo_notarypayamount failed num notaries is 0!\n");
        return(0);
    }
    // Because of reorgs we cannot use the notarized height value. 
    // We need to basically guess here and just pay some static amount.
    // Has the unwanted effect of varying coin emission, but cannot be helped.
    //fprintf(stderr, "era.%i paying total of %lu\n",curEra, ASSETCHAINS_NOTARY_PAY[curEra]);
    ret = ASSETCHAINS_NOTARY_PAY[curEra] / notarycount;
    return(ret);
}

int32_t komodo_getnotarizedheight(uint32_t timestamp,int32_t height, uint8_t *script, int32_t len)
{
    // Check the notarisation is valid, and extract notarised height. 
    uint64_t voutmask;
    uint8_t scriptbuf[10001]; 
    int32_t isratification,specialtx,notarizedheight;

    if ( len >= sizeof(uint32_t) && len <= sizeof(scriptbuf) )
    {
        memcpy(scriptbuf,script,len);
        if ( komodo_voutupdate(true,&isratification,0,scriptbuf,len,height,uint256(),1,1,&voutmask,&specialtx,&notarizedheight,0,1,0,timestamp) != -2 )
        {
            fprintf(stderr, "<<<<<<INVALID NOTARIZATION ht.%i\n",notarizedheight);
            return(0);
        }
    } else return(0);
    return(notarizedheight);
}

uint64_t komodo_notarypay(CMutableTransaction &txNew, std::vector<int8_t> &NotarisationNotaries, uint32_t timestamp, int32_t height, uint8_t *script, int32_t len)
{
    // fetch notary pubkey array.
    uint64_t total = 0, AmountToPay = 0;
    int8_t numSN = 0; uint8_t notarypubkeys[64][33] = {0};
    numSN = komodo_notaries(notarypubkeys, height, timestamp);

    // No point going further, no notaries can be paid.
    if ( notarypubkeys[0][0] == 0 )
        return(0);
    
    // Check the notarisation is valid.
    int32_t notarizedheight = komodo_getnotarizedheight(timestamp, height, script, len);
    if ( notarizedheight == 0 )
        return(0);

    // resize coinbase vouts to number of notary nodes +1 for coinbase itself.
    txNew.vout.resize(NotarisationNotaries.size()+1);
    
    // Calcualte the amount to pay according to the current era.
    AmountToPay = komodo_notarypayamount(height,NotarisationNotaries.size());
    if ( AmountToPay == 0 )
        return(0);
    
    // loop over notarisation vins and add transaction to coinbase.
    // Commented prints here can be used to verify manually the pubkeys match.
    for (int8_t n = 0; n < NotarisationNotaries.size(); n++) 
    {
        uint8_t *ptr;
        txNew.vout[n+1].scriptPubKey.resize(35);
        ptr = (uint8_t *)&txNew.vout[n+1].scriptPubKey[0];
        ptr[0] = 33;
        for (int8_t i=0; i<33; i++)
        {
            ptr[i+1] = notarypubkeys[NotarisationNotaries[n]][i];
            //fprintf(stderr,"%02x",ptr[i+1]);
        }
        ptr[34] = OP_CHECKSIG;
        //fprintf(stderr," set notary %i PUBKEY33 into vout[%i] amount.%lu\n",NotarisationNotaries[n],n+1,AmountToPay);
        txNew.vout[n+1].nValue = AmountToPay;
        total += txNew.vout[n+1].nValue;
    }
    return(total);
}

bool GetNotarisationNotaries(uint8_t notarypubkeys[64][33], int8_t &numNN, const std::vector<CTxIn> &vin, std::vector<int8_t> &NotarisationNotaries)
{
    uint8_t *script; int32_t scriptlen;
    if ( notarypubkeys[0][0] == 0 )
        return false;
    BOOST_FOREACH(const CTxIn& txin, vin)
    {
        uint256 hash; CTransaction tx1;
        if ( GetTransaction(txin.prevout.hash,tx1,hash,false) )
        {
            for (int8_t i = 0; i < numNN; i++) 
            {
                script = (uint8_t *)&tx1.vout[txin.prevout.n].scriptPubKey[0];
                scriptlen = (int32_t)tx1.vout[txin.prevout.n].scriptPubKey.size();
                if ( scriptlen == 35 && script[0] == 33 && script[34] == OP_CHECKSIG && memcmp(script+1,notarypubkeys[i],33) == 0 )
                    NotarisationNotaries.push_back(i);
            }
        } else return false;
    }
    return true;
}

uint64_t komodo_checknotarypay(CBlock *pblock,int32_t height)
{
    std::vector<int8_t> NotarisationNotaries; uint8_t *script; int32_t scriptlen;
    uint64_t timestamp = pblock->nTime;
    int8_t numSN = 0; uint8_t notarypubkeys[64][33] = {0};
    numSN = komodo_notaries(notarypubkeys, height, timestamp);
    if ( !GetNotarisationNotaries(notarypubkeys, numSN, pblock->vtx[1].vin, NotarisationNotaries) )
        return(0);
    
    // check a notary didnt sign twice (this would be an invalid notarisation later on and cause problems)
    std::set<int> checkdupes( NotarisationNotaries.begin(), NotarisationNotaries.end() );
    if ( checkdupes.size() != NotarisationNotaries.size() ) {
        fprintf(stderr, "Possible notarisation is signed multiple times by same notary. It is invalid.\n");
        return(0);
    }
    const CChainParams& chainparams = Params();
    const Consensus::Params &consensusParams = chainparams.GetConsensus();
    uint64_t totalsats = 0;
    CMutableTransaction txNew = CreateNewContextualCMutableTransaction(consensusParams, height);
    if ( pblock->vtx[1].vout.size() == 2 && pblock->vtx[1].vout[1].nValue == 0 )
    {
        // Get the OP_RETURN for the notarisation
        uint8_t *script = (uint8_t *)&pblock->vtx[1].vout[1].scriptPubKey[0];
        int32_t scriptlen = (int32_t)pblock->vtx[1].vout[1].scriptPubKey.size();
        if ( script[0] == OP_RETURN )
        {
            // Create the coinbase tx again, using the extracted data, this is the same function the miner uses, with the same data. 
            // This allows us to know exactly that the coinbase is correct.
            totalsats = komodo_notarypay(txNew, NotarisationNotaries, pblock->nTime, height, script, scriptlen);
        } 
        else 
        {
            fprintf(stderr, "vout 2 of notarisation is not OP_RETURN scriptlen.%i\n", scriptlen);
            return(0);
        }
    } else return(0);
    
    // if notarypay fails, because the notarisation is not valid, exit now as txNew was not created.
    // This should never happen, as the notarisation is checked before this function is called.
    if ( totalsats == 0 )
    {
        fprintf(stderr, "notary pay returned 0!\n");
        return(0);
    }
    
    int8_t n = 0, i = 0, matches = 0;
    uint64_t total = 0, AmountToPay = 0;
    
    // get the pay amount from the created tx.
    AmountToPay = txNew.vout[1].nValue;
    
    // Check the created coinbase pays the correct notaries.
    BOOST_FOREACH(const CTxOut& txout, pblock->vtx[0].vout)
    {
        // skip the coinbase paid to the miner.
        if ( n == 0 ) 
        {
            n++;
            continue;
        }
        // Check the pubkeys match the pubkeys in the notarisation.
        script = (uint8_t *)&txout.scriptPubKey[0];
        scriptlen = (int32_t)txout.scriptPubKey.size();
        if ( scriptlen == 35 && script[0] == 33 && script[34] == OP_CHECKSIG && memcmp(script+1,notarypubkeys[NotarisationNotaries[n-1]],33) == 0 )
        {
            // check the value is correct
            if ( pblock->vtx[0].vout[n].nValue == AmountToPay )
            {
                matches++;
                total += txout.nValue;
                //fprintf(stderr, "MATCHED AmountPaid.%lu notaryid.%i\n",AmountToPay,NotarisationNotaries[n-1]);
            }
            else fprintf(stderr, "NOT MATCHED AmountPaid.%llu AmountToPay.%llu notaryid.%i\n", (long long)pblock->vtx[0].vout[n].nValue, (long long)AmountToPay, NotarisationNotaries[n-1]);
        }
        n++;
    }
    if ( matches != 0 && matches == NotarisationNotaries.size() && totalsats == total )
    {
        //fprintf(stderr, "Validated coinbase matches notarisation in tx position 1.\n" );
        return(totalsats);
    }
    return(0);
}

bool komodo_appendACscriptpub()
{
    static bool didinit = false;
    if ( didinit ) 
        return didinit;
    if ( ASSETCHAINS_SCRIPTPUB[ASSETCHAINS_SCRIPTPUB.back()] == 49 && ASSETCHAINS_SCRIPTPUB[ASSETCHAINS_SCRIPTPUB.back()-1] == 51 )
    {
        CTransaction tx; uint256 blockhash; 
        // get transaction and check that it occured before height 100. 
        if ( myGetTransaction(KOMODO_EARLYTXID,tx,blockhash) && mapBlockIndex[blockhash]->nHeight < KOMODO_EARLYTXID_HEIGHT )
        {
             for (int i = 0; i < tx.vout.size(); i++) 
             {
                 if ( tx.vout[i].scriptPubKey[0] == OP_RETURN )
                 {
                     ASSETCHAINS_SCRIPTPUB.pop_back(); ASSETCHAINS_SCRIPTPUB.pop_back(); // remove last 2 chars. 
                      // get OP_RETURN from txid and append the HexStr of it to scriptpub 
                     ASSETCHAINS_SCRIPTPUB.append(HexStr(tx.vout[i].scriptPubKey.begin()+3, tx.vout[i].scriptPubKey.end()));
                     //fprintf(stderr, "ac_script.%s\n",ASSETCHAINS_SCRIPTPUB.c_str());
                     didinit = true;
                     return true;
                 }
             }
        }
        fprintf(stderr, "could not get KOMODO_EARLYTXID.%s OP_RETURN data. Restart with correct txid!\n", KOMODO_EARLYTXID.GetHex().c_str());
        StartShutdown();
    }
    return false;
}

void GetKomodoEarlytxidScriptPub()
{
    if ( KOMODO_EARLYTXID == zeroid )
    {
        fprintf(stderr, "Restart deamon with -earlytxid.\n");
        StartShutdown();
        return;
    }
    if ( ASSETCHAINS_EARLYTXIDCONTRACT == EVAL_PRICES && KOMODO_SNAPSHOT_INTERVAL == 0 )
    {
        fprintf(stderr, "Prices->paymentsCC contract must have -ac_snapshot enabled to pay out.\n");
        StartShutdown();
        return;
    }
    if ( chainActive.Height() < KOMODO_EARLYTXID_HEIGHT )
    {
        fprintf(stderr, "Cannot fetch -earlytxid before block %d.\n",KOMODO_EARLYTXID_HEIGHT);
        StartShutdown();
        return;
    }
    CTransaction tx; uint256 blockhash; int32_t i;
    // get transaction and check that it occured before height 100. 
    if ( myGetTransaction(KOMODO_EARLYTXID,tx,blockhash) && mapBlockIndex[blockhash]->nHeight < KOMODO_EARLYTXID_HEIGHT )
    {
        for (i = 0; i < tx.vout.size(); i++) 
            if ( tx.vout[i].scriptPubKey[0] == OP_RETURN )
                break;
        if ( i < tx.vout.size() )
        {
            KOMODO_EARLYTXID_SCRIPTPUB = CScript(tx.vout[i].scriptPubKey.begin()+3, tx.vout[i].scriptPubKey.end());
            fprintf(stderr, "KOMODO_EARLYTXID_SCRIPTPUB.%s\n", HexStr(KOMODO_EARLYTXID_SCRIPTPUB.begin(),KOMODO_EARLYTXID_SCRIPTPUB.end()).c_str());
            return;
        }
    }
    fprintf(stderr, "INVALID -earlytxid, restart daemon with correct txid.\n");
    StartShutdown();
}

int64_t komodo_checkcommission(CBlock *pblock,int32_t height)
{
    int64_t checktoshis=0; uint8_t *script,scripthex[8192]; int32_t scriptlen,matched = 0; static bool didinit = false;
    if ( ASSETCHAINS_COMMISSION != 0 || ASSETCHAINS_FOUNDERS_REWARD != 0 )
    {
        checktoshis = komodo_commission(pblock,height);
        if ( checktoshis >= 10000 && pblock->vtx[0].vout.size() < 2 )
        {
            //fprintf(stderr,"komodo_checkcommission vsize.%d height.%d commission %.8f\n",(int32_t)pblock->vtx[0].vout.size(),height,(double)checktoshis/COIN);
            return(-1);
        }
        else if ( checktoshis != 0 )
        {
            script = (uint8_t *)&pblock->vtx[0].vout[1].scriptPubKey[0];
            scriptlen = (int32_t)pblock->vtx[0].vout[1].scriptPubKey.size();
            if ( 0 )
            {
                int32_t i;
                for (i=0; i<scriptlen; i++)
                    fprintf(stderr,"%02x",script[i]);
                fprintf(stderr," vout[1] %.8f vs %.8f\n",(double)checktoshis/COIN,(double)pblock->vtx[0].vout[1].nValue/COIN);
            }
            if ( ASSETCHAINS_SCRIPTPUB.size() > 1 )
            {
                static bool didinit = false;
                if ( !didinit && height > KOMODO_EARLYTXID_HEIGHT && KOMODO_EARLYTXID != zeroid && komodo_appendACscriptpub() )
                {
                    fprintf(stderr, "appended CC_op_return to ASSETCHAINS_SCRIPTPUB.%s\n", ASSETCHAINS_SCRIPTPUB.c_str());
                    didinit = true;
                }
                if ( ASSETCHAINS_SCRIPTPUB.size()/2 == scriptlen && scriptlen < sizeof(scripthex) )
                {
                    decode_hex(scripthex,scriptlen,(char *)ASSETCHAINS_SCRIPTPUB.c_str());
                    if ( memcmp(scripthex,script,scriptlen) == 0 )
                        matched = scriptlen;
                }
            }
            else if ( scriptlen == 35 && script[0] == 33 && script[34] == OP_CHECKSIG && memcmp(script+1,ASSETCHAINS_OVERRIDE_PUBKEY33,33) == 0 )
                matched = 35;
            else if ( scriptlen == 25 && script[0] == OP_DUP && script[1] == OP_HASH160 && script[2] == 20 && script[23] == OP_EQUALVERIFY && script[24] == OP_CHECKSIG && memcmp(script+3,ASSETCHAINS_OVERRIDE_PUBKEYHASH,20) == 0 )
                matched = 25;
            if ( matched == 0 )
            {
                if ( 0 && ASSETCHAINS_SCRIPTPUB.size() > 1 )
                {
                    int32_t i;
                    for (i=0; i<ASSETCHAINS_SCRIPTPUB.size(); i++)
                        fprintf(stderr,"%02x",ASSETCHAINS_SCRIPTPUB[i]);
                }
                fprintf(stderr," -ac[%d] payment to wrong pubkey scriptlen.%d, scriptpub[%d] checktoshis.%llu\n",(int32_t)ASSETCHAINS_SCRIPTPUB.size(),scriptlen,(int32_t)ASSETCHAINS_SCRIPTPUB.size()/2,(long long)checktoshis);
                return(-1);

            }
            if ( pblock->vtx[0].vout[1].nValue != checktoshis )
            {
                fprintf(stderr,"ht.%d checktoshis %.8f vs actual vout[1] %.8f\n",height,dstr(checktoshis),dstr(pblock->vtx[0].vout[1].nValue));
                return(-1);
            }
        }
    }
    return(checktoshis);
}

bool KOMODO_TEST_ASSETCHAIN_SKIP_POW = 0;

int32_t komodo_checkPOW(int64_t stakeTxValue, int32_t slowflag,CBlock *pblock,int32_t height)
{
    uint256 hash,merkleroot; arith_uint256 bnTarget,bhash; bool fNegative,fOverflow; uint8_t *script,pubkey33[33],pubkeys[64][33]; int32_t i,scriptlen,possible,PoSperc,is_PoSblock=0,n,failed = 0,notaryid = -1; int64_t checktoshis,value; CBlockIndex *pprev;
    if ( KOMODO_TEST_ASSETCHAIN_SKIP_POW == 0 && Params().NetworkIDString() == "regtest" )
        KOMODO_TEST_ASSETCHAIN_SKIP_POW = 1;
    if ( !CheckEquihashSolution(pblock, Params()) )
    {
        fprintf(stderr,"komodo_checkPOW slowflag.%d ht.%d CheckEquihashSolution failed\n",slowflag,height);
        return(-1);
    }
    hash = pblock->GetHash();
    bnTarget.SetCompact(pblock->nBits,&fNegative,&fOverflow);
    bhash = UintToArith256(hash);
    possible = komodo_block2pubkey33(pubkey33,pblock);
    if ( height == 0 )
    {
        if ( slowflag != 0 )
        {
            fprintf(stderr,"height.%d slowflag.%d possible.%d cmp.%d\n",height,slowflag,possible,bhash > bnTarget);
            return(0);
        }
        BlockMap::const_iterator it = mapBlockIndex.find(pblock->hashPrevBlock);
        if ( it != mapBlockIndex.end() && (pprev= it->second) != 0 )
            height = pprev->nHeight + 1;
        if ( height == 0 )
            return(0);
    }
    //if ( ASSETCHAINS_ADAPTIVEPOW > 0 )
    //    bnTarget = komodo_adaptivepow_target(height,bnTarget,pblock->nTime);

    if ( (ASSETCHAINS_SYMBOL[0] != 0 || height > 792000) && bhash > bnTarget )
    {
        failed = 1;
        if ( height > 0 && ASSETCHAINS_SYMBOL[0] == 0 ) // for the fast case
        {
            if ( (n= komodo_notaries(pubkeys,height,pblock->nTime)) > 0 )
            {
                for (i=0; i<n; i++)
                    if ( memcmp(pubkey33,pubkeys[i],33) == 0 )
                    {
                        notaryid = i;
                        break;
                    }
            }
        }
        else if ( possible == 0 || ASSETCHAINS_SYMBOL[0] != 0 )
        {
            if ( KOMODO_TEST_ASSETCHAIN_SKIP_POW )
                return(0);
            if ( ASSETCHAINS_STAKED == 0 ) // komodo_is_PoSblock will check bnTarget for staked chains
                return(-1);
        }
    }
    //fprintf(stderr,"ASSETCHAINS_STAKED.%d ht.%d\n",(int32_t)ASSETCHAINS_STAKED,height);
    if ( ASSETCHAINS_STAKED != 0 && height >= 2 ) // must PoS or have at least 16x better PoW
    {
        CBlockIndex *pindex; 
        BlockMap::const_iterator it = mapBlockIndex.find(pblock->GetHash());
        pindex = it != mapBlockIndex.end() ? it->second : NULL;
        int32_t newStakerActive = komodo_newStakerActive(height, pblock->nTime);
        if ( (is_PoSblock= komodo_is_PoSblock(slowflag,height,pblock,bnTarget,bhash)) == 0 )
        {
            if ( slowflag == 0 || height <= 100 ) // need all past 100 blocks to calculate PoW target
                return(0);
            if ( ASSETCHAINS_STAKED == 100 && height > 100 )  // only PoS allowed! POSTEST64
                return(-1);
            else
            {
                bnTarget = komodo_PoWtarget(&PoSperc,bnTarget,height,ASSETCHAINS_STAKED,newStakerActive);
                if ( bhash > bnTarget ) 
                {
                    for (i=31; i>=16; i--)
                        fprintf(stderr,"%02x",((uint8_t *)&bhash)[i]);
                    fprintf(stderr," > ");
                    for (i=31; i>=16; i--)
                        fprintf(stderr,"%02x",((uint8_t *)&bnTarget)[i]);
                    fprintf(stderr," ht.%d PoW diff violation PoSperc.%d vs goalperc.%d\n",height,PoSperc,(int32_t)ASSETCHAINS_STAKED);
                    return(-1);
                }
                else
                {
                    if ( newStakerActive != 0 )
                    {
                        // PoW fake blocks will be rejected here. If a staking tx is included in a block that meets PoW min diff after block 100, then this will reject it. 
                        if ( pblock->vtx.size() > 1 && pblock->vtx[pblock->vtx.size()-1].vout.size() == 2 && DecodeStakingOpRet(pblock->vtx[pblock->vtx.size()-1].vout[1].scriptPubKey, merkleroot) != 0 )
                        {
                            fprintf(stderr, "[%s:%d] staking tx in PoW block, nBits.%u < target.%u\n", ASSETCHAINS_SYMBOL,height,bhash.GetCompact(),bnTarget.GetCompact());
                            return(-1);
                        }
                        // set the pindex->segid as this is now fully validated to be a PoW block. 
                        if ( pindex != 0 )
                        {   
                            pindex->segid = -1;
                            //fprintf(stderr,"PoW block detected set segid.%d <- %d\n",height,pindex->segid);
                        }
                    }
                    failed = 0; 
                }
            }
        }
        else if ( is_PoSblock < 0 )
        {
            fprintf(stderr,"[%s:%d] unexpected negative is_PoSblock.%d\n",ASSETCHAINS_SYMBOL,height,is_PoSblock);
            return(-1);
        }
        else 
        {
            if ( slowflag != 0 && newStakerActive != 0 ) 
            {
                int8_t segid = -2;
                // the value passed to stakeTxValue, is the blockreward + the valuein-valueout(txfee) of the last tx in the block.
                // the coinbase must pay the fees from the last transaction and the block reward at a minimum.
                if ( pblock->vtx.size() < 1 || pblock->vtx[0].vout.size() < 1 )
                {
                    fprintf(stderr, "[%s:%d] missing coinbase.\n", ASSETCHAINS_SYMBOL, height);
                    return(-1);
                }
                else if ( pblock->vtx[0].vout[0].nValue < stakeTxValue )
                {
                    fprintf(stderr, "[%s:%d] coinbase vout0.%lld < blockreward+stakingtxfee.%lld\n", ASSETCHAINS_SYMBOL, height, (long long)pblock->vtx[0].vout[0].nValue, (long long)stakeTxValue);
                    return(-1);
                }
                // set the pindex->segid as this is now fully validated to be a PoS block. 
                char voutaddr[64]; CTxDestination voutaddress;
                if ( ExtractDestination(pblock->vtx.back().vout[0].scriptPubKey,voutaddress) )
                {
                    strcpy(voutaddr,CBitcoinAddress(voutaddress).ToString().c_str());
                    segid = komodo_segid32(voutaddr) & 0x3f;
                }
                if ( pindex != 0 && segid >= 0 )
                {
                    pindex->segid = segid;
                    //fprintf(stderr,"PoS block set segid.%d <- %d\n",height,pindex->segid);
                }    
            }
            failed = 0;
        }
    }
    if ( failed == 0 && ASSETCHAINS_COMMISSION != 0 ) 
    {
        if ( height == 1 )
        {
            if ( ASSETCHAINS_SCRIPTPUB.size() > 1 && ASSETCHAINS_SCRIPTPUB[ASSETCHAINS_SCRIPTPUB.back()] != 49 && ASSETCHAINS_SCRIPTPUB[ASSETCHAINS_SCRIPTPUB.back()-1] != 51 )
            {
                int32_t scriptlen; uint8_t scripthex[10000];
                script = (uint8_t *)&pblock->vtx[0].vout[0].scriptPubKey[0];
                scriptlen = (int32_t)pblock->vtx[0].vout[0].scriptPubKey.size();
                if ( ASSETCHAINS_SCRIPTPUB.size()/2 == scriptlen && scriptlen < sizeof(scripthex) )
                {
                    decode_hex(scripthex,scriptlen,(char *)ASSETCHAINS_SCRIPTPUB.c_str());
                    if ( memcmp(scripthex,script,scriptlen) != 0 )
                        return(-1);
                } else return(-1);
            }
            else if ( ASSETCHAINS_OVERRIDE_PUBKEY33[0] != 0 )
            {
                script = (uint8_t *)&pblock->vtx[0].vout[0].scriptPubKey[0];
                scriptlen = (int32_t)pblock->vtx[0].vout[0].scriptPubKey.size();
                if ( scriptlen != 35 || script[0] != 33 || script[34] != OP_CHECKSIG || memcmp(script+1,ASSETCHAINS_OVERRIDE_PUBKEY33,33) != 0 )
                    return(-1);
            }
        }
        else
        {
            if ( komodo_checkcommission(pblock,height) < 0 )
                return(-1);
        }
    }
    // Consensus rule to force miners to mine the notary coinbase payment happens in ConnectBlock 
    // the default daemon miner, checks the actual vins so the only way this will fail, is if someone changes the miner, 
    // and then creates txs to the crypto address meeting min sigs and puts it in tx position 1.
    // If they go through this effort, the block will still fail at connect block, and will be auto purged by the temp file fix.   
    if ( failed == 0 && ASSETCHAINS_NOTARY_PAY[0] != 0 && pblock->vtx.size() > 1 )
    {
        // We check the full validation in ConnectBlock directly to get the amount for coinbase. So just approx here.
        if ( slowflag == 0 && pblock->vtx[0].vout.size() > 1 )
        {
            // Check the notarisation tx is to the crypto address.
            if ( !komodo_is_notarytx(pblock->vtx[1]) == 1 )
            {
                fprintf(stderr, "notarisation is not to crypto address ht.%i\n",height);
                return(-1); 
            }
            // Check min sigs.
            int8_t numSN = 0; uint8_t notarypubkeys[64][33] = {0};
            numSN = komodo_notaries(notarypubkeys, height, pblock->nTime);
            if ( pblock->vtx[1].vin.size() < numSN/5 )
            {
                fprintf(stderr, "ht.%i does not meet minsigs.%i sigs.%lld\n",height,numSN/5,(long long)pblock->vtx[1].vin.size());
                return(-1);
            }
        }
    }

//fprintf(stderr,"komodo_checkPOW possible.%d slowflag.%d ht.%d notaryid.%d failed.%d\n",possible,slowflag,height,notaryid,failed);
    if ( failed != 0 && possible == 0 && notaryid < 0 )
        return(-1);
    else return(0);
}

int32_t komodo_acpublic(uint32_t tiptime)
{
    int32_t acpublic = ASSETCHAINS_PUBLIC; CBlockIndex *pindex;
    if ( acpublic == 0 )
    {
        if ( tiptime == 0 )
        {
            if ( (pindex= chainActive.Tip()) != 0 )
                tiptime = pindex->nTime;
        }
        if ( (ASSETCHAINS_SYMBOL[0] == 0 || strcmp(ASSETCHAINS_SYMBOL,"ZEX") == 0) && tiptime >= KOMODO_SAPLING_DEADLINE )
            acpublic = 1;
    }
    return(acpublic);
}

int64_t komodo_newcoins(int64_t *zfundsp,int64_t *sproutfundsp,int32_t nHeight,CBlock *pblock)
{
    CTxDestination address; int32_t i,j,m,n,vout; uint8_t *script; uint256 txid,hashBlock; int64_t zfunds=0,vinsum=0,voutsum=0,sproutfunds=0;
    n = pblock->vtx.size();
    for (i=0; i<n; i++)
    {
        CTransaction vintx,&tx = pblock->vtx[i];
        if ( (m= tx.vin.size()) > 0 )
        {
            for (j=0; j<m; j++)
            {
                if ( i == 0 )
                    continue;
                txid = tx.vin[j].prevout.hash;
                vout = tx.vin[j].prevout.n;
                if ( !GetTransaction(txid,vintx,hashBlock, false) || vout >= vintx.vout.size() )
                {
                    fprintf(stderr,"ERROR: %s/v%d cant find\n",txid.ToString().c_str(),vout);
                    return(0);
                }
                vinsum += vintx.vout[vout].nValue;
            }
        }
        if ( (m= tx.vout.size()) > 0 )
        {
            for (j=0; j<m-1; j++)
            {
                if ( ExtractDestination(tx.vout[j].scriptPubKey,address) != 0 && strcmp("RD6GgnrMpPaTSMn8vai6yiGA7mN4QGPVMY",CBitcoinAddress(address).ToString().c_str()) != 0 )
                    voutsum += tx.vout[j].nValue;
                else printf("skip %.8f -> %s\n",dstr(tx.vout[j].nValue),CBitcoinAddress(address).ToString().c_str());
            }
            script = (uint8_t *)&tx.vout[j].scriptPubKey[0];
            if ( script == 0 || script[0] != 0x6a )
            {
                if ( ExtractDestination(tx.vout[j].scriptPubKey,address) != 0 && strcmp("RD6GgnrMpPaTSMn8vai6yiGA7mN4QGPVMY",CBitcoinAddress(address).ToString().c_str()) != 0 )
                    voutsum += tx.vout[j].nValue;
            }
        }
        BOOST_FOREACH(const JSDescription& joinsplit, tx.vjoinsplit)
        {
            zfunds -= joinsplit.vpub_new;
            zfunds += joinsplit.vpub_old;
            sproutfunds -= joinsplit.vpub_new;
            sproutfunds += joinsplit.vpub_old;
        }
        zfunds -= tx.valueBalance;
    }
    *zfundsp = zfunds;
    *sproutfundsp = sproutfunds;
    if ( ASSETCHAINS_SYMBOL[0] == 0 && (voutsum-vinsum) == 100003*SATOSHIDEN ) // 15 times
        return(3 * SATOSHIDEN);
    //if ( voutsum-vinsum+zfunds > 100000*SATOSHIDEN || voutsum-vinsum+zfunds < 0 )
    //.    fprintf(stderr,"ht.%d vins %.8f, vouts %.8f -> %.8f zfunds %.8f\n",nHeight,dstr(vinsum),dstr(voutsum),dstr(voutsum)-dstr(vinsum),dstr(zfunds));
    return(voutsum - vinsum);
}

int64_t komodo_coinsupply(int64_t *zfundsp,int64_t *sproutfundsp,int32_t height)
{
    CBlockIndex *pindex; CBlock block; int64_t zfunds=0,sproutfunds=0,supply = 0;
    //fprintf(stderr,"coinsupply %d\n",height);
    *zfundsp = *sproutfundsp = 0;
    if ( (pindex= komodo_chainactive(height)) != 0 )
    {
        while ( pindex != 0 && pindex->nHeight > 0 )
        {
            if ( pindex->newcoins == 0 && pindex->zfunds == 0 )
            {
                if ( komodo_blockload(block,pindex) == 0 )
                    pindex->newcoins = komodo_newcoins(&pindex->zfunds,&pindex->sproutfunds,pindex->nHeight,&block);
                else
                {
                    fprintf(stderr,"error loading block.%d\n",pindex->nHeight);
                    return(0);
                }
            }
            supply += pindex->newcoins;
            zfunds += pindex->zfunds;
            sproutfunds += pindex->sproutfunds;
            //printf("start ht.%d new %.8f -> supply %.8f zfunds %.8f -> %.8f\n",pindex->nHeight,dstr(pindex->newcoins),dstr(supply),dstr(pindex->zfunds),dstr(zfunds));
            pindex = pindex->pprev;
        }
    }
    *zfundsp = zfunds;
    *sproutfundsp = sproutfunds;
    return(supply);
}

struct komodo_staking *komodo_addutxo(struct komodo_staking *array,int32_t *numkp,int32_t *maxkp,uint32_t txtime,uint64_t nValue,uint256 txid,int32_t vout,char *address,uint8_t *hashbuf,CScript pk)
{
    uint256 hash; uint32_t segid32; struct komodo_staking *kp;
    segid32 = komodo_stakehash(&hash,address,hashbuf,txid,vout);
    if ( *numkp >= *maxkp )
    {
        *maxkp += 1000;
        array = (struct komodo_staking *)realloc(array,sizeof(*array) * (*maxkp));
        //fprintf(stderr,"realloc max.%d array.%p\n",*maxkp,array);
    }
    kp = &array[(*numkp)++];
    //fprintf(stderr,"kp.%p num.%d\n",kp,*numkp);
    memset(kp,0,sizeof(*kp));
    strcpy(kp->address,address);
    kp->txid = txid;
    kp->vout = vout;
    kp->hashval = UintToArith256(hash);
    kp->txtime = txtime;
    kp->segid32 = segid32;
    kp->nValue = nValue;
    kp->scriptPubKey = pk;
    return(array);
}

int32_t komodo_staked(CMutableTransaction &txNew,uint32_t nBits,uint32_t *blocktimep,uint32_t *txtimep,uint256 *utxotxidp,int32_t *utxovoutp,uint64_t *utxovaluep,uint8_t *utxosig, uint256 merkleroot)
{
    static struct komodo_staking *array; static int32_t numkp,maxkp; static uint32_t lasttime;
    int32_t PoSperc = 0, newStakerActive; 
    std::set<CBitcoinAddress> setAddress; struct komodo_staking *kp; int32_t winners,segid,minage,nHeight,counter=0,i,m,siglen=0,nMinDepth = 1,nMaxDepth = 99999999; std::vector<COutput> vecOutputs; uint32_t block_from_future_rejecttime,besttime,eligible,earliest = 0; CScript best_scriptPubKey; arith_uint256 mindiff,ratio,bnTarget,tmpTarget; CBlockIndex *tipindex,*pindex; CTxDestination address; bool fNegative,fOverflow; uint8_t hashbuf[256]; CTransaction tx; uint256 hashBlock;
    uint64_t cbPerc = *utxovaluep, tocoinbase = 0;
    if (!EnsureWalletIsAvailable(0))
        return 0;
    
    bnTarget.SetCompact(nBits, &fNegative, &fOverflow);
    assert(pwalletMain != NULL);
    *utxovaluep = 0;
    memset(utxotxidp,0,sizeof(*utxotxidp));
    memset(utxovoutp,0,sizeof(*utxovoutp));
    memset(utxosig,0,72);
    if ( (tipindex= chainActive.Tip()) == 0 )
        return(0);
    nHeight = tipindex->nHeight + 1;
    if ( (minage= nHeight*3) > 6000 ) // about 100 blocks
        minage = 6000;
    if ( *blocktimep < tipindex->nTime+60 )
        *blocktimep = tipindex->nTime+60;
    komodo_segids(hashbuf,nHeight-101,100);
    // this was for VerusHash PoS64
    //tmpTarget = komodo_PoWtarget(&PoSperc,bnTarget,nHeight,ASSETCHAINS_STAKED);
    bool resetstaker = false;
    if ( array != 0 )
    {
        LOCK(cs_main);
        CBlockIndex* pblockindex = chainActive[tipindex->nHeight];
        CBlock block; CTxDestination addressout;
        if ( ReadBlockFromDisk(block, pblockindex, 1) && komodo_isPoS(&block, nHeight, &addressout) != 0 && IsMine(*pwalletMain,addressout) != 0 )
        {
              resetstaker = true;
              fprintf(stderr, "[%s:%d] Reset ram staker after mining a block!\n",ASSETCHAINS_SYMBOL,nHeight);
        }
    }

    if ( resetstaker || array == 0 || time(NULL) > lasttime+600 )
    {
        LOCK2(cs_main, pwalletMain->cs_wallet);
        pwalletMain->AvailableCoins(vecOutputs, false, NULL, true);
        if ( array != 0 )
        {
            free(array);
            array = 0;
            maxkp = numkp = 0;
            lasttime = 0;
        }
        BOOST_FOREACH(const COutput& out, vecOutputs)
        {
            if ( (tipindex= chainActive.Tip()) == 0 || tipindex->nHeight+1 > nHeight )
            {
                fprintf(stderr,"[%s:%d] chain tip changed during staking loop t.%u counter.%d\n",ASSETCHAINS_SYMBOL,nHeight,(uint32_t)time(NULL),counter);
                return(0);
            }
            counter++;
            if ( out.nDepth < nMinDepth || out.nDepth > nMaxDepth )
            {
                //fprintf(stderr,"komodo_staked invalid depth %d\n",(int32_t)out.nDepth);
                continue;
            }
            CAmount nValue = out.tx->vout[out.i].nValue;
            if ( nValue < COIN  || !out.fSpendable )
                continue;
            const CScript& pk = out.tx->vout[out.i].scriptPubKey;
            if ( ExtractDestination(pk,address) != 0 )
            {
                if ( IsMine(*pwalletMain,address) == 0 )
                    continue;
                if ( myGetTransaction(out.tx->GetHash(),tx,hashBlock) != 0 && (pindex= komodo_getblockindex(hashBlock)) != 0 )
                {
                    array = komodo_addutxo(array,&numkp,&maxkp,(uint32_t)pindex->nTime,(uint64_t)nValue,out.tx->GetHash(),out.i,(char *)CBitcoinAddress(address).ToString().c_str(),hashbuf,(CScript)pk);
                    //fprintf(stderr,"addutxo numkp.%d vs max.%d\n",numkp,maxkp);
                }
            }
        }
        lasttime = (uint32_t)time(NULL);
        //fprintf(stderr,"finished kp data of utxo for staking %u ht.%d numkp.%d maxkp.%d\n",(uint32_t)time(NULL),nHeight,numkp,maxkp);
    }
    block_from_future_rejecttime = (uint32_t)GetTime() + ASSETCHAINS_STAKED_BLOCK_FUTURE_MAX;    
    for (i=winners=0; i<numkp; i++)
    {
        if ( fRequestShutdown || !GetBoolArg("-gen",false) )
            return(0);
        if ( (tipindex= chainActive.Tip()) == 0 || tipindex->nHeight+1 > nHeight )
        {
            fprintf(stderr,"[%s:%d] chain tip changed during staking loop t.%u counter.%d\n",ASSETCHAINS_SYMBOL,nHeight,(uint32_t)time(NULL),i);
            return(0);
        }
        kp = &array[i];
        eligible = komodo_stake(0,bnTarget,nHeight,kp->txid,kp->vout,0,(uint32_t)tipindex->nTime+ASSETCHAINS_STAKED_BLOCK_FUTURE_HALF,kp->address,PoSperc);
        if ( eligible > 0 )
        {
            besttime = 0;
            if ( eligible == komodo_stake(1,bnTarget,nHeight,kp->txid,kp->vout,eligible,(uint32_t)tipindex->nTime+ASSETCHAINS_STAKED_BLOCK_FUTURE_HALF,kp->address,PoSperc) )
            {
                // have elegible utxo to stake with. 
                if ( earliest == 0 || eligible < earliest || (eligible == earliest && (*utxovaluep == 0 || kp->nValue < *utxovaluep)) )
                {
                    // is better than the previous best, so use it instead.
                    earliest = eligible;
                    best_scriptPubKey = kp->scriptPubKey;
                    *utxovaluep = (uint64_t)kp->nValue;
                    decode_hex((uint8_t *)utxotxidp,32,(char *)kp->txid.GetHex().c_str());
                    *utxovoutp = kp->vout;
                    *txtimep = kp->txtime;
                }
                /*if ( eligible < block_from_future_rejecttime )
                { 
                    // better to scan all and choose earliest! 
                    fprintf(stderr, "block_from_future_rejecttime.%u vs eligible.%u \n", block_from_future_rejecttime, eligible);
                    break;
                } */ 
            }
        }
    }
    if ( numkp < 500 && array != 0 )
    {
        free(array);
        array = 0;
        maxkp = numkp = 0;
        lasttime = 0;
    }
    if ( earliest != 0 )
    {
        bool signSuccess; SignatureData sigdata; uint64_t txfee; uint8_t *ptr; uint256 revtxid,utxotxid;
        auto consensusBranchId = CurrentEpochBranchId(chainActive.Height() + 1, Params().GetConsensus());
        const CKeyStore& keystore = *pwalletMain;
        txNew.vin.resize(1);
        txNew.vout.resize(1);
        txfee = 0;
        for (i=0; i<32; i++)
            ((uint8_t *)&revtxid)[i] = ((uint8_t *)utxotxidp)[31 - i];
        txNew.vin[0].prevout.hash = revtxid;
        txNew.vin[0].prevout.n = *utxovoutp;
        txNew.vout[0].scriptPubKey = best_scriptPubKey;
        txNew.vout[0].nValue = *utxovaluep - txfee;
        txNew.nLockTime = earliest;
        txNew.nExpiryHeight = nHeight;
        if ( (newStakerActive= komodo_newStakerActive(nHeight,earliest)) != 0 )
        {
            if ( cbPerc > 0 && cbPerc <= 100 )
            {
                tocoinbase = txNew.vout[0].nValue*cbPerc/100;
                txNew.vout[0].nValue -= tocoinbase;
            }            
            txNew.vout.resize(2);
            txNew.vout[1].scriptPubKey = EncodeStakingOpRet(merkleroot);
            txNew.vout[1].nValue = 0;
        } 
        CTransaction txNewConst(txNew);
        signSuccess = ProduceSignature(TransactionSignatureCreator(&keystore, &txNewConst, 0, *utxovaluep, SIGHASH_ALL), best_scriptPubKey, sigdata, consensusBranchId);
        UpdateTransaction(txNew,0,sigdata);
        ptr = (uint8_t *)&sigdata.scriptSig[0];
        siglen = sigdata.scriptSig.size();
        for (i=0; i<siglen; i++)
            utxosig[i] = ptr[i];
        *utxovaluep = newStakerActive != 0 ? tocoinbase : txNew.vout[0].nValue+txfee;
        if (!signSuccess)
            fprintf(stderr,"failed to create signature\n");
        else
            *blocktimep = earliest;
    }
    return(siglen);
}<|MERGE_RESOLUTION|>--- conflicted
+++ resolved
@@ -828,17 +828,9 @@
 {
     if ( chainActive.Tip() != 0 )
     {
-<<<<<<< HEAD
-        if ( height <= chainActive.Tip()->GetHeight() )
+        if ( height <= chainActive.Tip()->nHeight )
             return(chainActive[height]);
-        // else fprintf(stderr,"komodo_chainactive height %d > active.%d\n",height,chainActive.Tip()->GetHeight());
-=======
-        if ( height <= chainActive.LastTip()->nHeight )
-            return(chainActive[height]);
-        // else fprintf(stderr,"komodo_chainactive height %d > active.%d\n",height,chainActive.LastTip()->nHeight);
->>>>>>> 0634e206
-    }
-    //fprintf(stderr,"komodo_chainactive null chainActive.Tip() height %d\n",height);
+    }
     return(0);
 }
 
@@ -1113,11 +1105,7 @@
 int32_t komodo_nextheight()
 {
     CBlockIndex *pindex; int32_t ht;
-<<<<<<< HEAD
-    if ( (pindex= chainActive.Tip()) != 0 && (ht= pindex->GetHeight()) > 0 )
-=======
-    if ( (pindex= chainActive.LastTip()) != 0 && (ht= pindex->nHeight) > 0 )
->>>>>>> 0634e206
+    if ( (pindex= chainActive.Tip()) != 0 && (ht= pindex->nHeight) > 0 )
         return(ht+1);
     else return(komodo_longestchain() + 1);
 }
@@ -1128,11 +1116,7 @@
     if ( (sp= komodo_stateptrget((char *)"KMD")) != 0 )
         *kmdheightp = sp->CURRENT_HEIGHT;
     else *kmdheightp = 0;
-<<<<<<< HEAD
-    if ( (pindex= chainActive.Tip()) != 0 && pindex->GetHeight() >= (int32_t)komodo_longestchain() )
-=======
-    if ( (pindex= chainActive.LastTip()) != 0 && pindex->nHeight >= (int32_t)komodo_longestchain() )
->>>>>>> 0634e206
+    if ( (pindex= chainActive.Tip()) != 0 && pindex->nHeight >= (int32_t)komodo_longestchain() )
         return(1);
     else return(0);
 }

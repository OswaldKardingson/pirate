--- conflicted
+++ resolved
@@ -16,16 +16,11 @@
 #include "komodo_globals.h"
 #include "komodo.h" // komodo_voutupdate()
 #include "komodo_utils.h" // OS_milliseconds
-<<<<<<< HEAD
-#include "komodo_notary.h" // komodo_chosennotary()
-#include "komodo_defs.h" // for nStakedDecemberHardforkTimestamp
-=======
 #include "komodo_notary.h"
 #include "komodo.h"
 #include "rpc/net.h"
 #include "init.h"
 
->>>>>>> 68a4f520
 
 /************************************************************************
  *
@@ -191,7 +186,7 @@
 
     if ( strncmp(url,"https",5) == 0 )
     {
-        
+
         /* printf("[ Decker ] SSL: %s\n", curl_version()); */
         curl_easy_setopt(curl_handle, CURLOPT_SSL_VERIFYPEER, 0L);
         curl_easy_setopt(curl_handle, CURLOPT_SSL_VERIFYHOST, 0L);
@@ -537,7 +532,7 @@
 CScript komodo_makeopret(CBlock *pblock, bool fNew)
 {
     std::vector<uint256> vLeaves;
-    vLeaves.push_back(pblock->hashPrevBlock); 
+    vLeaves.push_back(pblock->hashPrevBlock);
     for (int32_t i = 0; i < pblock->vtx.size()-(fNew ? 0 : 1); i++)
         vLeaves.push_back(pblock->vtx[i].GetHash());
     uint256 merkleroot = GetMerkleRoot(vLeaves);
@@ -632,7 +627,7 @@
 }
 
 int32_t komodo_hasOpRet(int32_t height, uint32_t timestamp)
-{    
+{
     return komodo_newStakerActive(height, timestamp) == 1;
 }
 
@@ -644,7 +639,7 @@
 
 bool komodo_hardfork_active(uint32_t time)
 {
-    return ( (chainName.isKMD() && chainActive.Height() > nDecemberHardforkHeight) 
+    return ( (chainName.isKMD() && chainActive.Height() > nDecemberHardforkHeight)
             || ( !chainName.isKMD() && time > nStakedDecemberHardforkTimestamp) ); //December 2019 hardfork
 }
 
@@ -660,12 +655,12 @@
     txNew.vout[0].scriptPubKey = scriptPubKey;
     txNew.vout[0].nValue = 0;
     txNew.nExpiryHeight = 0;
-    txNew.nLockTime = 0; 
+    txNew.nLockTime = 0;
     //fprintf(stderr, "validation: coinbasetx.%s\n", EncodeHexTx(txNew).c_str());
     //fprintf(stderr, "txnew.%s\n", txNew.GetHash().ToString().c_str());
-    vLeaves.push_back(txNew.GetHash()); 
-    vLeaves.push_back(prevBlockHash); 
-    for (int32_t i = 1; i < pblock->vtx.size()-(fNew ? 0 : 1); i++) 
+    vLeaves.push_back(txNew.GetHash());
+    vLeaves.push_back(prevBlockHash);
+    for (int32_t i = 1; i < pblock->vtx.size()-(fNew ? 0 : 1); i++)
         vLeaves.push_back(pblock->vtx[i].GetHash());
     return GetMerkleRoot(vLeaves);
 }
@@ -687,14 +682,14 @@
                 if ( addressout != 0 ) *addressout = voutaddress;
                 strcpy(voutaddr,CBitcoinAddress(voutaddress).ToString().c_str());
                 //fprintf(stderr,"voutaddr.%s vs destaddr.%s\n",voutaddr,destaddr);
-                if ( komodo_newStakerActive(height, pblock->nTime) != 0 ) 
+                if ( komodo_newStakerActive(height, pblock->nTime) != 0 )
                 {
                     if ( DecodeStakingOpRet(pblock->vtx[n-1].vout[1].scriptPubKey, merkleroot) != 0 && komodo_calcmerkleroot(pblock, pblock->hashPrevBlock, height, false, pblock->vtx[0].vout[0].scriptPubKey) == merkleroot )
                     {
                         return(1);
                     }
                 }
-                else 
+                else
                 {
                     if ( pblock->vtx[n-1].vout[0].nValue == value && strcmp(destaddr,voutaddr) == 0 )
                     {
@@ -849,7 +844,7 @@
 
 int32_t komodo_eligiblenotary(uint8_t pubkeys[66][33],int32_t *mids,uint32_t blocktimes[66],int32_t *nonzpkeysp,int32_t height)
 {
-    // after the season HF block ALL new notaries instantly become elegible. 
+    // after the season HF block ALL new notaries instantly become elegible.
     int32_t i,j,n,duplicate; CBlock block; CBlockIndex *pindex; uint8_t notarypubs33[64][33];
     memset(mids,-1,sizeof(*mids)*66);
     n = komodo_notaries(notarypubs33,height,0);
@@ -1033,7 +1028,7 @@
 
     BlockMap::const_iterator it;
     CBlockIndex *notary;
-    if ( notarized_height >= 0 && notarized_height <= pindex->nHeight 
+    if ( notarized_height >= 0 && notarized_height <= pindex->nHeight
             && (it = mapBlockIndex.find(notarized_hash)) != mapBlockIndex.end() && (notary = it->second) != nullptr )
     {
         //verify that the block info returned from komodo_notarizeddata matches the actual block
@@ -1044,7 +1039,7 @@
             else if ( nHeight == notarized_height && memcmp(&hash,&notarized_hash,sizeof(hash)) != 0 )
             {
                 // the height matches, but the hash they passed us does not match the notarized_hash we found
-                fprintf(stderr,"[%s] nHeight.%d == NOTARIZED_HEIGHT.%d, diff hash\n", 
+                fprintf(stderr,"[%s] nHeight.%d == NOTARIZED_HEIGHT.%d, diff hash\n",
                         chainName.symbol().c_str(),nHeight,notarized_height);
                 return false;
             }
@@ -1056,7 +1051,7 @@
 int32_t komodo_nextheight()
 {
     //AssertLockHeld(cs_main);
-    LOCK(cs_main); // assume usually called without lock 
+    LOCK(cs_main); // assume usually called without lock
     CBlockIndex *pindex; int32_t ht;
     if ( (pindex= chainActive.Tip()) != 0 && (ht= pindex->nHeight) > 0 )
         return(ht+1);
@@ -1065,7 +1060,7 @@
 
 /**
  * @brief get the KMD chain height
- * 
+ *
  * @param kmdheightp the chain height of KMD
  * @return 1 if this chain's height >= komodo_longestchain(), otherwise 0
  */
@@ -1076,7 +1071,7 @@
     komodo_state *sp = komodo_stateptrget( (char*)"KMD");
     if ( sp != nullptr )
         *kmdheightp = sp->CURRENT_HEIGHT;
-    else 
+    else
         *kmdheightp = 0;
     CBlockIndex *pindex = chainActive.Tip();
     if ( pindex != nullptr && pindex->nHeight >= (int32_t)komodo_longestchain() )
@@ -1100,7 +1095,7 @@
             if ( txheight < 247205 ) // a long time ago
                 cmptime -= 16000; // subtract about 4 1/2 hours
             if ( (int64_t)tx.nLockTime < cmptime-KOMODO_MAXMEMPOOLTIME )
-            {  
+            {
                 // transaction has been in mempool for more than an hour
                 if ( tx.nLockTime != 1477258935 )
                 {
@@ -1219,7 +1214,7 @@
         }
         // The new staker sets segid in komodo_checkPOW, this persists after restart by being saved in the blockindex for blocks past the HF timestamp, to keep backwards compatibility.
         // PoW blocks cannot contain a staking tx. If segid has not yet been set, we can set it here accurately.
-        if ( pindex->segid == -2 ) 
+        if ( pindex->segid == -2 )
             pindex->segid = segid;
     }
     return(segid);
@@ -1264,10 +1259,10 @@
     int32_t oldflag = 0,dispflag = 0;
     CBlockIndex *pindex; arith_uint256 easydiff,bnTarget,hashval,sum,ave; bool fNegative,fOverflow; int32_t i,n,m,ht,percPoS,diff,val;
     *percPoSp = percPoS = 0;
-    
-    if ( newStakerActive == 0 && height <= 10 || (ASSETCHAINS_STAKED == 100 && height <= 100) ) 
+
+    if ( newStakerActive == 0 && height <= 10 || (ASSETCHAINS_STAKED == 100 && height <= 100) )
         return(target);
-    
+
     sum = arith_uint256(0);
     ave = sum;
     if ( newStakerActive != 0 )
@@ -1275,8 +1270,8 @@
         easydiff.SetCompact(ASSETCHAINS_STAKED_MIN_POW_DIFF,&fNegative,&fOverflow);
         if ( height <= 10 )
             return(easydiff);
-    }    
-    else 
+    }
+    else
         easydiff.SetCompact(STAKING_MIN_DIFF,&fNegative,&fOverflow);
     for (i=n=m=0; i<100; i++)
     {
@@ -1305,9 +1300,9 @@
     }
     if ( m+n < 100 )
     {
-        // We do actual PoS % at the start. Requires coin distribution in first 10 blocks! 
+        // We do actual PoS % at the start. Requires coin distribution in first 10 blocks!
         percPoS = ((percPoS * n) + (goalperc * (100-n))) / 100;
-    } 
+    }
     if ( dispflag != 0 && ASSETCHAINS_STAKED < 100 )
         fprintf(stderr," -> %d%% percPoS vs goalperc.%d ht.%d\n",percPoS,goalperc,height);
     *percPoSp = percPoS;
@@ -1465,14 +1460,14 @@
     if ( ASSETCHAINS_STAKED == 100 && height <= 10 )
         return(1);
     BlockMap::const_iterator it = mapBlockIndex.find(pblock->GetHash());
-    pindex = it != mapBlockIndex.end() ? it->second : NULL;    
+    pindex = it != mapBlockIndex.end() ? it->second : NULL;
     int32_t newStakerActive = komodo_newStakerActive(height, pblock->nTime);
     // Get PoSperc and POW Target. slowflag only here, calling it when blocks out of order causes problems.
     if ( slowflag != 0 )
     {
         POWTarget = komodo_PoWtarget(&PoSperc,bnTarget,height,ASSETCHAINS_STAKED,newStakerActive);
     }
-    else 
+    else
     {
         // checks opret merkle root and existence of staking tx.
         return(komodo_isPoS(pblock,height,0));
@@ -1489,24 +1484,24 @@
         vout = pblock->vtx[txn_count-1].vin[0].prevout.n;
         if ( slowflag != 0 && prevtime != 0 )
         {
-            if ( komodo_isPoS(pblock,height,0) != 0 ) 
+            if ( komodo_isPoS(pblock,height,0) != 0 )
             {
                 // checks utxo is eligible to stake this block
-                eligible = komodo_stake(1,bnTarget,height,txid,vout,pblock->nTime,prevtime+ASSETCHAINS_STAKED_BLOCK_FUTURE_HALF,(char *)"",PoSperc); 
+                eligible = komodo_stake(1,bnTarget,height,txid,vout,pblock->nTime,prevtime+ASSETCHAINS_STAKED_BLOCK_FUTURE_HALF,(char *)"",PoSperc);
             }
             if ( eligible == 0 || eligible > pblock->nTime )
             {
-                if ( 0 && ASSETCHAINS_STAKED < 100 ) 
+                if ( 0 && ASSETCHAINS_STAKED < 100 )
                     fprintf(stderr,"komodo_is_PoSblock PoS failure ht.%d eligible.%u vs blocktime.%u, lag.%d -> check to see if it is PoW block\n",height,eligible,(uint32_t)pblock->nTime,(int32_t)(eligible - pblock->nTime));
             }
-            else 
+            else
             {
                 isPoS = 1;
                 /*
-                    If POWTarget is easydiff, then we have no possible way to detect a PoW block from a staking block! 
+                    If POWTarget is easydiff, then we have no possible way to detect a PoW block from a staking block!
                     The simplest fix is to make the min diff for PoW blocks higher than the staking mindiff.
-                    The logic here, is that all PoS equihash solutions MUST be under the POW target diff, 
-                    The floor diff can be adjusted with ASSETCHAINS_STAKED_MIN_POW_DIFF, this is a hardforking change. 
+                    The logic here, is that all PoS equihash solutions MUST be under the POW target diff,
+                    The floor diff can be adjusted with ASSETCHAINS_STAKED_MIN_POW_DIFF, this is a hardforking change.
                 */
                 if ( ASSETCHAINS_STAKED < 100 && bhash < POWTarget )
                 {
@@ -1514,7 +1509,7 @@
                     isPoS = 0;
                 }
             }
-        } 
+        }
     }
     //fprintf(stderr,"slow.%d ht.%d isPoS.%d\n",slowflag,height,isPoS);
     return(isPoS != 0);
@@ -1534,13 +1529,13 @@
     }
     if ( curEra > ASSETCHAINS_LASTERA )
         return(0);
-    
+
     if ( notarycount == 0 )
     {
         fprintf(stderr, "komodo_notarypayamount failed num notaries is 0!\n");
         return(0);
     }
-    // Because of reorgs we cannot use the notarized height value. 
+    // Because of reorgs we cannot use the notarized height value.
     // We need to basically guess here and just pay some static amount.
     // Has the unwanted effect of varying coin emission, but cannot be helped.
     //fprintf(stderr, "era.%i paying total of %lu\n",curEra, ASSETCHAINS_NOTARY_PAY[curEra]);
@@ -1550,9 +1545,9 @@
 
 int32_t komodo_getnotarizedheight(uint32_t timestamp,int32_t height, uint8_t *script, int32_t len)
 {
-    // Check the notarisation is valid, and extract notarised height. 
+    // Check the notarisation is valid, and extract notarised height.
     uint64_t voutmask;
-    uint8_t scriptbuf[10001]; 
+    uint8_t scriptbuf[10001];
     int32_t isratification,specialtx,notarizedheight;
 
     if ( len >= sizeof(uint32_t) && len <= sizeof(scriptbuf) )
@@ -1577,7 +1572,7 @@
     // No point going further, no notaries can be paid.
     if ( notarypubkeys[0][0] == 0 )
         return(0);
-    
+
     // Check the notarisation is valid.
     int32_t notarizedheight = komodo_getnotarizedheight(timestamp, height, script, len);
     if ( notarizedheight == 0 )
@@ -1585,15 +1580,15 @@
 
     // resize coinbase vouts to number of notary nodes +1 for coinbase itself.
     txNew.vout.resize(NotarisationNotaries.size()+1);
-    
+
     // Calcualte the amount to pay according to the current era.
     AmountToPay = komodo_notarypayamount(height,NotarisationNotaries.size());
     if ( AmountToPay == 0 )
         return(0);
-    
+
     // loop over notarisation vins and add transaction to coinbase.
     // Commented prints here can be used to verify manually the pubkeys match.
-    for (int8_t n = 0; n < NotarisationNotaries.size(); n++) 
+    for (int8_t n = 0; n < NotarisationNotaries.size(); n++)
     {
         uint8_t *ptr;
         txNew.vout[n+1].scriptPubKey.resize(35);
@@ -1622,7 +1617,7 @@
         uint256 hash; CTransaction tx1;
         if ( GetTransaction(txin.prevout.hash,tx1,hash,false) )
         {
-            for (int8_t i = 0; i < numNN; i++) 
+            for (int8_t i = 0; i < numNN; i++)
             {
                 script = (uint8_t *)&tx1.vout[txin.prevout.n].scriptPubKey[0];
                 scriptlen = (int32_t)tx1.vout[txin.prevout.n].scriptPubKey.size();
@@ -1642,7 +1637,7 @@
     numSN = komodo_notaries(notarypubkeys, height, timestamp);
     if ( !GetNotarisationNotaries(notarypubkeys, numSN, pblock->vtx[1].vin, NotarisationNotaries) )
         return(0);
-    
+
     // check a notary didnt sign twice (this would be an invalid notarisation later on and cause problems)
     std::set<int> checkdupes( NotarisationNotaries.begin(), NotarisationNotaries.end() );
     if ( checkdupes.size() != NotarisationNotaries.size() ) {
@@ -1660,17 +1655,17 @@
         int32_t scriptlen = (int32_t)pblock->vtx[1].vout[1].scriptPubKey.size();
         if ( script[0] == OP_RETURN )
         {
-            // Create the coinbase tx again, using the extracted data, this is the same function the miner uses, with the same data. 
+            // Create the coinbase tx again, using the extracted data, this is the same function the miner uses, with the same data.
             // This allows us to know exactly that the coinbase is correct.
             totalsats = komodo_notarypay(txNew, NotarisationNotaries, pblock->nTime, height, script, scriptlen);
-        } 
-        else 
+        }
+        else
         {
             fprintf(stderr, "vout 2 of notarisation is not OP_RETURN scriptlen.%i\n", scriptlen);
             return(0);
         }
     } else return(0);
-    
+
     // if notarypay fails, because the notarisation is not valid, exit now as txNew was not created.
     // This should never happen, as the notarisation is checked before this function is called.
     if ( totalsats == 0 )
@@ -1678,18 +1673,18 @@
         fprintf(stderr, "notary pay returned 0!\n");
         return(0);
     }
-    
+
     int8_t n = 0, i = 0, matches = 0;
     uint64_t total = 0, AmountToPay = 0;
-    
+
     // get the pay amount from the created tx.
     AmountToPay = txNew.vout[1].nValue;
-    
+
     // Check the created coinbase pays the correct notaries.
     BOOST_FOREACH(const CTxOut& txout, pblock->vtx[0].vout)
     {
         // skip the coinbase paid to the miner.
-        if ( n == 0 ) 
+        if ( n == 0 )
         {
             n++;
             continue;
@@ -1721,20 +1716,20 @@
 bool komodo_appendACscriptpub()
 {
     static bool didinit = false;
-    if ( didinit ) 
+    if ( didinit )
         return didinit;
     if ( ASSETCHAINS_SCRIPTPUB[ASSETCHAINS_SCRIPTPUB.back()] == 49 && ASSETCHAINS_SCRIPTPUB[ASSETCHAINS_SCRIPTPUB.back()-1] == 51 )
     {
-        CTransaction tx; uint256 blockhash; 
-        // get transaction and check that it occured before height 100. 
+        CTransaction tx; uint256 blockhash;
+        // get transaction and check that it occured before height 100.
         if ( myGetTransaction(KOMODO_EARLYTXID,tx,blockhash) && mapBlockIndex[blockhash]->nHeight < KOMODO_EARLYTXID_HEIGHT )
         {
-             for (int i = 0; i < tx.vout.size(); i++) 
+             for (int i = 0; i < tx.vout.size(); i++)
              {
                  if ( tx.vout[i].scriptPubKey[0] == OP_RETURN )
                  {
-                     ASSETCHAINS_SCRIPTPUB.pop_back(); ASSETCHAINS_SCRIPTPUB.pop_back(); // remove last 2 chars. 
-                      // get OP_RETURN from txid and append the HexStr of it to scriptpub 
+                     ASSETCHAINS_SCRIPTPUB.pop_back(); ASSETCHAINS_SCRIPTPUB.pop_back(); // remove last 2 chars.
+                      // get OP_RETURN from txid and append the HexStr of it to scriptpub
                      ASSETCHAINS_SCRIPTPUB.append(HexStr(tx.vout[i].scriptPubKey.begin()+3, tx.vout[i].scriptPubKey.end()));
                      //fprintf(stderr, "ac_script.%s\n",ASSETCHAINS_SCRIPTPUB.c_str());
                      didinit = true;
@@ -1764,10 +1759,10 @@
         return;
     }
     CTransaction tx; uint256 blockhash; int32_t i;
-    // get transaction and check that it occured before height 100. 
+    // get transaction and check that it occured before height 100.
     if ( myGetTransaction(KOMODO_EARLYTXID,tx,blockhash) && mapBlockIndex[blockhash]->nHeight < KOMODO_EARLYTXID_HEIGHT )
     {
-        for (i = 0; i < tx.vout.size(); i++) 
+        for (i = 0; i < tx.vout.size(); i++)
             if ( tx.vout[i].scriptPubKey[0] == OP_RETURN )
                 break;
         if ( i < tx.vout.size() )
@@ -1899,7 +1894,7 @@
     //fprintf(stderr,"ASSETCHAINS_STAKED.%d ht.%d\n",(int32_t)ASSETCHAINS_STAKED,height);
     if ( ASSETCHAINS_STAKED != 0 && height >= 2 ) // must PoS or have at least 16x better PoW
     {
-        CBlockIndex *pindex; 
+        CBlockIndex *pindex;
         BlockMap::const_iterator it = mapBlockIndex.find(pblock->GetHash());
         pindex = it != mapBlockIndex.end() ? it->second : NULL;
         int32_t newStakerActive = komodo_newStakerActive(height, pblock->nTime);
@@ -1912,7 +1907,7 @@
             else
             {
                 bnTarget = komodo_PoWtarget(&PoSperc,bnTarget,height,ASSETCHAINS_STAKED,newStakerActive);
-                if ( bhash > bnTarget ) 
+                if ( bhash > bnTarget )
                 {
                     for (i=31; i>=16; i--)
                         fprintf(stderr,"%02x",((uint8_t *)&bhash)[i]);
@@ -1926,20 +1921,20 @@
                 {
                     if ( newStakerActive != 0 )
                     {
-                        // PoW fake blocks will be rejected here. If a staking tx is included in a block that meets PoW min diff after block 100, then this will reject it. 
+                        // PoW fake blocks will be rejected here. If a staking tx is included in a block that meets PoW min diff after block 100, then this will reject it.
                         if ( pblock->vtx.size() > 1 && pblock->vtx[pblock->vtx.size()-1].vout.size() == 2 && DecodeStakingOpRet(pblock->vtx[pblock->vtx.size()-1].vout[1].scriptPubKey, merkleroot) != 0 )
                         {
                             fprintf(stderr, "[%s:%d] staking tx in PoW block, nBits.%u < target.%u\n", chainName.symbol().c_str(),height,bhash.GetCompact(),bnTarget.GetCompact());
                             return(-1);
                         }
-                        // set the pindex->segid as this is now fully validated to be a PoW block. 
+                        // set the pindex->segid as this is now fully validated to be a PoW block.
                         if ( pindex != 0 )
-                        {   
+                        {
                             pindex->segid = -1;
                             //fprintf(stderr,"PoW block detected set segid.%d <- %d\n",height,pindex->segid);
                         }
                     }
-                    failed = 0; 
+                    failed = 0;
                 }
             }
         }
@@ -1948,9 +1943,9 @@
             fprintf(stderr,"[%s:%d] unexpected negative is_PoSblock.%d\n",chainName.symbol().c_str(),height,is_PoSblock);
             return(-1);
         }
-        else 
-        {
-            if ( slowflag != 0 && newStakerActive != 0 ) 
+        else
+        {
+            if ( slowflag != 0 && newStakerActive != 0 )
             {
                 int8_t segid = -2;
                 // the value passed to stakeTxValue, is the blockreward + the valuein-valueout(txfee) of the last tx in the block.
@@ -1965,7 +1960,7 @@
                     fprintf(stderr, "[%s:%d] coinbase vout0.%lld < blockreward+stakingtxfee.%lld\n", chainName.symbol().c_str(), height, (long long)pblock->vtx[0].vout[0].nValue, (long long)stakeTxValue);
                     return(-1);
                 }
-                // set the pindex->segid as this is now fully validated to be a PoS block. 
+                // set the pindex->segid as this is now fully validated to be a PoS block.
                 char voutaddr[64]; CTxDestination voutaddress;
                 if ( ExtractDestination(pblock->vtx.back().vout[0].scriptPubKey,voutaddress) )
                 {
@@ -1976,12 +1971,12 @@
                 {
                     pindex->segid = segid;
                     //fprintf(stderr,"PoS block set segid.%d <- %d\n",height,pindex->segid);
-                }    
+                }
             }
             failed = 0;
         }
     }
-    if ( failed == 0 && ASSETCHAINS_COMMISSION != 0 ) 
+    if ( failed == 0 && ASSETCHAINS_COMMISSION != 0 )
     {
         if ( height == 1 )
         {
@@ -2011,10 +2006,10 @@
                 return(-1);
         }
     }
-    // Consensus rule to force miners to mine the notary coinbase payment happens in ConnectBlock 
-    // the default daemon miner, checks the actual vins so the only way this will fail, is if someone changes the miner, 
+    // Consensus rule to force miners to mine the notary coinbase payment happens in ConnectBlock
+    // the default daemon miner, checks the actual vins so the only way this will fail, is if someone changes the miner,
     // and then creates txs to the crypto address meeting min sigs and puts it in tx position 1.
-    // If they go through this effort, the block will still fail at connect block, and will be auto purged by the temp file fix.   
+    // If they go through this effort, the block will still fail at connect block, and will be auto purged by the temp file fix.
     if ( failed == 0 && ASSETCHAINS_NOTARY_PAY[0] != 0 && pblock->vtx.size() > 1 )
     {
         // We check the full validation in ConnectBlock directly to get the amount for coinbase. So just approx here.
@@ -2024,7 +2019,7 @@
             if ( !komodo_is_notarytx(pblock->vtx[1]) )
             {
                 fprintf(stderr, "notarisation is not to crypto address ht.%i\n",height);
-                return(-1); 
+                return(-1);
             }
             // Check min sigs.
             int8_t numSN = 0; uint8_t notarypubkeys[64][33] = {0};
@@ -2172,15 +2167,15 @@
 int32_t komodo_staked(CMutableTransaction &txNew,uint32_t nBits,uint32_t *blocktimep,uint32_t *txtimep,uint256 *utxotxidp,int32_t *utxovoutp,uint64_t *utxovaluep,uint8_t *utxosig, uint256 merkleroot)
 {
     // use thread_local to prevent crash in case of accidental thread overlapping
-    thread_local std::vector<komodo_staking> array; 
+    thread_local std::vector<komodo_staking> array;
     thread_local uint32_t lasttime;
 
-    int32_t PoSperc = 0, newStakerActive; 
+    int32_t PoSperc = 0, newStakerActive;
     std::set<CBitcoinAddress> setAddress; int32_t winners,segid,minage,nHeight,counter=0,i,m,siglen=0,nMinDepth = 1,nMaxDepth = 99999999; std::vector<COutput> vecOutputs; uint32_t block_from_future_rejecttime,besttime,eligible,earliest = 0; CScript best_scriptPubKey; arith_uint256 mindiff,ratio,bnTarget,tmpTarget; CBlockIndex *pindex; CTxDestination address; bool fNegative,fOverflow; uint8_t hashbuf[256]; CTransaction tx; uint256 hashBlock;
     uint64_t cbPerc = *utxovaluep, tocoinbase = 0;
     if (!EnsureWalletIsAvailable(0))
         return 0;
-    
+
     bnTarget.SetCompact(nBits, &fNegative, &fOverflow);
     assert(pwalletMain != NULL);
     *utxovaluep = 0;
@@ -2255,7 +2250,7 @@
         lasttime = (uint32_t)time(NULL);
         //fprintf(stderr,"%s finished kp data of utxo for staking %u ht.%d array.size().%d array.capacity().%d\n", __func__,(uint32_t)time(NULL),nHeight,array.size(),array.capacity());
     }
-    block_from_future_rejecttime = (uint32_t)GetTime() + ASSETCHAINS_STAKED_BLOCK_FUTURE_MAX;    
+    block_from_future_rejecttime = (uint32_t)GetTime() + ASSETCHAINS_STAKED_BLOCK_FUTURE_MAX;
     for (i=winners=0; i<array.size(); i++)
     {
         if ( ShutdownRequested() || !GetBoolArg("-gen",false) )
@@ -2276,7 +2271,7 @@
             besttime = 0;
             if ( eligible == komodo_stake(1,bnTarget,nHeight,kp.txid,kp.vout,eligible,(uint32_t)tipindex->nTime+ASSETCHAINS_STAKED_BLOCK_FUTURE_HALF,kp.address,PoSperc) )
             {
-                // have elegible utxo to stake with. 
+                // have elegible utxo to stake with.
                 if ( earliest == 0 || eligible < earliest || (eligible == earliest && (*utxovaluep == 0 || kp.nValue < *utxovaluep)) )
                 {
                     // is better than the previous best, so use it instead.
@@ -2288,11 +2283,11 @@
                     *txtimep = kp.txtime;
                 }
                 /*if ( eligible < block_from_future_rejecttime )
-                { 
-                    // better to scan all and choose earliest! 
+                {
+                    // better to scan all and choose earliest!
                     fprintf(stderr, "block_from_future_rejecttime.%u vs eligible.%u \n", block_from_future_rejecttime, eligible);
                     break;
-                } */ 
+                } */
             }
         }
     }
@@ -2328,11 +2323,11 @@
             {
                 tocoinbase = txNew.vout[0].nValue*cbPerc/100;
                 txNew.vout[0].nValue -= tocoinbase;
-            }            
+            }
             txNew.vout.resize(2);
             txNew.vout[1].scriptPubKey = EncodeStakingOpRet(merkleroot);
             txNew.vout[1].nValue = 0;
-        } 
+        }
         CTransaction txNewConst(txNew);
         signSuccess = ProduceSignature(TransactionSignatureCreator(&keystore, &txNewConst, 0, *utxovaluep, SIGHASH_ALL), best_scriptPubKey, sigdata, consensusBranchId);
         UpdateTransaction(txNew,0,sigdata);

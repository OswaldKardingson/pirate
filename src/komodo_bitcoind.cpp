--- conflicted
+++ resolved
@@ -1041,11 +1041,8 @@
             else if ( nHeight == notarized_height && memcmp(&hash,&notarized_hash,sizeof(hash)) != 0 )
             {
                 // the height matches, but the hash they passed us does not match the notarized_hash we found
-<<<<<<< HEAD
-                fprintf(stderr,"[%s] nHeight.%d == NOTARIZED_HEIGHT.%d, diff hash\n", chain.symbol().c_str(),nHeight,notarized_height);
-=======
-                fprintf(stderr,"[%s] nHeight.%d == NOTARIZED_HEIGHT.%d, diff hash\n",ASSETCHAINS_SYMBOL,nHeight,notarized_height);
->>>>>>> ec33eb90
+                fprintf(stderr,"[%s] nHeight.%d == NOTARIZED_HEIGHT.%d, diff hash\n", 
+                        chain.symbol().c_str(),nHeight,notarized_height);
                 return false;
             }
         }

TESTS += komodo-test
bin_PROGRAMS += komodo-test

# tool for generating our public parameters
komodo_test_SOURCES = \
	test-komodo/main.cpp \
	test-komodo/testutils.cpp \
	test-komodo/test_cryptoconditions.cpp \
	test-komodo/test_coinimport.cpp \
	test-komodo/test_eval_bet.cpp \
	test-komodo/test_eval_notarisation.cpp \
	test-komodo/test_parse_notarisation.cpp \
	test-komodo/test_buffered_file.cpp \
	test-komodo/test_sha256_crypto.cpp \
	test-komodo/test_script_standard_tests.cpp \
	test-komodo/test_addrman.cpp \
	test-komodo/test_netbase_tests.cpp \
<<<<<<< HEAD
    test-komodo/test_hex.cpp \
    test-komodo/test_hash.cpp
=======
    test-komodo/test_events.cpp \
    test-komodo/test_hex.cpp
>>>>>>> db404403

komodo_test_CPPFLAGS = $(komodod_CPPFLAGS)

komodo_test_LDADD = -lgtest $(komodod_LDADD)

komodo_test_LDFLAGS = $(RELDFLAGS) $(AM_LDFLAGS) $(LIBTOOL_APP_LDFLAGS) -static<|MERGE_RESOLUTION|>--- conflicted
+++ resolved
@@ -15,13 +15,9 @@
 	test-komodo/test_script_standard_tests.cpp \
 	test-komodo/test_addrman.cpp \
 	test-komodo/test_netbase_tests.cpp \
-<<<<<<< HEAD
     test-komodo/test_hex.cpp \
-    test-komodo/test_hash.cpp
-=======
-    test-komodo/test_events.cpp \
-    test-komodo/test_hex.cpp
->>>>>>> db404403
+    test-komodo/test_hash.cpp \
+    test-komodo/test_events.cpp
 
 komodo_test_CPPFLAGS = $(komodod_CPPFLAGS)
 

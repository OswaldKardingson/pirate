
#ifndef NOTARIES_STAKED
#define NOTARIES_STAKED

#include "crosschain.h"
#include "cc/CCinclude.h"

static const int32_t iguanaPort = 9333;
static const int8_t BTCminsigs = 13;
static const int8_t overrideMinSigs = 7;
static const char *iguanaSeeds[8][1] =
{
  {"94.23.1.95"},
  {"103.6.12.112"},
  {"18.224.176.46"},
  {"45.76.120.247"},
  {"185.62.57.32"},
  {"149.28.253.160"},
  {"68.183.226.124"},
  {"149.28.246.230"},
};

static const int STAKED_ERA_GAP = 777;

static const int NUM_STAKED_ERAS = 4;
// Set timestamp for notary change over in position 1: 
static const int STAKED_NOTARIES_TIMESTAMP[NUM_STAKED_ERAS] = {1572523200, 1704244444, 1704244444, 1704244444}; // Oct 31 noon UTC
// Set the number of keys in position 2:
static const int32_t num_notaries_STAKED[NUM_STAKED_ERAS] = { 22, 24, 1, 1 };

// Era array of pubkeys.
static const char *notaries_STAKED[NUM_STAKED_ERAS][64][2] =
{
    {
        {"blackjok3r", "035fc678bf796ad52f69e1f5759be54ec671c559a22adf27eed067e0ddf1531574" }, // RTcYRJ6WopYkUqcmksyjxoV1CueYyqxFuk    right
        {"Alright", "02b718c60a035f77b7103a507d36aed942b4f655b8d13bce6f28b8eac523944278" }, //RG77F4mQpP1K1q2CDSc2vZSJvKUZgF8R26
        {"webworker01", "031d1fb39ae4dca28965c3abdbd21faa0f685f6d7b87a60561afa7c448343fef6d" }, //RGsQiArk5sTmjXZV9UzGMW5njyvtSnsTN8    right
        {"CrisF", "03745656c8991c4597828aad2820760c43c00ff2e3b381fef3b5c040f32a7b3a34" }, // RNhYJAaPHJCVXGWNVEJeP3TfepEPdhjrRr         right
        {"smk762", "02381616fbc02d3f0398c912fe7b7daf2f3f29e55dc35287f686b15686d8135a9f" }, // RSchwBApVquaG6mXH31bQ6P83kMN4Hound        right
        {"jorian", "0343eec31037d7b909efd968a5b5e7af60321bf7e464da28f815f0fb23ee7aadd7" }, // RJorianBXNwfNDYPxtNYJJ6vX7Z3VdTR25        right
        {"TonyL", "021a559101e355c907d9c553671044d619769a6e71d624f68bfec7d0afa6bd6a96" }, // RHq3JsvLxU45Z8ufYS6RsDpSG4wi6ucDev
        {"CHMEX", "03ed125d1beb118d12ff0a052bdb0cee32591386d718309b2924f2c36b4e7388e6" }, // RF4HiVeuYpaznRPs7fkRAKKYqT5tuxQQTL         right 
        {"metaphilibert", "0344182c376f054e3755d712361672138660bda8005abb64067eb5aa98bdb40d10" }, // RG28QSnYFADBg1dAVkH1uPGYS6F8ioEUM2 right
        {"gt", "02312dcecb6e4a32927a075972d3c009f3c68635d8100562cc1813ea66751b9fde" }, // RCg4tzKWQ7i3wrZEU8bvCbCQ4xRJnHnyoo            right
        {"CMaurice", "026c6d094523e810641b89f2d7f0ddd8f0b59d97c32e1fa97f0e3e0ac119c26ae4" }, // RSjayeSuYUE1E22rBjnqoexobaRjbAZ2Yb      right
        {"Bar_F1sh_Rel", "0395f2d9dd9ccb78caf74bff49b6d959afb95af746462e1b35f4a167d8e82b3666" }, // RBbLxJagCA9QHDazQvfnDZe874V1K4Gu8t
        {"zatJUM", "030fff499b6dc0215344b28a0b6b4becdfb00cd34cd1b36b983ec14f47965fd4bc" }, // RSoEDLBasth7anxS8gbkg6KgeGiz8rhqv1        right
        {"dwy", "03669457b2934d98b5761121dd01b243aed336479625b293be9f8c43a6ae7aaeff" }, // RKhZMqRF361FSGFAzstP5AhozekPjoVh5q
        {"gcharang", "021569dd350d99e685a739c5b36bd01f217efb4f448a6f9a56da80c5edf6ce20ee" }, // RE8SsNwhYoygXJSvw9DuQbJicDc28dwR78      right
        {"computergenie", "027313dabde94fb72f823231d0a1c59fc7baa2e5b3bb2af97ca7d70aae116026b9" }, // RLabsCGxTRqJcJvz6foKuXAB61puJ2x8yt right
        {"daemonfox", "0383484bdc745b2b953c85b5a0c496a1f27bc42ae971f15779ed1532421b3dd943" }, //
        {"SHossain", "02791f5c215b8a19c143a98e3371ff03b5613df9ac430c4a331ca55fed5761c800" }, // RKdLoHkyeorXmMtj91B1AAnAGiwsdt9MdF
        {"Nabob", "03ee91c20b6d26e3604022f42df6bb8de6f669da4591f93b568778cba13d9e9ddf" }, // RRwCLPZDzpHEFJnLev4phy51e2stHRUAaU
        {"mylo", "03f6b7fcaf0b8b8ec432d0de839a76598b78418dadd50c8e5594c0e557d914ec09" }, // RXN4hoZkhUkkrnef9nTUDw3E3vVALAD8Kx
        {"PHBA2061", "039fc98c764bc85aed97d690d7942a4fd1190b2fa4f5f4c5c8e0957fac5c6ede00" }, // RPHba2o61hcpX4ds91oj3sKJ8aDXv6QdQf      right
        {"Exile13", "0247b2120a39faf83678b5de6883e039180ff42925bcb298d32f3792cd59001aae" }, // RTDJ3CDZ6ANbeDKab8nqTVrGw7ViAKLeDV       right
    },
    {
        {"blackjok3r", "035fc678bf796ad52f69e1f5759be54ec671c559a22adf27eed067e0ddf1531574"}, //RTcYRJ6WopYkUqcmksyjxoV1CueYyqxFuk
        {"Alright", "02b718c60a035f77b7103a507d36aed942b4f655b8d13bce6f28b8eac523944278"}, //RG77F4mQpP1K1q2CDSc2vZSJvKUZgF8R26
        {"webworker01", "031d1fb39ae4dca28965c3abdbd21faa0f685f6d7b87a60561afa7c448343fef6d"}, //RGsQiArk5sTmjXZV9UzGMW5njyvtSnsTN8
        {"CrisF", "03745656c8991c4597828aad2820760c43c00ff2e3b381fef3b5c040f32a7b3a34"}, //RNhYJAaPHJCVXGWNVEJeP3TfepEPdhjrRr
        {"smk762", "02381616fbc02d3f0398c912fe7b7daf2f3f29e55dc35287f686b15686d8135a9f"}, //RSchwBApVquaG6mXH31bQ6P83kMN4Hound
        {"jorian", "0343eec31037d7b909efd968a5b5e7af60321bf7e464da28f815f0fb23ee7aadd7"}, //RJorianBXNwfNDYPxtNYJJ6vX7Z3VdTR25
        {"TonyL", "021a559101e355c907d9c553671044d619769a6e71d624f68bfec7d0afa6bd6a96"}, //RHq3JsvLxU45Z8ufYS6RsDpSG4wi6ucDev
        {"CHMEX", "031938a89a44b3c11d53ac332d01a465384a75394fddfe98055ca3fed00ccff236"}, //RCyHdP6EvVDdfpFPzbfACHMhQAN6Wd3Wdv
        {"metaphilibert", "0344182c376f054e3755d712361672138660bda8005abb64067eb5aa98bdb40d10"}, //RG28QSnYFADBg1dAVkH1uPGYS6F8ioEUM2
        {"gt", "02312dcecb6e4a32927a075972d3c009f3c68635d8100562cc1813ea66751b9fde"}, //RCg4tzKWQ7i3wrZEU8bvCbCQ4xRJnHnyoo
        {"CMaurice", "026c6d094523e810641b89f2d7f0ddd8f0b59d97c32e1fa97f0e3e0ac119c26ae4"}, //RSjayeSuYUE1E22rBjnqoexobaRjbAZ2Yb
        {"Bar_F1sh_Rel", "0395f2d9dd9ccb78caf74bff49b6d959afb95af746462e1b35f4a167d8e82b3666"}, //RBbLxJagCA9QHDazQvfnDZe874V1K4Gu8t
        {"zatJUM", "030fff499b6dc0215344b28a0b6b4becdfb00cd34cd1b36b983ec14f47965fd4bc"}, //RSoEDLBasth7anxS8gbkg6KgeGiz8rhqv1
        {"Oszy", "02d1dd4c5d5c00039322295aa965f9787a87d234ed4f8174231bbd6162e384eba8"}, //RWQmJQfYrZBxQhuazVrordif6sHPFJRP9W
        {"gcharang", "021569dd350d99e685a739c5b36bd01f217efb4f448a6f9a56da80c5edf6ce20ee"}, //RE8SsNwhYoygXJSvw9DuQbJicDc28dwR78
        {"computergenie", "027313dabde94fb72f823231d0a1c59fc7baa2e5b3bb2af97ca7d70aae116026b9"}, //RLabsCGxTRqJcJvz6foKuXAB61puJ2x8yt
        {"daemonfox", "0383484bdc745b2b953c85b5a0c496a1f27bc42ae971f15779ed1532421b3dd943"}, //REScxcZm3dsWmERSax1yVgoPPadh8BYQ6k
        {"SHossain", "033e90f5550dfea6c61f8d26a026ec5edcb9ecf9c69230da246f9762ee9542782d"}, //RKTwJMAs9jVSmXQq4x6jCw48i8g5xkTeQp
        {"Nabob", "03ee91c20b6d26e3604022f42df6bb8de6f669da4591f93b568778cba13d9e9ddf"}, //RRwCLPZDzpHEFJnLev4phy51e2stHRUAaU
        {"mylo", "03f6b7fcaf0b8b8ec432d0de839a76598b78418dadd50c8e5594c0e557d914ec09"}, //RXN4hoZkhUkkrnef9nTUDw3E3vVALAD8Kx
        {"PHBA2061", "03f4d3b286bb3d75d0095761dcca4aef778d9eb82065f95b5f9f8b8be8cad82bc7"}, //RPHba2o61CBZ1aUQhEGhgHJhJEGsR5T68i
        {"ml777", "03438497e857f346e91bb269fc00d3509ab2a4d9df14931de86c8ac39aa8d82507"}, //RCRd3jESCdEgfX4gPoZsXx1Q1RQMqMa2kR
        {"bishop", "026acce6b8ac3f0ed44271f1e275f220bb66ab9ff628b70bccb67b1d7d2411b320"}, //RQEUDihRhhN316K8gVLHY1neWBJjAbrtd5
        {"OldManPhil", "03d0bb79578613bb8c160d0466027ce0e7dd4d0dc6777b37460ac05342cd1e6c5b"}, //RVX3cr4J2FBDoztgF8rCuQN6vTf42XAL2U
    },
    {
        {"blackjok3r", "021914947402d936a89fbdd1b12be49eb894a1568e5e17bb18c8a6cffbd3dc106e" }, // RTVti13NP4eeeZaCCmQxc2bnPdHxCJFP9x
    },
    {
        {"blackjok3r", "021914947402d936a89fbdd1b12be49eb894a1568e5e17bb18c8a6cffbd3dc106e" }, // RTVti13NP4eeeZaCCmQxc2bnPdHxCJFP9x
    }
};

<<<<<<< HEAD
uint8_t is_STAKED(const char *chain_name);
=======
int8_t is_STAKED(const std::string& symbol);
>>>>>>> a20e98e7
int32_t STAKED_era(int timestamp);
int8_t numStakedNotaries(uint8_t pubkeys[64][33],int8_t era);
int8_t StakedNotaryID(std::string &notaryname, char *Raddress);
void UpdateNotaryAddrs(uint8_t pubkeys[64][33],int8_t numNotaries);

CrosschainAuthority Choose_auth_STAKED(int32_t chosen_era);

#endif<|MERGE_RESOLUTION|>--- conflicted
+++ resolved
@@ -89,11 +89,7 @@
     }
 };
 
-<<<<<<< HEAD
-uint8_t is_STAKED(const char *chain_name);
-=======
-int8_t is_STAKED(const std::string& symbol);
->>>>>>> a20e98e7
+uint8_t is_STAKED(const std::string& symbol);
 int32_t STAKED_era(int timestamp);
 int8_t numStakedNotaries(uint8_t pubkeys[64][33],int8_t era);
 int8_t StakedNotaryID(std::string &notaryname, char *Raddress);

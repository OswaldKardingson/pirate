// Copyright (c) 2009-2010 Satoshi Nakamoto
// Copyright (c) 2009-2014 The Bitcoin Core developers
// Distributed under the MIT software license, see the accompanying
// file COPYING or http://www.opensource.org/licenses/mit-license.php.
#pragma once

#include <stdint.h>
#include <string>

/***
 * Set the current time (for unit testing)
 * @param nMocKtimeIn the time that will be returned by GetTime()
 */
void SetMockTime(int64_t nMockTimeIn);

/***
 * @brief Get the current time
 */
int64_t GetTime();

<<<<<<< HEAD
/** Return system time (or mocked time, if set) */
template <typename T>
T GetTime();

=======
/***
 * @returns the system time in milliseconds since the epoch (1/1/1970)
 */
>>>>>>> 68a4f520
int64_t GetTimeMillis();

/****
 * @returns the system time in microseconds since the epoch (1/1/1970)
 */
int64_t GetTimeMicros();
<<<<<<< HEAD
int64_t GetSystemTimeInSeconds(); // Like GetTime(), but not mockable
void SetMockTime(int64_t nMockTimeIn);
void MilliSleep(int64_t n);
=======
>>>>>>> 68a4f520

/****
 * @param n the number of milliseconds to put the current thread to sleep
 */
void MilliSleep(int64_t n);

<<<<<<< HEAD
/**
 * Convert milliseconds to a struct timeval for e.g. select.
 */
struct timeval MillisToTimeval(int64_t nTimeout);

#endif // BITCOIN_UTILTIME_H
=======
/***
 * Convert time into a formatted string
 * @param pszFormat the format
 * @param nTime the time
 * @returns the time in the format
 */
std::string DateTimeStrFormat(const char* pszFormat, int64_t nTime);
>>>>>>> 68a4f520
<|MERGE_RESOLUTION|>--- conflicted
+++ resolved
@@ -18,42 +18,27 @@
  */
 int64_t GetTime();
 
-<<<<<<< HEAD
 /** Return system time (or mocked time, if set) */
 template <typename T>
 T GetTime();
 
-=======
 /***
  * @returns the system time in milliseconds since the epoch (1/1/1970)
  */
->>>>>>> 68a4f520
 int64_t GetTimeMillis();
 
 /****
  * @returns the system time in microseconds since the epoch (1/1/1970)
  */
 int64_t GetTimeMicros();
-<<<<<<< HEAD
 int64_t GetSystemTimeInSeconds(); // Like GetTime(), but not mockable
 void SetMockTime(int64_t nMockTimeIn);
-void MilliSleep(int64_t n);
-=======
->>>>>>> 68a4f520
 
 /****
  * @param n the number of milliseconds to put the current thread to sleep
  */
 void MilliSleep(int64_t n);
 
-<<<<<<< HEAD
-/**
- * Convert milliseconds to a struct timeval for e.g. select.
- */
-struct timeval MillisToTimeval(int64_t nTimeout);
-
-#endif // BITCOIN_UTILTIME_H
-=======
 /***
  * Convert time into a formatted string
  * @param pszFormat the format
@@ -61,4 +46,8 @@
  * @returns the time in the format
  */
 std::string DateTimeStrFormat(const char* pszFormat, int64_t nTime);
->>>>>>> 68a4f520
+
+/**
+ * Convert milliseconds to a struct timeval for e.g. select.
+ */
+struct timeval MillisToTimeval(int64_t nTimeout);
--- conflicted
+++ resolved
@@ -15,9 +15,9 @@
 #pragma once
 #include <mutex>
 #include "komodo_defs.h"
+#include "komodo_hardfork.h"
 #include "komodo_structs.h"
 
-<<<<<<< HEAD
 #define KOMODO_ELECTION_GAP 2000    //((ASSETCHAINS_SYMBOL[0] == 0) ? 2000 : 100)
 #define KOMODO_ASSETCHAIN_MAXLEN 65
 
@@ -91,7 +91,6 @@
 extern uint16_t BITCOIND_RPCPORT;
 extern uint16_t DEST_PORT;
 
-extern bool KOMODO_LOADINGBLOCKS; // defined in pow.cpp, boolean, 1 if currently loading the block index, 0 if not
 extern uint32_t ASSETCHAINS_CC; // set by -ac_cc, normally 0/1
 extern uint32_t KOMODO_STOPAT; // set by -stopat, will not add more blocks after specified height
 extern uint32_t KOMODO_DPOWCONFS; // set by -dpowconfs, normally 0/1
@@ -108,104 +107,16 @@
 extern int64_t ASSETCHAINS_GENESISTXVAL; // used in calculating money supply
 extern int64_t MAX_MONEY; // consensus related sanity check. Not max supply.
 extern std::mutex komodo_mutex; // seems to protect PAX values and Pubkey array
-extern std::vector<uint8_t> Mineropret; // previous miner values
+//extern std::vector<uint8_t> Mineropret; // previous miner values
 extern pthread_mutex_t KOMODO_CC_mutex; // mutex to help with CryptoConditions
 extern CScript KOMODO_EARLYTXID_SCRIPTPUB; // used mainly in cc/prices.cpp
-=======
-std::mutex komodo_mutex;
-pthread_mutex_t staked_mutex;
+
 
 #define KOMODO_ELECTION_GAP 2000    //((ASSETCHAINS_SYMBOL[0] == 0) ? 2000 : 100)
 #define KOMODO_ASSETCHAIN_MAXLEN 65
 
-knotaries_entry *Pubkeys;
+#define _COINBASE_MATURITY 100  // defauly maturity
 
-komodo_state KOMODO_STATES[2]; // 0 == asset chain, 1 == KMD
-const uint32_t nStakedDecemberHardforkTimestamp = 1576840000; //December 2019 hardfork 12/20/2019 @ 11:06am (UTC)
-const int32_t nDecemberHardforkHeight = 1670000;   //December 2019 hardfork
+#define _ASSETCHAINS_TIMELOCKOFF 0xffffffffffffffff
 
-const uint32_t nS4Timestamp = 1592146800; //dPoW Season 4 2020 hardfork Sunday, June 14th, 2020 03:00:00 PM UTC
-const int32_t nS4HardforkHeight = 1922000;   //dPoW Season 4 2020 hardfork Sunday, June 14th, 2020 
-
-const uint32_t nS5Timestamp = 1623682800;  //dPoW Season 5 Monday, June 14th, 2021 (03:00:00 PM UTC)
-const int32_t nS5HardforkHeight = 2437300;  //dPoW Season 5 Monday, June 14th, 2021
-
-const uint32_t nS6Timestamp = 1656077853;   // dPoW Season 6, Fri Jun 24 2022 13:37:33 GMT+0000
-const int32_t nS6HardforkHeight = 2963330;  // dPoW Season 6, Fri Jun 24 2022
-
-#define _COINBASE_MATURITY 100
-int COINBASE_MATURITY = _COINBASE_MATURITY;//100;
-unsigned int WITNESS_CACHE_SIZE = _COINBASE_MATURITY+10;
-uint256 KOMODO_EARLYTXID;
-
-bool IS_KOMODO_NOTARY;
-bool IS_MODE_EXCHANGEWALLET = false;
-bool IS_KOMODO_DEALERNODE;
-int32_t KOMODO_MININGTHREADS = -1,STAKED_NOTARY_ID,USE_EXTERNAL_PUBKEY,ASSETCHAINS_SEED,KOMODO_ON_DEMAND,KOMODO_EXTERNAL_NOTARIES,KOMODO_REWIND,STAKED_ERA,KOMODO_CONNECTING = -1,KOMODO_EXTRASATOSHI,ASSETCHAINS_FOUNDERS,ASSETCHAINS_CBMATURITY,KOMODO_NSPV;
-int32_t KOMODO_INSYNC,KOMODO_LASTMINED,prevKOMODO_LASTMINED,KOMODO_CCACTIVATE,JUMBLR_PAUSE = 1;
-std::string NOTARY_PUBKEY,ASSETCHAINS_NOTARIES,ASSETCHAINS_OVERRIDE_PUBKEY,DONATION_PUBKEY,ASSETCHAINS_SCRIPTPUB,NOTARY_ADDRESS,ASSETCHAINS_SELFIMPORT,ASSETCHAINS_CCLIB;
-uint8_t NOTARY_PUBKEY33[33],ASSETCHAINS_OVERRIDE_PUBKEY33[33],ASSETCHAINS_OVERRIDE_PUBKEYHASH[20],ASSETCHAINS_PUBLIC,ASSETCHAINS_PRIVATE,ASSETCHAINS_TXPOW;
-int8_t ASSETCHAINS_ADAPTIVEPOW;
-std::vector<std::string> vWhiteListAddress;
-char NOTARYADDRS[64][64];
-char NOTARY_ADDRESSES[NUM_KMD_SEASONS][64][64];
-
-char ASSETCHAINS_SYMBOL[KOMODO_ASSETCHAIN_MAXLEN],ASSETCHAINS_USERPASS[4096];
-uint16_t ASSETCHAINS_P2PPORT,ASSETCHAINS_RPCPORT,ASSETCHAINS_BEAMPORT,ASSETCHAINS_CODAPORT;
-uint32_t ASSETCHAIN_INIT,ASSETCHAINS_CC,KOMODO_STOPAT,KOMODO_DPOWCONFS = 1,STAKING_MIN_DIFF;
-uint32_t ASSETCHAINS_MAGIC = 2387029918;
-int64_t ASSETCHAINS_GENESISTXVAL = 5000000000;
-
-int64_t MAX_MONEY = 200000000 * 100000000LL;
-
-// consensus variables for coinbase timelock control and timelock transaction support
-// time locks are specified enough to enable their use initially to lock specific coinbase transactions for emission control
-// to be verifiable, timelocks require additional data that enables them to be validated and their ownership and
-// release time determined from the blockchain. to do this, every time locked output according to this
-// spec will use an op_return with CLTV at front and anything after |OP_RETURN|PUSH of rest|OPRETTYPE_TIMELOCK|script|
-#define _ASSETCHAINS_TIMELOCKOFF 0xffffffffffffffff
-uint64_t ASSETCHAINS_TIMELOCKGTE = _ASSETCHAINS_TIMELOCKOFF;
-uint64_t ASSETCHAINS_TIMEUNLOCKFROM = 0, ASSETCHAINS_TIMEUNLOCKTO = 0;
-
-uint64_t ASSETCHAINS_LASTERA = 1;
-uint64_t ASSETCHAINS_ENDSUBSIDY[ASSETCHAINS_MAX_ERAS+1],ASSETCHAINS_REWARD[ASSETCHAINS_MAX_ERAS+1],ASSETCHAINS_HALVING[ASSETCHAINS_MAX_ERAS+1],ASSETCHAINS_DECAY[ASSETCHAINS_MAX_ERAS+1],ASSETCHAINS_NOTARY_PAY[ASSETCHAINS_MAX_ERAS+1],ASSETCHAINS_PEGSCCPARAMS[3];
-uint8_t ASSETCHAINS_CCDISABLES[256];
-std::vector<std::string> ASSETCHAINS_PRICES,ASSETCHAINS_STOCKS;
-
-#define _ASSETCHAINS_EQUIHASH 0
-
-uint32_t ASSETCHAINS_NUMALGOS = 1;
-uint32_t ASSETCHAINS_EQUIHASH = _ASSETCHAINS_EQUIHASH;
-
-const char *ASSETCHAINS_ALGORITHMS[]    = { "equihash" };
-uint64_t ASSETCHAINS_NONCEMASK[]        = { 0xffff };
-uint32_t ASSETCHAINS_NONCESHIFT[]       = { 32 };
-uint32_t ASSETCHAINS_HASHESPERROUND[]   = { 1 };
-// min diff returned from GetNextWorkRequired needs to be added here for each algo, so they can work with ac_staked.
-uint32_t ASSETCHAINS_MINDIFF[]          = { 537857807 }; // KOMODO_MINDIFF_NBITS = 0x200f0f0f
-
-uint32_t ASSETCHAINS_ALGO = _ASSETCHAINS_EQUIHASH;
-
-int32_t ASSETCHAINS_SAPLING = -1;
-int32_t ASSETCHAINS_OVERWINTER = -1;
-
-uint64_t KOMODO_INTERESTSUM,KOMODO_WALLETBALANCE;
-int32_t ASSETCHAINS_STAKED;
-uint64_t ASSETCHAINS_COMMISSION,ASSETCHAINS_SUPPLY = 10,ASSETCHAINS_FOUNDERS_REWARD;
-
-uint32_t KOMODO_INITDONE;
-char KMDUSERPASS[8192+512+1],BTCUSERPASS[8192]; uint16_t KMD_PORT = 7771,BITCOIND_RPCPORT = 7771, DEST_PORT;
-uint64_t PENDING_KOMODO_TX;
-extern int32_t KOMODO_LOADINGBLOCKS; // defined in pow.cpp, boolean, 1 if currently loading the block index, 0 if not
-unsigned int MAX_BLOCK_SIGOPS = 20000;
-
-bool IS_KOMODO_TESTNODE;
-int32_t KOMODO_SNAPSHOT_INTERVAL; 
-CScript KOMODO_EARLYTXID_SCRIPTPUB;
-int32_t ASSETCHAINS_EARLYTXIDCONTRACT;
-int32_t ASSETCHAINS_STAKED_SPLIT_PERCENTAGE;
-
-std::map <std::int8_t, int32_t> mapHeightEvalActivate;
-
-pthread_mutex_t KOMODO_CC_mutex;
->>>>>>> 0fd2cc27
+#define _ASSETCHAINS_EQUIHASH 0
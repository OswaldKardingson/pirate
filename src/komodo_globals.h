/******************************************************************************
 * Copyright © 2014-2018 The SuperNET Developers.                             *
 *                                                                            *
 * See the AUTHORS, DEVELOPER-AGREEMENT and LICENSE files at                  *
 * the top-level directory of this distribution for the individual copyright  *
 * holder information and the developer policies on copyright and licensing.  *
 *                                                                            *
 * Unless otherwise agreed in a custom licensing agreement, no part of the    *
 * SuperNET software, including this file may be copied, modified, propagated *
 * or distributed except according to the terms contained in the LICENSE file *
 *                                                                            *
 * Removal or modification of this copyright notice is prohibited.            *
 *                                                                            *
 ******************************************************************************/

#include "komodo_defs.h"

void komodo_prefetch(FILE *fp);
uint32_t komodo_heightstamp(int32_t height);
void komodo_stateupdate(int32_t height,uint8_t notarypubs[][33],uint8_t numnotaries,uint8_t notaryid,uint256 txhash,uint64_t voutmask,uint8_t numvouts,uint32_t *pvals,uint8_t numpvals,int32_t kheight,uint32_t ktime,uint64_t opretvalue,uint8_t *opretbuf,uint16_t opretlen,uint16_t vout,uint256 MoM,int32_t MoMdepth);
void komodo_init(int32_t height);
int32_t komodo_MoMdata(int32_t *notarized_htp,uint256 *MoMp,uint256 *kmdtxidp,int32_t nHeight,uint256 *MoMoMp,int32_t *MoMoMoffsetp,int32_t *MoMoMdepthp,int32_t *kmdstartip,int32_t *kmdendip);
int32_t komodo_notarizeddata(int32_t nHeight,uint256 *notarized_hashp,uint256 *notarized_desttxidp);
char *komodo_issuemethod(char *userpass,char *method,char *params,uint16_t port);
void komodo_init(int32_t height);
int32_t komodo_chosennotary(int32_t *notaryidp,int32_t height,uint8_t *pubkey33,uint32_t timestamp);
int32_t komodo_isrealtime(int32_t *kmdheightp);
uint64_t komodo_paxtotal();
int32_t komodo_longestchain();
uint64_t komodo_maxallowed(int32_t baseid);
int32_t komodo_bannedset(int32_t *indallvoutsp,uint256 *array,int32_t max);

pthread_mutex_t komodo_mutex;

#define KOMODO_ELECTION_GAP 2000    //((ASSETCHAINS_SYMBOL[0] == 0) ? 2000 : 100)
#define IGUANA_MAXSCRIPTSIZE 10001
#define KOMODO_ASSETCHAIN_MAXLEN 65

struct pax_transaction *PAX;
int32_t NUM_PRICES; uint32_t *PVALS;
struct knotaries_entry *Pubkeys;

struct komodo_state KOMODO_STATES[34];

#define _COINBASE_MATURITY 100
int COINBASE_MATURITY = _COINBASE_MATURITY;//100;

int32_t IS_KOMODO_NOTARY,USE_EXTERNAL_PUBKEY,KOMODO_CHOSEN_ONE,ASSETCHAINS_SEED,KOMODO_ON_DEMAND,KOMODO_EXTERNAL_NOTARIES,KOMODO_PASSPORT_INITDONE,KOMODO_PAX,KOMODO_EXCHANGEWALLET,KOMODO_REWIND;
int32_t KOMODO_LASTMINED,prevKOMODO_LASTMINED,JUMBLR_PAUSE = 1;
std::string NOTARY_PUBKEY,ASSETCHAINS_NOTARIES,ASSETCHAINS_OVERRIDE_PUBKEY;
uint8_t NOTARY_PUBKEY33[33],ASSETCHAINS_OVERRIDE_PUBKEY33[33];

char ASSETCHAINS_SYMBOL[KOMODO_ASSETCHAIN_MAXLEN],ASSETCHAINS_USERPASS[4096];
uint16_t ASSETCHAINS_P2PPORT,ASSETCHAINS_RPCPORT;
uint32_t ASSETCHAIN_INIT,ASSETCHAINS_CC;
uint32_t ASSETCHAINS_MAGIC = 2387029918;
<<<<<<< HEAD
uint64_t ASSETCHAINS_SUPPLY = 10;
uint64_t ASSETCHAINS_COMMISSION;
int64_t ASSETCHAINS_GENESISTXVAL = 5000000000;

// consensus variables for coinbase timelock control and timelock transaction support
// time locks are specified enough to enable their use initially to lock specific coinbase transactions for emission control
// to be verifiable, timelocks require additional data that enables them to be validated and their ownership and
// release time determined from the blockchain. to do this, every time locked output according to this
// spec will use an op_return with CLTV at front and anything after |OP_RETURN|PUSH of rest|OPRETTYPE_TIMELOCK|script|
#define _ASSETCHAINS_TIMELOCKOFF -1
int64_t ASSETCHAINS_TIMELOCKGTE = _ASSETCHAINS_TIMELOCKOFF;
uint64_t ASSETCHAINS_TIMEUNLOCKFROM = 0, ASSETCHAINS_TIMEUNLOCKTO = 0;

uint32_t ASSETCHAINS_LASTERA = 1;
uint64_t ASSETCHAINS_ENDSUBSIDY[ASSETCHAINS_MAX_ERAS],ASSETCHAINS_REWARD[ASSETCHAINS_MAX_ERAS],ASSETCHAINS_HALVING[ASSETCHAINS_MAX_ERAS],ASSETCHAINS_DECAY[ASSETCHAINS_MAX_ERAS];

#define _ASSETCHAINS_EQUIHASH 0
uint32_t ASSETCHAINS_NUMALGOS = 2;
uint32_t ASSETCHAINS_EQUIHASH = _ASSETCHAINS_EQUIHASH;
uint32_t ASSETCHAINS_VERUSHASH = 1;
const char *ASSETCHAINS_ALGORITHMS[] = {"equihash", "verushash"};
uint64_t ASSETCHAINS_NONCEMASK[] = {0xffff,0xffffff};
uint32_t ASSETCHAINS_NONCESHIFT[] = {32,40};
uint32_t ASSETCHAINS_HASHESPERROUND[] = {1,512};
uint32_t ASSETCHAINS_ALGO = _ASSETCHAINS_EQUIHASH;
=======
uint64_t KOMODO_INTERESTSUM,KOMODO_WALLETBALANCE;
uint64_t ASSETCHAINS_ENDSUBSIDY,ASSETCHAINS_REWARD,ASSETCHAINS_HALVING,ASSETCHAINS_DECAY,ASSETCHAINS_COMMISSION,ASSETCHAINS_STAKED,ASSETCHAINS_SUPPLY = 10;
>>>>>>> a04c095f

uint32_t KOMODO_INITDONE;
char KMDUSERPASS[4096],BTCUSERPASS[4096]; uint16_t KMD_PORT = 7771,BITCOIND_RPCPORT = 7771;
uint64_t PENDING_KOMODO_TX;
extern int32_t KOMODO_LOADINGBLOCKS;
unsigned int MAX_BLOCK_SIGOPS = 20000;

struct komodo_kv *KOMODO_KV;
pthread_mutex_t KOMODO_KV_mutex,KOMODO_CC_mutex;<|MERGE_RESOLUTION|>--- conflicted
+++ resolved
@@ -54,9 +54,6 @@
 uint16_t ASSETCHAINS_P2PPORT,ASSETCHAINS_RPCPORT;
 uint32_t ASSETCHAIN_INIT,ASSETCHAINS_CC;
 uint32_t ASSETCHAINS_MAGIC = 2387029918;
-<<<<<<< HEAD
-uint64_t ASSETCHAINS_SUPPLY = 10;
-uint64_t ASSETCHAINS_COMMISSION;
 int64_t ASSETCHAINS_GENESISTXVAL = 5000000000;
 
 // consensus variables for coinbase timelock control and timelock transaction support
@@ -80,10 +77,9 @@
 uint32_t ASSETCHAINS_NONCESHIFT[] = {32,40};
 uint32_t ASSETCHAINS_HASHESPERROUND[] = {1,512};
 uint32_t ASSETCHAINS_ALGO = _ASSETCHAINS_EQUIHASH;
-=======
+
 uint64_t KOMODO_INTERESTSUM,KOMODO_WALLETBALANCE;
-uint64_t ASSETCHAINS_ENDSUBSIDY,ASSETCHAINS_REWARD,ASSETCHAINS_HALVING,ASSETCHAINS_DECAY,ASSETCHAINS_COMMISSION,ASSETCHAINS_STAKED,ASSETCHAINS_SUPPLY = 10;
->>>>>>> a04c095f
+uint64_t ASSETCHAINS_COMMISSION,ASSETCHAINS_STAKED,ASSETCHAINS_SUPPLY = 10;
 
 uint32_t KOMODO_INITDONE;
 char KMDUSERPASS[4096],BTCUSERPASS[4096]; uint16_t KMD_PORT = 7771,BITCOIND_RPCPORT = 7771;
@@ -92,4 +88,155 @@
 unsigned int MAX_BLOCK_SIGOPS = 20000;
 
 struct komodo_kv *KOMODO_KV;
-pthread_mutex_t KOMODO_KV_mutex,KOMODO_CC_mutex;+pthread_mutex_t KOMODO_KV_mutex,KOMODO_CC_mutex;
+
+#define MAX_CURRENCIES 32
+char CURRENCIES[][8] = { "USD", "EUR", "JPY", "GBP", "AUD", "CAD", "CHF", "NZD", // major currencies
+    "CNY", "RUB", "MXN", "BRL", "INR", "HKD", "TRY", "ZAR", "PLN", "NOK", "SEK", "DKK", "CZK", "HUF", "ILS", "KRW", "MYR", "PHP", "RON", "SGD", "THB", "BGN", "IDR", "HRK",
+    "KMD" };
+
+int32_t komodo_baseid(char *origbase)
+{
+    int32_t i; char base[64];
+    for (i=0; origbase[i]!=0&&i<sizeof(base); i++)
+        base[i] = toupper((int32_t)(origbase[i] & 0xff));
+    base[i] = 0;
+    for (i=0; i<=MAX_CURRENCIES; i++)
+        if ( strcmp(CURRENCIES[i],base) == 0 )
+            return(i);
+    //printf("illegal base.(%s) %s\n",origbase,base);
+    return(-1);
+}
+
+#ifndef SATOSHIDEN
+#define SATOSHIDEN ((uint64_t)100000000L)
+#endif
+int64_t komodo_current_supply(uint32_t nHeight)
+{
+    uint64_t cur_money;
+    int32_t baseid;
+
+    if ( (baseid = komodo_baseid(ASSETCHAINS_SYMBOL)) >= 0 && baseid < 32 )
+        cur_money = ASSETCHAINS_SUPPLY + nHeight * ASSETCHAINS_REWARD[0] / SATOSHIDEN;
+    else 
+    {
+        // figure out max_money by adding up supply to a maximum of 10,000,000 blocks
+        cur_money = (ASSETCHAINS_SUPPLY+1) * SATOSHIDEN + (ASSETCHAINS_MAGIC & 0xffffff) + ASSETCHAINS_GENESISTXVAL;
+        if ( ASSETCHAINS_LASTERA == 0 && ASSETCHAINS_REWARD[0] == 0 )
+        {
+            cur_money = ASSETCHAINS_SUPPLY + (nHeight * 10000) / SATOSHIDEN;
+        }
+        else
+        {
+            for ( int j = 0; j <= ASSETCHAINS_LASTERA; j++ )
+            {
+                // if any condition means we have no more rewards, break
+                if (j != 0 && (nHeight <= ASSETCHAINS_ENDSUBSIDY[j - 1] || (ASSETCHAINS_ENDSUBSIDY[j - 1] == 0 && 
+                    (ASSETCHAINS_REWARD[j] == 0 && (j == ASSETCHAINS_LASTERA || ASSETCHAINS_DECAY[j] != SATOSHIDEN)))))
+                    break;
+
+                // add rewards from this era, up to nHeight
+                int64_t reward = ASSETCHAINS_REWARD[j];
+                if ( reward > 0 )
+                {
+                    uint64_t lastEnd = j == 0 ? 0 : ASSETCHAINS_ENDSUBSIDY[j - 1];
+                    uint64_t curEnd = ASSETCHAINS_ENDSUBSIDY[j] == 0 ? nHeight : nHeight > ASSETCHAINS_ENDSUBSIDY[j] ? ASSETCHAINS_ENDSUBSIDY[j] : nHeight;
+                    uint64_t period = ASSETCHAINS_HALVING[j];
+                    uint32_t nSteps = (curEnd - lastEnd) / period;
+                    uint32_t modulo = (curEnd - lastEnd) % period;
+                    uint64_t decay = ASSETCHAINS_DECAY[j];
+
+                    // if exactly SATOSHIDEN, linear decay to zero or to next era, same as:
+                    // (next_era_reward + (starting reward - next_era_reward) / 2) * num_blocks
+                    if ( decay == SATOSHIDEN )
+                    {
+                        int64_t lowestSubsidy, subsidyDifference, stepDifference, stepTriangle;
+                        int64_t denominator, modulo;
+                        int32_t sign = 1;
+
+                        if ( j == ASSETCHAINS_LASTERA )
+                        {
+                            subsidyDifference = reward;
+                            lowestSubsidy = 0;
+                        }
+                        else
+                        {    
+                            // Ex: -ac_eras=3 -ac_reward=0,384,24 -ac_end=1440,260640,0 -ac_halving=1,1440,2103840 -ac_decay 100000000,97750000,0
+                            subsidyDifference = reward - ASSETCHAINS_REWARD[j + 1];
+                            if (subsidyDifference < 0)
+                            {
+                                sign = -1;
+                                subsidyDifference *= sign;
+                                lowestSubsidy = reward;
+                            }
+                            else
+                            {
+                                lowestSubsidy = ASSETCHAINS_REWARD[j + 1];
+                            }
+                        }
+
+                        // if we have not finished the current era, we need to caluclate a total as if we are at the end, with the current
+                        // subsidy. we will calculate the total of a linear era as follows. Each item represents an area calculation:
+                        // a) the rectangle from 0 to the lowest reward in the era * the number of blocks
+                        // b) the rectangle of the remainder of blocks from the lowest point of the era to the highest point of the era if any remainder
+                        // c) the minor triangle from the start of transition from the lowest point to the start of transition to the highest point
+                        // d) one halving triangle (half area of one full step)
+                        //
+                        // we also need:
+                        // e) number of steps = (n - erastart) / halving interval
+                        //
+                        // the total supply from era start up to height is:
+                        // a + b + c + (d * e)
+
+                        // calculate amount in one step's triangular protrusion over minor triangle's hypotenuse
+                        denominator = nSteps * period;
+
+                        // difference of one step vs. total
+                        stepDifference = (period * subsidyDifference) / denominator;
+
+                        // area == coin holding of one step triangle, protruding from minor triangle's hypotenuse
+                        stepTriangle = (period * stepDifference) >> 1;
+
+                        // sign is negative if slope is positive (start is less than end)
+                        if (sign < 0)
+                        {
+                            // use steps minus one for our calculations, and add the potentially partial rectangle
+                            // at the end
+                            cur_money += stepTriangle * (nSteps - 1);
+                            cur_money += stepTriangle * (nSteps - 1) * (nSteps - 1);
+
+                            // difference times number of steps is height of rectangle above lowest subsidy
+                            cur_money += modulo * stepDifference * nSteps;
+                        }
+                        else
+                        {
+                            // if negative slope, the minor triangle is the full number of steps, as the highest
+                            // level step is full. lowest subsidy is just the lowest so far
+                            lowestSubsidy = reward - (stepDifference * nSteps);
+                            
+                            // add the step triangles, one per step
+                            cur_money += stepTriangle * nSteps;
+
+                            // add the minor triangle
+                            cur_money += stepTriangle * nSteps * nSteps;
+                        }
+
+                        // add more for the base rectangle if lowest subsidy is not 0
+                        cur_money += lowestSubsidy * (curEnd - lastEnd);
+                    }
+                    else
+                    {
+                        for ( int k = lastEnd; k < curEnd; k += period )
+                        {
+                            cur_money += period * reward;
+                            // if zero, we do straight halving
+                            reward = decay ? (reward * decay) / SATOSHIDEN : reward >> 1;
+                        }
+                        cur_money += modulo * reward;
+                    }
+                }
+            }
+        }
+    }
+    return((int64_t)(cur_money + (cur_money * ASSETCHAINS_COMMISSION) / SATOSHIDEN));
+}

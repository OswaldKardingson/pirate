/******************************************************************************
 * Copyright © 2021 Komodo Core Developers                                    *
 *                                                                            *
 * See the AUTHORS, DEVELOPER-AGREEMENT and LICENSE files at                  *
 * the top-level directory of this distribution for the individual copyright  *
 * holder information and the developer policies on copyright and licensing.  *
 *                                                                            *
 * Unless otherwise agreed in a custom licensing agreement, no part of the    *
 * SuperNET software, including this file may be copied, modified, propagated *
 * or distributed except according to the terms contained in the LICENSE file *
 *                                                                            *
 * Removal or modification of this copyright notice is prohibited.            *
 *                                                                            *
 ******************************************************************************/
#pragma once
#include <mutex>
#include "komodo_defs.h"
//#include "komodo_hardfork.h"
#include "komodo_structs.h"
#include "script/script.h" //for CScript

#define KOMODO_ELECTION_GAP 2000    //((ASSETCHAINS_SYMBOL[0] == 0) ? 2000 : 100)
#define KOMODO_ASSETCHAIN_MAXLEN 65

<<<<<<< HEAD
struct pax_transaction *PAX;
int32_t NUM_PRICES; uint32_t *PVALS;
struct knotaries_entry *Pubkeys;

struct komodo_state KOMODO_STATES[34];
const uint32_t nStakedDecemberHardforkTimestamp = 1576840000; //December 2019 hardfork 12/20/2019 @ 11:06am (UTC)
const int32_t nDecemberHardforkHeight = 1670000;   //December 2019 hardfork

const uint32_t nS4Timestamp = 1592146800; //dPoW Season 4 2020 hardfork Sunday, June 14th, 2020 03:00:00 PM UTC
const int32_t nS4HardforkHeight = 1922000;   //dPoW Season 4 2020 hardfork Sunday, June 14th, 2020

const uint32_t nS5Timestamp = 1623682800;  //dPoW Season 5 Monday, June 14th, 2021 (03:00:00 PM UTC)
const int32_t nS5HardforkHeight = 2437300;  //dPoW Season 5 Monday, June 14th, 2021

const uint32_t nS6Timestamp = 1656077853;   // dPoW Season 6, Fri Jun 24 2022 13:37:33 GMT+0000
const int32_t nS6HardforkHeight = 2963330;  // dPoW Season 6, Fri Jun 24 2022

#define _COINBASE_MATURITY 100
int COINBASE_MATURITY = _COINBASE_MATURITY;//100;
unsigned int WITNESS_CACHE_SIZE = _COINBASE_MATURITY+10;
uint256 KOMODO_EARLYTXID;
=======
extern char CURRENCIES[][8];

//extern int COINBASE_MATURITY;
extern unsigned int WITNESS_CACHE_SIZE;

extern uint256 KOMODO_EARLYTXID;
extern bool IS_KOMODO_NOTARY;

extern bool IS_MODE_EXCHANGEWALLET;
extern bool IS_KOMODO_DEALERNODE;

extern int32_t KOMODO_MININGTHREADS;
extern int32_t STAKED_NOTARY_ID;
extern int32_t USE_EXTERNAL_PUBKEY;
extern int32_t KOMODO_REWIND;
extern int32_t STAKED_ERA;
extern int32_t KOMODO_CONNECTING;
extern int32_t KOMODO_EXTRASATOSHI;
extern int32_t ASSETCHAINS_FOUNDERS;
extern int32_t KOMODO_NSPV;
extern int32_t KOMODO_INSYNC;
extern int32_t KOMODO_LASTMINED;
extern int32_t prevKOMODO_LASTMINED;
extern int32_t KOMODO_CCACTIVATE;
extern int32_t JUMBLR_PAUSE;
extern std::string NOTARY_PUBKEY;
extern std::string ASSETCHAINS_OVERRIDE_PUBKEY;
extern std::string DONATION_PUBKEY;
extern std::string ASSETCHAINS_SCRIPTPUB;
extern std::string NOTARY_ADDRESS;
extern std::string ASSETCHAINS_SELFIMPORT;
extern std::string ASSETCHAINS_CCLIB;
extern uint8_t NOTARY_PUBKEY33[33];
extern uint8_t ASSETCHAINS_OVERRIDE_PUBKEY33[33];
extern uint8_t ASSETCHAINS_OVERRIDE_PUBKEYHASH[20];
extern uint8_t ASSETCHAINS_PUBLIC;
extern uint8_t ASSETCHAINS_PRIVATE;
extern uint8_t ASSETCHAINS_TXPOW;
extern int8_t ASSETCHAINS_ADAPTIVEPOW;
extern char ASSETCHAINS_USERPASS[4096];
extern uint16_t ASSETCHAINS_P2PPORT;
extern uint16_t ASSETCHAINS_RPCPORT;
extern uint16_t ASSETCHAINS_BEAMPORT;
extern uint16_t ASSETCHAINS_CODAPORT;
extern uint32_t ASSETCHAIN_INIT;
extern uint32_t ASSETCHAINS_MAGIC;
extern uint64_t ASSETCHAINS_CBOPRET;
extern uint64_t ASSETCHAINS_LASTERA;
extern uint64_t ASSETCHAINS_REWARD[ASSETCHAINS_MAX_ERAS+1];
extern uint64_t ASSETCHAINS_NOTARY_PAY[ASSETCHAINS_MAX_ERAS+1];
extern uint8_t ASSETCHAINS_CCDISABLES[256];
extern std::vector<std::string> ASSETCHAINS_PRICES;
extern std::vector<std::string> ASSETCHAINS_STOCKS;

extern uint32_t ASSETCHAINS_EQUIHASH;
extern uint32_t ASSETCHAINS_ALGO;
extern int32_t ASSETCHAINS_SAPLING;
extern int32_t ASSETCHAINS_OVERWINTER;
extern int32_t ASSETCHAINS_STAKED;
extern uint64_t ASSETCHAINS_COMMISSION;
extern uint64_t ASSETCHAINS_SUPPLY;
extern uint64_t ASSETCHAINS_FOUNDERS_REWARD;
extern uint32_t KOMODO_INITDONE;
extern char KMDUSERPASS[8192+512+1];
extern char BTCUSERPASS[8192];
extern uint16_t KMD_PORT;
extern uint16_t BITCOIND_RPCPORT;
extern uint16_t DEST_PORT;

extern uint32_t ASSETCHAINS_CC; // set by -ac_cc, normally 0/1
extern uint32_t KOMODO_STOPAT; // set by -stopat, will not add more blocks after specified height
extern uint32_t KOMODO_DPOWCONFS; // set by -dpowconfs, normally 0/1
extern uint32_t STAKING_MIN_DIFF; // selected entry from ASSETCHAINS_MINDIFF
extern uint32_t ASSETCHAINS_NUMALGOS; // number of supported hash algos
extern uint32_t ASSETCHAINS_MINDIFF[]; // hash algo dependent
extern uint64_t ASSETCHAINS_TIMELOCKGTE; // set by -ac_timelockgte or consensus
extern uint64_t ASSETCHAINS_ENDSUBSIDY[ASSETCHAINS_MAX_ERAS+1]; // can be set by -ac_end, array of heights indexed by era
extern uint64_t ASSETCHAINS_HALVING[ASSETCHAINS_MAX_ERAS+1]; // can be set by -ac_halving
extern uint64_t ASSETCHAINS_DECAY[ASSETCHAINS_MAX_ERAS+1]; // can be set by -ac_decay
extern uint64_t KOMODO_INTERESTSUM; // calculated value, returned in getinfo() RPC call
extern uint64_t KOMODO_WALLETBALANCE; // pwalletmain->GetBalance(), returned in getinfo() RPC call
extern int64_t ASSETCHAINS_GENESISTXVAL; // used in calculating money supply
extern int64_t MAX_MONEY; // consensus related sanity check. Not max supply.
extern std::mutex komodo_mutex; // seems to protect PAX values and Pubkey array
//extern std::vector<uint8_t> Mineropret; // previous miner values
extern pthread_mutex_t KOMODO_CC_mutex; // mutex to help with CryptoConditions
extern CScript KOMODO_EARLYTXID_SCRIPTPUB; // used mainly in cc/prices.cpp
>>>>>>> 68a4f520


#define KOMODO_ELECTION_GAP 2000    //((ASSETCHAINS_SYMBOL[0] == 0) ? 2000 : 100)
#define KOMODO_ASSETCHAIN_MAXLEN 65

#define _COINBASE_MATURITY 100  // defauly maturity

#define _ASSETCHAINS_TIMELOCKOFF 0xffffffffffffffff
<<<<<<< HEAD
uint64_t ASSETCHAINS_TIMELOCKGTE = _ASSETCHAINS_TIMELOCKOFF;
uint64_t ASSETCHAINS_TIMEUNLOCKFROM = 0, ASSETCHAINS_TIMEUNLOCKTO = 0,ASSETCHAINS_CBOPRET=0;

uint64_t ASSETCHAINS_LASTERA = 1;
uint64_t ASSETCHAINS_ENDSUBSIDY[ASSETCHAINS_MAX_ERAS+1],ASSETCHAINS_REWARD[ASSETCHAINS_MAX_ERAS+1],ASSETCHAINS_HALVING[ASSETCHAINS_MAX_ERAS+1],ASSETCHAINS_DECAY[ASSETCHAINS_MAX_ERAS+1],ASSETCHAINS_NOTARY_PAY[ASSETCHAINS_MAX_ERAS+1],ASSETCHAINS_PEGSCCPARAMS[3];
uint8_t ASSETCHAINS_CCDISABLES[256];
std::vector<std::string> ASSETCHAINS_PRICES,ASSETCHAINS_STOCKS;

#define _ASSETCHAINS_EQUIHASH 0

uint32_t ASSETCHAINS_NUMALGOS = 1;
uint32_t ASSETCHAINS_EQUIHASH = _ASSETCHAINS_EQUIHASH;

const char *ASSETCHAINS_ALGORITHMS[]    = { "equihash" };
uint64_t ASSETCHAINS_NONCEMASK[]        = { 0xffff };
uint32_t ASSETCHAINS_NONCESHIFT[]       = { 32 };
uint32_t ASSETCHAINS_HASHESPERROUND[]   = { 1 };
// min diff returned from GetNextWorkRequired needs to be added here for each algo, so they can work with ac_staked.
uint32_t ASSETCHAINS_MINDIFF[]          = { 537857807 }; // KOMODO_MINDIFF_NBITS = 0x200f0f0f

uint32_t ASSETCHAINS_ALGO = _ASSETCHAINS_EQUIHASH;

int32_t ASSETCHAINS_SAPLING = -1;
int32_t ASSETCHAINS_OVERWINTER = -1;
int32_t ASSETCHAINS_CANOPY = -1;

uint64_t KOMODO_INTERESTSUM,KOMODO_WALLETBALANCE;
int32_t ASSETCHAINS_STAKED;
uint64_t ASSETCHAINS_COMMISSION,ASSETCHAINS_SUPPLY = 10,ASSETCHAINS_FOUNDERS_REWARD;

uint32_t KOMODO_INITDONE;
char KMDUSERPASS[8192+512+1],BTCUSERPASS[8192]; uint16_t KMD_PORT = 7771,BITCOIND_RPCPORT = 7771, DEST_PORT;
uint64_t PENDING_KOMODO_TX;
extern int32_t KOMODO_LOADINGBLOCKS; // defined in pow.cpp, boolean, 1 if currently loading the block index, 0 if not
unsigned int MAX_BLOCK_SIGOPS = 20000;

bool IS_KOMODO_TESTNODE;
int32_t KOMODO_SNAPSHOT_INTERVAL;
CScript KOMODO_EARLYTXID_SCRIPTPUB;
int32_t ASSETCHAINS_EARLYTXIDCONTRACT;
int32_t ASSETCHAINS_STAKED_SPLIT_PERCENTAGE;

std::map <std::int8_t, int32_t> mapHeightEvalActivate;

struct komodo_kv *KOMODO_KV;
pthread_mutex_t KOMODO_KV_mutex,KOMODO_CC_mutex;

#define MAX_CURRENCIES 32
char CURRENCIES[][8] = { "USD", "EUR", "JPY", "GBP", "AUD", "CAD", "CHF", "NZD", // major currencies
    "CNY", "RUB", "MXN", "BRL", "INR", "HKD", "TRY", "ZAR", "PLN", "NOK", "SEK", "DKK", "CZK", "HUF", "ILS", "KRW", "MYR", "PHP", "RON", "SGD", "THB", "BGN", "IDR", "HRK",
    "KMD" };

int32_t komodo_baseid(char *origbase);
=======
>>>>>>> 68a4f520

#define _ASSETCHAINS_EQUIHASH 0<|MERGE_RESOLUTION|>--- conflicted
+++ resolved
@@ -22,29 +22,6 @@
 #define KOMODO_ELECTION_GAP 2000    //((ASSETCHAINS_SYMBOL[0] == 0) ? 2000 : 100)
 #define KOMODO_ASSETCHAIN_MAXLEN 65
 
-<<<<<<< HEAD
-struct pax_transaction *PAX;
-int32_t NUM_PRICES; uint32_t *PVALS;
-struct knotaries_entry *Pubkeys;
-
-struct komodo_state KOMODO_STATES[34];
-const uint32_t nStakedDecemberHardforkTimestamp = 1576840000; //December 2019 hardfork 12/20/2019 @ 11:06am (UTC)
-const int32_t nDecemberHardforkHeight = 1670000;   //December 2019 hardfork
-
-const uint32_t nS4Timestamp = 1592146800; //dPoW Season 4 2020 hardfork Sunday, June 14th, 2020 03:00:00 PM UTC
-const int32_t nS4HardforkHeight = 1922000;   //dPoW Season 4 2020 hardfork Sunday, June 14th, 2020
-
-const uint32_t nS5Timestamp = 1623682800;  //dPoW Season 5 Monday, June 14th, 2021 (03:00:00 PM UTC)
-const int32_t nS5HardforkHeight = 2437300;  //dPoW Season 5 Monday, June 14th, 2021
-
-const uint32_t nS6Timestamp = 1656077853;   // dPoW Season 6, Fri Jun 24 2022 13:37:33 GMT+0000
-const int32_t nS6HardforkHeight = 2963330;  // dPoW Season 6, Fri Jun 24 2022
-
-#define _COINBASE_MATURITY 100
-int COINBASE_MATURITY = _COINBASE_MATURITY;//100;
-unsigned int WITNESS_CACHE_SIZE = _COINBASE_MATURITY+10;
-uint256 KOMODO_EARLYTXID;
-=======
 extern char CURRENCIES[][8];
 
 //extern int COINBASE_MATURITY;
@@ -103,6 +80,7 @@
 extern uint32_t ASSETCHAINS_ALGO;
 extern int32_t ASSETCHAINS_SAPLING;
 extern int32_t ASSETCHAINS_OVERWINTER;
+extern int32_t ASSETCHAINS_CANOPY;
 extern int32_t ASSETCHAINS_STAKED;
 extern uint64_t ASSETCHAINS_COMMISSION;
 extern uint64_t ASSETCHAINS_SUPPLY;
@@ -132,7 +110,6 @@
 //extern std::vector<uint8_t> Mineropret; // previous miner values
 extern pthread_mutex_t KOMODO_CC_mutex; // mutex to help with CryptoConditions
 extern CScript KOMODO_EARLYTXID_SCRIPTPUB; // used mainly in cc/prices.cpp
->>>>>>> 68a4f520
 
 
 #define KOMODO_ELECTION_GAP 2000    //((ASSETCHAINS_SYMBOL[0] == 0) ? 2000 : 100)
@@ -141,61 +118,5 @@
 #define _COINBASE_MATURITY 100  // defauly maturity
 
 #define _ASSETCHAINS_TIMELOCKOFF 0xffffffffffffffff
-<<<<<<< HEAD
-uint64_t ASSETCHAINS_TIMELOCKGTE = _ASSETCHAINS_TIMELOCKOFF;
-uint64_t ASSETCHAINS_TIMEUNLOCKFROM = 0, ASSETCHAINS_TIMEUNLOCKTO = 0,ASSETCHAINS_CBOPRET=0;
-
-uint64_t ASSETCHAINS_LASTERA = 1;
-uint64_t ASSETCHAINS_ENDSUBSIDY[ASSETCHAINS_MAX_ERAS+1],ASSETCHAINS_REWARD[ASSETCHAINS_MAX_ERAS+1],ASSETCHAINS_HALVING[ASSETCHAINS_MAX_ERAS+1],ASSETCHAINS_DECAY[ASSETCHAINS_MAX_ERAS+1],ASSETCHAINS_NOTARY_PAY[ASSETCHAINS_MAX_ERAS+1],ASSETCHAINS_PEGSCCPARAMS[3];
-uint8_t ASSETCHAINS_CCDISABLES[256];
-std::vector<std::string> ASSETCHAINS_PRICES,ASSETCHAINS_STOCKS;
-
-#define _ASSETCHAINS_EQUIHASH 0
-
-uint32_t ASSETCHAINS_NUMALGOS = 1;
-uint32_t ASSETCHAINS_EQUIHASH = _ASSETCHAINS_EQUIHASH;
-
-const char *ASSETCHAINS_ALGORITHMS[]    = { "equihash" };
-uint64_t ASSETCHAINS_NONCEMASK[]        = { 0xffff };
-uint32_t ASSETCHAINS_NONCESHIFT[]       = { 32 };
-uint32_t ASSETCHAINS_HASHESPERROUND[]   = { 1 };
-// min diff returned from GetNextWorkRequired needs to be added here for each algo, so they can work with ac_staked.
-uint32_t ASSETCHAINS_MINDIFF[]          = { 537857807 }; // KOMODO_MINDIFF_NBITS = 0x200f0f0f
-
-uint32_t ASSETCHAINS_ALGO = _ASSETCHAINS_EQUIHASH;
-
-int32_t ASSETCHAINS_SAPLING = -1;
-int32_t ASSETCHAINS_OVERWINTER = -1;
-int32_t ASSETCHAINS_CANOPY = -1;
-
-uint64_t KOMODO_INTERESTSUM,KOMODO_WALLETBALANCE;
-int32_t ASSETCHAINS_STAKED;
-uint64_t ASSETCHAINS_COMMISSION,ASSETCHAINS_SUPPLY = 10,ASSETCHAINS_FOUNDERS_REWARD;
-
-uint32_t KOMODO_INITDONE;
-char KMDUSERPASS[8192+512+1],BTCUSERPASS[8192]; uint16_t KMD_PORT = 7771,BITCOIND_RPCPORT = 7771, DEST_PORT;
-uint64_t PENDING_KOMODO_TX;
-extern int32_t KOMODO_LOADINGBLOCKS; // defined in pow.cpp, boolean, 1 if currently loading the block index, 0 if not
-unsigned int MAX_BLOCK_SIGOPS = 20000;
-
-bool IS_KOMODO_TESTNODE;
-int32_t KOMODO_SNAPSHOT_INTERVAL;
-CScript KOMODO_EARLYTXID_SCRIPTPUB;
-int32_t ASSETCHAINS_EARLYTXIDCONTRACT;
-int32_t ASSETCHAINS_STAKED_SPLIT_PERCENTAGE;
-
-std::map <std::int8_t, int32_t> mapHeightEvalActivate;
-
-struct komodo_kv *KOMODO_KV;
-pthread_mutex_t KOMODO_KV_mutex,KOMODO_CC_mutex;
-
-#define MAX_CURRENCIES 32
-char CURRENCIES[][8] = { "USD", "EUR", "JPY", "GBP", "AUD", "CAD", "CHF", "NZD", // major currencies
-    "CNY", "RUB", "MXN", "BRL", "INR", "HKD", "TRY", "ZAR", "PLN", "NOK", "SEK", "DKK", "CZK", "HUF", "ILS", "KRW", "MYR", "PHP", "RON", "SGD", "THB", "BGN", "IDR", "HRK",
-    "KMD" };
-
-int32_t komodo_baseid(char *origbase);
-=======
->>>>>>> 68a4f520
 
 #define _ASSETCHAINS_EQUIHASH 0
--- conflicted
+++ resolved
@@ -43,21 +43,6 @@
 
 struct komodo_state KOMODO_STATES[34];
 
-<<<<<<< HEAD
-=======
-const uint32_t nS4Timestamp = 1592146800; //dPoW Season 4 2020 hardfork Sunday, June 14th, 2020 03:00:00 PM UTC
-const int32_t nS4HardforkHeight = 1922000;   //dPoW Season 4 2020 hardfork Sunday, June 14th, 2020 
-
-const uint32_t nS5Timestamp = 1623682800;  //dPoW Season 5 Monday, June 14th, 2021 (03:00:00 PM UTC)
-const int32_t nS5HardforkHeight = 2437300;  //dPoW Season 5 Monday, June 14th, 2021
-
-const uint32_t nS6Timestamp = 1656077853;   // dPoW Season 6, Fri Jun 24 2022 13:37:33 GMT+0000
-const int32_t nS6HardforkHeight = 2963330;  // dPoW Season 6, Fri Jun 24 2022
-
-#define _COINBASE_MATURITY 100
-int COINBASE_MATURITY = _COINBASE_MATURITY;//100;
-unsigned int WITNESS_CACHE_SIZE = _COINBASE_MATURITY+10;
->>>>>>> 0634e206
 uint256 KOMODO_EARLYTXID;
 
 bool IS_KOMODO_NOTARY;

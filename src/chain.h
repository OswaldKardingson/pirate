--- conflicted
+++ resolved
@@ -28,11 +28,7 @@
 #include "uint256.h"
 #include "sync.h"
 
-<<<<<<< HEAD
-
-=======
 #include "assetchain.h"
->>>>>>> 68a4f520
 #include <vector>
 
 #include <boost/foreach.hpp>
@@ -458,15 +454,6 @@
         {
             READWRITE(segid);
         }
-<<<<<<< HEAD
-
-        /*if ( (s.GetType() & SER_DISK) && (is_STAKED(ASSETCHAINS_SYMBOL) != 0) && ASSETCHAINS_NOTARY_PAY[0] != 0 )
-        {
-            READWRITE(nNotaryPay);
-            READWRITE(segid);
-        }*/
-=======
->>>>>>> 68a4f520
     }
 private:
     bool isStakedAndNotaryPay() const;
@@ -521,16 +508,7 @@
         AssertLockHeld(cs_main);
         return vChain.size() > 0 ? vChain[vChain.size() - 1] : nullptr;
     }
-<<<<<<< HEAD
-
-    /** Returns the last tip of the chain, or NULL if none. */
-    CBlockIndex *LastTip() const {
-        return vChain.size() > 0 ? lastTip : NULL;
-    }
-
-=======
     
->>>>>>> 68a4f520
     /** Returns the index entry at a particular height in this chain, or NULL if no such height exists. */
     CBlockIndex *operator[](int nHeight) const REQUIRES(cs_main) {
         AssertLockHeld(cs_main);

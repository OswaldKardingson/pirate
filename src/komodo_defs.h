--- conflicted
+++ resolved
@@ -39,33 +39,6 @@
 #define _ASSETCHAINS_TIMELOCKOFF 0xffffffffffffffff
 #define MAX_CURRENCIES 32
 
-// KMD Notary Seasons 
-// 1: May 1st 2018 1530921600
-// 2: July 15th 2019 1563148800 -> estimated height 1444000
-// 3: 3rd season ending isnt known, so use very far times in future.
-    // 1751328000 = dummy timestamp, 1 July 2025!
-    // 7113400 = 5x current KMD blockheight. 
-// to add 4th season, change NUM_KMD_SEASONS to 4, and add timestamp and height of activation to these arrays. 
-
-<<<<<<< HEAD
-=======
-#define NUM_KMD_SEASONS 6
-#define NUM_KMD_NOTARIES 64
-
-extern const uint32_t nStakedDecemberHardforkTimestamp; //December 2019 hardfork
-extern const int32_t nDecemberHardforkHeight;   //December 2019 hardfork
-
-extern const uint32_t nS4Timestamp; //dPoW Season 4 2020 hardfork
-extern const int32_t nS4HardforkHeight;   //dPoW Season 4 2020 hardfork
-
-extern const uint32_t nS5Timestamp; //dPoW Season 5 June 14th, 2021 hardfork (03:00:00 PM UTC) (defined in komodo_globals.h)
-extern const int32_t nS5HardforkHeight;   //dPoW Season 5 June 14th, 2021 hardfork estimated block height (defined in komodo_globals.h)
-
-extern const uint32_t KMD_SEASON_TIMESTAMPS[NUM_KMD_SEASONS];
-extern const int32_t KMD_SEASON_HEIGHTS[NUM_KMD_SEASONS];
-extern const char *notaries_elected[NUM_KMD_SEASONS][NUM_KMD_NOTARIES][2];
-
->>>>>>> d47d2c26
 #define SETBIT(bits,bitoffset) (((uint8_t *)bits)[(bitoffset) >> 3] |= (1 << ((bitoffset) & 7)))
 #define GETBIT(bits,bitoffset) (((uint8_t *)bits)[(bitoffset) >> 3] & (1 << ((bitoffset) & 7)))
 #define CLEARBIT(bits,bitoffset) (((uint8_t *)bits)[(bitoffset) >> 3] &= ~(1 << ((bitoffset) & 7)))

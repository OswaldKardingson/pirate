/******************************************************************************
 * Copyright © 2014-2019 The SuperNET Developers.                             *
 *                                                                            *
 * See the AUTHORS, DEVELOPER-AGREEMENT and LICENSE files at                  *
 * the top-level directory of this distribution for the individual copyright  *
 * holder information and the developer policies on copyright and licensing.  *
 *                                                                            *
 * Unless otherwise agreed in a custom licensing agreement, no part of the    *
 * SuperNET software, including this file may be copied, modified, propagated *
 * or distributed except according to the terms contained in the LICENSE file *
 *                                                                            *
 * Removal or modification of this copyright notice is prohibited.            *
 *                                                                            *
 ******************************************************************************/

#ifndef KOMODO_DEFS_H
#define KOMODO_DEFS_H
#include "arith_uint256.h"
#include "chain.h"
#include "komodo_nk.h"

#define KOMODO_EARLYTXID_HEIGHT 100
//#define ADAPTIVEPOW_CHANGETO_DEFAULTON 1572480000
#define ASSETCHAINS_MINHEIGHT 128
#define ASSETCHAINS_MAX_ERAS 7
#define KOMODO_ELECTION_GAP 2000
#define ROUNDROBIN_DELAY 61
#define KOMODO_ASSETCHAIN_MAXLEN 65
#define KOMODO_LIMITED_NETWORKSIZE 4
#define IGUANA_MAXSCRIPTSIZE 10001
#define KOMODO_MAXMEMPOOLTIME 3600 // affects consensus
#define CRYPTO777_PUBSECPSTR "020e46e79a2a8d12b9b5d12c7a91adb4e454edfae43c0a0cb805427d2ac7613fd9"
#define KOMODO_FIRSTFUNGIBLEID 100
#define KOMODO_SAPLING_ACTIVATION 1544832000 // Dec 15th, 2018
#define KOMODO_SAPLING_DEADLINE 1550188800 // Feb 15th, 2019
#define ASSETCHAINS_STAKED_BLOCK_FUTURE_MAX 57
#define ASSETCHAINS_STAKED_BLOCK_FUTURE_HALF 27
#define ASSETCHAINS_STAKED_MIN_POW_DIFF 536900000 // 537000000 537300000
#define _COINBASE_MATURITY 100

// KMD Notary Seasons 
// 1: May 1st 2018 1530921600
// 2: July 15th 2019 1563148800 -> estimated height 1444000
// 3: 3rd season ending isnt known, so use very far times in future.
    // 1751328000 = dummy timestamp, 1 July 2025!
    // 7113400 = 5x current KMD blockheight. 
// to add 4th season, change NUM_KMD_SEASONS to 4, and add timestamp and height of activation to these arrays. 

<<<<<<< HEAD
#define NUM_KMD_SEASONS 5
=======
#define NUM_KMD_SEASONS 6
>>>>>>> 1c34dd9e
#define NUM_KMD_NOTARIES 64

extern const uint32_t nStakedDecemberHardforkTimestamp; //December 2019 hardfork
extern const int32_t nDecemberHardforkHeight;   //December 2019 hardfork

extern const uint32_t nS4Timestamp; //dPoW Season 4 2020 hardfork
extern const int32_t nS4HardforkHeight;   //dPoW Season 4 2020 hardfork

<<<<<<< HEAD
static const uint32_t KMD_SEASON_TIMESTAMPS[NUM_KMD_SEASONS] = {1525132800, 1563148800, nStakedDecemberHardforkTimestamp, nS4Timestamp, 1751328000};
static const int32_t KMD_SEASON_HEIGHTS[NUM_KMD_SEASONS] = {814000, 1444000, nDecemberHardforkHeight, nS4HardforkHeight, 7113400};
=======
extern const uint32_t nS5Timestamp; //dPoW Season 5 June 14th, 2021 hardfork (03:00:00 PM UTC) (defined in komodo_globals.h)
extern const int32_t nS5HardforkHeight;   //dPoW Season 5 June 14th, 2021 hardfork estimated block height (defined in komodo_globals.h)

static const uint32_t KMD_SEASON_TIMESTAMPS[NUM_KMD_SEASONS] = {1525132800, 1563148800, nStakedDecemberHardforkTimestamp, nS4Timestamp, nS5Timestamp, 1751328000};
static const int32_t KMD_SEASON_HEIGHTS[NUM_KMD_SEASONS] = {814000, 1444000, nDecemberHardforkHeight, nS4HardforkHeight, nS5HardforkHeight, 7113400};
>>>>>>> 1c34dd9e

// Era array of pubkeys. Add extra seasons to bottom as requried, after adding appropriate info above. 
static const char *notaries_elected[NUM_KMD_SEASONS][NUM_KMD_NOTARIES][2] =
{
    {
        { "0_jl777_testA", "03b7621b44118017a16043f19b30cc8a4cfe068ac4e42417bae16ba460c80f3828" },
        { "0_jl777_testB", "02ebfc784a4ba768aad88d44d1045d240d47b26e248cafaf1c5169a42d7a61d344" },
        { "0_kolo_testA", "0287aa4b73988ba26cf6565d815786caf0d2c4af704d7883d163ee89cd9977edec" },
        { "artik_AR", "029acf1dcd9f5ff9c455f8bb717d4ae0c703e089d16cf8424619c491dff5994c90" },
        { "artik_EU", "03f54b2c24f82632e3cdebe4568ba0acf487a80f8a89779173cdb78f74514847ce" },
        { "artik_NA", "0224e31f93eff0cc30eaf0b2389fbc591085c0e122c4d11862c1729d090106c842" },
        { "artik_SH", "02bdd8840a34486f38305f311c0e2ae73e84046f6e9c3dd3571e32e58339d20937" },
        { "badass_EU", "0209d48554768dd8dada988b98aca23405057ac4b5b46838a9378b95c3e79b9b9e" },
        { "badass_NA", "02afa1a9f948e1634a29dc718d218e9d150c531cfa852843a1643a02184a63c1a7" },
        { "badass_SH", "026b49dd3923b78a592c1b475f208e23698d3f085c4c3b4906a59faf659fd9530b" },
        { "crackers_EU", "03bc819982d3c6feb801ec3b720425b017d9b6ee9a40746b84422cbbf929dc73c3" }, // 10
        { "crackers_NA", "03205049103113d48c7c7af811b4c8f194dafc43a50d5313e61a22900fc1805b45" },
        { "crackers_SH", "02be28310e6312d1dd44651fd96f6a44ccc269a321f907502aae81d246fabdb03e" },
        { "durerus_EU", "02bcbd287670bdca2c31e5d50130adb5dea1b53198f18abeec7211825f47485d57" },
        { "etszombi_AR", "031c79168d15edabf17d9ec99531ea9baa20039d0cdc14d9525863b83341b210e9" },
        { "etszombi_EU", "0281b1ad28d238a2b217e0af123ce020b79e91b9b10ad65a7917216eda6fe64bf7" }, // 15
        { "etszombi_SH", "025d7a193c0757f7437fad3431f027e7b5ed6c925b77daba52a8755d24bf682dde" },
        { "farl4web_EU", "0300ecf9121cccf14cf9423e2adb5d98ce0c4e251721fa345dec2e03abeffbab3f" },
        { "farl4web_SH", "0396bb5ed3c57aa1221d7775ae0ff751e4c7dc9be220d0917fa8bbdf670586c030" },
        { "fullmoon_AR", "0254b1d64840ce9ff6bec9dd10e33beb92af5f7cee628f999cb6bc0fea833347cc" },
        { "fullmoon_NA", "031fb362323b06e165231c887836a8faadb96eda88a79ca434e28b3520b47d235b" }, // 20
        { "fullmoon_SH", "030e12b42ec33a80e12e570b6c8274ce664565b5c3da106859e96a7208b93afd0d" },
        { "grewal_NA", "03adc0834c203d172bce814df7c7a5e13dc603105e6b0adabc942d0421aefd2132" },
        { "grewal_SH", "03212a73f5d38a675ee3cdc6e82542a96c38c3d1c79d25a1ed2e42fcf6a8be4e68" },
        { "indenodes_AR", "02ec0fa5a40f47fd4a38ea5c89e375ad0b6ddf4807c99733c9c3dc15fb978ee147" },
        { "indenodes_EU", "0221387ff95c44cb52b86552e3ec118a3c311ca65b75bf807c6c07eaeb1be8303c" },
        { "indenodes_NA", "02698c6f1c9e43b66e82dbb163e8df0e5a2f62f3a7a882ca387d82f86e0b3fa988" },
        { "indenodes_SH", "0334e6e1ec8285c4b85bd6dae67e17d67d1f20e7328efad17ce6fd24ae97cdd65e" },
        { "jeezy_EU", "023cb3e593fb85c5659688528e9a4f1c4c7f19206edc7e517d20f794ba686fd6d6" },
        { "jsgalt_NA", "027b3fb6fede798cd17c30dbfb7baf9332b3f8b1c7c513f443070874c410232446" },
        { "karasugoi_NA", "02a348b03b9c1a8eac1b56f85c402b041c9bce918833f2ea16d13452309052a982" }, // 30
        { "kashifali_EU", "033777c52a0190f261c6f66bd0e2bb299d30f012dcb8bfff384103211edb8bb207" },
        { "kolo_AR", "03016d19344c45341e023b72f9fb6e6152fdcfe105f3b4f50b82a4790ff54e9dc6" },
        { "kolo_SH", "02aa24064500756d9b0959b44d5325f2391d8e95c6127e109184937152c384e185" },
        { "metaphilibert_AR", "02adad675fae12b25fdd0f57250b0caf7f795c43f346153a31fe3e72e7db1d6ac6" },
        { "movecrypto_AR", "022783d94518e4dc77cbdf1a97915b29f427d7bc15ea867900a76665d3112be6f3" },
        { "movecrypto_EU", "021ab53bc6cf2c46b8a5456759f9d608966eff87384c2b52c0ac4cc8dd51e9cc42" },
        { "movecrypto_NA", "02efb12f4d78f44b0542d1c60146738e4d5506d27ec98a469142c5c84b29de0a80" },
        { "movecrypto_SH", "031f9739a3ebd6037a967ce1582cde66e79ea9a0551c54731c59c6b80f635bc859" },
        { "muros_AR", "022d77402fd7179335da39479c829be73428b0ef33fb360a4de6890f37c2aa005e" },
        { "noashh_AR", "029d93ef78197dc93892d2a30e5a54865f41e0ca3ab7eb8e3dcbc59c8756b6e355" }, // 40
        { "noashh_EU", "02061c6278b91fd4ac5cab4401100ffa3b2d5a277e8f71db23401cc071b3665546" },
        { "noashh_NA", "033c073366152b6b01535e15dd966a3a8039169584d06e27d92a69889b720d44e1" },
        { "nxtswe_EU", "032fb104e5eaa704a38a52c126af8f67e870d70f82977e5b2f093d5c1c21ae5899" },
        { "polycryptoblog_NA", "02708dcda7c45fb54b78469673c2587bfdd126e381654819c4c23df0e00b679622" },
        { "pondsea_AR", "032e1c213787312099158f2d74a89e8240a991d162d4ce8017d8504d1d7004f735" },
        { "pondsea_EU", "0225aa6f6f19e543180b31153d9e6d55d41bc7ec2ba191fd29f19a2f973544e29d" },
        { "pondsea_NA", "031bcfdbb62268e2ff8dfffeb9ddff7fe95fca46778c77eebff9c3829dfa1bb411" },
        { "pondsea_SH", "02209073bc0943451498de57f802650311b1f12aa6deffcd893da198a544c04f36" },
        { "popcornbag_AR", "02761f106fb34fbfc5ddcc0c0aa831ed98e462a908550b280a1f7bd32c060c6fa3" },
        { "popcornbag_NA", "03c6085c7fdfff70988fda9b197371f1caf8397f1729a844790e421ee07b3a93e8" }, // 50
        { "ptytrader_NA", "0328c61467148b207400b23875234f8a825cce65b9c4c9b664f47410b8b8e3c222" },
        { "ptytrader_SH", "0250c93c492d8d5a6b565b90c22bee07c2d8701d6118c6267e99a4efd3c7748fa4" },
        { "rnr_AR", "029bdb08f931c0e98c2c4ba4ef45c8e33a34168cb2e6bf953cef335c359d77bfcd" },
        { "rnr_EU", "03f5c08dadffa0ffcafb8dd7ffc38c22887bd02702a6c9ac3440deddcf2837692b" },
        { "rnr_NA", "02e17c5f8c3c80f584ed343b8dcfa6d710dfef0889ec1e7728ce45ce559347c58c" },
        { "rnr_SH", "037536fb9bdfed10251f71543fb42679e7c52308bcd12146b2568b9a818d8b8377" },
        { "titomane_AR", "03cda6ca5c2d02db201488a54a548dbfc10533bdc275d5ea11928e8d6ab33c2185" },
        { "titomane_EU", "02e41feded94f0cc59f55f82f3c2c005d41da024e9a805b41105207ef89aa4bfbd" },
        { "titomane_SH", "035f49d7a308dd9a209e894321f010d21b7793461b0c89d6d9231a3fe5f68d9960" },
        { "vanbreuk_EU", "024f3cad7601d2399c131fd070e797d9cd8533868685ddbe515daa53c2e26004c3" }, // 60
        { "xrobesx_NA", "03f0cc6d142d14a40937f12dbd99dbd9021328f45759e26f1877f2a838876709e1" },
        { "xxspot1_XX", "02ef445a392fcaf3ad4176a5da7f43580e8056594e003eba6559a713711a27f955" },
        { "xxspot2_XX", "03d85b221ea72ebcd25373e7961f4983d12add66a92f899deaf07bab1d8b6f5573" }
    },
    {
        {"0dev1_jl777", "03b7621b44118017a16043f19b30cc8a4cfe068ac4e42417bae16ba460c80f3828" },
        {"0dev2_kolo", "030f34af4b908fb8eb2099accb56b8d157d49f6cfb691baa80fdd34f385efed961" },
        {"0dev3_kolo", "025af9d2b2a05338478159e9ac84543968fd18c45fd9307866b56f33898653b014" },
        {"0dev4_decker", "028eea44a09674dda00d88ffd199a09c9b75ba9782382cc8f1e97c0fd565fe5707" },
        {"a-team_SH", "03b59ad322b17cb94080dc8e6dc10a0a865de6d47c16fb5b1a0b5f77f9507f3cce" },
        {"artik_AR", "029acf1dcd9f5ff9c455f8bb717d4ae0c703e089d16cf8424619c491dff5994c90" },
        {"artik_EU", "03f54b2c24f82632e3cdebe4568ba0acf487a80f8a89779173cdb78f74514847ce" },
        {"artik_NA", "0224e31f93eff0cc30eaf0b2389fbc591085c0e122c4d11862c1729d090106c842" },
        {"artik_SH", "02bdd8840a34486f38305f311c0e2ae73e84046f6e9c3dd3571e32e58339d20937" },
        {"badass_EU", "0209d48554768dd8dada988b98aca23405057ac4b5b46838a9378b95c3e79b9b9e" },
        {"badass_NA", "02afa1a9f948e1634a29dc718d218e9d150c531cfa852843a1643a02184a63c1a7" }, // 10
        {"batman_AR", "033ecb640ec5852f42be24c3bf33ca123fb32ced134bed6aa2ba249cf31b0f2563" },
        {"batman_SH", "02ca5898931181d0b8aafc75ef56fce9c43656c0b6c9f64306e7c8542f6207018c" },
        {"ca333_EU", "03fc87b8c804f12a6bd18efd43b0ba2828e4e38834f6b44c0bfee19f966a12ba99" },
        {"chainmakers_EU", "02f3b08938a7f8d2609d567aebc4989eeded6e2e880c058fdf092c5da82c3bc5ee" },
        {"chainmakers_NA", "0276c6d1c65abc64c8559710b8aff4b9e33787072d3dda4ec9a47b30da0725f57a" },
        {"chainstrike_SH", "0370bcf10575d8fb0291afad7bf3a76929734f888228bc49e35c5c49b336002153" },
        {"cipi_AR", "02c4f89a5b382750836cb787880d30e23502265054e1c327a5bfce67116d757ce8" },
        {"cipi_NA", "02858904a2a1a0b44df4c937b65ee1f5b66186ab87a751858cf270dee1d5031f18" },
        {"crackers_EU", "03bc819982d3c6feb801ec3b720425b017d9b6ee9a40746b84422cbbf929dc73c3" },
        {"crackers_NA", "03205049103113d48c7c7af811b4c8f194dafc43a50d5313e61a22900fc1805b45" }, // 20
        {"dwy_EU", "0259c646288580221fdf0e92dbeecaee214504fdc8bbdf4a3019d6ec18b7540424" },
        {"emmanux_SH", "033f316114d950497fc1d9348f03770cd420f14f662ab2db6172df44c389a2667a" },
        {"etszombi_EU", "0281b1ad28d238a2b217e0af123ce020b79e91b9b10ad65a7917216eda6fe64bf7" },
        {"fullmoon_AR", "03380314c4f42fa854df8c471618751879f9e8f0ff5dbabda2bd77d0f96cb35676" },
        {"fullmoon_NA", "030216211d8e2a48bae9e5d7eb3a42ca2b7aae8770979a791f883869aea2fa6eef" },
        {"fullmoon_SH", "03f34282fa57ecc7aba8afaf66c30099b5601e98dcbfd0d8a58c86c20d8b692c64" },
        {"goldenman_EU", "02d6f13a8f745921cdb811e32237bb98950af1a5952be7b3d429abd9152f8e388d" },
        {"indenodes_AR", "02ec0fa5a40f47fd4a38ea5c89e375ad0b6ddf4807c99733c9c3dc15fb978ee147" },
        {"indenodes_EU", "0221387ff95c44cb52b86552e3ec118a3c311ca65b75bf807c6c07eaeb1be8303c" },
        {"indenodes_NA", "02698c6f1c9e43b66e82dbb163e8df0e5a2f62f3a7a882ca387d82f86e0b3fa988" }, // 30
        {"indenodes_SH", "0334e6e1ec8285c4b85bd6dae67e17d67d1f20e7328efad17ce6fd24ae97cdd65e" },
        {"jackson_AR", "038ff7cfe34cb13b524e0941d5cf710beca2ffb7e05ddf15ced7d4f14fbb0a6f69" },
        {"jeezy_EU", "023cb3e593fb85c5659688528e9a4f1c4c7f19206edc7e517d20f794ba686fd6d6" },
        {"karasugoi_NA", "02a348b03b9c1a8eac1b56f85c402b041c9bce918833f2ea16d13452309052a982" },
        {"komodoninja_EU", "038e567b99806b200b267b27bbca2abf6a3e8576406df5f872e3b38d30843cd5ba" },
        {"komodoninja_SH", "033178586896915e8456ebf407b1915351a617f46984001790f0cce3d6f3ada5c2" },
        {"komodopioneers_SH", "033ace50aedf8df70035b962a805431363a61cc4e69d99d90726a2d48fb195f68c" },
        {"libscott_SH", "03301a8248d41bc5dc926088a8cf31b65e2daf49eed7eb26af4fb03aae19682b95" },
        {"lukechilds_AR", "031aa66313ee024bbee8c17915cf7d105656d0ace5b4a43a3ab5eae1e14ec02696" },
        {"madmax_AR", "03891555b4a4393d655bf76f0ad0fb74e5159a615b6925907678edc2aac5e06a75" }, // 40
        {"meshbits_AR", "02957fd48ae6cb361b8a28cdb1b8ccf5067ff68eb1f90cba7df5f7934ed8eb4b2c" },
        {"meshbits_SH", "025c6e94877515dfd7b05682b9cc2fe4a49e076efe291e54fcec3add78183c1edb" },
        {"metaphilibert_AR", "02adad675fae12b25fdd0f57250b0caf7f795c43f346153a31fe3e72e7db1d6ac6" },
        {"metaphilibert_SH", "0284af1a5ef01503e6316a2ca4abf8423a794e9fc17ac6846f042b6f4adedc3309" },
        {"patchkez_SH", "0296270f394140640f8fa15684fc11255371abb6b9f253416ea2734e34607799c4" },
        {"pbca26_NA", "0276aca53a058556c485bbb60bdc54b600efe402a8b97f0341a7c04803ce204cb5" },
        {"peer2cloud_AR", "034e5563cb885999ae1530bd66fab728e580016629e8377579493b386bf6cebb15" },
        {"peer2cloud_SH", "03396ac453b3f23e20f30d4793c5b8ab6ded6993242df4f09fd91eb9a4f8aede84" },
        {"polycryptoblog_NA", "02708dcda7c45fb54b78469673c2587bfdd126e381654819c4c23df0e00b679622" },
        {"hyper_AR", "020f2f984d522051bd5247b61b080b4374a7ab389d959408313e8062acad3266b4" }, // 50
        {"hyper_EU", "03d00cf9ceace209c59fb013e112a786ad583d7de5ca45b1e0df3b4023bb14bf51" },
        {"hyper_SH", "0383d0b37f59f4ee5e3e98a47e461c861d49d0d90c80e9e16f7e63686a2dc071f3" },
        {"hyper_NA", "03d91c43230336c0d4b769c9c940145a8c53168bf62e34d1bccd7f6cfc7e5592de" },
        {"popcornbag_AR", "02761f106fb34fbfc5ddcc0c0aa831ed98e462a908550b280a1f7bd32c060c6fa3" },
        {"popcornbag_NA", "03c6085c7fdfff70988fda9b197371f1caf8397f1729a844790e421ee07b3a93e8" },
        {"alien_AR", "0348d9b1fc6acf81290405580f525ee49b4749ed4637b51a28b18caa26543b20f0" },
        {"alien_EU", "020aab8308d4df375a846a9e3b1c7e99597b90497efa021d50bcf1bbba23246527" },
        {"thegaltmines_NA", "031bea28bec98b6380958a493a703ddc3353d7b05eb452109a773eefd15a32e421" },
        {"titomane_AR", "029d19215440d8cb9cc6c6b7a4744ae7fb9fb18d986e371b06aeb34b64845f9325" },
        {"titomane_EU", "0360b4805d885ff596f94312eed3e4e17cb56aa8077c6dd78d905f8de89da9499f" }, // 60
        {"titomane_SH", "03573713c5b20c1e682a2e8c0f8437625b3530f278e705af9b6614de29277a435b" },
        {"webworker01_NA", "03bb7d005e052779b1586f071834c5facbb83470094cff5112f0072b64989f97d7" },
        {"xrobesx_NA", "03f0cc6d142d14a40937f12dbd99dbd9021328f45759e26f1877f2a838876709e1" },
    },
    {
        {"madmax_NA", "0237e0d3268cebfa235958808db1efc20cc43b31100813b1f3e15cc5aa647ad2c3" }, // 0
        {"alright_AR", "020566fe2fb3874258b2d3cf1809a5d650e0edc7ba746fa5eec72750c5188c9cc9" },
        {"strob_NA", "0206f7a2e972d9dfef1c424c731503a0a27de1ba7a15a91a362dc7ec0d0fb47685" },
        {"dwy_EU", "021c7cf1f10c4dc39d13451123707ab780a741feedab6ac449766affe37515a29e" },
        {"phm87_SH", "021773a38db1bc3ede7f28142f901a161c7b7737875edbb40082a201c55dcf0add" },
        {"chainmakers_NA", "02285d813c30c0bf7eefdab1ff0a8ad08a07a0d26d8b95b3943ce814ac8e24d885" },
        {"indenodes_EU", "0221387ff95c44cb52b86552e3ec118a3c311ca65b75bf807c6c07eaeb1be8303c" },
        {"blackjok3r_SH", "021eac26dbad256cbb6f74d41b10763183ee07fb609dbd03480dd50634170547cc" },
        {"chainmakers_EU", "03fdf5a3fce8db7dee89724e706059c32e5aa3f233a6b6cc256fea337f05e3dbf7" },
        {"titomane_AR", "023e3aa9834c46971ff3e7cb86a200ec9c8074a9566a3ea85d400d5739662ee989" },
        {"fullmoon_SH", "023b7252968ea8a955cd63b9e57dee45a74f2d7ba23b4e0595572138ad1fb42d21" }, // 10
        {"indenodes_NA", "02698c6f1c9e43b66e82dbb163e8df0e5a2f62f3a7a882ca387d82f86e0b3fa988" },
        {"chmex_EU", "0281304ebbcc39e4f09fda85f4232dd8dacd668e20e5fc11fba6b985186c90086e" },
        {"metaphilibert_SH", "0284af1a5ef01503e6316a2ca4abf8423a794e9fc17ac6846f042b6f4adedc3309" },
        {"ca333_DEV", "02856843af2d9457b5b1c907068bef6077ea0904cc8bd4df1ced013f64bf267958" },
        {"cipi_NA", "02858904a2a1a0b44df4c937b65ee1f5b66186ab87a751858cf270dee1d5031f18" },
        {"pungocloud_SH", "024dfc76fa1f19b892be9d06e985d0c411e60dbbeb36bd100af9892a39555018f6" },
        {"voskcoin_EU", "034190b1c062a04124ad15b0fa56dfdf34aa06c164c7163b6aec0d654e5f118afb" },
        {"decker_DEV", "028eea44a09674dda00d88ffd199a09c9b75ba9782382cc8f1e97c0fd565fe5707" },
        {"cryptoeconomy_EU", "0290ab4937e85246e048552df3e9a66cba2c1602db76e03763e16c671e750145d1" },
        {"etszombi_EU", "0293ea48d8841af7a419a24d9da11c34b39127ef041f847651bae6ab14dcd1f6b4" },  // 20
        {"karasugoi_NA", "02a348b03b9c1a8eac1b56f85c402b041c9bce918833f2ea16d13452309052a982" },
        {"pirate_AR", "03e29c90354815a750db8ea9cb3c1b9550911bb205f83d0355a061ac47c4cf2fde" },
        {"metaphilibert_AR", "02adad675fae12b25fdd0f57250b0caf7f795c43f346153a31fe3e72e7db1d6ac6" },
        {"zatjum_SH", "02d6b0c89cacd58a0af038139a9a90c9e02cd1e33803a1f15fceabea1f7e9c263a" },
        {"madmax_AR", "03c5941fe49d673c094bc8e9bb1a95766b4670c88be76d576e915daf2c30a454d3" },
        {"lukechilds_NA", "03f1051e62c2d280212481c62fe52aab0a5b23c95de5b8e9ad5f80d8af4277a64b" },
        {"cipi_AR", "02c4f89a5b382750836cb787880d30e23502265054e1c327a5bfce67116d757ce8" },
        {"tonyl_AR", "02cc8bc862f2b65ad4f99d5f68d3011c138bf517acdc8d4261166b0be8f64189e1" },
        {"infotech_DEV", "0345ad4ab5254782479f6322c369cec77a7535d2f2162d103d666917d5e4f30c4c" },
        {"fullmoon_NA", "032c716701fe3a6a3f90a97b9d874a9d6eedb066419209eed7060b0cc6b710c60b" },  // 30
        {"etszombi_AR", "02e55e104aa94f70cde68165d7df3e162d4410c76afd4643b161dea044aa6d06ce" },
        {"node-9_EU", "0372e5b51e86e2392bb15039bac0c8f975b852b45028a5e43b324c294e9f12e411" },
        {"phba2061_EU", "03f6bd15dba7e986f0c976ea19d8a9093cb7c989d499f1708a0386c5c5659e6c4e" },
        {"indenodes_AR", "02ec0fa5a40f47fd4a38ea5c89e375ad0b6ddf4807c99733c9c3dc15fb978ee147" },
        {"and1-89_EU", "02736cbf8d7b50835afd50a319f162dd4beffe65f2b1dc6b90e64b32c8e7849ddd" },
        {"komodopioneers_SH", "032a238a5747777da7e819cfa3c859f3677a2daf14e4dce50916fc65d00ad9c52a" },
        {"komodopioneers_EU", "036d02425916444fff8cc7203fcbfc155c956dda5ceb647505836bef59885b6866" },
        {"d0ct0r_NA", "0303725d8525b6f969122faf04152653eb4bf34e10de92182263321769c334bf58" },
        {"kolo_DEV", "02849e12199dcc27ba09c3902686d2ad0adcbfcee9d67520e9abbdda045ba83227" },
        {"peer2cloud_AR", "02acc001fe1fe8fd68685ba26c0bc245924cb592e10cec71e9917df98b0e9d7c37" }, // 40
        {"webworker01_SH", "031e50ba6de3c16f99d414bb89866e578d963a54bde7916c810608966fb5700776" },
        {"webworker01_NA", "032735e9cad1bb00eaababfa6d27864fa4c1db0300c85e01e52176be2ca6a243ce" },
        {"pbca26_NA", "03a97606153d52338bcffd1bf19bb69ef8ce5a7cbdc2dbc3ff4f89d91ea6bbb4dc" },
        {"indenodes_SH", "0334e6e1ec8285c4b85bd6dae67e17d67d1f20e7328efad17ce6fd24ae97cdd65e" },
        {"pirate_NA", "0255e32d8a56671dee8aa7f717debb00efa7f0086ee802de0692f2d67ee3ee06ee" },
        {"lukechilds_AR", "025c6a73ff6d750b9ddf6755b390948cffdd00f344a639472d398dd5c6b4735d23" },
        {"dragonhound_NA", "0224a9d951d3a06d8e941cc7362b788bb1237bb0d56cc313e797eb027f37c2d375" },
        {"fullmoon_AR", "03da64dd7cd0db4c123c2f79d548a96095a5a103e5b9d956e9832865818ffa7872" },
        {"chainzilla_SH", "0360804b8817fd25ded6e9c0b50e3b0782ac666545b5416644198e18bc3903d9f9" },
        {"titomane_EU", "03772ac0aad6b0e9feec5e591bff5de6775d6132e888633e73d3ba896bdd8e0afb" }, // 50
        {"jeezy_EU", "037f182facbad35684a6e960699f5da4ba89e99f0d0d62a87e8400dd086c8e5dd7" },
        {"titomane_SH", "03850fdddf2413b51790daf51dd30823addb37313c8854b508ea6228205047ef9b" },
        {"alien_AR", "03911a60395801082194b6834244fa78a3c30ff3e888667498e157b4aa80b0a65f" },
        {"pirate_EU", "03fff24efd5648870a23badf46e26510e96d9e79ce281b27cfe963993039dd1351" },
        {"thegaltmines_NA", "02db1a16c7043f45d6033ccfbd0a51c2d789b32db428902f98b9e155cf0d7910ed" },
        {"computergenie_NA", "03a78ae070a5e9e935112cf7ea8293f18950f1011694ea0260799e8762c8a6f0a4" },
        {"nutellalicka_SH", "02f7d90d0510c598ce45915e6372a9cd0ba72664cb65ce231f25d526fc3c5479fc" },
        {"chainstrike_SH", "03b806be3bf7a1f2f6290ec5c1ea7d3ea57774dcfcf2129a82b2569e585100e1cb" },
        {"dwy_SH", "036536d2d52d85f630b68b050f29ea1d7f90f3b42c10f8c5cdf3dbe1359af80aff" },
        {"alien_EU", "03bb749e337b9074465fa28e757b5aa92cb1f0fea1a39589bca91a602834d443cd" }, // 60
        {"gt_AR", "0348430538a4944d3162bb4749d8c5ed51299c2434f3ee69c11a1f7815b3f46135" },
        {"patchkez_SH", "03f45e9beb5c4cd46525db8195eb05c1db84ae7ef3603566b3d775770eba3b96ee" },
        {"decker_AR", "03ffdf1a116300a78729608d9930742cd349f11a9d64fcc336b8f18592dd9c91bc" }, // 63
    },
    {
        // Season 3.5
        {"madmax_NA", "0237e0d3268cebfa235958808db1efc20cc43b31100813b1f3e15cc5aa647ad2c3" }, // 0
        {"alright_AR", "020566fe2fb3874258b2d3cf1809a5d650e0edc7ba746fa5eec72750c5188c9cc9" },
        {"strob_NA", "0206f7a2e972d9dfef1c424c731503a0a27de1ba7a15a91a362dc7ec0d0fb47685" },
        {"hunter_EU", "0378224b4e9d8a0083ce36f2963ec0a4e231ec06b0c780de108e37f41181a89f6a" }, // FIXME verify this, kolo. Change name if you want
        {"phm87_SH", "021773a38db1bc3ede7f28142f901a161c7b7737875edbb40082a201c55dcf0add" },
        {"chainmakers_NA", "02285d813c30c0bf7eefdab1ff0a8ad08a07a0d26d8b95b3943ce814ac8e24d885" },
        {"indenodes_EU", "0221387ff95c44cb52b86552e3ec118a3c311ca65b75bf807c6c07eaeb1be8303c" },
        {"blackjok3r_SH", "021eac26dbad256cbb6f74d41b10763183ee07fb609dbd03480dd50634170547cc" },
        {"chainmakers_EU", "03fdf5a3fce8db7dee89724e706059c32e5aa3f233a6b6cc256fea337f05e3dbf7" },
        {"titomane_AR", "023e3aa9834c46971ff3e7cb86a200ec9c8074a9566a3ea85d400d5739662ee989" },
        {"fullmoon_SH", "023b7252968ea8a955cd63b9e57dee45a74f2d7ba23b4e0595572138ad1fb42d21" }, // 10
        {"indenodes_NA", "02698c6f1c9e43b66e82dbb163e8df0e5a2f62f3a7a882ca387d82f86e0b3fa988" },
        {"chmex_EU", "0281304ebbcc39e4f09fda85f4232dd8dacd668e20e5fc11fba6b985186c90086e" },
        {"metaphilibert_SH", "0284af1a5ef01503e6316a2ca4abf8423a794e9fc17ac6846f042b6f4adedc3309" },
        {"ca333_DEV", "02856843af2d9457b5b1c907068bef6077ea0904cc8bd4df1ced013f64bf267958" },
        {"cipi_NA", "02858904a2a1a0b44df4c937b65ee1f5b66186ab87a751858cf270dee1d5031f18" },
        {"pungocloud_SH", "024dfc76fa1f19b892be9d06e985d0c411e60dbbeb36bd100af9892a39555018f6" },
        {"voskcoin_EU", "034190b1c062a04124ad15b0fa56dfdf34aa06c164c7163b6aec0d654e5f118afb" },
        {"decker_DEV", "028eea44a09674dda00d88ffd199a09c9b75ba9782382cc8f1e97c0fd565fe5707" },
        {"cryptoeconomy_EU", "0290ab4937e85246e048552df3e9a66cba2c1602db76e03763e16c671e750145d1" },
        {"etszombi_EU", "0293ea48d8841af7a419a24d9da11c34b39127ef041f847651bae6ab14dcd1f6b4" },  // 20
        {"karasugoi_NA", "02a348b03b9c1a8eac1b56f85c402b041c9bce918833f2ea16d13452309052a982" },
        {"pirate_AR", "03e29c90354815a750db8ea9cb3c1b9550911bb205f83d0355a061ac47c4cf2fde" },
        {"metaphilibert_AR", "02adad675fae12b25fdd0f57250b0caf7f795c43f346153a31fe3e72e7db1d6ac6" },
        {"zatjum_SH", "02d6b0c89cacd58a0af038139a9a90c9e02cd1e33803a1f15fceabea1f7e9c263a" },
        {"madmax_AR", "03c5941fe49d673c094bc8e9bb1a95766b4670c88be76d576e915daf2c30a454d3" },
        {"lukechilds_NA", "03f1051e62c2d280212481c62fe52aab0a5b23c95de5b8e9ad5f80d8af4277a64b" },
        {"cipi_AR", "02c4f89a5b382750836cb787880d30e23502265054e1c327a5bfce67116d757ce8" },
        {"tonyl_AR", "02cc8bc862f2b65ad4f99d5f68d3011c138bf517acdc8d4261166b0be8f64189e1" },
        {"infotech_DEV", "0345ad4ab5254782479f6322c369cec77a7535d2f2162d103d666917d5e4f30c4c" },
        {"fullmoon_NA", "032c716701fe3a6a3f90a97b9d874a9d6eedb066419209eed7060b0cc6b710c60b" },  // 30
        {"etszombi_AR", "02e55e104aa94f70cde68165d7df3e162d4410c76afd4643b161dea044aa6d06ce" },
        {"node-9_EU", "0372e5b51e86e2392bb15039bac0c8f975b852b45028a5e43b324c294e9f12e411" },
        {"phba2061_EU", "03f6bd15dba7e986f0c976ea19d8a9093cb7c989d499f1708a0386c5c5659e6c4e" },
        {"indenodes_AR", "02ec0fa5a40f47fd4a38ea5c89e375ad0b6ddf4807c99733c9c3dc15fb978ee147" },
        {"and1-89_EU", "02736cbf8d7b50835afd50a319f162dd4beffe65f2b1dc6b90e64b32c8e7849ddd" },
        {"komodopioneers_SH", "032a238a5747777da7e819cfa3c859f3677a2daf14e4dce50916fc65d00ad9c52a" },
        {"komodopioneers_EU", "036d02425916444fff8cc7203fcbfc155c956dda5ceb647505836bef59885b6866" },
        {"d0ct0r_NA", "0303725d8525b6f969122faf04152653eb4bf34e10de92182263321769c334bf58" },
        {"kolo_DEV", "02849e12199dcc27ba09c3902686d2ad0adcbfcee9d67520e9abbdda045ba83227" },
        {"peer2cloud_AR", "02acc001fe1fe8fd68685ba26c0bc245924cb592e10cec71e9917df98b0e9d7c37" }, // 40
        {"webworker01_SH", "031e50ba6de3c16f99d414bb89866e578d963a54bde7916c810608966fb5700776" },
        {"webworker01_NA", "032735e9cad1bb00eaababfa6d27864fa4c1db0300c85e01e52176be2ca6a243ce" },
        {"pbca26_NA", "03a97606153d52338bcffd1bf19bb69ef8ce5a7cbdc2dbc3ff4f89d91ea6bbb4dc" },
        {"indenodes_SH", "0334e6e1ec8285c4b85bd6dae67e17d67d1f20e7328efad17ce6fd24ae97cdd65e" },
        {"pirate_NA", "0255e32d8a56671dee8aa7f717debb00efa7f0086ee802de0692f2d67ee3ee06ee" },
        {"lukechilds_AR", "025c6a73ff6d750b9ddf6755b390948cffdd00f344a639472d398dd5c6b4735d23" },
        {"dragonhound_NA", "0224a9d951d3a06d8e941cc7362b788bb1237bb0d56cc313e797eb027f37c2d375" },
        {"fullmoon_AR", "03da64dd7cd0db4c123c2f79d548a96095a5a103e5b9d956e9832865818ffa7872" },
        {"chainzilla_SH", "0360804b8817fd25ded6e9c0b50e3b0782ac666545b5416644198e18bc3903d9f9" },
        {"titomane_EU", "03772ac0aad6b0e9feec5e591bff5de6775d6132e888633e73d3ba896bdd8e0afb" }, // 50
        {"jeezy_EU", "037f182facbad35684a6e960699f5da4ba89e99f0d0d62a87e8400dd086c8e5dd7" },
        {"titomane_SH", "03850fdddf2413b51790daf51dd30823addb37313c8854b508ea6228205047ef9b" },
        {"alien_AR", "03911a60395801082194b6834244fa78a3c30ff3e888667498e157b4aa80b0a65f" },
        {"pirate_EU", "03fff24efd5648870a23badf46e26510e96d9e79ce281b27cfe963993039dd1351" },
        {"thegaltmines_NA", "02db1a16c7043f45d6033ccfbd0a51c2d789b32db428902f98b9e155cf0d7910ed" },
        {"computergenie_NA", "03a78ae070a5e9e935112cf7ea8293f18950f1011694ea0260799e8762c8a6f0a4" },
        {"nutellalicka_SH", "02f7d90d0510c598ce45915e6372a9cd0ba72664cb65ce231f25d526fc3c5479fc" },
        {"chainstrike_SH", "03b806be3bf7a1f2f6290ec5c1ea7d3ea57774dcfcf2129a82b2569e585100e1cb" },
        {"hunter_SH", "02407db70ad30ce4dfaee8b4ae35fae88390cad2b0ba0373fdd6231967537ccfdf" }, 
        {"alien_EU", "03bb749e337b9074465fa28e757b5aa92cb1f0fea1a39589bca91a602834d443cd" }, // 60
        {"gt_AR", "0348430538a4944d3162bb4749d8c5ed51299c2434f3ee69c11a1f7815b3f46135" },
        {"patchkez_SH", "03f45e9beb5c4cd46525db8195eb05c1db84ae7ef3603566b3d775770eba3b96ee" },
        {"decker_AR", "03ffdf1a116300a78729608d9930742cd349f11a9d64fcc336b8f18592dd9c91bc" }, // 63
    },
    {
        // Season 4
        { "alien_AR", "03911a60395801082194b6834244fa78a3c30ff3e888667498e157b4aa80b0a65f" },
        { "alien_EU", "03bb749e337b9074465fa28e757b5aa92cb1f0fea1a39589bca91a602834d443cd" },
        { "strob_NA", "02a1c0bd40b294f06d3e44a52d1b2746c260c475c725e9351f1312e49e01c9a405" },
        { "titomane_SH", "020014ad4eedf6b1aeb0ad3b101a58d0a2fc570719e46530fd98d4e585f63eb4ae" },
        { "fullmoon_AR", "03b251095e747f759505ec745a4bbff9a768b8dce1f65137300b7c21efec01a07a" },
        { "phba2061_EU", "03a9492d2a1601d0d98cfe94d8adf9689d1bb0e600088127a4f6ca937761fb1c66" },
        { "fullmoon_NA", "03931c1d654a99658998ce0ddae108d825943a821d1cddd85e948ac1d483f68fb6" },
        { "fullmoon_SH", "03c2a1ed9ddb7bb8344328946017b9d8d1357b898957dd6aaa8c190ae26740b9ff" },
        { "madmax_AR", "022be5a2829fa0291f9a51ff7aeceef702eef581f2611887c195e29da49092e6de" },
        { "titomane_EU", "0285cf1fdba761daf6f1f611c32d319cd58214972ef822793008b69dde239443dd" },
        { "cipi_NA", "022c6825a24792cc3b010b1531521eba9b5e2662d640ed700fd96167df37e75239" },
        { "indenodes_SH", "0334e6e1ec8285c4b85bd6dae67e17d67d1f20e7328efad17ce6fd24ae97cdd65e" },
        { "decker_AR", "03ffdf1a116300a78729608d9930742cd349f11a9d64fcc336b8f18592dd9c91bc" },
        { "indenodes_EU", "0221387ff95c44cb52b86552e3ec118a3c311ca65b75bf807c6c07eaeb1be8303c" },
        { "madmax_NA", "02997b7ab21b86bbea558ae79acc35d62c9cedf441578f78112f986d72e8eece08" },
        { "chainzilla_SH", "02288ba6dc57936b59d60345e397d62f5d7e7d975f34ed5c2f2e23288325661563" },
        { "peer2cloud_AR", "0250e7e43a3535731b051d1bcc7dc88fbb5163c3fe41c5dee72bd973bcc4dca9f2" },
        { "pirate_EU", "0231c0f50a06655c3d2edf8d7e722d290195d49c78d50de7786b9d196e8820c848" },
        { "webworker01_NA", "02dfd5f3cef1142879a7250752feb91ddd722c497fb98c7377c0fcc5ccc201bd55" },
        { "zatjum_SH", "036066fd638b10e555597623e97e032b28b4d1fa5a13c2b0c80c420dbddad236c2" },
        { "titomane_AR", "0268203a4c80047edcd66385c22e764ea5fb8bc42edae389a438156e7dca9a8251" },
        { "chmex_EU", "025b7209ba37df8d9695a23ea706ea2594863ab09055ca6bf485855937f3321d1d" },
        { "indenodes_NA", "02698c6f1c9e43b66e82dbb163e8df0e5a2f62f3a7a882ca387d82f86e0b3fa988" },
        { "patchkez_SH", "02cabd6c5fc0b5476c7a01e9d7b907e9f0a051d7f4f731959955d3f6b18ee9a242" },
        { "metaphilibert_AR", "02adad675fae12b25fdd0f57250b0caf7f795c43f346153a31fe3e72e7db1d6ac6" },
        { "etszombi_EU", "0341adbf238f33a33cc895633db996c3ad01275313ac6641e046a3db0b27f1c880" },
        { "pirate_NA", "02207f27a13625a0b8caef6a7bb9de613ff16e4a5f232da8d7c235c7c5bad72ffe" },
        { "metaphilibert_SH", "0284af1a5ef01503e6316a2ca4abf8423a794e9fc17ac6846f042b6f4adedc3309" },
        { "indenodes_AR", "02ec0fa5a40f47fd4a38ea5c89e375ad0b6ddf4807c99733c9c3dc15fb978ee147" },
        { "chainmakers_NA", "029415a1609c33dfe4a1016877ba35f9265d25d737649f307048efe96e76512877" },
        { "mihailo_EU", "037f9563f30c609b19fd435a19b8bde7d6db703012ba1aba72e9f42a87366d1941" },
        { "tonyl_AR", "0299684d7291abf90975fa493bf53212cf1456c374aa36f83cc94daece89350ae9" },
        { "alien_NA", "03bea1ac333b95c8669ec091907ea8713cae26f74b9e886e13593400e21c4d30a8" },
        { "pungocloud_SH", "025b97d8c23effaca6fa7efacce20bf54df73081b63004a0fe22f3f98fece5669f" },
        { "node9_EU", "029ffa793b5c3248f8ea3da47fa3cf1810dada5af032ecd0e37bab5b92dd63b34e" },
        { "smdmitry_AR", "022a2a45979a6631a25e4c96469423de720a2f4c849548957c35a35c91041ee7ac" },
        { "nodeone_NA", "03f9dd0484e81174fd50775cb9099691c7d140ff00c0f088847e38dc87da67eb9b" },
        { "gcharang_SH", "02ec4172eab854a0d8cd32bc691c83e93975a3df5a4a453a866736c56e025dc359" },
        { "cipi_EU", "02f2b6defff1c544202f66e47cfd6909c54d67c7c39b9c2a99f137dbaf6d0bd8fa" },
        { "etszombi_AR", "0329944b0ac65b6760787ede042a2fde0be9fca1d80dd756bc0ee0b98d389b7682" },
        { "pbca26_NA", "0387e0fb6f2ca951154c87e16c6cbf93a69862bb165c1a96bcd8722b3af24fe533" },
        { "mylo_SH", "03b58f57822e90fe105e6efb63fd8666033ea503d6cc165b1e479bbd8c2ba033e8" },
        { "swisscertifiers_EU", "03ebcc71b42d88994b8b2134bcde6cb269bd7e71a9dd7616371d9294ec1c1902c5" },
        { "marmarachain_AR", "035bbd81a098172592fe97f50a0ce13cbbf80e55cc7862eccdbd7310fab8a90c4c" },
        { "karasugoi_NA", "0262cf2559703464151153c12e00c4b67a969e39b330301fdcaa6667d7eb02c57d" },
        { "phm87_SH", "021773a38db1bc3ede7f28142f901a161c7b7737875edbb40082a201c55dcf0add" },
        { "oszy_EU", "03d1ffd680491b98a3ec5541715681d1a45293c8efb1722c32392a1d792622596a" },
        { "chmex_AR", "036c856ea778ea105b93c0be187004d4e51161eda32888aa307b8f72d490884005" },
        { "dragonhound_NA", "0227e5cad3731e381df157de189527aac8eb50d82a13ce2bd81153984ebc749515" },
        { "strob_SH", "025ceac4256cef83ca4b110f837a71d70a5a977ecfdf807335e00bc78b560d451a" },
        { "madmax_EU", "02ea0cf4d6d151d0528b07efa79cc7403d77cb9195e2e6c8374f5074b9a787e287" },
        { "dudezmobi_AR", "027ecd974ff2a27a37ee69956cd2e6bb31a608116206f3e31ef186823420182450" },
        { "daemonfox_NA", "022d6f4885f53cbd668ad7d03d4f8e830c233f74e3a918da1ed247edfc71820b3d" },
        { "nutellalicka_SH", "02f4b1e71bc865a79c05fe333952b97cb040d8925d13e83925e170188b3011269b" },
        { "starfleet_EU", "025c7275bd750936862b47793f1f0bb3cbed60fb75a48e7da016e557925fe375eb" },
        { "mrlynch_AR", "031987dc82b087cd53e23df5480e265a5928e9243e0e11849fa12359739d8b18a4" },
        { "greer_NA", "03e0995615d7d3cf1107effa6bdb1133e0876cf1768e923aa533a4e2ee675ec383" },
        { "mcrypt_SH", "025faab3cc2e83bf7dad6a9463cbff86c08800e937942126f258cf219bc2320043" },
        { "decker_EU", "03777777caebce56e17ca3aae4e16374335b156f1dd62ee3c7f8799c6b885f5560" },
        { "dappvader_SH", "02962e2e5af746632016bc7b24d444f7c90141a5f42ce54e361b302cf455d90e6a" },
        { "alright_DEV", "02b73a589d61691efa2ada15c006d27bc18493fea867ce6c14db3d3d28751f8ce3" },
        { "artemii235_DEV", "03bb616b12430bdd0483653de18733597a4fd416623c7065c0e21fe9d96460add1" },
        { "tonyl_DEV", "02d5f7fd6e25d34ab2f3318d60cdb89ff3a812ec5d0212c4c113bb12d12616cfdc" },
        { "decker_DEV", "028eea44a09674dda00d88ffd199a09c9b75ba9782382cc8f1e97c0fd565fe5707" }
<<<<<<< HEAD
=======
   },
   {    
        // Season 5
        {"alrighttt_DEV", "03483166d8663beeb48a493eec161bf506df1906153b6259f7ca617e4cb8110260"}, // 0
        {"alien_AR", "03911a60395801082194b6834244fa78a3c30ff3e888667498e157b4aa80b0a65f"},
        {"artempikulin_AR", "026a8ed1e4eeeb023cfb8e003e1c1de6a2b771f37e112745ffb8b6e375a9cbfdec"},
        {"chmex_AR", "036c856ea778ea105b93c0be187004d4e51161eda32888aa307b8f72d490884005"},
        {"cipi_AR", "033ae024cdb748e083406a2e20037017a1292079ad6a8161ae5b43f398724fea74"},
        {"shadowbit_AR", "02909c79a198179c193fb85bbd4ba09b875a5a9bd481fec284658188b96ed43519"},
        {"goldenman_AR", "0345b888e5de9c11871c080212ccaebf8a3d77b05fe3d535336efc5c7df334bbc7"},
        {"kolo_AR", "0281d3c7bf067088b9572b4d906afca2083a71a38b1011878ecd347651d00af433"},
        {"madmax_AR", "02f729b8df4dacdc8d811416eb32e98a5cc37023b42c81b77d1c00881de879a99a"},
        {"mcrypt_AR", "029bdb33b08f96524082490f4373bc6026b92bcaef9bc521a840a799c73b75ed80"},
        {"mrlynch_AR", "031987dc82b087cd53e23df5480e265a5928e9243e0e11849fa12359739d8b18a4"}, // 10
        {"ocean_AR", "03c2bc8c57a001a788851fedc33ce72797ee8fe26eaa3abb1b807727e4867a3105"},
        {"smdmitry_AR", "022a2a45979a6631a25e4c96469423de720a2f4c849548957c35a35c91041ee7ac"},
        {"tokel_AR", "03f3bf697173e47de7bae2ae02b3d3bcf28133a47db72f2a0266061597aaa7779d"},
        {"tonyl_AR", "029ad03929ec295e9164e2bfb9f0e0102c280d5e5212503d079d2d99ab492a9106"},
        {"tonyl_DEV", "02342ec82b31a016b71cd1eb2f482a74f63172e1029ba2fb18f0def3bd4fc0668a"},
        {"artem_DEV", "036b9848396ddcdb9bb58ddab2c24b710b8e4e9b0ee084a00518505ecd9e9fe174"},
        {"alien_EU", "03bb749e337b9074465fa28e757b5aa92cb1f0fea1a39589bca91a602834d443cd"},
        {"alienx_EU", "026afe5b112d1b39e0edafd5e051e261a676104460581f3673f26ceff7f1e6c56c"},
        {"ca333_EU", "03ffb8072f78304c42ae9b60435f6c3296cbc72de129ae49bba175a65c31c9a7e2"},
        {"chmex_EU", "025b7209ba37df8d9695a23ea706ea2594863ab09055ca6bf485855937f3321d1d"}, // 20
        {"cipi_EU", "03d6e1f3a693b5d69049791005d7cb64c259a1ad85833f5a9c545d4fee29905009"},
        {"cipi2_EU", "0202e430157486503f4bde3d3ca770c8f1e2447cf480a6b273b5265b9620f585e3"},
        {"shadowbit_EU", "02668f5f723584f97f5e6f9196fc31018f36a6cf824c60328ad0c097a785df4745"},
        {"komodopioneers_EU", "0351f7f2a6ecce863e4e774bfafe2e59e151c08bf8f350286763a6b8ed97274b82"},
        {"madmax_EU", "028d04f7ccae0d9d57bfa801c4f1e32c707c17589b3c08a0ce08d44eab637eb66b"},
        {"marmarachain_EU", "023a858bbc3f0c6df5b74243315028e968c2f299d84ea8ecc0b28b5f0e2ad24c3c"},
        {"node-9_EU", "03c375924aac39d0c49de6690199e4d08d10fed6725988dcf5d2486661b5e3a656"},
        {"slyris_EU", "021cb6365c13cb35aad4b70aa18b63a75d1d4b9797a0754d3d0142d6fedc83b24e"},
        {"smdmitry_EU", "02eb3aad81778f8d6f7e5295c44ca224e5c812f5e43fc1e9ce4ebafc23324183c9"},
        {"van_EU", "03af7f8c82f20671ca1978116353839d3e501523e379bfb52b1e05d7816bb5812f"}, // 30
        {"shadowbit_DEV", "02ca882f153e715091a2dbc5409096f8c109d9fe6506ca7a918056dd37162b6f6e"},
        {"gcharang_DEV", "02cb445948bf0d89f8d61102e12a5ee6e98be61ac7c2cb9ba435219ea9db967117"},
        {"alien_NA", "03bea1ac333b95c8669ec091907ea8713cae26f74b9e886e13593400e21c4d30a8"},
        {"alienx_NA", "02f0b3ef87629509441b1ae95f28108f258a81910e483b90e0496205e24e7069b8"},
        {"cipi_NA", "036cc1d7476e4260601927be0fc8b748ae68d8fec8f5c498f71569a01bd92046c5"},
        {"computergenie_NA", "03a78ae070a5e9e935112cf7ea8293f18950f1011694ea0260799e8762c8a6f0a4"},
        {"dragonhound_NA", "02e650819f4d1cabeaad6bc5ec8c0722a89e63059a10f8b5e97c983c321608329b"},
        {"hyper_NA", "030994a303b26df6e7c6ed456f069c5de9e200e1380bebc5ed8ebe0f834f477f3d"},
        {"madmax_NA", "03898aec46014e8619e2369cc85073048dad05d3c5bf696d8b524db78a39ae5beb"},
        {"node-9_NA", "02f697eed99fd21f2f0eaad81d13543a75c576f669bfddbcbeef0f7625fea2e9d5"}, // 40
        {"nodeone_NA", "03f9dd0484e81174fd50775cb9099691c7d140ff00c0f088847e38dc87da67eb9b"},
        {"pbca26_NA", "0332543ff1287604afd67f63af0aa0b263aef14fe1850b85db16b81462eed834fd"},
        {"ptyx_NA", "02cbda9c43a794f2134a11815fe86dca017990269accb139e962d764c011c9a4d7"},
        {"strob_NA", "02a1c0bd40b294f06d3e44a52d1b2746c260c475c725e9351f1312e49e01c9a405"},
        {"karasugoi_NA", "0262cf2559703464151153c12e00c4b67a969e39b330301fdcaa6667d7eb02c57d"},
        {"webworker01_NA", "0376558d13c31cf9c664a1b5e58f4fff7153777069bef7a66ed8c8526b99787a9e"},
        {"yurii_DEV", "03e57c7341d2c8a3be62e1caaa28978d76a8277dea7bb484fdd8c55dc05e4e4e93"},
        {"ca333_DEV", "03d885e292842912bd990299ebce33451a5a01cb14e4874d90770efb22e82ef40f"},
        {"chmex_SH", "02698305eb3c27a2c724efd2152f9250739355116f201656c34b83aac2d3aebd19"},
        {"collider_SH", "03bd0022a55a2ead52fd65b317186743374ad320f3704d459f41797e264d1ec854"}, // 50
        {"dappvader_SH", "02bffea7911e09ad9a7df54af0c225516478d3ba138e65061aa8d4b9756bb4c8f4"},
        {"drkush_SH", "030b31cc9528566422e25f3e9b96541ab3626c0dea0e7aa3c0b0bd96039eae2f5a"},
        {"majora31_SH", "033bf21f039a1c832effad208d564e02e968f11e3a3aa41c42e3b748a232fb33f3"},
        {"mcrypt_SH", "025faab3cc2e83bf7dad6a9463cbff86c08800e937942126f258cf219bc2320043"},
        {"metaphilibert_SH", "0284af1a5ef01503e6316a2ca4abf8423a794e9fc17ac6846f042b6f4adedc3309"},
        {"mylo_SH", "03458dca36e800d5bc121d8c0d35f9fc6282880a79fee2d7e050f887b797bc7d6e"},
        {"nutellaLicka_SH", "03a495962a9e9eca06ee3b8ab4cd94e6ea0d87dd39d334ad85a524c4fece1a3db7"},
        {"pbca26_SH", "02c62877e96fc414f2444edf0601abff9d5d2f9078e49fa867ba5305f3c5b3beb0"},
        {"phit_SH", "02a9cef2141fb2af24349c1eea20f5fa8f5dba2835723778d19b23353ddcd877b1"},
        {"sheeba_SH", "03e6578015b7f0ab78a486070435031fff7bae11256ca6a9f3d358ab03029737cb"}, // 60
        {"strob_SH", "025ceac4256cef83ca4b110f837a71d70a5a977ecfdf807335e00bc78b560d451a"},
        {"strobnidan_SH", "02b967fde3686d45056343e488997d4c53f25cd7ad38548cd12b136010a09295ae"},
        {"dragonhound_DEV", "038e010c33c56b61389409eea5597fe17967398731e23185c84c472a16fc5d34ab"}
>>>>>>> 1c34dd9e
   }
};

#define SETBIT(bits,bitoffset) (((uint8_t *)bits)[(bitoffset) >> 3] |= (1 << ((bitoffset) & 7)))
#define GETBIT(bits,bitoffset) (((uint8_t *)bits)[(bitoffset) >> 3] & (1 << ((bitoffset) & 7)))
#define CLEARBIT(bits,bitoffset) (((uint8_t *)bits)[(bitoffset) >> 3] &= ~(1 << ((bitoffset) & 7)))

#define KOMODO_MAXNVALUE (((uint64_t)1 << 63) - 1)
#define KOMODO_BIT63SET(x) ((x) & ((uint64_t)1 << 63))
#define KOMODO_VALUETOOBIG(x) ((x) > (uint64_t)10000000001*COIN)

//#ifndef TESTMODE
#define PRICES_DAYWINDOW ((3600*24/ASSETCHAINS_BLOCKTIME) + 1)
//#else
//#define PRICES_DAYWINDOW (7)
//#endif

extern uint8_t ASSETCHAINS_TXPOW,ASSETCHAINS_PUBLIC;
extern int8_t ASSETCHAINS_ADAPTIVEPOW;
int32_t MAX_BLOCK_SIZE(int32_t height);
extern char ASSETCHAINS_SYMBOL[KOMODO_ASSETCHAIN_MAXLEN];
extern uint16_t ASSETCHAINS_P2PPORT,ASSETCHAINS_RPCPORT;
extern uint32_t ASSETCHAIN_INIT, ASSETCHAINS_MAGIC;
extern int32_t VERUS_BLOCK_POSUNITS, ASSETCHAINS_LWMAPOS, ASSETCHAINS_SAPLING, ASSETCHAINS_OVERWINTER,ASSETCHAINS_BLOCKTIME;
extern uint64_t ASSETCHAINS_SUPPLY, ASSETCHAINS_FOUNDERS_REWARD;

extern uint64_t ASSETCHAINS_TIMELOCKGTE;
extern uint32_t ASSETCHAINS_ALGO, ASSETCHAINS_VERUSHASH,ASSETCHAINS_EQUIHASH,KOMODO_INITDONE;

extern int32_t KOMODO_MININGTHREADS,KOMODO_LONGESTCHAIN,ASSETCHAINS_SEED,IS_KOMODO_NOTARY,USE_EXTERNAL_PUBKEY,KOMODO_CHOSEN_ONE,KOMODO_ON_DEMAND,KOMODO_PASSPORT_INITDONE,ASSETCHAINS_STAKED,KOMODO_NSPV;
extern uint64_t ASSETCHAINS_COMMISSION, ASSETCHAINS_LASTERA,ASSETCHAINS_CBOPRET;
extern bool VERUS_MINTBLOCKS;
extern uint64_t ASSETCHAINS_REWARD[ASSETCHAINS_MAX_ERAS+1], ASSETCHAINS_NOTARY_PAY[ASSETCHAINS_MAX_ERAS+1], ASSETCHAINS_TIMELOCKGTE, ASSETCHAINS_NONCEMASK[],ASSETCHAINS_NK[2];
extern const char *ASSETCHAINS_ALGORITHMS[];
extern int32_t VERUS_MIN_STAKEAGE;
extern uint32_t ASSETCHAINS_VERUSHASH, ASSETCHAINS_VERUSHASHV1_1, ASSETCHAINS_NONCESHIFT[], ASSETCHAINS_HASHESPERROUND[];
extern std::string NOTARY_PUBKEY,ASSETCHAINS_OVERRIDE_PUBKEY,ASSETCHAINS_SCRIPTPUB;
extern uint8_t NOTARY_PUBKEY33[33],ASSETCHAINS_OVERRIDE_PUBKEY33[33],ASSETCHAINS_MARMARA;
extern std::vector<std::string> ASSETCHAINS_PRICES,ASSETCHAINS_STOCKS;

extern int32_t VERUS_BLOCK_POSUNITS, VERUS_CONSECUTIVE_POS_THRESHOLD, VERUS_NOPOS_THRESHHOLD;
extern uint256 KOMODO_EARLYTXID;

extern int32_t KOMODO_CONNECTING,KOMODO_CCACTIVATE,KOMODO_DEALERNODE;
extern uint32_t ASSETCHAINS_CC;
extern std::string CCerror,ASSETCHAINS_CCLIB;
extern uint8_t ASSETCHAINS_CCDISABLES[256];

extern int32_t USE_EXTERNAL_PUBKEY;
extern std::string NOTARY_PUBKEY,NOTARY_ADDRESS;
extern int32_t KOMODO_EXCHANGEWALLET;
extern int32_t VERUS_MIN_STAKEAGE;
extern std::string DONATION_PUBKEY;
extern uint8_t ASSETCHAINS_PRIVATE;
extern int32_t USE_EXTERNAL_PUBKEY;
extern char NOTARYADDRS[64][64];
extern char NOTARY_ADDRESSES[NUM_KMD_SEASONS][64][64];
extern int32_t KOMODO_TESTNODE, KOMODO_SNAPSHOT_INTERVAL,IS_STAKED_NOTARY,STAKED_ERA;
extern int32_t ASSETCHAINS_EARLYTXIDCONTRACT;
extern int32_t ASSETCHAINS_STAKED_SPLIT_PERCENTAGE;
int tx_height( const uint256 &hash );
extern std::vector<std::string> vWhiteListAddress;
extern std::map <std::int8_t, int32_t> mapHeightEvalActivate;
void komodo_netevent(std::vector<uint8_t> payload);
int32_t getacseason(uint32_t timestamp);
int32_t getkmdseason(int32_t height);

#define IGUANA_MAXSCRIPTSIZE 10001
#define KOMODO_KVDURATION 1440
#define KOMODO_KVBINARY 2
#define PRICES_SMOOTHWIDTH 1
#define PRICES_MAXDATAPOINTS 8
uint64_t komodo_paxprice(uint64_t *seedp,int32_t height,char *base,char *rel,uint64_t basevolume);
int32_t komodo_paxprices(int32_t *heights,uint64_t *prices,int32_t max,char *base,char *rel);
int32_t komodo_notaries(uint8_t pubkeys[64][33],int32_t height,uint32_t timestamp);
char *bitcoin_address(char *coinaddr,uint8_t addrtype,uint8_t *pubkey_or_rmd160,int32_t len);
int32_t komodo_minerids(uint8_t *minerids,int32_t height,int32_t width);
int32_t komodo_kvsearch(uint256 *refpubkeyp,int32_t current_height,uint32_t *flagsp,int32_t *heightp,uint8_t value[IGUANA_MAXSCRIPTSIZE],uint8_t *key,int32_t keylen);

uint32_t komodo_blocktime(uint256 hash);
int32_t komodo_longestchain();
int32_t komodo_dpowconfs(int32_t height,int32_t numconfs);
int8_t komodo_segid(int32_t nocache,int32_t height);
int32_t komodo_heightpricebits(uint64_t *seedp,uint32_t *heightbits,int32_t nHeight);
char *komodo_pricename(char *name,int32_t ind);
int32_t komodo_priceind(const char *symbol);
int32_t komodo_pricesinit();
int64_t komodo_priceave(int64_t *tmpbuf,int64_t *correlated,int32_t cskip);
int64_t komodo_pricecorrelated(uint64_t seed,int32_t ind,uint32_t *rawprices,int32_t rawskip,uint32_t *nonzprices,int32_t smoothwidth);
int32_t komodo_nextheight();
uint32_t komodo_heightstamp(int32_t height);
int64_t komodo_pricemult(int32_t ind);
int32_t komodo_priceget(int64_t *buf64,int32_t ind,int32_t height,int32_t numblocks);
uint64_t komodo_accrued_interest(int32_t *txheightp,uint32_t *locktimep,uint256 hash,int32_t n,int32_t checkheight,uint64_t checkvalue,int32_t tipheight);
int32_t komodo_currentheight();
int32_t komodo_notarized_bracket(struct notarized_checkpoint *nps[2],int32_t height);
arith_uint256 komodo_adaptivepow_target(int32_t height,arith_uint256 bnTarget,uint32_t nTime);
bool komodo_hardfork_active(uint32_t time);
int32_t komodo_newStakerActive(int32_t height, uint32_t timestamp);

uint256 Parseuint256(const char *hexstr);
void komodo_sendmessage(int32_t minpeers, int32_t maxpeers, const char *message, std::vector<uint8_t> payload);
CBlockIndex *komodo_getblockindex(uint256 hash);
int32_t komodo_nextheight();
CBlockIndex *komodo_blockindex(uint256 hash);
CBlockIndex *komodo_chainactive(int32_t height);
int32_t komodo_blockheight(uint256 hash);
bool komodo_txnotarizedconfirmed(uint256 txid);
int32_t komodo_blockload(CBlock& block, CBlockIndex *pindex);
uint32_t komodo_chainactive_timestamp();
uint32_t GetLatestTimestamp(int32_t height);

#ifndef KOMODO_NSPV_FULLNODE
#define KOMODO_NSPV_FULLNODE (KOMODO_NSPV <= 0)
#endif // !KOMODO_NSPV_FULLNODE
#ifndef KOMODO_NSPV_SUPERLITE
#define KOMODO_NSPV_SUPERLITE (KOMODO_NSPV > 0)
#endif // !KOMODO_NSPV_SUPERLITE

#endif<|MERGE_RESOLUTION|>--- conflicted
+++ resolved
@@ -38,19 +38,15 @@
 #define ASSETCHAINS_STAKED_MIN_POW_DIFF 536900000 // 537000000 537300000
 #define _COINBASE_MATURITY 100
 
-// KMD Notary Seasons 
+// KMD Notary Seasons
 // 1: May 1st 2018 1530921600
 // 2: July 15th 2019 1563148800 -> estimated height 1444000
 // 3: 3rd season ending isnt known, so use very far times in future.
     // 1751328000 = dummy timestamp, 1 July 2025!
-    // 7113400 = 5x current KMD blockheight. 
-// to add 4th season, change NUM_KMD_SEASONS to 4, and add timestamp and height of activation to these arrays. 
-
-<<<<<<< HEAD
-#define NUM_KMD_SEASONS 5
-=======
+    // 7113400 = 5x current KMD blockheight.
+// to add 4th season, change NUM_KMD_SEASONS to 4, and add timestamp and height of activation to these arrays.
+
 #define NUM_KMD_SEASONS 6
->>>>>>> 1c34dd9e
 #define NUM_KMD_NOTARIES 64
 
 extern const uint32_t nStakedDecemberHardforkTimestamp; //December 2019 hardfork
@@ -59,18 +55,13 @@
 extern const uint32_t nS4Timestamp; //dPoW Season 4 2020 hardfork
 extern const int32_t nS4HardforkHeight;   //dPoW Season 4 2020 hardfork
 
-<<<<<<< HEAD
-static const uint32_t KMD_SEASON_TIMESTAMPS[NUM_KMD_SEASONS] = {1525132800, 1563148800, nStakedDecemberHardforkTimestamp, nS4Timestamp, 1751328000};
-static const int32_t KMD_SEASON_HEIGHTS[NUM_KMD_SEASONS] = {814000, 1444000, nDecemberHardforkHeight, nS4HardforkHeight, 7113400};
-=======
 extern const uint32_t nS5Timestamp; //dPoW Season 5 June 14th, 2021 hardfork (03:00:00 PM UTC) (defined in komodo_globals.h)
 extern const int32_t nS5HardforkHeight;   //dPoW Season 5 June 14th, 2021 hardfork estimated block height (defined in komodo_globals.h)
 
 static const uint32_t KMD_SEASON_TIMESTAMPS[NUM_KMD_SEASONS] = {1525132800, 1563148800, nStakedDecemberHardforkTimestamp, nS4Timestamp, nS5Timestamp, 1751328000};
 static const int32_t KMD_SEASON_HEIGHTS[NUM_KMD_SEASONS] = {814000, 1444000, nDecemberHardforkHeight, nS4HardforkHeight, nS5HardforkHeight, 7113400};
->>>>>>> 1c34dd9e
-
-// Era array of pubkeys. Add extra seasons to bottom as requried, after adding appropriate info above. 
+
+// Era array of pubkeys. Add extra seasons to bottom as requried, after adding appropriate info above.
 static const char *notaries_elected[NUM_KMD_SEASONS][NUM_KMD_NOTARIES][2] =
 {
     {
@@ -332,7 +323,7 @@
         {"computergenie_NA", "03a78ae070a5e9e935112cf7ea8293f18950f1011694ea0260799e8762c8a6f0a4" },
         {"nutellalicka_SH", "02f7d90d0510c598ce45915e6372a9cd0ba72664cb65ce231f25d526fc3c5479fc" },
         {"chainstrike_SH", "03b806be3bf7a1f2f6290ec5c1ea7d3ea57774dcfcf2129a82b2569e585100e1cb" },
-        {"hunter_SH", "02407db70ad30ce4dfaee8b4ae35fae88390cad2b0ba0373fdd6231967537ccfdf" }, 
+        {"hunter_SH", "02407db70ad30ce4dfaee8b4ae35fae88390cad2b0ba0373fdd6231967537ccfdf" },
         {"alien_EU", "03bb749e337b9074465fa28e757b5aa92cb1f0fea1a39589bca91a602834d443cd" }, // 60
         {"gt_AR", "0348430538a4944d3162bb4749d8c5ed51299c2434f3ee69c11a1f7815b3f46135" },
         {"patchkez_SH", "03f45e9beb5c4cd46525db8195eb05c1db84ae7ef3603566b3d775770eba3b96ee" },
@@ -404,10 +395,8 @@
         { "artemii235_DEV", "03bb616b12430bdd0483653de18733597a4fd416623c7065c0e21fe9d96460add1" },
         { "tonyl_DEV", "02d5f7fd6e25d34ab2f3318d60cdb89ff3a812ec5d0212c4c113bb12d12616cfdc" },
         { "decker_DEV", "028eea44a09674dda00d88ffd199a09c9b75ba9782382cc8f1e97c0fd565fe5707" }
-<<<<<<< HEAD
-=======
    },
-   {    
+   {
         // Season 5
         {"alrighttt_DEV", "03483166d8663beeb48a493eec161bf506df1906153b6259f7ca617e4cb8110260"}, // 0
         {"alien_AR", "03911a60395801082194b6834244fa78a3c30ff3e888667498e157b4aa80b0a65f"},
@@ -473,7 +462,6 @@
         {"strob_SH", "025ceac4256cef83ca4b110f837a71d70a5a977ecfdf807335e00bc78b560d451a"},
         {"strobnidan_SH", "02b967fde3686d45056343e488997d4c53f25cd7ad38548cd12b136010a09295ae"},
         {"dragonhound_DEV", "038e010c33c56b61389409eea5597fe17967398731e23185c84c472a16fc5d34ab"}
->>>>>>> 1c34dd9e
    }
 };
 

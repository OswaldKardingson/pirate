// Copyright (c) 2013-2014 The Bitcoin Core developers
// Distributed under the MIT software license, see the accompanying
// file COPYING or http://www.opensource.org/licenses/mit-license.php.

#include "rpcserver.h"
#include "rpcclient.h"

#include "base58.h"
#include "main.h"
#include "wallet/wallet.h"

#include "test/test_bitcoin.h"

#include "zcash/Address.hpp"

#include "rpcserver.h"
#include "asyncrpcqueue.h"
#include "asyncrpcoperation.h"
#include "wallet/asyncrpcoperation_mergetoaddress.h"
#include "wallet/asyncrpcoperation_sendmany.h"
#include "wallet/asyncrpcoperation_shieldcoinbase.h"

#include "rpcprotocol.h"
#include "init.h"

#include <chrono>
#include <thread>

#include <fstream>
#include <unordered_set>

#include <boost/algorithm/string.hpp>
#include <boost/test/unit_test.hpp>
#include <boost/format.hpp>
#include <boost/filesystem.hpp>

#include <univalue.h>

using namespace std;

extern UniValue createArgs(int nRequired, const char* address1 = NULL, const char* address2 = NULL);
extern UniValue CallRPC(string args);

extern CWallet* pwalletMain;

bool find_error(const UniValue& objError, const std::string& expected) {
    return find_value(objError, "message").get_str().find(expected) != string::npos;
}

static UniValue ValueFromString(const std::string &str)
{
    UniValue value;
    BOOST_CHECK(value.setNumStr(str));
    return value;
}

BOOST_FIXTURE_TEST_SUITE(rpc_wallet_tests, TestingSetup)

BOOST_AUTO_TEST_CASE(rpc_addmultisig)
{
    LOCK(pwalletMain->cs_wallet);

    rpcfn_type addmultisig = tableRPC["addmultisigaddress"]->actor;

    // old, 65-byte-long:
    const char address1Hex[] = "0434e3e09f49ea168c5bbf53f877ff4206923858aab7c7e1df25bc263978107c95e35065a27ef6f1b27222db0ec97e0e895eaca603d3ee0d4c060ce3d8a00286c8";
    // new, compressed:
    const char address2Hex[] = "0388c2037017c62240b6b72ac1a2a5f94da790596ebd06177c8572752922165cb4";

    UniValue v;
    CBitcoinAddress address;
    BOOST_CHECK_NO_THROW(v = addmultisig(createArgs(1, address1Hex), false));
    address.SetString(v.get_str());
    BOOST_CHECK(address.IsValid() && address.IsScript());

    BOOST_CHECK_NO_THROW(v = addmultisig(createArgs(1, address1Hex, address2Hex), false));
    address.SetString(v.get_str());
    BOOST_CHECK(address.IsValid() && address.IsScript());

    BOOST_CHECK_NO_THROW(v = addmultisig(createArgs(2, address1Hex, address2Hex), false));
    address.SetString(v.get_str());
    BOOST_CHECK(address.IsValid() && address.IsScript());

    BOOST_CHECK_THROW(addmultisig(createArgs(0), false), runtime_error);
    BOOST_CHECK_THROW(addmultisig(createArgs(1), false), runtime_error);
    BOOST_CHECK_THROW(addmultisig(createArgs(2, address1Hex), false), runtime_error);

    BOOST_CHECK_THROW(addmultisig(createArgs(1, ""), false), runtime_error);
    BOOST_CHECK_THROW(addmultisig(createArgs(1, "NotAValidPubkey"), false), runtime_error);

    string short1(address1Hex, address1Hex + sizeof(address1Hex) - 2); // last byte missing
    BOOST_CHECK_THROW(addmultisig(createArgs(2, short1.c_str()), false), runtime_error);

    string short2(address1Hex + 1, address1Hex + sizeof(address1Hex)); // first byte missing
    BOOST_CHECK_THROW(addmultisig(createArgs(2, short2.c_str()), false), runtime_error);
}

BOOST_AUTO_TEST_CASE(rpc_wallet)
{
    // Test RPC calls for various wallet statistics
    UniValue r;

    LOCK2(cs_main, pwalletMain->cs_wallet);

    CPubKey demoPubkey = pwalletMain->GenerateNewKey();
    CBitcoinAddress demoAddress = CBitcoinAddress(CTxDestination(demoPubkey.GetID()));
    UniValue retValue;
    string strAccount = "";
    string strPurpose = "receive";
    BOOST_CHECK_NO_THROW({ /*Initialize Wallet with an account */
        CWalletDB walletdb(pwalletMain->strWalletFile);
        CAccount account;
        account.vchPubKey = demoPubkey;
        pwalletMain->SetAddressBook(account.vchPubKey.GetID(), strAccount, strPurpose);
        walletdb.WriteAccount(strAccount, account);
    });

    CPubKey setaccountDemoPubkey = pwalletMain->GenerateNewKey();
    CBitcoinAddress setaccountDemoAddress = CBitcoinAddress(CTxDestination(setaccountDemoPubkey.GetID()));

    /*********************************
     * 			setaccount
     *********************************/
    BOOST_CHECK_NO_THROW(CallRPC("setaccount " + setaccountDemoAddress.ToString() + " \"\""));
    /* Accounts are disabled */
    BOOST_CHECK_THROW(CallRPC("setaccount " + setaccountDemoAddress.ToString() + " nullaccount"), runtime_error);
    /* t1VtArtnn1dGPiD2WFfMXYXW5mHM3q1GpgV is not owned by the test wallet. */
    BOOST_CHECK_THROW(CallRPC("setaccount t1VtArtnn1dGPiD2WFfMXYXW5mHM3q1GpgV nullaccount"), runtime_error);
    BOOST_CHECK_THROW(CallRPC("setaccount"), runtime_error);
    /* t1VtArtnn1dGPiD2WFfMXYXW5mHM3q1Gpg (34 chars) is an illegal address (should be 35 chars) */
    BOOST_CHECK_THROW(CallRPC("setaccount t1VtArtnn1dGPiD2WFfMXYXW5mHM3q1Gpg nullaccount"), runtime_error);


    /*********************************
     *                  getbalance
     *********************************/
    BOOST_CHECK_NO_THROW(CallRPC("getbalance"));
    BOOST_CHECK_THROW(CallRPC("getbalance " + demoAddress.ToString()), runtime_error);

    /*********************************
     * 			listunspent
     *********************************/
    BOOST_CHECK_NO_THROW(CallRPC("listunspent"));
    BOOST_CHECK_THROW(CallRPC("listunspent string"), runtime_error);
    BOOST_CHECK_THROW(CallRPC("listunspent 0 string"), runtime_error);
    BOOST_CHECK_THROW(CallRPC("listunspent 0 1 not_array"), runtime_error);
    BOOST_CHECK_THROW(CallRPC("listunspent 0 1 [] extra"), runtime_error);
    BOOST_CHECK_NO_THROW(r = CallRPC("listunspent 0 1 []"));
    BOOST_CHECK(r.get_array().empty());

    /*********************************
     * 		listreceivedbyaddress
     *********************************/
    BOOST_CHECK_NO_THROW(CallRPC("listreceivedbyaddress"));
    BOOST_CHECK_NO_THROW(CallRPC("listreceivedbyaddress 0"));
    BOOST_CHECK_THROW(CallRPC("listreceivedbyaddress not_int"), runtime_error);
    BOOST_CHECK_THROW(CallRPC("listreceivedbyaddress 0 not_bool"), runtime_error);
    BOOST_CHECK_NO_THROW(CallRPC("listreceivedbyaddress 0 true"));
    BOOST_CHECK_THROW(CallRPC("listreceivedbyaddress 0 true extra"), runtime_error);

    /*********************************
     * 		listreceivedbyaccount
     *********************************/
    BOOST_CHECK_NO_THROW(CallRPC("listreceivedbyaccount"));
    BOOST_CHECK_NO_THROW(CallRPC("listreceivedbyaccount 0"));
    BOOST_CHECK_THROW(CallRPC("listreceivedbyaccount not_int"), runtime_error);
    BOOST_CHECK_THROW(CallRPC("listreceivedbyaccount 0 not_bool"), runtime_error);
    BOOST_CHECK_NO_THROW(CallRPC("listreceivedbyaccount 0 true"));
    BOOST_CHECK_THROW(CallRPC("listreceivedbyaccount 0 true extra"), runtime_error);

    /*********************************
     *          listsinceblock
     *********************************/
    BOOST_CHECK_NO_THROW(CallRPC("listsinceblock"));

    /*********************************
     *          listtransactions
     *********************************/
    BOOST_CHECK_NO_THROW(CallRPC("listtransactions"));
    BOOST_CHECK_NO_THROW(CallRPC("listtransactions " + demoAddress.ToString()));
    BOOST_CHECK_NO_THROW(CallRPC("listtransactions " + demoAddress.ToString() + " 20"));
    BOOST_CHECK_NO_THROW(CallRPC("listtransactions " + demoAddress.ToString() + " 20 0"));
    BOOST_CHECK_THROW(CallRPC("listtransactions " + demoAddress.ToString() + " not_int"), runtime_error);

    /*********************************
     *          listlockunspent
     *********************************/
    BOOST_CHECK_NO_THROW(CallRPC("listlockunspent"));

    /*********************************
     *          listaccounts
     *********************************/
    BOOST_CHECK_NO_THROW(CallRPC("listaccounts"));

    /*********************************
     *          listaddressgroupings
     *********************************/
    BOOST_CHECK_NO_THROW(CallRPC("listaddressgroupings"));

    /*********************************
     * 		getrawchangeaddress
     *********************************/
    BOOST_CHECK_NO_THROW(CallRPC("getrawchangeaddress"));

    /*********************************
     * 		getnewaddress
     *********************************/
    BOOST_CHECK_NO_THROW(CallRPC("getnewaddress"));
    BOOST_CHECK_NO_THROW(CallRPC("getnewaddress \"\""));
    /* Accounts are deprecated */
    BOOST_CHECK_THROW(CallRPC("getnewaddress getnewaddress_demoaccount"), runtime_error);

    /*********************************
     * 		getaccountaddress
     *********************************/
    BOOST_CHECK_NO_THROW(CallRPC("getaccountaddress \"\""));
    /* Accounts are deprecated */
    BOOST_CHECK_THROW(CallRPC("getaccountaddress accountThatDoesntExists"), runtime_error);
    BOOST_CHECK_NO_THROW(retValue = CallRPC("getaccountaddress " + strAccount));
    BOOST_CHECK(CBitcoinAddress(retValue.get_str()).Get() == demoAddress.Get());

    /*********************************
     * 			getaccount
     *********************************/
    BOOST_CHECK_THROW(CallRPC("getaccount"), runtime_error);
    BOOST_CHECK_NO_THROW(CallRPC("getaccount " + demoAddress.ToString()));

    /*********************************
     * 	signmessage + verifymessage
     *********************************/
    BOOST_CHECK_NO_THROW(retValue = CallRPC("signmessage " + demoAddress.ToString() + " mymessage"));
    BOOST_CHECK_THROW(CallRPC("signmessage"), runtime_error);
    /* Should throw error because this address is not loaded in the wallet */
    BOOST_CHECK_THROW(CallRPC("signmessage t1h8SqgtM3QM5e2M8EzhhT1yL2PXXtA6oqe mymessage"), runtime_error);

    /* missing arguments */
    BOOST_CHECK_THROW(CallRPC("verifymessage " + demoAddress.ToString()), runtime_error);
    BOOST_CHECK_THROW(CallRPC("verifymessage " + demoAddress.ToString() + " " + retValue.get_str()), runtime_error);
    /* Illegal address */
    BOOST_CHECK_THROW(CallRPC("verifymessage t1VtArtnn1dGPiD2WFfMXYXW5mHM3q1Gpg " + retValue.get_str() + " mymessage"), runtime_error);
    /* wrong address */
    BOOST_CHECK(CallRPC("verifymessage t1VtArtnn1dGPiD2WFfMXYXW5mHM3q1GpgV " + retValue.get_str() + " mymessage").get_bool() == false);
    /* Correct address and signature but wrong message */
    BOOST_CHECK(CallRPC("verifymessage " + demoAddress.ToString() + " " + retValue.get_str() + " wrongmessage").get_bool() == false);
    /* Correct address, message and signature*/
    BOOST_CHECK(CallRPC("verifymessage " + demoAddress.ToString() + " " + retValue.get_str() + " mymessage").get_bool() == true);

    /*********************************
     * 		getaddressesbyaccount
     *********************************/
    BOOST_CHECK_THROW(CallRPC("getaddressesbyaccount"), runtime_error);
    BOOST_CHECK_NO_THROW(retValue = CallRPC("getaddressesbyaccount " + strAccount));
    UniValue arr = retValue.get_array();
    BOOST_CHECK_EQUAL(4, arr.size());
    bool notFound = true;
    for (auto a : arr.getValues()) {
        notFound &= CBitcoinAddress(a.get_str()).Get() != demoAddress.Get();
    }
    BOOST_CHECK(!notFound);

    /*********************************
     * 	     fundrawtransaction
     *********************************/
    BOOST_CHECK_THROW(CallRPC("fundrawtransaction 28z"), runtime_error);
    BOOST_CHECK_THROW(CallRPC("fundrawtransaction 01000000000180969800000000001976a91450ce0a4b0ee0ddeb633da85199728b940ac3fe9488ac00000000"), runtime_error);

    /*
     * getblocksubsidy
     */
    BOOST_CHECK_THROW(CallRPC("getblocksubsidy too many args"), runtime_error);
    BOOST_CHECK_THROW(CallRPC("getblocksubsidy -1"), runtime_error);
    BOOST_CHECK_NO_THROW(retValue = CallRPC("getblocksubsidy 50000"));
    UniValue obj = retValue.get_obj();
    BOOST_CHECK_EQUAL(find_value(obj, "miner").get_real(), 10.0);
    BOOST_CHECK_EQUAL(find_value(obj, "founders").get_real(), 2.5);
    BOOST_CHECK_NO_THROW(retValue = CallRPC("getblocksubsidy 1000000"));
    obj = retValue.get_obj();
    BOOST_CHECK_EQUAL(find_value(obj, "miner").get_real(), 6.25);
    BOOST_CHECK_EQUAL(find_value(obj, "founders").get_real(), 0.0);
    BOOST_CHECK_NO_THROW(retValue = CallRPC("getblocksubsidy 2000000"));
    obj = retValue.get_obj();
    BOOST_CHECK_EQUAL(find_value(obj, "miner").get_real(), 3.125);
    BOOST_CHECK_EQUAL(find_value(obj, "founders").get_real(), 0.0);

    /*
     * getblock
     */
    BOOST_CHECK_THROW(CallRPC("getblock too many args"), runtime_error);
    BOOST_CHECK_THROW(CallRPC("getblock -1"), runtime_error);
    BOOST_CHECK_THROW(CallRPC("getblock 2147483647"), runtime_error); // allowed, but > height of active chain tip
    BOOST_CHECK_THROW(CallRPC("getblock 2147483648"), runtime_error); // not allowed, > int32 used for nHeight
    BOOST_CHECK_THROW(CallRPC("getblock 100badchars"), runtime_error);
    BOOST_CHECK_NO_THROW(CallRPC("getblock 0"));
}

BOOST_AUTO_TEST_CASE(rpc_wallet_getbalance)
{
    SelectParams(CBaseChainParams::TESTNET);

    LOCK(pwalletMain->cs_wallet);


    BOOST_CHECK_THROW(CallRPC("z_getbalance too many args"), runtime_error);
    BOOST_CHECK_THROW(CallRPC("z_getbalance invalidaddress"), runtime_error);
    BOOST_CHECK_NO_THROW(CallRPC("z_getbalance tmC6YZnCUhm19dEXxh3Jb7srdBJxDawaCab"));
    BOOST_CHECK_THROW(CallRPC("z_getbalance tmC6YZnCUhm19dEXxh3Jb7srdBJxDawaCab -1"), runtime_error);
    BOOST_CHECK_NO_THROW(CallRPC("z_getbalance tmC6YZnCUhm19dEXxh3Jb7srdBJxDawaCab 0"));
    BOOST_CHECK_THROW(CallRPC("z_getbalance tnRZ8bPq2pff3xBWhTJhNkVUkm2uhzksDeW5PvEa7aFKGT9Qi3YgTALZfjaY4jU3HLVKBtHdSXxoPoLA3naMPcHBcY88FcF 1"), runtime_error);


    BOOST_CHECK_THROW(CallRPC("z_gettotalbalance too manyargs"), runtime_error);
    BOOST_CHECK_THROW(CallRPC("z_gettotalbalance -1"), runtime_error);
    BOOST_CHECK_NO_THROW(CallRPC("z_gettotalbalance 0"));


    BOOST_CHECK_THROW(CallRPC("z_listreceivedbyaddress too many args"), runtime_error);
    // negative minconf not allowed
    BOOST_CHECK_THROW(CallRPC("z_listreceivedbyaddress tmC6YZnCUhm19dEXxh3Jb7srdBJxDawaCab -1"), runtime_error);
    // invalid zaddr, taddr not allowed
    BOOST_CHECK_THROW(CallRPC("z_listreceivedbyaddress tmC6YZnCUhm19dEXxh3Jb7srdBJxDawaCab 0"), runtime_error);
    // don't have the spending key
    BOOST_CHECK_THROW(CallRPC("z_listreceivedbyaddress tnRZ8bPq2pff3xBWhTJhNkVUkm2uhzksDeW5PvEa7aFKGT9Qi3YgTALZfjaY4jU3HLVKBtHdSXxoPoLA3naMPcHBcY88FcF 1"), runtime_error);
}

/**
 * This test covers RPC command z_validateaddress
 */
BOOST_AUTO_TEST_CASE(rpc_wallet_z_validateaddress)
{
    SelectParams(CBaseChainParams::MAIN);

    LOCK2(cs_main, pwalletMain->cs_wallet);

    UniValue retValue;

    // Check number of args
    BOOST_CHECK_THROW(CallRPC("z_validateaddress"), runtime_error);
    BOOST_CHECK_THROW(CallRPC("z_validateaddress toomany args"), runtime_error);

    // Wallet should be empty
    std::set<libzcash::PaymentAddress> addrs;
    pwalletMain->GetPaymentAddresses(addrs);
    BOOST_CHECK(addrs.size()==0);

    // This address is not valid, it belongs to another network
    BOOST_CHECK_NO_THROW(retValue = CallRPC("z_validateaddress ztaaga95QAPyp1kSQ1hD2kguCpzyMHjxWZqaYDEkzbvo7uYQYAw2S8X4Kx98AvhhofMtQL8PAXKHuZsmhRcanavKRKmdCzk"));
    UniValue resultObj = retValue.get_obj();
    bool b = find_value(resultObj, "isvalid").get_bool();
    BOOST_CHECK_EQUAL(b, false);

    // This address is valid, but the spending key is not in this wallet
    BOOST_CHECK_NO_THROW(retValue = CallRPC("z_validateaddress zcfA19SDAKRYHLoRDoShcoz4nPohqWxuHcqg8WAxsiB2jFrrs6k7oSvst3UZvMYqpMNSRBkxBsnyjjngX5L55FxMzLKach8"));
    resultObj = retValue.get_obj();
    b = find_value(resultObj, "isvalid").get_bool();
    BOOST_CHECK_EQUAL(b, true);
    b = find_value(resultObj, "ismine").get_bool();
    BOOST_CHECK_EQUAL(b, false);

    // Let's import a spending key to the wallet and validate its payment address
    BOOST_CHECK_NO_THROW(CallRPC("z_importkey SKxoWv77WGwFnUJitQKNEcD636bL4X5Gd6wWmgaA4Q9x8jZBPJXT"));
    BOOST_CHECK_NO_THROW(retValue = CallRPC("z_validateaddress zcWsmqT4X2V4jgxbgiCzyrAfRT1vi1F4sn7M5Pkh66izzw8Uk7LBGAH3DtcSMJeUb2pi3W4SQF8LMKkU2cUuVP68yAGcomL"));
    resultObj = retValue.get_obj();
    b = find_value(resultObj, "isvalid").get_bool();
    BOOST_CHECK_EQUAL(b, true);
    b = find_value(resultObj, "ismine").get_bool();
    BOOST_CHECK_EQUAL(b, true);
    BOOST_CHECK_EQUAL(find_value(resultObj, "payingkey").get_str(), "f5bb3c888ccc9831e3f6ba06e7528e26a312eec3acc1823be8918b6a3a5e20ad");
    BOOST_CHECK_EQUAL(find_value(resultObj, "transmissionkey").get_str(), "7a58c7132446564e6b810cf895c20537b3528357dc00150a8e201f491efa9c1a");
}

/*
 * This test covers RPC command z_exportwallet
 */
BOOST_AUTO_TEST_CASE(rpc_wallet_z_exportwallet)
{
    LOCK2(cs_main, pwalletMain->cs_wallet);

    // wallet should be empty
    std::set<libzcash::PaymentAddress> addrs;
    pwalletMain->GetPaymentAddresses(addrs);
    BOOST_CHECK(addrs.size()==0);

    // wallet should have one key
    CZCPaymentAddress paymentAddress = pwalletMain->GenerateNewZKey();
    pwalletMain->GetPaymentAddresses(addrs);
    BOOST_CHECK(addrs.size()==1);

    // Set up paths
    boost::filesystem::path tmppath = boost::filesystem::temp_directory_path();
    boost::filesystem::path tmpfilename = boost::filesystem::unique_path("%%%%%%%%");
    boost::filesystem::path exportfilepath = tmppath / tmpfilename;

    // export will fail since exportdir is not set
    BOOST_CHECK_THROW(CallRPC(string("z_exportwallet ") + tmpfilename.string()), runtime_error);

    // set exportdir
    mapArgs["-exportdir"] = tmppath.native();

    // run some tests
    BOOST_CHECK_THROW(CallRPC("z_exportwallet"), runtime_error);

    BOOST_CHECK_THROW(CallRPC("z_exportwallet toomany args"), runtime_error);

    BOOST_CHECK_THROW(CallRPC(string("z_exportwallet invalid!*/_chars.txt")), runtime_error);

    BOOST_CHECK_NO_THROW(CallRPC(string("z_exportwallet ") + tmpfilename.string()));


    auto addr = paymentAddress.Get();
    libzcash::SpendingKey key;
    BOOST_CHECK(pwalletMain->GetSpendingKey(addr, key));

    std::string s1 = paymentAddress.ToString();
    std::string s2 = CZCSpendingKey(key).ToString();

    // There's no way to really delete a private key so we will read in the
    // exported wallet file and search for the spending key and payment address.

    EnsureWalletIsUnlocked();

    ifstream file;
    file.open(exportfilepath.string().c_str(), std::ios::in | std::ios::ate);
    BOOST_CHECK(file.is_open());
    bool fVerified = false;
    int64_t nFilesize = std::max((int64_t)1, (int64_t)file.tellg());
    file.seekg(0, file.beg);
    while (file.good()) {
        std::string line;
        std::getline(file, line);
        if (line.empty() || line[0] == '#')
            continue;
        if (line.find(s1) != std::string::npos && line.find(s2) != std::string::npos) {
            fVerified = true;
            break;
        }
    }
    BOOST_CHECK(fVerified);
}


/*
 * This test covers RPC command z_importwallet
 */
BOOST_AUTO_TEST_CASE(rpc_wallet_z_importwallet)
{
    LOCK2(cs_main, pwalletMain->cs_wallet);

    // error if no args
    BOOST_CHECK_THROW(CallRPC("z_importwallet"), runtime_error);

    // error if too many args
    BOOST_CHECK_THROW(CallRPC("z_importwallet toomany args"), runtime_error);

    // create a random key locally
    auto testSpendingKey = libzcash::SpendingKey::random();
    auto testPaymentAddress = testSpendingKey.address();
    std::string testAddr = CZCPaymentAddress(testPaymentAddress).ToString();
    std::string testKey = CZCSpendingKey(testSpendingKey).ToString();

    // create test data using the random key
    std::string format_str = "# Wallet dump created by Komodo v0.11.2.0.z8-9155cc6-dirty (2016-08-11 11:37:00 -0700)\n"
            "# * Created on 2016-08-12T21:55:36Z\n"
            "# * Best block at time of backup was 0 (0de0a3851fef2d433b9b4f51d4342bdd24c5ddd793eb8fba57189f07e9235d52),\n"
            "#   mined on 2009-01-03T18:15:05Z\n"
            "\n"
            "# Zkeys\n"
            "\n"
            "%s 2016-08-12T21:55:36Z # zaddr=%s\n"
            "\n"
            "\n# End of dump";

    boost::format formatobject(format_str);
    std::string testWalletDump = (formatobject % testKey % testAddr).str();

    // write test data to file
    boost::filesystem::path temp = boost::filesystem::temp_directory_path() /
            boost::filesystem::unique_path();
    const std::string path = temp.native();
    std::ofstream file(path);
    file << testWalletDump;
    file << std::flush;

    // wallet should currently be empty
    std::set<libzcash::PaymentAddress> addrs;
    pwalletMain->GetPaymentAddresses(addrs);
    BOOST_CHECK(addrs.size()==0);

    // import test data from file into wallet
    BOOST_CHECK_NO_THROW(CallRPC(string("z_importwallet ") + path));

    // wallet should now have one zkey
    pwalletMain->GetPaymentAddresses(addrs);
    BOOST_CHECK(addrs.size()==1);

    // check that we have the spending key for the address
    CZCPaymentAddress address(testAddr);
    auto addr = address.Get();
    BOOST_CHECK(pwalletMain->HaveSpendingKey(addr));

    // Verify the spending key is the same as the test data
    libzcash::SpendingKey k;
    BOOST_CHECK(pwalletMain->GetSpendingKey(addr, k));
    CZCSpendingKey spendingkey(k);
    BOOST_CHECK_EQUAL(testKey, spendingkey.ToString());
}


/*
 * This test covers RPC commands z_listaddresses, z_importkey, z_exportkey
 */
BOOST_AUTO_TEST_CASE(rpc_wallet_z_importexport)
{
    LOCK2(cs_main, pwalletMain->cs_wallet);
    UniValue retValue;
    int n1 = 1000; // number of times to import/export
    int n2 = 1000; // number of addresses to create and list

    // error if no args
    BOOST_CHECK_THROW(CallRPC("z_importkey"), runtime_error);
    BOOST_CHECK_THROW(CallRPC("z_exportkey"), runtime_error);

    // error if too many args
    BOOST_CHECK_THROW(CallRPC("z_importkey way too many args"), runtime_error);
    BOOST_CHECK_THROW(CallRPC("z_exportkey toomany args"), runtime_error);

    // error if invalid args
    auto sk = libzcash::SpendingKey::random();
    std::string prefix = std::string("z_importkey ") + CZCSpendingKey(sk).ToString() + " yes ";
    BOOST_CHECK_THROW(CallRPC(prefix + "-1"), runtime_error);
    BOOST_CHECK_THROW(CallRPC(prefix + "2147483647"), runtime_error); // allowed, but > height of active chain tip
    BOOST_CHECK_THROW(CallRPC(prefix + "2147483648"), runtime_error); // not allowed, > int32 used for nHeight
    BOOST_CHECK_THROW(CallRPC(prefix + "100badchars"), runtime_error);

    // wallet should currently be empty
    std::set<libzcash::PaymentAddress> addrs;
    pwalletMain->GetPaymentAddresses(addrs);
    BOOST_CHECK(addrs.size()==0);

    // verify import and export key
    for (int i = 0; i < n1; i++) {
        // create a random key locally
        auto testSpendingKey = libzcash::SpendingKey::random();
        auto testPaymentAddress = testSpendingKey.address();
        std::string testAddr = CZCPaymentAddress(testPaymentAddress).ToString();
        std::string testKey = CZCSpendingKey(testSpendingKey).ToString();
        BOOST_CHECK_NO_THROW(CallRPC(string("z_importkey ") + testKey));
        BOOST_CHECK_NO_THROW(retValue = CallRPC(string("z_exportkey ") + testAddr));
        BOOST_CHECK_EQUAL(retValue.get_str(), testKey);
    }

    // Verify we can list the keys imported
    BOOST_CHECK_NO_THROW(retValue = CallRPC("z_listaddresses"));
    UniValue arr = retValue.get_array();
    BOOST_CHECK(arr.size() == n1);

    // Put addresses into a set
    std::unordered_set<std::string> myaddrs;
    for (UniValue element : arr.getValues()) {
        myaddrs.insert(element.get_str());
    }

    // Make new addresses for the set
    for (int i=0; i<n2; i++) {
        myaddrs.insert((pwalletMain->GenerateNewZKey()).ToString());
    }

    // Verify number of addresses stored in wallet is n1+n2
    int numAddrs = myaddrs.size();
    BOOST_CHECK(numAddrs == n1+n2);
    pwalletMain->GetPaymentAddresses(addrs);
    BOOST_CHECK(addrs.size()==numAddrs);

    // Ask wallet to list addresses
    BOOST_CHECK_NO_THROW(retValue = CallRPC("z_listaddresses"));
    arr = retValue.get_array();
    BOOST_CHECK(arr.size() == numAddrs);

    // Create a set from them
    std::unordered_set<std::string> listaddrs;
    for (UniValue element : arr.getValues()) {
        listaddrs.insert(element.get_str());
    }

    // Verify the two sets of addresses are the same
    BOOST_CHECK(listaddrs.size() == numAddrs);
    BOOST_CHECK(myaddrs == listaddrs);

    // Add one more address
    BOOST_CHECK_NO_THROW(retValue = CallRPC("z_getnewaddress"));
    std::string newaddress = retValue.get_str();
    CZCPaymentAddress pa(newaddress);
    auto newAddr = pa.Get();
    BOOST_CHECK(pwalletMain->HaveSpendingKey(newAddr));

    // Check if too many args
    BOOST_CHECK_THROW(CallRPC("z_getnewaddress toomanyargs"), runtime_error);
}



/**
 * Test Async RPC operations.
 * Tip: Create mock operations by subclassing AsyncRPCOperation.
 */

class MockSleepOperation : public AsyncRPCOperation {
public:
    std::chrono::milliseconds naptime;
    MockSleepOperation(int t=1000) {
        this->naptime = std::chrono::milliseconds(t);
    }
    virtual ~MockSleepOperation() {
    }
    virtual void main() {
        set_state(OperationStatus::EXECUTING);
        start_execution_clock();
        std::this_thread::sleep_for(std::chrono::milliseconds(naptime));
        stop_execution_clock();
        set_result(UniValue(UniValue::VSTR, "done"));
        set_state(OperationStatus::SUCCESS);
    }
};


/*
 * Test Aysnc RPC queue and operations.
 */
BOOST_AUTO_TEST_CASE(rpc_wallet_async_operations)
{
    std::shared_ptr<AsyncRPCQueue> q = std::make_shared<AsyncRPCQueue>();
    BOOST_CHECK(q->getNumberOfWorkers() == 0);
    std::vector<AsyncRPCOperationId> ids = q->getAllOperationIds();
    BOOST_CHECK(ids.size()==0);

    std::shared_ptr<AsyncRPCOperation> op1 = std::make_shared<AsyncRPCOperation>();
    q->addOperation(op1);
    BOOST_CHECK(q->getOperationCount() == 1);

    OperationStatus status = op1->getState();
    BOOST_CHECK(status == OperationStatus::READY);

    AsyncRPCOperationId id1 = op1->getId();
    int64_t creationTime1 = op1->getCreationTime();

    q->addWorker();
    BOOST_CHECK(q->getNumberOfWorkers() == 1);

    // an AsyncRPCOperation doesn't do anything so will finish immediately
    std::this_thread::sleep_for(std::chrono::seconds(1));
    BOOST_CHECK(q->getOperationCount() == 0);

    // operation should be a success
    BOOST_CHECK_EQUAL(op1->isCancelled(), false);
    BOOST_CHECK_EQUAL(op1->isExecuting(), false);
    BOOST_CHECK_EQUAL(op1->isReady(), false);
    BOOST_CHECK_EQUAL(op1->isFailed(), false);
    BOOST_CHECK_EQUAL(op1->isSuccess(), true);
    BOOST_CHECK_EQUAL(op1->getError().isNull(), true);
    BOOST_CHECK_EQUAL(op1->getResult().isNull(), false);
    BOOST_CHECK_EQUAL(op1->getStateAsString(), "success");
    BOOST_CHECK_NE(op1->getStateAsString(), "executing");

    // Create a second operation which just sleeps
    std::shared_ptr<AsyncRPCOperation> op2(new MockSleepOperation(2500));
    AsyncRPCOperationId id2 = op2->getId();
    int64_t creationTime2 = op2->getCreationTime();

    // it's different from the previous operation
    BOOST_CHECK_NE(op1.get(), op2.get());
    BOOST_CHECK_NE(id1, id2);
    BOOST_CHECK_NE(creationTime1, creationTime2);

    // Only the first operation has been added to the queue
    std::vector<AsyncRPCOperationId> v = q->getAllOperationIds();
    std::set<AsyncRPCOperationId> opids(v.begin(), v.end());
    BOOST_CHECK(opids.size() == 1);
    BOOST_CHECK(opids.count(id1)==1);
    BOOST_CHECK(opids.count(id2)==0);
    std::shared_ptr<AsyncRPCOperation> p1 = q->getOperationForId(id1);
    BOOST_CHECK_EQUAL(p1.get(), op1.get());
    std::shared_ptr<AsyncRPCOperation> p2 = q->getOperationForId(id2);
    BOOST_CHECK(!p2); // null ptr as not added to queue yet

    // Add operation 2 and 3 to the queue
    q->addOperation(op2);
    std::shared_ptr<AsyncRPCOperation> op3(new MockSleepOperation(1000));
    q->addOperation(op3);
    std::this_thread::sleep_for(std::chrono::milliseconds(500));
    BOOST_CHECK_EQUAL(op2->isExecuting(), true);
    op2->cancel();  // too late, already executing
    op3->cancel();
    std::this_thread::sleep_for(std::chrono::milliseconds(3000));
    BOOST_CHECK_EQUAL(op2->isSuccess(), true);
    BOOST_CHECK_EQUAL(op2->isCancelled(), false);
    BOOST_CHECK_EQUAL(op3->isCancelled(), true);


    v = q->getAllOperationIds();
    std::copy( v.begin(), v.end(), std::inserter( opids, opids.end() ) );
    BOOST_CHECK(opids.size() == 3);
    BOOST_CHECK(opids.count(id1)==1);
    BOOST_CHECK(opids.count(id2)==1);
    BOOST_CHECK(opids.count(op3->getId())==1);
    q->finishAndWait();
}


// The CountOperation will increment this global
std::atomic<int64_t> gCounter(0);

class CountOperation : public AsyncRPCOperation {
public:
    CountOperation() {}
    virtual ~CountOperation() {}
    virtual void main() {
        set_state(OperationStatus::EXECUTING);
        gCounter++;
        std::this_thread::sleep_for(std::chrono::milliseconds(1000));
        set_state(OperationStatus::SUCCESS);
    }
};

// This tests the queue waiting for multiple workers to finish
BOOST_AUTO_TEST_CASE(rpc_wallet_async_operations_parallel_wait)
{
    gCounter = 0;

    std::shared_ptr<AsyncRPCQueue> q = std::make_shared<AsyncRPCQueue>();
    q->addWorker();
    q->addWorker();
    q->addWorker();
    q->addWorker();
    BOOST_CHECK(q->getNumberOfWorkers() == 4);

    int64_t numOperations = 10;     // 10 * 1000ms / 4 = 2.5 secs to finish
    for (int i=0; i<numOperations; i++) {
        std::shared_ptr<AsyncRPCOperation> op(new CountOperation());
        q->addOperation(op);
    }

    std::vector<AsyncRPCOperationId> ids = q->getAllOperationIds();
    BOOST_CHECK(ids.size()==numOperations);
    q->finishAndWait();
    BOOST_CHECK_EQUAL(q->isFinishing(), true);
    BOOST_CHECK_EQUAL(numOperations, gCounter.load());
}

// This tests the queue shutting down immediately
BOOST_AUTO_TEST_CASE(rpc_wallet_async_operations_parallel_cancel)
{
    gCounter = 0;

    std::shared_ptr<AsyncRPCQueue> q = std::make_shared<AsyncRPCQueue>();
    q->addWorker();
    q->addWorker();
    BOOST_CHECK(q->getNumberOfWorkers() == 2);

    int numOperations = 10000;  // 10000 seconds to complete
    for (int i=0; i<numOperations; i++) {
        std::shared_ptr<AsyncRPCOperation> op(new CountOperation());
        q->addOperation(op);
    }
    std::vector<AsyncRPCOperationId> ids = q->getAllOperationIds();
    BOOST_CHECK(ids.size()==numOperations);
    q->closeAndWait();

    int numSuccess = 0;
    int numCancelled = 0;
    for (auto & id : ids) {
        std::shared_ptr<AsyncRPCOperation> ptr = q->popOperationForId(id);
        if (ptr->isCancelled()) {
            numCancelled++;
        } else if (ptr->isSuccess()) {
            numSuccess++;
        }
    }

    BOOST_CHECK_EQUAL(numOperations, numSuccess+numCancelled);
    BOOST_CHECK_EQUAL(gCounter.load(), numSuccess);
    BOOST_CHECK(q->getOperationCount() == 0);
    ids = q->getAllOperationIds();
    BOOST_CHECK(ids.size()==0);
}

// This tests z_getoperationstatus, z_getoperationresult, z_listoperationids
BOOST_AUTO_TEST_CASE(rpc_z_getoperations)
{
    std::shared_ptr<AsyncRPCQueue> q = getAsyncRPCQueue();
    std::shared_ptr<AsyncRPCQueue> sharedInstance = AsyncRPCQueue::sharedInstance();
    BOOST_CHECK(q == sharedInstance);

    BOOST_CHECK_NO_THROW(CallRPC("z_getoperationstatus"));
    BOOST_CHECK_NO_THROW(CallRPC("z_getoperationstatus []"));
    BOOST_CHECK_NO_THROW(CallRPC("z_getoperationstatus [\"opid-1234\"]"));
    BOOST_CHECK_THROW(CallRPC("z_getoperationstatus [] toomanyargs"), runtime_error);
    BOOST_CHECK_THROW(CallRPC("z_getoperationstatus not_an_array"), runtime_error);

    BOOST_CHECK_NO_THROW(CallRPC("z_getoperationresult"));
    BOOST_CHECK_NO_THROW(CallRPC("z_getoperationresult []"));
    BOOST_CHECK_NO_THROW(CallRPC("z_getoperationresult [\"opid-1234\"]"));
    BOOST_CHECK_THROW(CallRPC("z_getoperationresult [] toomanyargs"), runtime_error);
    BOOST_CHECK_THROW(CallRPC("z_getoperationresult not_an_array"), runtime_error);

    std::shared_ptr<AsyncRPCOperation> op1 = std::make_shared<AsyncRPCOperation>();
    q->addOperation(op1);
    std::shared_ptr<AsyncRPCOperation> op2 = std::make_shared<AsyncRPCOperation>();
    q->addOperation(op2);

    BOOST_CHECK(q->getOperationCount() == 2);
    BOOST_CHECK(q->getNumberOfWorkers() == 0);
    q->addWorker();
    BOOST_CHECK(q->getNumberOfWorkers() == 1);
    std::this_thread::sleep_for(std::chrono::milliseconds(1000));
    BOOST_CHECK(q->getOperationCount() == 0);

    // Check if too many args
    BOOST_CHECK_THROW(CallRPC("z_listoperationids toomany args"), runtime_error);

    UniValue retValue;
    BOOST_CHECK_NO_THROW(retValue = CallRPC("z_listoperationids"));
    BOOST_CHECK(retValue.get_array().size() == 2);

    BOOST_CHECK_NO_THROW(retValue = CallRPC("z_getoperationstatus"));
    UniValue array = retValue.get_array();
    BOOST_CHECK(array.size() == 2);

    // idempotent
    BOOST_CHECK_NO_THROW(retValue = CallRPC("z_getoperationstatus"));
    array = retValue.get_array();
    BOOST_CHECK(array.size() == 2);

    for (UniValue v : array.getValues()) {
        UniValue obj = v.get_obj();
        UniValue id = find_value(obj, "id");

        UniValue result;
        // removes result from internal storage
        BOOST_CHECK_NO_THROW(result = CallRPC("z_getoperationresult [\"" + id.get_str() + "\"]"));
        UniValue resultArray = result.get_array();
        BOOST_CHECK(resultArray.size() == 1);

        UniValue resultObj = resultArray[0].get_obj();
        UniValue resultId = find_value(resultObj, "id");
        BOOST_CHECK_EQUAL(id.get_str(), resultId.get_str());

        // verify the operation has been removed
        BOOST_CHECK_NO_THROW(result = CallRPC("z_getoperationresult [\"" + id.get_str() + "\"]"));
        resultArray = result.get_array();
        BOOST_CHECK(resultArray.size() == 0);
    }

    // operations removed
    BOOST_CHECK_NO_THROW(retValue = CallRPC("z_getoperationstatus"));
    array = retValue.get_array();
    BOOST_CHECK(array.size() == 0);

    q->close();
}

BOOST_AUTO_TEST_CASE(rpc_z_sendmany_parameters)
{
    SelectParams(CBaseChainParams::TESTNET);

    LOCK(pwalletMain->cs_wallet);

    BOOST_CHECK_THROW(CallRPC("z_sendmany"), runtime_error);
    BOOST_CHECK_THROW(CallRPC("z_sendmany toofewargs"), runtime_error);
    BOOST_CHECK_THROW(CallRPC("z_sendmany just too many args here"), runtime_error);

    // bad from address
    BOOST_CHECK_THROW(CallRPC("z_sendmany "
            "INVALIDtmRr6yJonqGK23UVhrKuyvTpF8qxQQjKigJ []"), runtime_error);
    // empty amounts
    BOOST_CHECK_THROW(CallRPC("z_sendmany "
            "tmRr6yJonqGK23UVhrKuyvTpF8qxQQjKigJ []"), runtime_error);

    // don't have the spending key for this address
    BOOST_CHECK_THROW(CallRPC("z_sendmany "
            "tnpoQJVnYBZZqkFadj2bJJLThNCxbADGB5gSGeYTAGGrT5tejsxY9Zc1BtY8nnHmZkB"
            "UkJ1oSfbhTJhm72WiZizvkZz5aH1 []"), runtime_error);

    // duplicate address
    BOOST_CHECK_THROW(CallRPC("z_sendmany "
            "tmRr6yJonqGK23UVhrKuyvTpF8qxQQjKigJ "
            "[{\"address\":\"tmQP9L3s31cLsghVYf2Jb5MhKj1jRBPoeQn\", \"amount\":50.0},"
            " {\"address\":\"tmQP9L3s31cLsghVYf2Jb5MhKj1jRBPoeQn\", \"amount\":12.0} ]"
            ), runtime_error);

    // invalid fee amount, cannot be negative
    BOOST_CHECK_THROW(CallRPC("z_sendmany "
            "tmRr6yJonqGK23UVhrKuyvTpF8qxQQjKigJ "
            "[{\"address\":\"tmQP9L3s31cLsghVYf2Jb5MhKj1jRBPoeQn\", \"amount\":50.0}] "
            "1 -0.0001"
            ), runtime_error);

    // invalid fee amount, bigger than MAX_MONEY
    BOOST_CHECK_THROW(CallRPC("z_sendmany "
            "tmRr6yJonqGK23UVhrKuyvTpF8qxQQjKigJ "
            "[{\"address\":\"tmQP9L3s31cLsghVYf2Jb5MhKj1jRBPoeQn\", \"amount\":50.0}] "
            "1 21000001"
            ), runtime_error);

    // fee amount is bigger than sum of outputs
    BOOST_CHECK_THROW(CallRPC("z_sendmany "
            "tmRr6yJonqGK23UVhrKuyvTpF8qxQQjKigJ "
            "[{\"address\":\"tmQP9L3s31cLsghVYf2Jb5MhKj1jRBPoeQn\", \"amount\":50.0}] "
            "1 50.00000001"
            ), runtime_error);

    // memo bigger than allowed length of ZC_MEMO_SIZE
    std::vector<char> v (2 * (ZC_MEMO_SIZE+1));     // x2 for hexadecimal string format
    std::fill(v.begin(),v.end(), 'A');
    std::string badmemo(v.begin(), v.end());
    CZCPaymentAddress pa = pwalletMain->GenerateNewZKey();
    std::string zaddr1 = pa.ToString();
    BOOST_CHECK_THROW(CallRPC(string("z_sendmany tmRr6yJonqGK23UVhrKuyvTpF8qxQQjKigJ ")
            + "[{\"address\":\"" + zaddr1 + "\", \"amount\":123.456}]"), runtime_error);

    // Mutable tx containing contextual information we need to build tx
    UniValue retValue = CallRPC("getblockcount");
    int nHeight = retValue.get_int();
    CMutableTransaction mtx = CreateNewContextualCMutableTransaction(Params().GetConsensus(), nHeight + 1);
    if (mtx.nVersion == 1) {
        mtx.nVersion = 2;
    }

    // Test constructor of AsyncRPCOperation_sendmany
    try {
        std::shared_ptr<AsyncRPCOperation> operation(new AsyncRPCOperation_sendmany(mtx, "",{}, {}, -1));
    } catch (const UniValue& objError) {
        BOOST_CHECK( find_error(objError, "Minconf cannot be negative"));
    }

    try {
        std::shared_ptr<AsyncRPCOperation> operation(new AsyncRPCOperation_sendmany(mtx, "",{}, {}, 1));
    } catch (const UniValue& objError) {
        BOOST_CHECK( find_error(objError, "From address parameter missing"));
    }

    try {
        std::shared_ptr<AsyncRPCOperation> operation( new AsyncRPCOperation_sendmany(mtx, "tmRr6yJonqGK23UVhrKuyvTpF8qxQQjKigJ", {}, {}, 1) );
    } catch (const UniValue& objError) {
        BOOST_CHECK( find_error(objError, "No recipients"));
    }

    try {
        std::vector<SendManyRecipient> recipients = { SendManyRecipient("dummy",1.0, "") };
        std::shared_ptr<AsyncRPCOperation> operation( new AsyncRPCOperation_sendmany(mtx, "INVALID", recipients, {}, 1) );
    } catch (const UniValue& objError) {
        BOOST_CHECK( find_error(objError, "payment address is invalid"));
    }

    // Testnet payment addresses begin with 'zt'.  This test detects an incorrect prefix.
    try {
        std::vector<SendManyRecipient> recipients = { SendManyRecipient("dummy",1.0, "") };
        std::shared_ptr<AsyncRPCOperation> operation( new AsyncRPCOperation_sendmany(mtx, "zcMuhvq8sEkHALuSU2i4NbNQxshSAYrpCExec45ZjtivYPbuiFPwk6WHy4SvsbeZ4siy1WheuRGjtaJmoD1J8bFqNXhsG6U", recipients, {}, 1) );
    } catch (const UniValue& objError) {
        BOOST_CHECK( find_error(objError, "payment address is for wrong network type"));
    }

    // Note: The following will crash as a google test because AsyncRPCOperation_sendmany
    // invokes a method on pwalletMain, which is undefined in the google test environment.
    try {
        std::vector<SendManyRecipient> recipients = { SendManyRecipient("dummy",1.0, "") };
        std::shared_ptr<AsyncRPCOperation> operation( new AsyncRPCOperation_sendmany(mtx, "ztjiDe569DPNbyTE6TSdJTaSDhoXEHLGvYoUnBU1wfVNU52TEyT6berYtySkd21njAeEoh8fFJUT42kua9r8EnhBaEKqCpP", recipients, {}, 1) );
    } catch (const UniValue& objError) {
        BOOST_CHECK( find_error(objError, "no spending key found for zaddr"));
    }
}


// TODO: test private methods
BOOST_AUTO_TEST_CASE(rpc_z_sendmany_internals)
{
    SelectParams(CBaseChainParams::TESTNET);

    LOCK(pwalletMain->cs_wallet);

    UniValue retValue;

    // Mutable tx containing contextual information we need to build tx
    retValue = CallRPC("getblockcount");
    int nHeight = retValue.get_int();
    CMutableTransaction mtx = CreateNewContextualCMutableTransaction(Params().GetConsensus(), nHeight + 1);
    if (mtx.nVersion == 1) {
        mtx.nVersion = 2;
    }

    // add keys manually
    BOOST_CHECK_NO_THROW(retValue = CallRPC("getnewaddress"));
    std::string taddr1 = retValue.get_str();
    CZCPaymentAddress pa = pwalletMain->GenerateNewZKey();
    std::string zaddr1 = pa.ToString();

    // there are no utxos to spend
    {
        std::vector<SendManyRecipient> recipients = { SendManyRecipient(zaddr1,100.0, "DEADBEEF") };
        std::shared_ptr<AsyncRPCOperation> operation( new AsyncRPCOperation_sendmany(mtx, taddr1, {}, recipients, 1) );
        operation->main();
        BOOST_CHECK(operation->isFailed());
        std::string msg = operation->getErrorMessage();
        BOOST_CHECK( msg.find("Insufficient funds, no UTXOs found") != string::npos);
    }

    // minconf cannot be zero when sending from zaddr
    {
        try {
            std::vector<SendManyRecipient> recipients = {SendManyRecipient(taddr1, 100.0, "DEADBEEF")};
            std::shared_ptr<AsyncRPCOperation> operation(new AsyncRPCOperation_sendmany(mtx, zaddr1, recipients, {}, 0));
            BOOST_CHECK(false); // Fail test if an exception is not thrown
        } catch (const UniValue& objError) {
            BOOST_CHECK(find_error(objError, "Minconf cannot be zero when sending from zaddr"));
        }
    }


    // there are no unspent notes to spend
    {
        std::vector<SendManyRecipient> recipients = { SendManyRecipient(taddr1,100.0, "DEADBEEF") };
        std::shared_ptr<AsyncRPCOperation> operation( new AsyncRPCOperation_sendmany(mtx, zaddr1, recipients, {}, 1) );
        operation->main();
        BOOST_CHECK(operation->isFailed());
        std::string msg = operation->getErrorMessage();
        BOOST_CHECK( msg.find("Insufficient funds, no unspent notes") != string::npos);
    }

    // get_memo_from_hex_string())
    {
        std::vector<SendManyRecipient> recipients = { SendManyRecipient(zaddr1,100.0, "DEADBEEF") };
        std::shared_ptr<AsyncRPCOperation> operation( new AsyncRPCOperation_sendmany(mtx, zaddr1, recipients, {}, 1) );
        std::shared_ptr<AsyncRPCOperation_sendmany> ptr = std::dynamic_pointer_cast<AsyncRPCOperation_sendmany> (operation);
        TEST_FRIEND_AsyncRPCOperation_sendmany proxy(ptr);

        std::string memo = "DEADBEEF";
        boost::array<unsigned char, ZC_MEMO_SIZE> array = proxy.get_memo_from_hex_string(memo);
        BOOST_CHECK_EQUAL(array[0], 0xDE);
        BOOST_CHECK_EQUAL(array[1], 0xAD);
        BOOST_CHECK_EQUAL(array[2], 0xBE);
        BOOST_CHECK_EQUAL(array[3], 0xEF);
        for (int i=4; i<ZC_MEMO_SIZE; i++) {
            BOOST_CHECK_EQUAL(array[i], 0x00);  // zero padding
        }

        // memo is longer than allowed
        std::vector<char> v (2 * (ZC_MEMO_SIZE+1));
        std::fill(v.begin(),v.end(), 'A');
        std::string bigmemo(v.begin(), v.end());

        try {
            proxy.get_memo_from_hex_string(bigmemo);
        } catch (const UniValue& objError) {
            BOOST_CHECK( find_error(objError, "too big"));
        }

        // invalid hexadecimal string
        std::fill(v.begin(),v.end(), '@'); // not a hex character
        std::string badmemo(v.begin(), v.end());

        try {
            proxy.get_memo_from_hex_string(badmemo);
        } catch (const UniValue& objError) {
            BOOST_CHECK( find_error(objError, "hexadecimal format"));
        }

        // odd length hexadecimal string
        std::fill(v.begin(),v.end(), 'A');
        v.resize(v.size() - 1);
        assert(v.size() %2 == 1); // odd length
        std::string oddmemo(v.begin(), v.end());
        try {
            proxy.get_memo_from_hex_string(oddmemo);
        } catch (const UniValue& objError) {
            BOOST_CHECK( find_error(objError, "hexadecimal format"));
        }
    }


    // add_taddr_change_output_to_tx() will append a vout to a raw transaction
    {
        std::vector<SendManyRecipient> recipients = { SendManyRecipient(zaddr1,100.0, "DEADBEEF") };
        std::shared_ptr<AsyncRPCOperation> operation( new AsyncRPCOperation_sendmany(mtx, zaddr1, recipients, {}, 1) );
        std::shared_ptr<AsyncRPCOperation_sendmany> ptr = std::dynamic_pointer_cast<AsyncRPCOperation_sendmany> (operation);
        TEST_FRIEND_AsyncRPCOperation_sendmany proxy(ptr);

        CTransaction tx = proxy.getTx();
        BOOST_CHECK(tx.vout.size() == 0);
<<<<<<< HEAD
        
        CAmount amount = 123.456;
        proxy.add_taddr_change_output_to_tx(0,amount);
=======

        CAmount amount = AmountFromValue(ValueFromString("123.456"));
        proxy.add_taddr_change_output_to_tx(amount);
>>>>>>> 4d6498b9
        tx = proxy.getTx();
        BOOST_CHECK(tx.vout.size() == 1);
        CTxOut out = tx.vout[0];
        BOOST_CHECK_EQUAL(out.nValue, amount);
<<<<<<< HEAD
        
        amount = 1.111;
        proxy.add_taddr_change_output_to_tx(0,amount);
=======

        amount = AmountFromValue(ValueFromString("1.111"));
        proxy.add_taddr_change_output_to_tx(amount);
>>>>>>> 4d6498b9
        tx = proxy.getTx();
        BOOST_CHECK(tx.vout.size() == 2);
        out = tx.vout[1];
        BOOST_CHECK_EQUAL(out.nValue, amount);
    }

    // add_taddr_outputs_to_tx() will append many vouts to a raw transaction
    {
        std::vector<SendManyRecipient> recipients = {
            SendManyRecipient("tmTGScYwiLMzHe4uGZtBYmuqoW4iEoYNMXt",CAmount(1.23), ""),
            SendManyRecipient("tmUSbHz3vxnwLvRyNDXbwkZxjVyDodMJEhh",CAmount(4.56), ""),
            SendManyRecipient("tmYZAXYPCP56Xa5JQWWPZuK7o7bfUQW6kkd",CAmount(7.89), ""),
        };
        std::shared_ptr<AsyncRPCOperation> operation( new AsyncRPCOperation_sendmany(mtx, zaddr1, recipients, {}, 1) );
        std::shared_ptr<AsyncRPCOperation_sendmany> ptr = std::dynamic_pointer_cast<AsyncRPCOperation_sendmany> (operation);
        TEST_FRIEND_AsyncRPCOperation_sendmany proxy(ptr);

        proxy.add_taddr_outputs_to_tx();

        CTransaction tx = proxy.getTx();
        BOOST_CHECK(tx.vout.size() == 3);
        BOOST_CHECK_EQUAL(tx.vout[0].nValue, CAmount(1.23));
        BOOST_CHECK_EQUAL(tx.vout[1].nValue, CAmount(4.56));
        BOOST_CHECK_EQUAL(tx.vout[2].nValue, CAmount(7.89));
    }


    // Raw joinsplit is a zaddr->zaddr
    {
        std::string raw = "020000000000000000000100000000000000001027000000000000183a0d4c46c369078705e39bcfebee59a978dbd210ce8de3efc9555a03fbabfd3cea16693d730c63850d7e48ccde79854c19adcb7e9dcd7b7d18805ee09083f6b16e1860729d2d4a90e2f2acd009cf78b5eb0f4a6ee4bdb64b1262d7ce9eb910c460b02022991e968d0c50ee44908e4ccccbc591d0053bcca154dd6d6fc400a29fa686af4682339832ccea362a62aeb9df0d5aa74f86a1e75ac0f48a8ccc41e0a940643c6c33e1d09223b0a46eaf47a1bb4407cfc12b1dcf83a29c0cef51e45c7876ca5b9e5bae86d92976eb3ef68f29cd29386a8be8451b50f82bf9da10c04651868655194da8f6ed3d241bb5b5ff93a3e2bbe44644544d88bcde5cc35978032ee92699c7a61fcbb395e7583f47e698c4d53ede54f956629400bf510fb5e22d03158cc10bdcaaf29e418ef18eb6480dd9c8b9e2a377809f9f32a556ef872febd0021d4ad013aa9f0b7255e98e408d302abefd33a71180b720271835b487ab309e160b06dfe51932120fb84a7ede16b20c53599a11071592109e10260f265ee60d48c62bfe24074020e9b586ce9e9356e68f2ad1a9538258234afe4b83a209f178f45202270eaeaeecaf2ce3100b2c5a714f75f35777a9ebff5ebf47059d2bbf6f3726190216468f2b152673b766225b093f3a2f827c86d6b48b42117fec1d0ac38dd7af700308dcfb02eba821612b16a2c164c47715b9b0c93900893b1aba2ea03765c94d87022db5be06ab338d1912e0936dfe87586d0a8ee49144a6cd2e306abdcb652faa3e0222739deb23154d778b50de75069a4a2cce1208cd1ced3cb4744c9888ce1c2fcd2e66dc31e62d3aa9e423d7275882525e9981f92e84ac85975b8660739407efbe1e34c2249420fde7e17db3096d5b22e83d051d01f0e6e7690dca7d168db338aadf0897fedac10de310db2b1bff762d322935dddbb60c2efb8b15d231fa17b84630371cb275c209f0c4c7d0c68b150ea5cd514122215e3f7fcfb351d69514788d67c2f3c8922581946e3a04bdf1f07f15696ca76eb95b10698bf1188fd882945c57657515889d042a6fc45d38cbc943540c4f0f6d1c45a1574c81f3e42d1eb8702328b729909adee8a5cfed7c79d54627d1fd389af941d878376f7927b9830ca659bf9ab18c5ca5192d52d02723008728d03701b8ab3e1c4a3109409ec0b13df334c7deec3523eeef4c97b5603e643de3a647b873f4c1b47fbfc6586ba66724f112e51fc93839648005043620aa3ce458e246d77977b19c53d98e3e812de006afc1a79744df236582943631d04cc02941ac4be500e4ed9fb9e3e7cc187b1c4050fad1d9d09d5fd70d5d01d615b439d8c0015d2eb10398bcdbf8c4b2bd559dbe4c288a186aed3f86f608da4d582e120c4a896e015e2241900d1daeccd05db968852677c71d752bec46de9962174b46f980e8cc603654daf8b98a3ee92dac066033954164a89568b70b1780c2ce2410b2f816dbeddb2cd463e0c8f21a52cf6427d9647a6fd4bafa8fb4cd4d47ac057b0160bee86c6b2fb8adce214c2bcdda277512200adf0eaa5d2114a2c077b009836a68ec254bfe56f51d147b9afe2ddd9cb917c0c2de19d81b7b8fd9f4574f51fa1207630dc13976f4d7587c962f761af267de71f3909a576e6bedaf6311633910d291ac292c467cc8331ef577aef7646a5d949322fa0367a49f20597a13def53136ee31610395e3e48d291fd8f58504374031fe9dcfba5e06086ebcf01a9106f6a4d6e16e19e4c5bb893f7da79419c94eca31a384be6fa1747284dee0fc3bbc8b1b860172c10b29c1594bb8c747d7fe05827358ff2160f49050001625ffe2e880bd7fc26cd0ffd89750745379a8e862816e08a5a2008043921ab6a4976064ac18f7ee37b6628bc0127d8d5ebd3548e41d8881a082d86f20b32e33094f15a0e6ea6074b08c6cd28142de94713451640a55985051f5577eb54572699d838cb34a79c8939e981c0c277d06a6e2ce69ccb74f8a691ff08f81d8b99e6a86223d29a2b7c8e7b041aba44ea678ae654277f7e91cbfa79158b989164a3d549d9f4feb0cc43169699c13e321fe3f4b94258c75d198ff9184269cd6986c55409e07528c93f64942c6c283ce3917b4bf4c3be2fe3173c8c38cccb35f1fbda0ca88b35a599c0678cb22aa8eabea8249dbd2e4f849fffe69803d299e435ebcd7df95854003d8eda17a74d98b4be0e62d45d7fe48c06a6f464a14f8e0570077cc631279092802a89823f031eef5e1028a6d6fdbd502869a731ee7d28b4d6c71b419462a30d31442d3ee444ffbcbd16d558c9000c97e949c2b1f9d6f6d8db7b9131ebd963620d3fc8595278d6f8fdf49084325373196d53e64142fa5a23eccd6ef908c4d80b8b3e6cc334b7f7012103a3682e4678e9b518163d262a39a2c1a69bf88514c52b7ccd7cc8dc80e71f7c2ec0701cff982573eb0c2c4daeb47fa0b586f4451c10d1da2e5d182b03dd067a5e971b3a6138ca6667aaf853d2ac03b80a1d5870905f2cfb6c78ec3c3719c02f973d638a0f973424a2b0f2b0023f136d60092fe15fba4bc180b9176bd0ff576e053f1af6939fe9ca256203ffaeb3e569f09774d2a6cbf91873e56651f4d6ff77e0b5374b0a1a201d7e523604e0247644544cc571d48c458a4f96f45580b";
        UniValue obj(UniValue::VOBJ);
        obj.push_back(Pair("rawtxn", raw));

        // we have the spending key for the dummy recipient zaddr1
        std::vector<SendManyRecipient> recipients = { SendManyRecipient(zaddr1, 0.0005, "ABCD") };

        std::shared_ptr<AsyncRPCOperation> operation( new AsyncRPCOperation_sendmany(mtx, zaddr1, {}, recipients, 1) );
        std::shared_ptr<AsyncRPCOperation_sendmany> ptr = std::dynamic_pointer_cast<AsyncRPCOperation_sendmany> (operation);
        TEST_FRIEND_AsyncRPCOperation_sendmany proxy(ptr);

        // Enable test mode so tx is not sent
        static_cast<AsyncRPCOperation_sendmany *>(operation.get())->testmode = true;

        // Pretend that the operation completed successfully
        proxy.set_state(OperationStatus::SUCCESS);

        // Verify test mode is returning output (since no input taddrs, signed and unsigned are the same).
        BOOST_CHECK_NO_THROW( proxy.sign_send_raw_transaction(obj) );
        UniValue result = operation->getResult();
        BOOST_CHECK(!result.isNull());
        UniValue resultObj = result.get_obj();
        std::string hex = find_value(resultObj, "hex").get_str();
        BOOST_CHECK_EQUAL(hex, raw);
    }


    // Test the perform_joinsplit methods.
    {
        // Dummy input so the operation object can be instantiated.
        std::vector<SendManyRecipient> recipients = { SendManyRecipient(zaddr1, 0.0005, "ABCD") };

        std::shared_ptr<AsyncRPCOperation> operation( new AsyncRPCOperation_sendmany(mtx, zaddr1, {}, recipients, 1) );
        std::shared_ptr<AsyncRPCOperation_sendmany> ptr = std::dynamic_pointer_cast<AsyncRPCOperation_sendmany> (operation);
        TEST_FRIEND_AsyncRPCOperation_sendmany proxy(ptr);

        // Enable test mode so tx is not sent and proofs are not generated
        static_cast<AsyncRPCOperation_sendmany *>(operation.get())->testmode = true;

        AsyncJoinSplitInfo info;
        std::vector<boost::optional < ZCIncrementalWitness>> witnesses;
        uint256 anchor;
        try {
            proxy.perform_joinsplit(info, witnesses, anchor);
        } catch (const std::runtime_error & e) {
            BOOST_CHECK( string(e.what()).find("anchor is null")!= string::npos);
        }

        try {
            std::vector<JSOutPoint> v;
            proxy.perform_joinsplit(info, v);
        } catch (const std::runtime_error & e) {
            BOOST_CHECK( string(e.what()).find("anchor is null")!= string::npos);
        }

        info.notes.push_back(Note());
        try {
            proxy.perform_joinsplit(info);
        } catch (const std::runtime_error & e) {
            BOOST_CHECK( string(e.what()).find("number of notes")!= string::npos);
        }

        info.notes.clear();
        info.vjsin.push_back(JSInput());
        info.vjsin.push_back(JSInput());
        info.vjsin.push_back(JSInput());
        try {
            proxy.perform_joinsplit(info);
        } catch (const std::runtime_error & e) {
            BOOST_CHECK( string(e.what()).find("unsupported joinsplit input")!= string::npos);
        }

        info.vjsin.clear();
        try {
            proxy.perform_joinsplit(info);
        } catch (const std::runtime_error & e) {
            BOOST_CHECK( string(e.what()).find("error verifying joinsplit")!= string::npos);
        }
    }

}


/*
 * This test covers storing encrypted zkeys in the wallet.
 */
BOOST_AUTO_TEST_CASE(rpc_wallet_encrypted_wallet_zkeys)
{
    LOCK2(cs_main, pwalletMain->cs_wallet);
    UniValue retValue;
    int n = 100;

    // wallet should currently be empty
    std::set<libzcash::PaymentAddress> addrs;
    pwalletMain->GetPaymentAddresses(addrs);
    BOOST_CHECK(addrs.size()==0);

    // create keys
    for (int i = 0; i < n; i++) {
        CallRPC("z_getnewaddress");
    }

    // Verify we can list the keys imported
    BOOST_CHECK_NO_THROW(retValue = CallRPC("z_listaddresses"));
    UniValue arr = retValue.get_array();
    BOOST_CHECK(arr.size() == n);

    // Verify that the wallet encryption RPC is disabled
    BOOST_CHECK_THROW(CallRPC("encryptwallet passphrase"), runtime_error);

    // Encrypt the wallet (we can't call RPC encryptwallet as that shuts down node)
    SecureString strWalletPass;
    strWalletPass.reserve(100);
    strWalletPass = "hello";

    boost::filesystem::current_path(GetArg("-datadir","/tmp/thisshouldnothappen"));
    BOOST_CHECK(pwalletMain->EncryptWallet(strWalletPass));

    // Verify we can still list the keys imported
    BOOST_CHECK_NO_THROW(retValue = CallRPC("z_listaddresses"));
    arr = retValue.get_array();
    BOOST_CHECK(arr.size() == n);

    // Try to add a new key, but we can't as the wallet is locked
    BOOST_CHECK_THROW(CallRPC("z_getnewaddress"), runtime_error);

    // We can't call RPC walletpassphrase as that invokes RPCRunLater which breaks tests.
    // So we manually unlock.
    BOOST_CHECK(pwalletMain->Unlock(strWalletPass));

    // Now add a key
    BOOST_CHECK_NO_THROW(CallRPC("z_getnewaddress"));

    // Verify the key has been added
    BOOST_CHECK_NO_THROW(retValue = CallRPC("z_listaddresses"));
    arr = retValue.get_array();
    BOOST_CHECK(arr.size() == n+1);

    // We can't simulate over RPC the wallet closing and being reloaded
    // but there are tests for this in gtest.
}



BOOST_AUTO_TEST_CASE(rpc_z_shieldcoinbase_parameters)
{
    SelectParams(CBaseChainParams::TESTNET);

    LOCK(pwalletMain->cs_wallet);

    BOOST_CHECK_THROW(CallRPC("z_shieldcoinbase"), runtime_error);
    BOOST_CHECK_THROW(CallRPC("z_shieldcoinbase toofewargs"), runtime_error);
    BOOST_CHECK_THROW(CallRPC("z_shieldcoinbase too many args shown here"), runtime_error);

    // bad from address
    BOOST_CHECK_THROW(CallRPC("z_shieldcoinbase "
            "INVALIDtmRr6yJonqGK23UVhrKuyvTpF8qxQQjKigJ tnpoQJVnYBZZqkFadj2bJJLThNCxbADGB5gSGeYTAGGrT5tejsxY9Zc1BtY8nnHmZkB"), runtime_error);

    // bad from address
    BOOST_CHECK_THROW(CallRPC("z_shieldcoinbase "
    "** tnpoQJVnYBZZqkFadj2bJJLThNCxbADGB5gSGeYTAGGrT5tejsxY9Zc1BtY8nnHmZkB"), runtime_error);

    // bad to address
    BOOST_CHECK_THROW(CallRPC("z_shieldcoinbase "
    "tmRr6yJonqGK23UVhrKuyvTpF8qxQQjKigJ INVALIDtnpoQJVnYBZZqkFadj2bJJLThNCxbADGB5gSGeYTAGGrT5tejsxY9Zc1BtY8nnHmZkB"), runtime_error);

    // invalid fee amount, cannot be negative
    BOOST_CHECK_THROW(CallRPC("z_shieldcoinbase "
            "tmRr6yJonqGK23UVhrKuyvTpF8qxQQjKigJ "
            "tnpoQJVnYBZZqkFadj2bJJLThNCxbADGB5gSGeYTAGGrT5tejsxY9Zc1BtY8nnHmZkB "
            "-0.0001"
            ), runtime_error);

    // invalid fee amount, bigger than MAX_MONEY
    BOOST_CHECK_THROW(CallRPC("z_shieldcoinbase "
            "tmRr6yJonqGK23UVhrKuyvTpF8qxQQjKigJ "
            "tnpoQJVnYBZZqkFadj2bJJLThNCxbADGB5gSGeYTAGGrT5tejsxY9Zc1BtY8nnHmZkB "
            "21000001"
            ), runtime_error);

    // invalid limit, must be at least 0
    BOOST_CHECK_THROW(CallRPC("z_shieldcoinbase "
    "tmRr6yJonqGK23UVhrKuyvTpF8qxQQjKigJ "
    "tnpoQJVnYBZZqkFadj2bJJLThNCxbADGB5gSGeYTAGGrT5tejsxY9Zc1BtY8nnHmZkB "
    "100 -1"
    ), runtime_error);

    // Mutable tx containing contextual information we need to build tx
    UniValue retValue = CallRPC("getblockcount");
    int nHeight = retValue.get_int();
    CMutableTransaction mtx = CreateNewContextualCMutableTransaction(Params().GetConsensus(), nHeight + 1);
    if (mtx.nVersion == 1) {
        mtx.nVersion = 2;
    }

    // Test constructor of AsyncRPCOperation_sendmany
    std::string testnetzaddr = "ztjiDe569DPNbyTE6TSdJTaSDhoXEHLGvYoUnBU1wfVNU52TEyT6berYtySkd21njAeEoh8fFJUT42kua9r8EnhBaEKqCpP";
    std::string mainnetzaddr = "zcMuhvq8sEkHALuSU2i4NbNQxshSAYrpCExec45ZjtivYPbuiFPwk6WHy4SvsbeZ4siy1WheuRGjtaJmoD1J8bFqNXhsG6U";

    try {
        std::shared_ptr<AsyncRPCOperation> operation(new AsyncRPCOperation_shieldcoinbase(mtx, {}, testnetzaddr, -1 ));
    } catch (const UniValue& objError) {
        BOOST_CHECK( find_error(objError, "Fee is out of range"));
    }

    try {
        std::shared_ptr<AsyncRPCOperation> operation(new AsyncRPCOperation_shieldcoinbase(mtx, {}, testnetzaddr, 1));
    } catch (const UniValue& objError) {
        BOOST_CHECK( find_error(objError, "Empty inputs"));
    }

    // Testnet payment addresses begin with 'zt'.  This test detects an incorrect prefix.
    try {
        std::vector<ShieldCoinbaseUTXO> inputs = { ShieldCoinbaseUTXO{uint256(),0,0} };
        std::shared_ptr<AsyncRPCOperation> operation( new AsyncRPCOperation_shieldcoinbase(mtx, inputs, mainnetzaddr, 1) );
    } catch (const UniValue& objError) {
        BOOST_CHECK( find_error(objError, "payment address is for wrong network type"));
    }

}



BOOST_AUTO_TEST_CASE(rpc_z_shieldcoinbase_internals)
{
    SelectParams(CBaseChainParams::TESTNET);

    LOCK(pwalletMain->cs_wallet);

    // Mutable tx containing contextual information we need to build tx
    UniValue retValue = CallRPC("getblockcount");
    int nHeight = retValue.get_int();
    CMutableTransaction mtx = CreateNewContextualCMutableTransaction(Params().GetConsensus(), nHeight + 1);
    if (mtx.nVersion == 1) {
        mtx.nVersion = 2;
    }
    
    // Test that option -mempooltxinputlimit is respected.
    mapArgs["-mempooltxinputlimit"] = "1";

    // Add keys manually
    CZCPaymentAddress pa = pwalletMain->GenerateNewZKey();
    std::string zaddr = pa.ToString();

    // Supply 2 inputs when mempool limit is 1
    {
        std::vector<ShieldCoinbaseUTXO> inputs = { ShieldCoinbaseUTXO{uint256(),0,0}, ShieldCoinbaseUTXO{uint256(),0,0} };
        std::shared_ptr<AsyncRPCOperation> operation( new AsyncRPCOperation_shieldcoinbase(mtx, inputs, zaddr) );
        operation->main();
        BOOST_CHECK(operation->isFailed());
        std::string msg = operation->getErrorMessage();
        BOOST_CHECK( msg.find("Number of inputs 2 is greater than mempooltxinputlimit of 1") != string::npos);
    }

    // Insufficient funds
    {
        std::vector<ShieldCoinbaseUTXO> inputs = { ShieldCoinbaseUTXO{uint256(),0,0} };
        std::shared_ptr<AsyncRPCOperation> operation( new AsyncRPCOperation_shieldcoinbase(mtx, inputs, zaddr) );
        operation->main();
        BOOST_CHECK(operation->isFailed());
        std::string msg = operation->getErrorMessage();
        BOOST_CHECK( msg.find("Insufficient coinbase funds") != string::npos);
    }

    // Test the perform_joinsplit methods.
    {
        // Dummy input so the operation object can be instantiated.
        std::vector<ShieldCoinbaseUTXO> inputs = { ShieldCoinbaseUTXO{uint256(),0,100000} };
        std::shared_ptr<AsyncRPCOperation> operation( new AsyncRPCOperation_shieldcoinbase(mtx, inputs, zaddr) );
        std::shared_ptr<AsyncRPCOperation_shieldcoinbase> ptr = std::dynamic_pointer_cast<AsyncRPCOperation_shieldcoinbase> (operation);
        TEST_FRIEND_AsyncRPCOperation_shieldcoinbase proxy(ptr);
        static_cast<AsyncRPCOperation_shieldcoinbase *>(operation.get())->testmode = true;

        ShieldCoinbaseJSInfo info;
        info.vjsin.push_back(JSInput());
        info.vjsin.push_back(JSInput());
        info.vjsin.push_back(JSInput());
        try {
            proxy.perform_joinsplit(info);
        } catch (const std::runtime_error & e) {
            BOOST_CHECK( string(e.what()).find("unsupported joinsplit input")!= string::npos);
        }

        info.vjsin.clear();
        try {
            proxy.perform_joinsplit(info);
        } catch (const std::runtime_error & e) {
            BOOST_CHECK( string(e.what()).find("error verifying joinsplit")!= string::npos);
        }
    }

}


BOOST_AUTO_TEST_CASE(rpc_z_mergetoaddress_parameters)
{
    SelectParams(CBaseChainParams::TESTNET);

    LOCK(pwalletMain->cs_wallet);

    BOOST_CHECK_THROW(CallRPC("z_mergetoaddress"), runtime_error);
    BOOST_CHECK_THROW(CallRPC("z_mergetoaddress toofewargs"), runtime_error);
    BOOST_CHECK_THROW(CallRPC("z_mergetoaddress just too many args present for this method"), runtime_error);

    // bad from address
    BOOST_CHECK_THROW(CallRPC("z_mergetoaddress "
            "[\"INVALIDtmRr6yJonqGK23UVhrKuyvTpF8qxQQjKigJ\"] tnpoQJVnYBZZqkFadj2bJJLThNCxbADGB5gSGeYTAGGrT5tejsxY9Zc1BtY8nnHmZkB"), runtime_error);

    // bad from address
    BOOST_CHECK_THROW(CallRPC("z_mergetoaddress "
    "** tnpoQJVnYBZZqkFadj2bJJLThNCxbADGB5gSGeYTAGGrT5tejsxY9Zc1BtY8nnHmZkB"), runtime_error);

    // bad from address
    BOOST_CHECK_THROW(CallRPC("z_mergetoaddress "
    "[\"**\"] tnpoQJVnYBZZqkFadj2bJJLThNCxbADGB5gSGeYTAGGrT5tejsxY9Zc1BtY8nnHmZkB"), runtime_error);

    // bad from address
    BOOST_CHECK_THROW(CallRPC("z_mergetoaddress "
    "tmRr6yJonqGK23UVhrKuyvTpF8qxQQjKigJ tnpoQJVnYBZZqkFadj2bJJLThNCxbADGB5gSGeYTAGGrT5tejsxY9Zc1BtY8nnHmZkB"), runtime_error);

    // bad from address
    BOOST_CHECK_THROW(CallRPC("z_mergetoaddress "
            "[tmRr6yJonqGK23UVhrKuyvTpF8qxQQjKigJ] tnpoQJVnYBZZqkFadj2bJJLThNCxbADGB5gSGeYTAGGrT5tejsxY9Zc1BtY8nnHmZkB"), runtime_error);

    // bad to address
    BOOST_CHECK_THROW(CallRPC("z_mergetoaddress "
    "[\"tmRr6yJonqGK23UVhrKuyvTpF8qxQQjKigJ\"] INVALIDtnpoQJVnYBZZqkFadj2bJJLThNCxbADGB5gSGeYTAGGrT5tejsxY9Zc1BtY8nnHmZkB"), runtime_error);

    // duplicate address
    BOOST_CHECK_THROW(CallRPC("z_mergetoaddress "
            "[\"tmRr6yJonqGK23UVhrKuyvTpF8qxQQjKigJ\", \"tmRr6yJonqGK23UVhrKuyvTpF8qxQQjKigJ\"] "
            "tmQP9L3s31cLsghVYf2Jb5MhKj1jRBPoeQn"
            ), runtime_error);

    // invalid fee amount, cannot be negative
    BOOST_CHECK_THROW(CallRPC("z_mergetoaddress "
            "[\"tmRr6yJonqGK23UVhrKuyvTpF8qxQQjKigJ\"] "
            "tnpoQJVnYBZZqkFadj2bJJLThNCxbADGB5gSGeYTAGGrT5tejsxY9Zc1BtY8nnHmZkB "
            "-0.0001"
            ), runtime_error);

    // invalid fee amount, bigger than MAX_MONEY
    BOOST_CHECK_THROW(CallRPC("z_mergetoaddress "
            "[\"tmRr6yJonqGK23UVhrKuyvTpF8qxQQjKigJ\"] "
            "tnpoQJVnYBZZqkFadj2bJJLThNCxbADGB5gSGeYTAGGrT5tejsxY9Zc1BtY8nnHmZkB "
            "21000001"
            ), runtime_error);

    // invalid transparent limit, must be at least 0
    BOOST_CHECK_THROW(CallRPC("z_mergetoaddress "
            "[\"tmRr6yJonqGK23UVhrKuyvTpF8qxQQjKigJ\"] "
            "tnpoQJVnYBZZqkFadj2bJJLThNCxbADGB5gSGeYTAGGrT5tejsxY9Zc1BtY8nnHmZkB "
            "0.0001 -1"
            ), runtime_error);

    // invalid shielded limit, must be at least 0
    BOOST_CHECK_THROW(CallRPC("z_mergetoaddress "
            "[\"tmRr6yJonqGK23UVhrKuyvTpF8qxQQjKigJ\"] "
            "tnpoQJVnYBZZqkFadj2bJJLThNCxbADGB5gSGeYTAGGrT5tejsxY9Zc1BtY8nnHmZkB "
            "0.0001 100 -1"
            ), runtime_error);

    // memo bigger than allowed length of ZC_MEMO_SIZE
    std::vector<char> v (2 * (ZC_MEMO_SIZE+1));     // x2 for hexadecimal string format
    std::fill(v.begin(),v.end(), 'A');
    std::string badmemo(v.begin(), v.end());
    CZCPaymentAddress pa = pwalletMain->GenerateNewZKey();
    std::string zaddr1 = pa.ToString();
    BOOST_CHECK_THROW(CallRPC(string("z_mergetoaddress [\"tmRr6yJonqGK23UVhrKuyvTpF8qxQQjKigJ\"] ")
            + zaddr1 + " 0.0001 100 100 " + badmemo), runtime_error);

    // Mutable tx containing contextual information we need to build tx
    UniValue retValue = CallRPC("getblockcount");
    int nHeight = retValue.get_int();
    CMutableTransaction mtx = CreateNewContextualCMutableTransaction(Params().GetConsensus(), nHeight + 1);

    // Test constructor of AsyncRPCOperation_mergetoaddress
    MergeToAddressRecipient testnetzaddr(
        "ztjiDe569DPNbyTE6TSdJTaSDhoXEHLGvYoUnBU1wfVNU52TEyT6berYtySkd21njAeEoh8fFJUT42kua9r8EnhBaEKqCpP",
        "testnet memo");
    MergeToAddressRecipient mainnetzaddr(
        "zcMuhvq8sEkHALuSU2i4NbNQxshSAYrpCExec45ZjtivYPbuiFPwk6WHy4SvsbeZ4siy1WheuRGjtaJmoD1J8bFqNXhsG6U",
        "mainnet memo");

    try {
        std::shared_ptr<AsyncRPCOperation> operation(new AsyncRPCOperation_mergetoaddress(mtx, {}, {}, testnetzaddr, -1 ));
        BOOST_FAIL("Should have caused an error");
    } catch (const UniValue& objError) {
        BOOST_CHECK( find_error(objError, "Fee is out of range"));
    }

    try {
        std::shared_ptr<AsyncRPCOperation> operation(new AsyncRPCOperation_mergetoaddress(mtx, {}, {}, testnetzaddr, 1));
        BOOST_FAIL("Should have caused an error");
    } catch (const UniValue& objError) {
        BOOST_CHECK( find_error(objError, "No inputs"));
    }

    std::vector<MergeToAddressInputUTXO> inputs = { MergeToAddressInputUTXO{ COutPoint{uint256(), 0}, 0} };

    try {
        MergeToAddressRecipient badaddr("", "memo");
        std::shared_ptr<AsyncRPCOperation> operation(new AsyncRPCOperation_mergetoaddress(mtx, inputs, {}, badaddr, 1));
        BOOST_FAIL("Should have caused an error");
    } catch (const UniValue& objError) {
        BOOST_CHECK( find_error(objError, "Recipient parameter missing"));
    }

    // Testnet payment addresses begin with 'zt'.  This test detects an incorrect prefix.
    try {
        std::vector<MergeToAddressInputUTXO> inputs = { MergeToAddressInputUTXO{ COutPoint{uint256(), 0}, 0} };
        std::shared_ptr<AsyncRPCOperation> operation( new AsyncRPCOperation_mergetoaddress(mtx, inputs, {}, mainnetzaddr, 1) );
        BOOST_FAIL("Should have caused an error");
    } catch (const UniValue& objError) {
        BOOST_CHECK( find_error(objError, "payment address is for wrong network type"));
    }
}


// TODO: test private methods
BOOST_AUTO_TEST_CASE(rpc_z_mergetoaddress_internals)
{
    SelectParams(CBaseChainParams::TESTNET);

    LOCK(pwalletMain->cs_wallet);

    // Mutable tx containing contextual information we need to build tx
    UniValue retValue = CallRPC("getblockcount");
    int nHeight = retValue.get_int();
    CMutableTransaction mtx = CreateNewContextualCMutableTransaction(Params().GetConsensus(), nHeight + 1);

    // Test that option -mempooltxinputlimit is respected.
    mapArgs["-mempooltxinputlimit"] = "1";

    // Add keys manually
    BOOST_CHECK_NO_THROW(retValue = CallRPC("getnewaddress"));
    MergeToAddressRecipient taddr1(retValue.get_str(), "");
    CZCPaymentAddress pa = pwalletMain->GenerateNewZKey();
    MergeToAddressRecipient zaddr1(pa.ToString(), "DEADBEEF");

    // Supply 2 inputs when mempool limit is 1
    {
        std::vector<MergeToAddressInputUTXO> inputs = {
            MergeToAddressInputUTXO{COutPoint{uint256(),0},0},
            MergeToAddressInputUTXO{COutPoint{uint256(),0},0}
        };
        std::shared_ptr<AsyncRPCOperation> operation( new AsyncRPCOperation_mergetoaddress(mtx, inputs, {}, zaddr1) );
        operation->main();
        BOOST_CHECK(operation->isFailed());
        std::string msg = operation->getErrorMessage();
        BOOST_CHECK( msg.find("Number of transparent inputs 2 is greater than mempooltxinputlimit of 1") != string::npos);
    }

    // Insufficient funds
    {
        std::vector<MergeToAddressInputUTXO> inputs = { MergeToAddressInputUTXO{COutPoint{uint256(),0},0} };
        std::shared_ptr<AsyncRPCOperation> operation( new AsyncRPCOperation_mergetoaddress(mtx, inputs, {}, zaddr1) );
        operation->main();
        BOOST_CHECK(operation->isFailed());
        std::string msg = operation->getErrorMessage();
        BOOST_CHECK( msg.find("Insufficient funds, have 0.00 and miners fee is 0.0001") != string::npos);
    }

    // get_memo_from_hex_string())
    {
        std::vector<MergeToAddressInputUTXO> inputs = { MergeToAddressInputUTXO{COutPoint{uint256(),0},100000} };
        std::shared_ptr<AsyncRPCOperation> operation( new AsyncRPCOperation_mergetoaddress(mtx, inputs, {}, zaddr1) );
        std::shared_ptr<AsyncRPCOperation_mergetoaddress> ptr = std::dynamic_pointer_cast<AsyncRPCOperation_mergetoaddress> (operation);
        TEST_FRIEND_AsyncRPCOperation_mergetoaddress proxy(ptr);

        std::string memo = "DEADBEEF";
        boost::array<unsigned char, ZC_MEMO_SIZE> array = proxy.get_memo_from_hex_string(memo);
        BOOST_CHECK_EQUAL(array[0], 0xDE);
        BOOST_CHECK_EQUAL(array[1], 0xAD);
        BOOST_CHECK_EQUAL(array[2], 0xBE);
        BOOST_CHECK_EQUAL(array[3], 0xEF);
        for (int i=4; i<ZC_MEMO_SIZE; i++) {
            BOOST_CHECK_EQUAL(array[i], 0x00);  // zero padding
        }

        // memo is longer than allowed
        std::vector<char> v (2 * (ZC_MEMO_SIZE+1));
        std::fill(v.begin(),v.end(), 'A');
        std::string bigmemo(v.begin(), v.end());

        try {
            proxy.get_memo_from_hex_string(bigmemo);
            BOOST_FAIL("Should have caused an error");
        } catch (const UniValue& objError) {
            BOOST_CHECK( find_error(objError, "too big"));
        }

        // invalid hexadecimal string
        std::fill(v.begin(),v.end(), '@'); // not a hex character
        std::string badmemo(v.begin(), v.end());

        try {
            proxy.get_memo_from_hex_string(badmemo);
            BOOST_FAIL("Should have caused an error");
        } catch (const UniValue& objError) {
            BOOST_CHECK( find_error(objError, "hexadecimal format"));
        }

        // odd length hexadecimal string
        std::fill(v.begin(),v.end(), 'A');
        v.resize(v.size() - 1);
        assert(v.size() %2 == 1); // odd length
        std::string oddmemo(v.begin(), v.end());
        try {
            proxy.get_memo_from_hex_string(oddmemo);
            BOOST_FAIL("Should have caused an error");
        } catch (const UniValue& objError) {
            BOOST_CHECK( find_error(objError, "hexadecimal format"));
        }
    }

    // Test the perform_joinsplit methods.
    {
        // Dummy input so the operation object can be instantiated.
        std::vector<MergeToAddressInputUTXO> inputs = { MergeToAddressInputUTXO{COutPoint{uint256(),0},100000} };
        std::shared_ptr<AsyncRPCOperation> operation( new AsyncRPCOperation_mergetoaddress(mtx, inputs, {}, zaddr1) );
        std::shared_ptr<AsyncRPCOperation_mergetoaddress> ptr = std::dynamic_pointer_cast<AsyncRPCOperation_mergetoaddress> (operation);
        TEST_FRIEND_AsyncRPCOperation_mergetoaddress proxy(ptr);

        // Enable test mode so tx is not sent and proofs are not generated
        static_cast<AsyncRPCOperation_sendmany *>(operation.get())->testmode = true;

        MergeToAddressJSInfo info;
        std::vector<boost::optional < ZCIncrementalWitness>> witnesses;
        uint256 anchor;
        try {
            proxy.perform_joinsplit(info, witnesses, anchor);
            BOOST_FAIL("Should have caused an error");
        } catch (const std::runtime_error & e) {
            BOOST_CHECK( string(e.what()).find("anchor is null")!= string::npos);
        }

        try {
            std::vector<JSOutPoint> v;
            proxy.perform_joinsplit(info, v);
            BOOST_FAIL("Should have caused an error");
        } catch (const std::runtime_error & e) {
            BOOST_CHECK( string(e.what()).find("anchor is null")!= string::npos);
        }

        info.notes.push_back(Note());
        try {
            proxy.perform_joinsplit(info);
            BOOST_FAIL("Should have caused an error");
        } catch (const std::runtime_error & e) {
            BOOST_CHECK( string(e.what()).find("number of notes")!= string::npos);
        }

        info.notes.clear();
        info.vjsin.push_back(JSInput());
        info.vjsin.push_back(JSInput());
        info.vjsin.push_back(JSInput());
        try {
            proxy.perform_joinsplit(info);
            BOOST_FAIL("Should have caused an error");
        } catch (const std::runtime_error & e) {
            BOOST_CHECK( string(e.what()).find("unsupported joinsplit input")!= string::npos);
        }

        info.vjsin.clear();
        try {
            proxy.perform_joinsplit(info);
            BOOST_FAIL("Should have caused an error");
        } catch (const std::runtime_error & e) {
            BOOST_CHECK( string(e.what()).find("error verifying joinsplit")!= string::npos);
        }
    }

    // Raw joinsplit is a zaddr->zaddr
    {
        std::string raw = "020000000000000000000100000000000000001027000000000000183a0d4c46c369078705e39bcfebee59a978dbd210ce8de3efc9555a03fbabfd3cea16693d730c63850d7e48ccde79854c19adcb7e9dcd7b7d18805ee09083f6b16e1860729d2d4a90e2f2acd009cf78b5eb0f4a6ee4bdb64b1262d7ce9eb910c460b02022991e968d0c50ee44908e4ccccbc591d0053bcca154dd6d6fc400a29fa686af4682339832ccea362a62aeb9df0d5aa74f86a1e75ac0f48a8ccc41e0a940643c6c33e1d09223b0a46eaf47a1bb4407cfc12b1dcf83a29c0cef51e45c7876ca5b9e5bae86d92976eb3ef68f29cd29386a8be8451b50f82bf9da10c04651868655194da8f6ed3d241bb5b5ff93a3e2bbe44644544d88bcde5cc35978032ee92699c7a61fcbb395e7583f47e698c4d53ede54f956629400bf510fb5e22d03158cc10bdcaaf29e418ef18eb6480dd9c8b9e2a377809f9f32a556ef872febd0021d4ad013aa9f0b7255e98e408d302abefd33a71180b720271835b487ab309e160b06dfe51932120fb84a7ede16b20c53599a11071592109e10260f265ee60d48c62bfe24074020e9b586ce9e9356e68f2ad1a9538258234afe4b83a209f178f45202270eaeaeecaf2ce3100b2c5a714f75f35777a9ebff5ebf47059d2bbf6f3726190216468f2b152673b766225b093f3a2f827c86d6b48b42117fec1d0ac38dd7af700308dcfb02eba821612b16a2c164c47715b9b0c93900893b1aba2ea03765c94d87022db5be06ab338d1912e0936dfe87586d0a8ee49144a6cd2e306abdcb652faa3e0222739deb23154d778b50de75069a4a2cce1208cd1ced3cb4744c9888ce1c2fcd2e66dc31e62d3aa9e423d7275882525e9981f92e84ac85975b8660739407efbe1e34c2249420fde7e17db3096d5b22e83d051d01f0e6e7690dca7d168db338aadf0897fedac10de310db2b1bff762d322935dddbb60c2efb8b15d231fa17b84630371cb275c209f0c4c7d0c68b150ea5cd514122215e3f7fcfb351d69514788d67c2f3c8922581946e3a04bdf1f07f15696ca76eb95b10698bf1188fd882945c57657515889d042a6fc45d38cbc943540c4f0f6d1c45a1574c81f3e42d1eb8702328b729909adee8a5cfed7c79d54627d1fd389af941d878376f7927b9830ca659bf9ab18c5ca5192d52d02723008728d03701b8ab3e1c4a3109409ec0b13df334c7deec3523eeef4c97b5603e643de3a647b873f4c1b47fbfc6586ba66724f112e51fc93839648005043620aa3ce458e246d77977b19c53d98e3e812de006afc1a79744df236582943631d04cc02941ac4be500e4ed9fb9e3e7cc187b1c4050fad1d9d09d5fd70d5d01d615b439d8c0015d2eb10398bcdbf8c4b2bd559dbe4c288a186aed3f86f608da4d582e120c4a896e015e2241900d1daeccd05db968852677c71d752bec46de9962174b46f980e8cc603654daf8b98a3ee92dac066033954164a89568b70b1780c2ce2410b2f816dbeddb2cd463e0c8f21a52cf6427d9647a6fd4bafa8fb4cd4d47ac057b0160bee86c6b2fb8adce214c2bcdda277512200adf0eaa5d2114a2c077b009836a68ec254bfe56f51d147b9afe2ddd9cb917c0c2de19d81b7b8fd9f4574f51fa1207630dc13976f4d7587c962f761af267de71f3909a576e6bedaf6311633910d291ac292c467cc8331ef577aef7646a5d949322fa0367a49f20597a13def53136ee31610395e3e48d291fd8f58504374031fe9dcfba5e06086ebcf01a9106f6a4d6e16e19e4c5bb893f7da79419c94eca31a384be6fa1747284dee0fc3bbc8b1b860172c10b29c1594bb8c747d7fe05827358ff2160f49050001625ffe2e880bd7fc26cd0ffd89750745379a8e862816e08a5a2008043921ab6a4976064ac18f7ee37b6628bc0127d8d5ebd3548e41d8881a082d86f20b32e33094f15a0e6ea6074b08c6cd28142de94713451640a55985051f5577eb54572699d838cb34a79c8939e981c0c277d06a6e2ce69ccb74f8a691ff08f81d8b99e6a86223d29a2b7c8e7b041aba44ea678ae654277f7e91cbfa79158b989164a3d549d9f4feb0cc43169699c13e321fe3f4b94258c75d198ff9184269cd6986c55409e07528c93f64942c6c283ce3917b4bf4c3be2fe3173c8c38cccb35f1fbda0ca88b35a599c0678cb22aa8eabea8249dbd2e4f849fffe69803d299e435ebcd7df95854003d8eda17a74d98b4be0e62d45d7fe48c06a6f464a14f8e0570077cc631279092802a89823f031eef5e1028a6d6fdbd502869a731ee7d28b4d6c71b419462a30d31442d3ee444ffbcbd16d558c9000c97e949c2b1f9d6f6d8db7b9131ebd963620d3fc8595278d6f8fdf49084325373196d53e64142fa5a23eccd6ef908c4d80b8b3e6cc334b7f7012103a3682e4678e9b518163d262a39a2c1a69bf88514c52b7ccd7cc8dc80e71f7c2ec0701cff982573eb0c2c4daeb47fa0b586f4451c10d1da2e5d182b03dd067a5e971b3a6138ca6667aaf853d2ac03b80a1d5870905f2cfb6c78ec3c3719c02f973d638a0f973424a2b0f2b0023f136d60092fe15fba4bc180b9176bd0ff576e053f1af6939fe9ca256203ffaeb3e569f09774d2a6cbf91873e56651f4d6ff77e0b5374b0a1a201d7e523604e0247644544cc571d48c458a4f96f45580b";
        UniValue obj(UniValue::VOBJ);
        obj.push_back(Pair("rawtxn", raw));

        // we have the spending key for the dummy recipient zaddr1
        std::vector<MergeToAddressInputUTXO> inputs = { MergeToAddressInputUTXO{COutPoint{uint256(),0},100000} };
        std::shared_ptr<AsyncRPCOperation> operation( new AsyncRPCOperation_mergetoaddress(mtx, inputs, {}, zaddr1) );
        std::shared_ptr<AsyncRPCOperation_mergetoaddress> ptr = std::dynamic_pointer_cast<AsyncRPCOperation_mergetoaddress> (operation);
        TEST_FRIEND_AsyncRPCOperation_mergetoaddress proxy(ptr);

        // Enable test mode so tx is not sent
        static_cast<AsyncRPCOperation_sendmany *>(operation.get())->testmode = true;

        // Pretend that the operation completed successfully
        proxy.set_state(OperationStatus::SUCCESS);

        // Verify test mode is returning output (since no input taddrs, signed and unsigned are the same).
        BOOST_CHECK_NO_THROW( proxy.sign_send_raw_transaction(obj) );
        UniValue result = operation->getResult();
        BOOST_CHECK(!result.isNull());
        UniValue resultObj = result.get_obj();
        std::string hex = find_value(resultObj, "hex").get_str();
        BOOST_CHECK_EQUAL(hex, raw);
    }
}


BOOST_AUTO_TEST_SUITE_END()<|MERGE_RESOLUTION|>--- conflicted
+++ resolved
@@ -1084,28 +1084,14 @@
 
         CTransaction tx = proxy.getTx();
         BOOST_CHECK(tx.vout.size() == 0);
-<<<<<<< HEAD
-        
-        CAmount amount = 123.456;
-        proxy.add_taddr_change_output_to_tx(0,amount);
-=======
-
         CAmount amount = AmountFromValue(ValueFromString("123.456"));
         proxy.add_taddr_change_output_to_tx(amount);
->>>>>>> 4d6498b9
         tx = proxy.getTx();
         BOOST_CHECK(tx.vout.size() == 1);
         CTxOut out = tx.vout[0];
         BOOST_CHECK_EQUAL(out.nValue, amount);
-<<<<<<< HEAD
-        
-        amount = 1.111;
-        proxy.add_taddr_change_output_to_tx(0,amount);
-=======
-
         amount = AmountFromValue(ValueFromString("1.111"));
         proxy.add_taddr_change_output_to_tx(amount);
->>>>>>> 4d6498b9
         tx = proxy.getTx();
         BOOST_CHECK(tx.vout.size() == 2);
         out = tx.vout[1];

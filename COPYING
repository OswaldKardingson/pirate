--- conflicted
+++ resolved
@@ -1,13 +1,8 @@
-<<<<<<< HEAD
+Copyright (c) 2009-2017 The Bitcoin Core developers
+Copyright (c) 2009-2018 Bitcoin Developers
+Copyright (c) 2016-2017 The Zcash developers
 Copyright (c) 2016-2018 The Komodo developers
-Copyright (c) 2016-2017 The Zcash developers
-Copyright (c) 2009-2017 The Bitcoin Core developers
 Copyright (c) 2018 The VerusCoin developers
-=======
-Copyright (c) 2016-2018 The Zcash developers
-Copyright (c) 2009-2018 The Bitcoin Core developers
-Copyright (c) 2009-2018 Bitcoin Developers
->>>>>>> 0e0f5e4e
 
 Permission is hereby granted, free of charge, to any person obtaining a copy
 of this software and associated documentation files (the "Software"), to deal

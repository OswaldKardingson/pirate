#!/usr/bin/env python2
# Copyright (c) 2018 SuperNET developers
# Distributed under the MIT software license, see the accompanying
# file COPYING or http://www.opensource.org/licenses/mit-license.php.

from test_framework.test_framework import BitcoinTestFramework
from test_framework.authproxy import JSONRPCException
from test_framework.util import assert_equal, assert_greater_than, \
    initialize_chain_clean, initialize_chain, start_nodes, start_node, connect_nodes_bi, \
    stop_nodes, sync_blocks, sync_mempools, wait_bitcoinds, rpc_port

import time
from decimal import Decimal

def assert_success(result):
    assert_equal(result['result'], 'success')

def assert_error(result):
    assert_equal(result['result'], 'error')

class CryptoConditionsTest (BitcoinTestFramework):

    def setup_chain(self):
        print("Initializing CC test directory "+self.options.tmpdir)
        self.num_nodes = 1
        initialize_chain_clean(self.options.tmpdir, self.num_nodes)

    def setup_network(self, split = False):
        print("Setting up network...")
        self.addr    = "RWPg8B91kfK5UtUN7z6s6TeV9cHSGtVY8D"
        self.pubkey  = "02676d00110c2cd14ae24f95969e8598f7ccfaa675498b82654a5b5bd57fc1d8cf"
        self.privkey = "UqMgxk7ySPNQ4r9nKAFPjkXy6r5t898yhuNCjSZJLg3RAM4WW1m9"
        self.nodes   = start_nodes(self.num_nodes, self.options.tmpdir,
                    extra_args=[[
                    # always give -ac_name as first extra_arg
                    '-ac_name=REGTEST',
                    '-conf='+self.options.tmpdir+'/node0/REGTEST.conf',
                    '-port=64367',
                    '-rpcport=64368',
                    '-regtest',
                    '-addressindex=1',
                    '-spentindex=1',
                    '-ac_supply=5555555',
                    '-ac_reward=10000000',
                    '-pubkey=' + self.pubkey,
                    '-ac_cc=2',
                    '-whitelist=127.0.0.1',
                    '-debug',
                    '-daemon',
                    '-rpcuser=rt',
                    '-rpcpassword=rt'
                    ]]
        )
        self.is_network_split = split
        self.rpc              = self.nodes[0]
        self.sync_all()
        print("Done setting up network")

    def send_and_mine(self, xtn):
        txid = self.rpc.sendrawtransaction(xtn)
        assert txid, 'got txid'
        # we need the tx above to be confirmed in the next block
        self.rpc.generate(1)
        return txid

    def run_faucet_tests(self):
        rpc = self.rpc

        # basic sanity tests
        result = rpc.getwalletinfo()
        assert_greater_than(result['txcount'], 100)
        assert_greater_than(result['balance'], 0.0)
        balance = result['balance']

        faucet  = rpc.faucetaddress()
        assert_equal(faucet['result'], 'success')
        # verify all keys look like valid AC addrs, could be better
        for x in ['myCCaddress', 'FaucetCCaddress', 'Faucetmarker', 'myaddress']:
            assert_equal(faucet[x][0], 'R')

        # no funds in the faucet yet
        result = rpc.faucetget()
        assert_error(result)

        result = rpc.faucetinfo()
        assert_success(result)

        result = rpc.faucetfund("0")
        assert_error(result)

        result = rpc.faucetfund("-1")
        assert_error(result)

        # we need at least 1 + txfee to get
        result = rpc.faucetfund("2")
        assert_success(result)
        assert result['hex'], "hex key found"

        # broadcast the xtn
        result = rpc.sendrawtransaction(result['hex'])
        txid   = result[0]
        assert txid, "found txid"

        # we need the tx above to be confirmed in the next block
        rpc.generate(1)

        result   = rpc.getwalletinfo()
        balance2 =  result['balance']
        # make sure our balance is less now
        assert_greater_than(balance, balance2)

        result = rpc.faucetinfo()
        assert_success(result)
        assert_greater_than( result['funding'], 0 )

        result = rpc.faucetget()
        assert_success(result)
        assert result['hex'], "hex key found"

        # broadcast the xtn
        result = rpc.sendrawtransaction(result['hex'])
        txid   = result[0]
        assert txid, "found txid"

        # confirm above tx
        rpc.generate(1)
        result = rpc.getwalletinfo()

        # we should have slightly more funds from the faucet now
        assert_greater_than(result['balance'], balance2)

    def run_dice_tests(self):
        rpc     = self.nodes[0]

        dice  = rpc.diceaddress()
        assert_equal(dice['result'], 'success')
        for x in ['myCCaddress', 'DiceCCaddress', 'Dicemarker', 'myaddress']:
            assert_equal(dice[x][0], 'R')

        # no dice created yet
        result  = rpc.dicelist()
        assert_equal(result, [])

        #result  = rpc.dicefund("LUCKY",10000,1,10000,10,5)
        #assert_equal(result, [])

    def run_token_tests(self):
        rpc    = self.nodes[0]
        result = rpc.tokenaddress()
        assert_success(result)
        for x in ['AssetsCCaddress', 'myCCaddress', 'Assetsmarker', 'myaddress']:
            assert_equal(result[x][0], 'R')

        result = rpc.tokenaddress(self.pubkey)
        assert_success(result)
        for x in ['AssetsCCaddress', 'myCCaddress', 'Assetsmarker', 'myaddress', 'CCaddress']:
            assert_equal(result[x][0], 'R')
        # there are no tokens created yet
        result = rpc.tokenlist()
        assert_equal(result, [])

        result = rpc.tokencreate("DUKE", "1987.420", "duke")
        assert_success(result)
        tokenid = self.send_and_mine(result['hex'])

        result = rpc.tokenlist()
        assert_equal(result[0], tokenid)

        # there are no token orders yet
        result = rpc.tokenorders()
        assert_equal(result, [])

        # getting token balance for pubkey
        result = rpc.tokenbalance(self.pubkey)
        assert_success(result)
        assert_equal(result['balance'], 0)
        assert_equal(result['CCaddress'], 'RCRsm3VBXz8kKTsYaXKpy7pSEzrtNNQGJC')
        assert_equal(result['tokenid'], self.pubkey)

        # get token balance for token with pubkey
        result = rpc.tokenbalance(tokenid, self.pubkey)
        assert_success(result)
        assert_equal(result['balance'], 198742000000)
        assert_equal(result['tokenid'], tokenid)

        # get token balance for token without pubkey
        result = rpc.tokenbalance(tokenid)
        assert_success(result)
        assert_equal(result['balance'], 198742000000)
        assert_equal(result['tokenid'], tokenid)

        # this is not a valid assetid
        result = rpc.tokeninfo(self.pubkey)
        assert_error(result)

        # check tokeninfo for valid token
        result = rpc.tokeninfo(tokenid)
        assert_success(result)
        assert_equal(result['tokenid'], tokenid)
        assert_equal(result['owner'], self.pubkey)
        assert_equal(result['name'], "DUKE")
        assert_equal(result['supply'], 198742000000)
        assert_equal(result['description'], "duke")

        # invalid numtokens ask
        result = rpc.tokenask("-1", tokenid, "1")
        assert_error(result)

        # invalid numtokens ask
        result = rpc.tokenask("0", tokenid, "1")
        assert_error(result)

        # invalid price ask
        result = rpc.tokenask("1", tokenid, "-1")
        assert_error(result)

        # invalid price ask
        result = rpc.tokenask("1", tokenid, "0")
        assert_error(result)

        # invalid tokenid ask
        result = rpc.tokenask("100", "deadbeef", "1")
        assert_error(result)

        # valid ask
        tokenask = rpc.tokenask("100", tokenid, "7.77")
        tokenaskhex = tokenask['hex']
        tokenaskid = self.send_and_mine(tokenask['hex'])
        result = rpc.tokenorders()
        order = result[0]
        assert order, "found order"

        # invalid ask fillunits
        result = rpc.tokenfillask(tokenid, tokenaskid, "0")
        assert_error(result)

        # invalid ask fillunits
        result = rpc.tokenfillask(tokenid, tokenaskid, "-777")
        assert_error(result)

        # valid ask fillunits
        fillask = rpc.tokenfillask(tokenid, tokenaskid, "777")
        result = self.send_and_mine(fillask['hex'])
        txid   = result[0]
        assert txid, "found txid"

        # should be no token orders
        result = rpc.tokenorders()
        assert_equal(result, [])

        # checking ask cancellation
        testorder = rpc.tokenask("100", tokenid, "7.77")
        testorderid = self.send_and_mine(testorder['hex'])
        cancel = rpc.tokencancelask(tokenid, testorderid)
        self.send_and_mine(cancel["hex"])
        result = rpc.tokenorders()
        assert_equal(result, [])

        # invalid numtokens bid (have to add status to CC code!)
        result = rpc.tokenbid("-1", tokenid, "1")
        assert_equal(result['error'], 'invalid parameter')

        # invalid numtokens bid (have to add status to CC code!)
        result = rpc.tokenbid("0", tokenid, "1")
        assert_equal(result['error'], 'invalid parameter')

        # invalid price bid (have to add status to CC code!)
        result = rpc.tokenbid("1", tokenid, "-1")
        assert_equal(result['error'], 'invalid parameter')

        # invalid price bid (have to add status to CC code!)
        result = rpc.tokenbid("1", tokenid, "0")
        assert_equal(result['error'], 'invalid parameter')

        # invalid tokenid bid (have to add status to CC code!)
        result = rpc.tokenbid("100", "deadbeef", "1")
        assert_equal(result['error'], 'invalid parameter')

        # valid bid
        tokenbid = rpc.tokenbid("100", tokenid, "10")
        tokenbidhex = tokenbid['hex']
        tokenbidid = self.send_and_mine(tokenbid['hex'])
        result = rpc.tokenorders()
        order = result[0]
        assert order, "found order"

        # invalid bid fillunits
        result = rpc.tokenfillbid(tokenid, tokenbidid, "0")
        assert_error(result)

        # invalid bid fillunits
        result = rpc.tokenfillbid(tokenid, tokenbidid, "-777")
        assert_error(result)

        # valid bid fillunits
        fillbid = rpc.tokenfillbid(tokenid, tokenbidid, "1000")
        result = self.send_and_mine(fillbid['hex'])
        txid   = result[0]
        assert txid, "found txid"

        # should be no token orders
        result = rpc.tokenorders()
        assert_equal(result, [])

        # checking bid cancellation
        testorder = rpc.tokenbid("100", tokenid, "7.77")
        testorderid = self.send_and_mine(testorder['hex'])
        cancel = rpc.tokencancelbid(tokenid, testorderid)
        self.send_and_mine(cancel["hex"])
        result = rpc.tokenorders()
        assert_equal(result, [])

        # invalid token transfer amount (have to add status to CC code!)
        randompubkey = "021a559101e355c907d9c553671044d619769a6e71d624f68bfec7d0afa6bd6a96"
        result = rpc.tokentransfer(tokenid,randompubkey,"0")
        assert_equal(result['error'], 'invalid parameter')

        # invalid token transfer amount (have to add status to CC code!)
        result = rpc.tokentransfer(tokenid,randompubkey,"-1")
        assert_equal(result['error'], 'invalid parameter')

        # valid token transfer
        sendtokens = rpc.tokentransfer(tokenid,randompubkey,"1")
        self.send_and_mine(sendtokens["hex"])
        result = rpc.tokenbalance(tokenid,randompubkey)
        assert_equal(result["balance"], 1)


    def run_rewards_tests(self):
        rpc     = self.nodes[0]
        result = rpc.rewardsaddress()
        for x in ['RewardsCCaddress', 'myCCaddress', 'Rewardsmarker', 'myaddress']:
            assert_equal(result[x][0], 'R')

        result = rpc.rewardsaddress(self.pubkey)
        for x in ['RewardsCCaddress', 'myCCaddress', 'Rewardsmarker', 'myaddress', 'CCaddress']:
            assert_equal(result[x][0], 'R')

        # no rewards yet
        result = rpc.rewardslist()
        assert_equal(result, [])

        # looking up non-existent reward should return error
        result = rpc.rewardsinfo("none")
        assert_error(result)

        result = rpc.rewardscreatefunding("STUFF", "7777", "25", "0", "10", "10")
        assert result['hex'], 'got raw xtn'
        txid = rpc.sendrawtransaction(result['hex'])
        assert txid, 'got txid'

        # confirm the above xtn
        rpc.generate(1)
        result = rpc.rewardsinfo(txid)
        assert_success(result)
        assert_equal(result['name'], 'STUFF')
        assert_equal(result['APR'], "25.00000000")
        assert_equal(result['minseconds'], 0)
        assert_equal(result['maxseconds'], 864000)
        assert_equal(result['funding'], "7777.00000000")
        assert_equal(result['mindeposit'], "10.00000000")
        assert_equal(result['fundingtxid'], txid)

        # funding amount must be positive
        result = rpc.rewardsaddfunding("STUFF", txid, "0")
        assert_error(result)

        result = rpc.rewardsaddfunding("STUFF", txid, "555")
        assert_success(result)
        fundingtxid = result['hex']
        assert fundingtxid, "got funding txid"

        result = rpc.rewardslock("STUFF", fundingtxid, "7")
        assert_error(result)

        # the previous xtn has not been broadcasted yet
        result = rpc.rewardsunlock("STUFF", fundingtxid)
        assert_error(result)

        # wrong plan name
        result = rpc.rewardsunlock("SHTUFF", fundingtxid)
        assert_error(result)

        txid = rpc.sendrawtransaction(fundingtxid)
        assert txid, 'got txid from sendrawtransaction'

        # confirm the xtn above
        rpc.generate(1)

        # amount must be positive
        result = rpc.rewardslock("STUFF", fundingtxid, "-5")
        assert_error(result)

        # amount must be positive
        result = rpc.rewardslock("STUFF", fundingtxid, "0")
        assert_error(result)

        # trying to lock less than the min amount is an error
        result = rpc.rewardslock("STUFF", fundingtxid, "7")
        assert_error(result)

        # not working
        #result = rpc.rewardslock("STUFF", fundingtxid, "10")
        #assert_success(result)
        #locktxid = result['hex']
        #assert locktxid, "got lock txid"

        # locktxid has not been broadcast yet
        #result = rpc.rewardsunlock("STUFF", locktxid)
        #assert_error(result)

        # broadcast xtn
        #txid = rpc.sendrawtransaction(locktxid)
        #assert txid, 'got txid from sendrawtransaction'

        # confirm the xtn above
        #rpc.generate(1)

        #result = rpc.rewardsunlock("STUFF", locktxid)
        #assert_error(result)


    def run_test (self):
        print("Mining blocks...")
        rpc     = self.nodes[0]

        # utxos from block 1 become mature in block 101
        rpc.generate(101)
        self.sync_all()

        # this corresponds to -pubkey above
        print("Importing privkey")
        rpc.importprivkey(self.privkey)

<<<<<<< HEAD
#       self.run_faucet_tests()
=======
>>>>>>> 6e6d793f
        self.run_rewards_tests()
        self.run_dice_tests()
        self.run_token_tests()
        self.run_faucet_tests()


if __name__ == '__main__':
    CryptoConditionsTest ().main ()<|MERGE_RESOLUTION|>--- conflicted
+++ resolved
@@ -432,10 +432,6 @@
         print("Importing privkey")
         rpc.importprivkey(self.privkey)
 
-<<<<<<< HEAD
-#       self.run_faucet_tests()
-=======
->>>>>>> 6e6d793f
         self.run_rewards_tests()
         self.run_dice_tests()
         self.run_token_tests()

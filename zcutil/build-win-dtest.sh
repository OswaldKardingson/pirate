--- conflicted
+++ resolved
@@ -17,14 +17,5 @@
 ./autogen.sh
 CONFIG_SITE=$PWD/depends/x86_64-w64-mingw32/share/config.site CXXFLAGS="-DPTW32_STATIC_LIB -DCURL_STATICLIB -DCURVE_ALT_BN128 -fopenmp -pthread" CPPFLAGS=-DTESTMODE ./configure --prefix="${PREFIX}" --host=x86_64-w64-mingw32 --enable-static --disable-shared
 sed -i 's/-lboost_system-mt /-lboost_system-mt-s /' configure
-<<<<<<< HEAD
 cd src/
-CC="${CC} -g " CXX="${CXX} -g " make V=1  pirated.exe pirate-cli.exe pirate-tx.exe
-=======
-
-cd $BASE_DIR/src/cryptoconditions
-CC="${CC} -g " CXX="${CXX} -g " make V=1
-cd $BASE_DIR
-
-CC="${CC} -g " CXX="${CXX} -g " make V=1  src/komodod.exe src/komodo-cli.exe src/komodo-tx.exe
->>>>>>> 68a4f520
+CC="${CC} -g " CXX="${CXX} -g " make V=1  pirated.exe pirate-cli.exe pirate-tx.exe
--- conflicted
+++ resolved
@@ -42,7 +42,6 @@
 Build the code as described below. To see instructions on how to construct and send an offline transaction look
 at README_offline_transaction_signing.md
 
-<<<<<<< HEAD
 A list of outstanding improvements is included in README_todo.md
 
 ### Dependencies Ubuntu
@@ -52,15 +51,15 @@
 sudo apt-get update && sudo apt-get upgrade -y
 sudo apt-get install build-essential pkg-config libc6-dev m4 g++-multilib autoconf libtool libncurses-dev unzip git python zlib1g-dev wget bsdmainutils automake libboost-all-dev libssl-dev libprotobuf-dev protobuf-compiler libqrencode-dev libdb++-dev ntp ntpdate nano software-properties-common curl libevent-dev libcurl4-gnutls-dev cmake clang libsodium-dev -y
 
-On newer Linux distributions, like Ubuntu 22.04, the following additional packages are required:
-sudo apt-get install liblz4-dev libbrotli-dev
-=======
+
 ### Dependencies (Ubuntu 20.04)
-
 ```shell
 #The following packages are needed:
 sudo apt-get install build-essential pkg-config libc6-dev m4 g++-multilib autoconf libtool ncurses-dev unzip git python3 python3-zmq zlib1g-dev wget libcurl4-gnutls-dev bsdmainutils automake curl libsodium-dev
->>>>>>> 68a4f520
+
+```shell
+#On newer Linux distributions, like Ubuntu 22.04, the following additional packages are required:
+sudo apt-get install liblz4-dev libbrotli-dev
 ```
 
 ### Dependencies Manjaro
